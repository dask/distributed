language: python
sudo: false
services:
  - docker

matrix:
  fast_finish: true
  include:
    - python: "2.7"
    - python: "3.4"
      env: COVERAGE=true
    - python: "3.5"
    - python: "2.7"
      env: HDFS=true
      sudo: true
      dist: trusty
    - python: "3.5"
      env: HDFS=true
      sudo: true
      dist: trusty

addons:
  hosts:
    # Need to make the container's hostname resolvable, since the HDFS
    # client will contact it back.
    - hdfs-container

before_install:
  - |
    if [[ $HDFS == true ]]; then
        pushd continuous_integration
        docker build -t distributed-hdfs-test .
        # Run HDFS
        ./run-hdfs.sh || exit 1
        popd
    fi;

install:
  # Note we disable progress bars to make Travis log loading much faster

  # Install conda
  - wget http://repo.continuum.io/miniconda/Miniconda-latest-Linux-x86_64.sh -O miniconda.sh
  - bash miniconda.sh -b -p $HOME/miniconda
  - export PATH="$HOME/miniconda/bin:$PATH"
  - conda config --set always_yes yes --set changeps1 no
  - conda update -q conda

  # Install dependencies
  - conda create -q -n test-environment python=$TRAVIS_PYTHON_VERSION
  - source activate test-environment
<<<<<<< HEAD
  - conda install pytest coverage tornado toolz dill futures dask ipywidgets psutil bokeh requests joblib mock ipykernel jupyter_client h5py netcdf4
  - conda install -c conda-forge python-lmdb
  - pip install git+https://github.com/dask/dask.git --upgrade
  - pip install git+https://github.com/joblib/joblib.git --upgrade
  - pip install git+https://github.com/dask/s3fs.git --upgrade
  - pip install git+https://github.com/dask/zict.git --upgrade
  - pip install pytest-timeout pytest-faulthandler

  # Install distributed
  - python setup.py install

=======
  - conda install -q pytest pytest-timeout coverage tornado toolz dill futures dask ipywidgets psutil bokeh requests joblib mock ipykernel jupyter_client h5py netcdf4 lz4 paramiko
>>>>>>> 7957b24b
  - |
    if [[ $HDFS == true ]]; then
        conda install -q libxml2 krb5 boost
        conda install -q -c conda-forge libhdfs3 libgsasl libntlm
        pip install -q git+https://github.com/dask/hdfs3 --upgrade
    fi;
  - pip install -q git+https://github.com/dask/dask.git --upgrade
  - pip install -q git+https://github.com/joblib/joblib.git --upgrade
  - pip install -q git+https://github.com/dask/s3fs.git --upgrade
  - pip install -q git+https://github.com/dask/zict.git --upgrade

  # Install distributed
  - python setup.py install

script:
<<<<<<< HEAD
    # Ensure we timeout tests that would otherwise stall
    - export PYTEST_ARGS='--verbose --timeout=30 --timeout-method=thread --faulthandler-timeout=35'
    - |
      if [[ $HDFS == true ]]; then
        pwd
        docker exec -it $CONTAINER_ID $DOCKER_ENV/bin/py.test distributed/tests/test_hdfs.py $PYTEST_ARGS -m "not avoid_travis"
      elif [[ $TRAVIS_PYTHON_VERSION == '3.4' ]]; then
        coverage run $(which py.test) distributed $PYTEST_ARGS -m "not avoid_travis";
      else
        py.test distributed $PYTEST_ARGS -m "not avoid_travis";
=======
    - export PYTEST_OPTIONS="--verbose -r s --timeout-method=thread --timeout=300 --runslow --durations=20"
    - |
      if [[ $HDFS == true ]]; then
        py.test distributed/tests/test_hdfs.py $PYTEST_OPTIONS
        if [ $? -ne 0 ]; then
            # Diagnose test error
            echo "--"
            echo "-- HDFS namenode log follows"
            echo "--"
            docker exec -it $(docker ps -q) bash -c "tail -n50 /usr/local/hadoop/logs/hadoop-root-namenode-hdfs-container.log"
            (exit 1)
        fi
      elif [[ $COVERAGE == true ]]; then
        coverage run $(which py.test) distributed -m "not avoid_travis" $PYTEST_OPTIONS;
      else
        py.test -m "not avoid_travis" distributed $PYTEST_OPTIONS;
>>>>>>> 7957b24b
      fi;

after_success:
    - if [[ $COVERAGE == true ]]; then coverage report; pip install -q coveralls ; coveralls ; fi

notifications:
  email: false<|MERGE_RESOLUTION|>--- conflicted
+++ resolved
@@ -48,48 +48,24 @@
   # Install dependencies
   - conda create -q -n test-environment python=$TRAVIS_PYTHON_VERSION
   - source activate test-environment
-<<<<<<< HEAD
-  - conda install pytest coverage tornado toolz dill futures dask ipywidgets psutil bokeh requests joblib mock ipykernel jupyter_client h5py netcdf4
-  - conda install -c conda-forge python-lmdb
-  - pip install git+https://github.com/dask/dask.git --upgrade
-  - pip install git+https://github.com/joblib/joblib.git --upgrade
-  - pip install git+https://github.com/dask/s3fs.git --upgrade
-  - pip install git+https://github.com/dask/zict.git --upgrade
-  - pip install pytest-timeout pytest-faulthandler
-
-  # Install distributed
-  - python setup.py install
-
-=======
-  - conda install -q pytest pytest-timeout coverage tornado toolz dill futures dask ipywidgets psutil bokeh requests joblib mock ipykernel jupyter_client h5py netcdf4 lz4 paramiko
->>>>>>> 7957b24b
+  - conda install -q pytest coverage tornado toolz dill futures dask ipywidgets psutil bokeh requests joblib mock ipykernel jupyter_client h5py netcdf4 lz4 paramiko
   - |
     if [[ $HDFS == true ]]; then
         conda install -q libxml2 krb5 boost
         conda install -q -c conda-forge libhdfs3 libgsasl libntlm
         pip install -q git+https://github.com/dask/hdfs3 --upgrade
     fi;
+  - conda install -c conda-forge python-lmdb
   - pip install -q git+https://github.com/dask/dask.git --upgrade
   - pip install -q git+https://github.com/joblib/joblib.git --upgrade
   - pip install -q git+https://github.com/dask/s3fs.git --upgrade
   - pip install -q git+https://github.com/dask/zict.git --upgrade
+  - pip install -q pytest-timeout pytest-faulthandler
 
   # Install distributed
   - python setup.py install
 
 script:
-<<<<<<< HEAD
-    # Ensure we timeout tests that would otherwise stall
-    - export PYTEST_ARGS='--verbose --timeout=30 --timeout-method=thread --faulthandler-timeout=35'
-    - |
-      if [[ $HDFS == true ]]; then
-        pwd
-        docker exec -it $CONTAINER_ID $DOCKER_ENV/bin/py.test distributed/tests/test_hdfs.py $PYTEST_ARGS -m "not avoid_travis"
-      elif [[ $TRAVIS_PYTHON_VERSION == '3.4' ]]; then
-        coverage run $(which py.test) distributed $PYTEST_ARGS -m "not avoid_travis";
-      else
-        py.test distributed $PYTEST_ARGS -m "not avoid_travis";
-=======
     - export PYTEST_OPTIONS="--verbose -r s --timeout-method=thread --timeout=300 --runslow --durations=20"
     - |
       if [[ $HDFS == true ]]; then
@@ -106,7 +82,6 @@
         coverage run $(which py.test) distributed -m "not avoid_travis" $PYTEST_OPTIONS;
       else
         py.test -m "not avoid_travis" distributed $PYTEST_OPTIONS;
->>>>>>> 7957b24b
       fi;
 
 after_success:
