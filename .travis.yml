--- conflicted
+++ resolved
@@ -50,11 +50,8 @@
   - source activate test-environment
   - conda install pytest coverage tornado toolz dill futures dask ipywidgets psutil bokeh requests
   - pip install git+https://github.com/dask/dask.git --upgrade
-<<<<<<< HEAD
   - pip install moto
-=======
   - conda install -c pandas pandas=v0.18.0rc1
->>>>>>> 12c46c8d
 
   # Install distributed
   - python setup.py install
