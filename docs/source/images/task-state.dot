--- conflicted
+++ resolved
@@ -7,17 +7,10 @@
     released2 [label=released];
     released1 -> waiting;
     waiting -> processing;
-<<<<<<< HEAD
     waiting -> "no-worker";
+    waiting -> queued;
     "no-worker" -> processing;
-    "no-worker" -> released2;
-    waiting -> queued;
     queued -> processing;
-    queued -> released2;
-    processing -> released2;
-=======
-    waiting -> "no-worker" [dir=both];
->>>>>>> 817ead3a
     processing -> memory;
     processing -> error;
     error -> released2;
