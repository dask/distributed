repos:
  -   repo: https://github.com/pycqa/isort
      rev: 5.9.3
      hooks:
      - id: isort
        language_version: python3
  -   repo: https://github.com/psf/black
      rev: 21.9b0
      hooks:
      - id: black
        language_version: python3
        exclude: versioneer.py
        args:
          - --target-version=py37
  -   repo: https://gitlab.com/pycqa/flake8
      rev: 3.9.2
      hooks:
      - id: flake8
        language_version: python3
<<<<<<< HEAD
  - repo: https://github.com/pre-commit/mirrors-mypy
    rev: v0.910
    hooks:
      - id: mypy
        additional_dependencies: [
            # Type stubs
            types-docutils,
            types-requests,
            types-paramiko,
            types-pkg_resources,
            types-PyYAML,
            types-setuptools,
            types-psutil,
        ]
=======
  - repo: https://github.com/asottile/pyupgrade
    # Do not upgrade: there's a bug in Cython that causes sum(... for ...) to fail;
    # it needs sum([... for ...])
    rev: v2.13.0
    hooks:
      - id: pyupgrade
        args:
          - "--py37-plus"
>>>>>>> bb63557e
<|MERGE_RESOLUTION|>--- conflicted
+++ resolved
@@ -17,7 +17,14 @@
       hooks:
       - id: flake8
         language_version: python3
-<<<<<<< HEAD
+  - repo: https://github.com/asottile/pyupgrade
+    # Do not upgrade: there's a bug in Cython that causes sum(... for ...) to fail;
+    # it needs sum([... for ...])
+    rev: v2.13.0
+    hooks:
+      - id: pyupgrade
+        args:
+          - "--py37-plus"
   - repo: https://github.com/pre-commit/mirrors-mypy
     rev: v0.910
     hooks:
@@ -31,14 +38,4 @@
             types-PyYAML,
             types-setuptools,
             types-psutil,
-        ]
-=======
-  - repo: https://github.com/asottile/pyupgrade
-    # Do not upgrade: there's a bug in Cython that causes sum(... for ...) to fail;
-    # it needs sum([... for ...])
-    rev: v2.13.0
-    hooks:
-      - id: pyupgrade
-        args:
-          - "--py37-plus"
->>>>>>> bb63557e
+        ]