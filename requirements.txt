<<<<<<< HEAD
click >= 6.7
=======
click >= 7.0
>>>>>>> fad7f652
cloudpickle >= 1.5.0
dask == 2022.10.2
jinja2
locket >= 1.0.0
msgpack >= 0.6.0
packaging >= 20.0
psutil >= 5.4.7
sortedcontainers >= 2.0.4
tblib >= 1.6.0
<<<<<<< HEAD
toolz >= 0.10.0
tornado >= 5;python_version<'3.8'
tornado >= 6.0.3;python_version>='3.8'
=======
toolz >= 0.8.2
tornado >= 6.0.3, <6.2
urllib3
>>>>>>> fad7f652
zict >= 0.1.3
pyyaml<|MERGE_RESOLUTION|>--- conflicted
+++ resolved
@@ -1,8 +1,4 @@
-<<<<<<< HEAD
 click >= 6.7
-=======
-click >= 7.0
->>>>>>> fad7f652
 cloudpickle >= 1.5.0
 dask == 2022.10.2
 jinja2
@@ -12,14 +8,8 @@
 psutil >= 5.4.7
 sortedcontainers >= 2.0.4
 tblib >= 1.6.0
-<<<<<<< HEAD
-toolz >= 0.10.0
-tornado >= 5;python_version<'3.8'
-tornado >= 6.0.3;python_version>='3.8'
-=======
 toolz >= 0.8.2
 tornado >= 6.0.3, <6.2
 urllib3
->>>>>>> fad7f652
 zict >= 0.1.3
 pyyaml