--- conflicted
+++ resolved
@@ -1,10 +1,6 @@
 click >= 6.7
 cloudpickle >= 1.5.0
-<<<<<<< HEAD
-dask >= 2021.04.1
-=======
 dask == 2021.06.1
->>>>>>> 6d15b013
 msgpack >= 0.6.0
 psutil >= 5.4.7
 sortedcontainers >= 2.0.4
