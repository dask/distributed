click >= 6.6
cloudpickle >= 1.5.0
<<<<<<< HEAD
# TODO: Update our dask version requirement to
# the latest dask release before releasing distributed
# xref https://github.com/dask/distributed/pull/4489
dask @ git+https://github.com/dask/dask.git@master
=======
contextvars;python_version<'3.7'
dask >= 2021.03.0
>>>>>>> 5ea74cd7
msgpack >= 0.6.0
psutil >= 5.0
sortedcontainers !=2.0.0, !=2.0.1
tblib >= 1.6.0
toolz >= 0.8.2
tornado >= 5;python_version<'3.8'
tornado >= 6.0.3;python_version>='3.8'
zict >= 0.1.3
pyyaml
setuptools<|MERGE_RESOLUTION|>--- conflicted
+++ resolved
@@ -1,14 +1,6 @@
 click >= 6.6
 cloudpickle >= 1.5.0
-<<<<<<< HEAD
-# TODO: Update our dask version requirement to
-# the latest dask release before releasing distributed
-# xref https://github.com/dask/distributed/pull/4489
-dask @ git+https://github.com/dask/dask.git@master
-=======
-contextvars;python_version<'3.7'
 dask >= 2021.03.0
->>>>>>> 5ea74cd7
 msgpack >= 0.6.0
 psutil >= 5.0
 sortedcontainers !=2.0.0, !=2.0.1
