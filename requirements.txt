click >= 6.7
cloudpickle >= 1.5.0
dask == 2021.12.0
jinja2
msgpack >= 0.6.0
<<<<<<< HEAD
psutil >= 5.4.7
sortedcontainers >= 2.0.4
=======
packaging >= 20.0
psutil >= 5.0
sortedcontainers !=2.0.0, !=2.0.1
>>>>>>> a9905b17
tblib >= 1.6.0
toolz >= 0.10.0
tornado >= 5;python_version<'3.8'
tornado >= 6.0.3;python_version>='3.8'
zict >= 0.1.3
pyyaml
setuptools<|MERGE_RESOLUTION|>--- conflicted
+++ resolved
@@ -3,14 +3,9 @@
 dask == 2021.12.0
 jinja2
 msgpack >= 0.6.0
-<<<<<<< HEAD
+packaging >= 20.0
 psutil >= 5.4.7
 sortedcontainers >= 2.0.4
-=======
-packaging >= 20.0
-psutil >= 5.0
-sortedcontainers !=2.0.0, !=2.0.1
->>>>>>> a9905b17
 tblib >= 1.6.0
 toolz >= 0.10.0
 tornado >= 5;python_version<'3.8'
