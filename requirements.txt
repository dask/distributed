--- conflicted
+++ resolved
@@ -1,12 +1,7 @@
 click >= 7.0
 cloudpickle >= 1.5.0
-<<<<<<< HEAD
-dask == 2022.12.0
+dask == 2022.12.1
 jinja2 >= 2.10.3
-=======
-dask == 2022.12.1
-jinja2
->>>>>>> ccede9c6
 locket >= 1.0.0
 msgpack >= 1.0.0
 packaging >= 20.0
