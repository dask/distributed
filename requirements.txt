click >= 7.0
cloudpickle >= 1.5.0
<<<<<<< HEAD
dask == 2022.11.0
cytoolz >= 0.10.1
jinja2 >= 2.10.3
=======
dask == 2022.11.1
jinja2
>>>>>>> 856d403b
locket >= 1.0.0
msgpack >= 1.0.0
packaging >= 20.0
psutil >= 5.6.3
pyyaml >= 5.3.1
sortedcontainers >= 2.0.5
tblib >= 1.6.0
toolz >= 0.10.0
tornado >= 6.0.3, <6.2
urllib3 >= 1.24.3
zict >= 2.1.0<|MERGE_RESOLUTION|>--- conflicted
+++ resolved
@@ -1,13 +1,8 @@
 click >= 7.0
 cloudpickle >= 1.5.0
-<<<<<<< HEAD
-dask == 2022.11.0
 cytoolz >= 0.10.1
+dask == 2022.11.1
 jinja2 >= 2.10.3
-=======
-dask == 2022.11.1
-jinja2
->>>>>>> 856d403b
 locket >= 1.0.0
 msgpack >= 1.0.0
 packaging >= 20.0
