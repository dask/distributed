--- conflicted
+++ resolved
@@ -1,10 +1,6 @@
 click >= 6.6
 cloudpickle >= 1.5.0
-<<<<<<< HEAD
-dask @ git+https://github.com/dask/dask.git@main
-=======
 dask == 2021.05.0
->>>>>>> 833c5f6c
 msgpack >= 0.6.0
 psutil >= 5.0
 sortedcontainers !=2.0.0, !=2.0.1
