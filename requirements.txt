--- conflicted
+++ resolved
@@ -8,13 +8,8 @@
 psutil >= 5.0
 sortedcontainers !=2.0.0, !=2.0.1
 tblib >= 1.6.0
-<<<<<<< HEAD
-toolz >= 0.8.2
+toolz >= 0.10.0
 tornado >= 6.0.3
-=======
-toolz >= 0.10.0
-tornado >= 6.0.3, <6.2
->>>>>>> 803c624f
 urllib3
 zict >= 0.1.3
 pyyaml