click >= 6.6
cloudpickle >= 1.5.0
<<<<<<< HEAD
dask>=2020.12.0
=======
contextvars;python_version<'3.7'
# TODO: Update our dask version requirement to
# the latest dask release before releasing distributed
# xref https://github.com/dask/distributed/pull/4489
dask @ git+https://github.com/dask/dask.git@master
>>>>>>> 074bc480
msgpack >= 0.6.0
psutil >= 5.0
sortedcontainers !=2.0.0, !=2.0.1
tblib >= 1.6.0
toolz >= 0.8.2
tornado >= 5;python_version<'3.8'
tornado >= 6.0.3;python_version>='3.8'
zict >= 0.1.3
pyyaml
setuptools<|MERGE_RESOLUTION|>--- conflicted
+++ resolved
@@ -1,14 +1,9 @@
 click >= 6.6
 cloudpickle >= 1.5.0
-<<<<<<< HEAD
-dask>=2020.12.0
-=======
-contextvars;python_version<'3.7'
 # TODO: Update our dask version requirement to
 # the latest dask release before releasing distributed
 # xref https://github.com/dask/distributed/pull/4489
 dask @ git+https://github.com/dask/dask.git@master
->>>>>>> 074bc480
 msgpack >= 0.6.0
 psutil >= 5.0
 sortedcontainers !=2.0.0, !=2.0.1
