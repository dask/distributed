--- conflicted
+++ resolved
@@ -50,16 +50,13 @@
     slow: marks tests as slow (deselect with '-m "not slow"')
     avoid_ci: marks tests as flaky on CI on all OSs
     ipython: marks tests as exercising IPython
-<<<<<<< HEAD
     gpu: marks tests we want to run on GPUs
-=======
 
 # pytest-timeout settings
 # 'thread' kills off the whole test suite. 'signal' only kills the offending test.
 # However, 'signal' doesn't work on Windows (due to lack of SIGALRM) and doesn't work on
 # the MacOS GitHub CI (although it's been reported to work on MacBooks).
 # The CI script modifies this config file on the fly on Linux.
->>>>>>> f28c7199
 timeout_method = thread
 # This should not be reduced; Windows CI has been observed to be occasionally
 # exceptionally slow.
