[flake8]
# References:
# https://flake8.readthedocs.io/en/latest/user/configuration.html
# https://flake8.readthedocs.io/en/latest/user/error-codes.html

# Note: there cannot be spaces after comma's here
exclude = __init__.py,versioneer.py,distributed/_concurrent_futures_thread.py
ignore =
    E20,        # Extra space in brackets
    E231,E241,  # Multiple spaces around ","
    E26,        # Comments
    E4,         # Import formatting
    E721,       # Comparing types instead of isinstance
    E731,       # Assigning lambda expression
    E121,       # continuation line under-indented for hanging indent
    E126,       # continuation line over-indented for hanging indent
    E127,       # continuation line over-indented for visual indent
    E128,       # E128 continuation line under-indented for visual indent
    E702,       # multiple statements on one line (semicolon)
    W503,       # line break before binary operator
    E129,       # visually indented line with same indent as next logical line
    E116,       # unexpected indentation
    F811,       # redefinition of unused 'loop' from line 10
    F841,       # local variable is assigned to but never used
    E741        # Ambiguous variable names
    W504,       # line break after binary operator

max-line-length = 120

[versioneer]
VCS = git
style = pep440
versionfile_source = distributed/_version.py
versionfile_build = distributed/_version.py
tag_prefix =
parentdir_prefix = distributed-

[tool:pytest]
addopts = -rsx --durations=10
filterwarnings =
    error:Since distributed.*:PendingDeprecationWarning
minversion = 3.2
markers =
    slow: marks tests as slow (deselect with '-m "not slow"')
    avoid_travis: marks tests as flaky on TravisCI.
<<<<<<< HEAD
    ipython: mark a test as exercising IPython
    asyncio: marks tests that test async functionality

# filterwarnings =
#     error
#     ignore::UserWarning
#     ignore::ImportWarning
#     ignore::PendingDeprecationWarning
=======
    ipython: mark a test as exercising IPython
>>>>>>> 09d9799e
<|MERGE_RESOLUTION|>--- conflicted
+++ resolved
@@ -43,15 +43,5 @@
 markers =
     slow: marks tests as slow (deselect with '-m "not slow"')
     avoid_travis: marks tests as flaky on TravisCI.
-<<<<<<< HEAD
     ipython: mark a test as exercising IPython
-    asyncio: marks tests that test async functionality
-
-# filterwarnings =
-#     error
-#     ignore::UserWarning
-#     ignore::ImportWarning
-#     ignore::PendingDeprecationWarning
-=======
-    ipython: mark a test as exercising IPython
->>>>>>> 09d9799e
+    asyncio: marks tests that test async functionality