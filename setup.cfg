[flake8]
# References:
# https://flake8.readthedocs.io/en/latest/user/configuration.html
# https://flake8.readthedocs.io/en/latest/user/error-codes.html

# Note: there cannot be spaces after comma's here
exclude = __init__.py,versioneer.py,distributed/_concurrent_futures_thread.py
ignore =
    E20,        # Extra space in brackets
    E231,E241,  # Multiple spaces around ","
    E26,        # Comments
    E4,         # Import formatting
    E721,       # Comparing types instead of isinstance
    E731,       # Assigning lambda expression
    E121,       # continuation line under-indented for hanging indent
    E126,       # continuation line over-indented for hanging indent
    E127,       # continuation line over-indented for visual indent
    E128,       # E128 continuation line under-indented for visual indent
    E702,       # multiple statements on one line (semicolon)
    W503,       # line break before binary operator
    E129,       # visually indented line with same indent as next logical line
    E116,       # unexpected indentation
    F811,       # redefinition of unused 'loop' from line 10
    F841,       # local variable is assigned to but never used
    E741        # Ambiguous variable names
    W504,       # line break after binary operator

max-line-length = 120

[isort]
sections = FUTURE,STDLIB,THIRDPARTY,DISTRIBUTED,FIRSTPARTY,LOCALFOLDER
profile = black
skip_gitignore = true
force_to_top = true
default_section = THIRDPARTY
known_first_party = distributed
known_distributed = dask

[versioneer]
VCS = git
style = pep440
versionfile_source = distributed/_version.py
versionfile_build = distributed/_version.py
tag_prefix =
parentdir_prefix = distributed-

[tool:pytest]
addopts = -v -r s --durations=20
filterwarnings =
    error:Since distributed.*:PendingDeprecationWarning
minversion = 4
markers =
    slow: marks tests as slow (deselect with '-m "not slow"')
<<<<<<< HEAD
    avoid_travis: marks tests as flaky on TravisCI.
    ipython: mark a test as exercising IPython
    asyncio: marks tests that test async functionality
=======
    avoid_ci: marks tests as flaky on CI on all OSs
    ipython: marks tests as exercising IPython
timeout_method = thread
timeout = 300
>>>>>>> c76ed460
<|MERGE_RESOLUTION|>--- conflicted
+++ resolved
@@ -51,13 +51,8 @@
 minversion = 4
 markers =
     slow: marks tests as slow (deselect with '-m "not slow"')
-<<<<<<< HEAD
-    avoid_travis: marks tests as flaky on TravisCI.
-    ipython: mark a test as exercising IPython
     asyncio: marks tests that test async functionality
-=======
     avoid_ci: marks tests as flaky on CI on all OSs
     ipython: marks tests as exercising IPython
 timeout_method = thread
-timeout = 300
->>>>>>> c76ed460
+timeout = 300