name: Conda build
on:
  push:
    branches:
      - main
  pull_request:
<<<<<<< HEAD
=======
    paths:
      - setup.py
      - requirements.txt
      - continuous_integration/recipes/**
      - .github/workflows/conda.yml
>>>>>>> bd3f47ec

# When this workflow is queued, automatically cancel any previous running
# or pending jobs from the same branch
concurrency:
  group: conda-${{ github.head_ref }}
  cancel-in-progress: true

# Required shell entrypoint to have properly activated conda environments
defaults:
  run:
    shell: bash -l {0}

jobs:
  conda:
    name: Build (and upload)
    runs-on: ubuntu-latest
    steps:
      - uses: actions/checkout@v2
        with:
          fetch-depth: 0
      - name: Set up Python
        uses: conda-incubator/setup-miniconda@v2
        with:
          miniforge-variant: Mambaforge
          use-mamba: true
          python-version: 3.8
      - name: Install dependencies
        run: |
          mamba install boa conda-verify

          which python
          pip list
          mamba list
      - name: Build conda packages
        run: |
          # suffix for pre-release package versions
          export VERSION_SUFFIX=a`date +%y%m%d`

          # conda search for the latest dask-core pre-release
          arr=($(conda search --override-channels -c dask/label/dev dask-core | tail -n 1))

          # extract dask-core pre-release version / build
          export DASK_CORE_VERSION=${arr[1]}

          # distributed pre-release build
          conda mambabuild continuous_integration/recipes/distributed \
                           --channel dask/label/dev \
                           --no-anaconda-upload \
                           --output-folder build

          # dask pre-release build
          conda mambabuild continuous_integration/recipes/dask \
                           --channel dask/label/dev \
                           --no-anaconda-upload \
                           --output-folder build
      - name: Upload conda packages
        if: |
          github.event_name == 'push'
          && github.ref == 'refs/heads/main'
          && github.repository == 'dask/distributed'
        env:
          ANACONDA_API_TOKEN: ${{ secrets.DASK_CONDA_TOKEN }}
        run: |
          # convert distributed to other architectures
          cd build && conda convert linux-64/*.tar.bz2 -p osx-64 \
                                                       -p osx-arm64 \
                                                       -p linux-ppc64le \
                                                       -p linux-aarch64 \
                                                       -p win-64

          # install anaconda for upload
          mamba install anaconda-client

          anaconda upload --label dev noarch/*.tar.bz2
          anaconda upload --label dev linux-64/*.tar.bz2
          anaconda upload --label dev linux-aarch64/*.tar.bz2
          anaconda upload --label dev linux-ppc64le/*.tar.bz2
          anaconda upload --label dev osx-64/*.tar.bz2
          anaconda upload --label dev osx-arm64/*.tar.bz2
          anaconda upload --label dev win-64/*.tar.bz2<|MERGE_RESOLUTION|>--- conflicted
+++ resolved
@@ -4,14 +4,11 @@
     branches:
       - main
   pull_request:
-<<<<<<< HEAD
-=======
     paths:
       - setup.py
       - requirements.txt
       - continuous_integration/recipes/**
       - .github/workflows/conda.yml
->>>>>>> bd3f47ec
 
 # When this workflow is queued, automatically cancel any previous running
 # or pending jobs from the same branch
