--- conflicted
+++ resolved
@@ -114,22 +114,17 @@
               export DISABLE_IPV6=1
           fi
           source continuous_integration/scripts/set_ulimit.sh
-<<<<<<< HEAD
-          pytest distributed -m "not avoid_ci" --runslow --cov=distributed --cov-report=xml
-=======
 
           pytest distributed -m "not avoid_ci and ${{ matrix.partition }}" --runslow \
-            --junitxml reports/pytest.xml -o junit_suite_name=$TEST_ID
->>>>>>> 25881517
+            --junitxml reports/pytest.xml -o junit_suite_name=$TEST_ID --cov=distributed --cov-report=xml
 
       # - name: Debug with tmate on failure
       #   if: ${{ failure() }}
       #   uses: mxschmitt/action-tmate@v3
 
-<<<<<<< HEAD
       - name: Coverage
         uses: codecov/codecov-action@v1
-=======
+
       - name: Upload test artifacts
         # ensure this runs even if pytest fails
         if: >
@@ -138,5 +133,4 @@
         uses: actions/upload-artifact@v2
         with:
           name: ${{ env.TEST_ID }}
-          path: reports
->>>>>>> 25881517
+          path: reports