{% set major_minor_patch = environ.get('GIT_DESCRIBE_TAG', '0.0.0.dev').split('.') %}
{% set new_patch = major_minor_patch[2] | int + 1 %}
{% set version = (major_minor_patch[:2] + [new_patch]) | join('.') + environ.get('VERSION_SUFFIX', '') %}
{% set dask_version = environ.get('DASK_CORE_VERSION', '0.0.0.dev') %}


package:
  name: dask
  version: {{ version }}

source:
  git_url: ../../..

build:
  number: {{ GIT_DESCRIBE_NUMBER }}
  string: py_{{ GIT_DESCRIBE_HASH }}_{{ GIT_DESCRIBE_NUMBER }}
  noarch: python

requirements:
  host:
    - python >=3.8
    - dask-core {{ dask_version }}
    - distributed {{ version }}
  run:
    - python >=3.8
    - {{ pin_compatible('dask-core', max_pin='x.x.x.x') }}
    - {{ pin_compatible('distributed', exact=True) }}
    - cytoolz >=0.8.2
    - lz4
    - numpy >=1.18
    - pandas >=1.0
<<<<<<< HEAD
    - bokeh >=2.4.2
    - jinja2 >=2.10.3
=======
    - bokeh >=2.4.2,<3
    - jinja2
>>>>>>> 856d403b

  run_constrained:
    - openssl !=1.1.1e

test:
  imports:
    - dask
    - dask.array
    - dask.bag
    - dask.bytes
    - dask.dataframe
    - dask.dataframe.tseries
    - dask.delayed
    - dask.diagnostics
    - dask.distributed
    - distributed
    
  commands:
    - dask --version
    - dask info versions

about:
  home: https://dask.org/
  summary: Parallel PyData with Task Scheduling
  license: BSD-3-Clause
  license_file: LICENSE.txt
  description: |
    Dask is a flexible parallel computing library for analytics.
  doc_url: https://dask.org/
  dev_url: https://github.com/dask/dask<|MERGE_RESOLUTION|>--- conflicted
+++ resolved
@@ -29,13 +29,8 @@
     - lz4
     - numpy >=1.18
     - pandas >=1.0
-<<<<<<< HEAD
-    - bokeh >=2.4.2
+    - bokeh >=2.4.2,<3
     - jinja2 >=2.10.3
-=======
-    - bokeh >=2.4.2,<3
-    - jinja2
->>>>>>> 856d403b
 
   run_constrained:
     - openssl !=1.1.1e
