--- conflicted
+++ resolved
@@ -20,15 +20,9 @@
   host:
     - python >=3.8
   run:
-<<<<<<< HEAD
     - python >=3.8
-    - dask-core {{ dask_version }}={{ dask_build }}
-    - distributed {{ version }}=py{{ py_version }}_{{ GIT_DESCRIBE_HASH }}_{{ GIT_DESCRIBE_NUMBER }}
-=======
-    - python >=3.7
     - dask-core >={{ dask_version }}
     - distributed {{ version }}=*_{{ GIT_DESCRIBE_HASH }}_{{ GIT_DESCRIBE_NUMBER }}
->>>>>>> 03494d41
     - cytoolz >=0.8.2
     - numpy >=1.18
     - pandas >=1.0
