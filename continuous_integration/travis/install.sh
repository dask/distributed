--- conflicted
+++ resolved
@@ -66,15 +66,6 @@
 
 python -m pip install -q "pytest>=4" pytest-repeat pytest-faulthandler pytest-asyncio
 
-<<<<<<< HEAD
-pip install -q git+https://github.com/dask/dask.git --upgrade --no-deps
-pip install -q git+https://github.com/joblib/joblib.git --upgrade --no-deps
-pip install -q git+https://github.com/intake/filesystem_spec.git --upgrade --no-deps
-pip install -q git+https://github.com/dask/s3fs.git --upgrade --no-deps
-pip install -q git+https://github.com/dask/zict.git --upgrade --no-deps
-pip install -q sortedcollections msgpack --no-deps
-pip install -q keras --upgrade --no-deps
-=======
 python -m pip install -q git+https://github.com/dask/dask.git --upgrade --no-deps
 python -m pip install -q git+https://github.com/joblib/joblib.git --upgrade --no-deps
 python -m pip install -q git+https://github.com/intake/filesystem_spec.git --upgrade --no-deps
@@ -82,8 +73,6 @@
 python -m pip install -q git+https://github.com/dask/zict.git --upgrade --no-deps
 python -m pip install -q sortedcollections msgpack --no-deps
 python -m pip install -q keras --upgrade --no-deps
-python -m pip install -q asyncssh
->>>>>>> eb8de640
 
 if [[ $CRICK == true ]]; then
     conda install -q cython
