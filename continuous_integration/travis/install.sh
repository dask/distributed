--- conflicted
+++ resolved
@@ -56,19 +56,11 @@
 
 pip install -q pytest-repeat pytest-faulthandler
 
-<<<<<<< HEAD
-pip install -q git+https://github.com/dask/dask.git --upgrade
-pip install -q git+https://github.com/joblib/joblib.git --upgrade
-pip install -q git+https://github.com/dask/s3fs.git --upgrade
-pip install -q git+https://github.com/dask/zict.git --upgrade
-pip install -q sortedcollections msgpack
-=======
 pip install -q git+https://github.com/dask/dask.git --upgrade --no-deps
 pip install -q git+https://github.com/joblib/joblib.git --upgrade --no-deps
 pip install -q git+https://github.com/dask/s3fs.git --upgrade --no-deps
 pip install -q git+https://github.com/dask/zict.git --upgrade --no-deps
-pip install -q sortedcollections msgpack-python --no-deps
->>>>>>> 19fd89e5
+pip install -q sortedcollections msgpack --no-deps
 pip install -q keras --upgrade --no-deps
 
 if [[ $CRICK == true ]]; then
