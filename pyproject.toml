--- conflicted
+++ resolved
@@ -26,13 +26,8 @@
 requires-python = ">=3.10"
 dependencies = [
     "click >= 8.0",
-<<<<<<< HEAD
     "cloudpickle >= 3.0.0",
-    "dask == 2024.8.0",
-=======
-    "cloudpickle >= 2.0.0",
     "dask == 2024.8.1",
->>>>>>> cdad3cbf
     "jinja2 >= 2.10.3",
     "locket >= 1.0.0",
     "msgpack >= 1.0.2",
