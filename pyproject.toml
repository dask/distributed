--- conflicted
+++ resolved
@@ -27,11 +27,7 @@
 dependencies = [
     "click >= 8.0",
     "cloudpickle >= 1.5.0",
-<<<<<<< HEAD
-    "dask == 2023.3.2.*",
-=======
-    "dask == 2023.6.1",
->>>>>>> 9b9f948b
+    "dask == 2023.6.1.*",
     "jinja2 >= 2.10.3",
     "locket >= 1.0.0",
     "msgpack >= 1.0.0",
