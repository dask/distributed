from __future__ import print_function, division, absolute_import

import logging
import threading
import re
import json
import io
import sys

import boto3
from botocore.exceptions import ClientError
from tornado import gen

from dask.imperative import Value, do
from dask.base import tokenize

from .utils import read_block, seek_delimiter
from .executor import default_executor, ensure_default_get
from .utils import ignoring, sync
from .compatibility import unicode, gzip_decompress

logger = logging.getLogger(__name__)

logging.getLogger('boto3').setLevel(logging.WARNING)
logging.getLogger('botocore').setLevel(logging.WARNING)


DEFAULT_PAGE_LENGTH = 1000

_conn = dict()


get_s3_lock = threading.Lock()

def split_path(path):
    """
    Normalise S3 path string into bucket and key.

    Parameters
    ----------
    path : string
        Input path, like `s3://mybucket/path/to/file`

    Examples
    --------
    >>> split_path("s3://mybucket/path/to/file")
    ['mybucket', 'path/to/file']
    """
    if path.startswith('s3://'):
        path = path[5:]
    if '/' not in path:
        return path, ""
    else:
        return path.split('/', 1)


class S3FileSystem(object):
    """
    Access S3 data as if it were a file system.
    """
    _conn = {}

    def __init__(self, anon=True, key=None, secret=None, **kwargs):
        """
        Create connection object to S3

        Will use configured key/secret (typically in ~/.aws, see the
        boto3 documentation) unless specified

        Parameters
        ----------
        anon : bool (True)
            whether to use anonymous connection (public buckets only)
        key : string (None)
            if not anonymouns, use this key, if specified
        secret : string (None)
            if not anonymous, use this password, if specified
        kwargs : other parameters for boto3 session
        """
        self.anon = anon
        self.key = key
        self.secret = secret
        self.kwargs = kwargs
        self.connect(anon, key, secret, kwargs)
        self.dirs = {}
        self.s3 = self.connect(anon, key, secret, kwargs)

    def connect(self, anon, key, secret, kwargs):
        tok = tokenize(anon, key, secret, kwargs)
        if tok not in self._conn:
            logger.debug("Open S3 connection.  Anonymous: %s",
                         self.anon)
            if self.anon:
                from botocore import UNSIGNED
                from botocore.client import Config
                s3 = boto3.Session().client('s3',
                         config=Config(signature_version=UNSIGNED))
            else:
                s3 = boto3.Session(self.key, self.secret,
                                   **self.kwargs).client('s3')
            self._conn[tok] = s3
        return self._conn[tok]

    def __getstate__(self):
        d = self.__dict__.copy()
        del d['s3']
        logger.debug("Serialize with state: %s", d)
        return d

    def __setstate__(self, state):
        self.__dict__.update(state)
        self.s3 = self.connect(self.anon, self.key, self.secret, self.kwargs)

    def open(self, path, mode='rb', block_size=4*1024**2):
        """ Open a file for reading or writing

        Parameters
        ----------
        path: string
            Path of file on S3
        mode: string
            One of 'rb' or 'wb'
        block_size: int
            Size of data-node blocks if reading
        """
        if 'b' not in mode:
            raise NotImplementedError("Text mode not supported, use mode='%s'"
                    " and manage bytes" % (mode[0] + 'b'))
        return S3File(self, path, mode, block_size=block_size)

    def _ls(self, path, refresh=False):
        """ List files below path

        Parameters
        ----------
        path : string/bytes
            location at which to list files
        detail : bool (=True)
            if True, each list item is a dict of file properties;
            otherwise, returns list of filenames
        refresh : bool (=False)
            if False, look in local cache for file details first
        """
        path = path.lstrip('s3://').lstrip('/')
        bucket, key = split_path(path)
        if bucket not in self.dirs or refresh:
            if bucket == '':
                # list of buckets
                if self.anon:
                    # cannot list buckets if not logged in
                    return []
                files = self.s3.list_buckets()['Buckets']
                for f in files:
                    f['Key'] = f['Name']
                    f['Size'] = 0
                    del f['Name']
            else:
                files = self.s3.list_objects(Bucket=bucket).get('Contents', [])
                for f in files:
                    f['Key'] = "/".join([bucket, f['Key']])
            self.dirs[bucket] = list(sorted(files, key=lambda x: x['Key']))
        files = self.dirs[bucket]
        return files

    def ls(self, path, detail=False):
        path = path.lstrip('s3://').rstrip('/')
        try:
            files = self._ls(path)
        except ClientError:
            files = []
        if path:
            pattern = re.compile(path + '/[^/]*.$')
            files = [f for f in files if pattern.match(f['Key']) is not None]
            if not files:
                try:
                    files = [self.info(path)]
                except (OSError, IOError):
                    files = []
        if detail:
            return files
        else:
            return [f['Key'] for f in files]

    def info(self, path):
        if path.startswith('s3://'):
            path = path[len('s3://'):]
        path = path.rstrip('/')
        files = self._ls(path)
        files = [f for f in files if f['Key'].rstrip('/') == path]
        if len(files) == 1:
            return files[0]
        else:
            raise IOError("File not found: %s" %path)

    def walk(self, path):
        return [f['Key'] for f in self._ls(path) if f['Key'].rstrip('/'
                ).startswith(path.rstrip('/') + '/')]

    def glob(self, path):
        """
        Find files by glob-matching.

        Note that the bucket part of the path must not contain a "*"
        """
        path0 = path
        path = path.lstrip('s3://').lstrip('/')
        bucket, key = split_path(path)
        if "*" in bucket:
            raise ValueError('Bucket cannot contain a "*"')
        if '*' not in path:
            path = path.rstrip('/') + '/*'
        if '/' in path[:path.index('*')]:
            ind = path[:path.index('*')].rindex('/')
            root = path[:ind+1]
        else:
            root = '/'
        allfiles = self.walk(root)
        pattern = re.compile("^" + path.replace('//', '/')
                                        .rstrip('/')
                                        .replace('*', '[^/]*')
                                        .replace('?', '.') + "$")
        out = [f for f in allfiles if re.match(pattern,
               f.replace('//', '/').rstrip('/'))]
        if not out:
            out = self.ls(path0)
        return out

    def du(self, path, total=False, deep=False):
        if deep:
            files = self.walk(path)
            files = [self.info(f) for f in files]
        else:
            files = self.ls(path, detail=True)
        if total:
            return sum(f.get('Size', 0) for f in files)
        else:
            return {p['Key']: p['Size'] for p in files}

    def exists(self, path):
        return bool(self.ls(path))

    def cat(self, path):
        with self.open(path, 'rb') as f:
            return f.read()

    def tail(self, path, size=1024):
        """ Return last bytes of file """
        length = self.info(path)['Size']
        if size > length:
            return self.cat(path)
        with self.open(path, 'rb') as f:
            f.seek(length - size)
            return f.read(size)

    def head(self, path, size=1024):
        """ Return first bytes of file """
        with self.open(path, 'rb', block_size=size) as f:
            return f.read(size)

    def read_block(self, fn, offset, length, delimiter=None):
        """ Read a block of bytes from an S3 file

        Starting at ``offset`` of the file, read ``length`` bytes.  If
        ``delimiter`` is set then we ensure that the read starts and stops at
        delimiter boundaries that follow the locations ``offset`` and ``offset
        + length``.  If ``offset`` is zero then we start at zero.  The
        bytestring returned WILL include the end delimiter string.

        If offset+length is beyond the eof, reads to eof.

        Parameters
        ----------
        fn: string
            Path to filename on S3
        offset: int
            Byte offset to start read
        length: int
            Number of bytes to read
        delimiter: bytes (optional)
            Ensure reading starts and stops at delimiter bytestring

        Examples
        --------
        >>> s3.read_block('data/file.csv', 0, 13)  # doctest: +SKIP
        b'Alice, 100\\nBo'
        >>> s3.read_block('data/file.csv', 0, 13, delimiter=b'\\n')  # doctest: +SKIP
        b'Alice, 100\\nBob, 200\\n'

        Use ``length=None`` to read to the end of the file.
        >>> s3.read_block('data/file.csv', 0, None, delimiter=b'\\n')  # doctest: +SKIP
        b'Alice, 100\\nBob, 200\\nCharlie, 300'

        See Also
        --------
        distributed.utils.read_block
        """
        with self.open(fn, 'rb') as f:
            size = f.info()['Size']
            if length is None:
                length = size
            if offset + length > size:
                length = size - offset
            bytes = read_block(f, offset, length, delimiter)
        return bytes


class S3File(object):
    """
    Cached read-only interface to a key in S3, behaving like a seekable file.

    Optimized for a single continguous block.
    """

    def __init__(self, s3, path, mode='rb', block_size=4*2**20):
        """
        Open S3 as a file. Data is only loaded and cached on demand.

        Parameters
        ----------
        s3 : boto3 connection
        bucket : string
            S3 bucket to access
        key : string
            S3 key to access
        blocksize : int
            read-ahead size for finding delimiters
        """
        self.mode = mode
        if mode != 'rb':
            raise NotImplementedError("File mode must be 'rb', not %s" % mode)
        self.path = path
        bucket, key = split_path(path)
        self.s3 = s3
        self.size = self.info()['Size']
        self.bucket = bucket
        self.key = key
        self.blocksize = block_size
        self.cache = b""
        self.loc = 0
        self.start = None
        self.end = None
        self.closed = False

    def info(self):
        return self.s3.info(self.path)

    def tell(self):
        return self.loc

    def seek(self, loc, whence=0):
        if whence == 0:
            self.loc = loc
        elif whence == 1:
            self.loc += loc
        elif whence == 2:
            self.loc = self.size + loc
        else:
            raise ValueError("invalid whence (%s, should be 0, 1 or 2)" % whence)
        if self.loc < 0:
            self.loc = 0
        return self.loc

    def _fetch(self, start, end):
        try:
            if self.start is None and self.end is None:
                # First read
                self.start = start
                self.end = end + self.blocksize
                self.cache = self.s3.s3.get_object(Bucket=self.bucket, Key=self.key,
                                                Range='bytes=%i-%i' % (start, self.end - 1)
                                                )['Body'].read()
            if start < self.start:
                new = self.s3.s3.get_object(Bucket=self.bucket, Key=self.key,
                                         Range='bytes=%i-%i' % (start, self.start - 1)
                                         )['Body'].read()
                self.start = start
                self.cache = new + self.cache
            if end > self.end:
                if end > self.size:
                    return
                new = self.s3.s3.get_object(Bucket=self.bucket, Key=self.key,
                                            Range='bytes=%i-%i' % (self.end, end + self.blocksize - 1)
                                             )['Body'].read()
                self.end = end + self.blocksize
                self.cache = self.cache + new
        except ClientError:
            self.start = min([start, self.start or self.size])
            self.end = max(end, self.end or self.size)

    def read(self, length=-1):
        """
        Return data from cache, or fetch pieces as necessary
        """
        if self.mode != 'rb':
            raise ValueError('File not in read mode')
        if length < 0:
            length = self.size
        if self.closed:
            raise ValueError('I/O operation on closed file.')
        self._fetch(self.loc, self.loc + length)
        out = self.cache[self.loc - self.start:
                         self.loc - self.start + length]
        self.loc += len(out)
        return out

    def flush(self):
        pass

    def close(self):
        self.flush()
        self.cache = None
        self.closed = True

    def __str__(self):
        return "<S3File %s/%s>" % (self.bucket, self.key)

    __repr__ = __str__

    def __enter__(self):
        return self

    def __exit__(self, *args):
        self.close()


def read_bytes(fn, executor=None, s3=None, lazy=True, delimiter=None,
               not_zero=False, blocksize=2**27, **s3pars):
    """ Convert location in S3 to a list of distributed futures

    Parameters
    ----------
    fn: string
        location in S3
    executor: Executor (optional)
        defaults to most recently created executor
    s3: S3FileSystem (optional)
    lazy: boolean (optional)
        If True then return lazily evaluated dask Values
    delimiter: bytes
        An optional delimiter, like ``b'\n'`` on which to split blocks of bytes
    not_zero: force seek of start-of-file delimiter, discarding header
    blocksize: int (=128MB)
        Chunk size
    **s3pars: keyword arguments
        Extra keywords to send to boto3 session (anon, key, secret...)

    Returns
    -------
    List of ``distributed.Future`` objects if ``lazy=False``
    or ``dask.Value`` objects if ``lazy=True``
    """
    if s3 is None:
        s3 = S3FileSystem(**s3pars)
    executor = default_executor(executor)
    filenames, lengths, offsets = [], [], []
    if blocksize is None:
        filenames = sorted(s3.glob(fn))
        lengths = [None] * len(filenames)
        offsets = [0] * len(filenames)
    else:
        for afile in sorted(s3.glob(fn)):
            size = s3.info(afile)['Size']
            offset = list(range(0, size, blocksize))
            if not_zero:
                offset[0] = 1
            offsets.extend(offset)
            filenames.extend([afile]*len(offset))
            lengths.extend([blocksize]*len(offset))
    names = ['read-binary-s3-%s-%s' % (fn, tokenize(offset, length, delimiter, not_zero))
            for fn, offset, length in zip(filenames, offsets, lengths)]

    logger.debug("Read %d blocks of binary bytes from %s", len(names), fn)
    if lazy:
        values = [Value(name, [{name: (read_block_from_s3, fn, offset, length, s3pars, delimiter)}])
                  for name, fn, offset, length in zip(names, filenames, offsets, lengths)]
        return values
    else:
        return executor.map(read_block_from_s3, filenames, offsets, lengths,
                s3pars=s3pars, delimiter=delimiter)


def read_block_from_s3(filename, offset, length, s3pars={}, delimiter=None):
    s3 = S3FileSystem(**s3pars)
    bytes = s3.read_block(filename, offset, length, delimiter)
    return bytes


@gen.coroutine
def _read_text(fn, keyname=None, encoding='utf-8', errors='strict', lineterminator='\n',
               executor=None, fs=None, lazy=True, collection=True,
               blocksize=2**27, compression=None):
    if keyname is not None:
        if not keyname.startswith('/'):
            keyname = '/' + keyname
        fn = fn + keyname
    fs = fs or S3FileSystem()
    executor = default_executor(executor)

    if compression:
        blocksize=None
        decompress = decompressors[compression]

    filenames = sorted(fs.glob(fn))
    blocks = [block for fn in filenames
                    for block in read_bytes(fn, executor, fs, lazy=True,
                                            delimiter=lineterminator.encode(),
                                            blocksize=blocksize)]
    if compression:
        blocks = [do(decompress)(b) for b in blocks]
    strings = [do(bytes.decode)(b, encoding, errors) for b in blocks]
    lines = [do(unicode.split)(s, lineterminator) for s in strings]

    from dask.bag import from_imperative
    if collection:
        result = from_imperative(lines)
    else:
        result = lines

    if not lazy:
        if collection:
            result = executor.persist(result)
        else:
            result = executor.compute(result)

    raise gen.Return(result)


def read_text(path, keyname=None, encoding='utf-8', errors='strict', lineterminator='\n',
              executor=None, fs=None, lazy=False, collection=True,
              blocksize=2**27, compression=None):
    """ Read text lines from S3

    Parameters
    ----------
    path: string
        Path of files on S3, including both bucket, key, or globstring
    keyname: string, optional
        If path is only the bucket name, provide key name as second argument
    collection: boolean, optional
        Whether or not to return a high level collection
    lazy: boolean, optional
        Whether or not to start reading immediately
    blocksize: int, optional
        Number of bytes per partition.  Use ``None`` for no blocking.
        Silently ignored if data is compressed with a non-splittable format like gzip.
    lineterminator: str, optional
        The endline string used to deliniate line breaks
    compression: str, optional
        Compression to use options include: gzip
        The use of compression will suppress blocking

    Examples
    --------

    Provide bucket and keyname joined by slash.
    >>> b = read_text('bucket/key-directory/')  # doctest: +SKIP

    Alternatively use support globstrings
    >>> b = read_text('bucket/key-directory/2015-*.json').map(json.loads)  # doctest: +SKIP

    Or separate bucket and keyname
    >>> b = read_text('bucket', 'key-directory/2015-*.json').map(json.loads)  # doctest: +SKIP

    Optionally provide blocksizes and delimiter to chunk up large files
    >>> b = read_text('bucket', 'key-directory/2015-*.json',
    ...               linedelimiter='\\n', blocksize=2**25)  # doctest: +SKIP

    Specify compression, blocksizes not allowed
    >>> b = read_text('bucket/my-data.*.json.gz',
    ...               compression='gzip', blocksize=None)  # doctest: +SKIP

    Returns
    -------
    Dask bag if collection=True or Futures or dask values otherwise
    """
    executor = default_executor(executor)
    return sync(executor.loop, _read_text, path, keyname, encoding, errors,
            lineterminator, executor, fs, lazy, collection,
            blocksize=blocksize, compression=compression)


def bytes_read_csv(b, **kwargs):
    from io import BytesIO
    import pandas as pd
    bio = BytesIO(b)
    return pd.read_csv(bio, **kwargs)


@gen.coroutine
def _read_csv(path, executor=None, fs=None, lazy=True, collection=True,
        names=None, delimiter='\n', header='infer', blocksize=2**27, **kwargs):
    import pandas as pd
    fs = fs or S3FileSystem()
    executor = default_executor(executor)

    if kwargs.get('compression'):
        blocksize = None

    filenames = sorted(fs.glob(path))
    blockss = [read_bytes(fn, executor, fs, lazy=True,
                          delimiter=delimiter.encode(),
                          blocksize=blocksize)
               for fn in filenames]

    with fs.open(filenames[0], mode='rb') as f:
        head = pd.read_csv(f, nrows=5, names=names, header=header, **kwargs)
        names = list(head.columns)

    dfs1 = [[do(bytes_read_csv)(blocks[0], names=names, skiprows=1,
                                header=None, **kwargs)] +
            [do(bytes_read_csv)(b, names=names, header=None, **kwargs)
                for b in blocks[1:]]
            for blocks in blockss]
    dfs2 = sum(dfs1, [])

    ensure_default_get(executor)

    from dask.dataframe import from_imperative
    if collection:
        result = from_imperative(dfs2, head)
    else:
        result = dfs2

    if not lazy:
        if collection:
            result = executor.persist(result)
        else:
            result = executor.compute(result)

    raise gen.Return(result)


def read_csv(fn, executor=None, fs=None, lazy=True, collection=True, **kwargs):
    """ Read CSV encoded data from bytes on S3

    Parameters
    ----------
    fn: string
        bucket and filename or globstring of CSV files on S3
    lazy: boolean, optional
        If True return dask Value objects

    Examples
    --------
    >>> df = distributed.s3.read_csv('distributed-test/csv/2015/')  # doctest: +SKIP

    Returns
    -------
    List of futures of Python objects
    """
    executor = default_executor(executor)
    return sync(executor.loop, _read_csv, fn, executor, fs, lazy, collection,
            **kwargs)

<<<<<<< HEAD
def avro_body(data, header):
    """ Convert bytes and header to Python objects

    Parameters
    ----------
    data: bytestring
        bulk avro data, without header information
    header: bytestring
        Header information collected from ``fastavro.reader(f)._header``

    Returns
    -------
    List of deserialized Python objects, probably dictionaries
    """
    import fastavro
    sync = header['sync']
    if not data:
        return []
    if not data.endswith(sync):
        # Read delimited should keep end-of-block delimiter
        data = data + sync
    stream = io.BytesIO(data)
    schema = header['meta']['avro.schema'].decode()
    schema = json.loads(schema)
    codec = header['meta']['avro.codec'].decode()
    return list(fastavro._reader._iter_avro(stream, header, codec,
                                            schema, schema))


def avro_to_df(b, av, cols=None):
    """Parse avro binary data with header av into a pandas dataframe.

    Cols should be given in the event that the data may not contain records.

    Parameters
    ----------
    b : bytes
        Binary data for one block of a avro file
    av : fastavro header
        Contains schema information from the file head
    cols : list of strings (None)
        If given, tell pandas to use these column names"""
    import pandas as pd
    return pd.DataFrame(data=avro_body(b, av), columns=cols)


@gen.coroutine
def _read_avro(path, executor=None, fs=None, lazy=True, collection=True,
               blocksize=2**27, **kwargs):
    """ See read_avro for docstring """
    from dask import do
    import fastavro
    fs = fs or S3FileSystem()
    executor = default_executor(executor)

    filenames = fs.glob(path)

    blocks = []
    for fn in filenames:
        with fs.open(fn, 'rb') as f:
            av = fastavro.reader(f)
            header = av._header

        schema = json.loads(header['meta']['avro.schema'].decode())
        cols = [o['name'] for o in schema['fields']]

        blocks.extend((b, header) for b in read_bytes(fn, executor, fs,
                       lazy=True, delimiter=header['sync'], not_zero=True,
                       blocksize=blocksize))

    if collection:
        dfs = [do(avro_to_df)(*b, cols=cols) for b in blocks]
    else:
        dfs = [do(avro_body)(*b) for b in blocks]

    if lazy:
        from dask.dataframe import from_imperative
        if collection:
            ensure_default_get(executor)
            raise gen.Return(from_imperative(dfs, cols))
        else:
            raise gen.Return(dfs)

    else:
        futures = executor.compute(dfs)
        from distributed.collections import _futures_to_dask_dataframe
        if collection:
            ensure_default_get(executor)
            df = yield _futures_to_dask_dataframe(futures)
            raise gen.Return(df)
        else:
            raise gen.Return(futures)


def read_avro(fn, executor=None, fs=None, lazy=True, collection=True, **kwargs):
    """ Read avro encoded data from bytes on S3

    Parameters
    ----------
    fn: string
        filename or globstring of avro files on S3
    lazy: boolean, optional
        If True return dask Value objects

    Returns
    -------
    List of futures of Python objects
    """
    executor = default_executor(executor)
    return sync(executor.loop, _read_avro, fn, executor, fs, lazy, collection,
                **kwargs)
=======

decompressors = {'gzip': gzip_decompress}
>>>>>>> d2e4e5f1
<|MERGE_RESOLUTION|>--- conflicted
+++ resolved
@@ -652,7 +652,6 @@
     return sync(executor.loop, _read_csv, fn, executor, fs, lazy, collection,
             **kwargs)
 
-<<<<<<< HEAD
 def avro_body(data, header):
     """ Convert bytes and header to Python objects
 
@@ -764,7 +763,5 @@
     executor = default_executor(executor)
     return sync(executor.loop, _read_avro, fn, executor, fs, lazy, collection,
                 **kwargs)
-=======
-
-decompressors = {'gzip': gzip_decompress}
->>>>>>> d2e4e5f1
+
+decompressors = {'gzip': gzip_decompress}