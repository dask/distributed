from __future__ import print_function, division, absolute_import

from functools import partial

from .compression import compressions, default_compression
from .core import dumps, loads, maybe_compress, decompress, msgpack
from .serialize import (serialize, deserialize, Serialize, Serialized,
    to_serialize, register_serialization, register_serialization_lazy)

from ..utils  import ignoring


@partial(register_serialization_lazy, "numpy")
def _register_numpy():
    from . import numpy

@partial(register_serialization_lazy, "h5py")
def _register_h5py():
    from . import h5py

<<<<<<< HEAD
@partial(register_serialization_lazy, "netCDF4")
def _register_netcdf4():
    from . import netcdf4
=======
with ignoring(ImportError):
    from . import netcdf4

with ignoring(ImportError):
    from . import pandas
>>>>>>> 249553be
<|MERGE_RESOLUTION|>--- conflicted
+++ resolved
@@ -18,14 +18,9 @@
 def _register_h5py():
     from . import h5py
 
-<<<<<<< HEAD
 @partial(register_serialization_lazy, "netCDF4")
 def _register_netcdf4():
     from . import netcdf4
-=======
-with ignoring(ImportError):
-    from . import netcdf4
 
 with ignoring(ImportError):
-    from . import pandas
->>>>>>> 249553be
+    from . import pandas