--- conflicted
+++ resolved
@@ -1,5 +1,4 @@
 import gc
-import sys
 import weakref
 from functools import partial
 from operator import add
@@ -14,9 +13,9 @@
     try:
         import pickle5 as pickle
     except ImportError:
-        import pickle
+        import pickle  # type: ignore
 else:
-    import pickle
+    import pickle  # type: ignore
 
 
 class MemoryviewHolder:
@@ -100,12 +99,6 @@
         assert len(header["writeable"]) == 0
 
     y = deserialize(header, frames)
-<<<<<<< HEAD
-    assert memoryview(y).nbytes == 0
-    if HIGHEST_PROTOCOL >= 5:
-        assert memoryview(y).readonly
-=======
->>>>>>> 1721d620
 
     assert isinstance(y, MemoryviewHolder)
     assert isinstance(y.mv, memoryview)
