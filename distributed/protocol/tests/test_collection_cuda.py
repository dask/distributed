import pytest

<<<<<<< HEAD
=======
pytestmark = pytest.mark.gpu

from dask.dataframe.utils import assert_eq

>>>>>>> 1721d620
from distributed.protocol import deserialize, serialize


@pytest.mark.parametrize("collection", [tuple, dict])
@pytest.mark.parametrize("y,y_serializer", [(50, "cuda"), (None, "pickle")])
def test_serialize_cupy(collection, y, y_serializer):
    cupy = pytest.importorskip("cupy")

    x = cupy.arange(100)
    if y is not None:
        y = cupy.arange(y)
    if issubclass(collection, dict):
        header, frames = serialize(
            {"x": x, "y": y}, serializers=("cuda", "dask", "pickle")
        )
    else:
        header, frames = serialize((x, y), serializers=("cuda", "dask", "pickle"))
    t = deserialize(header, frames, deserializers=("cuda", "dask", "pickle", "error"))

    assert header["is-collection"] is True
    sub_headers = header["sub-headers"]
    assert sub_headers[0]["serializer"] == "cuda"
    assert sub_headers[1]["serializer"] == y_serializer
    assert isinstance(t, collection)

    assert ((t["x"] if isinstance(t, dict) else t[0]) == x).all()
    if y is None:
        assert (t["y"] if isinstance(t, dict) else t[1]) is None
    else:
        assert ((t["y"] if isinstance(t, dict) else t[1]) == y).all()


@pytest.mark.parametrize("collection", [tuple, dict])
@pytest.mark.parametrize(
    "df2,df2_serializer",
    [({"C": [3, 4, 5], "D": [2.5, 3.5, 4.5]}, "cuda"), (None, "pickle")],
)
def test_serialize_pandas_pandas(collection, df2, df2_serializer):
    cudf = pytest.importorskip("cudf")
    pd = pytest.importorskip("pandas")
    dd = pytest.importorskip("dask.dataframe")
    df1 = cudf.DataFrame({"A": [1, 2, None], "B": [1.0, 2.0, None]})
    if df2 is not None:
        df2 = cudf.from_pandas(pd.DataFrame(df2))
    if issubclass(collection, dict):
        header, frames = serialize(
            {"df1": df1, "df2": df2}, serializers=("cuda", "dask", "pickle")
        )
    else:
        header, frames = serialize((df1, df2), serializers=("cuda", "dask", "pickle"))
    t = deserialize(header, frames, deserializers=("cuda", "dask", "pickle"))

    assert header["is-collection"] is True
    sub_headers = header["sub-headers"]
    assert sub_headers[0]["serializer"] == "cuda"
    assert sub_headers[1]["serializer"] == df2_serializer
    assert isinstance(t, collection)

    dd.assert_eq(t["df1"] if isinstance(t, dict) else t[0], df1)
    if df2 is None:
        assert (t["df2"] if isinstance(t, dict) else t[1]) is None
    else:
        dd.assert_eq(t["df2"] if isinstance(t, dict) else t[1], df2)<|MERGE_RESOLUTION|>--- conflicted
+++ resolved
@@ -1,12 +1,6 @@
 import pytest
 
-<<<<<<< HEAD
-=======
 pytestmark = pytest.mark.gpu
-
-from dask.dataframe.utils import assert_eq
-
->>>>>>> 1721d620
 from distributed.protocol import deserialize, serialize
 
 
