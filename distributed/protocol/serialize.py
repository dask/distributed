--- conflicted
+++ resolved
@@ -242,9 +242,7 @@
     return False
 
 
-def serialize(
-    x, serializers=None, on_error="message", context=None, iterate_collection=None
-):
+def serialize(x, serializers=None, on_error="message", context=None):
     r"""
     Convert object to a header and list of bytestrings
 
@@ -257,12 +255,6 @@
     to the de/serialize functions. The name 'dask' is special, and will use the
     per-class serialization methods. ``None`` gives the default list
     ``['dask', 'pickle']``.
-
-    Notes on the ``iterate_collection`` argument (only relevant when
-    ``x`` is a collection):
-    - ``iterate_collection=True``: Serialize collection elements separately.
-    - ``iterate_collection=False``: Serialize collection elements together.
-    - ``iterate_collection=None`` (default): Infer the best setting.
 
     Examples
     --------
@@ -302,34 +294,9 @@
             iterate_collection=True,
         )
 
-<<<<<<< HEAD
     # Note: "msgpack" will always convert lists to tuple (see GitHub #3716),
     #       so we should persist lists if "msgpack" comes before "pickle"
     #       in the list of serializers.
-=======
-    if iterate_collection is None and type(x) in (list, set, tuple, dict):
-        if type(x) is list and "msgpack" in serializers:
-            # Note: "msgpack" will always convert lists to tuples
-            #       (see GitHub #3716), so we should iterate
-            #       through the list if "msgpack" comes before "pickle"
-            #       in the list of serializers.
-            iterate_collection = ("pickle" not in serializers) or (
-                serializers.index("pickle") > serializers.index("msgpack")
-            )
-        if not iterate_collection:
-            # Check for "dask"-serializable data in dict/list/set
-            iterate_collection = check_dask_serializable(x)
-
-    # Determine whether keys are safe to be serialized with msgpack
-    if type(x) is dict and iterate_collection:
-        try:
-            msgpack.dumps(list(x.keys()))
-        except Exception:
-            dict_safe = False
-        else:
-            dict_safe = True
-
->>>>>>> 4a883a7e
     if (
         type(x) is list
         and "msgpack" in serializers
