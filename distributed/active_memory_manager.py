--- conflicted
+++ resolved
@@ -14,15 +14,9 @@
 from distributed.metrics import time
 from distributed.utils import import_term, log_errors
 
-<<<<<<< HEAD
 if TYPE_CHECKING:
-    from .client import Client
-    from .scheduler import Scheduler, TaskState, WorkerState
-=======
-if TYPE_CHECKING:  # pragma: nocover
     from distributed.client import Client
     from distributed.scheduler import Scheduler, TaskState, WorkerState
->>>>>>> 85bf1beb
 
 # Main logger. This is reasonably terse also at DEBUG level.
 logger = logging.getLogger(__name__)
