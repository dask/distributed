--- conflicted
+++ resolved
@@ -333,18 +333,11 @@
         """Iterate through self.pending, which was filled by self._run_policies(), and
         push the suggestions to the workers through bulk comms. Return immediately.
         """
-<<<<<<< HEAD
         logger.debug("Enacting suggestions for %d tasks:", len(self.pending))
 
-        drop_by_worker: (defaultdict[WorkerState, set[TaskState]]) = defaultdict(set)
-        repl_by_worker: (
-            defaultdict[WorkerState, dict[TaskState, set[str]]]
-        ) = defaultdict(dict)
-=======
         validate = self.scheduler.validate
         drop_by_worker: (defaultdict[WorkerState, list[str]]) = defaultdict(list)
         repl_by_worker: (defaultdict[WorkerState, list[str]]) = defaultdict(list)
->>>>>>> 1e34e52b
 
         for ts, (pending_repl, pending_drop) in self.pending.items():
             if not ts.who_has:
@@ -358,51 +351,20 @@
                     assert ws not in ts.who_has
                 repl_by_worker[ws].append(ts.key)
             for ws in pending_drop:
-<<<<<<< HEAD
-                assert ws in ts.who_has
-                drop_by_worker[ws].add(ts)
-
-        # Fire-and-forget enact recommendations from policies
-        stimulus_id = str(time())
-        for ws_rec, ts_to_who_has in repl_by_worker.items():
-            logger.debug("- %s to acquire %d replicas", ws_rec, len(ts_to_who_has))
-            self.scheduler.stream_comms[ws_rec.address].send(
-                {
-                    "op": "acquire-replicas",
-                    "keys": [ts.key for ts in ts_to_who_has],
-                    "stimulus_id": "acquire-replicas-" + stimulus_id,
-                    "priorities": {ts.key: ts.priority for ts in ts_to_who_has},
-                    "who_has": {ts.key: v for ts, v in ts_to_who_has.items()},
-                },
-            )
-
-        for ws, tss in drop_by_worker.items():
-            logger.debug("- %s to drop %d replicas", ws, len(tss))
-            # The scheduler immediately forgets about the replica and suggests the
-            # worker to drop it. The worker may refuse, at which point it will send back
-            # an add-keys message to reinstate it.
-            for ts in tss:
-                self.scheduler.remove_replica(ts, ws)
-            self.scheduler.stream_comms[ws.address].send(
-                {
-                    "op": "remove-replicas",
-                    "keys": [ts.key for ts in tss],
-                    "stimulus_id": "remove-replicas-" + stimulus_id,
-                }
-=======
                 if validate:
                     assert ws in ts.who_has
                 drop_by_worker[ws].append(ts.key)
 
         stimulus_id = f"active_memory_manager-{time()}"
         for ws, keys in repl_by_worker.items():
+            logger.debug("- %s to acquire %d replicas", ws, len(keys))
             self.scheduler.request_acquire_replicas(
                 ws.address, keys, stimulus_id=stimulus_id
             )
         for ws, keys in drop_by_worker.items():
+            logger.debug("- %s to drop %d replicas", ws, len(keys))
             self.scheduler.request_remove_replicas(
                 ws.address, keys, stimulus_id=stimulus_id
->>>>>>> 1e34e52b
             )
 
 
