--- conflicted
+++ resolved
@@ -115,7 +115,6 @@
         """Run all policies once and asynchronously (fire and forget) enact their
         recommendations to replicate/drop keys
         """
-<<<<<<< HEAD
         with log_errors():
             # This should never fail since this is a synchronous method
             assert not hasattr(self, "pending")
@@ -177,47 +176,6 @@
             finally:
                 del self.workers_memory
                 del self.pending
-=======
-        # This should never fail since this is a synchronous method
-        assert not hasattr(self, "pending")
-
-        self.pending = defaultdict(lambda: (set(), set()))
-        self.workers_memory = {
-            w: w.memory.optimistic for w in self.scheduler.workers.values()
-        }
-        try:
-            # populate self.pending
-            self._run_policies()
-
-            drop_by_worker: defaultdict[str, set[str]] = defaultdict(set)
-            repl_by_worker: defaultdict[str, dict[str, list[str]]] = defaultdict(dict)
-
-            for ts, (pending_repl, pending_drop) in self.pending.items():
-                if not ts.who_has:
-                    continue
-                who_has = [ws_snd.address for ws_snd in ts.who_has - pending_drop]
-
-                assert who_has  # Never drop the last replica
-                for ws_rec in pending_repl:
-                    assert ws_rec not in ts.who_has
-                    repl_by_worker[ws_rec.address][ts.key] = who_has
-                for ws in pending_drop:
-                    assert ws in ts.who_has
-                    drop_by_worker[ws.address].add(ts.key)
-
-            # Fire-and-forget enact recommendations from policies
-            # This is temporary code, waiting for
-            # https://github.com/dask/distributed/pull/5046
-            for addr, who_has_map in repl_by_worker.items():
-                asyncio.create_task(self.scheduler.gather_on_worker(addr, who_has_map))
-            for addr, keys in drop_by_worker.items():
-                asyncio.create_task(self.scheduler.delete_worker_data(addr, keys))
-            # End temporary code
-
-        finally:
-            del self.workers_memory
-            del self.pending
->>>>>>> 7a3ea4c3
 
     def _run_policies(self) -> None:
         """Sequentially run ActiveMemoryManagerPolicy.run() for all registered policies,
