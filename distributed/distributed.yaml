--- conflicted
+++ resolved
@@ -23,14 +23,10 @@
     pickle: True            # Is the scheduler allowed to deserialize arbitrary bytestrings
     preload: []
     preload-argv: []
-<<<<<<< HEAD
     default-task-durations:  # How long we expect function names to run ("1h", "1s") (helps for long tasks)
       rechunk-split: 0.000001
       shuffle-split: 0.000001
-=======
-    default-task-durations: {}  # How long we expect function names to run ("1h", "1s") (helps for long tasks)
     validate: False         # Check scheduler state at every step for debugging
->>>>>>> 856bba7c
     dashboard:
       status:
         task-stream-length: 1000
