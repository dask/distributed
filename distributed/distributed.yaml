--- conflicted
+++ resolved
@@ -270,11 +270,7 @@
     tick:
       interval: 20ms  # time between event loop health checks
       limit: 3s       # time allowed before triggering a warning
-<<<<<<< HEAD
-      cycle: 1s
-=======
       cycle: 1s       # time between checking event loop speed
->>>>>>> d27d0f31
 
     max-error-length: 10000 # Maximum size traceback after error to return
     log-length: 10000  # default length of logs to keep in memory
