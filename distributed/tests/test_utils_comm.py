from distributed.core import ConnectionPool
from distributed.comm import Comm
<<<<<<< HEAD
from distributed.utils_test import gen_cluster
from distributed.utils_comm import pack_data, subs_multiple, gather_from_workers
=======
from distributed.utils_test import gen_cluster, loop  # noqa: F401
from distributed.utils_comm import pack_data, gather_from_workers, retry

from unittest import mock

import pytest
>>>>>>> 4e9eb461


def test_pack_data():
    data = {"x": 1}
    assert pack_data(("x", "y"), data) == (1, "y")
    assert pack_data({"a": "x", "b": "y"}, data) == {"a": 1, "b": "y"}
    assert pack_data({"a": ["x"], "b": "y"}, data) == {"a": [1], "b": "y"}


def test_subs_multiple():
    data = {"x": 1, "y": 2}
    assert subs_multiple((sum, [0, "x", "y", "z"]), data) == (sum, [0, 1, 2, "z"])
    assert subs_multiple((sum, [0, ["x", "y", "z"]]), data) == (sum, [0, [1, 2, "z"]])

    dsk = {"a": (sum, ["x", "y"])}
    assert subs_multiple(dsk, data) == {"a": (sum, [1, 2])}


@gen_cluster(client=True)
def test_gather_from_workers_permissive(c, s, a, b):
    rpc = ConnectionPool()
    x = yield c.scatter({"x": 1}, workers=a.address)

    data, missing, bad_workers = yield gather_from_workers(
        {"x": [a.address], "y": [b.address]}, rpc=rpc
    )

    assert data == {"x": 1}
    assert list(missing) == ["y"]


class BrokenComm(Comm):
    peer_address = None
    local_address = None

    def close(self):
        pass

    def closed(self):
        pass

    def abort(self):
        pass

    def read(self, deserializers=None):
        raise EnvironmentError

    def write(self, msg, serializers=None, on_error=None):
        raise EnvironmentError


class BrokenConnectionPool(ConnectionPool):
    async def connect(self, *args, **kwargs):
        return BrokenComm()


@gen_cluster(client=True)
def test_gather_from_workers_permissive_flaky(c, s, a, b):
    x = yield c.scatter({"x": 1}, workers=a.address)

    rpc = BrokenConnectionPool()
    data, missing, bad_workers = yield gather_from_workers({"x": [a.address]}, rpc=rpc)

    assert missing == {"x": [a.address]}
    assert bad_workers == [a.address]


def test_retry_no_exception(loop):
    n_calls = 0
    retval = object()

    async def coro():
        nonlocal n_calls
        n_calls += 1
        return retval

    assert (
        loop.run_sync(lambda: retry(coro, count=0, delay_min=-1, delay_max=-1))
        is retval
    )
    assert n_calls == 1


def test_retry0_raises_immediately(loop):
    # test that using max_reties=0 raises after 1 call

    n_calls = 0

    async def coro():
        nonlocal n_calls
        n_calls += 1
        raise RuntimeError(f"RT_ERROR {n_calls}")

    with pytest.raises(RuntimeError, match="RT_ERROR 1"):
        loop.run_sync(lambda: retry(coro, count=0, delay_min=-1, delay_max=-1))

    assert n_calls == 1


def test_retry_does_retry_and_sleep(loop):
    # test the retry and sleep pattern of `retry`
    n_calls = 0

    class MyEx(Exception):
        pass

    async def coro():
        nonlocal n_calls
        n_calls += 1
        raise MyEx(f"RT_ERROR {n_calls}")

    sleep_calls = []

    async def my_sleep(amount):
        sleep_calls.append(amount)
        return

    with mock.patch("asyncio.sleep", my_sleep):
        with pytest.raises(MyEx, match="RT_ERROR 6"):
            loop.run_sync(
                lambda: retry(
                    coro,
                    retry_on_exceptions=(MyEx,),
                    count=5,
                    delay_min=1.0,
                    delay_max=6.0,
                    jitter_fraction=0.0,
                )
            )

    assert n_calls == 6
    assert sleep_calls == [0.0, 1.0, 3.0, 6.0, 6.0]<|MERGE_RESOLUTION|>--- conflicted
+++ resolved
@@ -1,16 +1,11 @@
 from distributed.core import ConnectionPool
 from distributed.comm import Comm
-<<<<<<< HEAD
-from distributed.utils_test import gen_cluster
-from distributed.utils_comm import pack_data, subs_multiple, gather_from_workers
-=======
 from distributed.utils_test import gen_cluster, loop  # noqa: F401
-from distributed.utils_comm import pack_data, gather_from_workers, retry
+from distributed.utils_comm import pack_data, subs_multiple, gather_from_workers, retry
 
 from unittest import mock
 
 import pytest
->>>>>>> 4e9eb461
 
 
 def test_pack_data():
