import asyncio
import operator
from time import sleep

import pytest

import dask

from distributed import Actor, ActorFuture, Client, Future, Nanny, wait
from distributed.metrics import time
<<<<<<< HEAD
from distributed.utils_test import (  # noqa: F401
    async_wait_for,
    client,
    cluster,
    cluster_fixture,
    gen_cluster,
    loop,
)
=======
from distributed.utils_test import cluster, gen_cluster
>>>>>>> 5e5b9835


class Counter:
    n = 0

    def __init__(self):
        self.n = 0

    def increment(self):
        self.n += 1
        return self.n

    async def ainc(self):
        self.n += 1
        return self.n

    def add(self, x):
        self.n += x
        return self.n


class UsesCounter:
    # An actor whose method argument is another actor

    def do_inc(self, ac):
        return ac.increment().result()

    async def ado_inc(self, ac):
        return await ac.ainc()


class List:
    L = []

    def __init__(self, dummy=None):
        self.L = []

    def append(self, x):
        self.L.append(x)


class ParameterServer:
    def __init__(self):
        self.data = {}

    def put(self, key, value):
        self.data[key] = value

    def get(self, key):
        return self.data[key]


@pytest.mark.parametrize("direct_to_workers", [True, False])
def test_client_actions(direct_to_workers):
    @gen_cluster(client=True)
    async def test(c, s, a, b):
        c = await Client(
            s.address, asynchronous=True, direct_to_workers=direct_to_workers
        )

        counter = c.submit(Counter, workers=[a.address], actor=True)
        assert isinstance(counter, Future)
        counter = await counter
        assert counter._address
        assert hasattr(counter, "increment")
        assert hasattr(counter, "add")
        assert hasattr(counter, "n")

        n = await counter.n
        assert n == 0

        assert counter._address == a.address

        assert isinstance(a.actors[counter.key], Counter)
        assert s.tasks[counter.key].actor

        await asyncio.gather(counter.increment(), counter.increment())

        n = await counter.n
        assert n == 2

        counter.add(10)
        while (await counter.n) != 10 + 2:
            n = await counter.n
            await asyncio.sleep(0.01)

        await c.close()

    test()


@pytest.mark.parametrize("separate_thread", [False, True])
def test_worker_actions(separate_thread):
    @gen_cluster(client=True)
    async def test(c, s, a, b):
        counter = c.submit(Counter, workers=[a.address], actor=True)
        a_address = a.address

        def f(counter):
            start = counter.n

            assert type(counter) is Actor
            assert counter._address == a_address

            future = counter.increment(separate_thread=separate_thread)
            assert isinstance(future, ActorFuture)
            assert "Future" in type(future).__name__
            end = future.result(timeout=1)
            assert end > start

        futures = [c.submit(f, counter, pure=False) for _ in range(10)]
        await c.gather(futures)

        counter = await counter
        assert await counter.n == 10

    test()


@gen_cluster(client=True)
async def test_Actor(c, s, a, b):
    counter = await c.submit(Counter, actor=True)

    assert counter._cls == Counter

    assert hasattr(counter, "n")
    assert hasattr(counter, "increment")
    assert hasattr(counter, "add")

    assert not hasattr(counter, "abc")


@pytest.mark.xfail(
    reason="Tornado can pass things out of order"
    + "Should rely on sending small messages rather than rpc"
)
@gen_cluster(client=True)
async def test_linear_access(c, s, a, b):
    start = time()
    future = c.submit(sleep, 0.2)
    actor = c.submit(List, actor=True, dummy=future)
    actor = await actor

    for i in range(100):
        actor.append(i)

    while True:
        await asyncio.sleep(0.1)
        L = await actor.L
        if len(L) == 100:
            break

    L = await actor.L
    stop = time()
    assert L == tuple(range(100))

    assert stop - start > 0.2


@gen_cluster(client=True)
async def test_exceptions_create(c, s, a, b):
    class Foo:
        x = 0

        def __init__(self):
            raise ValueError("bar")

    with pytest.raises(ValueError) as info:
        await c.submit(Foo, actor=True)

    assert "bar" in str(info.value)


@gen_cluster(client=True)
async def test_exceptions_method(c, s, a, b):
    class Foo:
        def throw(self):
            1 / 0

    foo = await c.submit(Foo, actor=True)
    with pytest.raises(ZeroDivisionError):
        await foo.throw()


@gen_cluster(client=True)
async def test_gc(c, s, a, b):
    actor = c.submit(Counter, actor=True)
    await wait(actor)
    del actor

    while a.actors or b.actors:
        await asyncio.sleep(0.01)


@gen_cluster(client=True)
async def test_track_dependencies(c, s, a, b):
    actor = c.submit(Counter, actor=True)
    await wait(actor)
    x = c.submit(sleep, 0.5)
    y = c.submit(lambda x, y: x, x, actor)
    del actor

    await asyncio.sleep(0.3)

    assert a.actors or b.actors


@gen_cluster(client=True)
async def test_future(c, s, a, b):
    counter = c.submit(Counter, actor=True, workers=[a.address])
    assert isinstance(counter, Future)
    await wait(counter)
    assert isinstance(a.actors[counter.key], Counter)

    counter = await counter
    assert isinstance(counter, Actor)
    assert counter._address

    await asyncio.sleep(0.1)
    assert counter.key in c.futures  # don't lose future


@gen_cluster(client=True)
async def test_future_dependencies(c, s, a, b):
    counter = c.submit(Counter, actor=True, workers=[a.address])

    def f(a):
        assert isinstance(a, Actor)
        assert a._cls == Counter

    x = c.submit(f, counter, workers=[b.address])
    await x

    assert {ts.key for ts in s.tasks[x.key].dependencies} == {counter.key}
    assert {ts.key for ts in s.tasks[counter.key].dependents} == {x.key}

    y = c.submit(f, counter, workers=[a.address], pure=False)
    await y

    assert {ts.key for ts in s.tasks[y.key].dependencies} == {counter.key}
    assert {ts.key for ts in s.tasks[counter.key].dependents} == {x.key, y.key}


def test_sync(client):
    counter = client.submit(Counter, actor=True)
    counter = counter.result()

    assert counter.n == 0

    future = counter.increment()
    n = future.result()
    assert n == 1
    assert counter.n == 1

    assert future.result() == future.result()

    assert "ActorFuture" in repr(future)
    assert "distributed.actor" not in repr(future)


@gen_cluster(client=True, config={"distributed.comm.timeouts.connect": "1s"})
async def test_failed_worker(c, s, a, b):
    future = c.submit(Counter, actor=True, workers=[a.address])
    await wait(future)
    counter = await future

    await a.close()

    with pytest.raises(Exception) as info:
        await counter.increment()

    assert "actor" in str(info.value).lower()
    assert "worker" in str(info.value).lower()
    assert "lost" in str(info.value).lower()


@gen_cluster(client=True)
async def bench(c, s, a, b):
    counter = await c.submit(Counter, actor=True)

    for i in range(1000):
        await counter.increment()


@gen_cluster(client=True)
async def test_numpy_roundtrip(c, s, a, b):
    np = pytest.importorskip("numpy")

    server = await c.submit(ParameterServer, actor=True)

    x = np.random.random(1000)
    await server.put("x", x)

    y = await server.get("x")

    assert (x == y).all()


@gen_cluster(client=True)
async def test_numpy_roundtrip_getattr(c, s, a, b):
    np = pytest.importorskip("numpy")

    counter = await c.submit(Counter, actor=True)

    x = np.random.random(1000)

    await counter.add(x)

    y = await counter.n

    assert (x == y).all()


@gen_cluster(client=True)
async def test_repr(c, s, a, b):
    counter = await c.submit(Counter, actor=True)

    assert "Counter" in repr(counter)
    assert "Actor" in repr(counter)
    assert counter.key in repr(counter)
    assert "distributed.actor" not in repr(counter)


@gen_cluster(client=True)
async def test_dir(c, s, a, b):
    counter = await c.submit(Counter, actor=True)

    d = set(dir(counter))

    for attr in dir(Counter):
        if not attr.startswith("_"):
            assert attr in d


@gen_cluster(client=True)
async def test_many_computations(c, s, a, b):
    counter = await c.submit(Counter, actor=True)

    def add(n, counter):
        for i in range(n):
            counter.increment().result()

    futures = c.map(add, range(10), counter=counter)
    done = c.submit(lambda x: None, futures)

    while not done.done():
        assert len(s.processing) <= a.nthreads + b.nthreads
        await asyncio.sleep(0.01)

    await done


@gen_cluster(client=True, nthreads=[("127.0.0.1", 5)] * 2)
async def test_thread_safety(c, s, a, b):
    class Unsafe:
        def __init__(self):
            self.n = 0

        def f(self):
            assert self.n == 0
            self.n += 1

            for i in range(20):
                sleep(0.002)
                assert self.n == 1
            self.n = 0

    unsafe = await c.submit(Unsafe, actor=True)

    futures = [unsafe.f() for i in range(10)]
    await c.gather(futures)


@gen_cluster(client=True)
async def test_Actors_create_dependencies(c, s, a, b):
    counter = await c.submit(Counter, actor=True)
    future = c.submit(lambda x: None, counter)
    await wait(future)
    assert s.tasks[future.key].dependencies == {s.tasks[counter.key]}


@gen_cluster(client=True)
async def test_load_balance(c, s, a, b):
    class Foo:
        def __init__(self, x):
            pass

    b = c.submit(operator.mul, "b", 1000000)
    await wait(b)
    [ws] = s.tasks[b.key].who_has

    x = await c.submit(Foo, b, actor=True)
    y = await c.submit(Foo, b, actor=True)
    assert x.key != y.key  # actors assumed not pure

    assert s.tasks[x.key].who_has == {ws}  # first went to best match
    assert s.tasks[x.key].who_has != s.tasks[y.key].who_has  # second load balanced


@gen_cluster(client=True, nthreads=[("127.0.0.1", 1)] * 5)
async def test_load_balance_map(c, s, *workers):
    class Foo:
        def __init__(self, x, y=None):
            pass

    b = c.submit(operator.mul, "b", 1000000)
    await wait(b)

    actors = c.map(Foo, range(10), y=b, actor=True)
    await wait(actors)

    assert all(len(w.actors) == 2 for w in workers)


@gen_cluster(client=True, nthreads=[("127.0.0.1", 1)] * 4, Worker=Nanny)
async def bench_param_server(c, s, *workers):
    np = pytest.importorskip("numpy")
    import dask.array as da

    x = da.random.random((500000, 1000), chunks=(1000, 1000))
    x = x.persist()
    await wait(x)

    class ParameterServer:
        data = None

        def __init__(self, n):
            self.data = np.random.random(n)

        def update(self, x):
            self.data += x
            self.data /= 2

        def get_data(self):
            return self.data

    def f(block, ps=None):
        start = time()
        params = ps.get_data(separate_thread=False).result()
        stop = time()
        update = (block - params).mean(axis=0)
        ps.update(update, separate_thread=False)
        print(format_time(stop - start))
        return np.array([[stop - start]])

    from distributed.utils import format_time

    start = time()
    ps = await c.submit(ParameterServer, x.shape[1], actor=True)
    y = x.map_blocks(f, ps=ps, dtype=x.dtype)
    # result = await c.compute(y.mean())
    await wait(y.persist())
    end = time()
    print(format_time(end - start))


@gen_cluster(client=True)
async def test_compute(c, s, a, b):
    @dask.delayed
    def f(n, counter):
        assert isinstance(counter, Actor)
        for i in range(n):
            counter.increment().result()

    @dask.delayed
    def check(counter, blanks):
        return counter.n

    counter = dask.delayed(Counter)()
    values = [f(i, counter) for i in range(5)]
    final = check(counter, values)

    result = await c.compute(final, actors=counter)
    assert result == 0 + 1 + 2 + 3 + 4

    await async_wait_for(lambda: a.data or b.data, timeout=10)


def test_compute_sync(client):
    @dask.delayed
    def f(n, counter):
        assert isinstance(counter, Actor), type(counter)
        for i in range(n):
            counter.increment().result()

    @dask.delayed
    def check(counter, blanks):
        return counter.n

    counter = dask.delayed(Counter)()
    values = [f(i, counter) for i in range(5)]
    final = check(counter, values)

    result = final.compute(actors=counter)
    assert result == 0 + 1 + 2 + 3 + 4

    def check(dask_worker):
        return len(dask_worker.data) + len(dask_worker.actors)

    start = time()
    while any(client.run(check).values()):
        sleep(0.01)
        assert time() < start + 30


@gen_cluster(
    client=True,
    nthreads=[("127.0.0.1", 1)],
    config={"distributed.worker.profile.interval": "1ms"},
)
async def test_actors_in_profile(c, s, a):
    class Sleeper:
        def sleep(self, time):
            sleep(time)

    sleeper = await c.submit(Sleeper, actor=True)

    for i in range(5):
        await sleeper.sleep(0.200)
        if (
            list(a.profile_recent["children"])[0].startswith("sleep")
            or "Sleeper.sleep" in a.profile_keys
        ):
            return
    assert False, list(a.profile_keys)


@gen_cluster(client=True)
async def test_waiter(c, s, a, b):
    from tornado.locks import Event

    class Waiter:
        def __init__(self):
            self.event = Event()

        async def set(self):
            self.event.set()

        async def wait(self):
            await self.event.wait()

    waiter = await c.submit(Waiter, actor=True)

    futures = [waiter.wait() for _ in range(5)]  # way more than we have actor threads

    await asyncio.sleep(0.1)
    assert not any(future.done() for future in futures)

    await waiter.set()

    await c.gather(futures)


def test_one_thread_deadlock():
    with cluster(nworkers=2) as (cl, w):
        client = Client(cl["address"])
        ac = client.submit(Counter, actor=True).result()
        ac2 = client.submit(UsesCounter, actor=True, workers=[ac._address]).result()

        assert ac2.do_inc(ac).result() == 1


@gen_cluster(client=True)
async def test_async_deadlock(client, s, a, b):
    ac = await client.submit(Counter, actor=True)
    ac2 = await client.submit(UsesCounter, actor=True, workers=[ac._address])

    assert (await ac2.ado_inc(ac)) == 1


def test_exception():
    class MyException(Exception):
        pass

    class Broken:
        def method(self):
            raise MyException

        @property
        def prop(self):
            raise MyException

    with cluster(nworkers=2) as (cl, w):
        client = Client(cl["address"])
        ac = client.submit(Broken, actor=True).result()
        acfut = ac.method()
        with pytest.raises(MyException):
            acfut.result()

        with pytest.raises(MyException):
            ac.prop


@gen_cluster(client=True)
async def test_exception_async(client, s, a, b):
    class MyException(Exception):
        pass

    class Broken:
        def method(self):
            raise MyException

        @property
        def prop(self):
            raise MyException

    ac = await client.submit(Broken, actor=True)
    acfut = ac.method()
    with pytest.raises(MyException):
        await acfut

    with pytest.raises(MyException):
        await ac.prop<|MERGE_RESOLUTION|>--- conflicted
+++ resolved
@@ -8,18 +8,13 @@
 
 from distributed import Actor, ActorFuture, Client, Future, Nanny, wait
 from distributed.metrics import time
-<<<<<<< HEAD
 from distributed.utils_test import (  # noqa: F401
     async_wait_for,
-    client,
     cluster,
     cluster_fixture,
     gen_cluster,
     loop,
 )
-=======
-from distributed.utils_test import cluster, gen_cluster
->>>>>>> 5e5b9835
 
 
 class Counter:
