from __future__ import annotations

import asyncio
import operator
from time import sleep

import pytest

import dask

from distributed import (
    Actor,
    BaseActorFuture,
    Client,
    Future,
    Nanny,
    as_completed,
    get_client,
    wait,
    worker_client,
)
from distributed.metrics import time
<<<<<<< HEAD
from distributed.utils import LateLoopEvent
from distributed.utils_test import cluster, gen_cluster
=======
from distributed.utils_test import cluster, double, gen_cluster, inc
from distributed.worker import get_worker
>>>>>>> 57639c14


class Counter:
    n = 0

    def __init__(self):
        self.n = 0

    def increment(self):
        self.n += 1
        return self.n

    async def ainc(self):
        self.n += 1
        return self.n

    def add(self, x):
        self.n += x
        return self.n


class List:
    L: list = []

    def __init__(self, dummy=None):
        self.L = []

    def append(self, x):
        self.L.append(x)


class ParameterServer:
    def __init__(self):
        self.data = {}

    def put(self, key, value):
        self.data[key] = value

    def get(self, key):
        return self.data[key]


@pytest.mark.parametrize("direct_to_workers", [True, False])
@gen_cluster()
async def test_client_actions(s, a, b, direct_to_workers):
    async with Client(
        s.address, asynchronous=True, direct_to_workers=direct_to_workers
    ) as c:
        counter = c.submit(Counter, workers=[a.address], actor=True)
        assert isinstance(counter, Future)
        counter = await counter
        assert counter._address
        assert hasattr(counter, "increment")
        assert hasattr(counter, "add")

        assert await counter.n == 0

        assert counter._address == a.address

        assert isinstance(a.state.actors[counter.key], Counter)
        assert s.tasks[counter.key].actor

        await asyncio.gather(counter.increment(), counter.increment())

        assert await counter.n == 2

        counter.add(10)
        while (await counter.n) != 10 + 2:
            await asyncio.sleep(0.01)


@pytest.mark.parametrize("separate_thread", [False, True])
@gen_cluster(client=True)
async def test_worker_actions(c, s, a, b, separate_thread):
    counter = c.submit(Counter, workers=[a.address], actor=True)
    a_address = a.address

    def f(counter):
        start = counter.n

        assert type(counter) is Actor
        assert counter._address == a_address

        future = counter.increment(separate_thread=separate_thread)
        assert isinstance(future, BaseActorFuture)
        assert "Future" in type(future).__name__
        end = future.result(timeout=1)
        assert end > start

    futures = [c.submit(f, counter, pure=False) for _ in range(10)]
    await c.gather(futures)

    counter = await counter
    assert await counter.n == 10


@gen_cluster(client=True)
async def test_Actor(c, s, a, b):
    counter = await c.submit(Counter, actor=True)

    assert counter._cls == Counter

    assert await counter.n == 0
    assert hasattr(counter, "increment")
    assert hasattr(counter, "add")

    assert not hasattr(counter, "abc")


@pytest.mark.xfail(
    reason="Tornado can pass things out of order"
    + "Should rely on sending small messages rather than rpc"
)
@gen_cluster(client=True)
async def test_linear_access(c, s, a, b):
    start = time()
    future = c.submit(sleep, 0.2)
    actor = c.submit(List, actor=True, dummy=future)
    actor = await actor

    for i in range(100):
        actor.append(i)

    while True:
        await asyncio.sleep(0.1)
        L = await actor.L
        if len(L) == 100:
            break

    L = await actor.L
    stop = time()
    assert L == tuple(range(100))

    assert stop - start > 0.2


@gen_cluster(client=True)
async def test_exceptions_create(c, s, a, b):
    class Foo:
        x = 0

        def __init__(self):
            raise ValueError("bar")

    with pytest.raises(ValueError) as info:
        await c.submit(Foo, actor=True)

    assert "bar" in str(info.value)


@gen_cluster(client=True)
async def test_exceptions_method(c, s, a, b):
    class Foo:
        def throw(self):
            1 / 0

    foo = await c.submit(Foo, actor=True)
    with pytest.raises(ZeroDivisionError):
        await foo.throw()


@gen_cluster(client=True)
async def test_gc(c, s, a, b):
    actor = c.submit(Counter, actor=True)
    await wait(actor)
    del actor

    while a.state.actors or b.state.actors:
        await asyncio.sleep(0.01)


@gen_cluster(client=True)
async def test_track_dependencies(c, s, a, b):
    actor = c.submit(Counter, actor=True)
    await wait(actor)
    x = c.submit(sleep, 0.5)
    y = c.submit(lambda x, y: x, x, actor)
    del actor

    await asyncio.sleep(0.3)

    assert a.state.actors or b.state.actors


@gen_cluster(client=True)
async def test_future(c, s, a, b):
    counter = c.submit(Counter, actor=True, workers=[a.address])
    assert isinstance(counter, Future)
    await wait(counter)
    assert isinstance(a.state.actors[counter.key], Counter)

    counter = await counter
    assert isinstance(counter, Actor)
    assert counter._address

    await asyncio.sleep(0.1)
    assert counter.key in c.futures  # don't lose future


@gen_cluster(client=True)
async def test_future_dependencies(c, s, a, b):
    counter = c.submit(Counter, actor=True, workers=[a.address])

    def f(a):
        assert isinstance(a, Actor)
        assert a._cls == Counter

    x = c.submit(f, counter, workers=[b.address])
    await x

    assert {ts.key for ts in s.tasks[x.key].dependencies} == {counter.key}
    assert {ts.key for ts in s.tasks[counter.key].dependents} == {x.key}

    y = c.submit(f, counter, workers=[a.address], pure=False)
    await y

    assert {ts.key for ts in s.tasks[y.key].dependencies} == {counter.key}
    assert {ts.key for ts in s.tasks[counter.key].dependents} == {x.key, y.key}


def test_sync(client):
    counter = client.submit(Counter, actor=True)
    counter = counter.result()

    assert counter.n == 0

    future = counter.increment()
    n = future.result()
    assert n == 1
    assert counter.n == 1

    assert future.result() == future.result()

    assert "ActorFuture" in repr(future)
    assert "distributed.actor" not in repr(future)


def test_timeout(client):
    class Waiter:
        def __init__(self):
            self.event = LateLoopEvent()

        async def set(self):
            self.event.set()

        async def wait(self):
            return await self.event.wait()

    event = client.submit(Waiter, actor=True).result()
    future = event.wait()

    with pytest.raises(asyncio.TimeoutError):
        future.result(timeout="0.001s")

    event.set().result()
    assert future.result() is True


@gen_cluster(client=True, config={"distributed.comm.timeouts.connect": "1s"})
async def test_failed_worker(c, s, a, b):
    future = c.submit(Counter, actor=True, workers=[a.address])
    await wait(future)
    counter = await future

    await a.close()

    with pytest.raises(ValueError, match="Worker holding Actor was lost"):
        await counter.increment()


@gen_cluster(client=True)
async def bench(c, s, a, b):
    counter = await c.submit(Counter, actor=True)

    for _ in range(1000):
        await counter.increment()


@gen_cluster(client=True)
async def test_numpy_roundtrip(c, s, a, b):
    np = pytest.importorskip("numpy")

    server = await c.submit(ParameterServer, actor=True)

    x = np.random.random(1000)
    await server.put("x", x)

    y = await server.get("x")

    assert (x == y).all()


@gen_cluster(client=True)
async def test_numpy_roundtrip_getattr(c, s, a, b):
    np = pytest.importorskip("numpy")

    counter = await c.submit(Counter, actor=True)

    x = np.random.random(1000)

    await counter.add(x)

    y = await counter.n

    assert (x == y).all()


@gen_cluster(client=True)
async def test_repr(c, s, a, b):
    counter = await c.submit(Counter, actor=True)

    assert "Counter" in repr(counter)
    assert "Actor" in repr(counter)
    assert counter.key in repr(counter)
    assert "distributed.actor" not in repr(counter)


@gen_cluster(client=True)
async def test_dir(c, s, a, b):
    counter = await c.submit(Counter, actor=True)

    d = set(dir(counter))

    for attr in dir(Counter):
        if not attr.startswith("_"):
            assert attr in d


@gen_cluster(client=True)
async def test_many_computations(c, s, a, b):
    counter = await c.submit(Counter, actor=True)

    def add(n, counter):
        for _ in range(n):
            counter.increment().result()

    futures = c.map(add, range(10), counter=counter)
    done = c.submit(lambda x: None, futures)

    while not done.done():
        assert (
            len([ws for ws in s.workers.values() if ws.processing])
            <= a.state.nthreads + b.state.nthreads
        )
        await asyncio.sleep(0.01)

    await done


@gen_cluster(client=True, nthreads=[("127.0.0.1", 5)] * 2)
async def test_thread_safety(c, s, a, b):
    class Unsafe:
        def __init__(self):
            self.n = 0

        def f(self):
            assert self.n == 0
            self.n += 1

            for _ in range(20):
                sleep(0.002)
                assert self.n == 1
            self.n = 0

    unsafe = await c.submit(Unsafe, actor=True)

    futures = [unsafe.f() for i in range(10)]
    await c.gather(futures)


@gen_cluster(client=True)
async def test_Actors_create_dependencies(c, s, a, b):
    counter = await c.submit(Counter, actor=True)
    future = c.submit(lambda x: None, counter)
    await wait(future)
    assert s.tasks[future.key].dependencies == {s.tasks[counter.key]}


@gen_cluster(client=True)
async def test_load_balance(c, s, a, b):
    class Foo:
        def __init__(self, x):
            pass

    b = c.submit(operator.mul, "b", 1000000)
    await wait(b)
    [ws] = s.tasks[b.key].who_has

    x = await c.submit(Foo, b, actor=True)
    y = await c.submit(Foo, b, actor=True)
    assert x.key != y.key  # actors assumed not pure

    assert s.tasks[x.key].who_has == {ws}  # first went to best match
    assert s.tasks[x.key].who_has != s.tasks[y.key].who_has  # second load balanced


@gen_cluster(client=True, nthreads=[("127.0.0.1", 1)] * 5)
async def test_load_balance_map(c, s, *workers):
    class Foo:
        def __init__(self, x, y=None):
            pass

    b = c.submit(operator.mul, "b", 1000000)
    await wait(b)

    actors = c.map(Foo, range(10), y=b, actor=True)
    await wait(actors)

    assert all(len(w.state.actors) == 2 for w in workers)


@gen_cluster(client=True, nthreads=[("127.0.0.1", 1)] * 4, Worker=Nanny)
async def bench_param_server(c, s, *workers):
    np = pytest.importorskip("numpy")
    import dask.array as da

    x = da.random.random((500000, 1000), chunks=(1000, 1000))
    x = x.persist()
    await wait(x)

    class ParameterServer:
        data = None

        def __init__(self, n):
            self.data = np.random.random(n)

        def update(self, x):
            self.data += x
            self.data /= 2

        def get_data(self):
            return self.data

    def f(block, ps=None):
        start = time()
        params = ps.get_data(separate_thread=False).result()
        stop = time()
        update = (block - params).mean(axis=0)
        ps.update(update, separate_thread=False)
        print(format_time(stop - start))
        return np.array([[stop - start]])

    from distributed.utils import format_time

    start = time()
    ps = await c.submit(ParameterServer, x.shape[1], actor=True)
    y = x.map_blocks(f, ps=ps, dtype=x.dtype)
    # result = await c.compute(y.mean())
    await wait(y.persist())
    end = time()
    print(format_time(end - start))


@gen_cluster(client=True)
async def test_compute(c, s, a, b):
    @dask.delayed
    def f(n, counter):
        assert isinstance(counter, Actor)
        for _ in range(n):
            counter.increment().result()

    @dask.delayed
    def check(counter, blanks):
        return counter.n

    counter = dask.delayed(Counter)()
    values = [f(i, counter) for i in range(5)]
    final = check(counter, values)

    result = await c.compute(final, actors=counter)
    assert result == 0 + 1 + 2 + 3 + 4

    while a.data or b.data:
        await asyncio.sleep(0.01)


def test_compute_sync(client):
    @dask.delayed
    def f(n, counter):
        assert isinstance(counter, Actor), type(counter)
        for _ in range(n):
            counter.increment().result()

    @dask.delayed
    def check(counter, blanks):
        return counter.n

    counter = dask.delayed(Counter)()
    values = [f(i, counter) for i in range(5)]
    final = check(counter, values)

    result = final.compute(actors=counter)
    assert result == 0 + 1 + 2 + 3 + 4

    def check(dask_worker):
        return len(dask_worker.data) + len(dask_worker.actors)

    start = time()
    while any(client.run(check).values()):
        sleep(0.01)
        assert time() < start + 30


@gen_cluster(
    client=True,
    nthreads=[("127.0.0.1", 1)],
    config={
        "distributed.worker.profile.enabled": True,
        "distributed.worker.profile.interval": "1ms",
    },
)
async def test_actors_in_profile(c, s, a):
    class Sleeper:
        def sleep(self, time):
            sleep(time)

    sleeper = await c.submit(Sleeper, actor=True)

    for _ in range(5):
        await sleeper.sleep(0.200)
        if (
            list(a.profile_recent["children"])[0].startswith("sleep")
            or "Sleeper.sleep" in a.profile_keys
        ):
            return
    assert False, list(a.profile_keys)


@gen_cluster(client=True)
async def test_waiter(c, s, a, b):
    class Waiter:
        def __init__(self):
            self.event = LateLoopEvent()

        async def set(self):
            self.event.set()

        async def wait(self):
            await self.event.wait()

    waiter = await c.submit(Waiter, actor=True)

    futures = [waiter.wait() for _ in range(5)]  # way more than we have actor threads

    await asyncio.sleep(0.1)
    assert not any(future.done() for future in futures)

    await waiter.set()

    await c.gather(futures)


@gen_cluster(client=True, client_kwargs=dict(set_as_default=False))
# ^ NOTE: without `set_as_default=False`, `get_client()` within worker would return
# the same client instance the test is using (because it's all one process).
# Even with this, both workers will share the same client instance.
async def test_worker_actor_handle_is_weakref(c, s, a, b):
    counter = c.submit(Counter, actor=True, workers=[a.address])

    await c.submit(lambda _: None, counter, workers=[b.address])

    del counter

    start = time()
    while a.state.actors or b.data:
        await asyncio.sleep(0.1)
        assert time() < start + 30


def test_worker_actor_handle_is_weakref_sync(client):
    workers = list(client.run(lambda: None))
    counter = client.submit(Counter, actor=True, workers=[workers[0]])

    client.submit(lambda _: None, counter, workers=[workers[1]]).result()

    del counter

    def check(dask_worker):
        return len(dask_worker.data) + len(dask_worker.actors)

    start = time()
    while any(client.run(check).values()):
        sleep(0.01)
        assert time() < start + 30


def test_worker_actor_handle_is_weakref_from_compute_sync(client):
    workers = list(client.run(lambda: None))

    with dask.annotate(workers=workers[0]):
        counter = dask.delayed(Counter)()
    with dask.annotate(workers=workers[1]):
        intermediate = dask.delayed(lambda c: None)(counter)
    with dask.annotate(workers=workers[0]):
        final = dask.delayed(lambda x, c: x)(intermediate, counter)

    final.compute(actors=counter, optimize_graph=False)

    def worker_tasks_running(dask_worker):
        return len(dask_worker.data) + len(dask_worker.actors)

    start = time()
    while any(client.run(worker_tasks_running).values()):
        sleep(0.01)
        assert time() < start + 30


def test_one_thread_deadlock(loop):
    class UsesCounter:
        # An actor whose method argument is another actor

        def do_inc(self, ac):
            return ac.increment().result()

    with cluster(nworkers=1) as (cl, _), Client(cl["address"], loop=loop) as client:
        ac = client.submit(Counter, actor=True).result()
        ac2 = client.submit(UsesCounter, actor=True).result()

        assert ac2.do_inc(ac).result() == 1


def test_one_thread_deadlock_timeout(loop):
    class UsesCounter:
        # An actor whose method argument is another actor

        def do_inc(self, ac):
            # ac.increment() returns an EagerActorFuture and so the timeout
            # cannot expire
            return ac.increment().result(timeout=0.001)

    with cluster(nworkers=1) as (cl, _), Client(cl["address"], loop=loop) as client:
        ac = client.submit(Counter, actor=True).result()
        ac2 = client.submit(UsesCounter, actor=True).result()

        assert ac2.do_inc(ac).result() == 1


def test_one_thread_deadlock_sync_client(loop):
    class UsesCounter:
        # An actor whose method argument is another actor

        def do_inc(self, ac):
            return get_client().sync(ac.increment)

    with cluster(nworkers=1) as (cl, _), Client(cl["address"], loop=loop) as client:
        ac = client.submit(Counter, actor=True).result()
        ac2 = client.submit(UsesCounter, actor=True).result()

        assert ac2.do_inc(ac).result() == 1


@gen_cluster(client=True, nthreads=[("127.0.0.1", 1)])
async def test_async_deadlock(client, s, a):
    class UsesCounter:
        # An actor whose method argument is another actor

        async def ado_inc(self, ac):
            return await ac.ainc()

    ac = await client.submit(Counter, actor=True)
    ac2 = await client.submit(UsesCounter, actor=True)

    assert (await ac2.ado_inc(ac)) == 1


def test_exception(loop):
    class MyException(Exception):
        pass

    class Broken:
        def method(self):
            raise MyException

        @property
        def prop(self):
            raise MyException

    with cluster(nworkers=2) as (cl, w), Client(cl["address"], loop=loop) as client:
        ac = client.submit(Broken, actor=True).result()
        acfut = ac.method()
        with pytest.raises(MyException):
            acfut.result()

        with pytest.raises(MyException):
            ac.prop


@gen_cluster(client=True)
async def test_exception_async(client, s, a, b):
    class MyException(Exception):
        pass

    class Broken:
        def method(self):
            raise MyException

        @property
        def prop(self):
            raise MyException

    ac = await client.submit(Broken, actor=True)
    acfut = ac.method()
    with pytest.raises(MyException):
        await acfut

    with pytest.raises(MyException):
        await ac.prop


def test_as_completed(client):
    ac = client.submit(Counter, actor=True).result()
    futures = [ac.increment() for _ in range(10)]
    max = 0

    for future in as_completed(futures):
        value = future.result()
        if value > max:
            max = value

    assert all(future.done() for future in futures)
    assert max == 10


@gen_cluster(client=True, timeout=3)
async def test_actor_future_awaitable(client, s, a, b):
    ac = await client.submit(Counter, actor=True)
    futures = [ac.increment() for _ in range(10)]

    assert all([isinstance(future, BaseActorFuture) for future in futures])

    out = await asyncio.gather(*futures)
    assert all([future.done() for future in futures])
    assert max(out) == 10


@gen_cluster(client=True)
async def test_actor_future_awaitable_deadlock(client, s, a, b):
    ac = await client.submit(Counter, actor=True)
    f = ac.increment()

    async def coro():
        return await f

    assert await asyncio.gather(coro(), coro()) == [1, 1]


@gen_cluster(client=True)
async def test_serialize_with_pickle(c, s, a, b):
    class Foo:
        def __init__(self):
            self.actor = get_client().submit(Counter, actor=True).result()

        def __getstate__(self):
            return self.actor

        def __setstate__(self, state):
            self.actor = state

    future = c.submit(Foo, workers=a.address)
    foo = await future
    assert isinstance(foo.actor, Actor)


@gen_cluster(client=True)
async def test_worker_client_async(c, s, a, b):
    class Actor:
        async def demo(self, x):
            with worker_client() as c:
                x = c.submit(inc, x)
                y = c.submit(double, x)
                return await x + await y

    actor = await c.submit(Actor, actor=True)
    assert await actor.demo(10) == 10 + 1 + (10 + 1) * 2


@gen_cluster(client=True)
async def test_worker_client_separate_thread(c, s, a, b):
    class Actor:
        def demo(self, x):
            with worker_client() as c:
                x = c.submit(inc, x)
                y = c.submit(double, x)
                return x.result() + y.result()

    actor = await c.submit(Actor, actor=True)
    assert await actor.demo(10, separate_thread=True) == 10 + 1 + (10 + 1) * 2


@gen_cluster(client=True)
async def test_get_worker(c, s, a, b):
    class Actor:
        # There's not much you can do with a worker in a synchronous function
        # running on the worker event loop.
        def demo(self):
            return get_worker().address

    actor = await c.submit(Actor, actor=True, workers=[a.address])
    assert await actor.demo() == a.address<|MERGE_RESOLUTION|>--- conflicted
+++ resolved
@@ -20,13 +20,9 @@
     worker_client,
 )
 from distributed.metrics import time
-<<<<<<< HEAD
 from distributed.utils import LateLoopEvent
-from distributed.utils_test import cluster, gen_cluster
-=======
 from distributed.utils_test import cluster, double, gen_cluster, inc
 from distributed.worker import get_worker
->>>>>>> 57639c14
 
 
 class Counter:
