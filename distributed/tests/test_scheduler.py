--- conflicted
+++ resolved
@@ -20,17 +20,11 @@
 from distributed.metrics import time
 from distributed.protocol.pickle import dumps
 from distributed.worker import dumps_function, dumps_task
+from distributed.utils import tmpfile
 from distributed.utils_test import (inc, dec, gen_cluster, gen_test, readone,
-<<<<<<< HEAD
                                     slowinc, slowadd, slowdec, cluster, div,
-                                    varying)
-from distributed.utils_test import loop # flake8: noqa
-=======
-                                    slowinc, slowadd, slowdec, cluster, div)
+                                    varying, slow)
 from distributed.utils_test import loop, nodebug  # flake8: noqa
->>>>>>> 9217d465
-from distributed.utils import tmpfile
-from distributed.utils_test import slow
 from dask.compatibility import apply
 
 
