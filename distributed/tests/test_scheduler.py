import asyncio
import gc
import json
import logging
import operator
import re
import sys
from collections import defaultdict
from itertools import product
from textwrap import dedent
from time import sleep
from unittest import mock

import cloudpickle
import pytest
from tlz import concat, first, frequencies, merge, valmap

import dask
from dask import delayed
from dask.utils import apply

from distributed import Client, Nanny, Worker, fire_and_forget, wait
from distributed.comm import Comm
from distributed.compatibility import MACOS, WINDOWS
from distributed.core import ConnectionPool, Status, connect, rpc
from distributed.metrics import time
from distributed.protocol.pickle import dumps
from distributed.scheduler import MemoryState, Scheduler
from distributed.utils import TimeoutError, tmpfile, typename
from distributed.utils_test import (
    captured_logger,
    cluster,
    dec,
    div,
    gen_cluster,
    gen_test,
    inc,
    nodebug,
    slowadd,
    slowdec,
    slowinc,
    tls_only_security,
    varying,
)
from distributed.worker import dumps_function, dumps_task

if sys.version_info < (3, 8):
    try:
        import pickle5 as pickle
    except ImportError:
        import pickle
else:
    import pickle


alice = "alice:1234"
bob = "bob:1234"

occupancy = defaultdict(lambda: 0)


@gen_cluster()
async def test_administration(s, a, b):
    assert isinstance(s.address, str)
    assert s.address in str(s)
    assert str(sum(s.nthreads.values())) in repr(s)
    assert str(len(s.nthreads)) in repr(s)


@gen_cluster(client=True, nthreads=[("127.0.0.1", 1)])
async def test_respect_data_in_memory(c, s, a):
    x = delayed(inc)(1)
    y = delayed(inc)(x)
    f = c.persist(y)
    await wait([f])

    assert s.tasks[y.key].who_has == {s.workers[a.address]}

    z = delayed(operator.add)(x, y)
    f2 = c.persist(z)
    while f2.key not in s.tasks or not s.tasks[f2.key]:
        assert s.tasks[y.key].who_has
        await asyncio.sleep(0.0001)


@gen_cluster(client=True)
async def test_recompute_released_results(c, s, a, b):
    x = delayed(inc)(1)
    y = delayed(inc)(x)

    yy = c.persist(y)
    await wait(yy)

    while s.tasks[x.key].who_has or x.key in a.data or x.key in b.data:  # let x go away
        await asyncio.sleep(0.01)

    z = delayed(dec)(x)
    zz = c.compute(z)
    result = await zz
    assert result == 1


@gen_cluster(client=True)
async def test_decide_worker_with_many_independent_leaves(c, s, a, b):
    xs = await asyncio.gather(
        c.scatter(list(range(0, 100, 2)), workers=a.address),
        c.scatter(list(range(1, 100, 2)), workers=b.address),
    )
    xs = list(concat(zip(*xs)))
    ys = [delayed(inc)(x) for x in xs]

    y2s = c.persist(ys)
    await wait(y2s)

    nhits = sum(y.key in a.data for y in y2s[::2]) + sum(
        y.key in b.data for y in y2s[1::2]
    )

    assert nhits > 80


@gen_cluster(client=True, nthreads=[("127.0.0.1", 1)] * 3)
async def test_decide_worker_with_restrictions(client, s, a, b, c):
    x = client.submit(inc, 1, workers=[a.address, b.address])
    await x
    assert x.key in a.data or x.key in b.data


@gen_cluster(client=True, nthreads=[("127.0.0.1", 1)] * 3)
async def test_move_data_over_break_restrictions(client, s, a, b, c):
    [x] = await client.scatter([1], workers=b.address)
    y = client.submit(inc, x, workers=[a.address, b.address])
    await wait(y)
    assert y.key in a.data or y.key in b.data


@gen_cluster(client=True, nthreads=[("127.0.0.1", 1)] * 3)
async def test_balance_with_restrictions(client, s, a, b, c):
    [x], [y] = await asyncio.gather(
        client.scatter([[1, 2, 3]], workers=a.address),
        client.scatter([1], workers=c.address),
    )
    z = client.submit(inc, 1, workers=[a.address, c.address])
    await wait(z)

    assert s.tasks[z.key].who_has == {s.workers[c.address]}


@gen_cluster(client=True, nthreads=[("127.0.0.1", 1)] * 3)
async def test_no_valid_workers(client, s, a, b, c):
    x = client.submit(inc, 1, workers="127.0.0.5:9999")
    while not s.tasks:
        await asyncio.sleep(0.01)

    assert s.tasks[x.key] in s.unrunnable

    with pytest.raises(TimeoutError):
        await asyncio.wait_for(x, 0.05)


@gen_cluster(client=True, nthreads=[("127.0.0.1", 1)] * 3)
async def test_no_valid_workers_loose_restrictions(client, s, a, b, c):
    x = client.submit(inc, 1, workers="127.0.0.5:9999", allow_other_workers=True)
    result = await x
    assert result == 2


@gen_cluster(client=True, nthreads=[])
async def test_no_workers(client, s):
    x = client.submit(inc, 1)
    while not s.tasks:
        await asyncio.sleep(0.01)

    assert s.tasks[x.key] in s.unrunnable

    with pytest.raises(TimeoutError):
        await asyncio.wait_for(x, 0.05)


@gen_cluster(nthreads=[])
async def test_retire_workers_empty(s):
    await s.retire_workers(workers=[])


@gen_cluster()
async def test_remove_client(s, a, b):
    s.update_graph(
        tasks={"x": dumps_task((inc, 1)), "y": dumps_task((inc, "x"))},
        dependencies={"x": [], "y": ["x"]},
        keys=["y"],
        client="ident",
    )

    assert s.tasks
    assert s.dependencies

    s.remove_client(client="ident")

    assert not s.tasks
    assert not s.dependencies


@gen_cluster()
async def test_server_listens_to_other_ops(s, a, b):
    with rpc(s.address) as r:
        ident = await r.identity()
        assert ident["type"] == "Scheduler"
        assert ident["id"].lower().startswith("scheduler")


@gen_cluster()
async def test_remove_worker_from_scheduler(s, a, b):
    dsk = {("x-%d" % i): (inc, i) for i in range(20)}
    s.update_graph(
        tasks=valmap(dumps_task, dsk),
        keys=list(dsk),
        dependencies={k: set() for k in dsk},
    )

    assert a.address in s.stream_comms
    await s.remove_worker(address=a.address)
    assert a.address not in s.nthreads
    assert len(s.workers[b.address].processing) == len(dsk)  # b owns everything
    s.validate_state()


@gen_cluster()
async def test_remove_worker_by_name_from_scheduler(s, a, b):
    assert a.address in s.stream_comms
    assert await s.remove_worker(address=a.name) == "OK"
    assert a.address not in s.nthreads
    assert await s.remove_worker(address=a.address) == "already-removed"
    s.validate_state()


@gen_cluster(config={"distributed.scheduler.events-cleanup-delay": "10 ms"})
async def test_clear_events_worker_removal(s, a, b):
    assert a.address in s.events
    assert a.address in s.nthreads
    assert b.address in s.events
    assert b.address in s.nthreads

    await s.remove_worker(address=a.address)
    # Shortly after removal, the events should still be there
    assert a.address in s.events
    assert a.address not in s.nthreads
    s.validate_state()

    start = time()
    while a.address in s.events:
        await asyncio.sleep(0.01)
        assert time() < start + 2
    assert b.address in s.events


@gen_cluster(
    config={"distributed.scheduler.events-cleanup-delay": "10 ms"}, client=True
)
async def test_clear_events_client_removal(c, s, a, b):
    assert c.id in s.events
    s.remove_client(c.id)

    assert c.id in s.events
    assert c.id not in s.clients
    assert c not in s.clients

    s.remove_client(c.id)
    # If it doesn't reconnect after a given time, the events log should be cleared
    start = time()
    while c.id in s.events:
        await asyncio.sleep(0.01)
        assert time() < start + 2


@gen_cluster()
async def test_add_worker(s, a, b):
    w = Worker(s.address, nthreads=3)
    w.data["x-5"] = 6
    w.data["y"] = 1

    dsk = {("x-%d" % i): (inc, i) for i in range(10)}
    s.update_graph(
        tasks=valmap(dumps_task, dsk),
        keys=list(dsk),
        client="client",
        dependencies={k: set() for k in dsk},
    )
    s.validate_state()
    await w
    s.validate_state()

    assert w.ip in s.host_info
    assert s.host_info[w.ip]["addresses"] == {a.address, b.address, w.address}
    await w.close()


@gen_cluster(scheduler_kwargs={"blocked_handlers": ["feed"]})
async def test_blocked_handlers_are_respected(s, a, b):
    def func(scheduler):
        return dumps(dict(scheduler.worker_info))

    comm = await connect(s.address)
    await comm.write({"op": "feed", "function": dumps(func), "interval": 0.01})

    response = await comm.read()

    assert "exception" in response
    assert isinstance(response["exception"], ValueError)
    assert "'feed' handler has been explicitly disallowed" in repr(
        response["exception"]
    )

    await comm.close()


def test_scheduler_init_pulls_blocked_handlers_from_config():
    with dask.config.set({"distributed.scheduler.blocked-handlers": ["test-handler"]}):
        s = Scheduler()
    assert s.blocked_handlers == ["test-handler"]


@gen_cluster()
async def test_feed(s, a, b):
    def func(scheduler):
        return dumps(dict(scheduler.worker_info))

    comm = await connect(s.address)
    await comm.write({"op": "feed", "function": dumps(func), "interval": 0.01})

    for i in range(5):
        response = await comm.read()
        expected = dict(s.worker_info)
        assert cloudpickle.loads(response) == expected

    await comm.close()


@gen_cluster()
async def test_feed_setup_teardown(s, a, b):
    def setup(scheduler):
        return 1

    def func(scheduler, state):
        assert state == 1
        return "OK"

    def teardown(scheduler, state):
        scheduler.flag = "done"

    comm = await connect(s.address)
    await comm.write(
        {
            "op": "feed",
            "function": dumps(func),
            "setup": dumps(setup),
            "teardown": dumps(teardown),
            "interval": 0.01,
        }
    )

    for i in range(5):
        response = await comm.read()
        assert response == "OK"

    await comm.close()
    start = time()
    while not hasattr(s, "flag"):
        await asyncio.sleep(0.01)
        assert time() - start < 5


@gen_cluster()
async def test_feed_large_bytestring(s, a, b):
    np = pytest.importorskip("numpy")

    x = np.ones(10000000)

    def func(scheduler):
        y = x
        return True

    comm = await connect(s.address)
    await comm.write({"op": "feed", "function": dumps(func), "interval": 0.05})

    for i in range(5):
        response = await comm.read()
        assert response is True

    await comm.close()


@gen_cluster(client=True)
async def test_delete_data(c, s, a, b):
    d = await c.scatter({"x": 1, "y": 2, "z": 3})

    assert {ts.key for ts in s.tasks.values() if ts.who_has} == {"x", "y", "z"}
    assert set(a.data) | set(b.data) == {"x", "y", "z"}
    assert merge(a.data, b.data) == {"x": 1, "y": 2, "z": 3}

    del d["x"]
    del d["y"]

    start = time()
    while set(a.data) | set(b.data) != {"z"}:
        await asyncio.sleep(0.01)
        assert time() < start + 5


@gen_cluster(client=True, nthreads=[("127.0.0.1", 1)])
async def test_delete(c, s, a):
    x = c.submit(inc, 1)
    await x
    assert x.key in s.tasks
    assert x.key in a.data

    await c._cancel(x)

    start = time()
    while x.key in a.data:
        await asyncio.sleep(0.01)
        assert time() < start + 5

    assert x.key not in s.tasks

    s.report_on_key(key=x.key)


@gen_cluster()
async def test_filtered_communication(s, a, b):
    c = await connect(s.address)
    f = await connect(s.address)
    await c.write({"op": "register-client", "client": "c", "versions": {}})
    await f.write({"op": "register-client", "client": "f", "versions": {}})
    await c.read()
    await f.read()

    assert set(s.client_comms) == {"c", "f"}

    await c.write(
        {
            "op": "update-graph",
            "tasks": {"x": dumps_task((inc, 1)), "y": dumps_task((inc, "x"))},
            "dependencies": {"x": [], "y": ["x"]},
            "client": "c",
            "keys": ["y"],
        }
    )

    await f.write(
        {
            "op": "update-graph",
            "tasks": {
                "x": dumps_task((inc, 1)),
                "z": dumps_task((operator.add, "x", 10)),
            },
            "dependencies": {"x": [], "z": ["x"]},
            "client": "f",
            "keys": ["z"],
        }
    )
    (msg,) = await c.read()
    assert msg["op"] == "key-in-memory"
    assert msg["key"] == "y"
    (msg,) = await f.read()
    assert msg["op"] == "key-in-memory"
    assert msg["key"] == "z"


def test_dumps_function():
    a = dumps_function(inc)
    assert cloudpickle.loads(a)(10) == 11

    b = dumps_function(inc)
    assert a is b

    c = dumps_function(dec)
    assert a != c


def test_dumps_task():
    d = dumps_task((inc, 1))
    assert set(d) == {"function", "args"}

    f = lambda x, y=2: x + y
    d = dumps_task((apply, f, (1,), {"y": 10}))
    assert cloudpickle.loads(d["function"])(1, 2) == 3
    assert cloudpickle.loads(d["args"]) == (1,)
    assert cloudpickle.loads(d["kwargs"]) == {"y": 10}

    d = dumps_task((apply, f, (1,)))
    assert cloudpickle.loads(d["function"])(1, 2) == 3
    assert cloudpickle.loads(d["args"]) == (1,)
    assert set(d) == {"function", "args"}


@gen_cluster()
async def test_ready_remove_worker(s, a, b):
    s.update_graph(
        tasks={"x-%d" % i: dumps_task((inc, i)) for i in range(20)},
        keys=["x-%d" % i for i in range(20)],
        client="client",
        dependencies={"x-%d" % i: [] for i in range(20)},
    )

    assert all(len(w.processing) > w.nthreads for w in s.workers.values())

    await s.remove_worker(address=a.address)

    assert set(s.workers) == {b.address}
    assert all(len(w.processing) > w.nthreads for w in s.workers.values())


@gen_cluster(client=True, Worker=Nanny)
async def test_restart(c, s, a, b):
    futures = c.map(inc, range(20))
    await wait(futures)

    await s.restart()

    assert len(s.workers) == 2

    for ws in s.workers.values():
        assert not ws.occupancy
        assert not ws.processing

    assert not s.tasks
    assert not s.dependencies


@gen_cluster()
async def test_broadcast(s, a, b):
    result = await s.broadcast(msg={"op": "ping"})
    assert result == {a.address: b"pong", b.address: b"pong"}

    result = await s.broadcast(msg={"op": "ping"}, workers=[a.address])
    assert result == {a.address: b"pong"}

    result = await s.broadcast(msg={"op": "ping"}, hosts=[a.ip])
    assert result == {a.address: b"pong", b.address: b"pong"}


@gen_cluster(security=tls_only_security())
async def test_broadcast_tls(s, a, b):
    result = await s.broadcast(msg={"op": "ping"})
    assert result == {a.address: b"pong", b.address: b"pong"}

    result = await s.broadcast(msg={"op": "ping"}, workers=[a.address])
    assert result == {a.address: b"pong"}

    result = await s.broadcast(msg={"op": "ping"}, hosts=[a.ip])
    assert result == {a.address: b"pong", b.address: b"pong"}


@gen_cluster(Worker=Nanny)
async def test_broadcast_nanny(s, a, b):
    result1 = await s.broadcast(msg={"op": "identity"}, nanny=True)
    assert all(d["type"] == "Nanny" for d in result1.values())

    result2 = await s.broadcast(
        msg={"op": "identity"}, workers=[a.worker_address], nanny=True
    )
    assert len(result2) == 1
    assert first(result2.values())["id"] == a.id

    result3 = await s.broadcast(msg={"op": "identity"}, hosts=[a.ip], nanny=True)
    assert result1 == result3


@gen_test()
async def test_worker_name():
    s = await Scheduler(validate=True, port=0)
    w = await Worker(s.address, name="alice")
    assert s.workers[w.address].name == "alice"
    assert s.aliases["alice"] == w.address

    with pytest.raises(ValueError):
        w2 = await Worker(s.address, name="alice")
        await w2.close()

    await w.close()
    await s.close()


@gen_test()
async def test_coerce_address():
    with dask.config.set({"distributed.comm.timeouts.connect": "100ms"}):
        s = await Scheduler(validate=True, port=0)
        print("scheduler:", s.address, s.listen_address)
        a = Worker(s.address, name="alice")
        b = Worker(s.address, name=123)
        c = Worker("127.0.0.1", s.port, name="charlie")
        await asyncio.gather(a, b, c)

        assert s.coerce_address("127.0.0.1:8000") == "tcp://127.0.0.1:8000"
        assert s.coerce_address("[::1]:8000") == "tcp://[::1]:8000"
        assert s.coerce_address("tcp://127.0.0.1:8000") == "tcp://127.0.0.1:8000"
        assert s.coerce_address("tcp://[::1]:8000") == "tcp://[::1]:8000"
        assert s.coerce_address("localhost:8000") in (
            "tcp://127.0.0.1:8000",
            "tcp://[::1]:8000",
        )
        assert s.coerce_address("localhost:8000") in (
            "tcp://127.0.0.1:8000",
            "tcp://[::1]:8000",
        )
        assert s.coerce_address(a.address) == a.address
        # Aliases
        assert s.coerce_address("alice") == a.address
        assert s.coerce_address(123) == b.address
        assert s.coerce_address("charlie") == c.address

        assert s.coerce_hostname("127.0.0.1") == "127.0.0.1"
        assert s.coerce_hostname("alice") == a.ip
        assert s.coerce_hostname(123) == b.ip
        assert s.coerce_hostname("charlie") == c.ip
        assert s.coerce_hostname("jimmy") == "jimmy"

        assert s.coerce_address("zzzt:8000", resolve=False) == "tcp://zzzt:8000"

        await s.close()
        await asyncio.gather(a.close(), b.close(), c.close())


@pytest.mark.asyncio
async def test_config_stealing(cleanup):
    # Regression test for https://github.com/dask/distributed/issues/3409

    with dask.config.set({"distributed.scheduler.work-stealing": True}):
        async with Scheduler(port=0) as s:
            assert "stealing" in s.extensions

    with dask.config.set({"distributed.scheduler.work-stealing": False}):
        async with Scheduler(port=0) as s:
            assert "stealing" not in s.extensions


@pytest.mark.skipif(
    sys.platform.startswith("win"), reason="file descriptors not really a thing"
)
@gen_cluster(nthreads=[])
async def test_file_descriptors_dont_leak(s):
    psutil = pytest.importorskip("psutil")
    proc = psutil.Process()
    before = proc.num_fds()

    w = await Worker(s.address)
    await w.close()

    during = proc.num_fds()

    start = time()
    while proc.num_fds() > before:
        await asyncio.sleep(0.01)
        assert time() < start + 5


@gen_cluster()
async def test_update_graph_culls(s, a, b):
    s.update_graph(
        tasks={
            "x": dumps_task((inc, 1)),
            "y": dumps_task((inc, "x")),
            "z": dumps_task((inc, 2)),
        },
        keys=["y"],
        dependencies={"y": "x", "x": [], "z": []},
        client="client",
    )
    assert "z" not in s.tasks
    assert "z" not in s.dependencies


def test_io_loop(loop):
    s = Scheduler(loop=loop, validate=True)
    assert s.io_loop is loop


@gen_cluster(client=True)
async def test_story(c, s, a, b):
    x = delayed(inc)(1)
    y = delayed(inc)(x)
    f = c.persist(y)
    await wait([f])

    assert s.transition_log

    story = s.story(x.key)
    assert all(line in s.transition_log for line in story)
    assert len(story) < len(s.transition_log)
    assert all(x.key == line[0] or x.key in line[-2] for line in story)

    assert len(s.story(x.key, y.key)) > len(story)

    assert s.story(x.key) == s.story(s.tasks[x.key])


@gen_cluster(nthreads=[], client=True)
async def test_scatter_no_workers(c, s):
    with pytest.raises(TimeoutError):
        await s.scatter(data={"x": 1}, client="alice", timeout=0.1)

    start = time()
    with pytest.raises(TimeoutError):
        await c.scatter(123, timeout=0.1)
    assert time() < start + 1.5

    w = Worker(s.address, nthreads=3)
    await asyncio.gather(c.scatter(data={"y": 2}, timeout=5), w)

    assert w.data["y"] == 2
    await w.close()


@gen_cluster(nthreads=[])
async def test_scheduler_sees_memory_limits(s):
    w = await Worker(s.address, nthreads=3, memory_limit=12345)

    assert s.workers[w.address].memory_limit == 12345
    await w.close()


@gen_cluster(client=True, timeout=1000)
async def test_retire_workers(c, s, a, b):
    [x] = await c.scatter([1], workers=a.address)
    [y] = await c.scatter([list(range(1000))], workers=b.address)

    assert s.workers_to_close() == [a.address]

    workers = await s.retire_workers()
    assert list(workers) == [a.address]
    assert workers[a.address]["nthreads"] == a.nthreads
    assert list(s.nthreads) == [b.address]

    assert s.workers_to_close() == []

    assert s.workers[b.address].has_what == {s.tasks[x.key], s.tasks[y.key]}

    workers = await s.retire_workers()
    assert not workers


@gen_cluster(client=True)
async def test_retire_workers_n(c, s, a, b):
    await s.retire_workers(n=1, close_workers=True)
    assert len(s.workers) == 1

    await s.retire_workers(n=0, close_workers=True)
    assert len(s.workers) == 1

    await s.retire_workers(n=1, close_workers=True)
    assert len(s.workers) == 0

    await s.retire_workers(n=0, close_workers=True)
    assert len(s.workers) == 0

    while not (
        a.status in (Status.closed, Status.closing, Status.closing_gracefully)
        and b.status in (Status.closed, Status.closing, Status.closing_gracefully)
    ):
        await asyncio.sleep(0.01)


@gen_cluster(client=True, nthreads=[("127.0.0.1", 1)] * 4)
async def test_workers_to_close(cl, s, *workers):
    with dask.config.set(
        {"distributed.scheduler.default-task-durations": {"a": 4, "b": 4, "c": 1}}
    ):
        futures = cl.map(slowinc, [1, 1, 1], key=["a-4", "b-4", "c-1"])
        while sum(len(w.processing) for w in s.workers.values()) < 3:
            await asyncio.sleep(0.001)

        wtc = s.workers_to_close()
        assert all(not s.workers[w].processing for w in wtc)
        assert len(wtc) == 1


@gen_cluster(client=True, nthreads=[("127.0.0.1", 1)] * 4)
async def test_workers_to_close_grouped(c, s, *workers):
    groups = {
        workers[0].address: "a",
        workers[1].address: "a",
        workers[2].address: "b",
        workers[3].address: "b",
    }

    def key(ws):
        return groups[ws.address]

    assert set(s.workers_to_close(key=key)) == set(w.address for w in workers)

    # Assert that job in one worker blocks closure of group
    future = c.submit(slowinc, 1, delay=0.2, workers=workers[0].address)
    while len(s.rprocessing) < 1:
        await asyncio.sleep(0.001)

    assert set(s.workers_to_close(key=key)) == {workers[2].address, workers[3].address}

    del future

    while len(s.rprocessing) > 0:
        await asyncio.sleep(0.001)

    # Assert that *total* byte count in group determines group priority
    av = await c.scatter("a" * 100, workers=workers[0].address)
    bv = await c.scatter("b" * 75, workers=workers[2].address)
    bv2 = await c.scatter("b" * 75, workers=workers[3].address)

    assert set(s.workers_to_close(key=key)) == {workers[0].address, workers[1].address}


@gen_cluster(client=True)
async def test_retire_workers_no_suspicious_tasks(c, s, a, b):
    future = c.submit(
        slowinc, 100, delay=0.5, workers=a.address, allow_other_workers=True
    )
    await asyncio.sleep(0.2)
    await s.retire_workers(workers=[a.address])

    assert all(ts.suspicious == 0 for ts in s.tasks.values())
    assert all(tp.suspicious == 0 for tp in s.task_prefixes.values())


@pytest.mark.slow
@pytest.mark.skipif(
    sys.platform.startswith("win"), reason="file descriptors not really a thing"
)
@gen_cluster(client=True, nthreads=[], timeout=240)
async def test_file_descriptors(c, s):
    await asyncio.sleep(0.1)
    psutil = pytest.importorskip("psutil")
    da = pytest.importorskip("dask.array")
    proc = psutil.Process()
    num_fds_1 = proc.num_fds()

    N = 20
    nannies = await asyncio.gather(*[Nanny(s.address, loop=s.loop) for _ in range(N)])

    while len(s.nthreads) < N:
        await asyncio.sleep(0.1)

    num_fds_2 = proc.num_fds()

    await asyncio.sleep(0.2)

    num_fds_3 = proc.num_fds()
    assert num_fds_3 <= num_fds_2 + N  # add some heartbeats

    x = da.random.random(size=(1000, 1000), chunks=(25, 25))
    x = c.persist(x)
    await wait(x)

    num_fds_4 = proc.num_fds()
    assert num_fds_4 <= num_fds_2 + 2 * N

    y = c.persist(x + x.T)
    await wait(y)

    num_fds_5 = proc.num_fds()
    assert num_fds_5 < num_fds_4 + N

    await asyncio.sleep(1)

    num_fds_6 = proc.num_fds()
    assert num_fds_6 < num_fds_5 + N

    await asyncio.gather(*[n.close() for n in nannies])
    await c.close()

    assert not s.rpc.open
    for addr, occ in c.rpc.occupied.items():
        for comm in occ:
            assert comm.closed() or comm.peer_address != s.address, comm
    assert not s.stream_comms

    start = time()
    while proc.num_fds() > num_fds_1 + N:
        await asyncio.sleep(0.01)
        assert time() < start + 3


@pytest.mark.slow
@nodebug
@gen_cluster(client=True)
async def test_learn_occupancy(c, s, a, b):
    futures = c.map(slowinc, range(1000), delay=0.2)
    while sum(len(ts.who_has) for ts in s.tasks.values()) < 10:
        await asyncio.sleep(0.01)

    assert 100 < s.total_occupancy < 1000
    for w in [a, b]:
        assert 50 < s.workers[w.address].occupancy < 700


@pytest.mark.slow
@nodebug
@gen_cluster(client=True)
async def test_learn_occupancy_2(c, s, a, b):
    future = c.map(slowinc, range(1000), delay=0.2)
    while not any(ts.who_has for ts in s.tasks.values()):
        await asyncio.sleep(0.01)

    assert 100 < s.total_occupancy < 1000


@gen_cluster(client=True)
async def test_occupancy_cleardown(c, s, a, b):
    s.validate = False

    # Inject excess values in s.occupancy
    s.workers[a.address].occupancy = 2
    s.total_occupancy += 2
    futures = c.map(slowinc, range(100), delay=0.01)
    await wait(futures)

    # Verify that occupancy values have been zeroed out
    assert abs(s.total_occupancy) < 0.01
    assert all(ws.occupancy == 0 for ws in s.workers.values())


@nodebug
@gen_cluster(client=True, nthreads=[("127.0.0.1", 1)] * 30)
async def test_balance_many_workers(c, s, *workers):
    futures = c.map(slowinc, range(20), delay=0.2)
    await wait(futures)
    assert {len(w.has_what) for w in s.workers.values()} == {0, 1}


@nodebug
@gen_cluster(client=True, nthreads=[("127.0.0.1", 1)] * 30)
async def test_balance_many_workers_2(c, s, *workers):
    s.extensions["stealing"]._pc.callback_time = 100000000
    futures = c.map(slowinc, range(90), delay=0.2)
    await wait(futures)
    assert {len(w.has_what) for w in s.workers.values()} == {3}


@gen_cluster(client=True)
async def test_learn_occupancy_multiple_workers(c, s, a, b):
    x = c.submit(slowinc, 1, delay=0.2, workers=a.address)
    await asyncio.sleep(0.05)
    futures = c.map(slowinc, range(100), delay=0.2)

    await wait(x)

    assert not any(v == 0.5 for w in s.workers.values() for v in w.processing.values())
    s.validate_state()


@gen_cluster(client=True)
async def test_include_communication_in_occupancy(c, s, a, b):
    await c.submit(slowadd, 1, 2, delay=0)
    x = c.submit(operator.mul, b"0", int(s.bandwidth), workers=a.address)
    y = c.submit(operator.mul, b"1", int(s.bandwidth * 1.5), workers=b.address)

    z = c.submit(slowadd, x, y, delay=1)
    while z.key not in s.tasks or not s.tasks[z.key].processing_on:
        await asyncio.sleep(0.01)

    ts = s.tasks[z.key]
    assert ts.processing_on == s.workers[b.address]
    assert s.workers[b.address].processing[ts] > 1
    await wait(z)
    del z


@gen_cluster(client=True)
async def test_worker_arrives_with_processing_data(c, s, a, b):
    x = delayed(slowinc)(1, delay=0.4)
    y = delayed(slowinc)(x, delay=0.4)
    z = delayed(slowinc)(y, delay=0.4)

    yy, zz = c.persist([y, z])

    while not any(w.processing for w in s.workers.values()):
        await asyncio.sleep(0.01)

    w = Worker(s.address, nthreads=1)
    w.update_data(data={y.key: 3})

    await w

    start = time()

    while len(s.workers) < 3:
        await asyncio.sleep(0.01)

    assert s.get_task_status(keys={x.key, y.key, z.key}) == {
        x.key: "released",
        y.key: "memory",
        z.key: "processing",
    }

    await w.close()


@pytest.mark.slow
@gen_cluster(client=True, nthreads=[("127.0.0.1", 1)])
async def test_worker_breaks_and_returns(c, s, a):
    future = c.submit(slowinc, 1, delay=0.1)
    for i in range(20):
        future = c.submit(slowinc, future, delay=0.1)

    await wait(future)

    await a.batched_stream.comm.close()

    await asyncio.sleep(0.1)
    start = time()
    await wait(future, timeout=10)
    end = time()

    assert end - start < 2

    states = frequencies(ts.state for ts in s.tasks.values())
    assert states == {"memory": 1, "released": 20}


@gen_cluster(client=True, nthreads=[])
async def test_no_workers_to_memory(c, s):
    x = delayed(slowinc)(1, delay=0.4)
    y = delayed(slowinc)(x, delay=0.4)
    z = delayed(slowinc)(y, delay=0.4)

    yy, zz = c.persist([y, z])

    while not s.tasks:
        await asyncio.sleep(0.01)

    w = Worker(s.address, nthreads=1)
    w.update_data(data={y.key: 3})

    await w

    start = time()

    while not s.workers:
        await asyncio.sleep(0.01)

    assert s.get_task_status(keys={x.key, y.key, z.key}) == {
        x.key: "released",
        y.key: "memory",
        z.key: "processing",
    }

    await w.close()


@gen_cluster(client=True)
async def test_no_worker_to_memory_restrictions(c, s, a, b):
    with dask.annotate(workers="alice"):
        x = delayed(slowinc)(1, delay=0.4)
        y = delayed(slowinc)(x, delay=0.4)
        z = delayed(slowinc)(y, delay=0.4)

    yy, zz = c.persist([y, z], optimize_graph=False)

    while not s.tasks:
        await asyncio.sleep(0.01)

    w = Worker(s.address, nthreads=1, name="alice")
    w.update_data(data={y.key: 3})

    await w

    while len(s.workers) < 3:
        await asyncio.sleep(0.01)
    await asyncio.sleep(0.3)

    assert s.get_task_status(keys={x.key, y.key, z.key}) == {
        x.key: "released",
        y.key: "memory",
        z.key: "processing",
    }

    await w.close()


def test_run_on_scheduler_sync(loop):
    def f(dask_scheduler=None):
        return dask_scheduler.address

    with cluster() as (s, [a, b]):
        with Client(s["address"], loop=loop) as c:
            address = c.run_on_scheduler(f)
            assert address == s["address"]

            with pytest.raises(ZeroDivisionError):
                c.run_on_scheduler(div, 1, 0)


@gen_cluster(client=True)
async def test_run_on_scheduler(c, s, a, b):
    def f(dask_scheduler=None):
        return dask_scheduler.address

    response = await c._run_on_scheduler(f)
    assert response == s.address


@gen_cluster(client=True, config={"distributed.scheduler.pickle": False})
async def test_run_on_scheduler_disabled(c, s, a, b):
    def f(dask_scheduler=None):
        return dask_scheduler.address

    with pytest.raises(ValueError, match="disallowed from deserializing"):
        await c._run_on_scheduler(f)


@gen_cluster(client=True)
async def test_close_worker(c, s, a, b):
    assert len(s.workers) == 2

    await s.close_worker(worker=a.address)

    assert len(s.workers) == 1
    assert a.address not in s.workers

    await asyncio.sleep(0.5)

    assert len(s.workers) == 1


@pytest.mark.slow
@gen_cluster(client=True, Worker=Nanny)
async def test_close_nanny(c, s, a, b):
    assert len(s.workers) == 2

    assert a.process.is_alive()
    a_worker_address = a.worker_address
    start = time()
    await s.close_worker(worker=a_worker_address)

    assert len(s.workers) == 1
    assert a_worker_address not in s.workers

    start = time()
    while a.is_alive():
        await asyncio.sleep(0.1)
        assert time() < start + 5

    assert not a.is_alive()
    assert a.pid is None

    for i in range(10):
        await asyncio.sleep(0.1)
        assert len(s.workers) == 1
        assert not a.is_alive()
        assert a.pid is None

    while a.status != Status.closed:
        await asyncio.sleep(0.05)
        assert time() < start + 10


@gen_cluster(client=True)
async def test_retire_workers_close(c, s, a, b):
    await s.retire_workers(close_workers=True)
    assert not s.workers
    while a.status != Status.closed and b.status != Status.closed:
        await asyncio.sleep(0.01)


@gen_cluster(client=True, Worker=Nanny)
async def test_retire_nannies_close(c, s, a, b):
    nannies = [a, b]
    await s.retire_workers(close_workers=True, remove=True)
    assert not s.workers

    start = time()

    while any(n.status != Status.closed for n in nannies):
        await asyncio.sleep(0.05)
        assert time() < start + 10

    assert not any(n.is_alive() for n in nannies)
    assert not s.workers


@gen_cluster(client=True, nthreads=[("127.0.0.1", 2)])
async def test_fifo_submission(c, s, w):
    futures = []
    for i in range(20):
        future = c.submit(slowinc, i, delay=0.1, key="inc-%02d" % i, fifo_timeout=0.01)
        futures.append(future)
        await asyncio.sleep(0.02)
    await wait(futures[-1])
    assert futures[10].status == "finished"


@gen_test()
async def test_scheduler_file():
    with tmpfile() as fn:
        s = await Scheduler(scheduler_file=fn, port=0)
        with open(fn) as f:
            data = json.load(f)
        assert data["address"] == s.address

        c = await Client(scheduler_file=fn, loop=s.loop, asynchronous=True)
        await c.close()
        await s.close()


@pytest.mark.xfail()
@gen_cluster(client=True, nthreads=[])
async def test_non_existent_worker(c, s):
    with dask.config.set({"distributed.comm.timeouts.connect": "100ms"}):
        await s.add_worker(
            address="127.0.0.1:5738", nthreads=2, nbytes={}, host_info={}
        )
        futures = c.map(inc, range(10))
        await asyncio.sleep(0.300)
        assert not s.workers
        assert all(ts.state == "no-worker" for ts in s.tasks.values())


@gen_cluster(client=True, nthreads=[("127.0.0.1", 1)] * 3)
async def test_correct_bad_time_estimate(c, s, *workers):
    future = c.submit(slowinc, 1, delay=0)
    await wait(future)

    futures = [c.submit(slowinc, future, delay=0.1, pure=False) for i in range(20)]

    await asyncio.sleep(0.5)

    await wait(futures)

    assert all(w.data for w in workers), [sorted(w.data) for w in workers]


@gen_test()
async def test_service_hosts():
    port = 0
    for url, expected in [
        ("tcp://0.0.0.0", ("::", "0.0.0.0")),
        ("tcp://127.0.0.1", ("::", "0.0.0.0")),
        ("tcp://127.0.0.1:38275", ("::", "0.0.0.0")),
    ]:
        async with Scheduler(host=url) as s:
            sock = first(s.http_server._sockets.values())
            if isinstance(expected, tuple):
                assert sock.getsockname()[0] in expected
            else:
                assert sock.getsockname()[0] == expected

    port = ("127.0.0.1", 0)
    for url in ["tcp://0.0.0.0", "tcp://127.0.0.1", "tcp://127.0.0.1:38275"]:
        async with Scheduler(dashboard_address="127.0.0.1:0", host=url) as s:
            sock = first(s.http_server._sockets.values())
            assert sock.getsockname()[0] == "127.0.0.1"


@gen_cluster(client=True, worker_kwargs={"profile_cycle_interval": "100ms"})
async def test_profile_metadata(c, s, a, b):
    start = time() - 1
    futures = c.map(slowinc, range(10), delay=0.05, workers=a.address)
    await wait(futures)
    await asyncio.sleep(0.200)

    meta = await s.get_profile_metadata(profile_cycle_interval=0.100)
    now = time() + 1
    assert meta
    assert all(start < t < now for t, count in meta["counts"])
    assert all(0 <= count < 30 for t, count in meta["counts"][:4])
    assert not meta["counts"][-1][1]


@gen_cluster(client=True, worker_kwargs={"profile_cycle_interval": "100ms"})
async def test_profile_metadata_timeout(c, s, a, b):
    start = time() - 1

    def raise_timeout(*args, **kwargs):
        raise TimeoutError

    b.handlers["profile_metadata"] = raise_timeout

    futures = c.map(slowinc, range(10), delay=0.05, workers=a.address)
    await wait(futures)
    await asyncio.sleep(0.200)

    meta = await s.get_profile_metadata(profile_cycle_interval=0.100)
    now = time() + 1
    assert meta
    assert all(start < t < now for t, count in meta["counts"])
    assert all(0 <= count < 30 for t, count in meta["counts"][:4])
    assert not meta["counts"][-1][1]


@gen_cluster(client=True, worker_kwargs={"profile_cycle_interval": "100ms"})
async def test_profile_metadata_keys(c, s, a, b):
    x = c.map(slowinc, range(10), delay=0.05)
    y = c.map(slowdec, range(10), delay=0.05)
    await wait(x + y)

    meta = await s.get_profile_metadata(profile_cycle_interval=0.100)
    assert set(meta["keys"]) == {"slowinc", "slowdec"}
    assert (
        len(meta["counts"]) - 3 <= len(meta["keys"]["slowinc"]) <= len(meta["counts"])
    )


@gen_cluster(
    client=True,
    config={
        "distributed.worker.profile.interval": "1ms",
        "distributed.worker.profile.cycle": "100ms",
    },
)
async def test_statistical_profiling(c, s, a, b):
    futures = c.map(slowinc, range(10), delay=0.1)

    await wait(futures)

    profile = await s.get_profile()
    assert profile["count"]


@gen_cluster(
    client=True,
    config={
        "distributed.worker.profile.interval": "1ms",
        "distributed.worker.profile.cycle": "100ms",
    },
)
async def test_statistical_profiling_failure(c, s, a, b):
    futures = c.map(slowinc, range(10), delay=0.1)

    def raise_timeout(*args, **kwargs):
        raise TimeoutError

    b.handlers["profile"] = raise_timeout
    await wait(futures)

    profile = await s.get_profile()
    assert profile["count"]


@gen_cluster(client=True)
async def test_cancel_fire_and_forget(c, s, a, b):
    x = delayed(slowinc)(1, delay=0.05)
    y = delayed(slowinc)(x, delay=0.05)
    z = delayed(slowinc)(y, delay=0.05)
    w = delayed(slowinc)(z, delay=0.05)
    future = c.compute(w)
    fire_and_forget(future)

    await asyncio.sleep(0.05)
    await future.cancel(force=True)
    assert future.status == "cancelled"
    assert not s.tasks


@gen_cluster(
    client=True, Worker=Nanny, clean_kwargs={"processes": False, "threads": False}
)
async def test_log_tasks_during_restart(c, s, a, b):
    future = c.submit(sys.exit, 0)
    await wait(future)
    assert "exit" in str(s.events)


@gen_cluster(client=True, nthreads=[("127.0.0.1", 1)] * 2)
async def test_reschedule(c, s, a, b):
    await c.submit(slowinc, -1, delay=0.1)  # learn cost
    x = c.map(slowinc, range(4), delay=0.1)

    # add much more work onto worker a
    futures = c.map(slowinc, range(10, 20), delay=0.1, workers=a.address)

    while len(s.tasks) < len(x) + len(futures):
        await asyncio.sleep(0.001)

    for future in x:
        s.reschedule(key=future.key)

    # Worker b gets more of the original tasks
    await wait(x)
    assert sum(future.key in b.data for future in x) >= 3
    assert sum(future.key in a.data for future in x) <= 1


@gen_cluster(client=True, nthreads=[("127.0.0.1", 1)] * 2)
async def test_reschedule_warns(c, s, a, b):
    with captured_logger(logging.getLogger("distributed.scheduler")) as sched:
        s.reschedule(key="__this-key-does-not-exist__")

    assert "not found on the scheduler" in sched.getvalue()
    assert "Aborting reschedule" in sched.getvalue()


@gen_cluster(client=True)
async def test_get_task_status(c, s, a, b):
    future = c.submit(inc, 1)
    await wait(future)

    result = await a.scheduler.get_task_status(keys=[future.key])
    assert result == {future.key: "memory"}


def test_deque_handler():
    from distributed.scheduler import logger

    s = Scheduler()
    deque_handler = s._deque_handler
    logger.info("foo123")
    assert len(deque_handler.deque) >= 1
    msg = deque_handler.deque[-1]
    assert "distributed.scheduler" in deque_handler.format(msg)
    assert any(msg.msg == "foo123" for msg in deque_handler.deque)


@gen_cluster(client=True)
async def test_retries(c, s, a, b):
    args = [ZeroDivisionError("one"), ZeroDivisionError("two"), 42]

    future = c.submit(varying(args), retries=3)
    result = await future
    assert result == 42
    assert s.tasks[future.key].retries == 1
    assert future.key not in s.exceptions

    future = c.submit(varying(args), retries=2, pure=False)
    result = await future
    assert result == 42
    assert s.tasks[future.key].retries == 0
    assert future.key not in s.exceptions

    future = c.submit(varying(args), retries=1, pure=False)
    with pytest.raises(ZeroDivisionError) as exc_info:
        await future
    exc_info.match("two")

    future = c.submit(varying(args), retries=0, pure=False)
    with pytest.raises(ZeroDivisionError) as exc_info:
        await future
    exc_info.match("one")


@pytest.mark.flaky(
    reruns=10, reruns_delay=5, reason="second worker also errant for some reason"
)
@gen_cluster(client=True, nthreads=[("127.0.0.1", 1)] * 3)
async def test_missing_data_errant_worker(c, s, w1, w2, w3):
    with dask.config.set({"distributed.comm.timeouts.connect": "1s"}):
        np = pytest.importorskip("numpy")

        x = c.submit(np.random.random, 10000000, workers=w1.address)
        await wait(x)
        await c.replicate(x, workers=[w1.address, w2.address])

        y = c.submit(len, x, workers=w3.address)
        while not w3.tasks:
            await asyncio.sleep(0.001)
        await w1.close()
        await wait(y)


@gen_cluster(client=True)
async def test_dont_recompute_if_persisted(c, s, a, b):
    x = delayed(inc)(1, dask_key_name="x")
    y = delayed(inc)(x, dask_key_name="y")

    yy = y.persist()
    await wait(yy)

    old = list(s.transition_log)

    yyy = y.persist()
    await wait(yyy)

    await asyncio.sleep(0.100)
    assert list(s.transition_log) == old


@gen_cluster(client=True)
async def test_dont_recompute_if_persisted_2(c, s, a, b):
    x = delayed(inc)(1, dask_key_name="x")
    y = delayed(inc)(x, dask_key_name="y")
    z = delayed(inc)(y, dask_key_name="z")

    yy = y.persist()
    await wait(yy)

    old = s.story("x", "y")

    zz = z.persist()
    await wait(zz)

    await asyncio.sleep(0.100)
    assert s.story("x", "y") == old


@gen_cluster(client=True)
async def test_dont_recompute_if_persisted_3(c, s, a, b):
    x = delayed(inc)(1, dask_key_name="x")
    y = delayed(inc)(2, dask_key_name="y")
    z = delayed(inc)(y, dask_key_name="z")
    w = delayed(operator.add)(x, z, dask_key_name="w")

    ww = w.persist()
    await wait(ww)

    old = list(s.transition_log)

    www = w.persist()
    await wait(www)
    await asyncio.sleep(0.100)
    assert list(s.transition_log) == old


@gen_cluster(client=True)
async def test_dont_recompute_if_persisted_4(c, s, a, b):
    x = delayed(inc)(1, dask_key_name="x")
    y = delayed(inc)(x, dask_key_name="y")
    z = delayed(inc)(x, dask_key_name="z")

    yy = y.persist()
    await wait(yy)

    old = s.story("x")

    while s.tasks["x"].state == "memory":
        await asyncio.sleep(0.01)

    yyy, zzz = dask.persist(y, z)
    await wait([yyy, zzz])

    new = s.story("x")
    assert len(new) > len(old)


@gen_cluster(client=True)
async def test_dont_forget_released_keys(c, s, a, b):
    x = c.submit(inc, 1, key="x")
    y = c.submit(inc, x, key="y")
    z = c.submit(dec, x, key="z")
    del x
    await wait([y, z])
    del z

    while "z" in s.tasks:
        await asyncio.sleep(0.01)

    assert "x" in s.tasks


@gen_cluster(client=True)
async def test_dont_recompute_if_erred(c, s, a, b):
    x = delayed(inc)(1, dask_key_name="x")
    y = delayed(div)(x, 0, dask_key_name="y")

    yy = y.persist()
    await wait(yy)

    old = list(s.transition_log)

    yyy = y.persist()
    await wait(yyy)

    await asyncio.sleep(0.100)
    assert list(s.transition_log) == old


@gen_cluster()
async def test_closing_scheduler_closes_workers(s, a, b):
    await s.close()

    start = time()
    while a.status != Status.closed or b.status != Status.closed:
        await asyncio.sleep(0.01)
        assert time() < start + 2


@gen_cluster(
    client=True, nthreads=[("127.0.0.1", 1)], worker_kwargs={"resources": {"A": 1}}
)
async def test_resources_reset_after_cancelled_task(c, s, w):
    future = c.submit(sleep, 0.2, resources={"A": 1})

    while not w.executing_count:
        await asyncio.sleep(0.01)

    await future.cancel()

    while w.executing_count:
        await asyncio.sleep(0.01)

    assert not s.workers[w.address].used_resources["A"]
    assert w.available_resources == {"A": 1}

    await c.submit(inc, 1, resources={"A": 1})


@gen_cluster(client=True)
async def test_gh2187(c, s, a, b):
    def foo():
        return "foo"

    def bar(x):
        return x + "bar"

    def baz(x):
        return x + "baz"

    def qux(x):
        sleep(0.1)
        return x + "qux"

    w = c.submit(foo, key="w")
    x = c.submit(bar, w, key="x")
    y = c.submit(baz, x, key="y")
    await y
    z = c.submit(qux, y, key="z")
    del y
    await asyncio.sleep(0.1)
    f = c.submit(bar, x, key="y")
    await f


@gen_cluster(client=True)
async def test_collect_versions(c, s, a, b):
    cs = s.clients[c.id]
    (w1, w2) = s.workers.values()
    assert cs.versions
    assert w1.versions
    assert w2.versions
    assert "dask" in str(cs.versions)
    assert cs.versions == w1.versions == w2.versions


@pytest.mark.xfail(reason="flaky and re-fails on rerun")
@gen_cluster(client=True, config={"distributed.scheduler.idle-timeout": "500ms"})
async def test_idle_timeout(c, s, a, b):
    beginning = time()
    assert s.idle_since <= beginning
    future = c.submit(slowinc, 1)
    await future
    assert s.idle_since is None or s.idle_since > beginning

    assert s.status != Status.closed

    with captured_logger("distributed.scheduler") as logs:
        start = time()
        while s.status != Status.closed:
            await asyncio.sleep(0.01)
            assert time() < start + 3

        start = time()
        while not (a.status == Status.closed and b.status == Status.closed):
            await asyncio.sleep(0.01)
            assert time() < start + 1

    assert "idle" in logs.getvalue()
    assert "500" in logs.getvalue()
    assert "ms" in logs.getvalue()
    assert s.idle_since > beginning


@gen_cluster(client=True, config={"distributed.scheduler.bandwidth": "100 GB"})
async def test_bandwidth(c, s, a, b):
    start = s.bandwidth
    x = c.submit(operator.mul, b"0", 1000001, workers=a.address)
    y = c.submit(lambda x: x, x, workers=b.address)
    await y
    await b.heartbeat()
    assert s.bandwidth < start  # we've learned that we're slower
    assert b.latency
    assert typename(bytes) in s.bandwidth_types
    assert (b.address, a.address) in s.bandwidth_workers

    await a.close()
    assert not s.bandwidth_workers


@gen_cluster(client=True, Worker=Nanny)
async def test_bandwidth_clear(c, s, a, b):
    np = pytest.importorskip("numpy")
    x = c.submit(np.arange, 1000000, workers=[a.worker_address], pure=False)
    y = c.submit(np.arange, 1000000, workers=[b.worker_address], pure=False)
    z = c.submit(operator.add, x, y)  # force communication
    await z

    async def f(dask_worker):
        await dask_worker.heartbeat()

    await c.run(f)

    assert s.bandwidth_workers

    await s.restart()
    assert not s.bandwidth_workers


@gen_cluster()
async def test_workerstate_clean(s, a, b):
    ws = s.workers[a.address].clean()
    assert ws.address == a.address
    b = pickle.dumps(ws)
    assert len(b) < 1000


@gen_cluster(client=True)
async def test_result_type(c, s, a, b):
    x = c.submit(lambda: 1)
    await x

    assert "int" in s.tasks[x.key].type


@gen_cluster()
async def test_close_workers(s, a, b):
    await s.close(close_workers=True)
    assert a.status == Status.closed
    assert b.status == Status.closed


@pytest.mark.skipif(
    not sys.platform.startswith("linux"), reason="Need 127.0.0.2 to mean localhost"
)
@gen_test()
async def test_host_address():
    s = await Scheduler(host="127.0.0.2", port=0)
    assert "127.0.0.2" in s.address
    await s.close()


@gen_test()
async def test_dashboard_address():
    pytest.importorskip("bokeh")
    s = await Scheduler(dashboard_address="127.0.0.1:8901", port=0)
    assert s.services["dashboard"].port == 8901
    await s.close()

    s = await Scheduler(dashboard_address="127.0.0.1", port=0)
    assert s.services["dashboard"].port
    await s.close()

    s = await Scheduler(dashboard_address="127.0.0.1:8901,127.0.0.1:8902", port=0)
    assert s.services["dashboard"].port == 8901
    await s.close()

    s = await Scheduler(dashboard_address=":8901,:8902", port=0)
    assert s.services["dashboard"].port == 8901
    await s.close()

    s = await Scheduler(dashboard_address=[8901, 8902], port=0)
    assert s.services["dashboard"].port == 8901
    await s.close()


@gen_cluster(client=True)
async def test_adaptive_target(c, s, a, b):
    with dask.config.set(
        {"distributed.scheduler.default-task-durations": {"slowinc": 10}}
    ):
        assert s.adaptive_target() == 0
        x = c.submit(inc, 1)
        await x
        assert s.adaptive_target() == 1

        # Long task
        x = c.submit(slowinc, 1, delay=0.5)
        while x.key not in s.tasks:
            await asyncio.sleep(0.01)
        assert s.adaptive_target(target_duration=".1s") == 1  # still one

        L = c.map(slowinc, range(100), delay=0.5)
        while len(s.tasks) < 100:
            await asyncio.sleep(0.01)
        assert 10 < s.adaptive_target(target_duration=".1s") <= 100
        del x, L
        while s.tasks:
            await asyncio.sleep(0.01)
        assert s.adaptive_target(target_duration=".1s") == 0


@pytest.mark.asyncio
async def test_async_context_manager(cleanup):
    async with Scheduler(port=0) as s:
        assert s.status == Status.running
        async with Worker(s.address) as w:
            assert w.status == Status.running
            assert s.workers
        assert not s.workers


@pytest.mark.asyncio
async def test_allowed_failures_config(cleanup):
    async with Scheduler(port=0, allowed_failures=10) as s:
        assert s.allowed_failures == 10

    with dask.config.set({"distributed.scheduler.allowed_failures": 100}):
        async with Scheduler(port=0) as s:
            assert s.allowed_failures == 100

    with dask.config.set({"distributed.scheduler.allowed_failures": 0}):
        async with Scheduler(port=0) as s:
            assert s.allowed_failures == 0


@pytest.mark.asyncio
async def test_finished():
    async with Scheduler(port=0) as s:
        async with Worker(s.address) as w:
            pass

    await s.finished()
    await w.finished()


@pytest.mark.asyncio
async def test_retire_names_str(cleanup):
    async with Scheduler(port=0) as s:
        async with Worker(s.address, name="0") as a:
            async with Worker(s.address, name="1") as b:
                async with Client(s.address, asynchronous=True) as c:
                    futures = c.map(inc, range(10))
                    await wait(futures)
                    assert a.data and b.data
                    await s.retire_workers(names=[0])
                    assert all(f.done() for f in futures)
                    assert len(b.data) == 10


@gen_cluster(client=True)
async def test_get_task_duration(c, s, a, b):
    with dask.config.set(
        {"distributed.scheduler.default-task-durations": {"inc": 100}}
    ):
        future = c.submit(inc, 1)
        await future
        assert 10 < s.task_prefixes["inc"].duration_average < 100

        ts_pref1 = s.new_task("inc-abcdefab", None, "released")
        assert 10 < s.get_task_duration(ts_pref1) < 100

        # make sure get_task_duration adds TaskStates to unknown dict
        assert len(s.unknown_durations) == 0
        x = c.submit(slowinc, 1, delay=0.5)
        while len(s.tasks) < 3:
            await asyncio.sleep(0.01)

        ts = s.tasks[x.key]
        assert s.get_task_duration(ts) == 0.5  # default
        assert len(s.unknown_durations) == 1
        assert len(s.unknown_durations["slowinc"]) == 1


@pytest.mark.asyncio
async def test_no_danglng_asyncio_tasks(cleanup):
    start = asyncio.all_tasks()
    async with Scheduler(port=0) as s:
        async with Worker(s.address, name="0") as a:
            async with Client(s.address, asynchronous=True) as c:
                await asyncio.sleep(0.01)

    tasks = asyncio.all_tasks()
    assert tasks == start


class NoSchedulerDelayWorker(Worker):
    """Custom worker class which does not update `scheduler_delay`.

    This worker class is useful for some tests which make time
    comparisons using times reported from workers.
    """

    @property
    def scheduler_delay(self):
        return 0

    @scheduler_delay.setter
    def scheduler_delay(self, value):
        pass


@gen_cluster(client=True, Worker=NoSchedulerDelayWorker)
async def test_task_groups(c, s, a, b):
    start = time()
    da = pytest.importorskip("dask.array")
    x = da.arange(100, chunks=(20,))
    y = (x + 1).persist(optimize_graph=False)
    y = await y
    stop = time()

    tg = s.task_groups[x.name]
    tp = s.task_prefixes["arange"]
    repr(tg)
    repr(tp)
    assert tg.states["memory"] == 0
    assert tg.states["released"] == 5
    assert tp.states["memory"] == 0
    assert tp.states["released"] == 5
    assert tp.groups == [tg]
    assert tg.prefix is tp
    # these must be true since in this simple case there is a 1to1 mapping
    # between prefix and group
    assert tg.duration == tp.duration
    assert tg.nbytes_total == tp.nbytes_total
    # It should map down to individual tasks
    assert tg.nbytes_total == sum(
        [ts.get_nbytes() for ts in s.tasks.values() if ts.group is tg]
    )
    in_memory_ts = sum(
        [
            ts.get_nbytes()
            for ts in s.tasks.values()
            if ts.group is tg and ts.state == "memory"
        ]
    )
    tg = s.task_groups[y.name]
    assert tg.states["memory"] == 5

    assert s.task_groups[y.name].dependencies == {s.task_groups[x.name]}

    await c.replicate(y)
    # TODO: Are we supposed to track replicated memory here? See also Scheduler.add_keys
    assert "array" in str(tg.types)
    assert "array" in str(tp.types)

    del y

    while s.tasks:
        await asyncio.sleep(0.01)

    assert tg.states["forgotten"] == 5
    # Ensure TaskGroup is removed once all tasks are in forgotten state
    assert tg.name not in s.task_groups
    assert tg.start > start
    assert tg.stop < stop
    assert "compute" in tg.all_durations
    assert sys.getrefcount(tg) == 2


@gen_cluster(client=True)
async def test_task_prefix(c, s, a, b):
    da = pytest.importorskip("dask.array")
    x = da.arange(100, chunks=(20,))
    y = (x + 1).sum().persist()
    y = await y

    assert s.task_prefixes["sum-aggregate"].states["memory"] == 1

    a = da.arange(101, chunks=(20,))
    b = (a + 1).sum().persist()
    b = await b

    assert s.task_prefixes["sum-aggregate"].states["memory"] == 2


@gen_cluster(
    client=True, Worker=Nanny, config={"distributed.scheduler.allowed-failures": 0}
)
async def test_failing_task_increments_suspicious(client, s, a, b):
    future = client.submit(sys.exit, 0)
    await wait(future)

    assert s.task_prefixes["exit"].suspicious == 1
    assert sum(tp.suspicious for tp in s.task_prefixes.values()) == sum(
        ts.suspicious for ts in s.tasks.values()
    )


@gen_cluster(client=True)
async def test_task_group_non_tuple_key(c, s, a, b):
    da = pytest.importorskip("dask.array")
    np = pytest.importorskip("numpy")
    x = da.arange(100, chunks=(20,))
    y = (x + 1).sum().persist()
    y = await y

    assert s.task_prefixes["sum"].states["released"] == 4
    assert "sum" not in s.task_groups

    f = c.submit(np.sum, [1, 2, 3])
    await f

    assert s.task_prefixes["sum"].states["released"] == 4
    assert s.task_prefixes["sum"].states["memory"] == 1
    assert "sum" in s.task_groups


@gen_cluster(client=True)
async def test_task_unique_groups(c, s, a, b):
    """This test ensure that task groups remain unique when using submit"""
    x = c.submit(sum, [1, 2])
    y = c.submit(len, [1, 2])
    z = c.submit(sum, [3, 4])
    await asyncio.wait([x, y, z])

    assert s.task_prefixes["len"].states["memory"] == 1
    assert s.task_prefixes["sum"].states["memory"] == 2


@gen_cluster(client=True)
async def test_task_group_on_fire_and_forget(c, s, a, b):
    # Regression test for https://github.com/dask/distributed/issues/3465
    with captured_logger("distributed.scheduler") as logs:
        x = await c.scatter(list(range(10)))
        fire_and_forget([c.submit(slowadd, i, x[i]) for i in range(len(x))])
        await asyncio.sleep(1)

    assert "Error transitioning" not in logs.getvalue()


class BrokenComm(Comm):
    peer_address = None
    local_address = None

    def close(self):
        pass

    def closed(self):
        pass

    def abort(self):
        pass

    def read(self, deserializers=None):
        raise EnvironmentError

    def write(self, msg, serializers=None, on_error=None):
        raise EnvironmentError


class FlakyConnectionPool(ConnectionPool):
    def __init__(self, *args, failing_connections=0, **kwargs):
        self.cnn_count = 0
        self.failing_connections = failing_connections
        super().__init__(*args, **kwargs)

    async def connect(self, *args, **kwargs):
        self.cnn_count += 1
        if self.cnn_count > self.failing_connections:
            return await super().connect(*args, **kwargs)
        else:
            return BrokenComm()


@gen_cluster(client=True)
async def test_gather_failing_cnn_recover(c, s, a, b):
    orig_rpc = s.rpc
    x = await c.scatter({"x": 1}, workers=a.address)

    s.rpc = await FlakyConnectionPool(failing_connections=1)
    with dask.config.set({"distributed.comm.retry.count": 1}):
        res = await s.gather(keys=["x"])
    assert res["status"] == "OK"


@gen_cluster(client=True)
async def test_gather_failing_cnn_error(c, s, a, b):
    orig_rpc = s.rpc
    x = await c.scatter({"x": 1}, workers=a.address)

    s.rpc = await FlakyConnectionPool(failing_connections=10)
    res = await s.gather(keys=["x"])
    assert res["status"] == "error"
    assert list(res["keys"]) == ["x"]


@gen_cluster(client=True)
async def test_gather_no_workers(c, s, a, b):
    await asyncio.sleep(1)
    x = await c.scatter({"x": 1}, workers=a.address)

    await a.close()
    await b.close()

    res = await s.gather(keys=["x"])
    assert res["status"] == "error"
    assert list(res["keys"]) == ["x"]


@gen_cluster(client=True, client_kwargs={"direct_to_workers": False})
async def test_gather_allow_worker_reconnect(c, s, a, b):
    """
    Test that client resubmissions allow failed workers to reconnect and re-use
    their results. Failure scenario would be a connection issue during result
    gathering.
    Upon connection failure, the worker is flagged as suspicious and removed
    from the scheduler. If the worker is healthy and reconnencts we want to use
    its results instead of recomputing them.
    """
    # GH3246
    already_calculated = []

    import time

    def inc_slow(x):
        # Once the graph below is rescheduled this computation runs again. We
        # need to sleep for at least 0.5 seconds to give the worker a chance to
        # reconnect (Heartbeat timing). In slow CI situations, the actual
        # reconnect might take a bit longer, therefore wait more
        if x in already_calculated:
            time.sleep(2)
        already_calculated.append(x)
        return x + 1

    x = c.submit(inc_slow, 1)
    y = c.submit(inc_slow, 2)

    def reducer(x, y):
        return x + y

    z = c.submit(reducer, x, y)

    s.rpc = await FlakyConnectionPool(failing_connections=1)

    # This behaviour is independent of retries. Remove them to reduce complexity
    # of this setup
    with dask.config.set({"distributed.comm.retry.count": 0}):
        with captured_logger(
            logging.getLogger("distributed.scheduler")
        ) as sched_logger, captured_logger(
            logging.getLogger("distributed.client")
        ) as client_logger:
            # Gather using the client (as an ordinary user would)
            # Upon a missing key, the client will reschedule the computations
            res = await c.gather(z)

    assert res == 5

    sched_logger = sched_logger.getvalue()
    client_logger = client_logger.getvalue()

    # Ensure that the communication was done via the scheduler, i.e. we actually hit a
    # bad connection
    assert s.rpc.cnn_count > 0

    # The reducer task was actually not found upon first collection. The client will
    # reschedule the graph
    assert "Couldn't gather 1 keys, rescheduling" in client_logger
    # There will also be a `Unexpected worker completed task` message but this
    # is rather an artifact and not the intention
    assert "Workers don't have promised key" in sched_logger

    # Once the worker reconnects, it will also submit the keys it holds such
    # that the scheduler again knows about the result.
    # The final reduce step should then be used from the re-connected worker
    # instead of recomputing it.
    transitions_to_processing = [
        (key, start, timestamp)
        for key, start, finish, recommendations, timestamp in s.transition_log
        if finish == "processing" and "reducer" in key
    ]
    assert len(transitions_to_processing) == 1

    finish_processing_transitions = 0
    for transition in s.transition_log:
        key, start, finish, recommendations, timestamp = transition
        if "reducer" in key and finish == "processing":
            finish_processing_transitions += 1
    assert finish_processing_transitions == 1


@gen_cluster(client=True)
async def test_too_many_groups(c, s, a, b):
    x = dask.delayed(inc)(1)
    y = dask.delayed(dec)(2)
    z = dask.delayed(operator.add)(x, y)

    await c.compute(z)

    while s.tasks:
        await asyncio.sleep(0.01)

    assert len(s.task_groups) < 3


@pytest.mark.asyncio
async def test_multiple_listeners(cleanup):
    with captured_logger(logging.getLogger("distributed.scheduler")) as log:
        async with Scheduler(port=0, protocol=["inproc", "tcp"]) as s:
            async with Worker(s.listeners[0].contact_address) as a:
                async with Worker(s.listeners[1].contact_address) as b:
                    assert a.address.startswith("inproc")
                    assert a.scheduler.address.startswith("inproc")
                    assert b.address.startswith("tcp")
                    assert b.scheduler.address.startswith("tcp")

                    async with Client(s.address, asynchronous=True) as c:
                        futures = c.map(inc, range(20))
                        await wait(futures)

                        # Force inter-worker communication both ways
                        await c.submit(sum, futures, workers=[a.address])
                        await c.submit(len, futures, workers=[b.address])

    log = log.getvalue()
    assert re.search(r"Scheduler at:\s*tcp://", log)
    assert re.search(r"Scheduler at:\s*inproc://", log)


@gen_cluster(nthreads=[("127.0.0.1", 1)])
async def test_worker_name_collision(s, a):
    # test that a name collision for workers produces the expected respsone
    # and leaves the data structures of Scheduler in a good state
    # is not updated by the second worker
    with captured_logger(logging.getLogger("distributed.scheduler")) as log:
        with pytest.raises(ValueError, match=f"name taken, {a.name!r}"):
            await Worker(s.address, name=a.name, loop=s.loop, host="127.0.0.1")

    s.validate_state()
    assert set(s.workers) == {a.address}
    assert s.aliases == {a.name: a.address}

    log = log.getvalue()
    assert "duplicate" in log
    assert str(a.name) in log


@gen_cluster(client=True, config={"distributed.scheduler.unknown-task-duration": "1h"})
async def test_unknown_task_duration_config(client, s, a, b):
    future = client.submit(slowinc, 1)
    while not s.tasks:
        await asyncio.sleep(0.001)
    assert sum(s.get_task_duration(ts) for ts in s.tasks.values()) == 3600
    assert len(s.unknown_durations) == 1
    await wait(future)
    assert len(s.unknown_durations) == 0


@gen_cluster()
async def test_unknown_task_duration_config_2(s, a, b):
    assert s.idle_since == s.time_started


@gen_cluster(client=True, timeout=None)
async def test_retire_state_change(c, s, a, b):
    np = pytest.importorskip("numpy")
    y = c.map(lambda x: x ** 2, range(10))
    await c.scatter(y)
    for x in range(2):
        v = c.map(lambda i: i * np.random.randint(1000), y)
        k = c.map(lambda i: i * np.random.randint(1000), v)
        foo = c.map(lambda j: j * 6, k)
        step = c.compute(foo)
        c.gather(step)
    await c.retire_workers(workers=[a.address])


@gen_cluster(client=True, config={"distributed.scheduler.events-log-length": 3})
async def test_configurable_events_log_length(c, s, a, b):
    s.log_event("test", "dummy message 1")
    assert len(s.events["test"]) == 1
    s.log_event("test", "dummy message 2")
    s.log_event("test", "dummy message 3")
    assert len(s.events["test"]) == 3

    # adding a forth message will drop the first one and length stays at 3
    s.log_event("test", "dummy message 4")
    assert len(s.events["test"]) == 3
    assert s.events["test"][0][1] == "dummy message 2"
    assert s.events["test"][1][1] == "dummy message 3"
    assert s.events["test"][2][1] == "dummy message 4"


@gen_cluster()
async def test_get_worker_monitor_info(s, a, b):
    res = await s.get_worker_monitor_info()
    ms = ["cpu", "time", "read_bytes", "write_bytes"]
    if not WINDOWS:
        ms += ["num_fds"]
    for w in (a, b):
        assert all(res[w.address]["range_query"][m] is not None for m in ms)
        assert res[w.address]["count"] is not None
        assert res[w.address]["last_time"] is not None


@gen_cluster(client=True)
async def test_quiet_cluster_round_robin(c, s, a, b):
    await c.submit(inc, 1)
    await c.submit(inc, 2)
    await c.submit(inc, 3)
    assert a.log and b.log


def test_memorystate():
    m = MemoryState(process=100, unmanaged_old=15, managed=80, managed_spilled=12)
    assert m.process == 100
    assert m.managed == 80
    assert m.managed_in_memory == 68
    assert m.managed_spilled == 12
    assert m.unmanaged == 32
    assert m.unmanaged_old == 15
    assert m.unmanaged_recent == 17
    assert m.optimistic == 83

    assert (
        repr(m)
        == dedent(
            """
            Managed by Dask       : 80 B
              - in process memory : 68 B
              - spilled to disk   : 12 B
            Process memory (RSS)  : 100 B
              - managed by Dask   : 68 B
              - unmanaged (old)   : 15 B
              - unmanaged (recent): 17 B
            """
        ).lstrip()
    )


def test_memorystate_sum():
    m1 = MemoryState(process=100, unmanaged_old=15, managed=80, managed_spilled=12)
    m2 = MemoryState(process=80, unmanaged_old=10, managed=60, managed_spilled=2)
    m3 = MemoryState.sum(m1, m2)
    assert m3.process == 180
    assert m3.unmanaged_old == 25
    assert m3.managed == 140
    assert m3.managed_spilled == 14


@pytest.mark.parametrize(
    "process,unmanaged_old,managed,managed_spilled", list(product(*[[0, 1, 2, 3]] * 4))
)
def test_memorystate_adds_up(process, unmanaged_old, managed, managed_spilled):
    """Input data is massaged by __init__ so that everything adds up by construction"""
    m = MemoryState(
        process=process,
        unmanaged_old=unmanaged_old,
        managed=managed,
        managed_spilled=managed_spilled,
    )
    assert m.managed_in_memory + m.unmanaged == m.process
    assert m.managed_in_memory + m.managed_spilled == m.managed
    assert m.unmanaged_old + m.unmanaged_recent == m.unmanaged
    assert m.optimistic + m.unmanaged_recent == m.process


def leaking(out_mib, leak_mib, sleep_time):
    if leak_mib:
        global __test_leak
        __test_leak = "x" * (leak_mib * 2 ** 20)
    out = "x" * (out_mib * 2 ** 20)
    sleep(sleep_time)
    return out


def clear_leak():
    global __test_leak
    del __test_leak
    gc.collect()


async def assert_memory(scheduler_or_workerstate, attr: str, min_, max_, timeout=10):
    t0 = time()
    while True:
        minfo = scheduler_or_workerstate.memory
        nbytes = getattr(minfo, attr)
        if min_ * 2 ** 20 <= nbytes <= max_ * 2 ** 20:
            return
        if time() - t0 > timeout:
            raise TimeoutError(
                f"Expected {min_} MiB <= {attr} <= {max_} MiB; got:\n{minfo!r}"
            )
        await asyncio.sleep(0.1)


# This test is heavily influenced by hard-to-control factors such as memory management
# by the Python interpreter and the OS, so it occasionally glitches
@pytest.mark.flaky(reruns=3, reruns_delay=5)
# ~33s runtime, or distributed.memory.recent-to-old-time + 3s
@pytest.mark.slow
@gen_cluster(
    client=True, Worker=Nanny, worker_kwargs={"memory_limit": "500 MiB"}, timeout=60
)
async def test_memory(c, s, *_):
    pytest.importorskip("zict")

    # WorkerState objects, as opposed to the Nanny objects passed by gen_cluster
    a, b = s.workers.values()

    s_m0 = s.memory
    assert s_m0.process == a.memory.process + b.memory.process
    assert s_m0.managed == 0
    assert a.memory.managed == 0
    assert b.memory.managed == 0
    # When a worker first goes online, its RAM is immediately counted as
    # unmanaged_old
    await assert_memory(s, "unmanaged_recent", 0, 40, timeout=0)
    await assert_memory(a, "unmanaged_recent", 0, 20, timeout=0)
    await assert_memory(b, "unmanaged_recent", 0, 20, timeout=0)

    f1 = c.submit(leaking, 100, 50, 5, pure=False, workers=[a.name])
    f2 = c.submit(leaking, 100, 50, 5, pure=False, workers=[b.name])
    await assert_memory(s, "unmanaged_recent", 300, 380)
    await assert_memory(a, "unmanaged_recent", 150, 190)
    await assert_memory(b, "unmanaged_recent", 150, 190)
    await wait([f1, f2])

    # On each worker, we now have 100 MiB managed + 50 MiB fresh leak
    await assert_memory(s, "managed_in_memory", 200, 201)
    await assert_memory(a, "managed_in_memory", 100, 101)
    await assert_memory(b, "managed_in_memory", 100, 101)
    await assert_memory(s, "unmanaged_recent", 100, 180)
    await assert_memory(a, "unmanaged_recent", 50, 90)
    await assert_memory(b, "unmanaged_recent", 50, 90)

    # Force the output of f1 and f2 to spill to disk.
    # With target=0.6 and memory_limit=500 MiB, we'll start spilling at 300 MiB
    # process memory per worker, or roughly after 3~7 rounds of the below depending
    # on how much RAM the interpreter is using.
    more_futs = []
    for _ in range(8):
        if s.memory.managed_spilled > 0:
            break
        more_futs += [
            c.submit(leaking, 20, 0, 0, pure=False, workers=[a.name]),
            c.submit(leaking, 20, 0, 0, pure=False, workers=[b.name]),
        ]
        await asyncio.sleep(2)
    await assert_memory(s, "managed_spilled", 1, 999)

    # Wait for the spilling to finish. Note that this does not make the test take
    # longer as we're waiting for recent-to-old-time anyway.
    await asyncio.sleep(10)

    # Delete spilled keys
    prev = s.memory
    del f1
    del f2
    await assert_memory(s, "managed_spilled", 0, prev.managed_spilled / 2 ** 20 - 19)

    # Empty the cluster, with the exception of leaked memory
    del more_futs
    await assert_memory(s, "managed", 0, 0)

    orig_unmanaged = s_m0.unmanaged / 2 ** 20
    orig_old = s_m0.unmanaged_old / 2 ** 20

    # Wait until 30s have passed since the spill to observe unmanaged_recent
    # transition into unmanaged_old
    await c.run(gc.collect)
    await assert_memory(s, "unmanaged_recent", 0, 90, timeout=40)
    await assert_memory(
        s,
        "unmanaged_old",
        orig_old + 90,
        # On MacOS, the process memory of the Python interpreter does not shrink as
        # fast as on Linux/Windows
        9999 if MACOS else orig_old + 190,
        timeout=40,
    )

    # When the leaked memory is cleared, unmanaged and unmanaged_old drop
    # On MacOS, the process memory of the Python interpreter does not shrink as fast
    # as on Linux/Windows
    if not MACOS:
        await c.run(clear_leak)
        await assert_memory(s, "unmanaged", 0, orig_unmanaged + 95)
        await assert_memory(s, "unmanaged_old", 0, orig_old + 95)
        await assert_memory(s, "unmanaged_recent", 0, 90)


@gen_cluster(client=True, worker_kwargs={"memory_limit": 0})
async def test_memory_no_zict(c, s, a, b):
    """When Worker.data is not a SpillBuffer, test that querying managed_spilled
    defaults to 0 and doesn't raise KeyError
    """
    await c.wait_for_workers(2)
    assert isinstance(a.data, dict)
    assert isinstance(b.data, dict)
    f = c.submit(leaking, 10, 0, 0)
    await f
    assert 10 * 2 ** 20 < s.memory.managed_in_memory < 11 * 2 ** 20
    assert s.memory.managed_spilled == 0


@gen_cluster(nthreads=[])
async def test_memory_no_workers(s):
    assert s.memory.process == 0
    assert s.memory.managed == 0


@gen_cluster(client=True, nthreads=[])
async def test_memory_is_none(c, s):
    """If Worker.heartbeat() runs before Worker.monitor.update(), then
    Worker.metrics["memory"] will be None and will need special handling in
    Worker.memory and Scheduler.heartbeat_worker().
    """
    with mock.patch("distributed.system_monitor.SystemMonitor.update"):
        async with Worker(s.address, nthreads=1) as w:
            await c.wait_for_workers(1)
            f = await c.scatter(123)
            await w.heartbeat()
            assert s.memory.process == 0  # Forced from None
            assert s.memory.managed == 0  # Capped by process even if we do have keys
            assert s.memory.managed_in_memory == 0
            assert s.memory.managed_spilled == 0
            assert s.memory.unmanaged == 0
            assert s.memory.unmanaged_old == 0
            assert s.memory.unmanaged_recent == 0


@gen_cluster()
async def test_close_scheduler__close_workers_Worker(s, a, b):
    with captured_logger("distributed.comm", level=logging.DEBUG) as log:
        await s.close(close_workers=True)
        while not a.status == Status.closed:
            await asyncio.sleep(0.05)
    log = log.getvalue()
    assert "retry" not in log


@gen_cluster(Worker=Nanny)
async def test_close_scheduler__close_workers_Nanny(s, a, b):
    with captured_logger("distributed.comm", level=logging.DEBUG) as log:
        await s.close(close_workers=True)
        while not a.status == Status.closed:
            await asyncio.sleep(0.05)
    log = log.getvalue()
    assert "retry" not in log


async def assert_ndata(client, by_addr, total=None):
    """Test that the number of elements in Worker.data is as expected.
    To be used when the worker is wrapped by a nanny.

    by_addr: dict of either exact numbers or (min, max) tuples
    total: optional exact match on the total number of keys (with duplicates) across all
    workers
    """
    out = await client.run(lambda dask_worker: len(dask_worker.data))
    try:
        for k, v in by_addr.items():
            if isinstance(v, tuple):
                assert v[0] <= out[k] <= v[1]
            else:
                assert out[k] == v
        if total is not None:
            assert sum(out.values()) == total
    except AssertionError:
        raise AssertionError(f"Expected {by_addr}, total={total}; got {out}")


@gen_cluster(
    client=True,
    Worker=Nanny,
    worker_kwargs={"memory_limit": "1 GiB"},
    config={"distributed.worker.memory.rebalance.sender-min": 0.3},
)
async def test_rebalance(c, s, *_):
    # We used nannies to have separate processes for each worker
    a, b = s.workers

    # Generate 10 buffers worth 512 MiB total on worker a. This sends its memory
    # utilisation slightly above 50% (after counting unmanaged) which is above the
    # distributed.worker.memory.rebalance.sender-min threshold.
    futures = c.map(lambda _: "x" * (2 ** 29 // 10), range(10), workers=[a])
    await wait(futures)
    # Wait for heartbeats
    await assert_memory(s, "process", 512, 1024)
    await assert_ndata(c, {a: 10, b: 0})
    await s.rebalance()
    # Allow for some uncertainty as the unmanaged memory is not stable
    await assert_ndata(c, {a: (3, 7), b: (3, 7)}, total=10)

    # rebalance() when there is nothing to do
    await s.rebalance()
    await assert_ndata(c, {a: (3, 7), b: (3, 7)}, total=10)
    s.validate_state()


@gen_cluster(
    nthreads=[("127.0.0.1", 1)] * 3,
    client=True,
    Worker=Nanny,
    worker_kwargs={"memory_limit": "1 GiB"},
)
async def test_rebalance_workers_and_keys(client, s, *_):
    a, b, c = s.workers
    futures = client.map(lambda _: "x" * (2 ** 29 // 10), range(10), workers=[a])
    await wait(futures)
    # Wait for heartbeats
    await assert_memory(s, "process", 512, 1024)

    # Passing empty iterables is not the same as omitting the arguments
    await s.rebalance(keys=[])
    await assert_ndata(client, {a: 10, b: 0, c: 0})
    await s.rebalance(workers=[])
    await assert_ndata(client, {a: 10, b: 0, c: 0})
    # Limit operation to workers that have nothing to do
    await s.rebalance(workers=[b, c])
    await assert_ndata(client, {a: 10, b: 0, c: 0})

    # Limit rebalancing to two arbitrary keys and two arbitrary workers
    await s.rebalance(keys=[futures[3].key, futures[7].key], workers=[a, b])
    await assert_ndata(client, {a: 8, b: 2, c: 0}, total=10)

    with pytest.raises(KeyError):
        await s.rebalance(workers=["notexist"])

    s.validate_state()


@gen_cluster()
async def test_rebalance_missing_data1(s, a, b):
    """key never existed"""
    out = await s.rebalance(keys=["notexist"])
    assert out == {"status": "missing-data", "keys": ["notexist"]}
    s.validate_state()


@gen_cluster(client=True)
async def test_rebalance_missing_data2(c, s, a, b):
    """keys exist but belong to unfinished futures. Unlike Client.rebalance(),
    Scheduler.rebalance() does not wait for unfinished futures.
    """
    futures = c.map(slowinc, range(10), delay=0.05, workers=a.address)
    await asyncio.sleep(0.1)
    out = await s.rebalance(keys=[f.key for f in futures])
    assert out["status"] == "missing-data"
    assert 8 <= len(out["keys"]) <= 10
    s.validate_state()


@gen_cluster(client=True, Worker=Nanny, worker_kwargs={"memory_limit": "1 GiB"})
async def test_rebalance_raises_missing_data3(c, s, *_):
    """keys exist when the sync part of rebalance runs, but are gone by the time the
    actual data movement runs
    """
    a, _ = s.workers
    futures = c.map(lambda _: "x" * (2 ** 29 // 10), range(10), workers=[a])
    await wait(futures)
    # Wait for heartbeats
    await assert_memory(s, "process", 512, 1024)
    del futures
    out = await s.rebalance()
    assert out["status"] == "missing-data"
    assert 1 <= len(out["keys"]) <= 10
    s.validate_state()


@gen_cluster(nthreads=[])
async def test_rebalance_no_workers(s):
    await s.rebalance()
    s.validate_state()


@gen_cluster(
    client=True,
    Worker=Nanny,
    worker_kwargs={"memory_limit": "1000 MiB"},
    config={
        "distributed.worker.memory.rebalance.measure": "managed",
        "distributed.worker.memory.rebalance.sender-min": 0.3,
    },
)
async def test_rebalance_managed_memory(c, s, *_):
    a, b = s.workers
    # Generate 100 buffers worth 400 MiB total on worker a. This sends its memory
    # utilisation to exactly 40%, ignoring unmanaged, which is above the
    # distributed.worker.memory.rebalance.sender-min threshold.
    futures = c.map(lambda _: "x" * (2 ** 22), range(100), workers=[a])
    await wait(futures)
    # Even if we're just using managed memory, which is instantaneously accounted for as
    # soon as the tasks finish, MemoryState.managed is still capped by the process
    # memory, so we need to wait for the heartbeat.
    await assert_memory(s, "managed", 400, 401)
    await assert_ndata(c, {a: 100, b: 0})
    await s.rebalance()
    # We can expect an exact, stable result because we are completely bypassing the
    # unpredictability of unmanaged memory.
    await assert_ndata(c, {a: 62, b: 38})
    s.validate_state()


@gen_cluster(
    client=True,
    worker_kwargs={"memory_limit": 0},
    config={"distributed.worker.memory.rebalance.measure": "managed"},
)
async def test_rebalance_no_limit(c, s, a, b):
    # See notes in test_rebalance_managed_memory
    futures = c.map(lambda _: "x", range(100), workers=[a.address])
    await wait(futures)
    # No reason to wait for memory here as we're allocating hundreds of bytes, so
    # there's plenty of unmanaged process memory to pad it out
    await assert_ndata(c, {a.address: 100, b.address: 0})
    await s.rebalance()
    # Disabling memory_limit made us ignore all % thresholds set in the config
    await assert_ndata(c, {a.address: 50, b.address: 50})
    s.validate_state()


@gen_cluster(
    client=True,
    Worker=Nanny,
    worker_kwargs={"memory_limit": "1000 MiB"},
    config={
        "distributed.worker.memory.rebalance.measure": "managed",
        "distributed.worker.memory.rebalance.recipient-max": 0.4,
    },
)
async def test_rebalance_no_recipients(c, s, *_):
    """There are sender workers, but no recipient workers"""
    a, b = s.workers
    futures = [
        c.submit(lambda: "x" * (400 * 2 ** 20), pure=False, workers=[a]),  # 40%
        c.submit(lambda: "x" * (400 * 2 ** 20), pure=False, workers=[b]),  # 40%
    ] + c.map(
        lambda _: "x" * (2 ** 21), range(100), workers=[a]
    )  # 20%
    await wait(futures)
    await assert_memory(s, "managed", 1000, 1001)
    await assert_ndata(c, {a: 101, b: 1})
    await s.rebalance()
    await assert_ndata(c, {a: 101, b: 1})
    s.validate_state()


@gen_cluster(
    nthreads=[("127.0.0.1", 1)] * 3,
    client=True,
    worker_kwargs={"memory_limit": 0},
    config={"distributed.worker.memory.rebalance.measure": "managed"},
)
async def test_rebalance_skip_recipient(client, s, a, b, c):
    """A recipient is skipped because it already holds a copy of the key to be sent"""
    futures = client.map(lambda _: "x", range(10), workers=[a.address])
    await wait(futures)
    await client.replicate(futures[0:2], workers=[a.address, b.address])
    await client.replicate(futures[2:4], workers=[a.address, c.address])
    await assert_ndata(client, {a.address: 10, b.address: 2, c.address: 2})
    await client.rebalance(futures[:2])
    await assert_ndata(client, {a.address: 8, b.address: 2, c.address: 4})
    s.validate_state()


@gen_cluster(
    client=True,
    worker_kwargs={"memory_limit": 0},
    config={"distributed.worker.memory.rebalance.measure": "managed"},
)
async def test_rebalance_skip_all_recipients(c, s, a, b):
    """All recipients are skipped because they already hold copies"""
    futures = c.map(lambda _: "x", range(10), workers=[a.address])
    await wait(futures)
    await c.replicate([futures[0]])
    await assert_ndata(c, {a.address: 10, b.address: 1})
    await c.rebalance(futures[:2])
    await assert_ndata(c, {a.address: 9, b.address: 2})
    s.validate_state()


@gen_cluster(
    client=True,
    Worker=Nanny,
    worker_kwargs={"memory_limit": "1000 MiB"},
    config={"distributed.worker.memory.rebalance.measure": "managed"},
)
async def test_rebalance_sender_below_mean(c, s, *_):
    """A task remains on the sender because moving it would send it below the mean"""
    a, b = s.workers
    f1 = c.submit(lambda: "x" * (400 * 2 ** 20), workers=[a])
    await wait([f1])
    f2 = c.submit(lambda: "x" * (10 * 2 ** 20), workers=[a])
    await wait([f2])
    await assert_memory(s, "managed", 410, 411)
    await assert_ndata(c, {a: 2, b: 0})
    await s.rebalance()
    assert await c.has_what() == {a: (f1.key,), b: (f2.key,)}


@gen_cluster(
    client=True,
    Worker=Nanny,
    worker_kwargs={"memory_limit": "1000 MiB"},
    config={
        "distributed.worker.memory.rebalance.measure": "managed",
        "distributed.worker.memory.rebalance.sender-min": 0.3,
    },
)
async def test_rebalance_least_recently_inserted_sender_min(c, s, *_):
    """
    1. keys are picked using a least recently inserted policy
    2. workers below sender-min are never senders
    """
    a, b = s.workers
    small_futures = c.map(lambda _: "x", range(10), workers=[a])
    await wait(small_futures)
    await assert_ndata(c, {a: 10, b: 0})
    await s.rebalance()
    await assert_ndata(c, {a: 10, b: 0})

    large_future = c.submit(lambda: "x" * (300 * 2 ** 20), workers=[a])
    await wait([large_future])
    await assert_memory(s, "managed", 300, 301)
    await assert_ndata(c, {a: 11, b: 0})
    await s.rebalance()
    await assert_ndata(c, {a: 1, b: 10})
    assert await c.has_what() == {
        a: (large_future.key,),
        b: tuple(f.key for f in small_futures),
    }


<<<<<<< HEAD
@gen_cluster(client=True, nthreads=[("127.0.0.1", 1)] * 3)
async def test_rebalance_move_data_bad_sender(client, s, a, b, c):
    """Sender disappears between _rebalance_find_msgs and _rebalance_move_data.
    Tasks from different senders to the same recipient are rebalanced.
    Tasks from different senders to different recipients are rebalanced.
    """
    raise NotImplementedError("TODO")


@gen_cluster(client=True, nthreads=[("127.0.0.1", 1)] * 3)
async def test_rebalance_move_data_bad_recipient(client, s, a, b, c):
    """Recipient disappears between _rebalance_find_msgs and _rebalance_move_data.
    Tasks to the faulty recipient are not deleted from the sender.
    Tasks to different recipients are rebalanced.
    """
    raise NotImplementedError("TODO")


@gen_cluster(client=True, nthreads=[("127.0.0.1", 1)] * 3)
async def test_rebalance_move_data_bad_task(client, s, a, b, c):
    """Task disappears between _rebalance_find_msgs and _rebalance_move_data.
    Other tasks to the same recipient are rebalanced.
    Other tasks to different recipients are rebalanced.
    """
    raise NotImplementedError("TODO")


@gen_cluster(client=True, nthreads=[("127.0.0.1", 1)] * 3)
async def test_rebalance_move_data_duplicate_task(client, s, a, b, c):
    """Race condition where the recipient worker receives the same task twice, once from
    _rebalance_move_data and another from somewhere else.
    The task is deleted from the sender.
    The task is not double-counted on the recipient.
    """
    raise NotImplementedError("TODO")


@gen_cluster(client=True)
async def test_delete_worker_data_bad_worker(c, s, a, b):
    """_delete_worker_data gracefully handles a non-existing worker; e.g. a sender died
    in the middle of rebalance()
    """
    raise NotImplementedError("TODO")


@gen_cluster(client=True)
async def test_delete_worker_data_bad_task(c, s, a, b):
    """_delete_worker_data gracefully handles a non-existing key; e.g. a task was stolen
    by work stealing in the middle of a rebalance()
    """
    raise NotImplementedError("TODO")
=======
@gen_cluster(client=True)
async def test_transition_counter(c, s, a, b):
    assert s.transition_counter == 0
    await c.submit(inc, 1)
    assert s.transition_counter > 1
>>>>>>> ac35e0f8
<|MERGE_RESOLUTION|>--- conflicted
+++ resolved
@@ -2797,7 +2797,13 @@
     }
 
 
-<<<<<<< HEAD
+@gen_cluster(client=True)
+async def test_transition_counter(c, s, a, b):
+    assert s.transition_counter == 0
+    await c.submit(inc, 1)
+    assert s.transition_counter > 1
+
+
 @gen_cluster(client=True, nthreads=[("127.0.0.1", 1)] * 3)
 async def test_rebalance_move_data_bad_sender(client, s, a, b, c):
     """Sender disappears between _rebalance_find_msgs and _rebalance_move_data.
@@ -2848,11 +2854,4 @@
     """_delete_worker_data gracefully handles a non-existing key; e.g. a task was stolen
     by work stealing in the middle of a rebalance()
     """
-    raise NotImplementedError("TODO")
-=======
-@gen_cluster(client=True)
-async def test_transition_counter(c, s, a, b):
-    assert s.transition_counter == 0
-    await c.submit(inc, 1)
-    assert s.transition_counter > 1
->>>>>>> ac35e0f8
+    raise NotImplementedError("TODO")