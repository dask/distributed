import asyncio
import json
import logging
import operator
import pickle
import re
import sys
from itertools import product
from textwrap import dedent
from time import sleep
from typing import Collection
from unittest import mock

import cloudpickle
import psutil
import pytest
from tlz import concat, first, frequencies, merge, valmap

import dask
from dask import delayed
from dask.utils import apply, parse_timedelta, stringify, tmpfile, typename

from distributed import (
    Client,
    Event,
    Lock,
    Nanny,
    SchedulerPlugin,
    Worker,
    fire_and_forget,
    wait,
)
from distributed.compatibility import LINUX, WINDOWS
from distributed.core import ConnectionPool, Status, clean_exception, connect, rpc
from distributed.metrics import time
from distributed.protocol.pickle import dumps, loads
from distributed.scheduler import MemoryState, Scheduler
from distributed.utils import TimeoutError
from distributed.utils_test import (
    BrokenComm,
    captured_logger,
    cluster,
    dec,
    div,
    gen_cluster,
    gen_test,
    inc,
    nodebug,
    slowadd,
    slowdec,
    slowinc,
    tls_only_security,
    varying,
)
from distributed.worker import dumps_function, dumps_task, get_worker

pytestmark = pytest.mark.ci1


alice = "alice:1234"
bob = "bob:1234"


@gen_cluster()
async def test_administration(s, a, b):
    assert isinstance(s.address, str)
    assert s.address in str(s)
    assert str(len(s.workers)) in repr(s)


@gen_cluster(client=True, nthreads=[("127.0.0.1", 1)])
async def test_respect_data_in_memory(c, s, a):
    x = delayed(inc)(1)
    y = delayed(inc)(x)
    f = c.persist(y)
    await wait([f])

    assert s.tasks[y.key].who_has == {s.workers[a.address]}

    z = delayed(operator.add)(x, y)
    f2 = c.persist(z)
    while f2.key not in s.tasks or not s.tasks[f2.key]:
        assert s.tasks[y.key].who_has
        await asyncio.sleep(0.0001)


@gen_cluster(client=True)
async def test_recompute_released_results(c, s, a, b):
    x = delayed(inc)(1)
    y = delayed(inc)(x)

    yy = c.persist(y)
    await wait(yy)

    while s.tasks[x.key].who_has or x.key in a.data or x.key in b.data:  # let x go away
        await asyncio.sleep(0.01)

    z = delayed(dec)(x)
    zz = c.compute(z)
    result = await zz
    assert result == 1


@gen_cluster(client=True)
async def test_decide_worker_with_many_independent_leaves(c, s, a, b):
    xs = await asyncio.gather(
        c.scatter(list(range(0, 100, 2)), workers=a.address),
        c.scatter(list(range(1, 100, 2)), workers=b.address),
    )
    xs = list(concat(zip(*xs)))
    ys = [delayed(inc)(x) for x in xs]

    y2s = c.persist(ys)
    await wait(y2s)

    nhits = sum(y.key in a.data for y in y2s[::2]) + sum(
        y.key in b.data for y in y2s[1::2]
    )

    assert nhits > 80


@gen_cluster(client=True, nthreads=[("127.0.0.1", 1)] * 3)
async def test_decide_worker_with_restrictions(client, s, a, b, c):
    x = client.submit(inc, 1, workers=[a.address, b.address])
    await x
    assert x.key in a.data or x.key in b.data


@pytest.mark.parametrize("ndeps", [0, 1, 4])
@pytest.mark.parametrize(
    "nthreads",
    [
        [("127.0.0.1", 1)] * 5,
        [("127.0.0.1", 3), ("127.0.0.1", 2), ("127.0.0.1", 1)],
    ],
)
def test_decide_worker_coschedule_order_neighbors(ndeps, nthreads):
    @gen_cluster(
        client=True,
        nthreads=nthreads,
        config={"distributed.scheduler.work-stealing": False},
    )
    async def test_decide_worker_coschedule_order_neighbors_(c, s, *workers):
        r"""
        Ensure that sibling root tasks are scheduled to the same node, reducing future
        data transfer.

        We generate a wide layer of "root" tasks (random NumPy arrays). All of those
        tasks share 0-5 trivial dependencies. The ``ndeps=0`` and ``ndeps=1`` cases are
        most common in real-world use (``ndeps=1`` is basically ``da.from_array(...,
        inline_array=False)`` or ``da.from_zarr``). The graph is structured like this
        (though the number of tasks and workers is different):

            |-W1-|  |-W2-| |-W3-|  |-W4-|   < ---- ideal task scheduling

              q       r       s       t      < --- `sum-aggregate-`
             / \     / \     / \     / \
            i   j   k   l   m   n   o   p    < --- `sum-`
            |   |   |   |   |   |   |   |
            a   b   c   d   e   f   g   h    < --- `random-`
            \   \   \   |   |   /   /   /
                   TRIVIAL * 0..5

        Neighboring `random-` tasks should be scheduled on the same worker. We test that
        generally, only one worker holds each row of the array, that the `random-` tasks
        are never transferred, and that there are few transfers overall.
        """
        da = pytest.importorskip("dask.array")
        np = pytest.importorskip("numpy")

        if ndeps == 0:
            x = da.random.random((100, 100), chunks=(10, 10))
        else:

            def random(**kwargs):
                assert len(kwargs) == ndeps
                return np.random.random((10, 10))

            trivial_deps = {f"k{i}": delayed(object()) for i in range(ndeps)}

            # TODO is there a simpler (non-blockwise) way to make this sort of graph?
            x = da.blockwise(
                random,
                "yx",
                new_axes={"y": (10,) * 10, "x": (10,) * 10},
                dtype=float,
                **trivial_deps,
            )

        xx, xsum = dask.persist(x, x.sum(axis=1, split_every=20))
        await xsum

        # Check that each chunk-row of the array is (mostly) stored on the same worker
        primary_worker_key_fractions = []
        secondary_worker_key_fractions = []
        for i, keys in enumerate(x.__dask_keys__()):
            # Iterate along rows of the array.
            keys = {stringify(k) for k in keys}

            # No more than 2 workers should have any keys
            assert sum(any(k in w.data for k in keys) for w in workers) <= 2

            # What fraction of the keys for this row does each worker hold?
            key_fractions = [
                len(set(w.data).intersection(keys)) / len(keys) for w in workers
            ]
            key_fractions.sort()
            # Primary worker: holds the highest percentage of keys
            # Secondary worker: holds the second highest percentage of keys
            primary_worker_key_fractions.append(key_fractions[-1])
            secondary_worker_key_fractions.append(key_fractions[-2])

        # There may be one or two rows that were poorly split across workers,
        # but the vast majority of rows should only be on one worker.
        assert np.mean(primary_worker_key_fractions) >= 0.9
        assert np.median(primary_worker_key_fractions) == 1.0
        assert np.mean(secondary_worker_key_fractions) <= 0.1
        assert np.median(secondary_worker_key_fractions) == 0.0

        # Check that there were few transfers
        unexpected_transfers = []
        for worker in workers:
            for log in worker.incoming_transfer_log:
                keys = log["keys"]
                # The root-ish tasks should never be transferred
                assert not any(k.startswith("random") for k in keys), keys
                # `object-` keys (the trivial deps of the root random tasks) should be
                # transferred
                if any(not k.startswith("object") for k in keys):
                    # But not many other things should be
                    unexpected_transfers.append(list(keys))

        # A transfer at the very end to move aggregated results is fine (necessary with
        # unbalanced workers in fact), but generally there should be very very few
        # transfers.
        assert len(unexpected_transfers) <= 3, unexpected_transfers

    test_decide_worker_coschedule_order_neighbors_()


@gen_cluster(client=True, nthreads=[("127.0.0.1", 1)] * 3)
async def test_move_data_over_break_restrictions(client, s, a, b, c):
    [x] = await client.scatter([1], workers=b.address)
    y = client.submit(inc, x, workers=[a.address, b.address])
    await wait(y)
    assert y.key in a.data or y.key in b.data


@gen_cluster(client=True, nthreads=[("127.0.0.1", 1)] * 3)
async def test_balance_with_restrictions(client, s, a, b, c):
    [x], [y] = await asyncio.gather(
        client.scatter([[1, 2, 3]], workers=a.address),
        client.scatter([1], workers=c.address),
    )
    z = client.submit(inc, 1, workers=[a.address, c.address])
    await wait(z)

    assert s.tasks[z.key].who_has == {s.workers[c.address]}


@gen_cluster(client=True, nthreads=[("127.0.0.1", 1)] * 3)
async def test_no_valid_workers(client, s, a, b, c):
    x = client.submit(inc, 1, workers="127.0.0.5:9999")
    while not s.tasks:
        await asyncio.sleep(0.01)

    assert s.tasks[x.key] in s.unrunnable

    with pytest.raises(TimeoutError):
        await asyncio.wait_for(x, 0.05)


@gen_cluster(client=True, nthreads=[("127.0.0.1", 1)] * 3)
async def test_no_valid_workers_loose_restrictions(client, s, a, b, c):
    x = client.submit(inc, 1, workers="127.0.0.5:9999", allow_other_workers=True)
    result = await x
    assert result == 2


@gen_cluster(client=True, nthreads=[])
async def test_no_workers(client, s):
    x = client.submit(inc, 1)
    while not s.tasks:
        await asyncio.sleep(0.01)

    assert s.tasks[x.key] in s.unrunnable

    with pytest.raises(TimeoutError):
        await asyncio.wait_for(x, 0.05)


@gen_cluster(nthreads=[])
async def test_retire_workers_empty(s):
    await s.retire_workers(workers=[])


@gen_cluster()
async def test_server_listens_to_other_ops(s, a, b):
    with rpc(s.address) as r:
        ident = await r.identity()
        assert ident["type"] == "Scheduler"
        assert ident["id"].lower().startswith("scheduler")


@gen_cluster()
async def test_remove_worker_from_scheduler(s, a, b):
    dsk = {("x-%d" % i): (inc, i) for i in range(20)}
    s.update_graph(
        tasks=valmap(dumps_task, dsk),
        keys=list(dsk),
        dependencies={k: set() for k in dsk},
    )

    assert a.address in s.stream_comms
<<<<<<< HEAD
    await s.remove_worker(address=a.address, stimulus_id="test")
    assert a.address not in s.nthreads
=======
    await s.remove_worker(address=a.address)
    assert a.address not in s.workers
>>>>>>> 609817ba
    assert len(s.workers[b.address].processing) == len(dsk)  # b owns everything


@gen_cluster()
async def test_remove_worker_by_name_from_scheduler(s, a, b):
    assert a.address in s.stream_comms
<<<<<<< HEAD
    assert await s.remove_worker(address=a.name, stimulus_id="test") == "OK"
    assert a.address not in s.nthreads
    assert (
        await s.remove_worker(address=a.address, stimulus_id="test")
        == "already-removed"
    )
=======
    assert await s.remove_worker(address=a.name) == "OK"
    assert a.address not in s.workers
    assert await s.remove_worker(address=a.address) == "already-removed"
>>>>>>> 609817ba


@gen_cluster(config={"distributed.scheduler.events-cleanup-delay": "10 ms"})
async def test_clear_events_worker_removal(s, a, b):
    assert a.address in s.events
    assert a.address in s.workers
    assert b.address in s.events
    assert b.address in s.workers

    await s.remove_worker(address=a.address, stimulus_id="test")
    # Shortly after removal, the events should still be there
    assert a.address in s.events
    assert a.address not in s.workers
    s.validate_state()

    start = time()
    while a.address in s.events:
        await asyncio.sleep(0.01)
        assert time() < start + 2
    assert b.address in s.events


@gen_cluster(
    config={"distributed.scheduler.events-cleanup-delay": "10 ms"}, client=True
)
async def test_clear_events_client_removal(c, s, a, b):
    assert c.id in s.events
    s.remove_client(c.id)

    assert c.id in s.events
    assert c.id not in s.clients
    assert c not in s.clients

    s.remove_client(c.id)
    # If it doesn't reconnect after a given time, the events log should be cleared
    start = time()
    while c.id in s.events:
        await asyncio.sleep(0.01)
        assert time() < start + 2


@gen_cluster()
async def test_add_worker(s, a, b):
    w = Worker(s.address, nthreads=3)
    w.data["x-5"] = 6
    w.data["y"] = 1

    dsk = {("x-%d" % i): (inc, i) for i in range(10)}
    s.update_graph(
        tasks=valmap(dumps_task, dsk),
        keys=list(dsk),
        client="client",
        dependencies={k: set() for k in dsk},
    )
    s.validate_state()
    await w
    s.validate_state()

    assert w.ip in s.host_info
    assert s.host_info[w.ip]["addresses"] == {a.address, b.address, w.address}
    await w.close()


@gen_cluster(scheduler_kwargs={"blocked_handlers": ["feed"]})
async def test_blocked_handlers_are_respected(s, a, b):
    def func(scheduler):
        return dumps(dict(scheduler.worker_info))

    comm = await connect(s.address)
    await comm.write({"op": "feed", "function": dumps(func), "interval": 0.01})

    response = await comm.read()

    _, exc, _ = clean_exception(response["exception"], response["traceback"])
    assert isinstance(exc, ValueError)
    assert "'feed' handler has been explicitly disallowed" in repr(exc)

    await comm.close()


@gen_cluster(
    nthreads=[], config={"distributed.scheduler.blocked-handlers": ["test-handler"]}
)
async def test_scheduler_init_pulls_blocked_handlers_from_config(s):
    assert s.blocked_handlers == ["test-handler"]


@gen_cluster()
async def test_feed(s, a, b):
    def func(scheduler):
        return dumps(dict(scheduler.workers))

    comm = await connect(s.address)
    await comm.write({"op": "feed", "function": dumps(func), "interval": 0.01})

    for i in range(5):
        response = await comm.read()
        expected = dict(s.workers)
        assert cloudpickle.loads(response) == expected

    await comm.close()


@gen_cluster()
async def test_feed_setup_teardown(s, a, b):
    def setup(scheduler):
        return 1

    def func(scheduler, state):
        assert state == 1
        return "OK"

    def teardown(scheduler, state):
        scheduler.flag = "done"

    comm = await connect(s.address)
    await comm.write(
        {
            "op": "feed",
            "function": dumps(func),
            "setup": dumps(setup),
            "teardown": dumps(teardown),
            "interval": 0.01,
        }
    )

    for i in range(5):
        response = await comm.read()
        assert response == "OK"

    await comm.close()
    start = time()
    while not hasattr(s, "flag"):
        await asyncio.sleep(0.01)
        assert time() - start < 5


@gen_cluster()
async def test_feed_large_bytestring(s, a, b):
    np = pytest.importorskip("numpy")

    x = np.ones(10000000)

    def func(scheduler):
        y = x
        return True

    comm = await connect(s.address)
    await comm.write({"op": "feed", "function": dumps(func), "interval": 0.05})

    for i in range(5):
        response = await comm.read()
        assert response is True

    await comm.close()


@gen_cluster(client=True)
async def test_delete_data(c, s, a, b):
    d = await c.scatter({"x": 1, "y": 2, "z": 3})

    assert {ts.key for ts in s.tasks.values() if ts.who_has} == {"x", "y", "z"}
    assert set(a.data) | set(b.data) == {"x", "y", "z"}
    assert merge(a.data, b.data) == {"x": 1, "y": 2, "z": 3}

    del d["x"]
    del d["y"]

    start = time()
    while set(a.data) | set(b.data) != {"z"}:
        await asyncio.sleep(0.01)
        assert time() < start + 5


@gen_cluster(client=True, nthreads=[("127.0.0.1", 1)])
async def test_delete(c, s, a):
    x = c.submit(inc, 1)
    await x
    assert x.key in s.tasks
    assert x.key in a.data

    await c._cancel(x)

    start = time()
    while x.key in a.data:
        await asyncio.sleep(0.01)
        assert time() < start + 5

    assert x.key not in s.tasks

    s.report_on_key(key=x.key)


@gen_cluster()
async def test_filtered_communication(s, a, b):
    c = await connect(s.address)
    f = await connect(s.address)
    await c.write({"op": "register-client", "client": "c", "versions": {}})
    await f.write({"op": "register-client", "client": "f", "versions": {}})
    await c.read()
    await f.read()

    assert set(s.client_comms) == {"c", "f"}

    await c.write(
        {
            "op": "update-graph",
            "tasks": {"x": dumps_task((inc, 1)), "y": dumps_task((inc, "x"))},
            "dependencies": {"x": [], "y": ["x"]},
            "client": "c",
            "keys": ["y"],
        }
    )

    await f.write(
        {
            "op": "update-graph",
            "tasks": {
                "x": dumps_task((inc, 1)),
                "z": dumps_task((operator.add, "x", 10)),
            },
            "dependencies": {"x": [], "z": ["x"]},
            "client": "f",
            "keys": ["z"],
        }
    )
    (msg,) = await c.read()
    assert msg["op"] == "key-in-memory"
    assert msg["key"] == "y"
    (msg,) = await f.read()
    assert msg["op"] == "key-in-memory"
    assert msg["key"] == "z"


def test_dumps_function():
    a = dumps_function(inc)
    assert cloudpickle.loads(a)(10) == 11

    b = dumps_function(inc)
    assert a is b

    c = dumps_function(dec)
    assert a != c


def test_dumps_task():
    d = dumps_task((inc, 1))
    assert set(d) == {"function", "args"}

    f = lambda x, y=2: x + y
    d = dumps_task((apply, f, (1,), {"y": 10}))
    assert cloudpickle.loads(d["function"])(1, 2) == 3
    assert cloudpickle.loads(d["args"]) == (1,)
    assert cloudpickle.loads(d["kwargs"]) == {"y": 10}

    d = dumps_task((apply, f, (1,)))
    assert cloudpickle.loads(d["function"])(1, 2) == 3
    assert cloudpickle.loads(d["args"]) == (1,)
    assert set(d) == {"function", "args"}


@gen_cluster()
async def test_ready_remove_worker(s, a, b):
    s.update_graph(
        tasks={"x-%d" % i: dumps_task((inc, i)) for i in range(20)},
        keys=["x-%d" % i for i in range(20)],
        client="client",
        dependencies={"x-%d" % i: [] for i in range(20)},
    )

    assert all(len(w.processing) > w.nthreads for w in s.workers.values())

    await s.remove_worker(address=a.address, stimulus_id="test")

    assert set(s.workers) == {b.address}
    assert all(len(w.processing) > w.nthreads for w in s.workers.values())


@gen_cluster(client=True, Worker=Nanny, timeout=60)
async def test_restart(c, s, a, b):
    futures = c.map(inc, range(20))
    await wait(futures)

    await s.restart()

    assert len(s.workers) == 2

    for ws in s.workers.values():
        assert not ws.occupancy
        assert not ws.processing

    assert not s.tasks


@gen_cluster()
async def test_broadcast(s, a, b):
    result = await s.broadcast(msg={"op": "ping"})
    assert result == {a.address: b"pong", b.address: b"pong"}

    result = await s.broadcast(msg={"op": "ping"}, workers=[a.address])
    assert result == {a.address: b"pong"}

    result = await s.broadcast(msg={"op": "ping"}, hosts=[a.ip])
    assert result == {a.address: b"pong", b.address: b"pong"}


@gen_cluster(security=tls_only_security())
async def test_broadcast_tls(s, a, b):
    result = await s.broadcast(msg={"op": "ping"})
    assert result == {a.address: b"pong", b.address: b"pong"}

    result = await s.broadcast(msg={"op": "ping"}, workers=[a.address])
    assert result == {a.address: b"pong"}

    result = await s.broadcast(msg={"op": "ping"}, hosts=[a.ip])
    assert result == {a.address: b"pong", b.address: b"pong"}


@gen_cluster(Worker=Nanny)
async def test_broadcast_nanny(s, a, b):
    result1 = await s.broadcast(msg={"op": "identity"}, nanny=True)
    assert all(d["type"] == "Nanny" for d in result1.values())

    result2 = await s.broadcast(
        msg={"op": "identity"}, workers=[a.worker_address], nanny=True
    )
    assert len(result2) == 1
    assert first(result2.values())["id"] == a.id

    result3 = await s.broadcast(msg={"op": "identity"}, hosts=[a.ip], nanny=True)
    assert result1 == result3


@gen_cluster(config={"distributed.comm.timeouts.connect": "200ms"})
async def test_broadcast_on_error(s, a, b):
    a.stop()

    with pytest.raises(OSError):
        await s.broadcast(msg={"op": "ping"}, on_error="raise")
    with pytest.raises(ValueError, match="on_error must be"):
        await s.broadcast(msg={"op": "ping"}, on_error="invalid")

    out = await s.broadcast(msg={"op": "ping"}, on_error="return")
    assert isinstance(out[a.address], OSError)
    assert out[b.address] == b"pong"

    out = await s.broadcast(msg={"op": "ping"}, on_error="return_pickle")
    assert isinstance(loads(out[a.address]), OSError)
    assert out[b.address] == b"pong"

    out = await s.broadcast(msg={"op": "ping"}, on_error="ignore")
    assert out == {b.address: b"pong"}


@gen_cluster()
async def test_broadcast_deprecation(s, a, b):
    out = await s.broadcast(msg={"op": "ping"})
    assert out == {a.address: b"pong", b.address: b"pong"}


@gen_cluster(nthreads=[])
async def test_worker_name(s):
    w = await Worker(s.address, name="alice")
    assert s.workers[w.address].name == "alice"
    assert s.aliases["alice"] == w.address

    with pytest.raises(ValueError):
        w2 = await Worker(s.address, name="alice")
        await w2.close()

    await w.close()


@gen_cluster(nthreads=[])
async def test_coerce_address(s):
    print("scheduler:", s.address, s.listen_address)
    a = Worker(s.address, name="alice")
    b = Worker(s.address, name=123)
    c = Worker("127.0.0.1", s.port, name="charlie")
    await asyncio.gather(a, b, c)

    assert s.coerce_address("127.0.0.1:8000") == "tcp://127.0.0.1:8000"
    assert s.coerce_address("[::1]:8000") == "tcp://[::1]:8000"
    assert s.coerce_address("tcp://127.0.0.1:8000") == "tcp://127.0.0.1:8000"
    assert s.coerce_address("tcp://[::1]:8000") == "tcp://[::1]:8000"
    assert s.coerce_address("localhost:8000") in (
        "tcp://127.0.0.1:8000",
        "tcp://[::1]:8000",
    )
    assert s.coerce_address("localhost:8000") in (
        "tcp://127.0.0.1:8000",
        "tcp://[::1]:8000",
    )
    assert s.coerce_address(a.address) == a.address
    # Aliases
    assert s.coerce_address("alice") == a.address
    assert s.coerce_address(123) == b.address
    assert s.coerce_address("charlie") == c.address

    assert s.coerce_hostname("127.0.0.1") == "127.0.0.1"
    assert s.coerce_hostname("alice") == a.ip
    assert s.coerce_hostname(123) == b.ip
    assert s.coerce_hostname("charlie") == c.ip
    assert s.coerce_hostname("jimmy") == "jimmy"

    assert s.coerce_address("zzzt:8000", resolve=False) == "tcp://zzzt:8000"
    await asyncio.gather(a.close(), b.close(), c.close())


@gen_cluster(nthreads=[], config={"distributed.scheduler.work-stealing": True})
async def test_config_stealing(s):
    """Regression test for https://github.com/dask/distributed/issues/3409"""
    assert "stealing" in s.extensions


@gen_cluster(nthreads=[], config={"distributed.scheduler.work-stealing": False})
async def test_config_no_stealing(s):
    assert "stealing" not in s.extensions


@pytest.mark.skipif(WINDOWS, reason="num_fds not supported on windows")
@gen_cluster(nthreads=[])
async def test_file_descriptors_dont_leak(s):
    proc = psutil.Process()
    before = proc.num_fds()

    async with Worker(s.address):
        assert proc.num_fds() > before

    while proc.num_fds() > before:
        await asyncio.sleep(0.01)


@gen_cluster()
async def test_update_graph_culls(s, a, b):
    s.update_graph(
        tasks={
            "x": dumps_task((inc, 1)),
            "y": dumps_task((inc, "x")),
            "z": dumps_task((inc, 2)),
        },
        keys=["y"],
        dependencies={"y": "x", "x": [], "z": []},
        client="client",
    )
    assert "z" not in s.tasks


def test_io_loop(loop):
    s = Scheduler(loop=loop, dashboard_address=":0", validate=True)
    assert s.io_loop is loop


@gen_cluster(client=True)
async def test_story(c, s, a, b):
    x = delayed(inc)(1)
    y = delayed(inc)(x)
    f = c.persist(y)
    await wait([f])

    assert s.transition_log

    story = s.story(x.key)
    assert all(line in s.transition_log for line in story)
    assert len(story) < len(s.transition_log)
    assert all(x.key == line[0] or x.key in line[3] for line in story)

    assert len(s.story(x.key, y.key)) > len(story)

    assert s.story(x.key) == s.story(s.tasks[x.key])


@pytest.mark.parametrize("direct", [False, True])
@gen_cluster(client=True, nthreads=[])
async def test_scatter_no_workers(c, s, direct):
    with pytest.raises(TimeoutError):
        await s.scatter(data={"x": 1}, client="alice", timeout=0.1)

    start = time()
    with pytest.raises(TimeoutError):
        await c.scatter(123, timeout=0.1, direct=direct)
    assert time() < start + 1.5

    fut = c.scatter({"y": 2}, timeout=5, direct=direct)
    await asyncio.sleep(0.1)
    async with Worker(s.address) as w:
        await fut
        assert w.data["y"] == 2

    # Test race condition between worker init and scatter
    w = Worker(s.address)
    await asyncio.gather(c.scatter({"z": 3}, timeout=5, direct=direct), w)
    assert w.data["z"] == 3
    await w.close()


@gen_cluster(nthreads=[])
async def test_scheduler_sees_memory_limits(s):
    w = await Worker(s.address, nthreads=3, memory_limit=12345)

    assert s.workers[w.address].memory_limit == 12345
    await w.close()


@gen_cluster(client=True)
async def test_retire_workers(c, s, a, b):
    [x] = await c.scatter([1], workers=a.address)
    [y] = await c.scatter([list(range(1000))], workers=b.address)

    assert s.workers_to_close() == [a.address]

    workers = await s.retire_workers()
    assert list(workers) == [a.address]
    assert workers[a.address]["nthreads"] == a.nthreads
    assert list(s.workers) == [b.address]

    assert s.workers_to_close() == []

    assert s.workers[b.address].has_what == {s.tasks[x.key], s.tasks[y.key]}

    workers = await s.retire_workers()
    assert not workers


@gen_cluster(client=True)
async def test_retire_workers_n(c, s, a, b):
    await s.retire_workers(n=1, close_workers=True)
    assert len(s.workers) == 1

    await s.retire_workers(n=0, close_workers=True)
    assert len(s.workers) == 1

    await s.retire_workers(n=1, close_workers=True)
    assert len(s.workers) == 0

    await s.retire_workers(n=0, close_workers=True)
    assert len(s.workers) == 0

    while not (
        a.status in (Status.closed, Status.closing, Status.closing_gracefully)
        and b.status in (Status.closed, Status.closing, Status.closing_gracefully)
    ):
        await asyncio.sleep(0.01)


@gen_cluster(client=True, nthreads=[("127.0.0.1", 1)] * 4)
async def test_workers_to_close(cl, s, *workers):
    with dask.config.set(
        {"distributed.scheduler.default-task-durations": {"a": 4, "b": 4, "c": 1}}
    ):
        futures = cl.map(slowinc, [1, 1, 1], key=["a-4", "b-4", "c-1"])
        while sum(len(w.processing) for w in s.workers.values()) < 3:
            await asyncio.sleep(0.001)

        wtc = s.workers_to_close()
        assert all(not s.workers[w].processing for w in wtc)
        assert len(wtc) == 1


@gen_cluster(client=True, nthreads=[("127.0.0.1", 1)] * 4)
async def test_workers_to_close_grouped(c, s, *workers):
    groups = {
        workers[0].address: "a",
        workers[1].address: "a",
        workers[2].address: "b",
        workers[3].address: "b",
    }

    def key(ws):
        return groups[ws.address]

    assert set(s.workers_to_close(key=key)) == {w.address for w in workers}

    # Assert that job in one worker blocks closure of group
    future = c.submit(slowinc, 1, delay=0.2, workers=workers[0].address)
    while not any(ws.processing for ws in s.workers.values()):
        await asyncio.sleep(0.001)

    assert set(s.workers_to_close(key=key)) == {workers[2].address, workers[3].address}

    del future

    while any(ws.processing for ws in s.workers.values()):
        await asyncio.sleep(0.001)

    # Assert that *total* byte count in group determines group priority
    av = await c.scatter("a" * 100, workers=workers[0].address)
    bv = await c.scatter("b" * 75, workers=workers[2].address)
    bv2 = await c.scatter("b" * 75, workers=workers[3].address)

    assert set(s.workers_to_close(key=key)) == {workers[0].address, workers[1].address}


@gen_cluster(client=True)
async def test_retire_workers_no_suspicious_tasks(c, s, a, b):
    future = c.submit(
        slowinc, 100, delay=0.5, workers=a.address, allow_other_workers=True
    )
    await asyncio.sleep(0.2)
    await s.retire_workers(workers=[a.address])

    assert all(ts.suspicious == 0 for ts in s.tasks.values())
    assert all(tp.suspicious == 0 for tp in s.task_prefixes.values())


@pytest.mark.slow
@pytest.mark.skipif(WINDOWS, reason="num_fds not supported on windows")
@gen_cluster(client=True, nthreads=[], timeout=120)
async def test_file_descriptors(c, s):
    await asyncio.sleep(0.1)
    da = pytest.importorskip("dask.array")
    proc = psutil.Process()
    num_fds_1 = proc.num_fds()

    N = 20
    nannies = await asyncio.gather(*(Nanny(s.address, loop=s.loop) for _ in range(N)))

    while len(s.workers) < N:
        await asyncio.sleep(0.1)

    num_fds_2 = proc.num_fds()

    await asyncio.sleep(0.2)

    num_fds_3 = proc.num_fds()
    assert num_fds_3 <= num_fds_2 + N  # add some heartbeats

    x = da.random.random(size=(1000, 1000), chunks=(25, 25))
    x = c.persist(x)
    await wait(x)

    num_fds_4 = proc.num_fds()
    assert num_fds_4 <= num_fds_2 + 2 * N

    y = c.persist(x + x.T)
    await wait(y)

    num_fds_5 = proc.num_fds()
    assert num_fds_5 < num_fds_4 + N

    await asyncio.sleep(1)

    num_fds_6 = proc.num_fds()
    assert num_fds_6 < num_fds_5 + N

    await asyncio.gather(*(n.close() for n in nannies))
    await c.close()

    assert not s.rpc.open
    for addr, occ in c.rpc.occupied.items():
        for comm in occ:
            assert comm.closed() or comm.peer_address != s.address, comm
    assert not s.stream_comms

    while proc.num_fds() > num_fds_1 + N:
        await asyncio.sleep(0.01)


@pytest.mark.slow
@nodebug
@gen_cluster(client=True)
async def test_learn_occupancy(c, s, a, b):
    futures = c.map(slowinc, range(1000), delay=0.2)
    while sum(len(ts.who_has) for ts in s.tasks.values()) < 10:
        await asyncio.sleep(0.01)

    assert 100 < s.total_occupancy < 1000
    for w in [a, b]:
        assert 50 < s.workers[w.address].occupancy < 700


@pytest.mark.slow
@nodebug
@gen_cluster(client=True)
async def test_learn_occupancy_2(c, s, a, b):
    future = c.map(slowinc, range(1000), delay=0.2)
    while not any(ts.who_has for ts in s.tasks.values()):
        await asyncio.sleep(0.01)

    assert 100 < s.total_occupancy < 1000


@gen_cluster(client=True)
async def test_occupancy_cleardown(c, s, a, b):
    s.validate = False

    # Inject excess values in s.occupancy
    s.workers[a.address].occupancy = 2
    s.total_occupancy += 2
    futures = c.map(slowinc, range(100), delay=0.01)
    await wait(futures)

    # Verify that occupancy values have been zeroed out
    assert abs(s.total_occupancy) < 0.01
    assert all(ws.occupancy == 0 for ws in s.workers.values())


@nodebug
@gen_cluster(client=True, nthreads=[("127.0.0.1", 1)] * 30)
async def test_balance_many_workers(c, s, *workers):
    futures = c.map(slowinc, range(20), delay=0.2)
    await wait(futures)
    assert {len(w.has_what) for w in s.workers.values()} == {0, 1}


@nodebug
@gen_cluster(client=True, nthreads=[("127.0.0.1", 1)] * 30)
async def test_balance_many_workers_2(c, s, *workers):
    await s.extensions["stealing"].stop()
    futures = c.map(slowinc, range(90), delay=0.2)
    await wait(futures)
    assert {len(w.has_what) for w in s.workers.values()} == {3}


@gen_cluster(client=True)
async def test_learn_occupancy_multiple_workers(c, s, a, b):
    x = c.submit(slowinc, 1, delay=0.2, workers=a.address)
    await asyncio.sleep(0.05)
    futures = c.map(slowinc, range(100), delay=0.2)

    await wait(x)

    assert not any(v == 0.5 for w in s.workers.values() for v in w.processing.values())


@gen_cluster(client=True)
async def test_include_communication_in_occupancy(c, s, a, b):
    await c.submit(slowadd, 1, 2, delay=0)
    x = c.submit(operator.mul, b"0", int(s.bandwidth), workers=a.address)
    y = c.submit(operator.mul, b"1", int(s.bandwidth * 1.5), workers=b.address)

    z = c.submit(slowadd, x, y, delay=1)
    while z.key not in s.tasks or not s.tasks[z.key].processing_on:
        await asyncio.sleep(0.01)

    ts = s.tasks[z.key]
    assert ts.processing_on == s.workers[b.address]
    assert s.workers[b.address].processing[ts] > 1
    await wait(z)
    del z


@gen_cluster(client=True)
async def test_worker_arrives_with_processing_data(c, s, a, b):
    x = delayed(slowinc)(1, delay=0.4)
    y = delayed(slowinc)(x, delay=0.4)
    z = delayed(slowinc)(y, delay=0.4)

    yy, zz = c.persist([y, z])

    while not any(w.processing for w in s.workers.values()):
        await asyncio.sleep(0.01)

    w = Worker(s.address, nthreads=1)
    w.update_data(data={y.key: 3})

    await w

    start = time()

    while len(s.workers) < 3:
        await asyncio.sleep(0.01)

    assert s.get_task_status(keys={x.key, y.key, z.key}) == {
        x.key: "released",
        y.key: "memory",
        z.key: "processing",
    }

    await w.close()


@pytest.mark.slow
@gen_cluster(client=True, nthreads=[("127.0.0.1", 1)])
async def test_worker_breaks_and_returns(c, s, a):
    future = c.submit(slowinc, 1, delay=0.1)
    for i in range(20):
        future = c.submit(slowinc, future, delay=0.1)

    await wait(future)

    await a.batched_stream.comm.close()

    await asyncio.sleep(0.1)
    start = time()
    await wait(future, timeout=10)
    end = time()

    assert end - start < 2

    states = frequencies(ts.state for ts in s.tasks.values())
    assert states == {"memory": 1, "released": 20}


@gen_cluster(client=True, nthreads=[])
async def test_no_workers_to_memory(c, s):
    x = delayed(slowinc)(1, delay=10.0)
    y = delayed(slowinc)(x, delay=0.4)
    z = delayed(slowinc)(y, delay=0.4)

    yy, zz = c.persist([y, z])

    while len(s.tasks) < 3:
        await asyncio.sleep(0.01)

    w = Worker(s.address, nthreads=1)
    w.update_data(data={y.key: 3})

    start = time()
    await w
    while not s.workers or s.workers[w.address].status != Status.running:
        await asyncio.sleep(0.01)
    assert time() < start + 9  # Did not wait for x

    assert s.get_task_status(keys={x.key, y.key, z.key}) == {
        x.key: "released",
        y.key: "memory",
        z.key: "processing",
    }

    await w.close()


@gen_cluster(client=True)
async def test_no_worker_to_memory_restrictions(c, s, a, b):
    with dask.annotate(workers="alice"):
        x = delayed(slowinc)(1, delay=0.4)
        y = delayed(slowinc)(x, delay=0.4)
        z = delayed(slowinc)(y, delay=0.4)

    yy, zz = c.persist([y, z], optimize_graph=False)

    while not s.tasks:
        await asyncio.sleep(0.01)

    w = Worker(s.address, nthreads=1, name="alice")
    w.update_data(data={y.key: 3})

    await w

    while len(s.workers) < 3:
        await asyncio.sleep(0.01)
    await asyncio.sleep(0.3)

    assert s.get_task_status(keys={x.key, y.key, z.key}) == {
        x.key: "released",
        y.key: "memory",
        z.key: "processing",
    }

    await w.close()


def test_run_on_scheduler_sync(loop):
    def f(dask_scheduler=None):
        return dask_scheduler.address

    with cluster() as (s, [a, b]):
        with Client(s["address"], loop=loop) as c:
            address = c.run_on_scheduler(f)
            assert address == s["address"]

            with pytest.raises(ZeroDivisionError):
                c.run_on_scheduler(div, 1, 0)


@gen_cluster(client=True)
async def test_run_on_scheduler(c, s, a, b):
    def f(dask_scheduler=None):
        return dask_scheduler.address

    response = await c._run_on_scheduler(f)
    assert response == s.address


@gen_cluster(client=True, config={"distributed.scheduler.pickle": False})
async def test_run_on_scheduler_disabled(c, s, a, b):
    def f(dask_scheduler=None):
        return dask_scheduler.address

    with pytest.raises(ValueError, match="disallowed from deserializing"):
        await c._run_on_scheduler(f)


@gen_cluster(client=True)
async def test_close_worker(c, s, a, b):
    assert len(s.workers) == 2

    await s.close_worker(worker=a.address, stimulus_id="test")

    assert len(s.workers) == 1
    assert a.address not in s.workers

    await asyncio.sleep(0.5)

    assert len(s.workers) == 1


@pytest.mark.slow
@gen_cluster(client=True, Worker=Nanny)
async def test_close_nanny(c, s, a, b):
    assert len(s.workers) == 2

    assert a.process.is_alive()
    a_worker_address = a.worker_address
    start = time()
    await s.close_worker(worker=a_worker_address, stimulus_id="test")

    assert len(s.workers) == 1
    assert a_worker_address not in s.workers

    start = time()
    while a.is_alive():
        await asyncio.sleep(0.1)
        assert time() < start + 5

    assert not a.is_alive()
    assert a.pid is None

    for i in range(10):
        await asyncio.sleep(0.1)
        assert len(s.workers) == 1
        assert not a.is_alive()
        assert a.pid is None

    while a.status != Status.closed:
        await asyncio.sleep(0.05)
        assert time() < start + 10


@gen_cluster(client=True)
async def test_retire_workers_close(c, s, a, b):
    await s.retire_workers(close_workers=True)
    assert not s.workers
    while a.status != Status.closed and b.status != Status.closed:
        await asyncio.sleep(0.01)


@gen_cluster(client=True, Worker=Nanny)
async def test_retire_nannies_close(c, s, a, b):
    nannies = [a, b]
    await s.retire_workers(close_workers=True, remove=True)
    assert not s.workers

    start = time()

    while any(n.status != Status.closed for n in nannies):
        await asyncio.sleep(0.05)
        assert time() < start + 10

    assert not any(n.is_alive() for n in nannies)
    assert not s.workers


@gen_cluster(client=True, nthreads=[("127.0.0.1", 2)])
async def test_fifo_submission(c, s, w):
    futures = []
    for i in range(20):
        future = c.submit(slowinc, i, delay=0.1, key="inc-%02d" % i, fifo_timeout=0.01)
        futures.append(future)
        await asyncio.sleep(0.02)
    await wait(futures[-1])
    assert futures[10].status == "finished"


@gen_test()
async def test_scheduler_file():
    with tmpfile() as fn:
        s = await Scheduler(scheduler_file=fn, dashboard_address=":0")
        with open(fn) as f:
            data = json.load(f)
        assert data["address"] == s.address

        c = await Client(scheduler_file=fn, loop=s.loop, asynchronous=True)
        await c.close()
        await s.close()


@pytest.mark.xfail()
@gen_cluster(client=True, nthreads=[])
async def test_non_existent_worker(c, s):
    with dask.config.set({"distributed.comm.timeouts.connect": "100ms"}):
        await s.add_worker(
            address="127.0.0.1:5738",
            status="running",
            nthreads=2,
            nbytes={},
            host_info={},
        )
        futures = c.map(inc, range(10))
        await asyncio.sleep(0.300)
        assert not s.workers
        assert all(ts.state == "no-worker" for ts in s.tasks.values())


@pytest.mark.parametrize(
    "host", ["tcp://0.0.0.0", "tcp://127.0.0.1", "tcp://127.0.0.1:38275"]
)
@pytest.mark.parametrize(
    "dashboard_address,expect",
    [
        (None, ("::", "0.0.0.0")),
        ("127.0.0.1:0", ("127.0.0.1",)),
    ],
)
@gen_test()
async def test_dashboard_host(host, dashboard_address, expect):
    """Dashboard is accessible from any host by default, but it can be also bound to
    localhost.
    """
    async with Scheduler(host=host, dashboard_address=dashboard_address) as s:
        sock = first(s.http_server._sockets.values())
        assert sock.getsockname()[0] in expect


@gen_cluster(client=True, worker_kwargs={"profile_cycle_interval": "100ms"})
async def test_profile_metadata(c, s, a, b):
    start = time() - 1
    futures = c.map(slowinc, range(10), delay=0.05, workers=a.address)
    await wait(futures)
    await asyncio.sleep(0.200)

    meta = await s.get_profile_metadata(profile_cycle_interval=0.100)
    now = time() + 1
    assert meta
    assert all(start < t < now for t, count in meta["counts"])
    assert all(0 <= count < 30 for t, count in meta["counts"][:4])
    assert not meta["counts"][-1][1]


@gen_cluster(client=True, worker_kwargs={"profile_cycle_interval": "100ms"})
async def test_profile_metadata_timeout(c, s, a, b):
    start = time() - 1

    def raise_timeout(*args, **kwargs):
        raise TimeoutError

    b.handlers["profile_metadata"] = raise_timeout

    futures = c.map(slowinc, range(10), delay=0.05, workers=a.address)
    await wait(futures)
    await asyncio.sleep(0.200)

    meta = await s.get_profile_metadata(profile_cycle_interval=0.100)
    now = time() + 1
    assert meta
    assert all(start < t < now for t, count in meta["counts"])
    assert all(0 <= count < 30 for t, count in meta["counts"][:4])
    assert not meta["counts"][-1][1]


@gen_cluster(client=True, worker_kwargs={"profile_cycle_interval": "100ms"})
async def test_profile_metadata_keys(c, s, a, b):
    x = c.map(slowinc, range(10), delay=0.05)
    y = c.map(slowdec, range(10), delay=0.05)
    await wait(x + y)

    meta = await s.get_profile_metadata(profile_cycle_interval=0.100)
    assert set(meta["keys"]) == {"slowinc", "slowdec"}
    assert (
        len(meta["counts"]) - 3 <= len(meta["keys"]["slowinc"]) <= len(meta["counts"])
    )


@gen_cluster(
    client=True,
    config={
        "distributed.worker.profile.interval": "1ms",
        "distributed.worker.profile.cycle": "100ms",
    },
)
async def test_statistical_profiling(c, s, a, b):
    futures = c.map(slowinc, range(10), delay=0.1)

    await wait(futures)

    profile = await s.get_profile()
    assert profile["count"]


@gen_cluster(
    client=True,
    config={
        "distributed.worker.profile.interval": "1ms",
        "distributed.worker.profile.cycle": "100ms",
    },
)
async def test_statistical_profiling_failure(c, s, a, b):
    futures = c.map(slowinc, range(10), delay=0.1)

    def raise_timeout(*args, **kwargs):
        raise TimeoutError

    b.handlers["profile"] = raise_timeout
    await wait(futures)

    profile = await s.get_profile()
    assert profile["count"]


@gen_cluster(client=True)
async def test_cancel_fire_and_forget(c, s, a, b):
    ev1 = Event()
    ev2 = Event()

    @delayed
    def f(_):
        pass

    @delayed
    def g(_, ev1, ev2):
        ev1.set()
        ev2.wait()

    x = f(None, dask_key_name="x")
    y = g(x, ev1, ev2, dask_key_name="y")
    z = f(y, dask_key_name="z")
    future = c.compute(z)

    fire_and_forget(future)
    await ev1.wait()
    # Cancel the future for z when
    # - x is in memory
    # - y is processing
    # - z is pending
    await future.cancel(force=True)
    assert future.status == "cancelled"
    while s.tasks:
        await asyncio.sleep(0.01)
    await ev2.set()


@gen_cluster(
    client=True, Worker=Nanny, clean_kwargs={"processes": False, "threads": False}
)
async def test_log_tasks_during_restart(c, s, a, b):
    future = c.submit(sys.exit, 0)
    await wait(future)
    assert "exit" in str(s.events)


@gen_cluster(client=True, nthreads=[("127.0.0.1", 1)] * 2)
async def test_reschedule(c, s, a, b):
    await c.submit(slowinc, -1, delay=0.1)  # learn cost
    x = c.map(slowinc, range(4), delay=0.1)

    # add much more work onto worker a
    futures = c.map(slowinc, range(10, 20), delay=0.1, workers=a.address)

    while len(s.tasks) < len(x) + len(futures):
        await asyncio.sleep(0.001)

    for future in x:
        s.reschedule(key=future.key)

    # Worker b gets more of the original tasks
    await wait(x)
    assert sum(future.key in b.data for future in x) >= 3
    assert sum(future.key in a.data for future in x) <= 1


@gen_cluster(client=True, nthreads=[("127.0.0.1", 1)] * 2)
async def test_reschedule_warns(c, s, a, b):
    with captured_logger(logging.getLogger("distributed.scheduler")) as sched:
        s.reschedule(key="__this-key-does-not-exist__")

    assert "not found on the scheduler" in sched.getvalue()
    assert "Aborting reschedule" in sched.getvalue()


@gen_cluster(client=True)
async def test_get_task_status(c, s, a, b):
    future = c.submit(inc, 1)
    await wait(future)

    result = await a.scheduler.get_task_status(keys=[future.key])
    assert result == {future.key: "memory"}


@gen_cluster(nthreads=[])
async def test_deque_handler(s):
    from distributed.scheduler import logger

    deque_handler = s._deque_handler
    logger.info("foo123")
    assert len(deque_handler.deque) >= 1
    msg = deque_handler.deque[-1]
    assert "distributed.scheduler" in deque_handler.format(msg)
    assert any(msg.msg == "foo123" for msg in deque_handler.deque)


@gen_cluster(client=True)
async def test_retries(c, s, a, b):
    args = [ZeroDivisionError("one"), ZeroDivisionError("two"), 42]

    future = c.submit(varying(args), retries=3)
    result = await future
    assert result == 42
    assert s.tasks[future.key].retries == 1
    assert not s.tasks[future.key].exception

    future = c.submit(varying(args), retries=2, pure=False)
    result = await future
    assert result == 42
    assert s.tasks[future.key].retries == 0
    assert not s.tasks[future.key].exception

    future = c.submit(varying(args), retries=1, pure=False)
    with pytest.raises(ZeroDivisionError) as exc_info:
        await future
    exc_info.match("two")

    future = c.submit(varying(args), retries=0, pure=False)
    with pytest.raises(ZeroDivisionError) as exc_info:
        await future
    exc_info.match("one")


@gen_cluster(client=True, nthreads=[("127.0.0.1", 1)] * 3)
async def test_missing_data_errant_worker(c, s, w1, w2, w3):
    with dask.config.set({"distributed.comm.timeouts.connect": "1s"}):
        np = pytest.importorskip("numpy")

        x = c.submit(np.random.random, 10000000, workers=w1.address)
        await wait(x)
        await c.replicate(x, workers=[w1.address, w2.address])

        y = c.submit(len, x, workers=w3.address)
        while not w3.tasks:
            await asyncio.sleep(0.001)
        await w1.close()
        await wait(y)


@gen_cluster(client=True)
async def test_dont_recompute_if_persisted(c, s, a, b):
    x = delayed(inc)(1, dask_key_name="x")
    y = delayed(inc)(x, dask_key_name="y")

    yy = y.persist()
    await wait(yy)

    old = list(s.transition_log)

    yyy = y.persist()
    await wait(yyy)

    await asyncio.sleep(0.100)
    assert list(s.transition_log) == old


@gen_cluster(client=True)
async def test_dont_recompute_if_persisted_2(c, s, a, b):
    x = delayed(inc)(1, dask_key_name="x")
    y = delayed(inc)(x, dask_key_name="y")
    z = delayed(inc)(y, dask_key_name="z")

    yy = y.persist()
    await wait(yy)

    old = s.story("x", "y")

    zz = z.persist()
    await wait(zz)

    await asyncio.sleep(0.100)
    assert s.story("x", "y") == old


@gen_cluster(client=True)
async def test_dont_recompute_if_persisted_3(c, s, a, b):
    x = delayed(inc)(1, dask_key_name="x")
    y = delayed(inc)(2, dask_key_name="y")
    z = delayed(inc)(y, dask_key_name="z")
    w = delayed(operator.add)(x, z, dask_key_name="w")

    ww = w.persist()
    await wait(ww)

    old = list(s.transition_log)

    www = w.persist()
    await wait(www)
    await asyncio.sleep(0.100)
    assert list(s.transition_log) == old


@gen_cluster(client=True)
async def test_dont_recompute_if_persisted_4(c, s, a, b):
    x = delayed(inc)(1, dask_key_name="x")
    y = delayed(inc)(x, dask_key_name="y")
    z = delayed(inc)(x, dask_key_name="z")

    yy = y.persist()
    await wait(yy)

    old = s.story("x")

    while s.tasks["x"].state == "memory":
        await asyncio.sleep(0.01)

    yyy, zzz = dask.persist(y, z)
    await wait([yyy, zzz])

    new = s.story("x")
    assert len(new) > len(old)


@gen_cluster(client=True)
async def test_dont_forget_released_keys(c, s, a, b):
    x = c.submit(inc, 1, key="x")
    y = c.submit(inc, x, key="y")
    z = c.submit(dec, x, key="z")
    del x
    await wait([y, z])
    del z

    while "z" in s.tasks:
        await asyncio.sleep(0.01)

    assert "x" in s.tasks


@gen_cluster(client=True)
async def test_dont_recompute_if_erred(c, s, a, b):
    x = delayed(inc)(1, dask_key_name="x")
    y = delayed(div)(x, 0, dask_key_name="y")

    yy = y.persist()
    await wait(yy)

    old = list(s.transition_log)

    yyy = y.persist()
    await wait(yyy)

    await asyncio.sleep(0.100)
    assert list(s.transition_log) == old


@gen_cluster()
async def test_closing_scheduler_closes_workers(s, a, b):
    await s.close()

    start = time()
    while a.status != Status.closed or b.status != Status.closed:
        await asyncio.sleep(0.01)
        assert time() < start + 2


@gen_cluster(
    client=True, nthreads=[("127.0.0.1", 1)], worker_kwargs={"resources": {"A": 1}}
)
async def test_resources_reset_after_cancelled_task(c, s, w):
    future = c.submit(sleep, 0.2, resources={"A": 1})

    while not w.executing_count:
        await asyncio.sleep(0.01)

    await future.cancel()

    while w.executing_count:
        await asyncio.sleep(0.01)

    assert not s.workers[w.address].used_resources["A"]
    assert w.available_resources == {"A": 1}

    await c.submit(inc, 1, resources={"A": 1})


@gen_cluster(client=True)
async def test_gh2187(c, s, a, b):
    def foo():
        return "foo"

    def bar(x):
        return x + "bar"

    def baz(x):
        return x + "baz"

    def qux(x):
        sleep(0.1)
        return x + "qux"

    w = c.submit(foo, key="w")
    x = c.submit(bar, w, key="x")
    y = c.submit(baz, x, key="y")
    await y
    z = c.submit(qux, y, key="z")
    del y
    await asyncio.sleep(0.1)
    f = c.submit(bar, x, key="y")
    await f


@gen_cluster(client=True)
async def test_collect_versions(c, s, a, b):
    cs = s.clients[c.id]
    (w1, w2) = s.workers.values()
    assert cs.versions
    assert w1.versions
    assert w2.versions
    assert "dask" in str(cs.versions)
    assert cs.versions == w1.versions == w2.versions


@pytest.mark.xfail(reason="flaky and re-fails on rerun")
@gen_cluster(client=True, config={"distributed.scheduler.idle-timeout": "500ms"})
async def test_idle_timeout(c, s, a, b):
    beginning = time()
    assert s.idle_since <= beginning
    future = c.submit(slowinc, 1)
    await future
    assert s.idle_since is None or s.idle_since > beginning

    assert s.status != Status.closed

    with captured_logger("distributed.scheduler") as logs:
        start = time()
        while s.status != Status.closed:
            await asyncio.sleep(0.01)
            assert time() < start + 3

        start = time()
        while not (a.status == Status.closed and b.status == Status.closed):
            await asyncio.sleep(0.01)
            assert time() < start + 1

    assert "idle" in logs.getvalue()
    assert "500" in logs.getvalue()
    assert "ms" in logs.getvalue()
    assert s.idle_since > beginning


@gen_cluster(client=True, config={"distributed.scheduler.bandwidth": "100 GB"})
async def test_bandwidth(c, s, a, b):
    start = s.bandwidth
    x = c.submit(operator.mul, b"0", 1000001, workers=a.address)
    y = c.submit(lambda x: x, x, workers=b.address)
    await y
    await b.heartbeat()
    assert s.bandwidth < start  # we've learned that we're slower
    assert b.latency
    assert typename(bytes) in s.bandwidth_types
    assert (b.address, a.address) in s.bandwidth_workers

    await a.close()
    assert not s.bandwidth_workers


@gen_cluster(client=True, Worker=Nanny, timeout=60)
async def test_bandwidth_clear(c, s, a, b):
    np = pytest.importorskip("numpy")
    x = c.submit(np.arange, 1000000, workers=[a.worker_address], pure=False)
    y = c.submit(np.arange, 1000000, workers=[b.worker_address], pure=False)
    z = c.submit(operator.add, x, y)  # force communication
    await z

    async def f(dask_worker):
        await dask_worker.heartbeat()

    await c.run(f)

    assert s.bandwidth_workers

    await s.restart()
    assert not s.bandwidth_workers


@gen_cluster()
async def test_workerstate_clean(s, a, b):
    ws = s.workers[a.address].clean()
    assert ws.address == a.address
    b = pickle.dumps(ws)
    assert len(b) < 1000


@gen_cluster(client=True)
async def test_result_type(c, s, a, b):
    x = c.submit(lambda: 1)
    await x

    assert "int" in s.tasks[x.key].type


@gen_cluster()
async def test_close_workers(s, a, b):
    await s.close(close_workers=True)
    assert a.status == Status.closed
    assert b.status == Status.closed


@pytest.mark.skipif(not LINUX, reason="Need 127.0.0.2 to mean localhost")
@gen_test()
async def test_host_address():
    s = await Scheduler(host="127.0.0.2", dashboard_address=":0")
    assert "127.0.0.2" in s.address
    await s.close()


@gen_test()
async def test_dashboard_address():
    pytest.importorskip("bokeh")
    async with Scheduler(dashboard_address="127.0.0.1:8901") as s:
        assert s.services["dashboard"].port == 8901

    async with Scheduler(dashboard_address="127.0.0.1") as s:
        assert s.services["dashboard"].port

    async with Scheduler(dashboard_address="127.0.0.1:8901,127.0.0.1:8902") as s:
        assert s.services["dashboard"].port == 8901

    async with Scheduler(dashboard_address=":8901,:8902") as s:
        assert s.services["dashboard"].port == 8901

    async with Scheduler(dashboard_address=[8901, 8902]) as s:
        assert s.services["dashboard"].port == 8901


@gen_cluster(client=True)
async def test_adaptive_target(c, s, a, b):
    with dask.config.set(
        {"distributed.scheduler.default-task-durations": {"slowinc": 10}}
    ):
        assert s.adaptive_target() == 0
        x = c.submit(inc, 1)
        await x
        assert s.adaptive_target() == 1

        # Long task
        x = c.submit(slowinc, 1, delay=0.5)
        while x.key not in s.tasks:
            await asyncio.sleep(0.01)
        assert s.adaptive_target(target_duration=".1s") == 1  # still one

        L = c.map(slowinc, range(100), delay=0.5)
        while len(s.tasks) < 100:
            await asyncio.sleep(0.01)
        assert 10 < s.adaptive_target(target_duration=".1s") <= 100
        del x, L
        while s.tasks:
            await asyncio.sleep(0.01)
        assert s.adaptive_target(target_duration=".1s") == 0


@gen_test()
async def test_async_context_manager():
    async with Scheduler(dashboard_address=":0") as s:
        assert s.status == Status.running
        async with Worker(s.address) as w:
            assert w.status == Status.running
            assert s.workers
        assert not s.workers


@gen_test()
async def test_allowed_failures_config():
    async with Scheduler(dashboard_address=":0", allowed_failures=10) as s:
        assert s.allowed_failures == 10

    with dask.config.set({"distributed.scheduler.allowed_failures": 100}):
        async with Scheduler(dashboard_address=":0") as s:
            assert s.allowed_failures == 100

    with dask.config.set({"distributed.scheduler.allowed_failures": 0}):
        async with Scheduler(dashboard_address=":0") as s:
            assert s.allowed_failures == 0


@gen_test()
async def test_finished():
    async with Scheduler(dashboard_address=":0") as s:
        async with Worker(s.address) as w:
            pass

    await s.finished()
    await w.finished()


@gen_cluster(nthreads=[], client=True)
async def test_retire_names_str(c, s):
    async with Worker(s.address, name="0") as a, Worker(s.address, name="1") as b:
        futures = c.map(inc, range(10))
        await wait(futures)
        assert a.data and b.data
        await s.retire_workers(names=[0])
        assert all(f.done() for f in futures)
        assert len(b.data) == 10


@gen_cluster(
    client=True, config={"distributed.scheduler.default-task-durations": {"inc": 100}}
)
async def test_get_task_duration(c, s, a, b):
    future = c.submit(inc, 1)
    await future
    assert 10 < s.task_prefixes["inc"].duration_average < 100

    ts_pref1 = s.new_task("inc-abcdefab", None, "released")
    assert 10 < s.get_task_duration(ts_pref1) < 100

    # make sure get_task_duration adds TaskStates to unknown dict
    assert len(s.unknown_durations) == 0
    x = c.submit(slowinc, 1, delay=0.5)
    while len(s.tasks) < 3:
        await asyncio.sleep(0.01)

    ts = s.tasks[x.key]
    assert s.get_task_duration(ts) == 0.5  # default
    assert len(s.unknown_durations) == 1
    assert len(s.unknown_durations["slowinc"]) == 1


@gen_cluster(client=True)
async def test_default_task_duration_splits(c, s, a, b):
    """Ensure that the default task durations for shuffle split tasks are, by default,
    aligned with the task names of dask.dask
    """
    pd = pytest.importorskip("pandas")
    dd = pytest.importorskip("dask.dataframe")

    # We don't care about the actual computation here but we'll schedule one anyhow to verify that we're looking for the correct key
    npart = 10
    df = dd.from_pandas(pd.DataFrame({"A": range(100), "B": 1}), npartitions=npart)
    graph = df.shuffle(
        "A",
        shuffle="tasks",
        # If we don't have enough partitions, we'll fall back to a simple shuffle
        max_branch=npart - 1,
    ).sum()
    fut = c.compute(graph)
    await wait(fut)

    split_prefix = [pre for pre in s.task_prefixes.keys() if "split" in pre]
    assert len(split_prefix) == 1
    split_prefix = split_prefix[0]
    default_time = parse_timedelta(
        dask.config.get("distributed.scheduler.default-task-durations")[split_prefix]
    )
    assert default_time <= 1e-6


@gen_test()
async def test_no_dangling_asyncio_tasks():
    start = asyncio.all_tasks()
    async with Scheduler(dashboard_address=":0") as s:
        async with Worker(s.address, name="0"):
            async with Client(s.address, asynchronous=True) as c:
                await c.submit(lambda: 1)

    tasks = asyncio.all_tasks()
    assert tasks == start


class NoSchedulerDelayWorker(Worker):
    """Custom worker class which does not update `scheduler_delay`.

    This worker class is useful for some tests which make time
    comparisons using times reported from workers.
    """

    @property  # type: ignore
    def scheduler_delay(self):
        return 0

    @scheduler_delay.setter
    def scheduler_delay(self, value):
        pass


@gen_cluster(client=True, Worker=NoSchedulerDelayWorker)
async def test_task_groups(c, s, a, b):
    start = time()
    da = pytest.importorskip("dask.array")
    x = da.arange(100, chunks=(20,))
    y = (x + 1).persist(optimize_graph=False)
    y = await y
    stop = time()

    tg = s.task_groups[x.name]
    tp = s.task_prefixes["arange"]
    repr(tg)
    repr(tp)
    assert tg.states["memory"] == 0
    assert tg.states["released"] == 5
    assert tp.states["memory"] == 0
    assert tp.states["released"] == 5
    assert tp.groups == [tg]
    assert tg.prefix is tp
    # these must be true since in this simple case there is a 1to1 mapping
    # between prefix and group
    assert tg.duration == tp.duration
    assert tg.nbytes_total == tp.nbytes_total
    # It should map down to individual tasks
    assert tg.nbytes_total == sum(
        ts.get_nbytes() for ts in s.tasks.values() if ts.group is tg
    )
    tg = s.task_groups[y.name]
    assert tg.states["memory"] == 5

    assert s.task_groups[y.name].dependencies == {s.task_groups[x.name]}

    await c.replicate(y)
    # TODO: Are we supposed to track replicated memory here? See also Scheduler.add_keys
    assert "array" in str(tg.types)
    assert "array" in str(tp.types)

    del y

    while s.tasks:
        await asyncio.sleep(0.01)

    assert tg.states["forgotten"] == 5
    assert tg.name not in s.task_groups
    assert tg.start > start
    assert tg.stop < stop
    assert "compute" in tg.all_durations


@gen_cluster(client=True)
async def test_task_prefix(c, s, a, b):
    da = pytest.importorskip("dask.array")
    x = da.arange(100, chunks=(20,))
    y = (x + 1).sum().persist()
    y = await y

    assert s.task_prefixes["sum-aggregate"].states["memory"] == 1

    a = da.arange(101, chunks=(20,))
    b = (a + 1).sum().persist()
    b = await b

    assert s.task_prefixes["sum-aggregate"].states["memory"] == 2


@gen_cluster(
    client=True, Worker=Nanny, config={"distributed.scheduler.allowed-failures": 0}
)
async def test_failing_task_increments_suspicious(client, s, a, b):
    future = client.submit(sys.exit, 0)
    await wait(future)

    assert s.task_prefixes["exit"].suspicious == 1
    assert sum(tp.suspicious for tp in s.task_prefixes.values()) == sum(
        ts.suspicious for ts in s.tasks.values()
    )


@gen_cluster(client=True)
async def test_task_group_non_tuple_key(c, s, a, b):
    da = pytest.importorskip("dask.array")
    np = pytest.importorskip("numpy")
    x = da.arange(100, chunks=(20,))
    y = (x + 1).sum().persist()
    y = await y

    assert s.task_prefixes["sum"].states["released"] == 4
    assert "sum" not in s.task_groups

    f = c.submit(np.sum, [1, 2, 3])
    await f

    assert s.task_prefixes["sum"].states["released"] == 4
    assert s.task_prefixes["sum"].states["memory"] == 1
    assert "sum" in s.task_groups


@gen_cluster(client=True)
async def test_task_unique_groups(c, s, a, b):
    """This test ensure that task groups remain unique when using submit"""
    x = c.submit(sum, [1, 2])
    y = c.submit(len, [1, 2])
    z = c.submit(sum, [3, 4])
    await asyncio.wait([x, y, z])

    assert s.task_prefixes["len"].states["memory"] == 1
    assert s.task_prefixes["sum"].states["memory"] == 2


@gen_cluster(client=True)
async def test_task_group_on_fire_and_forget(c, s, a, b):
    # Regression test for https://github.com/dask/distributed/issues/3465
    with captured_logger("distributed.scheduler") as logs:
        x = await c.scatter(list(range(10)))
        fire_and_forget([c.submit(slowadd, i, x[i]) for i in range(len(x))])
        await asyncio.sleep(1)

    assert "Error transitioning" not in logs.getvalue()


class FlakyConnectionPool(ConnectionPool):
    def __init__(self, *args, failing_connections=0, **kwargs):
        self.cnn_count = 0
        self.failing_connections = failing_connections
        super().__init__(*args, **kwargs)

    async def connect(self, *args, **kwargs):
        self.cnn_count += 1
        if self.cnn_count > self.failing_connections:
            return await super().connect(*args, **kwargs)
        else:
            return BrokenComm()


@gen_cluster(client=True)
async def test_gather_failing_cnn_recover(c, s, a, b):
    orig_rpc = s.rpc
    x = await c.scatter({"x": 1}, workers=a.address)

    s.rpc = await FlakyConnectionPool(failing_connections=1)
    with dask.config.set({"distributed.comm.retry.count": 1}):
        res = await s.gather(keys=["x"])
    assert res["status"] == "OK"


@gen_cluster(client=True)
async def test_gather_failing_cnn_error(c, s, a, b):
    orig_rpc = s.rpc
    x = await c.scatter({"x": 1}, workers=a.address)

    s.rpc = await FlakyConnectionPool(failing_connections=10)
    res = await s.gather(keys=["x"])
    assert res["status"] == "error"
    assert list(res["keys"]) == ["x"]


@gen_cluster(client=True)
async def test_gather_no_workers(c, s, a, b):
    await asyncio.sleep(1)
    x = await c.scatter({"x": 1}, workers=a.address)

    await a.close()
    await b.close()

    res = await s.gather(keys=["x"])
    assert res["status"] == "error"
    assert list(res["keys"]) == ["x"]


@pytest.mark.slow
@pytest.mark.parametrize("reschedule_different_worker", [True, False])
@pytest.mark.parametrize("swap_data_insert_order", [True, False])
@gen_cluster(client=True, client_kwargs={"direct_to_workers": False})
async def test_gather_allow_worker_reconnect(
    c, s, a, b, reschedule_different_worker, swap_data_insert_order
):
    """
    Test that client resubmissions allow failed workers to reconnect and re-use
    their results. Failure scenario would be a connection issue during result
    gathering.
    Upon connection failure, the worker is flagged as suspicious and removed
    from the scheduler. If the worker is healthy and reconnencts we want to use
    its results instead of recomputing them.

    See also distributed.tests.test_worker.py::test_worker_reconnects_mid_compute
    """
    # GH3246
    if reschedule_different_worker:

        class SwitchRestrictions(SchedulerPlugin):
            def __init__(self, scheduler):
                self.scheduler = scheduler

            def transition(self, key, start, finish, **kwargs):
                if key in ("reducer", "final") and finish == "memory":
                    self.scheduler.tasks[key]._worker_restrictions = {b.address}

        plugin = SwitchRestrictions(s)
        s.add_plugin(plugin)

    b_address = b.address

    def inc_slow(x, lock):
        w = get_worker()
        if w.address == b_address:
            with lock:
                return x + 1
        return x + 1

    lock = Lock()

    await lock.acquire()

    x = c.submit(inc_slow, 1, lock, workers=[a.address], allow_other_workers=True)

    def reducer(*args):
        return get_worker().address

    def finalizer(addr):
        if swap_data_insert_order:
            w = get_worker()
            new_data = dict(reversed(list(w.data.items())))
            w.data.clear()
            w.data.update(new_data)
        return addr

    z = c.submit(reducer, x, key="reducer", workers=[a.address])
    fin = c.submit(finalizer, z, key="final", workers=[a.address])

    s.rpc = await FlakyConnectionPool(failing_connections=1)

    # This behaviour is independent of retries. Remove them to reduce complexity
    # of this setup
    with dask.config.set({"distributed.comm.retry.count": 0}):
        with captured_logger(
            logging.getLogger("distributed.scheduler")
        ) as sched_logger, captured_logger(
            logging.getLogger("distributed.client")
        ) as client_logger:
            # Gather using the client (as an ordinary user would)
            # Upon a missing key, the client will reschedule the computations
            res = None
            while not res:
                try:
                    # This reduces test runtime by about a second since we're
                    # depending on a worker heartbeat for a reconnect.
                    res = await asyncio.wait_for(fin, 0.1)
                except asyncio.TimeoutError:
                    await a.heartbeat()

    # Ensure that we're actually reusing the result
    assert res == a.address
    await lock.release()

    while not all(all(ts.state == "memory" for ts in w.tasks.values()) for w in [a, b]):
        await asyncio.sleep(0.01)

    assert z.key in a.tasks
    assert z.key not in b.tasks
    assert b.executed_count == 1
    for w in [a, b]:
        assert x.key in w.tasks
        assert w.tasks[x.key].state == "memory"
    while not len(s.tasks[x.key].who_has) == 2:
        await asyncio.sleep(0.01)
    assert len(s.tasks[z.key].who_has) == 1

    sched_logger = sched_logger.getvalue()
    client_logger = client_logger.getvalue()

    # Ensure that the communication was done via the scheduler, i.e. we actually hit a
    # bad connection
    assert s.rpc.cnn_count > 0

    # The reducer task was actually not found upon first collection. The client will
    # reschedule the graph
    assert "Couldn't gather 1 keys, rescheduling" in client_logger
    # There will also be a `Unexpected worker completed task` message but this
    # is rather an artifact and not the intention
    assert "Workers don't have promised key" in sched_logger


@gen_cluster(client=True)
async def test_too_many_groups(c, s, a, b):
    x = dask.delayed(inc)(1)
    y = dask.delayed(dec)(2)
    z = dask.delayed(operator.add)(x, y)

    await c.compute(z)

    while s.tasks:
        await asyncio.sleep(0.01)

    assert len(s.task_groups) < 3


@gen_test()
async def test_multiple_listeners():
    with captured_logger(logging.getLogger("distributed.scheduler")) as log:
        async with Scheduler(dashboard_address=":0", protocol=["inproc", "tcp"]) as s:
            async with Worker(s.listeners[0].contact_address) as a:
                async with Worker(s.listeners[1].contact_address) as b:
                    assert a.address.startswith("inproc")
                    assert a.scheduler.address.startswith("inproc")
                    assert b.address.startswith("tcp")
                    assert b.scheduler.address.startswith("tcp")

                    async with Client(s.address, asynchronous=True) as c:
                        futures = c.map(inc, range(20))
                        await wait(futures)

                        # Force inter-worker communication both ways
                        await c.submit(sum, futures, workers=[a.address])
                        await c.submit(len, futures, workers=[b.address])

    log = log.getvalue()
    assert re.search(r"Scheduler at:\s*tcp://", log)
    assert re.search(r"Scheduler at:\s*inproc://", log)


@gen_cluster(nthreads=[("127.0.0.1", 1)])
async def test_worker_name_collision(s, a):
    # test that a name collision for workers produces the expected response
    # and leaves the data structures of Scheduler in a good state
    # is not updated by the second worker
    with captured_logger(logging.getLogger("distributed.scheduler")) as log:
        with pytest.raises(ValueError, match=f"name taken, {a.name!r}"):
            await Worker(s.address, name=a.name, loop=s.loop, host="127.0.0.1")

    s.validate_state()
    assert set(s.workers) == {a.address}
    assert s.aliases == {a.name: a.address}

    log = log.getvalue()
    assert "duplicate" in log
    assert str(a.name) in log


@gen_cluster(client=True, config={"distributed.scheduler.unknown-task-duration": "1h"})
async def test_unknown_task_duration_config(client, s, a, b):
    future = client.submit(slowinc, 1)
    while not s.tasks:
        await asyncio.sleep(0.001)
    assert sum(s.get_task_duration(ts) for ts in s.tasks.values()) == 3600
    assert len(s.unknown_durations) == 1
    await wait(future)
    assert len(s.unknown_durations) == 0


@gen_cluster()
async def test_unknown_task_duration_config_2(s, a, b):
    assert s.idle_since == s.time_started


@gen_cluster(client=True)
async def test_retire_state_change(c, s, a, b):
    np = pytest.importorskip("numpy")
    y = c.map(lambda x: x**2, range(10))
    await c.scatter(y)
    coros = []
    for x in range(2):
        v = c.map(lambda i: i * np.random.randint(1000), y)
        k = c.map(lambda i: i * np.random.randint(1000), v)
        foo = c.map(lambda j: j * 6, k)
        step = c.compute(foo)
        coros.append(c.gather(step))
    await c.retire_workers(workers=[a.address])
    await asyncio.gather(*coros)


@gen_cluster(client=True, config={"distributed.scheduler.events-log-length": 3})
async def test_configurable_events_log_length(c, s, a, b):
    s.log_event("test", "dummy message 1")
    assert len(s.events["test"]) == 1
    s.log_event("test", "dummy message 2")
    s.log_event("test", "dummy message 3")
    assert len(s.events["test"]) == 3

    # adding a forth message will drop the first one and length stays at 3
    s.log_event("test", "dummy message 4")
    assert len(s.events["test"]) == 3
    assert s.events["test"][0][1] == "dummy message 2"
    assert s.events["test"][1][1] == "dummy message 3"
    assert s.events["test"][2][1] == "dummy message 4"


@gen_cluster()
async def test_get_worker_monitor_info(s, a, b):
    res = await s.get_worker_monitor_info()
    ms = ["cpu", "time", "read_bytes", "write_bytes"]
    if not WINDOWS:
        ms += ["num_fds"]
    for w in (a, b):
        assert all(res[w.address]["range_query"][m] is not None for m in ms)
        assert res[w.address]["count"] is not None
        assert res[w.address]["last_time"] is not None


@gen_cluster(client=True)
async def test_quiet_cluster_round_robin(c, s, a, b):
    await c.submit(inc, 1)
    await c.submit(inc, 2)
    await c.submit(inc, 3)
    assert a.log and b.log


def test_memorystate():
    m = MemoryState(
        process=100,
        unmanaged_old=15,
        managed_in_memory=68,
        managed_spilled=12,
    )
    assert m.process == 100
    assert m.managed == 80
    assert m.managed_in_memory == 68
    assert m.managed_spilled == 12
    assert m.unmanaged == 32
    assert m.unmanaged_old == 15
    assert m.unmanaged_recent == 17
    assert m.optimistic == 83

    assert (
        repr(m)
        == dedent(
            """
            Process memory (RSS)  : 100 B
              - managed by Dask   : 68 B
              - unmanaged (old)   : 15 B
              - unmanaged (recent): 17 B
            Spilled to disk       : 12 B
            """
        ).lstrip()
    )


def test_memorystate_sum():
    m1 = MemoryState(
        process=100,
        unmanaged_old=15,
        managed_in_memory=68,
        managed_spilled=12,
    )
    m2 = MemoryState(
        process=80,
        unmanaged_old=10,
        managed_in_memory=58,
        managed_spilled=2,
    )
    m3 = MemoryState.sum(m1, m2)
    assert m3.process == 180
    assert m3.unmanaged_old == 25
    assert m3.managed == 140
    assert m3.managed_spilled == 14


@pytest.mark.parametrize(
    "process,unmanaged_old,managed_in_memory,managed_spilled",
    list(product(*[[0, 1, 2, 3]] * 4)),
)
def test_memorystate_adds_up(
    process, unmanaged_old, managed_in_memory, managed_spilled
):
    """Input data is massaged by __init__ so that everything adds up by construction"""
    m = MemoryState(
        process=process,
        unmanaged_old=unmanaged_old,
        managed_in_memory=managed_in_memory,
        managed_spilled=managed_spilled,
    )
    assert m.managed_in_memory + m.unmanaged == m.process
    assert m.managed_in_memory + m.managed_spilled == m.managed
    assert m.unmanaged_old + m.unmanaged_recent == m.unmanaged
    assert m.optimistic + m.unmanaged_recent == m.process


_test_leak = []


def leaking(out_mib, leak_mib, sleep_time):
    out = "x" * (out_mib * 2**20)
    _test_leak.append("x" * (leak_mib * 2**20))
    sleep(sleep_time)
    return out


def clear_leak():
    _test_leak.clear()


async def assert_memory(
    scheduler_or_workerstate,
    attr: str,
    min_mib: float,
    max_mib: float,
    *,
    timeout: float = 10,
) -> None:
    t0 = time()
    while True:
        minfo = scheduler_or_workerstate.memory
        nmib = getattr(minfo, attr) / 2**20
        if min_mib <= nmib <= max_mib:
            return
        if time() - t0 > timeout:
            raise AssertionError(
                f"Expected {min_mib} MiB <= {attr} <= {max_mib} MiB; got:\n{minfo!r}"
            )
        await asyncio.sleep(0.01)


@pytest.mark.slow
@gen_cluster(
    client=True,
    Worker=Nanny,
    config={
        "distributed.worker.memory.recent-to-old-time": "4s",
        "distributed.worker.memory.spill": 0.7,
    },
    worker_kwargs={
        "heartbeat_interval": "20ms",
        "memory_limit": "700 MiB",
    },
)
async def test_memory(c, s, *nannies):
    # WorkerState objects, as opposed to the Nanny objects passed by gen_cluster
    a, b = s.workers.values()

    def print_memory_info(msg: str) -> None:
        print(f"==== {msg} ====")
        print(f"---- a ----\n{a.memory}")
        print(f"---- b ----\n{b.memory}")
        print(f"---- s ----\n{s.memory}")

    s_m0 = s.memory
    assert s_m0.process == a.memory.process + b.memory.process
    assert s_m0.managed == 0
    assert a.memory.managed == 0
    assert b.memory.managed == 0

    # Trigger potential imports inside WorkerPlugin.transition
    await c.submit(inc, 0, workers=[a.address])
    await c.submit(inc, 1, workers=[b.address])
    # Wait for the memory readings to stabilize after workers go online
    await asyncio.sleep(2)
    await asyncio.gather(
        assert_memory(a, "unmanaged_recent", 0, 5, timeout=10),
        assert_memory(b, "unmanaged_recent", 0, 5, timeout=10),
        assert_memory(s, "unmanaged_recent", 0, 10, timeout=10.1),
    )

    print()
    print_memory_info("Starting memory")

    # 50 MiB heap + 100 MiB leak
    # Note that runtime=2s is less than recent-to-old-time=4s
    f1 = c.submit(leaking, 50, 100, 2, key="f1", workers=[a.name])
    f2 = c.submit(leaking, 50, 100, 2, key="f2", workers=[b.name])

    await asyncio.gather(
        assert_memory(a, "unmanaged_recent", 150, 170, timeout=1.8),
        assert_memory(b, "unmanaged_recent", 150, 170, timeout=1.8),
        assert_memory(s, "unmanaged_recent", 300, 340, timeout=1.9),
    )
    await wait([f1, f2])

    # On each worker, we now have 50 MiB managed + 100 MiB fresh leak
    await asyncio.gather(
        assert_memory(a, "managed_in_memory", 50, 51, timeout=0),
        assert_memory(b, "managed_in_memory", 50, 51, timeout=0),
        assert_memory(s, "managed_in_memory", 100, 101, timeout=0),
        assert_memory(a, "unmanaged_recent", 100, 120, timeout=0),
        assert_memory(b, "unmanaged_recent", 100, 120, timeout=0),
        assert_memory(s, "unmanaged_recent", 200, 240, timeout=0),
    )

    # Force the output of f1 and f2 to spill to disk
    print_memory_info("Before spill")
    a_leak = round(700 * 0.7 - a.memory.process / 2**20)
    b_leak = round(700 * 0.7 - b.memory.process / 2**20)
    assert a_leak > 50 and b_leak > 50
    a_leak += 10
    b_leak += 10
    print(f"Leaking additional memory: {a_leak=}; {b_leak=}")
    await wait(
        [
            c.submit(leaking, 0, a_leak, 0, pure=False, workers=[a.name]),
            c.submit(leaking, 0, b_leak, 0, pure=False, workers=[b.name]),
        ]
    )

    # dask serialization compresses ("x" * 50 * 2**20) from 50 MiB to ~200 kiB.
    # Test that managed_spilled reports the actual size on disk and not the output of
    # sizeof().
    # FIXME https://github.com/dask/distributed/issues/5807
    #       This would be more robust if we could just enable zlib compression in
    #       @gen_cluster
    from distributed.protocol.compression import default_compression

    if default_compression:
        await asyncio.gather(
            assert_memory(a, "managed_spilled", 0.1, 0.5, timeout=3),
            assert_memory(b, "managed_spilled", 0.1, 0.5, timeout=3),
            assert_memory(s, "managed_spilled", 0.2, 1.0, timeout=3.1),
        )
    else:
        # Long timeout to allow spilling 100 MiB to disk
        await asyncio.gather(
            assert_memory(a, "managed_spilled", 50, 51, timeout=10),
            assert_memory(b, "managed_spilled", 50, 51, timeout=10),
            assert_memory(s, "managed_spilled", 100, 102, timeout=10.1),
        )

    # FIXME on Windows and MacOS we occasionally observe managed_in_memory = 49 bytes
    await asyncio.gather(
        assert_memory(a, "managed_in_memory", 0, 0.1, timeout=0),
        assert_memory(b, "managed_in_memory", 0, 0.1, timeout=0),
        assert_memory(s, "managed_in_memory", 0, 0.1, timeout=0),
    )

    print_memory_info("After spill")

    # Delete spilled keys
    del f1
    del f2
    await asyncio.gather(
        assert_memory(a, "managed_spilled", 0, 0, timeout=3),
        assert_memory(b, "managed_spilled", 0, 0, timeout=3),
        assert_memory(s, "managed_spilled", 0, 0, timeout=3.1),
    )

    print_memory_info("After clearing spilled keys")

    # Wait until 4s have passed since the spill to observe unmanaged_recent
    # transition into unmanaged_old
    await asyncio.gather(
        assert_memory(a, "unmanaged_recent", 0, 5, timeout=4.5),
        assert_memory(b, "unmanaged_recent", 0, 5, timeout=4.5),
        assert_memory(s, "unmanaged_recent", 0, 10, timeout=4.6),
    )

    # When the leaked memory is cleared, unmanaged and unmanaged_old drop.
    # On MacOS and Windows, the process memory of the Python interpreter does not shrink
    # as fast as on Linux. Note that this behaviour is heavily impacted by OS tweaks,
    # meaning that what you observe on your local host may behave differently on CI.
    if not LINUX:
        return

    print_memory_info("Before clearing memory leak")

    prev_unmanaged_a = a.memory.unmanaged / 2**20
    prev_unmanaged_b = b.memory.unmanaged / 2**20
    await c.run(clear_leak)

    await asyncio.gather(
        assert_memory(a, "unmanaged", 0, prev_unmanaged_a - 50, timeout=10),
        assert_memory(b, "unmanaged", 0, prev_unmanaged_b - 50, timeout=10),
    )
    await asyncio.gather(
        assert_memory(a, "unmanaged_recent", 0, 5, timeout=0),
        assert_memory(b, "unmanaged_recent", 0, 5, timeout=0),
    )


@gen_cluster(client=True, worker_kwargs={"memory_limit": 0})
async def test_memory_no_zict(c, s, a, b):
    """When Worker.data is not a SpillBuffer, test that querying managed_spilled
    defaults to 0 and doesn't raise KeyError
    """
    await c.wait_for_workers(2)
    assert isinstance(a.data, dict)
    assert isinstance(b.data, dict)
    f = c.submit(leaking, 10, 0, 0)
    await f
    assert 10 * 2**20 < s.memory.managed_in_memory < 11 * 2**20
    assert s.memory.managed_spilled == 0


@gen_cluster(nthreads=[])
async def test_memory_no_workers(s):
    assert s.memory.process == 0
    assert s.memory.managed == 0


@gen_cluster(client=True, nthreads=[])
async def test_memory_is_none(c, s):
    """If Worker.heartbeat() runs before Worker.monitor.update(), then
    Worker.metrics["memory"] will be None and will need special handling in
    Worker.memory and Scheduler.heartbeat_worker().
    """
    with mock.patch("distributed.system_monitor.SystemMonitor.update"):
        async with Worker(s.address, nthreads=1) as w:
            await c.wait_for_workers(1)
            f = await c.scatter(123)
            await w.heartbeat()
            assert s.memory.process == 0  # Forced from None
            assert s.memory.managed == 0  # Capped by process even if we do have keys
            assert s.memory.managed_in_memory == 0
            assert s.memory.managed_spilled == 0
            assert s.memory.unmanaged == 0
            assert s.memory.unmanaged_old == 0
            assert s.memory.unmanaged_recent == 0


@gen_cluster()
async def test_close_scheduler__close_workers_Worker(s, a, b):
    with captured_logger("distributed.comm", level=logging.DEBUG) as log:
        await s.close(close_workers=True)
        while not a.status == Status.closed:
            await asyncio.sleep(0.05)
    log = log.getvalue()
    assert "retry" not in log


@gen_cluster(Worker=Nanny)
async def test_close_scheduler__close_workers_Nanny(s, a, b):
    with captured_logger("distributed.comm", level=logging.DEBUG) as log:
        await s.close(close_workers=True)
        while not a.status == Status.closed:
            await asyncio.sleep(0.05)
    log = log.getvalue()
    assert "retry" not in log


async def assert_ndata(client, by_addr, total=None):
    """Test that the number of elements in Worker.data is as expected.
    To be used when the worker is wrapped by a nanny.

    by_addr: dict of either exact numbers or (min, max) tuples
    total: optional exact match on the total number of keys (with duplicates) across all
    workers
    """
    out = await client.run(lambda dask_worker: len(dask_worker.data))
    try:
        for k, v in by_addr.items():
            if isinstance(v, tuple):
                assert v[0] <= out[k] <= v[1]
            else:
                assert out[k] == v
        if total is not None:
            assert sum(out.values()) == total
    except AssertionError:
        raise AssertionError(f"Expected {by_addr}; {total=}; got {out}")


@gen_cluster(
    client=True,
    Worker=Nanny,
    worker_kwargs={"memory_limit": "1 GiB"},
    config={"distributed.worker.memory.rebalance.sender-min": 0.3},
)
async def test_rebalance(c, s, a, b):
    # We used nannies to have separate processes for each worker
    # Generate 500 buffers worth 512 MiB total on worker a. This sends its memory
    # utilisation slightly above 50% (after counting unmanaged) which is above the
    # distributed.worker.memory.rebalance.sender-min threshold.
    futures = c.map(
        lambda _: "x" * (2**29 // 500), range(500), workers=[a.worker_address]
    )
    await wait(futures)
    # Wait for heartbeats
    await assert_memory(s, "process", 512, 1024)
    await assert_ndata(c, {a.worker_address: 500, b.worker_address: 0})
    await s.rebalance()
    # Allow for some uncertainty as the unmanaged memory is not stable
    await assert_ndata(
        c, {a.worker_address: (50, 450), b.worker_address: (50, 450)}, total=500
    )

    # rebalance() when there is nothing to do
    await s.rebalance()
    await assert_ndata(
        c, {a.worker_address: (50, 450), b.worker_address: (50, 450)}, total=500
    )


# Set rebalance() to work predictably on small amounts of managed memory. By default, it
# uses optimistic memory, which would only be possible to test by allocating very large
# amounts of managed memory, so that they would hide variations in unmanaged memory.
REBALANCE_MANAGED_CONFIG = {
    "distributed.worker.memory.rebalance.measure": "managed",
    "distributed.worker.memory.rebalance.sender-min": 0,
    "distributed.worker.memory.rebalance.sender-recipient-gap": 0,
}


@gen_cluster(client=True, config=REBALANCE_MANAGED_CONFIG)
async def test_rebalance_managed_memory(c, s, a, b):
    futures = await c.scatter(range(100), workers=[a.address])
    assert len(a.data) == 100
    assert len(b.data) == 0
    await s.rebalance()
    assert len(a.data) == 50
    assert len(b.data) == 50


@gen_cluster(nthreads=[("", 1)] * 3, client=True, config=REBALANCE_MANAGED_CONFIG)
async def test_rebalance_workers_and_keys(client, s, a, b, c):
    futures = await client.scatter(range(100), workers=[a.address])
    assert (len(a.data), len(b.data), len(c.data)) == (100, 0, 0)

    # Passing empty iterables is not the same as omitting the arguments
    await s.rebalance(keys=[])
    await s.rebalance(workers=[])
    assert (len(a.data), len(b.data), len(c.data)) == (100, 0, 0)

    # Limit rebalancing to two arbitrary keys and two arbitrary workers.
    await s.rebalance(
        keys=[futures[3].key, futures[7].key], workers=[a.address, b.address]
    )
    assert (len(a.data), len(b.data), len(c.data)) == (98, 2, 0)

    with pytest.raises(KeyError):
        await s.rebalance(workers=["notexist"])


@gen_cluster()
async def test_rebalance_missing_data1(s, a, b):
    """key never existed"""
    out = await s.rebalance(keys=["notexist"])
    assert out == {"status": "partial-fail", "keys": ["notexist"]}


@gen_cluster(client=True)
async def test_rebalance_missing_data2(c, s, a, b):
    """keys exist but belong to unfinished futures. Unlike Client.rebalance(),
    Scheduler.rebalance() does not wait for unfinished futures.
    """
    futures = c.map(slowinc, range(10), delay=0.05, workers=a.address)
    await asyncio.sleep(0.1)
    out = await s.rebalance(keys=[f.key for f in futures])
    assert out["status"] == "partial-fail"
    assert 8 <= len(out["keys"]) <= 10


@pytest.mark.parametrize("explicit", [False, True])
@gen_cluster(client=True, config=REBALANCE_MANAGED_CONFIG)
async def test_rebalance_raises_missing_data3(c, s, a, b, explicit):
    """keys exist when the sync part of rebalance runs, but are gone by the time the
    actual data movement runs.
    There is an error message only if the keys are explicitly listed in the API call.
    """
    futures = await c.scatter(range(100), workers=[a.address])

    if explicit:
        keys = [f.key for f in futures]
        del futures
        out = await s.rebalance(keys=keys)
        assert out["status"] == "partial-fail"
        assert 1 <= len(out["keys"]) <= 100
    else:
        del futures
        out = await s.rebalance()
        assert out == {"status": "OK"}


@gen_cluster(nthreads=[])
async def test_rebalance_no_workers(s):
    await s.rebalance()


@gen_cluster(
    client=True,
    worker_kwargs={"memory_limit": 0},
    config={"distributed.worker.memory.rebalance.measure": "managed"},
)
async def test_rebalance_no_limit(c, s, a, b):
    futures = await c.scatter(range(100), workers=[a.address])
    assert len(a.data) == 100
    assert len(b.data) == 0
    await s.rebalance()
    # Disabling memory_limit made us ignore all % thresholds set in the config
    assert len(a.data) == 50
    assert len(b.data) == 50


@gen_cluster(
    client=True,
    Worker=Nanny,
    worker_kwargs={"memory_limit": "1000 MiB"},
    config={
        "distributed.worker.memory.rebalance.measure": "managed",
        "distributed.worker.memory.rebalance.sender-min": 0.2,
        "distributed.worker.memory.rebalance.recipient-max": 0.1,
    },
)
async def test_rebalance_no_recipients(c, s, a, b):
    """There are sender workers, but no recipient workers"""
    # Fill 25% of the memory of a and 10% of the memory of b
    fut_a = c.map(lambda _: "x" * (2**20), range(250), workers=[a.worker_address])
    fut_b = c.map(lambda _: "x" * (2**20), range(100), workers=[b.worker_address])
    await wait(fut_a + fut_b)
    await assert_memory(s, "managed", 350, 351)
    await assert_ndata(c, {a.worker_address: 250, b.worker_address: 100})
    await s.rebalance()
    await assert_ndata(c, {a.worker_address: 250, b.worker_address: 100})


@gen_cluster(
    nthreads=[("", 1)] * 3,
    client=True,
    worker_kwargs={"memory_limit": 0},
    config={"distributed.worker.memory.rebalance.measure": "managed"},
)
async def test_rebalance_skip_recipient(client, s, a, b, c):
    """A recipient is skipped because it already holds a copy of the key to be sent"""
    futures = await client.scatter(range(10), workers=[a.address])
    await client.replicate(futures[0:2], workers=[a.address, b.address])
    await client.replicate(futures[2:4], workers=[a.address, c.address])
    assert (len(a.data), len(b.data), len(c.data)) == (10, 2, 2)
    await client.rebalance(futures[:2])
    assert (len(a.data), len(b.data), len(c.data)) == (8, 2, 4)


@gen_cluster(
    client=True,
    worker_kwargs={"memory_limit": 0},
    config={"distributed.worker.memory.rebalance.measure": "managed"},
)
async def test_rebalance_skip_all_recipients(c, s, a, b):
    """All recipients are skipped because they already hold copies"""
    futures = await c.scatter(range(10), workers=[a.address])
    await wait(futures)
    await c.replicate([futures[0]])
    assert (len(a.data), len(b.data)) == (10, 1)
    await c.rebalance(futures[:2])
    assert (len(a.data), len(b.data)) == (9, 2)


@gen_cluster(
    client=True,
    Worker=Nanny,
    worker_kwargs={"memory_limit": "1000 MiB"},
    config={"distributed.worker.memory.rebalance.measure": "managed"},
)
async def test_rebalance_sender_below_mean(c, s, *_):
    """A task remains on the sender because moving it would send it below the mean"""
    a, b = s.workers
    f1 = c.submit(lambda: "x" * (400 * 2**20), workers=[a])
    await wait([f1])
    f2 = c.submit(lambda: "x" * (10 * 2**20), workers=[a])
    await wait([f2])
    await assert_memory(s, "managed", 410, 411)
    await assert_ndata(c, {a: 2, b: 0})
    await s.rebalance()
    assert await c.has_what() == {a: (f1.key,), b: (f2.key,)}


@gen_cluster(
    client=True,
    Worker=Nanny,
    worker_kwargs={"memory_limit": "1000 MiB"},
    config={
        "distributed.worker.memory.rebalance.measure": "managed",
        "distributed.worker.memory.rebalance.sender-min": 0.3,
    },
)
async def test_rebalance_least_recently_inserted_sender_min(c, s, *_):
    """
    1. keys are picked using a least recently inserted policy
    2. workers below sender-min are never senders
    """
    a, b = s.workers
    small_futures = c.map(lambda _: "x", range(10), workers=[a])
    await wait(small_futures)
    await assert_ndata(c, {a: 10, b: 0})
    await s.rebalance()
    await assert_ndata(c, {a: 10, b: 0})

    large_future = c.submit(lambda: "x" * (300 * 2**20), workers=[a])
    await wait([large_future])
    await assert_memory(s, "managed", 300, 301)
    await assert_ndata(c, {a: 11, b: 0})
    await s.rebalance()
    await assert_ndata(c, {a: 1, b: 10})
    has_what = await c.has_what()
    assert has_what[a] == (large_future.key,)
    assert sorted(has_what[b]) == sorted(f.key for f in small_futures)


@gen_cluster(client=True)
async def test_gather_on_worker(c, s, a, b):
    x = await c.scatter("x", workers=[a.address])
    x_ts = s.tasks[x.key]
    a_ws = s.workers[a.address]
    b_ws = s.workers[b.address]

    assert a_ws.nbytes > 0
    assert b_ws.nbytes == 0
    assert x_ts in a_ws.has_what
    assert x_ts not in b_ws.has_what
    assert x_ts.who_has == {a_ws}

    out = await s.gather_on_worker(b.address, {x.key: [a.address]})
    assert out == set()
    assert a.data[x.key] == "x"
    assert b.data[x.key] == "x"

    assert b_ws.nbytes == a_ws.nbytes
    assert x_ts in b_ws.has_what
    assert x_ts.who_has == {a_ws, b_ws}


@gen_cluster(client=True, scheduler_kwargs={"timeout": "100ms"})
async def test_gather_on_worker_bad_recipient(c, s, a, b):
    """The recipient is missing"""
    x = await c.scatter("x")
    await b.close()
    assert s.workers.keys() == {a.address}
    out = await s.gather_on_worker(b.address, {x.key: [a.address]})
    assert out == {x.key}


@gen_cluster(client=True, worker_kwargs={"timeout": "100ms"})
async def test_gather_on_worker_bad_sender(c, s, a, b):
    """The only sender for a key is missing"""
    out = await s.gather_on_worker(a.address, {"x": ["tcp://127.0.0.1:12345"]})
    assert out == {"x"}


@pytest.mark.parametrize("missing_first", [False, True])
@gen_cluster(client=True, worker_kwargs={"timeout": "100ms"})
async def test_gather_on_worker_bad_sender_replicated(c, s, a, b, missing_first):
    """One of the senders for a key is missing, but the key is available somewhere else"""
    x = await c.scatter("x", workers=[a.address])
    bad_addr = "tcp://127.0.0.1:12345"
    # Order matters; test both
    addrs = [bad_addr, a.address] if missing_first else [a.address, bad_addr]
    out = await s.gather_on_worker(b.address, {x.key: addrs})
    assert out == set()
    assert a.data[x.key] == "x"
    assert b.data[x.key] == "x"


@gen_cluster(client=True)
async def test_gather_on_worker_key_not_on_sender(c, s, a, b):
    """The only sender for a key does not actually hold it"""
    out = await s.gather_on_worker(a.address, {"x": [b.address]})
    assert out == {"x"}


@pytest.mark.parametrize("missing_first", [False, True])
@gen_cluster(client=True, nthreads=[("127.0.0.1", 1)] * 3)
async def test_gather_on_worker_key_not_on_sender_replicated(
    client, s, a, b, c, missing_first
):
    """One of the senders for a key does not actually hold it, but the key is available
    somewhere else
    """
    x = await client.scatter("x", workers=[a.address])
    # Order matters; test both
    addrs = [b.address, a.address] if missing_first else [a.address, b.address]
    out = await s.gather_on_worker(c.address, {x.key: addrs})
    assert out == set()
    assert a.data[x.key] == "x"
    assert c.data[x.key] == "x"


@gen_cluster(client=True, nthreads=[("127.0.0.1", 1)] * 3)
async def test_gather_on_worker_duplicate_task(client, s, a, b, c):
    """Race condition where the recipient worker receives the same task twice.
    Test that the task nbytes are not double-counted on the recipient.
    """
    x = await client.scatter("x", workers=[a.address, b.address], broadcast=True)
    assert a.data[x.key] == "x"
    assert b.data[x.key] == "x"
    assert x.key not in c.data

    out = await asyncio.gather(
        s.gather_on_worker(c.address, {x.key: [a.address]}),
        s.gather_on_worker(c.address, {x.key: [b.address]}),
    )
    assert out == [set(), set()]
    assert c.data[x.key] == "x"

    a_ws = s.workers[a.address]
    b_ws = s.workers[b.address]
    c_ws = s.workers[c.address]
    assert a_ws.nbytes > 0
    assert c_ws.nbytes == b_ws.nbytes == a_ws.nbytes


@gen_cluster(
    client=True, nthreads=[("127.0.0.1", 1)] * 3, scheduler_kwargs={"timeout": "100ms"}
)
async def test_rebalance_dead_recipient(client, s, a, b, c):
    """A key fails to be rebalanced due to recipient failure.
    The key is not deleted from the sender.
    Unrelated, successful keys are deleted from the senders.
    """
    x, y = await client.scatter(["x", "y"], workers=[a.address])
    a_ws = s.workers[a.address]
    b_ws = s.workers[b.address]
    c_ws = s.workers[c.address]
    x_ts = s.tasks[x.key]
    y_ts = s.tasks[y.key]
    await c.close()
    assert s.workers.keys() == {a.address, b.address}

    out = await s._rebalance_move_data(
        [(a_ws, b_ws, x_ts), (a_ws, c_ws, y_ts)], stimulus_id="test"
    )
    assert out == {"status": "partial-fail", "keys": [y.key]}
    assert a.data == {y.key: "y"}
    assert b.data == {x.key: "x"}
    assert await client.has_what() == {a.address: (y.key,), b.address: (x.key,)}


@gen_cluster(client=True)
async def test_delete_worker_data(c, s, a, b):
    # delete only copy of x
    # delete one of the copies of y
    # don't touch z
    x, y, z = await c.scatter(["x", "y", "z"], workers=[a.address])
    await c.replicate(y)

    assert a.data == {x.key: "x", y.key: "y", z.key: "z"}
    assert b.data == {y.key: "y"}
    assert s.tasks.keys() == {x.key, y.key, z.key}

    await s.delete_worker_data(a.address, [x.key, y.key], stimulus_id="test")
    assert a.data == {z.key: "z"}
    assert b.data == {y.key: "y"}
    assert s.tasks.keys() == {y.key, z.key}
    assert s.workers[a.address].nbytes == s.tasks[z.key].nbytes


@gen_cluster(nthreads=[("127.0.0.1", 1)], client=True)
async def test_delete_worker_data_double_delete(c, s, a):
    """_delete_worker_data race condition where the same key is deleted twice.
    WorkerState.nbytes is not double-decreased.
    """
    x, y = await c.scatter(["x", "y"])
    await asyncio.gather(
        s.delete_worker_data(a.address, [x.key], stimulus_id="test"),
        s.delete_worker_data(a.address, [x.key], stimulus_id="test"),
    )
    assert a.data == {y.key: "y"}
    a_ws = s.workers[a.address]
    y_ts = s.tasks[y.key]
    assert a_ws.nbytes == y_ts.nbytes


@gen_cluster(scheduler_kwargs={"timeout": "100ms"})
async def test_delete_worker_data_bad_worker(s, a, b):
    """_delete_worker_data gracefully handles a non-existing worker;
    e.g. a sender died in the middle of rebalance()
    """
    await a.close()
    assert s.workers.keys() == {b.address}
    await s.delete_worker_data(a.address, ["x"], stimulus_id="test")


@pytest.mark.parametrize("bad_first", [False, True])
@gen_cluster(nthreads=[("127.0.0.1", 1)], client=True)
async def test_delete_worker_data_bad_task(c, s, a, bad_first):
    """_delete_worker_data gracefully handles a non-existing key;
    e.g. a task was stolen by work stealing in the middle of a rebalance().
    Other tasks on the same worker are deleted.
    """
    x, y = await c.scatter(["x", "y"])
    assert a.data == {x.key: "x", y.key: "y"}
    assert s.tasks.keys() == {x.key, y.key}

    keys = ["notexist", x.key] if bad_first else [x.key, "notexist"]
    await s.delete_worker_data(a.address, keys, stimulus_id="test")
    assert a.data == {y.key: "y"}
    assert s.tasks.keys() == {y.key}
    assert s.workers[a.address].nbytes == s.tasks[y.key].nbytes


@gen_cluster(client=True)
async def test_computations(c, s, a, b):
    da = pytest.importorskip("dask.array")

    x = da.ones(100, chunks=(10,))
    y = (x + 1).persist()
    await y

    z = (x - 2).persist()
    await z

    assert len(s.computations) == 2
    assert "add" in str(s.computations[0].groups)
    assert "sub" in str(s.computations[1].groups)
    assert "sub" not in str(s.computations[0].groups)

    assert isinstance(repr(s.computations[1]), str)

    assert s.computations[1].stop == max(tg.stop for tg in s.task_groups.values())

    assert s.computations[0].states["memory"] == y.npartitions


@gen_cluster(client=True)
async def test_computations_futures(c, s, a, b):
    futures = [c.submit(inc, i) for i in range(10)]
    total = c.submit(sum, futures)
    await total

    [computation] = s.computations
    assert "sum" in str(computation.groups)
    assert "inc" in str(computation.groups)


@gen_cluster(client=True)
async def test_transition_counter(c, s, a, b):
    assert s.transition_counter == 0
    await c.submit(inc, 1)
    assert s.transition_counter > 1


@gen_cluster(
    client=True,
    nthreads=[("127.0.0.1", 1) for _ in range(10)],
)
async def test_worker_heartbeat_after_cancel(c, s, *workers):
    """This test is intended to ensure that after cancellation of a graph, the
    worker heartbeat is always successful. The heartbeat may not be successful if
    the worker and scheduler state drift and the scheduler doesn't handle
    unknown information gracefully. One example would be a released/cancelled
    computation where the worker returns metrics about duration, type, etc. and
    the scheduler doesn't handle the forgotten task gracefully.

    See also https://github.com/dask/distributed/issues/4587
    """
    for w in workers:
        w.periodic_callbacks["heartbeat"].stop()

    futs = c.map(slowinc, range(100), delay=0.1)

    while sum(w.executing_count for w in workers) < len(workers):
        await asyncio.sleep(0.001)

    await c.cancel(futs)

    while any(w.tasks for w in workers):
        await asyncio.gather(*(w.heartbeat() for w in workers))


@gen_cluster(client=True, nthreads=[("", 1)])
async def test_worker_reconnect_task_memory(c, s, a):
    a.periodic_callbacks["heartbeat"].stop()

    futs = c.map(inc, range(10))
    res = c.submit(sum, futs)

    while not a.executing_count and not a.data:
        await asyncio.sleep(0.001)

    await s.remove_worker(address=a.address, close=False, stimulus_id="test")
    while not res.done():
        await a.heartbeat()

    await res
    assert ("no-worker", "memory") in {
        (start, finish) for (_, start, finish, _, _, _) in s.transition_log
    }


@gen_cluster(client=True, nthreads=[("", 1)])
async def test_worker_reconnect_task_memory_with_resources(c, s, a):
    async with Worker(s.address, resources={"A": 1}) as b:
        while s.workers[b.address].status != Status.running:
            await asyncio.sleep(0.001)

        b.periodic_callbacks["heartbeat"].stop()

        futs = c.map(inc, range(10), resources={"A": 1})
        res = c.submit(sum, futs)

        while not b.executing_count and not b.data:
            await asyncio.sleep(0.001)

        await s.remove_worker(address=b.address, close=False, stimulus_id="test")
        while not res.done():
            await b.heartbeat()

        await res
        assert ("no-worker", "memory") in {
            (start, finish) for (_, start, finish, _, _, _) in s.transition_log
        }


@gen_cluster(client=True, nthreads=[("", 1)] * 2)
async def test_set_restrictions(c, s, a, b):

    f = c.submit(inc, 1, workers=[b.address])
    await f
    s.set_restrictions(worker={f.key: a.address})
    assert s.tasks[f.key].worker_restrictions == {a.address}
    s.reschedule(f)
    await f


@gen_cluster(
    client=True,
    nthreads=[("", 1)] * 3,
    config={"distributed.worker.memory.pause": False},
)
async def test_avoid_paused_workers(c, s, w1, w2, w3):
    w2.status = Status.paused
    while s.workers[w2.address].status != Status.paused:
        await asyncio.sleep(0.01)
    futures = c.map(slowinc, range(8), delay=0.1)
    await wait(futures)
    assert w1.data
    assert not w2.data
    assert w3.data
    assert len(w1.data) + len(w3.data) == 8


@gen_cluster(client=True, nthreads=[("", 1)])
async def test_Scheduler__to_dict(c, s, a):
    futs = c.map(inc, range(2))

    await c.gather(futs)
    d = s._to_dict()
    assert d.keys() == {
        "type",
        "id",
        "address",
        "extensions",
        "services",
        "started",
        "workers",
        "status",
        "thread_id",
        "transition_log",
        "log",
        "memory",
        "tasks",
        "task_groups",
        "events",
        "clients",
    }
    # TaskStates are serialized as dicts under tasks and as strings under
    # workers.*.has_what and under clients.*.wants_what
    # WorkerStates are serialized s dicts under workers and as
    # strings under tasks.*.who_has
    assert d["tasks"][futs[0].key]["who_has"] == [
        f"<WorkerState '{a.address}', "
        "name: 0, status: running, memory: 2, processing: 0>"
    ]
    assert sorted(d["workers"][a.address]["has_what"]) == sorted(
        [
            f"<TaskState '{futs[0].key}' memory>",
            f"<TaskState '{futs[1].key}' memory>",
        ]
    )
    assert sorted(d["clients"][c.id]["wants_what"]) == sorted(
        [
            f"<TaskState '{futs[0].key}' memory>",
            f"<TaskState '{futs[1].key}' memory>",
        ]
    )

    # TaskGroups are serialized as dicts under task_groups and as strings under
    # tasks.*.group
    assert d["tasks"][futs[0].key]["group"] == "<inc: memory: 2>"
    assert d["task_groups"]["inc"]["prefix"] == "<inc: memory: 2>"

    # ClientStates are serialized as dicts under clients and as strings under
    # tasks.*.who_wants
    assert d["clients"][c.id]["client_key"] == c.id
    assert d["tasks"][futs[0].key]["who_wants"] == [f"<Client '{c.id}'>"]

    # Test MemoryState dump
    assert isinstance(d["memory"]["process"], int)
    assert isinstance(d["workers"][a.address]["memory"]["process"], int)


@gen_cluster(client=True, nthreads=[])
async def test_TaskState__to_dict(c, s):
    """tasks that are listed as dependencies of other tasks are dumped as a short repr
    and always appear in full under Scheduler.tasks
    """
    x = c.submit(inc, 1, key="x")
    y = c.submit(inc, x, key="y")
    z = c.submit(inc, 2, key="z")
    while len(s.tasks) < 3:
        await asyncio.sleep(0.01)

    tasks = s._to_dict()["tasks"]

    assert isinstance(tasks["x"], dict)
    assert isinstance(tasks["y"], dict)
    assert isinstance(tasks["z"], dict)
    assert tasks["x"]["dependents"] == ["<TaskState 'y' waiting>"]
    assert tasks["y"]["dependencies"] == ["<TaskState 'x' no-worker>"]


def _verify_cluster_state(
    state: dict, workers: Collection[Worker], allow_missing: bool = False
) -> None:
    addrs = {w.address for w in workers}
    assert state.keys() == {"scheduler", "workers", "versions"}
    assert state["workers"].keys() == addrs
    if allow_missing:
        assert state["versions"]["workers"].keys() <= addrs
    else:
        assert state["versions"]["workers"].keys() == addrs


@gen_cluster(nthreads=[("", 1)] * 2)
async def test_get_cluster_state(s: Scheduler, *workers: Worker):
    state = await s.get_cluster_state([])
    _verify_cluster_state(state, workers)

    await asyncio.gather(*(w.close() for w in workers))

    while s.workers:
        await asyncio.sleep(0.01)

    state_no_workers = await s.get_cluster_state([])
    _verify_cluster_state(state_no_workers, [])


@gen_cluster(
    nthreads=[("", 1)] * 2,
    config={"distributed.comm.timeouts.connect": "200ms"},
)
async def test_get_cluster_state_worker_error(s: Scheduler, a: Worker, b: Worker):
    a.stop()
    state = await s.get_cluster_state([])
    _verify_cluster_state(state, [a, b], allow_missing=True)
    assert state["workers"][a.address] == (
        f"OSError('Timed out trying to connect to {a.address} after 0.2 s')"
    )
    assert isinstance(state["workers"][b.address], dict)
    assert state["versions"]["workers"].keys() == {b.address}


def _verify_cluster_dump(url, format: str, workers: Collection[Worker]) -> dict:
    import fsspec

    if format == "msgpack":
        import msgpack

        url += ".msgpack.gz"
        loader = msgpack.unpack

    else:
        import yaml

        url += ".yaml"
        loader = yaml.safe_load

    with fsspec.open(url, mode="rb", compression="infer") as f:
        state = loader(f)

    _verify_cluster_state(state, workers)
    return state


@pytest.mark.parametrize("format", ["msgpack", "yaml"])
@gen_cluster(nthreads=[("", 1)] * 2)
async def test_dump_cluster_state(s: Scheduler, *workers: Worker, format):
    fsspec = pytest.importorskip("fsspec")
    try:
        await s.dump_cluster_state_to_url(
            "memory://state-dumps/two-workers", [], format
        )
        _verify_cluster_dump("memory://state-dumps/two-workers", format, workers)

        await asyncio.gather(*(w.close() for w in workers))

        while s.workers:
            await asyncio.sleep(0.01)

        await s.dump_cluster_state_to_url("memory://state-dumps/no-workers", [], format)
        _verify_cluster_dump("memory://state-dumps/no-workers", format, [])
    finally:
        fs = fsspec.filesystem("memory")
        fs.rm("state-dumps", recursive=True)


@gen_cluster(nthreads=[])
async def test_idempotent_plugins(s):
    class IdempotentPlugin(SchedulerPlugin):
        def __init__(self, instance=None):
            self.name = "idempotentplugin"
            self.instance = instance

        def start(self, scheduler):
            if self.instance != "first":
                raise RuntimeError(
                    "Only the first plugin should be started when idempotent is set"
                )

    first = IdempotentPlugin(instance="first")
    await s.register_scheduler_plugin(plugin=dumps(first), idempotent=True)
    assert "idempotentplugin" in s.plugins

    second = IdempotentPlugin(instance="second")
    await s.register_scheduler_plugin(plugin=dumps(second), idempotent=True)
    assert "idempotentplugin" in s.plugins
    assert s.plugins["idempotentplugin"].instance == "first"


@gen_cluster(nthreads=[])
async def test_non_idempotent_plugins(s):
    class NonIdempotentPlugin(SchedulerPlugin):
        def __init__(self, instance=None):
            self.name = "nonidempotentplugin"
            self.instance = instance

    first = NonIdempotentPlugin(instance="first")
    await s.register_scheduler_plugin(plugin=dumps(first), idempotent=False)
    assert "nonidempotentplugin" in s.plugins

    second = NonIdempotentPlugin(instance="second")
    await s.register_scheduler_plugin(plugin=dumps(second), idempotent=False)
    assert "nonidempotentplugin" in s.plugins
    assert s.plugins["nonidempotentplugin"].instance == "second"


@gen_cluster(nthreads=[("", 1)])
async def test_repr(s, a):
    async with Worker(s.address, nthreads=2) as b:  # name = address by default
        ws_a = s.workers[a.address]
        ws_b = s.workers[b.address]
        while ws_b.status != Status.running:
            await asyncio.sleep(0.01)
        assert repr(s) == f"<Scheduler {s.address!r}, workers: 2, cores: 3, tasks: 0>"
        assert (
            repr(a)
            == f"<Worker {a.address!r}, name: 0, status: running, stored: 0, running: 0/1, ready: 0, comm: 0, waiting: 0>"
        )
        assert (
            repr(b)
            == f"<Worker {b.address!r}, status: running, stored: 0, running: 0/2, ready: 0, comm: 0, waiting: 0>"
        )
        assert (
            repr(ws_a)
            == f"<WorkerState {a.address!r}, name: 0, status: running, memory: 0, processing: 0>"
        )
        assert (
            repr(ws_b)
            == f"<WorkerState {b.address!r}, status: running, memory: 0, processing: 0>"
        )<|MERGE_RESOLUTION|>--- conflicted
+++ resolved
@@ -313,31 +313,20 @@
     )
 
     assert a.address in s.stream_comms
-<<<<<<< HEAD
     await s.remove_worker(address=a.address, stimulus_id="test")
-    assert a.address not in s.nthreads
-=======
-    await s.remove_worker(address=a.address)
     assert a.address not in s.workers
->>>>>>> 609817ba
     assert len(s.workers[b.address].processing) == len(dsk)  # b owns everything
 
 
 @gen_cluster()
 async def test_remove_worker_by_name_from_scheduler(s, a, b):
     assert a.address in s.stream_comms
-<<<<<<< HEAD
     assert await s.remove_worker(address=a.name, stimulus_id="test") == "OK"
-    assert a.address not in s.nthreads
+    assert a.address not in s.workers
     assert (
         await s.remove_worker(address=a.address, stimulus_id="test")
         == "already-removed"
     )
-=======
-    assert await s.remove_worker(address=a.name) == "OK"
-    assert a.address not in s.workers
-    assert await s.remove_worker(address=a.address) == "already-removed"
->>>>>>> 609817ba
 
 
 @gen_cluster(config={"distributed.scheduler.events-cleanup-delay": "10 ms"})
