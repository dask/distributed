--- conflicted
+++ resolved
@@ -4003,21 +4003,6 @@
             overlapped.compute()
 
 
-<<<<<<< HEAD
-@gen_cluster(client=True)
-async def test_count_task_prefix(c, s, a, b):
-    futures = c.map(inc, range(10))
-    await c.gather(futures)
-
-    assert s.task_prefixes["inc"].state_counts["memory"] == 10
-    assert s.task_prefixes["inc"].state_counts["erred"] == 0
-
-    futures = c.map(inc, range(10, 20))
-    await c.gather(futures)
-
-    assert s.task_prefixes["inc"].state_counts["memory"] == 20
-    assert s.task_prefixes["inc"].state_counts["erred"] == 0
-=======
 @gen_cluster(config={"distributed.scheduler.allowed-failures": 666})
 async def test_KilledWorker_informative_message(s, a, b):
     ws = s.workers[a.address].clean()
@@ -4029,4 +4014,18 @@
     assert str(s.allowed_failures) in msg
     assert "worker logs" in msg
     assert "https://distributed.dask.org/en/stable/killed.html" in msg
->>>>>>> 68e5a6a3
+
+
+@gen_cluster(client=True)
+async def test_count_task_prefix(c, s, a, b):
+    futures = c.map(inc, range(10))
+    await c.gather(futures)
+
+    assert s.task_prefixes["inc"].state_counts["memory"] == 10
+    assert s.task_prefixes["inc"].state_counts["erred"] == 0
+
+    futures = c.map(inc, range(10, 20))
+    await c.gather(futures)
+
+    assert s.task_prefixes["inc"].state_counts["memory"] == 20
+    assert s.task_prefixes["inc"].state_counts["erred"] == 0