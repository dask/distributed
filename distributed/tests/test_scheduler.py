from __future__ import print_function, division, absolute_import

import cloudpickle
import pickle
from collections import defaultdict
from datetime import timedelta
import json
import operator
import sys
from time import sleep

import dask
from dask import delayed
from toolz import merge, concat, valmap, first, frequencies
from tornado import gen

import pytest

from distributed import Nanny, Worker, Client, wait, fire_and_forget
from distributed.core import connect, rpc
from distributed.scheduler import Scheduler
from distributed.client import wait
from distributed.metrics import time
from distributed.protocol.pickle import dumps
from distributed.worker import dumps_function, dumps_task
from distributed.utils import tmpfile
from distributed.utils_test import (
    inc,
    dec,
    gen_cluster,
    gen_test,
    slowinc,
    slowadd,
    slowdec,
    cluster,
    div,
    varying,
)
from distributed.utils_test import loop, nodebug  # noqa: F401
from dask.compatibility import apply


alice = "alice:1234"
bob = "bob:1234"

occupancy = defaultdict(lambda: 0)


@gen_cluster()
def test_administration(s, a, b):
    assert isinstance(s.address, str)
    assert s.address in str(s)
    assert str(sum(s.ncores.values())) in repr(s)
    assert str(len(s.ncores)) in repr(s)


@gen_cluster(client=True, ncores=[("127.0.0.1", 1)])
def test_respect_data_in_memory(c, s, a):
    x = delayed(inc)(1)
    y = delayed(inc)(x)
    f = c.persist(y)
    yield wait([f])

    assert s.tasks[y.key].who_has == {s.workers[a.address]}

    z = delayed(operator.add)(x, y)
    f2 = c.persist(z)
    while f2.key not in s.tasks or not s.tasks[f2.key]:
        assert s.tasks[y.key].who_has
        yield gen.sleep(0.0001)


@gen_cluster(client=True)
def test_recompute_released_results(c, s, a, b):
    x = delayed(inc)(1)
    y = delayed(inc)(x)

    yy = c.persist(y)
    yield wait(yy)

    while s.tasks[x.key].who_has or x.key in a.data or x.key in b.data:  # let x go away
        yield gen.sleep(0.01)

    z = delayed(dec)(x)
    zz = c.compute(z)
    result = yield zz
    assert result == 1


@gen_cluster(client=True)
def test_decide_worker_with_many_independent_leaves(c, s, a, b):
    xs = yield [
        c.scatter(list(range(0, 100, 2)), workers=a.address),
        c.scatter(list(range(1, 100, 2)), workers=b.address),
    ]
    xs = list(concat(zip(*xs)))
    ys = [delayed(inc)(x) for x in xs]

    y2s = c.persist(ys)
    yield wait(y2s)

    nhits = sum(y.key in a.data for y in y2s[::2]) + sum(
        y.key in b.data for y in y2s[1::2]
    )

    assert nhits > 80


@gen_cluster(client=True, ncores=[("127.0.0.1", 1)] * 3)
def test_decide_worker_with_restrictions(client, s, a, b, c):
    x = client.submit(inc, 1, workers=[a.address, b.address])
    yield wait(x)
    assert x.key in a.data or x.key in b.data


@gen_cluster(client=True, ncores=[("127.0.0.1", 1)] * 3)
def test_move_data_over_break_restrictions(client, s, a, b, c):
    [x] = yield client.scatter([1], workers=b.address)
    y = client.submit(inc, x, workers=[a.address, b.address])
    yield wait(y)
    assert y.key in a.data or y.key in b.data


@gen_cluster(client=True, ncores=[("127.0.0.1", 1)] * 3)
def test_balance_with_restrictions(client, s, a, b, c):
    [x], [y] = yield [
        client.scatter([[1, 2, 3]], workers=a.address),
        client.scatter([1], workers=c.address),
    ]
    z = client.submit(inc, 1, workers=[a.address, c.address])
    yield wait(z)

    assert s.tasks[z.key].who_has == {s.workers[c.address]}


@gen_cluster(client=True, ncores=[("127.0.0.1", 1)] * 3)
def test_no_valid_workers(client, s, a, b, c):
    x = client.submit(inc, 1, workers="127.0.0.5:9999")
    while not s.tasks:
        yield gen.sleep(0.01)

    assert s.tasks[x.key] in s.unrunnable

    with pytest.raises(gen.TimeoutError):
        yield gen.with_timeout(timedelta(milliseconds=50), x)


@gen_cluster(client=True, ncores=[("127.0.0.1", 1)] * 3)
def test_no_valid_workers_loose_restrictions(client, s, a, b, c):
    x = client.submit(inc, 1, workers="127.0.0.5:9999", allow_other_workers=True)

    result = yield x
    assert result == 2


@gen_cluster(client=True, ncores=[])
def test_no_workers(client, s):
    x = client.submit(inc, 1)
    while not s.tasks:
        yield gen.sleep(0.01)

    assert s.tasks[x.key] in s.unrunnable

    with pytest.raises(gen.TimeoutError):
        yield gen.with_timeout(timedelta(milliseconds=50), x)


@gen_cluster(ncores=[])
def test_retire_workers_empty(s):
    yield s.retire_workers(workers=[])


@gen_cluster()
def test_remove_client(s, a, b):
    s.update_graph(
        tasks={"x": dumps_task((inc, 1)), "y": dumps_task((inc, "x"))},
        dependencies={"x": [], "y": ["x"]},
        keys=["y"],
        client="ident",
    )

    assert s.tasks
    assert s.dependencies

    s.remove_client(client="ident")

    assert not s.tasks
    assert not s.dependencies


@gen_cluster()
def test_server_listens_to_other_ops(s, a, b):
    with rpc(s.address) as r:
        ident = yield r.identity()
        assert ident["type"] == "Scheduler"
        assert ident["id"].lower().startswith("scheduler")


@gen_cluster()
def test_remove_worker_from_scheduler(s, a, b):
    dsk = {("x-%d" % i): (inc, i) for i in range(20)}
    s.update_graph(
        tasks=valmap(dumps_task, dsk),
        keys=list(dsk),
        dependencies={k: set() for k in dsk},
    )

    assert a.address in s.stream_comms
    s.remove_worker(address=a.address)
    assert a.address not in s.ncores
    assert len(s.workers[b.address].processing) == len(dsk)  # b owns everything
    s.validate_state()


@gen_cluster(config={"distributed.scheduler.events-cleanup-delay": "10 ms"})
def test_clear_events_worker_removal(s, a, b):
    assert a.address in s.events
    assert a.address in s.ncores
    assert b.address in s.events
    assert b.address in s.ncores

    s.remove_worker(address=a.address)
    # Shortly after removal, the events should still be there
    assert a.address in s.events
    assert a.address not in s.ncores
    s.validate_state()

    start = time()
    while a.address in s.events:
        yield gen.sleep(0.01)
        assert time() < start + 2
    assert b.address in s.events


@gen_cluster(
    config={"distributed.scheduler.events-cleanup-delay": "10 ms"}, client=True
)
def test_clear_events_client_removal(c, s, a, b):
    assert c.id in s.events
    s.remove_client(c.id)

    assert c.id in s.events
    assert c.id not in s.clients
    assert c not in s.clients

    s.remove_client(c.id)
    # If it doesn't reconnect after a given time, the events log should be cleared
    start = time()
    while c.id in s.events:
        yield gen.sleep(0.01)
        assert time() < start + 2


@gen_cluster()
def test_add_worker(s, a, b):
    w = Worker(s.address, ncores=3)
    w.data["x-5"] = 6
    w.data["y"] = 1
    yield w

    dsk = {("x-%d" % i): (inc, i) for i in range(10)}
    s.update_graph(
        tasks=valmap(dumps_task, dsk),
        keys=list(dsk),
        client="client",
        dependencies={k: set() for k in dsk},
    )

    s.add_worker(
        address=w.address, keys=list(w.data), ncores=w.ncores, services=s.services
    )

    s.validate_state()

    assert w.ip in s.host_info
    assert s.host_info[w.ip]["addresses"] == {a.address, b.address, w.address}
    yield w.close()


@gen_cluster(scheduler_kwargs={"blocked_handlers": ["feed"]})
def test_blocked_handlers_are_respected(s, a, b):
    def func(scheduler):
        return dumps(dict(scheduler.worker_info))

    comm = yield connect(s.address)
    yield comm.write({"op": "feed", "function": dumps(func), "interval": 0.01})

    response = yield comm.read()

    assert "exception" in response
    assert isinstance(response["exception"], ValueError)
    assert "'feed' handler has been explicitly disallowed" in repr(
        response["exception"]
    )

    yield comm.close()


def test_scheduler_init_pulls_blocked_handlers_from_config():
    with dask.config.set({"distributed.scheduler.blocked-handlers": ["test-handler"]}):
        s = Scheduler()
    assert s.blocked_handlers == ["test-handler"]


@gen_cluster()
def test_feed(s, a, b):
    def func(scheduler):
        return dumps(dict(scheduler.worker_info))

    comm = yield connect(s.address)
    yield comm.write({"op": "feed", "function": dumps(func), "interval": 0.01})

    for i in range(5):
        response = yield comm.read()
        expected = dict(s.worker_info)
        assert cloudpickle.loads(response) == expected

    yield comm.close()


@gen_cluster()
def test_feed_setup_teardown(s, a, b):
    def setup(scheduler):
        return 1

    def func(scheduler, state):
        assert state == 1
        return "OK"

    def teardown(scheduler, state):
        scheduler.flag = "done"

    comm = yield connect(s.address)
    yield comm.write(
        {
            "op": "feed",
            "function": dumps(func),
            "setup": dumps(setup),
            "teardown": dumps(teardown),
            "interval": 0.01,
        }
    )

    for i in range(5):
        response = yield comm.read()
        assert response == "OK"

    yield comm.close()
    start = time()
    while not hasattr(s, "flag"):
        yield gen.sleep(0.01)
        assert time() - start < 5


@gen_cluster()
def test_feed_large_bytestring(s, a, b):
    np = pytest.importorskip("numpy")

    x = np.ones(10000000)

    def func(scheduler):
        y = x
        return True

    comm = yield connect(s.address)
    yield comm.write({"op": "feed", "function": dumps(func), "interval": 0.05})

    for i in range(5):
        response = yield comm.read()
        assert response is True

    yield comm.close()


@gen_cluster(client=True)
def test_delete_data(c, s, a, b):
    d = yield c.scatter({"x": 1, "y": 2, "z": 3})

    assert {ts.key for ts in s.tasks.values() if ts.who_has} == {"x", "y", "z"}
    assert set(a.data) | set(b.data) == {"x", "y", "z"}
    assert merge(a.data, b.data) == {"x": 1, "y": 2, "z": 3}

    del d["x"]
    del d["y"]

    start = time()
    while set(a.data) | set(b.data) != {"z"}:
        yield gen.sleep(0.01)
        assert time() < start + 5


@gen_cluster(client=True, ncores=[("127.0.0.1", 1)])
def test_delete(c, s, a):
    x = c.submit(inc, 1)
    yield x
    assert x.key in a.data

    yield c._cancel(x)

    start = time()
    while x.key in a.data:
        yield gen.sleep(0.01)
        assert time() < start + 5


@gen_cluster()
def test_filtered_communication(s, a, b):
    c = yield connect(s.address)
    f = yield connect(s.address)
    yield c.write({"op": "register-client", "client": "c"})
    yield f.write({"op": "register-client", "client": "f"})
    yield c.read()
    yield f.read()

    assert set(s.client_comms) == {"c", "f"}

    yield c.write(
        {
            "op": "update-graph",
            "tasks": {"x": dumps_task((inc, 1)), "y": dumps_task((inc, "x"))},
            "dependencies": {"x": [], "y": ["x"]},
            "client": "c",
            "keys": ["y"],
        }
    )

    yield f.write(
        {
            "op": "update-graph",
            "tasks": {
                "x": dumps_task((inc, 1)),
                "z": dumps_task((operator.add, "x", 10)),
            },
            "dependencies": {"x": [], "z": ["x"]},
            "client": "f",
            "keys": ["z"],
        }
    )

    msg, = yield c.read()
    assert msg["op"] == "key-in-memory"
    assert msg["key"] == "y"
    msg, = yield f.read()
    assert msg["op"] == "key-in-memory"
    assert msg["key"] == "z"


def test_dumps_function():
    a = dumps_function(inc)
    assert cloudpickle.loads(a)(10) == 11

    b = dumps_function(inc)
    assert a is b

    c = dumps_function(dec)
    assert a != c


def test_dumps_task():
    d = dumps_task((inc, 1))
    assert set(d) == {"function", "args"}

    f = lambda x, y=2: x + y
    d = dumps_task((apply, f, (1,), {"y": 10}))
    assert cloudpickle.loads(d["function"])(1, 2) == 3
    assert cloudpickle.loads(d["args"]) == (1,)
    assert cloudpickle.loads(d["kwargs"]) == {"y": 10}

    d = dumps_task((apply, f, (1,)))
    assert cloudpickle.loads(d["function"])(1, 2) == 3
    assert cloudpickle.loads(d["args"]) == (1,)
    assert set(d) == {"function", "args"}


@gen_cluster()
def test_ready_remove_worker(s, a, b):
    s.update_graph(
        tasks={"x-%d" % i: dumps_task((inc, i)) for i in range(20)},
        keys=["x-%d" % i for i in range(20)],
        client="client",
        dependencies={"x-%d" % i: [] for i in range(20)},
    )

    assert all(len(w.processing) > w.ncores for w in s.workers.values())

    s.remove_worker(address=a.address)

    assert set(s.workers) == {b.address}
    assert all(len(w.processing) > w.ncores for w in s.workers.values())


@gen_cluster(client=True, Worker=Nanny)
def test_restart(c, s, a, b):
    futures = c.map(inc, range(20))
    yield wait(futures)

    yield s.restart()

    assert len(s.workers) == 2

    for ws in s.workers.values():
        assert not ws.occupancy
        assert not ws.processing

    assert not s.tasks
    assert not s.dependencies


@gen_cluster()
def test_broadcast(s, a, b):
    result = yield s.broadcast(msg={"op": "ping"})
    assert result == {a.address: b"pong", b.address: b"pong"}

    result = yield s.broadcast(msg={"op": "ping"}, workers=[a.address])
    assert result == {a.address: b"pong"}

    result = yield s.broadcast(msg={"op": "ping"}, hosts=[a.ip])
    assert result == {a.address: b"pong", b.address: b"pong"}


@gen_cluster(Worker=Nanny)
def test_broadcast_nanny(s, a, b):
    result1 = yield s.broadcast(msg={"op": "identity"}, nanny=True)
    assert all(d["type"] == "Nanny" for d in result1.values())

    result2 = yield s.broadcast(
        msg={"op": "identity"}, workers=[a.worker_address], nanny=True
    )
    assert len(result2) == 1
    assert first(result2.values())["id"] == a.id

    result3 = yield s.broadcast(msg={"op": "identity"}, hosts=[a.ip], nanny=True)
    assert result1 == result3


@gen_test()
def test_worker_name():
    s = yield Scheduler(validate=True, port=0)
    w = yield Worker(s.address, name="alice")
    assert s.workers[w.address].name == "alice"
    assert s.aliases["alice"] == w.address

    with pytest.raises(ValueError):
        w2 = yield Worker(s.address, name="alice")
        yield w2.close()

    yield w.close()
    yield s.close()


@gen_test()
def test_coerce_address():
    with dask.config.set({"distributed.comm.timeouts.connect": "100ms"}):
        s = yield Scheduler(validate=True, port=0)
        print("scheduler:", s.address, s.listen_address)
        a = Worker(s.address, name="alice")
        b = Worker(s.address, name=123)
        c = Worker("127.0.0.1", s.port, name="charlie")
        yield [a, b, c]

        assert s.coerce_address("127.0.0.1:8000") == "tcp://127.0.0.1:8000"
        assert s.coerce_address("[::1]:8000") == "tcp://[::1]:8000"
        assert s.coerce_address("tcp://127.0.0.1:8000") == "tcp://127.0.0.1:8000"
        assert s.coerce_address("tcp://[::1]:8000") == "tcp://[::1]:8000"
        assert s.coerce_address("localhost:8000") in (
            "tcp://127.0.0.1:8000",
            "tcp://[::1]:8000",
        )
        assert s.coerce_address(u"localhost:8000") in (
            "tcp://127.0.0.1:8000",
            "tcp://[::1]:8000",
        )
        assert s.coerce_address(a.address) == a.address
        # Aliases
        assert s.coerce_address("alice") == a.address
        assert s.coerce_address(123) == b.address
        assert s.coerce_address("charlie") == c.address

        assert s.coerce_hostname("127.0.0.1") == "127.0.0.1"
        assert s.coerce_hostname("alice") == a.ip
        assert s.coerce_hostname(123) == b.ip
        assert s.coerce_hostname("charlie") == c.ip
        assert s.coerce_hostname("jimmy") == "jimmy"

        assert s.coerce_address("zzzt:8000", resolve=False) == "tcp://zzzt:8000"

        yield s.close()
        yield [w.close() for w in [a, b, c]]


@pytest.mark.skipif(
    sys.platform.startswith("win"), reason="file descriptors not really a thing"
)
@gen_cluster(ncores=[])
def test_file_descriptors_dont_leak(s):
    psutil = pytest.importorskip("psutil")
    proc = psutil.Process()
    before = proc.num_fds()

    w = yield Worker(s.address)
    yield w.close()

    during = proc.num_fds()

    start = time()
    while proc.num_fds() > before:
        yield gen.sleep(0.01)
        assert time() < start + 5


@gen_cluster()
def test_update_graph_culls(s, a, b):
    s.update_graph(
        tasks={
            "x": dumps_task((inc, 1)),
            "y": dumps_task((inc, "x")),
            "z": dumps_task((inc, 2)),
        },
        keys=["y"],
        dependencies={"y": "x", "x": [], "z": []},
        client="client",
    )
    assert "z" not in s.tasks
    assert "z" not in s.dependencies


@gen_cluster(ncores=[])
def test_add_worker_is_idempotent(s):
    s.add_worker(address=alice, ncores=1, resolve_address=False)
    ncores = dict(s.ncores)
    s.add_worker(address=alice, resolve_address=False)
    assert s.ncores == s.ncores


def test_io_loop(loop):
    s = Scheduler(loop=loop, validate=True)
    assert s.io_loop is loop


@gen_cluster(client=True)
def test_story(c, s, a, b):
    x = delayed(inc)(1)
    y = delayed(inc)(x)
    f = c.persist(y)
    yield wait([f])

    assert s.transition_log

    story = s.story(x.key)
    assert all(line in s.transition_log for line in story)
    assert len(story) < len(s.transition_log)
    assert all(x.key == line[0] or x.key in line[-2] for line in story)

    assert len(s.story(x.key, y.key)) > len(story)


@gen_cluster(ncores=[], client=True)
def test_scatter_no_workers(c, s):
    with pytest.raises(gen.TimeoutError):
        yield s.scatter(data={"x": 1}, client="alice", timeout=0.1)

    start = time()
    with pytest.raises(gen.TimeoutError):
        yield c.scatter(123, timeout=0.1)
    assert time() < start + 1.5

    w = Worker(s.address, ncores=3)
    yield [c.scatter(data={"y": 2}, timeout=5), w._start()]

    assert w.data["y"] == 2
    yield w.close()


@gen_cluster(ncores=[])
def test_scheduler_sees_memory_limits(s):
    w = yield Worker(s.address, ncores=3, memory_limit=12345)

    assert s.workers[w.address].memory_limit == 12345
    yield w.close()


@gen_cluster(client=True, timeout=1000)
def test_retire_workers(c, s, a, b):
    [x] = yield c.scatter([1], workers=a.address)
    [y] = yield c.scatter([list(range(1000))], workers=b.address)

    assert s.workers_to_close() == [a.address]

    workers = yield s.retire_workers()
    assert list(workers) == [a.address]
    assert workers[a.address]["ncores"] == a.ncores
    assert list(s.ncores) == [b.address]

    assert s.workers_to_close() == []

    assert s.workers[b.address].has_what == {s.tasks[x.key], s.tasks[y.key]}

    workers = yield s.retire_workers()
    assert not workers


@gen_cluster(client=True)
def test_retire_workers_n(c, s, a, b):
    yield s.retire_workers(n=1, close_workers=True)
    assert len(s.workers) == 1

    yield s.retire_workers(n=0, close_workers=True)
    assert len(s.workers) == 1

    yield s.retire_workers(n=1, close_workers=True)
    assert len(s.workers) == 0

    yield s.retire_workers(n=0, close_workers=True)
    assert len(s.workers) == 0

    while not (a.status.startswith("clos") and b.status.startswith("clos")):
        yield gen.sleep(0.01)


@gen_cluster(client=True, ncores=[("127.0.0.1", 1)] * 4)
def test_workers_to_close(cl, s, *workers):
    s.task_duration["a"] = 4
    s.task_duration["b"] = 4
    s.task_duration["c"] = 1

    futures = cl.map(slowinc, [1, 1, 1], key=["a-4", "b-4", "c-1"])
    while sum(len(w.processing) for w in s.workers.values()) < 3:
        yield gen.sleep(0.001)

    wtc = s.workers_to_close()
    assert all(not s.workers[w].processing for w in wtc)
    assert len(wtc) == 1


@gen_cluster(client=True, ncores=[("127.0.0.1", 1)] * 4)
def test_workers_to_close_grouped(c, s, *workers):
    groups = {
        workers[0].address: "a",
        workers[1].address: "a",
        workers[2].address: "b",
        workers[3].address: "b",
    }

    def key(ws):
        return groups[ws.address]

    assert set(s.workers_to_close(key=key)) == set(w.address for w in workers)

    # Assert that job in one worker blocks closure of group
    future = c.submit(slowinc, 1, delay=0.2, workers=workers[0].address)
    while len(s.rprocessing) < 1:
        yield gen.sleep(0.001)

    assert set(s.workers_to_close(key=key)) == {workers[2].address, workers[3].address}

    del future

    while len(s.rprocessing) > 0:
        yield gen.sleep(0.001)

    # Assert that *total* byte count in group determines group priority
    av = yield c.scatter("a" * 100, workers=workers[0].address)
    bv = yield c.scatter("b" * 75, workers=workers[2].address)
    bv2 = yield c.scatter("b" * 75, workers=workers[3].address)

    assert set(s.workers_to_close(key=key)) == {workers[0].address, workers[1].address}


@gen_cluster(client=True)
def test_retire_workers_no_suspicious_tasks(c, s, a, b):
    future = c.submit(
        slowinc, 100, delay=0.5, workers=a.address, allow_other_workers=True
    )
    yield gen.sleep(0.2)
    yield s.retire_workers(workers=[a.address])

    assert all(ts.suspicious == 0 for ts in s.tasks.values())


@pytest.mark.slow
@pytest.mark.skipif(
    sys.platform.startswith("win"), reason="file descriptors not really a thing"
)
@pytest.mark.skipif(sys.version_info < (3, 6), reason="intermittent failure")
@gen_cluster(client=True, ncores=[], timeout=240)
def test_file_descriptors(c, s):
    yield gen.sleep(0.1)
    psutil = pytest.importorskip("psutil")
    da = pytest.importorskip("dask.array")
    proc = psutil.Process()
    num_fds_1 = proc.num_fds()

    N = 20
    nannies = yield [Nanny(s.address, loop=s.loop) for i in range(N)]

    while len(s.ncores) < N:
        yield gen.sleep(0.1)

    num_fds_2 = proc.num_fds()

    yield gen.sleep(0.2)

    num_fds_3 = proc.num_fds()
    assert num_fds_3 <= num_fds_2 + N  # add some heartbeats

    x = da.random.random(size=(1000, 1000), chunks=(25, 25))
    x = c.persist(x)
    yield wait(x)

    num_fds_4 = proc.num_fds()
    assert num_fds_4 <= num_fds_2 + 2 * N

    y = c.persist(x + x.T)
    yield wait(y)

    num_fds_5 = proc.num_fds()
    assert num_fds_5 < num_fds_4 + N

    yield gen.sleep(1)

    num_fds_6 = proc.num_fds()
    assert num_fds_6 < num_fds_5 + N

    yield [n.close() for n in nannies]
    yield c.close()

    assert not s.rpc.open
    for addr, occ in c.rpc.occupied.items():
        for comm in occ:
            assert comm.closed() or comm.peer_address != s.address, comm
    assert not s.stream_comms

    start = time()
    while proc.num_fds() > num_fds_1 + N:
        yield gen.sleep(0.01)
        assert time() < start + 3


@pytest.mark.slow
@nodebug
@gen_cluster(client=True)
def test_learn_occupancy(c, s, a, b):
    futures = c.map(slowinc, range(1000), delay=0.2)
    while sum(len(ts.who_has) for ts in s.tasks.values()) < 10:
        yield gen.sleep(0.01)

    assert 100 < s.total_occupancy < 1000
    for w in [a, b]:
        assert 50 < s.workers[w.address].occupancy < 700


@pytest.mark.slow
@nodebug
@gen_cluster(client=True)
def test_learn_occupancy_2(c, s, a, b):
    future = c.map(slowinc, range(1000), delay=0.2)
    while not any(ts.who_has for ts in s.tasks.values()):
        yield gen.sleep(0.01)

    assert 100 < s.total_occupancy < 1000


@gen_cluster(client=True)
def test_occupancy_cleardown(c, s, a, b):
    s.validate = False

    # Inject excess values in s.occupancy
    s.workers[a.address].occupancy = 2
    s.total_occupancy += 2
    futures = c.map(slowinc, range(100), delay=0.01)
    yield wait(futures)

    # Verify that occupancy values have been zeroed out
    assert abs(s.total_occupancy) < 0.01
    assert all(ws.occupancy == 0 for ws in s.workers.values())


@nodebug
@gen_cluster(client=True, ncores=[("127.0.0.1", 1)] * 30)
def test_balance_many_workers(c, s, *workers):
    futures = c.map(slowinc, range(20), delay=0.2)
    yield wait(futures)
    assert {len(w.has_what) for w in s.workers.values()} == {0, 1}


@nodebug
@gen_cluster(client=True, ncores=[("127.0.0.1", 1)] * 30)
def test_balance_many_workers_2(c, s, *workers):
    s.extensions["stealing"]._pc.callback_time = 100000000
    futures = c.map(slowinc, range(90), delay=0.2)
    yield wait(futures)
    assert {len(w.has_what) for w in s.workers.values()} == {3}


@gen_cluster(client=True)
def test_learn_occupancy_multiple_workers(c, s, a, b):
    x = c.submit(slowinc, 1, delay=0.2, workers=a.address)
    yield gen.sleep(0.05)
    futures = c.map(slowinc, range(100), delay=0.2)

    yield wait(x)

    assert not any(v == 0.5 for w in s.workers.values() for v in w.processing.values())
    s.validate_state()


@gen_cluster(client=True)
def test_include_communication_in_occupancy(c, s, a, b):
    s.task_duration["slowadd"] = 0.001
    x = c.submit(operator.mul, b"0", int(s.bandwidth), workers=a.address)
    y = c.submit(operator.mul, b"1", int(s.bandwidth * 1.5), workers=b.address)

    z = c.submit(slowadd, x, y, delay=1)
    while z.key not in s.tasks or not s.tasks[z.key].processing_on:
        yield gen.sleep(0.01)

    ts = s.tasks[z.key]
    assert ts.processing_on == s.workers[b.address]
    assert s.workers[b.address].processing[ts] > 1
    yield wait(z)
    del z


@gen_cluster(client=True)
def test_worker_arrives_with_processing_data(c, s, a, b):
    x = delayed(slowinc)(1, delay=0.4)
    y = delayed(slowinc)(x, delay=0.4)
    z = delayed(slowinc)(y, delay=0.4)

    yy, zz = c.persist([y, z])

    while not any(w.processing for w in s.workers.values()):
        yield gen.sleep(0.01)

    w = Worker(s.address, ncores=1)
    w.put_key_in_memory(y.key, 3)

    yield w

    start = time()

    while len(s.workers) < 3:
        yield gen.sleep(0.01)

    assert s.get_task_status(keys={x.key, y.key, z.key}) == {
        x.key: "released",
        y.key: "memory",
        z.key: "processing",
    }

    yield w.close()


@gen_cluster(client=True, ncores=[("127.0.0.1", 1)])
def test_worker_breaks_and_returns(c, s, a):
    future = c.submit(slowinc, 1, delay=0.1)
    for i in range(10):
        future = c.submit(slowinc, future, delay=0.1)

    yield wait(future)

    a.batched_stream.comm.close()

    yield gen.sleep(0.1)
    start = time()
    yield wait(future, timeout=10)
    end = time()

    assert end - start < 1

    states = frequencies(ts.state for ts in s.tasks.values())
    assert states == {"memory": 1, "released": 10}


@gen_cluster(client=True, ncores=[])
def test_no_workers_to_memory(c, s):
    x = delayed(slowinc)(1, delay=0.4)
    y = delayed(slowinc)(x, delay=0.4)
    z = delayed(slowinc)(y, delay=0.4)

    yy, zz = c.persist([y, z])

    while not s.tasks:
        yield gen.sleep(0.01)

    w = Worker(s.address, ncores=1)
    w.put_key_in_memory(y.key, 3)

    yield w

    start = time()

    while not s.workers:
        yield gen.sleep(0.01)

    assert s.get_task_status(keys={x.key, y.key, z.key}) == {
        x.key: "released",
        y.key: "memory",
        z.key: "processing",
    }

    yield w.close()


@gen_cluster(client=True)
def test_no_worker_to_memory_restrictions(c, s, a, b):
    x = delayed(slowinc)(1, delay=0.4)
    y = delayed(slowinc)(x, delay=0.4)
    z = delayed(slowinc)(y, delay=0.4)

    yy, zz = c.persist([y, z], workers={(x, y, z): "alice"})

    while not s.tasks:
        yield gen.sleep(0.01)

    w = Worker(s.address, ncores=1, name="alice")
    w.put_key_in_memory(y.key, 3)

    yield w

    while len(s.workers) < 3:
        yield gen.sleep(0.01)
    yield gen.sleep(0.3)

    assert s.get_task_status(keys={x.key, y.key, z.key}) == {
        x.key: "released",
        y.key: "memory",
        z.key: "processing",
    }

    yield w.close()


def test_run_on_scheduler_sync(loop):
    def f(dask_scheduler=None):
        return dask_scheduler.address

    with cluster() as (s, [a, b]):
        with Client(s["address"], loop=loop) as c:
            address = c.run_on_scheduler(f)
            assert address == s["address"]

            with pytest.raises(ZeroDivisionError):
                c.run_on_scheduler(div, 1, 0)


@gen_cluster(client=True)
def test_run_on_scheduler(c, s, a, b):
    def f(dask_scheduler=None):
        return dask_scheduler.address

    response = yield c._run_on_scheduler(f)
    assert response == s.address


@gen_cluster(client=True)
def test_close_worker(c, s, a, b):
    assert len(s.workers) == 2

    yield s.close_worker(worker=a.address)

    assert len(s.workers) == 1
    assert a.address not in s.workers

    yield gen.sleep(0.5)

    assert len(s.workers) == 1


@pytest.mark.slow
@gen_cluster(client=True, Worker=Nanny, timeout=20)
def test_close_nanny(c, s, a, b):
    assert len(s.workers) == 2

    assert a.process.is_alive()
    a_worker_address = a.worker_address
    start = time()
    yield s.close_worker(worker=a_worker_address)

    assert len(s.workers) == 1
    assert a_worker_address not in s.workers

    start = time()
    while a.is_alive():
        yield gen.sleep(0.1)
        assert time() < start + 5

    assert a.pid is None

    for i in range(10):
        yield gen.sleep(0.1)
        assert len(s.workers) == 1
        assert not a.is_alive()
        assert a.pid is None

    while a.status != "closed":
        yield gen.sleep(0.05)
        assert time() < start + 10


@gen_cluster(client=True, timeout=20)
def test_retire_workers_close(c, s, a, b):
    yield s.retire_workers(close_workers=True)
    assert not s.workers
    while a.status != "closed" and b.status != "closed":
        yield gen.sleep(0.01)


@gen_cluster(client=True, timeout=20, Worker=Nanny)
def test_retire_nannies_close(c, s, a, b):
    nannies = [a, b]
    yield s.retire_workers(close_workers=True, remove=True)
    assert not s.workers

    start = time()

    while any(n.status != "closed" for n in nannies):
        yield gen.sleep(0.05)
        assert time() < start + 10

    assert not any(n.is_alive() for n in nannies)
    assert not s.workers


@gen_cluster(client=True, ncores=[("127.0.0.1", 2)])
def test_fifo_submission(c, s, w):
    futures = []
    for i in range(20):
        future = c.submit(slowinc, i, delay=0.1, key="inc-%02d" % i, fifo_timeout=0.01)
        futures.append(future)
        yield gen.sleep(0.02)
    yield wait(futures[-1])
    assert futures[10].status == "finished"


@gen_test()
def test_scheduler_file():
    with tmpfile() as fn:
        s = yield Scheduler(scheduler_file=fn, port=0)
        with open(fn) as f:
            data = json.load(f)
        assert data["address"] == s.address

        c = yield Client(scheduler_file=fn, loop=s.loop, asynchronous=True)
        yield c.close()
        yield s.close()


@pytest.mark.xfail(reason="")
@gen_cluster(client=True, ncores=[])
def test_non_existent_worker(c, s):
    with dask.config.set({"distributed.comm.timeouts.connect": "100ms"}):
        s.add_worker(address="127.0.0.1:5738", ncores=2, nbytes={}, host_info={})
        futures = c.map(inc, range(10))
        yield gen.sleep(0.300)
        assert not s.workers
        assert all(ts.state == "no-worker" for ts in s.tasks.values())


@gen_cluster(client=True, ncores=[("127.0.0.1", 1)] * 3)
def test_correct_bad_time_estimate(c, s, *workers):
    future = c.submit(slowinc, 1, delay=0)
    yield wait(future)

    futures = [c.submit(slowinc, future, delay=0.1, pure=False) for i in range(20)]

    yield gen.sleep(0.5)

    yield wait(futures)

    assert all(w.data for w in workers), [sorted(w.data) for w in workers]


@gen_test()
def test_service_hosts():
    pytest.importorskip("bokeh")
    from distributed.dashboard import BokehScheduler

    port = 0
    for url, expected in [
        ("tcp://0.0.0.0", ("::", "0.0.0.0")),
        ("tcp://127.0.0.1", "127.0.0.1"),
        ("tcp://127.0.0.1:38275", "127.0.0.1"),
    ]:
        services = {("dashboard", port): BokehScheduler}

        s = Scheduler(services=services)
        yield s.start(url)

        sock = first(s.services["dashboard"].server._http._sockets.values())
        if isinstance(expected, tuple):
            assert sock.getsockname()[0] in expected
        else:
            assert sock.getsockname()[0] == expected
        yield s.close()

    port = ("127.0.0.1", 0)
    for url in ["tcp://0.0.0.0", "tcp://127.0.0.1", "tcp://127.0.0.1:38275"]:
        services = {("dashboard", port): BokehScheduler}

        s = Scheduler(services=services)
        yield s.start(url)

        sock = first(s.services["dashboard"].server._http._sockets.values())
        assert sock.getsockname()[0] == "127.0.0.1"
        yield s.close()


@gen_cluster(client=True, worker_kwargs={"profile_cycle_interval": 100})
def test_profile_metadata(c, s, a, b):
    start = time() - 1
    futures = c.map(slowinc, range(10), delay=0.05, workers=a.address)
    yield wait(futures)
    yield gen.sleep(0.200)

    meta = yield s.get_profile_metadata(profile_cycle_interval=0.100)
    now = time() + 1
    assert meta
    assert all(start < t < now for t, count in meta["counts"])
    assert all(0 <= count < 30 for t, count in meta["counts"][:4])
    assert not meta["counts"][-1][1]


@gen_cluster(client=True, worker_kwargs={"profile_cycle_interval": 100})
def test_profile_metadata_keys(c, s, a, b):
    start = time() - 1
    x = c.map(slowinc, range(10), delay=0.05)
    y = c.map(slowdec, range(10), delay=0.05)
    yield wait(x + y)

    meta = yield s.get_profile_metadata(profile_cycle_interval=0.100)
    assert set(meta["keys"]) == {"slowinc", "slowdec"}
    assert len(meta["counts"]) == len(meta["keys"]["slowinc"])


@gen_cluster(client=True)
def test_cancel_fire_and_forget(c, s, a, b):
    x = delayed(slowinc)(1, delay=0.05)
    y = delayed(slowinc)(x, delay=0.05)
    z = delayed(slowinc)(y, delay=0.05)
    w = delayed(slowinc)(z, delay=0.05)
    future = c.compute(w)
    fire_and_forget(future)

    yield gen.sleep(0.05)
    yield future.cancel(force=True)
    assert future.status == "cancelled"
    assert not s.tasks


@gen_cluster(client=True, Worker=Nanny)
def test_log_tasks_during_restart(c, s, a, b):
    future = c.submit(sys.exit, 0)
    yield wait(future)
    assert "exit" in str(s.events)


@gen_cluster(client=True, ncores=[("127.0.0.1", 1)] * 2)
def test_reschedule(c, s, a, b):
    yield c.submit(slowinc, -1, delay=0.1)  # learn cost
    x = c.map(slowinc, range(4), delay=0.1)

    # add much more work onto worker a
    futures = c.map(slowinc, range(10, 20), delay=0.1, workers=a.address)

    while len(s.tasks) < len(x) + len(futures):
        yield gen.sleep(0.001)

    for future in x:
        s.reschedule(key=future.key)

    # Worker b gets more of the original tasks
    yield wait(x)
    assert sum(future.key in b.data for future in x) >= 3
    assert sum(future.key in a.data for future in x) <= 1


@gen_cluster(client=True)
def test_get_task_status(c, s, a, b):
    future = c.submit(inc, 1)
    yield wait(future)

    result = yield a.scheduler.get_task_status(keys=[future.key])
    assert result == {future.key: "memory"}


def test_deque_handler():
    from distributed.scheduler import logger

    s = Scheduler()
    deque_handler = s._deque_handler
    logger.info("foo123")
    assert len(deque_handler.deque) >= 1
    msg = deque_handler.deque[-1]
    assert "distributed.scheduler" in deque_handler.format(msg)
    assert any(msg.msg == "foo123" for msg in deque_handler.deque)


@gen_cluster(client=True)
def test_retries(c, s, a, b):
    args = [ZeroDivisionError("one"), ZeroDivisionError("two"), 42]

    future = c.submit(varying(args), retries=3)
    result = yield future
    assert result == 42
    assert s.tasks[future.key].retries == 1
    assert future.key not in s.exceptions

    future = c.submit(varying(args), retries=2, pure=False)
    result = yield future
    assert result == 42
    assert s.tasks[future.key].retries == 0
    assert future.key not in s.exceptions

    future = c.submit(varying(args), retries=1, pure=False)
    with pytest.raises(ZeroDivisionError) as exc_info:
        res = yield future
    exc_info.match("two")

    future = c.submit(varying(args), retries=0, pure=False)
    with pytest.raises(ZeroDivisionError) as exc_info:
        res = yield future
    exc_info.match("one")


@pytest.mark.xfail(reason="second worker also errant for some reason")
@gen_cluster(client=True, ncores=[("127.0.0.1", 1)] * 3, timeout=5)
def test_mising_data_errant_worker(c, s, w1, w2, w3):
    with dask.config.set({"distributed.comm.timeouts.connect": "1s"}):
        np = pytest.importorskip("numpy")

        x = c.submit(np.random.random, 10000000, workers=w1.address)
        yield wait(x)
        yield c.replicate(x, workers=[w1.address, w2.address])

        y = c.submit(len, x, workers=w3.address)
        while not w3.tasks:
            yield gen.sleep(0.001)
        w1.close()
        yield wait(y)


@gen_cluster(client=True)
def test_dont_recompute_if_persisted(c, s, a, b):
    x = delayed(inc)(1, dask_key_name="x")
    y = delayed(inc)(x, dask_key_name="y")

    yy = y.persist()
    yield wait(yy)

    old = list(s.transition_log)

    yyy = y.persist()
    yield wait(yyy)

    yield gen.sleep(0.100)
    assert list(s.transition_log) == old


@gen_cluster(client=True)
def test_dont_recompute_if_persisted_2(c, s, a, b):
    x = delayed(inc)(1, dask_key_name="x")
    y = delayed(inc)(x, dask_key_name="y")
    z = delayed(inc)(y, dask_key_name="z")

    yy = y.persist()
    yield wait(yy)

    old = s.story("x", "y")

    zz = z.persist()
    yield wait(zz)

    yield gen.sleep(0.100)
    assert s.story("x", "y") == old


@gen_cluster(client=True)
def test_dont_recompute_if_persisted_3(c, s, a, b):
    x = delayed(inc)(1, dask_key_name="x")
    y = delayed(inc)(2, dask_key_name="y")
    z = delayed(inc)(y, dask_key_name="z")
    w = delayed(operator.add)(x, z, dask_key_name="w")

    ww = w.persist()
    yield wait(ww)

    old = list(s.transition_log)

    www = w.persist()
    yield wait(www)
    yield gen.sleep(0.100)
    assert list(s.transition_log) == old


@gen_cluster(client=True)
def test_dont_recompute_if_persisted_4(c, s, a, b):
    x = delayed(inc)(1, dask_key_name="x")
    y = delayed(inc)(x, dask_key_name="y")
    z = delayed(inc)(x, dask_key_name="z")

    yy = y.persist()
    yield wait(yy)

    old = s.story("x")

    while s.tasks["x"].state == "memory":
        yield gen.sleep(0.01)

    yyy, zzz = dask.persist(y, z)
    yield wait([yyy, zzz])

    new = s.story("x")
    assert len(new) > len(old)


@gen_cluster(client=True)
def test_dont_forget_released_keys(c, s, a, b):
    x = c.submit(inc, 1, key="x")
    y = c.submit(inc, x, key="y")
    z = c.submit(dec, x, key="z")
    del x
    yield wait([y, z])
    del z

    while "z" in s.tasks:
        yield gen.sleep(0.01)

    assert "x" in s.tasks


@gen_cluster(client=True)
def test_dont_recompute_if_erred(c, s, a, b):
    x = delayed(inc)(1, dask_key_name="x")
    y = delayed(div)(x, 0, dask_key_name="y")

    yy = y.persist()
    yield wait(yy)

    old = list(s.transition_log)

    yyy = y.persist()
    yield wait(yyy)

    yield gen.sleep(0.100)
    assert list(s.transition_log) == old


@gen_cluster()
def test_closing_scheduler_closes_workers(s, a, b):
    yield s.close()

    start = time()
    while a.status != "closed" or b.status != "closed":
        yield gen.sleep(0.01)
        assert time() < start + 2


@gen_cluster(
    client=True, ncores=[("127.0.0.1", 1)], worker_kwargs={"resources": {"A": 1}}
)
def test_resources_reset_after_cancelled_task(c, s, w):
    future = c.submit(sleep, 0.2, resources={"A": 1})

    while not w.executing:
        yield gen.sleep(0.01)

    yield future.cancel()

    while w.executing:
        yield gen.sleep(0.01)

    assert not s.workers[w.address].used_resources["A"]
    assert w.available_resources == {"A": 1}

    yield c.submit(inc, 1, resources={"A": 1})


@gen_cluster(client=True)
def test_gh2187(c, s, a, b):
    def foo():
        return "foo"

    def bar(x):
        return x + "bar"

    def baz(x):
        return x + "baz"

    def qux(x):
        sleep(0.1)
        return x + "qux"

    w = c.submit(foo, key="w")
    x = c.submit(bar, w, key="x")
    y = c.submit(baz, x, key="y")
    yield y
    z = c.submit(qux, y, key="z")
    del y
    yield gen.sleep(0.1)
    f = c.submit(bar, x, key="y")
    yield f


@gen_cluster(client=True, config={"distributed.scheduler.idle-timeout": "200ms"})
def test_idle_timeout(c, s, a, b):
    future = c.submit(slowinc, 1)
    yield future

    assert s.status != "closed"

    start = time()
    while s.status != "closed":
        yield gen.sleep(0.01)
    assert time() < start + 3

    assert a.status == "closed"
    assert b.status == "closed"


@gen_cluster(client=True, config={"distributed.scheduler.bandwidth": "100 GB"})
def test_bandwidth(c, s, a, b):
    start = s.bandwidth
    x = c.submit(operator.mul, b"0", 20000, workers=a.address)
    y = c.submit(lambda x: x, x, workers=b.address)
    yield y
    yield b.heartbeat()
    assert s.bandwidth < start  # we've learned that we're slower
    assert b.latency


@gen_cluster()
def test_workerstate_clean(s, a, b):
    ws = s.workers[a.address].clean()
    assert ws.address == a.address
    b = pickle.dumps(ws)
    assert len(b) < 1000


@gen_cluster(client=True)
def test_result_type(c, s, a, b):
    x = c.submit(lambda: 1)
    yield x

    assert "int" in s.tasks[x.key].type


@gen_cluster()
def test_close_workers(s, a, b):
    yield s.close(close_workers=True)
    assert a.status == "closed"
    assert b.status == "closed"


@pytest.mark.skipif(
    not sys.platform.startswith("linux"), reason="Need 127.0.0.2 to mean localhost"
)
@gen_test()
def test_host_address():
    s = yield Scheduler(host="127.0.0.2", port=0)
    assert "127.0.0.2" in s.address
    yield s.close()


@gen_test()
def test_dashboard_address():
    pytest.importorskip("bokeh")
    s = yield Scheduler(dashboard_address="127.0.0.1:8901", port=0)
    assert s.services["dashboard"].port == 8901
    yield s.close()

    s = yield Scheduler(dashboard_address="127.0.0.1", port=0)
    assert s.services["dashboard"].port
    yield s.close()


<<<<<<< HEAD
@gen_cluster(client=True)
async def test_adaptive_target(c, s, a, b):
    assert s.adaptive_target() == 0
    x = c.submit(inc, 1)
    await x
    assert s.adaptive_target() == 1

    # Long task
    s.task_duration["slowinc"] = 10
    x = c.submit(slowinc, 1, delay=0.5)
    while x.key not in s.tasks:
        await gen.sleep(0.01)
    assert s.adaptive_target(target_duration=".1s") == 1  # still one

    s.task_duration["slowinc"] = 10
    L = c.map(slowinc, range(100), delay=0.5)
    while len(s.tasks) < 100:
        await gen.sleep(0.01)
    assert 10 < s.adaptive_target(target_duration=".1s") <= 100
    del x, L
    while s.tasks:
        await gen.sleep(0.01)
    assert s.adaptive_target(target_duration=".1s") == 0
=======
@pytest.mark.asyncio
async def test_async_context_manager():
    async with Scheduler(port=0) as s:
        assert s.status == "running"
        async with Worker(s.address) as w:
            assert w.status == "running"
            assert s.workers
        assert not s.workers
>>>>>>> 2a1e089a
<|MERGE_RESOLUTION|>--- conflicted
+++ resolved
@@ -1574,7 +1574,6 @@
     yield s.close()
 
 
-<<<<<<< HEAD
 @gen_cluster(client=True)
 async def test_adaptive_target(c, s, a, b):
     assert s.adaptive_target() == 0
@@ -1598,7 +1597,8 @@
     while s.tasks:
         await gen.sleep(0.01)
     assert s.adaptive_target(target_duration=".1s") == 0
-=======
+
+
 @pytest.mark.asyncio
 async def test_async_context_manager():
     async with Scheduler(port=0) as s:
@@ -1606,5 +1606,4 @@
         async with Worker(s.address) as w:
             assert w.status == "running"
             assert s.workers
-        assert not s.workers
->>>>>>> 2a1e089a
+        assert not s.workers