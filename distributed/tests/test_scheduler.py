import asyncio
import gc
import json
import logging
import operator
import re
import sys
from collections import defaultdict
from itertools import product
from textwrap import dedent
from time import sleep
from unittest import mock

import cloudpickle
import psutil
import pytest
from tlz import concat, first, frequencies, merge, valmap

import dask
from dask import delayed
from dask.utils import apply, parse_timedelta, stringify

from distributed import Client, Nanny, Worker, fire_and_forget, wait
from distributed.comm import Comm
from distributed.compatibility import LINUX, WINDOWS
from distributed.core import ConnectionPool, Status, connect, rpc
from distributed.metrics import time
from distributed.protocol.pickle import dumps
from distributed.scheduler import MemoryState, Scheduler
from distributed.utils import TimeoutError, tmpfile, typename
from distributed.utils_test import (
    captured_logger,
    cluster,
    dec,
    div,
    gen_cluster,
    gen_test,
    inc,
    nodebug,
    slowadd,
    slowdec,
    slowinc,
    tls_only_security,
    varying,
)
from distributed.worker import dumps_function, dumps_task

if sys.version_info < (3, 8):
    try:
        import pickle5 as pickle
    except ImportError:
        import pickle
else:
    import pickle


alice = "alice:1234"
bob = "bob:1234"

occupancy = defaultdict(lambda: 0)


@gen_cluster()
async def test_administration(s, a, b):
    assert isinstance(s.address, str)
    assert s.address in str(s)
    assert str(sum(s.nthreads.values())) in repr(s)
    assert str(len(s.nthreads)) in repr(s)


@gen_cluster(client=True, nthreads=[("127.0.0.1", 1)])
async def test_respect_data_in_memory(c, s, a):
    x = delayed(inc)(1)
    y = delayed(inc)(x)
    f = c.persist(y)
    await wait([f])

    assert s.tasks[y.key].who_has == {s.workers[a.address]}

    z = delayed(operator.add)(x, y)
    f2 = c.persist(z)
    while f2.key not in s.tasks or not s.tasks[f2.key]:
        assert s.tasks[y.key].who_has
        await asyncio.sleep(0.0001)


@gen_cluster(client=True)
async def test_recompute_released_results(c, s, a, b):
    x = delayed(inc)(1)
    y = delayed(inc)(x)

    yy = c.persist(y)
    await wait(yy)

    while s.tasks[x.key].who_has or x.key in a.data or x.key in b.data:  # let x go away
        await asyncio.sleep(0.01)

    z = delayed(dec)(x)
    zz = c.compute(z)
    result = await zz
    assert result == 1


@gen_cluster(client=True)
async def test_decide_worker_with_many_independent_leaves(c, s, a, b):
    xs = await asyncio.gather(
        c.scatter(list(range(0, 100, 2)), workers=a.address),
        c.scatter(list(range(1, 100, 2)), workers=b.address),
    )
    xs = list(concat(zip(*xs)))
    ys = [delayed(inc)(x) for x in xs]

    y2s = c.persist(ys)
    await wait(y2s)

    nhits = sum(y.key in a.data for y in y2s[::2]) + sum(
        y.key in b.data for y in y2s[1::2]
    )

    assert nhits > 80


@gen_cluster(client=True, nthreads=[("127.0.0.1", 1)] * 3)
async def test_decide_worker_with_restrictions(client, s, a, b, c):
    x = client.submit(inc, 1, workers=[a.address, b.address])
    await x
    assert x.key in a.data or x.key in b.data


@pytest.mark.parametrize("ndeps", [0, 1, 4])
@pytest.mark.parametrize(
    "nthreads",
    [
        [("127.0.0.1", 1)] * 5,
        [("127.0.0.1", 3), ("127.0.0.1", 2), ("127.0.0.1", 1)],
    ],
)
def test_decide_worker_coschedule_order_neighbors(ndeps, nthreads):
    @gen_cluster(
        client=True,
        nthreads=nthreads,
        config={"distributed.scheduler.work-stealing": False},
    )
    async def test(c, s, *workers):
        r"""
        Ensure that sibling root tasks are scheduled to the same node, reducing future data transfer.

        We generate a wide layer of "root" tasks (random NumPy arrays). All of those tasks share 0-5
        trivial dependencies. The ``ndeps=0`` and ``ndeps=1`` cases are most common in real-world use
        (``ndeps=1`` is basically ``da.from_array(..., inline_array=False)`` or ``da.from_zarr``).
        The graph is structured like this (though the number of tasks and workers is different):

            |-W1-|  |-W2-| |-W3-|  |-W4-|   < ---- ideal task scheduling

              q       r       s       t      < --- `sum-aggregate-`
             / \     / \     / \     / \
            i   j   k   l   m   n   o   p    < --- `sum-`
            |   |   |   |   |   |   |   |
            a   b   c   d   e   f   g   h    < --- `random-`
            \   \   \   |   |   /   /   /
                   TRIVIAL * 0..5

        Neighboring `random-` tasks should be scheduled on the same worker. We test that generally,
        only one worker holds each row of the array, that the `random-` tasks are never transferred,
        and that there are few transfers overall.
        """
        da = pytest.importorskip("dask.array")
        np = pytest.importorskip("numpy")

        if ndeps == 0:
            x = da.random.random((100, 100), chunks=(10, 10))
        else:

            def random(**kwargs):
                assert len(kwargs) == ndeps
                return np.random.random((10, 10))

            trivial_deps = {f"k{i}": delayed(object()) for i in range(ndeps)}

            # TODO is there a simpler (non-blockwise) way to make this sort of graph?
            x = da.blockwise(
                random,
                "yx",
                new_axes={"y": (10,) * 10, "x": (10,) * 10},
                dtype=float,
                **trivial_deps,
            )

        xx, xsum = dask.persist(x, x.sum(axis=1, split_every=20))
        await xsum

        # Check that each chunk-row of the array is (mostly) stored on the same worker
        primary_worker_key_fractions = []
        secondary_worker_key_fractions = []
        for i, keys in enumerate(x.__dask_keys__()):
            # Iterate along rows of the array.
            keys = set(stringify(k) for k in keys)

            # No more than 2 workers should have any keys
            assert sum(any(k in w.data for k in keys) for w in workers) <= 2

            # What fraction of the keys for this row does each worker hold?
            key_fractions = [
                len(set(w.data).intersection(keys)) / len(keys) for w in workers
            ]
            key_fractions.sort()
            # Primary worker: holds the highest percentage of keys
            # Secondary worker: holds the second highest percentage of keys
            primary_worker_key_fractions.append(key_fractions[-1])
            secondary_worker_key_fractions.append(key_fractions[-2])

        # There may be one or two rows that were poorly split across workers,
        # but the vast majority of rows should only be on one worker.
        assert np.mean(primary_worker_key_fractions) >= 0.9
        assert np.median(primary_worker_key_fractions) == 1.0
        assert np.mean(secondary_worker_key_fractions) <= 0.1
        assert np.median(secondary_worker_key_fractions) == 0.0

        # Check that there were few transfers
        unexpected_transfers = []
        for worker in workers:
            for log in worker.incoming_transfer_log:
                keys = log["keys"]
                # The root-ish tasks should never be transferred
                assert not any(k.startswith("random") for k in keys), keys
                # `object-` keys (the trivial deps of the root random tasks) should be transferred
                if any(not k.startswith("object") for k in keys):
                    # But not many other things should be
                    unexpected_transfers.append(list(keys))

        # A transfer at the very end to move aggregated results is fine (necessary with unbalanced workers in fact),
        # but generally there should be very very few transfers.
        assert len(unexpected_transfers) <= 3, unexpected_transfers

    test()


@gen_cluster(client=True, nthreads=[("127.0.0.1", 1)] * 3)
async def test_move_data_over_break_restrictions(client, s, a, b, c):
    [x] = await client.scatter([1], workers=b.address)
    y = client.submit(inc, x, workers=[a.address, b.address])
    await wait(y)
    assert y.key in a.data or y.key in b.data


@gen_cluster(client=True, nthreads=[("127.0.0.1", 1)] * 3)
async def test_balance_with_restrictions(client, s, a, b, c):
    [x], [y] = await asyncio.gather(
        client.scatter([[1, 2, 3]], workers=a.address),
        client.scatter([1], workers=c.address),
    )
    z = client.submit(inc, 1, workers=[a.address, c.address])
    await wait(z)

    assert s.tasks[z.key].who_has == {s.workers[c.address]}


@gen_cluster(client=True, nthreads=[("127.0.0.1", 1)] * 3)
async def test_no_valid_workers(client, s, a, b, c):
    x = client.submit(inc, 1, workers="127.0.0.5:9999")
    while not s.tasks:
        await asyncio.sleep(0.01)

    assert s.tasks[x.key] in s.unrunnable

    with pytest.raises(TimeoutError):
        await asyncio.wait_for(x, 0.05)


@gen_cluster(client=True, nthreads=[("127.0.0.1", 1)] * 3)
async def test_no_valid_workers_loose_restrictions(client, s, a, b, c):
    x = client.submit(inc, 1, workers="127.0.0.5:9999", allow_other_workers=True)
    result = await x
    assert result == 2


@gen_cluster(client=True, nthreads=[])
async def test_no_workers(client, s):
    x = client.submit(inc, 1)
    while not s.tasks:
        await asyncio.sleep(0.01)

    assert s.tasks[x.key] in s.unrunnable

    with pytest.raises(TimeoutError):
        await asyncio.wait_for(x, 0.05)


@gen_cluster(nthreads=[])
async def test_retire_workers_empty(s):
    await s.retire_workers(workers=[])


@gen_cluster()
async def test_remove_client(s, a, b):
    s.update_graph(
        tasks={"x": dumps_task((inc, 1)), "y": dumps_task((inc, "x"))},
        dependencies={"x": [], "y": ["x"]},
        keys=["y"],
        client="ident",
    )

    assert s.tasks
    assert s.dependencies

    s.remove_client(client="ident")

    assert not s.tasks
    assert not s.dependencies


@gen_cluster()
async def test_server_listens_to_other_ops(s, a, b):
    with rpc(s.address) as r:
        ident = await r.identity()
        assert ident["type"] == "Scheduler"
        assert ident["id"].lower().startswith("scheduler")


@gen_cluster()
async def test_remove_worker_from_scheduler(s, a, b):
    dsk = {("x-%d" % i): (inc, i) for i in range(20)}
    s.update_graph(
        tasks=valmap(dumps_task, dsk),
        keys=list(dsk),
        dependencies={k: set() for k in dsk},
    )

    assert a.address in s.stream_comms
    await s.remove_worker(address=a.address)
    assert a.address not in s.nthreads
    assert len(s.workers[b.address].processing) == len(dsk)  # b owns everything


@gen_cluster()
async def test_remove_worker_by_name_from_scheduler(s, a, b):
    assert a.address in s.stream_comms
    assert await s.remove_worker(address=a.name) == "OK"
    assert a.address not in s.nthreads
    assert await s.remove_worker(address=a.address) == "already-removed"


@gen_cluster(config={"distributed.scheduler.events-cleanup-delay": "10 ms"})
async def test_clear_events_worker_removal(s, a, b):
    assert a.address in s.events
    assert a.address in s.nthreads
    assert b.address in s.events
    assert b.address in s.nthreads

    await s.remove_worker(address=a.address)
    # Shortly after removal, the events should still be there
    assert a.address in s.events
    assert a.address not in s.nthreads
    s.validate_state()

    start = time()
    while a.address in s.events:
        await asyncio.sleep(0.01)
        assert time() < start + 2
    assert b.address in s.events


@gen_cluster(
    config={"distributed.scheduler.events-cleanup-delay": "10 ms"}, client=True
)
async def test_clear_events_client_removal(c, s, a, b):
    assert c.id in s.events
    s.remove_client(c.id)

    assert c.id in s.events
    assert c.id not in s.clients
    assert c not in s.clients

    s.remove_client(c.id)
    # If it doesn't reconnect after a given time, the events log should be cleared
    start = time()
    while c.id in s.events:
        await asyncio.sleep(0.01)
        assert time() < start + 2


@gen_cluster()
async def test_add_worker(s, a, b):
    w = Worker(s.address, nthreads=3)
    w.data["x-5"] = 6
    w.data["y"] = 1

    dsk = {("x-%d" % i): (inc, i) for i in range(10)}
    s.update_graph(
        tasks=valmap(dumps_task, dsk),
        keys=list(dsk),
        client="client",
        dependencies={k: set() for k in dsk},
    )
    s.validate_state()
    await w
    s.validate_state()

    assert w.ip in s.host_info
    assert s.host_info[w.ip]["addresses"] == {a.address, b.address, w.address}
    await w.close()


@gen_cluster(scheduler_kwargs={"blocked_handlers": ["feed"]})
async def test_blocked_handlers_are_respected(s, a, b):
    def func(scheduler):
        return dumps(dict(scheduler.worker_info))

    comm = await connect(s.address)
    await comm.write({"op": "feed", "function": dumps(func), "interval": 0.01})

    response = await comm.read()

    assert "exception" in response
    assert isinstance(response["exception"], ValueError)
    assert "'feed' handler has been explicitly disallowed" in repr(
        response["exception"]
    )

    await comm.close()


def test_scheduler_init_pulls_blocked_handlers_from_config():
    with dask.config.set({"distributed.scheduler.blocked-handlers": ["test-handler"]}):
        s = Scheduler()
    assert s.blocked_handlers == ["test-handler"]


@gen_cluster()
async def test_feed(s, a, b):
    def func(scheduler):
        return dumps(dict(scheduler.worker_info))

    comm = await connect(s.address)
    await comm.write({"op": "feed", "function": dumps(func), "interval": 0.01})

    for i in range(5):
        response = await comm.read()
        expected = dict(s.worker_info)
        assert cloudpickle.loads(response) == expected

    await comm.close()


@gen_cluster()
async def test_feed_setup_teardown(s, a, b):
    def setup(scheduler):
        return 1

    def func(scheduler, state):
        assert state == 1
        return "OK"

    def teardown(scheduler, state):
        scheduler.flag = "done"

    comm = await connect(s.address)
    await comm.write(
        {
            "op": "feed",
            "function": dumps(func),
            "setup": dumps(setup),
            "teardown": dumps(teardown),
            "interval": 0.01,
        }
    )

    for i in range(5):
        response = await comm.read()
        assert response == "OK"

    await comm.close()
    start = time()
    while not hasattr(s, "flag"):
        await asyncio.sleep(0.01)
        assert time() - start < 5


@gen_cluster()
async def test_feed_large_bytestring(s, a, b):
    np = pytest.importorskip("numpy")

    x = np.ones(10000000)

    def func(scheduler):
        y = x
        return True

    comm = await connect(s.address)
    await comm.write({"op": "feed", "function": dumps(func), "interval": 0.05})

    for i in range(5):
        response = await comm.read()
        assert response is True

    await comm.close()


@gen_cluster(client=True)
async def test_delete_data(c, s, a, b):
    d = await c.scatter({"x": 1, "y": 2, "z": 3})

    assert {ts.key for ts in s.tasks.values() if ts.who_has} == {"x", "y", "z"}
    assert set(a.data) | set(b.data) == {"x", "y", "z"}
    assert merge(a.data, b.data) == {"x": 1, "y": 2, "z": 3}

    del d["x"]
    del d["y"]

    start = time()
    while set(a.data) | set(b.data) != {"z"}:
        await asyncio.sleep(0.01)
        assert time() < start + 5


@gen_cluster(client=True, nthreads=[("127.0.0.1", 1)])
async def test_delete(c, s, a):
    x = c.submit(inc, 1)
    await x
    assert x.key in s.tasks
    assert x.key in a.data

    await c._cancel(x)

    start = time()
    while x.key in a.data:
        await asyncio.sleep(0.01)
        assert time() < start + 5

    assert x.key not in s.tasks

    s.report_on_key(key=x.key)


@gen_cluster()
async def test_filtered_communication(s, a, b):
    c = await connect(s.address)
    f = await connect(s.address)
    await c.write({"op": "register-client", "client": "c", "versions": {}})
    await f.write({"op": "register-client", "client": "f", "versions": {}})
    await c.read()
    await f.read()

    assert set(s.client_comms) == {"c", "f"}

    await c.write(
        {
            "op": "update-graph",
            "tasks": {"x": dumps_task((inc, 1)), "y": dumps_task((inc, "x"))},
            "dependencies": {"x": [], "y": ["x"]},
            "client": "c",
            "keys": ["y"],
        }
    )

    await f.write(
        {
            "op": "update-graph",
            "tasks": {
                "x": dumps_task((inc, 1)),
                "z": dumps_task((operator.add, "x", 10)),
            },
            "dependencies": {"x": [], "z": ["x"]},
            "client": "f",
            "keys": ["z"],
        }
    )
    (msg,) = await c.read()
    assert msg["op"] == "key-in-memory"
    assert msg["key"] == "y"
    (msg,) = await f.read()
    assert msg["op"] == "key-in-memory"
    assert msg["key"] == "z"


def test_dumps_function():
    a = dumps_function(inc)
    assert cloudpickle.loads(a)(10) == 11

    b = dumps_function(inc)
    assert a is b

    c = dumps_function(dec)
    assert a != c


def test_dumps_task():
    d = dumps_task((inc, 1))
    assert set(d) == {"function", "args"}

    f = lambda x, y=2: x + y
    d = dumps_task((apply, f, (1,), {"y": 10}))
    assert cloudpickle.loads(d["function"])(1, 2) == 3
    assert cloudpickle.loads(d["args"]) == (1,)
    assert cloudpickle.loads(d["kwargs"]) == {"y": 10}

    d = dumps_task((apply, f, (1,)))
    assert cloudpickle.loads(d["function"])(1, 2) == 3
    assert cloudpickle.loads(d["args"]) == (1,)
    assert set(d) == {"function", "args"}


@gen_cluster()
async def test_ready_remove_worker(s, a, b):
    s.update_graph(
        tasks={"x-%d" % i: dumps_task((inc, i)) for i in range(20)},
        keys=["x-%d" % i for i in range(20)],
        client="client",
        dependencies={"x-%d" % i: [] for i in range(20)},
    )

    assert all(len(w.processing) > w.nthreads for w in s.workers.values())

    await s.remove_worker(address=a.address)

    assert set(s.workers) == {b.address}
    assert all(len(w.processing) > w.nthreads for w in s.workers.values())


@gen_cluster(client=True, Worker=Nanny, timeout=60)
async def test_restart(c, s, a, b):
    futures = c.map(inc, range(20))
    await wait(futures)

    await s.restart()

    assert len(s.workers) == 2

    for ws in s.workers.values():
        assert not ws.occupancy
        assert not ws.processing

    assert not s.tasks
    assert not s.dependencies


@gen_cluster()
async def test_broadcast(s, a, b):
    result = await s.broadcast(msg={"op": "ping"})
    assert result == {a.address: b"pong", b.address: b"pong"}

    result = await s.broadcast(msg={"op": "ping"}, workers=[a.address])
    assert result == {a.address: b"pong"}

    result = await s.broadcast(msg={"op": "ping"}, hosts=[a.ip])
    assert result == {a.address: b"pong", b.address: b"pong"}


@gen_cluster(security=tls_only_security())
async def test_broadcast_tls(s, a, b):
    result = await s.broadcast(msg={"op": "ping"})
    assert result == {a.address: b"pong", b.address: b"pong"}

    result = await s.broadcast(msg={"op": "ping"}, workers=[a.address])
    assert result == {a.address: b"pong"}

    result = await s.broadcast(msg={"op": "ping"}, hosts=[a.ip])
    assert result == {a.address: b"pong", b.address: b"pong"}


@gen_cluster(Worker=Nanny)
async def test_broadcast_nanny(s, a, b):
    result1 = await s.broadcast(msg={"op": "identity"}, nanny=True)
    assert all(d["type"] == "Nanny" for d in result1.values())

    result2 = await s.broadcast(
        msg={"op": "identity"}, workers=[a.worker_address], nanny=True
    )
    assert len(result2) == 1
    assert first(result2.values())["id"] == a.id

    result3 = await s.broadcast(msg={"op": "identity"}, hosts=[a.ip], nanny=True)
    assert result1 == result3


@gen_test()
async def test_worker_name():
    s = await Scheduler(validate=True, port=0)
    w = await Worker(s.address, name="alice")
    assert s.workers[w.address].name == "alice"
    assert s.aliases["alice"] == w.address

    with pytest.raises(ValueError):
        w2 = await Worker(s.address, name="alice")
        await w2.close()

    await w.close()
    await s.close()


@gen_test()
async def test_coerce_address():
    with dask.config.set({"distributed.comm.timeouts.connect": "100ms"}):
        s = await Scheduler(validate=True, port=0)
        print("scheduler:", s.address, s.listen_address)
        a = Worker(s.address, name="alice")
        b = Worker(s.address, name=123)
        c = Worker("127.0.0.1", s.port, name="charlie")
        await asyncio.gather(a, b, c)

        assert s.coerce_address("127.0.0.1:8000") == "tcp://127.0.0.1:8000"
        assert s.coerce_address("[::1]:8000") == "tcp://[::1]:8000"
        assert s.coerce_address("tcp://127.0.0.1:8000") == "tcp://127.0.0.1:8000"
        assert s.coerce_address("tcp://[::1]:8000") == "tcp://[::1]:8000"
        assert s.coerce_address("localhost:8000") in (
            "tcp://127.0.0.1:8000",
            "tcp://[::1]:8000",
        )
        assert s.coerce_address("localhost:8000") in (
            "tcp://127.0.0.1:8000",
            "tcp://[::1]:8000",
        )
        assert s.coerce_address(a.address) == a.address
        # Aliases
        assert s.coerce_address("alice") == a.address
        assert s.coerce_address(123) == b.address
        assert s.coerce_address("charlie") == c.address

        assert s.coerce_hostname("127.0.0.1") == "127.0.0.1"
        assert s.coerce_hostname("alice") == a.ip
        assert s.coerce_hostname(123) == b.ip
        assert s.coerce_hostname("charlie") == c.ip
        assert s.coerce_hostname("jimmy") == "jimmy"

        assert s.coerce_address("zzzt:8000", resolve=False) == "tcp://zzzt:8000"

        await s.close()
        await asyncio.gather(a.close(), b.close(), c.close())


@pytest.mark.asyncio
async def test_config_stealing(cleanup):
    # Regression test for https://github.com/dask/distributed/issues/3409

    with dask.config.set({"distributed.scheduler.work-stealing": True}):
        async with Scheduler(port=0) as s:
            assert "stealing" in s.extensions

    with dask.config.set({"distributed.scheduler.work-stealing": False}):
        async with Scheduler(port=0) as s:
            assert "stealing" not in s.extensions


@pytest.mark.skipif(WINDOWS, reason="num_fds not supported on windows")
@gen_cluster(nthreads=[])
async def test_file_descriptors_dont_leak(s):
    proc = psutil.Process()
    before = proc.num_fds()

    async with Worker(s.address):
        assert proc.num_fds() > before

    while proc.num_fds() > before:
        await asyncio.sleep(0.01)


@gen_cluster()
async def test_update_graph_culls(s, a, b):
    s.update_graph(
        tasks={
            "x": dumps_task((inc, 1)),
            "y": dumps_task((inc, "x")),
            "z": dumps_task((inc, 2)),
        },
        keys=["y"],
        dependencies={"y": "x", "x": [], "z": []},
        client="client",
    )
    assert "z" not in s.tasks
    assert "z" not in s.dependencies


def test_io_loop(loop):
    s = Scheduler(loop=loop, validate=True)
    assert s.io_loop is loop


@gen_cluster(client=True)
async def test_story(c, s, a, b):
    x = delayed(inc)(1)
    y = delayed(inc)(x)
    f = c.persist(y)
    await wait([f])

    assert s.transition_log

    story = s.story(x.key)
    assert all(line in s.transition_log for line in story)
    assert len(story) < len(s.transition_log)
    assert all(x.key == line[0] or x.key in line[-2] for line in story)

    assert len(s.story(x.key, y.key)) > len(story)

    assert s.story(x.key) == s.story(s.tasks[x.key])


@gen_cluster(nthreads=[], client=True)
async def test_scatter_no_workers(c, s):
    with pytest.raises(TimeoutError):
        await s.scatter(data={"x": 1}, client="alice", timeout=0.1)

    start = time()
    with pytest.raises(TimeoutError):
        await c.scatter(123, timeout=0.1)
    assert time() < start + 1.5

    w = Worker(s.address, nthreads=3)
    await asyncio.gather(c.scatter(data={"y": 2}, timeout=5), w)

    assert w.data["y"] == 2
    await w.close()


@gen_cluster(nthreads=[])
async def test_scheduler_sees_memory_limits(s):
    w = await Worker(s.address, nthreads=3, memory_limit=12345)

    assert s.workers[w.address].memory_limit == 12345
    await w.close()


@gen_cluster(client=True)
async def test_retire_workers(c, s, a, b):
    [x] = await c.scatter([1], workers=a.address)
    [y] = await c.scatter([list(range(1000))], workers=b.address)

    assert s.workers_to_close() == [a.address]

    workers = await s.retire_workers()
    assert list(workers) == [a.address]
    assert workers[a.address]["nthreads"] == a.nthreads
    assert list(s.nthreads) == [b.address]

    assert s.workers_to_close() == []

    assert s.workers[b.address].has_what == {s.tasks[x.key], s.tasks[y.key]}

    workers = await s.retire_workers()
    assert not workers


@gen_cluster(client=True)
async def test_retire_workers_n(c, s, a, b):
    await s.retire_workers(n=1, close_workers=True)
    assert len(s.workers) == 1

    await s.retire_workers(n=0, close_workers=True)
    assert len(s.workers) == 1

    await s.retire_workers(n=1, close_workers=True)
    assert len(s.workers) == 0

    await s.retire_workers(n=0, close_workers=True)
    assert len(s.workers) == 0

    while not (
        a.status in (Status.closed, Status.closing, Status.closing_gracefully)
        and b.status in (Status.closed, Status.closing, Status.closing_gracefully)
    ):
        await asyncio.sleep(0.01)


@gen_cluster(client=True, nthreads=[("127.0.0.1", 1)] * 4)
async def test_workers_to_close(cl, s, *workers):
    with dask.config.set(
        {"distributed.scheduler.default-task-durations": {"a": 4, "b": 4, "c": 1}}
    ):
        futures = cl.map(slowinc, [1, 1, 1], key=["a-4", "b-4", "c-1"])
        while sum(len(w.processing) for w in s.workers.values()) < 3:
            await asyncio.sleep(0.001)

        wtc = s.workers_to_close()
        assert all(not s.workers[w].processing for w in wtc)
        assert len(wtc) == 1


@gen_cluster(client=True, nthreads=[("127.0.0.1", 1)] * 4)
async def test_workers_to_close_grouped(c, s, *workers):
    groups = {
        workers[0].address: "a",
        workers[1].address: "a",
        workers[2].address: "b",
        workers[3].address: "b",
    }

    def key(ws):
        return groups[ws.address]

    assert set(s.workers_to_close(key=key)) == {w.address for w in workers}

    # Assert that job in one worker blocks closure of group
    future = c.submit(slowinc, 1, delay=0.2, workers=workers[0].address)
    while len(s.rprocessing) < 1:
        await asyncio.sleep(0.001)

    assert set(s.workers_to_close(key=key)) == {workers[2].address, workers[3].address}

    del future

    while len(s.rprocessing) > 0:
        await asyncio.sleep(0.001)

    # Assert that *total* byte count in group determines group priority
    av = await c.scatter("a" * 100, workers=workers[0].address)
    bv = await c.scatter("b" * 75, workers=workers[2].address)
    bv2 = await c.scatter("b" * 75, workers=workers[3].address)

    assert set(s.workers_to_close(key=key)) == {workers[0].address, workers[1].address}


@gen_cluster(client=True)
async def test_retire_workers_no_suspicious_tasks(c, s, a, b):
    future = c.submit(
        slowinc, 100, delay=0.5, workers=a.address, allow_other_workers=True
    )
    await asyncio.sleep(0.2)
    await s.retire_workers(workers=[a.address])

    assert all(ts.suspicious == 0 for ts in s.tasks.values())
    assert all(tp.suspicious == 0 for tp in s.task_prefixes.values())


@pytest.mark.slow
@pytest.mark.skipif(WINDOWS, reason="num_fds not supported on windows")
@gen_cluster(client=True, nthreads=[], timeout=60)
async def test_file_descriptors(c, s):
    await asyncio.sleep(0.1)
    da = pytest.importorskip("dask.array")
    proc = psutil.Process()
    num_fds_1 = proc.num_fds()

    N = 20
    nannies = await asyncio.gather(*[Nanny(s.address, loop=s.loop) for _ in range(N)])

    while len(s.nthreads) < N:
        await asyncio.sleep(0.1)

    num_fds_2 = proc.num_fds()

    await asyncio.sleep(0.2)

    num_fds_3 = proc.num_fds()
    assert num_fds_3 <= num_fds_2 + N  # add some heartbeats

    x = da.random.random(size=(1000, 1000), chunks=(25, 25))
    x = c.persist(x)
    await wait(x)

    num_fds_4 = proc.num_fds()
    assert num_fds_4 <= num_fds_2 + 2 * N

    y = c.persist(x + x.T)
    await wait(y)

    num_fds_5 = proc.num_fds()
    assert num_fds_5 < num_fds_4 + N

    await asyncio.sleep(1)

    num_fds_6 = proc.num_fds()
    assert num_fds_6 < num_fds_5 + N

    await asyncio.gather(*[n.close() for n in nannies])
    await c.close()

    assert not s.rpc.open
    for addr, occ in c.rpc.occupied.items():
        for comm in occ:
            assert comm.closed() or comm.peer_address != s.address, comm
    assert not s.stream_comms

    while proc.num_fds() > num_fds_1 + N:
        await asyncio.sleep(0.01)


@pytest.mark.slow
@nodebug
@gen_cluster(client=True)
async def test_learn_occupancy(c, s, a, b):
    futures = c.map(slowinc, range(1000), delay=0.2)
    while sum(len(ts.who_has) for ts in s.tasks.values()) < 10:
        await asyncio.sleep(0.01)

    assert 100 < s.total_occupancy < 1000
    for w in [a, b]:
        assert 50 < s.workers[w.address].occupancy < 700


@pytest.mark.slow
@nodebug
@gen_cluster(client=True)
async def test_learn_occupancy_2(c, s, a, b):
    future = c.map(slowinc, range(1000), delay=0.2)
    while not any(ts.who_has for ts in s.tasks.values()):
        await asyncio.sleep(0.01)

    assert 100 < s.total_occupancy < 1000


@gen_cluster(client=True)
async def test_occupancy_cleardown(c, s, a, b):
    s.validate = False

    # Inject excess values in s.occupancy
    s.workers[a.address].occupancy = 2
    s.total_occupancy += 2
    futures = c.map(slowinc, range(100), delay=0.01)
    await wait(futures)

    # Verify that occupancy values have been zeroed out
    assert abs(s.total_occupancy) < 0.01
    assert all(ws.occupancy == 0 for ws in s.workers.values())


@nodebug
@gen_cluster(client=True, nthreads=[("127.0.0.1", 1)] * 30)
async def test_balance_many_workers(c, s, *workers):
    futures = c.map(slowinc, range(20), delay=0.2)
    await wait(futures)
    assert {len(w.has_what) for w in s.workers.values()} == {0, 1}


@nodebug
@gen_cluster(client=True, nthreads=[("127.0.0.1", 1)] * 30)
async def test_balance_many_workers_2(c, s, *workers):
    s.extensions["stealing"]._pc.callback_time = 100000000
    futures = c.map(slowinc, range(90), delay=0.2)
    await wait(futures)
    assert {len(w.has_what) for w in s.workers.values()} == {3}


@gen_cluster(client=True)
async def test_learn_occupancy_multiple_workers(c, s, a, b):
    x = c.submit(slowinc, 1, delay=0.2, workers=a.address)
    await asyncio.sleep(0.05)
    futures = c.map(slowinc, range(100), delay=0.2)

    await wait(x)

    assert not any(v == 0.5 for w in s.workers.values() for v in w.processing.values())


@gen_cluster(client=True)
async def test_include_communication_in_occupancy(c, s, a, b):
    await c.submit(slowadd, 1, 2, delay=0)
    x = c.submit(operator.mul, b"0", int(s.bandwidth), workers=a.address)
    y = c.submit(operator.mul, b"1", int(s.bandwidth * 1.5), workers=b.address)

    z = c.submit(slowadd, x, y, delay=1)
    while z.key not in s.tasks or not s.tasks[z.key].processing_on:
        await asyncio.sleep(0.01)

    ts = s.tasks[z.key]
    assert ts.processing_on == s.workers[b.address]
    assert s.workers[b.address].processing[ts] > 1
    await wait(z)
    del z


@gen_cluster(client=True)
async def test_worker_arrives_with_processing_data(c, s, a, b):
    x = delayed(slowinc)(1, delay=0.4)
    y = delayed(slowinc)(x, delay=0.4)
    z = delayed(slowinc)(y, delay=0.4)

    yy, zz = c.persist([y, z])

    while not any(w.processing for w in s.workers.values()):
        await asyncio.sleep(0.01)

    w = Worker(s.address, nthreads=1)
    w.update_data(data={y.key: 3})

    await w

    start = time()

    while len(s.workers) < 3:
        await asyncio.sleep(0.01)

    assert s.get_task_status(keys={x.key, y.key, z.key}) == {
        x.key: "released",
        y.key: "memory",
        z.key: "processing",
    }

    await w.close()


@pytest.mark.slow
@gen_cluster(client=True, nthreads=[("127.0.0.1", 1)])
async def test_worker_breaks_and_returns(c, s, a):
    future = c.submit(slowinc, 1, delay=0.1)
    for i in range(20):
        future = c.submit(slowinc, future, delay=0.1)

    await wait(future)

    await a.batched_stream.comm.close()

    await asyncio.sleep(0.1)
    start = time()
    await wait(future, timeout=10)
    end = time()

    assert end - start < 2

    states = frequencies(ts.state for ts in s.tasks.values())
    assert states == {"memory": 1, "released": 20}


@gen_cluster(client=True, nthreads=[])
async def test_no_workers_to_memory(c, s):
    x = delayed(slowinc)(1, delay=0.4)
    y = delayed(slowinc)(x, delay=0.4)
    z = delayed(slowinc)(y, delay=0.4)

    yy, zz = c.persist([y, z])

    while not s.tasks:
        await asyncio.sleep(0.01)

    w = Worker(s.address, nthreads=1)
    w.update_data(data={y.key: 3})

    await w

    start = time()

    while not s.workers:
        await asyncio.sleep(0.01)

    assert s.get_task_status(keys={x.key, y.key, z.key}) == {
        x.key: "released",
        y.key: "memory",
        z.key: "processing",
    }

    await w.close()


@gen_cluster(client=True)
async def test_no_worker_to_memory_restrictions(c, s, a, b):
    with dask.annotate(workers="alice"):
        x = delayed(slowinc)(1, delay=0.4)
        y = delayed(slowinc)(x, delay=0.4)
        z = delayed(slowinc)(y, delay=0.4)

    yy, zz = c.persist([y, z], optimize_graph=False)

    while not s.tasks:
        await asyncio.sleep(0.01)

    w = Worker(s.address, nthreads=1, name="alice")
    w.update_data(data={y.key: 3})

    await w

    while len(s.workers) < 3:
        await asyncio.sleep(0.01)
    await asyncio.sleep(0.3)

    assert s.get_task_status(keys={x.key, y.key, z.key}) == {
        x.key: "released",
        y.key: "memory",
        z.key: "processing",
    }

    await w.close()


def test_run_on_scheduler_sync(loop):
    def f(dask_scheduler=None):
        return dask_scheduler.address

    with cluster() as (s, [a, b]):
        with Client(s["address"], loop=loop) as c:
            address = c.run_on_scheduler(f)
            assert address == s["address"]

            with pytest.raises(ZeroDivisionError):
                c.run_on_scheduler(div, 1, 0)


@gen_cluster(client=True)
async def test_run_on_scheduler(c, s, a, b):
    def f(dask_scheduler=None):
        return dask_scheduler.address

    response = await c._run_on_scheduler(f)
    assert response == s.address


@gen_cluster(client=True, config={"distributed.scheduler.pickle": False})
async def test_run_on_scheduler_disabled(c, s, a, b):
    def f(dask_scheduler=None):
        return dask_scheduler.address

    with pytest.raises(ValueError, match="disallowed from deserializing"):
        await c._run_on_scheduler(f)


@gen_cluster(client=True)
async def test_close_worker(c, s, a, b):
    assert len(s.workers) == 2

    await s.close_worker(worker=a.address)

    assert len(s.workers) == 1
    assert a.address not in s.workers

    await asyncio.sleep(0.5)

    assert len(s.workers) == 1


@pytest.mark.slow
@gen_cluster(client=True, Worker=Nanny)
async def test_close_nanny(c, s, a, b):
    assert len(s.workers) == 2

    assert a.process.is_alive()
    a_worker_address = a.worker_address
    start = time()
    await s.close_worker(worker=a_worker_address)

    assert len(s.workers) == 1
    assert a_worker_address not in s.workers

    start = time()
    while a.is_alive():
        await asyncio.sleep(0.1)
        assert time() < start + 5

    assert not a.is_alive()
    assert a.pid is None

    for i in range(10):
        await asyncio.sleep(0.1)
        assert len(s.workers) == 1
        assert not a.is_alive()
        assert a.pid is None

    while a.status != Status.closed:
        await asyncio.sleep(0.05)
        assert time() < start + 10


@gen_cluster(client=True)
async def test_retire_workers_close(c, s, a, b):
    await s.retire_workers(close_workers=True)
    assert not s.workers
    while a.status != Status.closed and b.status != Status.closed:
        await asyncio.sleep(0.01)


@gen_cluster(client=True, Worker=Nanny)
async def test_retire_nannies_close(c, s, a, b):
    nannies = [a, b]
    await s.retire_workers(close_workers=True, remove=True)
    assert not s.workers

    start = time()

    while any(n.status != Status.closed for n in nannies):
        await asyncio.sleep(0.05)
        assert time() < start + 10

    assert not any(n.is_alive() for n in nannies)
    assert not s.workers


@gen_cluster(client=True, nthreads=[("127.0.0.1", 2)])
async def test_fifo_submission(c, s, w):
    futures = []
    for i in range(20):
        future = c.submit(slowinc, i, delay=0.1, key="inc-%02d" % i, fifo_timeout=0.01)
        futures.append(future)
        await asyncio.sleep(0.02)
    await wait(futures[-1])
    assert futures[10].status == "finished"


@gen_test()
async def test_scheduler_file():
    with tmpfile() as fn:
        s = await Scheduler(scheduler_file=fn, port=0)
        with open(fn) as f:
            data = json.load(f)
        assert data["address"] == s.address

        c = await Client(scheduler_file=fn, loop=s.loop, asynchronous=True)
        await c.close()
        await s.close()


@pytest.mark.xfail()
@gen_cluster(client=True, nthreads=[])
async def test_non_existent_worker(c, s):
    with dask.config.set({"distributed.comm.timeouts.connect": "100ms"}):
        await s.add_worker(
            address="127.0.0.1:5738", nthreads=2, nbytes={}, host_info={}
        )
        futures = c.map(inc, range(10))
        await asyncio.sleep(0.300)
        assert not s.workers
        assert all(ts.state == "no-worker" for ts in s.tasks.values())


@gen_cluster(client=True, nthreads=[("127.0.0.1", 1)] * 3)
async def test_correct_bad_time_estimate(c, s, *workers):
    future = c.submit(slowinc, 1, delay=0)
    await wait(future)
    futures = [c.submit(slowinc, future, delay=0.1, pure=False) for i in range(20)]
    await asyncio.sleep(0.5)
    await wait(futures)
    assert all(w.data for w in workers), [sorted(w.data) for w in workers]


@pytest.mark.parametrize(
    "host", ["tcp://0.0.0.0", "tcp://127.0.0.1", "tcp://127.0.0.1:38275"]
)
@pytest.mark.parametrize(
    "dashboard_address,expect",
    [
        (None, ("::", "0.0.0.0")),
        ("127.0.0.1:0", ("127.0.0.1",)),
    ],
)
@pytest.mark.asyncio
async def test_dashboard_host(host, dashboard_address, expect):
    """Dashboard is accessible from any host by default, but it can be also bound to
    localhost.
    """
    async with Scheduler(host=host, dashboard_address=dashboard_address) as s:
        sock = first(s.http_server._sockets.values())
        assert sock.getsockname()[0] in expect


@gen_cluster(client=True, worker_kwargs={"profile_cycle_interval": "100ms"})
async def test_profile_metadata(c, s, a, b):
    start = time() - 1
    futures = c.map(slowinc, range(10), delay=0.05, workers=a.address)
    await wait(futures)
    await asyncio.sleep(0.200)

    meta = await s.get_profile_metadata(profile_cycle_interval=0.100)
    now = time() + 1
    assert meta
    assert all(start < t < now for t, count in meta["counts"])
    assert all(0 <= count < 30 for t, count in meta["counts"][:4])
    assert not meta["counts"][-1][1]


@gen_cluster(client=True, worker_kwargs={"profile_cycle_interval": "100ms"})
async def test_profile_metadata_timeout(c, s, a, b):
    start = time() - 1

    def raise_timeout(*args, **kwargs):
        raise TimeoutError

    b.handlers["profile_metadata"] = raise_timeout

    futures = c.map(slowinc, range(10), delay=0.05, workers=a.address)
    await wait(futures)
    await asyncio.sleep(0.200)

    meta = await s.get_profile_metadata(profile_cycle_interval=0.100)
    now = time() + 1
    assert meta
    assert all(start < t < now for t, count in meta["counts"])
    assert all(0 <= count < 30 for t, count in meta["counts"][:4])
    assert not meta["counts"][-1][1]


@gen_cluster(client=True, worker_kwargs={"profile_cycle_interval": "100ms"})
async def test_profile_metadata_keys(c, s, a, b):
    x = c.map(slowinc, range(10), delay=0.05)
    y = c.map(slowdec, range(10), delay=0.05)
    await wait(x + y)

    meta = await s.get_profile_metadata(profile_cycle_interval=0.100)
    assert set(meta["keys"]) == {"slowinc", "slowdec"}
    assert (
        len(meta["counts"]) - 3 <= len(meta["keys"]["slowinc"]) <= len(meta["counts"])
    )


@gen_cluster(
    client=True,
    config={
        "distributed.worker.profile.interval": "1ms",
        "distributed.worker.profile.cycle": "100ms",
    },
)
async def test_statistical_profiling(c, s, a, b):
    futures = c.map(slowinc, range(10), delay=0.1)

    await wait(futures)

    profile = await s.get_profile()
    assert profile["count"]


@gen_cluster(
    client=True,
    config={
        "distributed.worker.profile.interval": "1ms",
        "distributed.worker.profile.cycle": "100ms",
    },
)
async def test_statistical_profiling_failure(c, s, a, b):
    futures = c.map(slowinc, range(10), delay=0.1)

    def raise_timeout(*args, **kwargs):
        raise TimeoutError

    b.handlers["profile"] = raise_timeout
    await wait(futures)

    profile = await s.get_profile()
    assert profile["count"]


@gen_cluster(client=True)
async def test_cancel_fire_and_forget(c, s, a, b):
    x = delayed(slowinc)(1, delay=0.05)
    y = delayed(slowinc)(x, delay=0.05)
    z = delayed(slowinc)(y, delay=0.05)
    w = delayed(slowinc)(z, delay=0.05)
    future = c.compute(w)
    fire_and_forget(future)

    await asyncio.sleep(0.05)
    await future.cancel(force=True)
    assert future.status == "cancelled"
    assert not s.tasks


@gen_cluster(
    client=True, Worker=Nanny, clean_kwargs={"processes": False, "threads": False}
)
async def test_log_tasks_during_restart(c, s, a, b):
    future = c.submit(sys.exit, 0)
    await wait(future)
    assert "exit" in str(s.events)


@gen_cluster(client=True, nthreads=[("127.0.0.1", 1)] * 2)
async def test_reschedule(c, s, a, b):
    await c.submit(slowinc, -1, delay=0.1)  # learn cost
    x = c.map(slowinc, range(4), delay=0.1)

    # add much more work onto worker a
    futures = c.map(slowinc, range(10, 20), delay=0.1, workers=a.address)

    while len(s.tasks) < len(x) + len(futures):
        await asyncio.sleep(0.001)

    for future in x:
        s.reschedule(key=future.key)

    # Worker b gets more of the original tasks
    await wait(x)
    assert sum(future.key in b.data for future in x) >= 3
    assert sum(future.key in a.data for future in x) <= 1


@gen_cluster(client=True, nthreads=[("127.0.0.1", 1)] * 2)
async def test_reschedule_warns(c, s, a, b):
    with captured_logger(logging.getLogger("distributed.scheduler")) as sched:
        s.reschedule(key="__this-key-does-not-exist__")

    assert "not found on the scheduler" in sched.getvalue()
    assert "Aborting reschedule" in sched.getvalue()


@gen_cluster(client=True)
async def test_get_task_status(c, s, a, b):
    future = c.submit(inc, 1)
    await wait(future)

    result = await a.scheduler.get_task_status(keys=[future.key])
    assert result == {future.key: "memory"}


def test_deque_handler():
    from distributed.scheduler import logger

    s = Scheduler()
    deque_handler = s._deque_handler
    logger.info("foo123")
    assert len(deque_handler.deque) >= 1
    msg = deque_handler.deque[-1]
    assert "distributed.scheduler" in deque_handler.format(msg)
    assert any(msg.msg == "foo123" for msg in deque_handler.deque)


@gen_cluster(client=True)
async def test_retries(c, s, a, b):
    args = [ZeroDivisionError("one"), ZeroDivisionError("two"), 42]

    future = c.submit(varying(args), retries=3)
    result = await future
    assert result == 42
    assert s.tasks[future.key].retries == 1
    assert future.key not in s.exceptions

    future = c.submit(varying(args), retries=2, pure=False)
    result = await future
    assert result == 42
    assert s.tasks[future.key].retries == 0
    assert future.key not in s.exceptions

    future = c.submit(varying(args), retries=1, pure=False)
    with pytest.raises(ZeroDivisionError) as exc_info:
        await future
    exc_info.match("two")

    future = c.submit(varying(args), retries=0, pure=False)
    with pytest.raises(ZeroDivisionError) as exc_info:
        await future
    exc_info.match("one")


@gen_cluster(client=True, nthreads=[("127.0.0.1", 1)] * 3)
async def test_missing_data_errant_worker(c, s, w1, w2, w3):
    with dask.config.set({"distributed.comm.timeouts.connect": "1s"}):
        np = pytest.importorskip("numpy")

        x = c.submit(np.random.random, 10000000, workers=w1.address)
        await wait(x)
        await c.replicate(x, workers=[w1.address, w2.address])

        y = c.submit(len, x, workers=w3.address)
        while not w3.tasks:
            await asyncio.sleep(0.001)
        await w1.close()
        await wait(y)


@gen_cluster(client=True)
async def test_dont_recompute_if_persisted(c, s, a, b):
    x = delayed(inc)(1, dask_key_name="x")
    y = delayed(inc)(x, dask_key_name="y")

    yy = y.persist()
    await wait(yy)

    old = list(s.transition_log)

    yyy = y.persist()
    await wait(yyy)

    await asyncio.sleep(0.100)
    assert list(s.transition_log) == old


@gen_cluster(client=True)
async def test_dont_recompute_if_persisted_2(c, s, a, b):
    x = delayed(inc)(1, dask_key_name="x")
    y = delayed(inc)(x, dask_key_name="y")
    z = delayed(inc)(y, dask_key_name="z")

    yy = y.persist()
    await wait(yy)

    old = s.story("x", "y")

    zz = z.persist()
    await wait(zz)

    await asyncio.sleep(0.100)
    assert s.story("x", "y") == old


@gen_cluster(client=True)
async def test_dont_recompute_if_persisted_3(c, s, a, b):
    x = delayed(inc)(1, dask_key_name="x")
    y = delayed(inc)(2, dask_key_name="y")
    z = delayed(inc)(y, dask_key_name="z")
    w = delayed(operator.add)(x, z, dask_key_name="w")

    ww = w.persist()
    await wait(ww)

    old = list(s.transition_log)

    www = w.persist()
    await wait(www)
    await asyncio.sleep(0.100)
    assert list(s.transition_log) == old


@gen_cluster(client=True)
async def test_dont_recompute_if_persisted_4(c, s, a, b):
    x = delayed(inc)(1, dask_key_name="x")
    y = delayed(inc)(x, dask_key_name="y")
    z = delayed(inc)(x, dask_key_name="z")

    yy = y.persist()
    await wait(yy)

    old = s.story("x")

    while s.tasks["x"].state == "memory":
        await asyncio.sleep(0.01)

    yyy, zzz = dask.persist(y, z)
    await wait([yyy, zzz])

    new = s.story("x")
    assert len(new) > len(old)


@gen_cluster(client=True)
async def test_dont_forget_released_keys(c, s, a, b):
    x = c.submit(inc, 1, key="x")
    y = c.submit(inc, x, key="y")
    z = c.submit(dec, x, key="z")
    del x
    await wait([y, z])
    del z

    while "z" in s.tasks:
        await asyncio.sleep(0.01)

    assert "x" in s.tasks


@gen_cluster(client=True)
async def test_dont_recompute_if_erred(c, s, a, b):
    x = delayed(inc)(1, dask_key_name="x")
    y = delayed(div)(x, 0, dask_key_name="y")

    yy = y.persist()
    await wait(yy)

    old = list(s.transition_log)

    yyy = y.persist()
    await wait(yyy)

    await asyncio.sleep(0.100)
    assert list(s.transition_log) == old


@gen_cluster()
async def test_closing_scheduler_closes_workers(s, a, b):
    await s.close()

    start = time()
    while a.status != Status.closed or b.status != Status.closed:
        await asyncio.sleep(0.01)
        assert time() < start + 2


@gen_cluster(
    client=True, nthreads=[("127.0.0.1", 1)], worker_kwargs={"resources": {"A": 1}}
)
async def test_resources_reset_after_cancelled_task(c, s, w):
    future = c.submit(sleep, 0.2, resources={"A": 1})

    while not w.executing_count:
        await asyncio.sleep(0.01)

    await future.cancel()

    while w.executing_count:
        await asyncio.sleep(0.01)

    assert not s.workers[w.address].used_resources["A"]
    assert w.available_resources == {"A": 1}

    await c.submit(inc, 1, resources={"A": 1})


@gen_cluster(client=True)
async def test_gh2187(c, s, a, b):
    def foo():
        return "foo"

    def bar(x):
        return x + "bar"

    def baz(x):
        return x + "baz"

    def qux(x):
        sleep(0.1)
        return x + "qux"

    w = c.submit(foo, key="w")
    x = c.submit(bar, w, key="x")
    y = c.submit(baz, x, key="y")
    await y
    z = c.submit(qux, y, key="z")
    del y
    await asyncio.sleep(0.1)
    f = c.submit(bar, x, key="y")
    await f


@gen_cluster(client=True)
async def test_collect_versions(c, s, a, b):
    cs = s.clients[c.id]
    (w1, w2) = s.workers.values()
    assert cs.versions
    assert w1.versions
    assert w2.versions
    assert "dask" in str(cs.versions)
    assert cs.versions == w1.versions == w2.versions


@pytest.mark.xfail(reason="flaky and re-fails on rerun")
@gen_cluster(client=True, config={"distributed.scheduler.idle-timeout": "500ms"})
async def test_idle_timeout(c, s, a, b):
    beginning = time()
    assert s.idle_since <= beginning
    future = c.submit(slowinc, 1)
    await future
    assert s.idle_since is None or s.idle_since > beginning

    assert s.status != Status.closed

    with captured_logger("distributed.scheduler") as logs:
        start = time()
        while s.status != Status.closed:
            await asyncio.sleep(0.01)
            assert time() < start + 3

        start = time()
        while not (a.status == Status.closed and b.status == Status.closed):
            await asyncio.sleep(0.01)
            assert time() < start + 1

    assert "idle" in logs.getvalue()
    assert "500" in logs.getvalue()
    assert "ms" in logs.getvalue()
    assert s.idle_since > beginning


@gen_cluster(client=True, config={"distributed.scheduler.bandwidth": "100 GB"})
async def test_bandwidth(c, s, a, b):
    start = s.bandwidth
    x = c.submit(operator.mul, b"0", 1000001, workers=a.address)
    y = c.submit(lambda x: x, x, workers=b.address)
    await y
    await b.heartbeat()
    assert s.bandwidth < start  # we've learned that we're slower
    assert b.latency
    assert typename(bytes) in s.bandwidth_types
    assert (b.address, a.address) in s.bandwidth_workers

    await a.close()
    assert not s.bandwidth_workers


@gen_cluster(client=True, Worker=Nanny, timeout=60)
async def test_bandwidth_clear(c, s, a, b):
    np = pytest.importorskip("numpy")
    x = c.submit(np.arange, 1000000, workers=[a.worker_address], pure=False)
    y = c.submit(np.arange, 1000000, workers=[b.worker_address], pure=False)
    z = c.submit(operator.add, x, y)  # force communication
    await z

    async def f(dask_worker):
        await dask_worker.heartbeat()

    await c.run(f)

    assert s.bandwidth_workers

    await s.restart()
    assert not s.bandwidth_workers


@gen_cluster()
async def test_workerstate_clean(s, a, b):
    ws = s.workers[a.address].clean()
    assert ws.address == a.address
    b = pickle.dumps(ws)
    assert len(b) < 1000


@gen_cluster(client=True)
async def test_result_type(c, s, a, b):
    x = c.submit(lambda: 1)
    await x

    assert "int" in s.tasks[x.key].type


@gen_cluster()
async def test_close_workers(s, a, b):
    await s.close(close_workers=True)
    assert a.status == Status.closed
    assert b.status == Status.closed


@pytest.mark.skipif(not LINUX, reason="Need 127.0.0.2 to mean localhost")
@gen_test()
async def test_host_address():
    s = await Scheduler(host="127.0.0.2", port=0)
    assert "127.0.0.2" in s.address
    await s.close()


@gen_test()
async def test_dashboard_address():
    pytest.importorskip("bokeh")
    s = await Scheduler(dashboard_address="127.0.0.1:8901", port=0)
    assert s.services["dashboard"].port == 8901
    await s.close()

    s = await Scheduler(dashboard_address="127.0.0.1", port=0)
    assert s.services["dashboard"].port
    await s.close()

    s = await Scheduler(dashboard_address="127.0.0.1:8901,127.0.0.1:8902", port=0)
    assert s.services["dashboard"].port == 8901
    await s.close()

    s = await Scheduler(dashboard_address=":8901,:8902", port=0)
    assert s.services["dashboard"].port == 8901
    await s.close()

    s = await Scheduler(dashboard_address=[8901, 8902], port=0)
    assert s.services["dashboard"].port == 8901
    await s.close()


@gen_cluster(client=True)
async def test_adaptive_target(c, s, a, b):
    with dask.config.set(
        {"distributed.scheduler.default-task-durations": {"slowinc": 10}}
    ):
        assert s.adaptive_target() == 0
        x = c.submit(inc, 1)
        await x
        assert s.adaptive_target() == 1

        # Long task
        x = c.submit(slowinc, 1, delay=0.5)
        while x.key not in s.tasks:
            await asyncio.sleep(0.01)
        assert s.adaptive_target(target_duration=".1s") == 1  # still one

        L = c.map(slowinc, range(100), delay=0.5)
        while len(s.tasks) < 100:
            await asyncio.sleep(0.01)
        assert 10 < s.adaptive_target(target_duration=".1s") <= 100
        del x, L
        while s.tasks:
            await asyncio.sleep(0.01)
        assert s.adaptive_target(target_duration=".1s") == 0


@pytest.mark.asyncio
async def test_async_context_manager(cleanup):
    async with Scheduler(port=0) as s:
        assert s.status == Status.running
        async with Worker(s.address) as w:
            assert w.status == Status.running
            assert s.workers
        assert not s.workers


@pytest.mark.asyncio
async def test_allowed_failures_config(cleanup):
    async with Scheduler(port=0, allowed_failures=10) as s:
        assert s.allowed_failures == 10

    with dask.config.set({"distributed.scheduler.allowed_failures": 100}):
        async with Scheduler(port=0) as s:
            assert s.allowed_failures == 100

    with dask.config.set({"distributed.scheduler.allowed_failures": 0}):
        async with Scheduler(port=0) as s:
            assert s.allowed_failures == 0


@pytest.mark.asyncio
async def test_finished():
    async with Scheduler(port=0) as s:
        async with Worker(s.address) as w:
            pass

    await s.finished()
    await w.finished()


@pytest.mark.asyncio
async def test_retire_names_str(cleanup):
    async with Scheduler(port=0) as s:
        async with Worker(s.address, name="0") as a:
            async with Worker(s.address, name="1") as b:
                async with Client(s.address, asynchronous=True) as c:
                    futures = c.map(inc, range(10))
                    await wait(futures)
                    assert a.data and b.data
                    await s.retire_workers(names=[0])
                    assert all(f.done() for f in futures)
                    assert len(b.data) == 10


@gen_cluster(client=True)
async def test_get_task_duration(c, s, a, b):
    with dask.config.set(
        {"distributed.scheduler.default-task-durations": {"inc": 100}}
    ):
        future = c.submit(inc, 1)
        await future
        assert 10 < s.task_prefixes["inc"].duration_average < 100

        ts_pref1 = s.new_task("inc-abcdefab", None, "released")
        assert 10 < s.get_task_duration(ts_pref1) < 100

        # make sure get_task_duration adds TaskStates to unknown dict
        assert len(s.unknown_durations) == 0
        x = c.submit(slowinc, 1, delay=0.5)
        while len(s.tasks) < 3:
            await asyncio.sleep(0.01)

        ts = s.tasks[x.key]
        assert s.get_task_duration(ts) == 0.5  # default
        assert len(s.unknown_durations) == 1
        assert len(s.unknown_durations["slowinc"]) == 1


@gen_cluster(client=True)
async def test_default_task_duration_splits(c, s, a, b):
    """This test ensures that the default task durations for shuffle split tasks are, by default, aligned with the task names of dask.dask"""

    pd = pytest.importorskip("pandas")
    dd = pytest.importorskip("dask.dataframe")

    # We don't care about the actual computation here but we'll schedule one anyhow to verify that we're looking for the correct key
    npart = 10
    df = dd.from_pandas(pd.DataFrame({"A": range(100), "B": 1}), npartitions=npart)
    graph = df.shuffle(
        "A",
        shuffle="tasks",
        # If we don't have enough partitions, we'll fall back to a simple shuffle
        max_branch=npart - 1,
    ).sum()
    fut = c.compute(graph)
    await wait(fut)

    split_prefix = [pre for pre in s.task_prefixes.keys() if "split" in pre]
    assert len(split_prefix) == 1
    split_prefix = split_prefix[0]
    default_time = parse_timedelta(
        dask.config.get("distributed.scheduler.default-task-durations")[split_prefix]
    )
    assert default_time <= 1e-6


@pytest.mark.asyncio
async def test_no_danglng_asyncio_tasks(cleanup):
    start = asyncio.all_tasks()
    async with Scheduler(port=0) as s:
        async with Worker(s.address, name="0") as a:
            async with Client(s.address, asynchronous=True) as c:
                await asyncio.sleep(0.01)

    tasks = asyncio.all_tasks()
    assert tasks == start


class NoSchedulerDelayWorker(Worker):
    """Custom worker class which does not update `scheduler_delay`.

    This worker class is useful for some tests which make time
    comparisons using times reported from workers.
    """

    @property
    def scheduler_delay(self):
        return 0

    @scheduler_delay.setter
    def scheduler_delay(self, value):
        pass


@gen_cluster(client=True, Worker=NoSchedulerDelayWorker)
async def test_task_groups(c, s, a, b):
    start = time()
    da = pytest.importorskip("dask.array")
    x = da.arange(100, chunks=(20,))
    y = (x + 1).persist(optimize_graph=False)
    y = await y
    stop = time()

    tg = s.task_groups[x.name]
    tp = s.task_prefixes["arange"]
    repr(tg)
    repr(tp)
    assert tg.states["memory"] == 0
    assert tg.states["released"] == 5
    assert tp.states["memory"] == 0
    assert tp.states["released"] == 5
    assert tp.groups == [tg]
    assert tg.prefix is tp
    # these must be true since in this simple case there is a 1to1 mapping
    # between prefix and group
    assert tg.duration == tp.duration
    assert tg.nbytes_total == tp.nbytes_total
    # It should map down to individual tasks
    assert tg.nbytes_total == sum(
        [ts.get_nbytes() for ts in s.tasks.values() if ts.group is tg]
    )
    in_memory_ts = sum(
        [
            ts.get_nbytes()
            for ts in s.tasks.values()
            if ts.group is tg and ts.state == "memory"
        ]
    )
    tg = s.task_groups[y.name]
    assert tg.states["memory"] == 5

    assert s.task_groups[y.name].dependencies == {s.task_groups[x.name]}

    await c.replicate(y)
    # TODO: Are we supposed to track replicated memory here? See also Scheduler.add_keys
    assert "array" in str(tg.types)
    assert "array" in str(tp.types)

    del y

    while s.tasks:
        await asyncio.sleep(0.01)

    assert tg.states["forgotten"] == 5
    # Ensure TaskGroup is removed once all tasks are in forgotten state
    assert tg.name not in s.task_groups
    assert tg.start > start
    assert tg.stop < stop
    assert "compute" in tg.all_durations
    assert sys.getrefcount(tg) == 2


@gen_cluster(client=True)
async def test_task_prefix(c, s, a, b):
    da = pytest.importorskip("dask.array")
    x = da.arange(100, chunks=(20,))
    y = (x + 1).sum().persist()
    y = await y

    assert s.task_prefixes["sum-aggregate"].states["memory"] == 1

    a = da.arange(101, chunks=(20,))
    b = (a + 1).sum().persist()
    b = await b

    assert s.task_prefixes["sum-aggregate"].states["memory"] == 2


@gen_cluster(
    client=True, Worker=Nanny, config={"distributed.scheduler.allowed-failures": 0}
)
async def test_failing_task_increments_suspicious(client, s, a, b):
    future = client.submit(sys.exit, 0)
    await wait(future)

    assert s.task_prefixes["exit"].suspicious == 1
    assert sum(tp.suspicious for tp in s.task_prefixes.values()) == sum(
        ts.suspicious for ts in s.tasks.values()
    )


@gen_cluster(client=True)
async def test_task_group_non_tuple_key(c, s, a, b):
    da = pytest.importorskip("dask.array")
    np = pytest.importorskip("numpy")
    x = da.arange(100, chunks=(20,))
    y = (x + 1).sum().persist()
    y = await y

    assert s.task_prefixes["sum"].states["released"] == 4
    assert "sum" not in s.task_groups

    f = c.submit(np.sum, [1, 2, 3])
    await f

    assert s.task_prefixes["sum"].states["released"] == 4
    assert s.task_prefixes["sum"].states["memory"] == 1
    assert "sum" in s.task_groups


@gen_cluster(client=True)
async def test_task_unique_groups(c, s, a, b):
    """This test ensure that task groups remain unique when using submit"""
    x = c.submit(sum, [1, 2])
    y = c.submit(len, [1, 2])
    z = c.submit(sum, [3, 4])
    await asyncio.wait([x, y, z])

    assert s.task_prefixes["len"].states["memory"] == 1
    assert s.task_prefixes["sum"].states["memory"] == 2


@gen_cluster(client=True)
async def test_task_group_on_fire_and_forget(c, s, a, b):
    # Regression test for https://github.com/dask/distributed/issues/3465
    with captured_logger("distributed.scheduler") as logs:
        x = await c.scatter(list(range(10)))
        fire_and_forget([c.submit(slowadd, i, x[i]) for i in range(len(x))])
        await asyncio.sleep(1)

    assert "Error transitioning" not in logs.getvalue()


class BrokenComm(Comm):
    peer_address = None
    local_address = None

    def close(self):
        pass

    def closed(self):
        pass

    def abort(self):
        pass

    def read(self, deserializers=None):
        raise OSError()

    def write(self, msg, serializers=None, on_error=None):
        raise OSError()


class FlakyConnectionPool(ConnectionPool):
    def __init__(self, *args, failing_connections=0, **kwargs):
        self.cnn_count = 0
        self.failing_connections = failing_connections
        super().__init__(*args, **kwargs)

    async def connect(self, *args, **kwargs):
        self.cnn_count += 1
        if self.cnn_count > self.failing_connections:
            return await super().connect(*args, **kwargs)
        else:
            return BrokenComm()


@gen_cluster(client=True)
async def test_gather_failing_cnn_recover(c, s, a, b):
    orig_rpc = s.rpc
    x = await c.scatter({"x": 1}, workers=a.address)

    s.rpc = await FlakyConnectionPool(failing_connections=1)
    with dask.config.set({"distributed.comm.retry.count": 1}):
        res = await s.gather(keys=["x"])
    assert res["status"] == "OK"


@gen_cluster(client=True)
async def test_gather_failing_cnn_error(c, s, a, b):
    orig_rpc = s.rpc
    x = await c.scatter({"x": 1}, workers=a.address)

    s.rpc = await FlakyConnectionPool(failing_connections=10)
    res = await s.gather(keys=["x"])
    assert res["status"] == "error"
    assert list(res["keys"]) == ["x"]


@gen_cluster(client=True)
async def test_gather_no_workers(c, s, a, b):
    await asyncio.sleep(1)
    x = await c.scatter({"x": 1}, workers=a.address)

    await a.close()
    await b.close()

    res = await s.gather(keys=["x"])
    assert res["status"] == "error"
    assert list(res["keys"]) == ["x"]


@gen_cluster(client=True, client_kwargs={"direct_to_workers": False})
async def test_gather_allow_worker_reconnect(c, s, a, b):
    """
    Test that client resubmissions allow failed workers to reconnect and re-use
    their results. Failure scenario would be a connection issue during result
    gathering.
    Upon connection failure, the worker is flagged as suspicious and removed
    from the scheduler. If the worker is healthy and reconnencts we want to use
    its results instead of recomputing them.
    """
    # GH3246
    already_calculated = []

    import time

    def inc_slow(x):
        # Once the graph below is rescheduled this computation runs again. We
        # need to sleep for at least 0.5 seconds to give the worker a chance to
        # reconnect (Heartbeat timing). In slow CI situations, the actual
        # reconnect might take a bit longer, therefore wait more
        if x in already_calculated:
            time.sleep(2)
        already_calculated.append(x)
        return x + 1

    x = c.submit(inc_slow, 1)
    y = c.submit(inc_slow, 2)

    def reducer(x, y):
        return x + y

    z = c.submit(reducer, x, y)

    s.rpc = await FlakyConnectionPool(failing_connections=1)

    # This behaviour is independent of retries. Remove them to reduce complexity
    # of this setup
    with dask.config.set({"distributed.comm.retry.count": 0}):
        with captured_logger(
            logging.getLogger("distributed.scheduler")
        ) as sched_logger, captured_logger(
            logging.getLogger("distributed.client")
        ) as client_logger:
            # Gather using the client (as an ordinary user would)
            # Upon a missing key, the client will reschedule the computations
            res = await c.gather(z)

    assert res == 5

    sched_logger = sched_logger.getvalue()
    client_logger = client_logger.getvalue()

    # Ensure that the communication was done via the scheduler, i.e. we actually hit a
    # bad connection
    assert s.rpc.cnn_count > 0

    # The reducer task was actually not found upon first collection. The client will
    # reschedule the graph
    assert "Couldn't gather 1 keys, rescheduling" in client_logger
    # There will also be a `Unexpected worker completed task` message but this
    # is rather an artifact and not the intention
    assert "Workers don't have promised key" in sched_logger

    # Once the worker reconnects, it will also submit the keys it holds such
    # that the scheduler again knows about the result.
    # The final reduce step should then be used from the re-connected worker
    # instead of recomputing it.
    transitions_to_processing = [
        (key, start, timestamp)
        for key, start, finish, recommendations, timestamp in s.transition_log
        if finish == "processing" and "reducer" in key
    ]
    assert len(transitions_to_processing) == 1

    finish_processing_transitions = 0
    for transition in s.transition_log:
        key, start, finish, recommendations, timestamp = transition
        if "reducer" in key and finish == "processing":
            finish_processing_transitions += 1
    assert finish_processing_transitions == 1


@gen_cluster(client=True)
async def test_too_many_groups(c, s, a, b):
    x = dask.delayed(inc)(1)
    y = dask.delayed(dec)(2)
    z = dask.delayed(operator.add)(x, y)

    await c.compute(z)

    while s.tasks:
        await asyncio.sleep(0.01)

    assert len(s.task_groups) < 3


@pytest.mark.asyncio
async def test_multiple_listeners(cleanup):
    with captured_logger(logging.getLogger("distributed.scheduler")) as log:
        async with Scheduler(port=0, protocol=["inproc", "tcp"]) as s:
            async with Worker(s.listeners[0].contact_address) as a:
                async with Worker(s.listeners[1].contact_address) as b:
                    assert a.address.startswith("inproc")
                    assert a.scheduler.address.startswith("inproc")
                    assert b.address.startswith("tcp")
                    assert b.scheduler.address.startswith("tcp")

                    async with Client(s.address, asynchronous=True) as c:
                        futures = c.map(inc, range(20))
                        await wait(futures)

                        # Force inter-worker communication both ways
                        await c.submit(sum, futures, workers=[a.address])
                        await c.submit(len, futures, workers=[b.address])

    log = log.getvalue()
    assert re.search(r"Scheduler at:\s*tcp://", log)
    assert re.search(r"Scheduler at:\s*inproc://", log)


@gen_cluster(nthreads=[("127.0.0.1", 1)])
async def test_worker_name_collision(s, a):
    # test that a name collision for workers produces the expected response
    # and leaves the data structures of Scheduler in a good state
    # is not updated by the second worker
    with captured_logger(logging.getLogger("distributed.scheduler")) as log:
        with pytest.raises(ValueError, match=f"name taken, {a.name!r}"):
            await Worker(s.address, name=a.name, loop=s.loop, host="127.0.0.1")

    s.validate_state()
    assert set(s.workers) == {a.address}
    assert s.aliases == {a.name: a.address}

    log = log.getvalue()
    assert "duplicate" in log
    assert str(a.name) in log


@gen_cluster(client=True, config={"distributed.scheduler.unknown-task-duration": "1h"})
async def test_unknown_task_duration_config(client, s, a, b):
    future = client.submit(slowinc, 1)
    while not s.tasks:
        await asyncio.sleep(0.001)
    assert sum(s.get_task_duration(ts) for ts in s.tasks.values()) == 3600
    assert len(s.unknown_durations) == 1
    await wait(future)
    assert len(s.unknown_durations) == 0


@gen_cluster()
async def test_unknown_task_duration_config_2(s, a, b):
    assert s.idle_since == s.time_started


@gen_cluster(client=True)
async def test_retire_state_change(c, s, a, b):
    np = pytest.importorskip("numpy")
    y = c.map(lambda x: x ** 2, range(10))
    await c.scatter(y)
    for x in range(2):
        v = c.map(lambda i: i * np.random.randint(1000), y)
        k = c.map(lambda i: i * np.random.randint(1000), v)
        foo = c.map(lambda j: j * 6, k)
        step = c.compute(foo)
        c.gather(step)
    await c.retire_workers(workers=[a.address])


@gen_cluster(client=True, config={"distributed.scheduler.events-log-length": 3})
async def test_configurable_events_log_length(c, s, a, b):
    s.log_event("test", "dummy message 1")
    assert len(s.events["test"]) == 1
    s.log_event("test", "dummy message 2")
    s.log_event("test", "dummy message 3")
    assert len(s.events["test"]) == 3

    # adding a forth message will drop the first one and length stays at 3
    s.log_event("test", "dummy message 4")
    assert len(s.events["test"]) == 3
    assert s.events["test"][0][1] == "dummy message 2"
    assert s.events["test"][1][1] == "dummy message 3"
    assert s.events["test"][2][1] == "dummy message 4"


@gen_cluster()
async def test_get_worker_monitor_info(s, a, b):
    res = await s.get_worker_monitor_info()
    ms = ["cpu", "time", "read_bytes", "write_bytes"]
    if not WINDOWS:
        ms += ["num_fds"]
    for w in (a, b):
        assert all(res[w.address]["range_query"][m] is not None for m in ms)
        assert res[w.address]["count"] is not None
        assert res[w.address]["last_time"] is not None


@gen_cluster(client=True)
async def test_quiet_cluster_round_robin(c, s, a, b):
    await c.submit(inc, 1)
    await c.submit(inc, 2)
    await c.submit(inc, 3)
    assert a.log and b.log


def test_memorystate():
    m = MemoryState(process=100, unmanaged_old=15, managed=80, managed_spilled=12)
    assert m.process == 100
    assert m.managed == 80
    assert m.managed_in_memory == 68
    assert m.managed_spilled == 12
    assert m.unmanaged == 32
    assert m.unmanaged_old == 15
    assert m.unmanaged_recent == 17
    assert m.optimistic == 83

    assert (
        repr(m)
        == dedent(
            """
            Process memory (RSS)  : 100 B
              - managed by Dask   : 68 B
              - unmanaged (old)   : 15 B
              - unmanaged (recent): 17 B
            Spilled to disk       : 12 B
            """
        ).lstrip()
    )


def test_memorystate_sum():
    m1 = MemoryState(process=100, unmanaged_old=15, managed=80, managed_spilled=12)
    m2 = MemoryState(process=80, unmanaged_old=10, managed=60, managed_spilled=2)
    m3 = MemoryState.sum(m1, m2)
    assert m3.process == 180
    assert m3.unmanaged_old == 25
    assert m3.managed == 140
    assert m3.managed_spilled == 14


@pytest.mark.parametrize(
    "process,unmanaged_old,managed,managed_spilled", list(product(*[[0, 1, 2, 3]] * 4))
)
def test_memorystate_adds_up(process, unmanaged_old, managed, managed_spilled):
    """Input data is massaged by __init__ so that everything adds up by construction"""
    m = MemoryState(
        process=process,
        unmanaged_old=unmanaged_old,
        managed=managed,
        managed_spilled=managed_spilled,
    )
    assert m.managed_in_memory + m.unmanaged == m.process
    assert m.managed_in_memory + m.managed_spilled == m.managed
    assert m.unmanaged_old + m.unmanaged_recent == m.unmanaged
    assert m.optimistic + m.unmanaged_recent == m.process


def leaking(out_mib, leak_mib, sleep_time):
    if leak_mib:
        global __test_leak
        __test_leak = "x" * (leak_mib * 2 ** 20)
    out = "x" * (out_mib * 2 ** 20)
    sleep(sleep_time)
    return out


def clear_leak():
    global __test_leak
    del __test_leak
    gc.collect()


async def assert_memory(scheduler_or_workerstate, attr: str, min_, max_, timeout=10):
    t0 = time()
    while True:
        minfo = scheduler_or_workerstate.memory
        nmib = getattr(minfo, attr) / 2 ** 20
        if min_ <= nmib <= max_:
            return
        if time() - t0 > timeout:
            raise TimeoutError(
                f"Expected {min_} MiB <= {attr} <= {max_} MiB; got:\n{minfo!r}"
            )
        await asyncio.sleep(0.1)


# ~31s runtime, or distributed.worker.memory.recent-to-old-time + 1s.
# On Windows, it can take ~65s due to worker memory needing to stabilize first.
@pytest.mark.slow
@pytest.mark.flaky(condition=LINUX, reason="see comments", reruns=10, reruns_delay=5)
@gen_cluster(
    client=True, Worker=Nanny, worker_kwargs={"memory_limit": "500 MiB"}, timeout=120
)
async def test_memory(c, s, *_):
    pytest.importorskip("zict")

    # WorkerState objects, as opposed to the Nanny objects passed by gen_cluster
    a, b = s.workers.values()

    s_m0 = s.memory
    assert s_m0.process == a.memory.process + b.memory.process
    assert s_m0.managed == 0
    assert a.memory.managed == 0
    assert b.memory.managed == 0

    # When a worker first goes online, its RAM is immediately counted as unmanaged_old.
    # On Windows, however, there is somehow enough time between the worker start and
    # this line for 2 heartbeats and the memory keeps growing substantially for a while.
    # Sometimes there is a single heartbeat but on the consecutive test we observe
    # a large unexplained increase in unmanaged_recent memory.
    # Wait for the situation to stabilize.
    if WINDOWS:
        await asyncio.sleep(10)
        initial_timeout = 40
    else:
        initial_timeout = 0

    await assert_memory(s, "unmanaged_recent", 0, 40, timeout=initial_timeout)
    await assert_memory(a, "unmanaged_recent", 0, 20, timeout=initial_timeout)
    await assert_memory(b, "unmanaged_recent", 0, 20, timeout=initial_timeout)

    f1 = c.submit(leaking, 100, 50, 10, pure=False, workers=[a.name])
    f2 = c.submit(leaking, 100, 50, 10, pure=False, workers=[b.name])
    await assert_memory(s, "unmanaged_recent", 300, 380)
    await assert_memory(a, "unmanaged_recent", 150, 190)
    await assert_memory(b, "unmanaged_recent", 150, 190)
    await wait([f1, f2])

    # On each worker, we now have 100 MiB managed + 50 MiB fresh leak
    await assert_memory(s, "managed_in_memory", 200, 201)
    await assert_memory(a, "managed_in_memory", 100, 101)
    await assert_memory(b, "managed_in_memory", 100, 101)
    await assert_memory(s, "unmanaged_recent", 100, 180)
    await assert_memory(a, "unmanaged_recent", 50, 90)
    await assert_memory(b, "unmanaged_recent", 50, 90)

    # Force the output of f1 and f2 to spill to disk.
    # With spill=0.7 and memory_limit=500 MiB, we'll start spilling at 350 MiB process
    # memory per worker, or up to 20 iterations of the below depending on how much RAM
    # the interpreter is using.
    more_futs = []
    while not s.memory.managed_spilled:
        if a.memory.process < 0.7 * 500 * 2 ** 20:
            more_futs.append(c.submit(leaking, 10, 0, 0, pure=False, workers=[a.name]))
        if b.memory.process < 0.7 * 500 * 2 ** 20:
            more_futs.append(c.submit(leaking, 10, 0, 0, pure=False, workers=[b.name]))
        await wait(more_futs)
        await asyncio.sleep(1)

    # Wait for the spilling to finish. Note that this does not make the test take
    # longer as we're waiting for recent-to-old-time anyway.
    await asyncio.sleep(10)

    # Delete spilled keys
    prev = s.memory
    del f1
    del f2
    await assert_memory(s, "managed_spilled", 0, prev.managed_spilled / 2 ** 20 - 19)

    # Empty the cluster, with the exception of leaked memory
    del more_futs
    await assert_memory(s, "managed", 0, 0)

    orig_unmanaged = s_m0.unmanaged / 2 ** 20
    orig_old = s_m0.unmanaged_old / 2 ** 20

    # Wait until 30s have passed since the spill to observe unmanaged_recent
    # transition into unmanaged_old
    await c.run(gc.collect)
    await assert_memory(s, "unmanaged_recent", 0, 90, timeout=40)
    await assert_memory(s, "unmanaged_old", orig_old + 90, 9999, timeout=40)

    # When the leaked memory is cleared, unmanaged and unmanaged_old drop.
    # On MacOS and Windows, the process memory of the Python interpreter does not shrink
    # as fast as on Linux. Note that this behaviour is heavily impacted by OS tweaks,
    # meaning that what you observe on your local host may behave differently on CI.
    # Even on Linux, this occasionally glitches - hence why there is a flaky marker on
    # this test.
    if not LINUX:
        return

    orig_unmanaged = s.memory.unmanaged / 2 ** 20
    orig_old = s.memory.unmanaged_old / 2 ** 20
    await c.run(clear_leak)
    await assert_memory(s, "unmanaged", 0, orig_unmanaged - 60)
    await assert_memory(s, "unmanaged_old", 0, orig_old - 60)
    await assert_memory(s, "unmanaged_recent", 0, 90)


@gen_cluster(client=True, worker_kwargs={"memory_limit": 0})
async def test_memory_no_zict(c, s, a, b):
    """When Worker.data is not a SpillBuffer, test that querying managed_spilled
    defaults to 0 and doesn't raise KeyError
    """
    await c.wait_for_workers(2)
    assert isinstance(a.data, dict)
    assert isinstance(b.data, dict)
    f = c.submit(leaking, 10, 0, 0)
    await f
    assert 10 * 2 ** 20 < s.memory.managed_in_memory < 11 * 2 ** 20
    assert s.memory.managed_spilled == 0


@gen_cluster(nthreads=[])
async def test_memory_no_workers(s):
    assert s.memory.process == 0
    assert s.memory.managed == 0


@gen_cluster(client=True, nthreads=[])
async def test_memory_is_none(c, s):
    """If Worker.heartbeat() runs before Worker.monitor.update(), then
    Worker.metrics["memory"] will be None and will need special handling in
    Worker.memory and Scheduler.heartbeat_worker().
    """
    with mock.patch("distributed.system_monitor.SystemMonitor.update"):
        async with Worker(s.address, nthreads=1) as w:
            await c.wait_for_workers(1)
            f = await c.scatter(123)
            await w.heartbeat()
            assert s.memory.process == 0  # Forced from None
            assert s.memory.managed == 0  # Capped by process even if we do have keys
            assert s.memory.managed_in_memory == 0
            assert s.memory.managed_spilled == 0
            assert s.memory.unmanaged == 0
            assert s.memory.unmanaged_old == 0
            assert s.memory.unmanaged_recent == 0


@gen_cluster()
async def test_close_scheduler__close_workers_Worker(s, a, b):
    with captured_logger("distributed.comm", level=logging.DEBUG) as log:
        await s.close(close_workers=True)
        while not a.status == Status.closed:
            await asyncio.sleep(0.05)
    log = log.getvalue()
    assert "retry" not in log


@gen_cluster(Worker=Nanny)
async def test_close_scheduler__close_workers_Nanny(s, a, b):
    with captured_logger("distributed.comm", level=logging.DEBUG) as log:
        await s.close(close_workers=True)
        while not a.status == Status.closed:
            await asyncio.sleep(0.05)
    log = log.getvalue()
    assert "retry" not in log


async def assert_ndata(client, by_addr, total=None):
    """Test that the number of elements in Worker.data is as expected.
    To be used when the worker is wrapped by a nanny.

    by_addr: dict of either exact numbers or (min, max) tuples
    total: optional exact match on the total number of keys (with duplicates) across all
    workers
    """
    out = await client.run(lambda dask_worker: len(dask_worker.data))
    try:
        for k, v in by_addr.items():
            if isinstance(v, tuple):
                assert v[0] <= out[k] <= v[1]
            else:
                assert out[k] == v
        if total is not None:
            assert sum(out.values()) == total
    except AssertionError:
        raise AssertionError(f"Expected {by_addr}, total={total}; got {out}")


@gen_cluster(
    client=True,
    Worker=Nanny,
    worker_kwargs={"memory_limit": "1 GiB"},
    config={"distributed.worker.memory.rebalance.sender-min": 0.3},
)
async def test_rebalance(c, s, *_):
    # We used nannies to have separate processes for each worker
    a, b = s.workers

    # Generate 10 buffers worth 512 MiB total on worker a. This sends its memory
    # utilisation slightly above 50% (after counting unmanaged) which is above the
    # distributed.worker.memory.rebalance.sender-min threshold.
    futures = c.map(lambda _: "x" * (2 ** 29 // 10), range(10), workers=[a])
    await wait(futures)
    # Wait for heartbeats
    await assert_memory(s, "process", 512, 1024)
    await assert_ndata(c, {a: 10, b: 0})
    await s.rebalance()
    # Allow for some uncertainty as the unmanaged memory is not stable
    await assert_ndata(c, {a: (3, 7), b: (3, 7)}, total=10)

    # rebalance() when there is nothing to do
    await s.rebalance()
    await assert_ndata(c, {a: (3, 7), b: (3, 7)}, total=10)


@gen_cluster(
    nthreads=[("127.0.0.1", 1)] * 3,
    client=True,
    Worker=Nanny,
    worker_kwargs={"memory_limit": "1 GiB"},
)
async def test_rebalance_workers_and_keys(client, s, *_):
    a, b, c = s.workers
    futures = client.map(lambda _: "x" * (2 ** 29 // 10), range(10), workers=[a])
    await wait(futures)
    # Wait for heartbeats
    await assert_memory(s, "process", 512, 1024)

    # Passing empty iterables is not the same as omitting the arguments
    await s.rebalance(keys=[])
    await assert_ndata(client, {a: 10, b: 0, c: 0})
    await s.rebalance(workers=[])
    await assert_ndata(client, {a: 10, b: 0, c: 0})
    # Limit operation to workers that have nothing to do
    await s.rebalance(workers=[b, c])
    await assert_ndata(client, {a: 10, b: 0, c: 0})

    # Limit rebalancing to two arbitrary keys and two arbitrary workers
    await s.rebalance(keys=[futures[3].key, futures[7].key], workers=[a, b])
    await assert_ndata(client, {a: 8, b: 2, c: 0}, total=10)

    with pytest.raises(KeyError):
        await s.rebalance(workers=["notexist"])


@gen_cluster()
async def test_rebalance_missing_data1(s, a, b):
    """key never existed"""
    out = await s.rebalance(keys=["notexist"])
    assert out == {"status": "partial-fail", "keys": ["notexist"]}


@gen_cluster(client=True)
async def test_rebalance_missing_data2(c, s, a, b):
    """keys exist but belong to unfinished futures. Unlike Client.rebalance(),
    Scheduler.rebalance() does not wait for unfinished futures.
    """
    futures = c.map(slowinc, range(10), delay=0.05, workers=a.address)
    await asyncio.sleep(0.1)
    out = await s.rebalance(keys=[f.key for f in futures])
    assert out["status"] == "partial-fail"
    assert 8 <= len(out["keys"]) <= 10


@pytest.mark.parametrize("explicit", [False, True])
@gen_cluster(client=True, Worker=Nanny, worker_kwargs={"memory_limit": "1 GiB"})
async def test_rebalance_raises_missing_data3(c, s, *_, explicit):
    """keys exist when the sync part of rebalance runs, but are gone by the time the
    actual data movement runs.
    There is an error message only if the keys are explicitly listed in the API call.
    """
    a, _ = s.workers
    futures = c.map(lambda _: "x" * (2 ** 29 // 10), range(10), workers=[a])
    await wait(futures)
    # Wait for heartbeats
    await assert_memory(s, "process", 512, 1024)

    if explicit:
        keys = [f.key for f in futures]
        del futures
        out = await s.rebalance(keys=keys)
        assert out["status"] == "partial-fail"
        assert 1 <= len(out["keys"]) <= 10
    else:
        del futures
        out = await s.rebalance()
        assert out == {"status": "OK"}


@gen_cluster(nthreads=[])
async def test_rebalance_no_workers(s):
    await s.rebalance()


@gen_cluster(
    client=True,
    Worker=Nanny,
    worker_kwargs={"memory_limit": "1000 MiB"},
    config={
        "distributed.worker.memory.rebalance.measure": "managed",
        "distributed.worker.memory.rebalance.sender-min": 0.3,
    },
)
async def test_rebalance_managed_memory(c, s, *_):
    a, b = s.workers
    # Generate 100 buffers worth 400 MiB total on worker a. This sends its memory
    # utilisation to exactly 40%, ignoring unmanaged, which is above the
    # distributed.worker.memory.rebalance.sender-min threshold.
    futures = c.map(lambda _: "x" * (2 ** 22), range(100), workers=[a])
    await wait(futures)
    # Even if we're just using managed memory, which is instantaneously accounted for as
    # soon as the tasks finish, MemoryState.managed is still capped by the process
    # memory, so we need to wait for the heartbeat.
    await assert_memory(s, "managed", 400, 401)
    await assert_ndata(c, {a: 100, b: 0})
    await s.rebalance()
    # We can expect an exact, stable result because we are completely bypassing the
    # unpredictability of unmanaged memory.
    await assert_ndata(c, {a: 62, b: 38})


@gen_cluster(
    client=True,
    worker_kwargs={"memory_limit": 0},
    config={"distributed.worker.memory.rebalance.measure": "managed"},
)
async def test_rebalance_no_limit(c, s, a, b):
    # See notes in test_rebalance_managed_memory
    futures = c.map(lambda _: "x", range(100), workers=[a.address])
    await wait(futures)
    # No reason to wait for memory here as we're allocating hundreds of bytes, so
    # there's plenty of unmanaged process memory to pad it out
    await assert_ndata(c, {a.address: 100, b.address: 0})
    await s.rebalance()
    # Disabling memory_limit made us ignore all % thresholds set in the config
    await assert_ndata(c, {a.address: 50, b.address: 50})


@gen_cluster(
    client=True,
    Worker=Nanny,
    worker_kwargs={"memory_limit": "1000 MiB"},
    config={
        "distributed.worker.memory.rebalance.measure": "managed",
        "distributed.worker.memory.rebalance.sender-min": 0.2,
        "distributed.worker.memory.rebalance.recipient-max": 0.1,
    },
)
async def test_rebalance_no_recipients(c, s, *_):
    """There are sender workers, but no recipient workers"""
    a, b = s.workers
    fut_a = c.map(lambda _: "x" * (2 ** 20), range(250), workers=[a])  # 25%
    fut_b = c.map(lambda _: "x" * (2 ** 20), range(100), workers=[b])  # 10%
    await wait(fut_a + fut_b)
    await assert_memory(s, "managed", 350, 351)
    await assert_ndata(c, {a: 250, b: 100})
    await s.rebalance()
    await assert_ndata(c, {a: 250, b: 100})


@gen_cluster(
    nthreads=[("127.0.0.1", 1)] * 3,
    client=True,
    worker_kwargs={"memory_limit": 0},
    config={"distributed.worker.memory.rebalance.measure": "managed"},
)
async def test_rebalance_skip_recipient(client, s, a, b, c):
    """A recipient is skipped because it already holds a copy of the key to be sent"""
    futures = client.map(lambda _: "x", range(10), workers=[a.address])
    await wait(futures)
    await client.replicate(futures[0:2], workers=[a.address, b.address])
    await client.replicate(futures[2:4], workers=[a.address, c.address])
    await assert_ndata(client, {a.address: 10, b.address: 2, c.address: 2})
    await client.rebalance(futures[:2])
    await assert_ndata(client, {a.address: 8, b.address: 2, c.address: 4})


@gen_cluster(
    client=True,
    worker_kwargs={"memory_limit": 0},
    config={"distributed.worker.memory.rebalance.measure": "managed"},
)
async def test_rebalance_skip_all_recipients(c, s, a, b):
    """All recipients are skipped because they already hold copies"""
    futures = c.map(lambda _: "x", range(10), workers=[a.address])
    await wait(futures)
    await c.replicate([futures[0]])
    await assert_ndata(c, {a.address: 10, b.address: 1})
    await c.rebalance(futures[:2])
    await assert_ndata(c, {a.address: 9, b.address: 2})


@gen_cluster(
    client=True,
    Worker=Nanny,
    worker_kwargs={"memory_limit": "1000 MiB"},
    config={"distributed.worker.memory.rebalance.measure": "managed"},
)
async def test_rebalance_sender_below_mean(c, s, *_):
    """A task remains on the sender because moving it would send it below the mean"""
    a, b = s.workers
    f1 = c.submit(lambda: "x" * (400 * 2 ** 20), workers=[a])
    await wait([f1])
    f2 = c.submit(lambda: "x" * (10 * 2 ** 20), workers=[a])
    await wait([f2])
    await assert_memory(s, "managed", 410, 411)
    await assert_ndata(c, {a: 2, b: 0})
    await s.rebalance()
    assert await c.has_what() == {a: (f1.key,), b: (f2.key,)}


@gen_cluster(
    client=True,
    Worker=Nanny,
    worker_kwargs={"memory_limit": "1000 MiB"},
    config={
        "distributed.worker.memory.rebalance.measure": "managed",
        "distributed.worker.memory.rebalance.sender-min": 0.3,
    },
)
async def test_rebalance_least_recently_inserted_sender_min(c, s, *_):
    """
    1. keys are picked using a least recently inserted policy
    2. workers below sender-min are never senders
    """
    a, b = s.workers
    small_futures = c.map(lambda _: "x", range(10), workers=[a])
    await wait(small_futures)
    await assert_ndata(c, {a: 10, b: 0})
    await s.rebalance()
    await assert_ndata(c, {a: 10, b: 0})

    large_future = c.submit(lambda: "x" * (300 * 2 ** 20), workers=[a])
    await wait([large_future])
    await assert_memory(s, "managed", 300, 301)
    await assert_ndata(c, {a: 11, b: 0})
    await s.rebalance()
    await assert_ndata(c, {a: 1, b: 10})
    has_what = await c.has_what()
    assert has_what[a] == (large_future.key,)
    assert sorted(has_what[b]) == sorted(f.key for f in small_futures)


@gen_cluster(client=True)
async def test_gather_on_worker(c, s, a, b):
    x = await c.scatter("x", workers=[a.address])
    x_ts = s.tasks[x.key]
    a_ws = s.workers[a.address]
    b_ws = s.workers[b.address]

    assert a_ws.nbytes > 0
    assert b_ws.nbytes == 0
    assert x_ts in a_ws.has_what
    assert x_ts not in b_ws.has_what
    assert x_ts.who_has == {a_ws}

    out = await s._gather_on_worker(b.address, {x.key: [a.address]})
    assert out == set()
    assert a.data[x.key] == "x"
    assert b.data[x.key] == "x"

    assert b_ws.nbytes == a_ws.nbytes
    assert x_ts in b_ws.has_what
    assert x_ts.who_has == {a_ws, b_ws}


@gen_cluster(client=True, scheduler_kwargs={"timeout": "100ms"})
async def test_gather_on_worker_bad_recipient(c, s, a, b):
    """The recipient is missing"""
    x = await c.scatter("x")
    await b.close()
    assert s.workers.keys() == {a.address}
    out = await s._gather_on_worker(b.address, {x.key: [a.address]})
    assert out == {x.key}


@gen_cluster(client=True, worker_kwargs={"timeout": "100ms"})
async def test_gather_on_worker_bad_sender(c, s, a, b):
    """The only sender for a key is missing"""
    out = await s._gather_on_worker(a.address, {"x": ["tcp://127.0.0.1:12345"]})
    assert out == {"x"}


@pytest.mark.parametrize("missing_first", [False, True])
@gen_cluster(client=True, worker_kwargs={"timeout": "100ms"})
async def test_gather_on_worker_bad_sender_replicated(c, s, a, b, missing_first):
    """One of the senders for a key is missing, but the key is available somewhere else"""
    x = await c.scatter("x", workers=[a.address])
    bad_addr = "tcp://127.0.0.1:12345"
    # Order matters; test both
    addrs = [bad_addr, a.address] if missing_first else [a.address, bad_addr]
    out = await s._gather_on_worker(b.address, {x.key: addrs})
    assert out == set()
    assert a.data[x.key] == "x"
    assert b.data[x.key] == "x"


@gen_cluster(client=True)
async def test_gather_on_worker_key_not_on_sender(c, s, a, b):
    """The only sender for a key does not actually hold it"""
    out = await s._gather_on_worker(a.address, {"x": [b.address]})
    assert out == {"x"}


@pytest.mark.parametrize("missing_first", [False, True])
@gen_cluster(client=True, nthreads=[("127.0.0.1", 1)] * 3)
async def test_gather_on_worker_key_not_on_sender_replicated(
    client, s, a, b, c, missing_first
):
    """One of the senders for a key does not actually hold it, but the key is available
    somewhere else
    """
    x = await client.scatter("x", workers=[a.address])
    # Order matters; test both
    addrs = [b.address, a.address] if missing_first else [a.address, b.address]
    out = await s._gather_on_worker(c.address, {x.key: addrs})
    assert out == set()
    assert a.data[x.key] == "x"
    assert c.data[x.key] == "x"


@gen_cluster(client=True, nthreads=[("127.0.0.1", 1)] * 3)
async def test_gather_on_worker_duplicate_task(client, s, a, b, c):
    """Race condition where the recipient worker receives the same task twice.
    Test that the task nbytes are not double-counted on the recipient.
    """
    x = await client.scatter("x", workers=[a.address, b.address], broadcast=True)
    assert a.data[x.key] == "x"
    assert b.data[x.key] == "x"
    assert x.key not in c.data

    out = await asyncio.gather(
        s._gather_on_worker(c.address, {x.key: [a.address]}),
        s._gather_on_worker(c.address, {x.key: [b.address]}),
    )
    assert out == [set(), set()]
    assert c.data[x.key] == "x"

    a_ws = s.workers[a.address]
    b_ws = s.workers[b.address]
    c_ws = s.workers[c.address]
    assert a_ws.nbytes > 0
    assert c_ws.nbytes == b_ws.nbytes == a_ws.nbytes


@gen_cluster(
    client=True, nthreads=[("127.0.0.1", 1)] * 3, scheduler_kwargs={"timeout": "100ms"}
)
async def test_rebalance_dead_recipient(client, s, a, b, c):
    """A key fails to be rebalanced due to recipient failure.
    The key is not deleted from the sender.
    Unrelated, successful keys are deleted from the senders.
    """
    x, y = await client.scatter(["x", "y"], workers=[a.address])
    a_ws = s.workers[a.address]
    b_ws = s.workers[b.address]
    c_ws = s.workers[c.address]
    x_ts = s.tasks[x.key]
    y_ts = s.tasks[y.key]
    await c.close()
    assert s.workers.keys() == {a.address, b.address}

    out = await s._rebalance_move_data([(a_ws, b_ws, x_ts), (a_ws, c_ws, y_ts)])
    assert out == {"status": "partial-fail", "keys": [y.key]}
    assert a.data == {y.key: "y"}
    assert b.data == {x.key: "x"}
    assert await client.has_what() == {a.address: (y.key,), b.address: (x.key,)}


@gen_cluster(client=True)
async def test_delete_worker_data(c, s, a, b):
    # delete only copy of x
    # delete one of the copies of y
    # don't touch z
    x, y, z = await c.scatter(["x", "y", "z"], workers=[a.address])
    await c.replicate(y)

    assert a.data == {x.key: "x", y.key: "y", z.key: "z"}
    assert b.data == {y.key: "y"}
    assert s.tasks.keys() == {x.key, y.key, z.key}

    await s._delete_worker_data(a.address, [x.key, y.key])
    assert a.data == {z.key: "z"}
    assert b.data == {y.key: "y"}
    assert s.tasks.keys() == {y.key, z.key}
    assert s.workers[a.address].nbytes == s.tasks[z.key].nbytes


@gen_cluster(nthreads=[("127.0.0.1", 1)], client=True)
async def test_delete_worker_data_double_delete(c, s, a):
    """_delete_worker_data race condition where the same key is deleted twice.
    WorkerState.nbytes is not double-decreased.
    """
    x, y = await c.scatter(["x", "y"])
    await asyncio.gather(
        s._delete_worker_data(a.address, [x.key]),
        s._delete_worker_data(a.address, [x.key]),
    )
    assert a.data == {y.key: "y"}
    a_ws = s.workers[a.address]
    y_ts = s.tasks[y.key]
    assert a_ws.nbytes == y_ts.nbytes


@gen_cluster(scheduler_kwargs={"timeout": "100ms"})
async def test_delete_worker_data_bad_worker(s, a, b):
    """_delete_worker_data gracefully handles a non-existing worker;
    e.g. a sender died in the middle of rebalance()
    """
    await a.close()
    assert s.workers.keys() == {b.address}
    await s._delete_worker_data(a.address, ["x"])


@pytest.mark.parametrize("bad_first", [False, True])
@gen_cluster(nthreads=[("127.0.0.1", 1)], client=True)
async def test_delete_worker_data_bad_task(c, s, a, bad_first):
    """_delete_worker_data gracefully handles a non-existing key;
    e.g. a task was stolen by work stealing in the middle of a rebalance().
    Other tasks on the same worker are deleted.
    """
    x, y = await c.scatter(["x", "y"])
    assert a.data == {x.key: "x", y.key: "y"}
    assert s.tasks.keys() == {x.key, y.key}

    keys = ["notexist", x.key] if bad_first else [x.key, "notexist"]
    await s._delete_worker_data(a.address, keys)
    assert a.data == {y.key: "y"}
    assert s.tasks.keys() == {y.key}
    assert s.workers[a.address].nbytes == s.tasks[y.key].nbytes


@gen_cluster(client=True)
async def test_transition_counter(c, s, a, b):
    assert s.transition_counter == 0
    await c.submit(inc, 1)
    assert s.transition_counter > 1


<<<<<<< HEAD
@gen_cluster(
    config={"distributed.scheduler.zeroconf": True},
)
async def test_zeroconf(s, *_):
    zeroconf = pytest.importorskip("zeroconf")
    assert len(s._zeroconf_services) == 1
    async with zeroconf.asyncio.AsyncZeroconf(interfaces=["127.0.0.1"]) as aiozc:
        service = s._zeroconf_services[0]
        service = await aiozc.async_get_service_info("_dask._tcp.local.", service.name)
        [address] = service.parsed_addresses()
        assert str(address) in s.address
        assert str(service.port) in s.address


@pytest.mark.skipif(MACOS and sys.version_info < (3, 9), reason="GH#5056")
@pytest.mark.slow
=======
>>>>>>> bd5367b9
@gen_cluster(
    client=True,
    nthreads=[("127.0.0.1", 1) for _ in range(10)],
)
async def test_worker_heartbeat_after_cancel(c, s, *workers):
    """This test is intended to ensure that after cancellation of a graph, the
    worker heartbeat is always successful. The heartbeat may not be successful if
    the worker and scheduler state drift and the scheduler doesn't handle
    unknown information gracefully. One example would be a released/cancelled
    computation where the worker returns metrics about duration, type, etc. and
    the scheduler doesn't handle the forgotten task gracefully.

    See also https://github.com/dask/distributed/issues/4587
    """
    for w in workers:
        w.periodic_callbacks["heartbeat"].stop()

    futs = c.map(slowinc, range(100), delay=0.1)

    while sum(w.executing_count for w in workers) < len(workers):
        await asyncio.sleep(0.001)

    await c.cancel(futs)

    while any(w.tasks for w in workers):
        await asyncio.gather(*[w.heartbeat() for w in workers])<|MERGE_RESOLUTION|>--- conflicted
+++ resolved
@@ -22,7 +22,7 @@
 
 from distributed import Client, Nanny, Worker, fire_and_forget, wait
 from distributed.comm import Comm
-from distributed.compatibility import LINUX, WINDOWS
+from distributed.compatibility import LINUX, MACOS, WINDOWS
 from distributed.core import ConnectionPool, Status, connect, rpc
 from distributed.metrics import time
 from distributed.protocol.pickle import dumps
@@ -3102,7 +3102,6 @@
     assert s.transition_counter > 1
 
 
-<<<<<<< HEAD
 @gen_cluster(
     config={"distributed.scheduler.zeroconf": True},
 )
@@ -3119,8 +3118,6 @@
 
 @pytest.mark.skipif(MACOS and sys.version_info < (3, 9), reason="GH#5056")
 @pytest.mark.slow
-=======
->>>>>>> bd5367b9
 @gen_cluster(
     client=True,
     nthreads=[("127.0.0.1", 1) for _ in range(10)],
