--- conflicted
+++ resolved
@@ -1908,7 +1908,6 @@
     ]
     assert len(transitions_to_processing) == 1
 
-<<<<<<< HEAD
     starts = []
     finish_processing_transitions = 0
     for transition in s.transition_log:
@@ -1930,7 +1929,7 @@
         await asyncio.sleep(0.01)
 
     assert len(s.task_groups) < 3
-=======
+
 
 @pytest.mark.asyncio
 async def test_multiple_listeners(cleanup):
@@ -1953,5 +1952,4 @@
 
     log = log.getvalue()
     assert re.search(r"Scheduler at:\s*tcp://", log)
-    assert re.search(r"Scheduler at:\s*inproc://", log)
->>>>>>> e591f322
+    assert re.search(r"Scheduler at:\s*inproc://", log)