import asyncio
import json
import logging
import operator
import re
import sys
from collections import defaultdict
from time import sleep

import cloudpickle
import pytest
from tlz import concat, first, frequencies, merge, valmap

import dask
from dask import delayed
from dask.compatibility import apply

from distributed import Client, Nanny, Worker, fire_and_forget, wait
from distributed.client import wait
from distributed.comm import Comm
from distributed.compatibility import MACOS, WINDOWS
from distributed.core import ConnectionPool, Status, connect, rpc
from distributed.metrics import time
from distributed.protocol.pickle import dumps
from distributed.scheduler import Scheduler
from distributed.utils import TimeoutError, tmpfile, typename
from distributed.utils_test import (  # noqa: F401
    captured_logger,
    cleanup,
    cluster,
    dec,
    div,
    gen_cluster,
    gen_test,
    inc,
    loop,
    nodebug,
    slowadd,
    slowdec,
    slowinc,
    tls_only_security,
    varying,
)
from distributed.worker import dumps_function, dumps_task

if sys.version_info < (3, 8):
    try:
        import pickle5 as pickle
    except ImportError:
        import pickle
else:
    import pickle


alice = "alice:1234"
bob = "bob:1234"

occupancy = defaultdict(lambda: 0)


@gen_cluster()
async def test_administration(s, a, b):
    assert isinstance(s.address, str)
    assert s.address in str(s)
    assert str(sum(s.nthreads.values())) in repr(s)
    assert str(len(s.nthreads)) in repr(s)


@gen_cluster(client=True, nthreads=[("127.0.0.1", 1)])
async def test_respect_data_in_memory(c, s, a):
    x = delayed(inc)(1)
    y = delayed(inc)(x)
    f = c.persist(y)
    await wait([f])

    assert s.tasks[y.key].who_has == {s.workers[a.address]}

    z = delayed(operator.add)(x, y)
    f2 = c.persist(z)
    while f2.key not in s.tasks or not s.tasks[f2.key]:
        assert s.tasks[y.key].who_has
        await asyncio.sleep(0.0001)


@gen_cluster(client=True)
async def test_recompute_released_results(c, s, a, b):
    x = delayed(inc)(1)
    y = delayed(inc)(x)

    yy = c.persist(y)
    await wait(yy)

    while s.tasks[x.key].who_has or x.key in a.data or x.key in b.data:  # let x go away
        await asyncio.sleep(0.01)

    z = delayed(dec)(x)
    zz = c.compute(z)
    result = await zz
    assert result == 1


@gen_cluster(client=True)
async def test_decide_worker_with_many_independent_leaves(c, s, a, b):
    xs = await asyncio.gather(
        c.scatter(list(range(0, 100, 2)), workers=a.address),
        c.scatter(list(range(1, 100, 2)), workers=b.address),
    )
    xs = list(concat(zip(*xs)))
    ys = [delayed(inc)(x) for x in xs]

    y2s = c.persist(ys)
    await wait(y2s)

    nhits = sum(y.key in a.data for y in y2s[::2]) + sum(
        y.key in b.data for y in y2s[1::2]
    )

    assert nhits > 80


@gen_cluster(client=True, nthreads=[("127.0.0.1", 1)] * 3)
async def test_decide_worker_with_restrictions(client, s, a, b, c):
    x = client.submit(inc, 1, workers=[a.address, b.address])
    await x
    assert x.key in a.data or x.key in b.data


@gen_cluster(client=True, nthreads=[("127.0.0.1", 1)] * 3)
async def test_move_data_over_break_restrictions(client, s, a, b, c):
    [x] = await client.scatter([1], workers=b.address)
    y = client.submit(inc, x, workers=[a.address, b.address])
    await wait(y)
    assert y.key in a.data or y.key in b.data


@gen_cluster(client=True, nthreads=[("127.0.0.1", 1)] * 3)
async def test_balance_with_restrictions(client, s, a, b, c):
    [x], [y] = await asyncio.gather(
        client.scatter([[1, 2, 3]], workers=a.address),
        client.scatter([1], workers=c.address),
    )
    z = client.submit(inc, 1, workers=[a.address, c.address])
    await wait(z)

    assert s.tasks[z.key].who_has == {s.workers[c.address]}


@gen_cluster(client=True, nthreads=[("127.0.0.1", 1)] * 3)
async def test_no_valid_workers(client, s, a, b, c):
    x = client.submit(inc, 1, workers="127.0.0.5:9999")
    while not s.tasks:
        await asyncio.sleep(0.01)

    assert s.tasks[x.key] in s.unrunnable

    with pytest.raises(TimeoutError):
        await asyncio.wait_for(x, 0.05)


@gen_cluster(client=True, nthreads=[("127.0.0.1", 1)] * 3)
async def test_no_valid_workers_loose_restrictions(client, s, a, b, c):
    x = client.submit(inc, 1, workers="127.0.0.5:9999", allow_other_workers=True)
    result = await x
    assert result == 2


@gen_cluster(client=True, nthreads=[])
async def test_no_workers(client, s):
    x = client.submit(inc, 1)
    while not s.tasks:
        await asyncio.sleep(0.01)

    assert s.tasks[x.key] in s.unrunnable

    with pytest.raises(TimeoutError):
        await asyncio.wait_for(x, 0.05)


@gen_cluster(nthreads=[])
async def test_retire_workers_empty(s):
    await s.retire_workers(workers=[])


@gen_cluster()
async def test_remove_client(s, a, b):
    s.update_graph(
        tasks={"x": dumps_task((inc, 1)), "y": dumps_task((inc, "x"))},
        dependencies={"x": [], "y": ["x"]},
        keys=["y"],
        client="ident",
    )

    assert s.tasks
    assert s.dependencies

    s.remove_client(client="ident")

    assert not s.tasks
    assert not s.dependencies


@gen_cluster()
async def test_server_listens_to_other_ops(s, a, b):
    with rpc(s.address) as r:
        ident = await r.identity()
        assert ident["type"] == "Scheduler"
        assert ident["id"].lower().startswith("scheduler")


@gen_cluster()
async def test_remove_worker_from_scheduler(s, a, b):
    dsk = {("x-%d" % i): (inc, i) for i in range(20)}
    s.update_graph(
        tasks=valmap(dumps_task, dsk),
        keys=list(dsk),
        dependencies={k: set() for k in dsk},
    )

    assert a.address in s.stream_comms
    await s.remove_worker(address=a.address)
    assert a.address not in s.nthreads
    assert len(s.workers[b.address].processing) == len(dsk)  # b owns everything
    s.validate_state()


@gen_cluster()
async def test_remove_worker_by_name_from_scheduler(s, a, b):
    assert a.address in s.stream_comms
    assert await s.remove_worker(address=a.name) == "OK"
    assert a.address not in s.nthreads
    assert await s.remove_worker(address=a.address) == "already-removed"
    s.validate_state()


@gen_cluster(config={"distributed.scheduler.events-cleanup-delay": "10 ms"})
async def test_clear_events_worker_removal(s, a, b):
    assert a.address in s.events
    assert a.address in s.nthreads
    assert b.address in s.events
    assert b.address in s.nthreads

    await s.remove_worker(address=a.address)
    # Shortly after removal, the events should still be there
    assert a.address in s.events
    assert a.address not in s.nthreads
    s.validate_state()

    start = time()
    while a.address in s.events:
        await asyncio.sleep(0.01)
        assert time() < start + 2
    assert b.address in s.events


@gen_cluster(
    config={"distributed.scheduler.events-cleanup-delay": "10 ms"}, client=True
)
async def test_clear_events_client_removal(c, s, a, b):
    assert c.id in s.events
    s.remove_client(c.id)

    assert c.id in s.events
    assert c.id not in s.clients
    assert c not in s.clients

    s.remove_client(c.id)
    # If it doesn't reconnect after a given time, the events log should be cleared
    start = time()
    while c.id in s.events:
        await asyncio.sleep(0.01)
        assert time() < start + 2


@gen_cluster()
async def test_add_worker(s, a, b):
    w = Worker(s.address, nthreads=3)
    w.data["x-5"] = 6
    w.data["y"] = 1

    dsk = {("x-%d" % i): (inc, i) for i in range(10)}
    s.update_graph(
        tasks=valmap(dumps_task, dsk),
        keys=list(dsk),
        client="client",
        dependencies={k: set() for k in dsk},
    )
    s.validate_state()
    await w
    s.validate_state()

    assert w.ip in s.host_info
    assert s.host_info[w.ip]["addresses"] == {a.address, b.address, w.address}
    await w.close()


@gen_cluster(scheduler_kwargs={"blocked_handlers": ["feed"]})
async def test_blocked_handlers_are_respected(s, a, b):
    def func(scheduler):
        return dumps(dict(scheduler.worker_info))

    comm = await connect(s.address)
    await comm.write({"op": "feed", "function": dumps(func), "interval": 0.01})

    response = await comm.read()

    assert "exception" in response
    assert isinstance(response["exception"], ValueError)
    assert "'feed' handler has been explicitly disallowed" in repr(
        response["exception"]
    )

    await comm.close()


def test_scheduler_init_pulls_blocked_handlers_from_config():
    with dask.config.set({"distributed.scheduler.blocked-handlers": ["test-handler"]}):
        s = Scheduler()
    assert s.blocked_handlers == ["test-handler"]


@gen_cluster()
async def test_feed(s, a, b):
    def func(scheduler):
        return dumps(dict(scheduler.worker_info))

    comm = await connect(s.address)
    await comm.write({"op": "feed", "function": dumps(func), "interval": 0.01})

    for i in range(5):
        response = await comm.read()
        expected = dict(s.worker_info)
        assert cloudpickle.loads(response) == expected

    await comm.close()


@gen_cluster()
async def test_feed_setup_teardown(s, a, b):
    def setup(scheduler):
        return 1

    def func(scheduler, state):
        assert state == 1
        return "OK"

    def teardown(scheduler, state):
        scheduler.flag = "done"

    comm = await connect(s.address)
    await comm.write(
        {
            "op": "feed",
            "function": dumps(func),
            "setup": dumps(setup),
            "teardown": dumps(teardown),
            "interval": 0.01,
        }
    )

    for i in range(5):
        response = await comm.read()
        assert response == "OK"

    await comm.close()
    start = time()
    while not hasattr(s, "flag"):
        await asyncio.sleep(0.01)
        assert time() - start < 5


@gen_cluster()
async def test_feed_large_bytestring(s, a, b):
    np = pytest.importorskip("numpy")

    x = np.ones(10000000)

    def func(scheduler):
        y = x
        return True

    comm = await connect(s.address)
    await comm.write({"op": "feed", "function": dumps(func), "interval": 0.05})

    for i in range(5):
        response = await comm.read()
        assert response is True

    await comm.close()


@gen_cluster(client=True)
async def test_delete_data(c, s, a, b):
    d = await c.scatter({"x": 1, "y": 2, "z": 3})

    assert {ts.key for ts in s.tasks.values() if ts.who_has} == {"x", "y", "z"}
    assert set(a.data) | set(b.data) == {"x", "y", "z"}
    assert merge(a.data, b.data) == {"x": 1, "y": 2, "z": 3}

    del d["x"]
    del d["y"]

    start = time()
    while set(a.data) | set(b.data) != {"z"}:
        await asyncio.sleep(0.01)
        assert time() < start + 5


@gen_cluster(client=True, nthreads=[("127.0.0.1", 1)])
async def test_delete(c, s, a):
    x = c.submit(inc, 1)
    await x
    assert x.key in a.data

    await c._cancel(x)

    start = time()
    while x.key in a.data:
        await asyncio.sleep(0.01)
        assert time() < start + 5


@gen_cluster()
async def test_filtered_communication(s, a, b):
    c = await connect(s.address)
    f = await connect(s.address)
    await c.write({"op": "register-client", "client": "c", "versions": {}})
    await f.write({"op": "register-client", "client": "f", "versions": {}})
    await c.read()
    await f.read()

    assert set(s.client_comms) == {"c", "f"}

    await c.write(
        {
            "op": "update-graph",
            "tasks": {"x": dumps_task((inc, 1)), "y": dumps_task((inc, "x"))},
            "dependencies": {"x": [], "y": ["x"]},
            "client": "c",
            "keys": ["y"],
        }
    )

    await f.write(
        {
            "op": "update-graph",
            "tasks": {
                "x": dumps_task((inc, 1)),
                "z": dumps_task((operator.add, "x", 10)),
            },
            "dependencies": {"x": [], "z": ["x"]},
            "client": "f",
            "keys": ["z"],
        }
    )
    (msg,) = await c.read()
    assert msg["op"] == "key-in-memory"
    assert msg["key"] == "y"
    (msg,) = await f.read()
    assert msg["op"] == "key-in-memory"
    assert msg["key"] == "z"


def test_dumps_function():
    a = dumps_function(inc)
    assert cloudpickle.loads(a)(10) == 11

    b = dumps_function(inc)
    assert a is b

    c = dumps_function(dec)
    assert a != c


def test_dumps_task():
    d = dumps_task((inc, 1))
    assert set(d) == {"function", "args"}

    f = lambda x, y=2: x + y
    d = dumps_task((apply, f, (1,), {"y": 10}))
    assert cloudpickle.loads(d["function"])(1, 2) == 3
    assert cloudpickle.loads(d["args"]) == (1,)
    assert cloudpickle.loads(d["kwargs"]) == {"y": 10}

    d = dumps_task((apply, f, (1,)))
    assert cloudpickle.loads(d["function"])(1, 2) == 3
    assert cloudpickle.loads(d["args"]) == (1,)
    assert set(d) == {"function", "args"}


@gen_cluster()
async def test_ready_remove_worker(s, a, b):
    s.update_graph(
        tasks={"x-%d" % i: dumps_task((inc, i)) for i in range(20)},
        keys=["x-%d" % i for i in range(20)],
        client="client",
        dependencies={"x-%d" % i: [] for i in range(20)},
    )

    assert all(len(w.processing) > w.nthreads for w in s.workers.values())

    await s.remove_worker(address=a.address)

    assert set(s.workers) == {b.address}
    assert all(len(w.processing) > w.nthreads for w in s.workers.values())


@gen_cluster(client=True, Worker=Nanny)
async def test_restart(c, s, a, b):
    futures = c.map(inc, range(20))
    await wait(futures)

    await s.restart()

    assert len(s.workers) == 2

    for ws in s.workers.values():
        assert not ws.occupancy
        assert not ws.processing

    assert not s.tasks
    assert not s.dependencies


@gen_cluster()
async def test_broadcast(s, a, b):
    result = await s.broadcast(msg={"op": "ping"})
    assert result == {a.address: b"pong", b.address: b"pong"}

    result = await s.broadcast(msg={"op": "ping"}, workers=[a.address])
    assert result == {a.address: b"pong"}

    result = await s.broadcast(msg={"op": "ping"}, hosts=[a.ip])
    assert result == {a.address: b"pong", b.address: b"pong"}


@gen_cluster(security=tls_only_security())
async def test_broadcast_tls(s, a, b):
    result = await s.broadcast(msg={"op": "ping"})
    assert result == {a.address: b"pong", b.address: b"pong"}

    result = await s.broadcast(msg={"op": "ping"}, workers=[a.address])
    assert result == {a.address: b"pong"}

    result = await s.broadcast(msg={"op": "ping"}, hosts=[a.ip])
    assert result == {a.address: b"pong", b.address: b"pong"}


@gen_cluster(Worker=Nanny)
async def test_broadcast_nanny(s, a, b):
    result1 = await s.broadcast(msg={"op": "identity"}, nanny=True)
    assert all(d["type"] == "Nanny" for d in result1.values())

    result2 = await s.broadcast(
        msg={"op": "identity"}, workers=[a.worker_address], nanny=True
    )
    assert len(result2) == 1
    assert first(result2.values())["id"] == a.id

    result3 = await s.broadcast(msg={"op": "identity"}, hosts=[a.ip], nanny=True)
    assert result1 == result3


@gen_test()
async def test_worker_name():
    s = await Scheduler(validate=True, port=0)
    w = await Worker(s.address, name="alice")
    assert s.workers[w.address].name == "alice"
    assert s.aliases["alice"] == w.address

    with pytest.raises(ValueError):
        w2 = await Worker(s.address, name="alice")
        await w2.close()

    await w.close()
    await s.close()


@gen_test()
async def test_coerce_address():
    with dask.config.set({"distributed.comm.timeouts.connect": "100ms"}):
        s = await Scheduler(validate=True, port=0)
        print("scheduler:", s.address, s.listen_address)
        a = Worker(s.address, name="alice")
        b = Worker(s.address, name=123)
        c = Worker("127.0.0.1", s.port, name="charlie")
        await asyncio.gather(a, b, c)

        assert s.coerce_address("127.0.0.1:8000") == "tcp://127.0.0.1:8000"
        assert s.coerce_address("[::1]:8000") == "tcp://[::1]:8000"
        assert s.coerce_address("tcp://127.0.0.1:8000") == "tcp://127.0.0.1:8000"
        assert s.coerce_address("tcp://[::1]:8000") == "tcp://[::1]:8000"
        assert s.coerce_address("localhost:8000") in (
            "tcp://127.0.0.1:8000",
            "tcp://[::1]:8000",
        )
        assert s.coerce_address("localhost:8000") in (
            "tcp://127.0.0.1:8000",
            "tcp://[::1]:8000",
        )
        assert s.coerce_address(a.address) == a.address
        # Aliases
        assert s.coerce_address("alice") == a.address
        assert s.coerce_address(123) == b.address
        assert s.coerce_address("charlie") == c.address

        assert s.coerce_hostname("127.0.0.1") == "127.0.0.1"
        assert s.coerce_hostname("alice") == a.ip
        assert s.coerce_hostname(123) == b.ip
        assert s.coerce_hostname("charlie") == c.ip
        assert s.coerce_hostname("jimmy") == "jimmy"

        assert s.coerce_address("zzzt:8000", resolve=False) == "tcp://zzzt:8000"

        await s.close()
        await asyncio.gather(a.close(), b.close(), c.close())


@pytest.mark.asyncio
async def test_config_stealing(cleanup):
    # Regression test for https://github.com/dask/distributed/issues/3409

    with dask.config.set({"distributed.scheduler.work-stealing": True}):
        async with Scheduler(port=0) as s:
            assert "stealing" in s.extensions

    with dask.config.set({"distributed.scheduler.work-stealing": False}):
        async with Scheduler(port=0) as s:
            assert "stealing" not in s.extensions


@pytest.mark.skipif(
    sys.platform.startswith("win"), reason="file descriptors not really a thing"
)
@gen_cluster(nthreads=[])
async def test_file_descriptors_dont_leak(s):
    psutil = pytest.importorskip("psutil")
    proc = psutil.Process()
    before = proc.num_fds()

    w = await Worker(s.address)
    await w.close()

    during = proc.num_fds()

    start = time()
    while proc.num_fds() > before:
        await asyncio.sleep(0.01)
        assert time() < start + 5


@gen_cluster()
async def test_update_graph_culls(s, a, b):
    s.update_graph(
        tasks={
            "x": dumps_task((inc, 1)),
            "y": dumps_task((inc, "x")),
            "z": dumps_task((inc, 2)),
        },
        keys=["y"],
        dependencies={"y": "x", "x": [], "z": []},
        client="client",
    )
    assert "z" not in s.tasks
    assert "z" not in s.dependencies


def test_io_loop(loop):
    s = Scheduler(loop=loop, validate=True)
    assert s.io_loop is loop


@gen_cluster(client=True)
async def test_story(c, s, a, b):
    x = delayed(inc)(1)
    y = delayed(inc)(x)
    f = c.persist(y)
    await wait([f])

    assert s.transition_log

    story = s.story(x.key)
    assert all(line in s.transition_log for line in story)
    assert len(story) < len(s.transition_log)
    assert all(x.key == line[0] or x.key in line[-2] for line in story)

    assert len(s.story(x.key, y.key)) > len(story)

    assert s.story(x.key) == s.story(s.tasks[x.key])


@gen_cluster(nthreads=[], client=True)
async def test_scatter_no_workers(c, s):
    with pytest.raises(TimeoutError):
        await s.scatter(data={"x": 1}, client="alice", timeout=0.1)

    start = time()
    with pytest.raises(TimeoutError):
        await c.scatter(123, timeout=0.1)
    assert time() < start + 1.5

    w = Worker(s.address, nthreads=3)
    await asyncio.gather(c.scatter(data={"y": 2}, timeout=5), w)

    assert w.data["y"] == 2
    await w.close()


@gen_cluster(nthreads=[])
async def test_scheduler_sees_memory_limits(s):
    w = await Worker(s.address, nthreads=3, memory_limit=12345)

    assert s.workers[w.address].memory_limit == 12345
    await w.close()


@gen_cluster(client=True, timeout=1000)
async def test_retire_workers(c, s, a, b):
    [x] = await c.scatter([1], workers=a.address)
    [y] = await c.scatter([list(range(1000))], workers=b.address)

    assert s.workers_to_close() == [a.address]

    workers = await s.retire_workers()
    assert list(workers) == [a.address]
    assert workers[a.address]["nthreads"] == a.nthreads
    assert list(s.nthreads) == [b.address]

    assert s.workers_to_close() == []

    assert s.workers[b.address].has_what == {s.tasks[x.key], s.tasks[y.key]}

    workers = await s.retire_workers()
    assert not workers


@gen_cluster(client=True)
async def test_retire_workers_n(c, s, a, b):
    await s.retire_workers(n=1, close_workers=True)
    assert len(s.workers) == 1

    await s.retire_workers(n=0, close_workers=True)
    assert len(s.workers) == 1

    await s.retire_workers(n=1, close_workers=True)
    assert len(s.workers) == 0

    await s.retire_workers(n=0, close_workers=True)
    assert len(s.workers) == 0

    while not (
        a.status in (Status.closed, Status.closing, Status.closing_gracefully)
        and b.status in (Status.closed, Status.closing, Status.closing_gracefully)
    ):
        await asyncio.sleep(0.01)


@gen_cluster(client=True, nthreads=[("127.0.0.1", 1)] * 4)
async def test_workers_to_close(cl, s, *workers):
    with dask.config.set(
        {"distributed.scheduler.default-task-durations": {"a": 4, "b": 4, "c": 1}}
    ):
        futures = cl.map(slowinc, [1, 1, 1], key=["a-4", "b-4", "c-1"])
        while sum(len(w.processing) for w in s.workers.values()) < 3:
            await asyncio.sleep(0.001)

        wtc = s.workers_to_close()
        assert all(not s.workers[w].processing for w in wtc)
        assert len(wtc) == 1


@gen_cluster(client=True, nthreads=[("127.0.0.1", 1)] * 4)
async def test_workers_to_close_grouped(c, s, *workers):
    groups = {
        workers[0].address: "a",
        workers[1].address: "a",
        workers[2].address: "b",
        workers[3].address: "b",
    }

    def key(ws):
        return groups[ws.address]

    assert set(s.workers_to_close(key=key)) == set(w.address for w in workers)

    # Assert that job in one worker blocks closure of group
    future = c.submit(slowinc, 1, delay=0.2, workers=workers[0].address)
    while len(s.rprocessing) < 1:
        await asyncio.sleep(0.001)

    assert set(s.workers_to_close(key=key)) == {workers[2].address, workers[3].address}

    del future

    while len(s.rprocessing) > 0:
        await asyncio.sleep(0.001)

    # Assert that *total* byte count in group determines group priority
    av = await c.scatter("a" * 100, workers=workers[0].address)
    bv = await c.scatter("b" * 75, workers=workers[2].address)
    bv2 = await c.scatter("b" * 75, workers=workers[3].address)

    assert set(s.workers_to_close(key=key)) == {workers[0].address, workers[1].address}


@gen_cluster(client=True)
async def test_retire_workers_no_suspicious_tasks(c, s, a, b):
    future = c.submit(
        slowinc, 100, delay=0.5, workers=a.address, allow_other_workers=True
    )
    await asyncio.sleep(0.2)
    await s.retire_workers(workers=[a.address])

    assert all(ts.suspicious == 0 for ts in s.tasks.values())
    assert all(tp.suspicious == 0 for tp in s.task_prefixes.values())


@pytest.mark.slow
@pytest.mark.skipif(
    sys.platform.startswith("win"), reason="file descriptors not really a thing"
)
@gen_cluster(client=True, nthreads=[], timeout=240)
async def test_file_descriptors(c, s):
    await asyncio.sleep(0.1)
    psutil = pytest.importorskip("psutil")
    da = pytest.importorskip("dask.array")
    proc = psutil.Process()
    num_fds_1 = proc.num_fds()

    N = 20
    nannies = await asyncio.gather(*[Nanny(s.address, loop=s.loop) for _ in range(N)])

    while len(s.nthreads) < N:
        await asyncio.sleep(0.1)

    num_fds_2 = proc.num_fds()

    await asyncio.sleep(0.2)

    num_fds_3 = proc.num_fds()
    assert num_fds_3 <= num_fds_2 + N  # add some heartbeats

    x = da.random.random(size=(1000, 1000), chunks=(25, 25))
    x = c.persist(x)
    await wait(x)

    num_fds_4 = proc.num_fds()
    assert num_fds_4 <= num_fds_2 + 2 * N

    y = c.persist(x + x.T)
    await wait(y)

    num_fds_5 = proc.num_fds()
    assert num_fds_5 < num_fds_4 + N

    await asyncio.sleep(1)

    num_fds_6 = proc.num_fds()
    assert num_fds_6 < num_fds_5 + N

    await asyncio.gather(*[n.close() for n in nannies])
    await c.close()

    assert not s.rpc.open
    for addr, occ in c.rpc.occupied.items():
        for comm in occ:
            assert comm.closed() or comm.peer_address != s.address, comm
    assert not s.stream_comms

    start = time()
    while proc.num_fds() > num_fds_1 + N:
        await asyncio.sleep(0.01)
        assert time() < start + 3


@pytest.mark.slow
@nodebug
@gen_cluster(client=True)
async def test_learn_occupancy(c, s, a, b):
    futures = c.map(slowinc, range(1000), delay=0.2)
    while sum(len(ts.who_has) for ts in s.tasks.values()) < 10:
        await asyncio.sleep(0.01)

    assert 100 < s.total_occupancy < 1000
    for w in [a, b]:
        assert 50 < s.workers[w.address].occupancy < 700


@pytest.mark.slow
@nodebug
@gen_cluster(client=True)
async def test_learn_occupancy_2(c, s, a, b):
    future = c.map(slowinc, range(1000), delay=0.2)
    while not any(ts.who_has for ts in s.tasks.values()):
        await asyncio.sleep(0.01)

    assert 100 < s.total_occupancy < 1000


@gen_cluster(client=True)
async def test_occupancy_cleardown(c, s, a, b):
    s.validate = False

    # Inject excess values in s.occupancy
    s.workers[a.address].occupancy = 2
    s.total_occupancy += 2
    futures = c.map(slowinc, range(100), delay=0.01)
    await wait(futures)

    # Verify that occupancy values have been zeroed out
    assert abs(s.total_occupancy) < 0.01
    assert all(ws.occupancy == 0 for ws in s.workers.values())


@nodebug
@gen_cluster(client=True, nthreads=[("127.0.0.1", 1)] * 30)
async def test_balance_many_workers(c, s, *workers):
    futures = c.map(slowinc, range(20), delay=0.2)
    await wait(futures)
    assert {len(w.has_what) for w in s.workers.values()} == {0, 1}


@nodebug
@gen_cluster(client=True, nthreads=[("127.0.0.1", 1)] * 30)
async def test_balance_many_workers_2(c, s, *workers):
    s.extensions["stealing"]._pc.callback_time = 100000000
    futures = c.map(slowinc, range(90), delay=0.2)
    await wait(futures)
    assert {len(w.has_what) for w in s.workers.values()} == {3}


@gen_cluster(client=True)
async def test_learn_occupancy_multiple_workers(c, s, a, b):
    x = c.submit(slowinc, 1, delay=0.2, workers=a.address)
    await asyncio.sleep(0.05)
    futures = c.map(slowinc, range(100), delay=0.2)

    await wait(x)

    assert not any(v == 0.5 for w in s.workers.values() for v in w.processing.values())
    s.validate_state()


@gen_cluster(client=True)
async def test_include_communication_in_occupancy(c, s, a, b):
    await c.submit(slowadd, 1, 2, delay=0)
    x = c.submit(operator.mul, b"0", int(s.bandwidth), workers=a.address)
    y = c.submit(operator.mul, b"1", int(s.bandwidth * 1.5), workers=b.address)

    z = c.submit(slowadd, x, y, delay=1)
    while z.key not in s.tasks or not s.tasks[z.key].processing_on:
        await asyncio.sleep(0.01)

    ts = s.tasks[z.key]
    assert ts.processing_on == s.workers[b.address]
    assert s.workers[b.address].processing[ts] > 1
    await wait(z)
    del z


@gen_cluster(client=True)
async def test_worker_arrives_with_processing_data(c, s, a, b):
    x = delayed(slowinc)(1, delay=0.4)
    y = delayed(slowinc)(x, delay=0.4)
    z = delayed(slowinc)(y, delay=0.4)

    yy, zz = c.persist([y, z])

    while not any(w.processing for w in s.workers.values()):
        await asyncio.sleep(0.01)

    w = Worker(s.address, nthreads=1)
    w.update_data(data={y.key: 3})

    await w

    start = time()

    while len(s.workers) < 3:
        await asyncio.sleep(0.01)

    assert s.get_task_status(keys={x.key, y.key, z.key}) == {
        x.key: "released",
        y.key: "memory",
        z.key: "processing",
    }

    await w.close()


@pytest.mark.slow
@gen_cluster(client=True, nthreads=[("127.0.0.1", 1)])
async def test_worker_breaks_and_returns(c, s, a):
    future = c.submit(slowinc, 1, delay=0.1)
    for i in range(20):
        future = c.submit(slowinc, future, delay=0.1)

    await wait(future)

    await a.batched_stream.comm.close()

    await asyncio.sleep(0.1)
    start = time()
    await wait(future, timeout=10)
    end = time()

    assert end - start < 2

    states = frequencies(ts.state for ts in s.tasks.values())
    assert states == {"memory": 1, "released": 20}


@gen_cluster(client=True, nthreads=[])
async def test_no_workers_to_memory(c, s):
    x = delayed(slowinc)(1, delay=0.4)
    y = delayed(slowinc)(x, delay=0.4)
    z = delayed(slowinc)(y, delay=0.4)

    yy, zz = c.persist([y, z])

    while not s.tasks:
        await asyncio.sleep(0.01)

    w = Worker(s.address, nthreads=1)
    w.update_data(data={y.key: 3})

    await w

    start = time()

    while not s.workers:
        await asyncio.sleep(0.01)

    assert s.get_task_status(keys={x.key, y.key, z.key}) == {
        x.key: "released",
        y.key: "memory",
        z.key: "processing",
    }

    await w.close()


@gen_cluster(client=True)
async def test_no_worker_to_memory_restrictions(c, s, a, b):
    with dask.annotate(workers="alice"):
        x = delayed(slowinc)(1, delay=0.4)
        y = delayed(slowinc)(x, delay=0.4)
        z = delayed(slowinc)(y, delay=0.4)

    yy, zz = c.persist([y, z], optimize_graph=False)

    while not s.tasks:
        await asyncio.sleep(0.01)

    w = Worker(s.address, nthreads=1, name="alice")
    w.update_data(data={y.key: 3})

    await w

    while len(s.workers) < 3:
        await asyncio.sleep(0.01)
    await asyncio.sleep(0.3)

    assert s.get_task_status(keys={x.key, y.key, z.key}) == {
        x.key: "released",
        y.key: "memory",
        z.key: "processing",
    }

    await w.close()


def test_run_on_scheduler_sync(loop):
    def f(dask_scheduler=None):
        return dask_scheduler.address

    with cluster() as (s, [a, b]):
        with Client(s["address"], loop=loop) as c:
            address = c.run_on_scheduler(f)
            assert address == s["address"]

            with pytest.raises(ZeroDivisionError):
                c.run_on_scheduler(div, 1, 0)


@gen_cluster(client=True)
async def test_run_on_scheduler(c, s, a, b):
    def f(dask_scheduler=None):
        return dask_scheduler.address

    response = await c._run_on_scheduler(f)
    assert response == s.address


@gen_cluster(client=True)
async def test_close_worker(c, s, a, b):
    assert len(s.workers) == 2

    await s.close_worker(worker=a.address)

    assert len(s.workers) == 1
    assert a.address not in s.workers

    await asyncio.sleep(0.5)

    assert len(s.workers) == 1


@pytest.mark.slow
@gen_cluster(client=True, Worker=Nanny)
async def test_close_nanny(c, s, a, b):
    assert len(s.workers) == 2

    assert a.process.is_alive()
    a_worker_address = a.worker_address
    start = time()
    await s.close_worker(worker=a_worker_address)

    assert len(s.workers) == 1
    assert a_worker_address not in s.workers

    start = time()
    while a.is_alive():
        await asyncio.sleep(0.1)
        assert time() < start + 5

    assert not a.is_alive()
    assert a.pid is None

    for i in range(10):
        await asyncio.sleep(0.1)
        assert len(s.workers) == 1
        assert not a.is_alive()
        assert a.pid is None

    while a.status != Status.closed:
        await asyncio.sleep(0.05)
        assert time() < start + 10


@gen_cluster(client=True)
async def test_retire_workers_close(c, s, a, b):
    await s.retire_workers(close_workers=True)
    assert not s.workers
    while a.status != Status.closed and b.status != Status.closed:
        await asyncio.sleep(0.01)


@gen_cluster(client=True, Worker=Nanny)
async def test_retire_nannies_close(c, s, a, b):
    nannies = [a, b]
    await s.retire_workers(close_workers=True, remove=True)
    assert not s.workers

    start = time()

    while any(n.status != Status.closed for n in nannies):
        await asyncio.sleep(0.05)
        assert time() < start + 10

    assert not any(n.is_alive() for n in nannies)
    assert not s.workers


@gen_cluster(client=True, nthreads=[("127.0.0.1", 2)])
async def test_fifo_submission(c, s, w):
    futures = []
    for i in range(20):
        future = c.submit(slowinc, i, delay=0.1, key="inc-%02d" % i, fifo_timeout=0.01)
        futures.append(future)
        await asyncio.sleep(0.02)
    await wait(futures[-1])
    assert futures[10].status == "finished"


@gen_test()
async def test_scheduler_file():
    with tmpfile() as fn:
        s = await Scheduler(scheduler_file=fn, port=0)
        with open(fn) as f:
            data = json.load(f)
        assert data["address"] == s.address

        c = await Client(scheduler_file=fn, loop=s.loop, asynchronous=True)
        await c.close()
        await s.close()


@pytest.mark.xfail()
@gen_cluster(client=True, nthreads=[])
async def test_non_existent_worker(c, s):
    with dask.config.set({"distributed.comm.timeouts.connect": "100ms"}):
        await s.add_worker(
            address="127.0.0.1:5738", nthreads=2, nbytes={}, host_info={}
        )
        futures = c.map(inc, range(10))
        await asyncio.sleep(0.300)
        assert not s.workers
        assert all(ts.state == "no-worker" for ts in s.tasks.values())


@gen_cluster(client=True, nthreads=[("127.0.0.1", 1)] * 3)
async def test_correct_bad_time_estimate(c, s, *workers):
    future = c.submit(slowinc, 1, delay=0)
    await wait(future)

    futures = [c.submit(slowinc, future, delay=0.1, pure=False) for i in range(20)]

    await asyncio.sleep(0.5)

    await wait(futures)

    assert all(w.data for w in workers), [sorted(w.data) for w in workers]


@gen_test()
async def test_service_hosts():
    port = 0
    for url, expected in [
        ("tcp://0.0.0.0", ("::", "0.0.0.0")),
        ("tcp://127.0.0.1", ("::", "0.0.0.0")),
        ("tcp://127.0.0.1:38275", ("::", "0.0.0.0")),
    ]:
        async with Scheduler(host=url) as s:
            sock = first(s.http_server._sockets.values())
            if isinstance(expected, tuple):
                assert sock.getsockname()[0] in expected
            else:
                assert sock.getsockname()[0] == expected

    port = ("127.0.0.1", 0)
    for url in ["tcp://0.0.0.0", "tcp://127.0.0.1", "tcp://127.0.0.1:38275"]:
        async with Scheduler(dashboard_address="127.0.0.1:0", host=url) as s:
            sock = first(s.http_server._sockets.values())
            assert sock.getsockname()[0] == "127.0.0.1"


@gen_cluster(client=True, worker_kwargs={"profile_cycle_interval": "100ms"})
async def test_profile_metadata(c, s, a, b):
    start = time() - 1
    futures = c.map(slowinc, range(10), delay=0.05, workers=a.address)
    await wait(futures)
    await asyncio.sleep(0.200)

    meta = await s.get_profile_metadata(profile_cycle_interval=0.100)
    now = time() + 1
    assert meta
    assert all(start < t < now for t, count in meta["counts"])
    assert all(0 <= count < 30 for t, count in meta["counts"][:4])
    assert not meta["counts"][-1][1]


@gen_cluster(client=True, worker_kwargs={"profile_cycle_interval": "100ms"})
async def test_profile_metadata_timeout(c, s, a, b):
    start = time() - 1

    def raise_timeout(*args, **kwargs):
        raise TimeoutError

    b.handlers["profile_metadata"] = raise_timeout

    futures = c.map(slowinc, range(10), delay=0.05, workers=a.address)
    await wait(futures)
    await asyncio.sleep(0.200)

    meta = await s.get_profile_metadata(profile_cycle_interval=0.100)
    now = time() + 1
    assert meta
    assert all(start < t < now for t, count in meta["counts"])
    assert all(0 <= count < 30 for t, count in meta["counts"][:4])
    assert not meta["counts"][-1][1]


@gen_cluster(client=True, worker_kwargs={"profile_cycle_interval": "100ms"})
async def test_profile_metadata_keys(c, s, a, b):
    x = c.map(slowinc, range(10), delay=0.05)
    y = c.map(slowdec, range(10), delay=0.05)
    await wait(x + y)

    meta = await s.get_profile_metadata(profile_cycle_interval=0.100)
    assert set(meta["keys"]) == {"slowinc", "slowdec"}
    assert (
        len(meta["counts"]) - 3 <= len(meta["keys"]["slowinc"]) <= len(meta["counts"])
    )


@gen_cluster(
    client=True,
    config={
        "distributed.worker.profile.interval": "1ms",
        "distributed.worker.profile.cycle": "100ms",
    },
)
async def test_statistical_profiling(c, s, a, b):
    futures = c.map(slowinc, range(10), delay=0.1)

    await wait(futures)

    profile = await s.get_profile()
    assert profile["count"]


@gen_cluster(
    client=True,
    config={
        "distributed.worker.profile.interval": "1ms",
        "distributed.worker.profile.cycle": "100ms",
    },
)
async def test_statistical_profiling_failure(c, s, a, b):
    futures = c.map(slowinc, range(10), delay=0.1)

    def raise_timeout(*args, **kwargs):
        raise TimeoutError

    b.handlers["profile"] = raise_timeout
    await wait(futures)

    profile = await s.get_profile()
    assert profile["count"]


@gen_cluster(client=True)
async def test_cancel_fire_and_forget(c, s, a, b):
    x = delayed(slowinc)(1, delay=0.05)
    y = delayed(slowinc)(x, delay=0.05)
    z = delayed(slowinc)(y, delay=0.05)
    w = delayed(slowinc)(z, delay=0.05)
    future = c.compute(w)
    fire_and_forget(future)

    await asyncio.sleep(0.05)
    await future.cancel(force=True)
    assert future.status == "cancelled"
    assert not s.tasks


@gen_cluster(
    client=True, Worker=Nanny, clean_kwargs={"processes": False, "threads": False}
)
async def test_log_tasks_during_restart(c, s, a, b):
    future = c.submit(sys.exit, 0)
    await wait(future)
    assert "exit" in str(s.events)


@gen_cluster(client=True, nthreads=[("127.0.0.1", 1)] * 2)
async def test_reschedule(c, s, a, b):
    await c.submit(slowinc, -1, delay=0.1)  # learn cost
    x = c.map(slowinc, range(4), delay=0.1)

    # add much more work onto worker a
    futures = c.map(slowinc, range(10, 20), delay=0.1, workers=a.address)

    while len(s.tasks) < len(x) + len(futures):
        await asyncio.sleep(0.001)

    for future in x:
        s.reschedule(key=future.key)

    # Worker b gets more of the original tasks
    await wait(x)
    assert sum(future.key in b.data for future in x) >= 3
    assert sum(future.key in a.data for future in x) <= 1


@gen_cluster(client=True, nthreads=[("127.0.0.1", 1)] * 2)
async def test_reschedule_warns(c, s, a, b):
    with captured_logger(logging.getLogger("distributed.scheduler")) as sched:
        s.reschedule(key="__this-key-does-not-exist__")

    assert "not found on the scheduler" in sched.getvalue()
    assert "Aborting reschedule" in sched.getvalue()


@gen_cluster(client=True)
async def test_get_task_status(c, s, a, b):
    future = c.submit(inc, 1)
    await wait(future)

    result = await a.scheduler.get_task_status(keys=[future.key])
    assert result == {future.key: "memory"}


def test_deque_handler():
    from distributed.scheduler import logger

    s = Scheduler()
    deque_handler = s._deque_handler
    logger.info("foo123")
    assert len(deque_handler.deque) >= 1
    msg = deque_handler.deque[-1]
    assert "distributed.scheduler" in deque_handler.format(msg)
    assert any(msg.msg == "foo123" for msg in deque_handler.deque)


@gen_cluster(client=True)
async def test_retries(c, s, a, b):
    args = [ZeroDivisionError("one"), ZeroDivisionError("two"), 42]

    future = c.submit(varying(args), retries=3)
    result = await future
    assert result == 42
    assert s.tasks[future.key].retries == 1
    assert future.key not in s.exceptions

    future = c.submit(varying(args), retries=2, pure=False)
    result = await future
    assert result == 42
    assert s.tasks[future.key].retries == 0
    assert future.key not in s.exceptions

    future = c.submit(varying(args), retries=1, pure=False)
    with pytest.raises(ZeroDivisionError) as exc_info:
        await future
    exc_info.match("two")

    future = c.submit(varying(args), retries=0, pure=False)
    with pytest.raises(ZeroDivisionError) as exc_info:
        await future
    exc_info.match("one")


@pytest.mark.flaky(
    reruns=10, reruns_delay=5, reason="second worker also errant for some reason"
)
@gen_cluster(client=True, nthreads=[("127.0.0.1", 1)] * 3)
async def test_missing_data_errant_worker(c, s, w1, w2, w3):
    with dask.config.set({"distributed.comm.timeouts.connect": "1s"}):
        np = pytest.importorskip("numpy")

        x = c.submit(np.random.random, 10000000, workers=w1.address)
        await wait(x)
        await c.replicate(x, workers=[w1.address, w2.address])

        y = c.submit(len, x, workers=w3.address)
        while not w3.tasks:
            await asyncio.sleep(0.001)
        await w1.close()
        await wait(y)


@gen_cluster(client=True)
async def test_dont_recompute_if_persisted(c, s, a, b):
    x = delayed(inc)(1, dask_key_name="x")
    y = delayed(inc)(x, dask_key_name="y")

    yy = y.persist()
    await wait(yy)

    old = list(s.transition_log)

    yyy = y.persist()
    await wait(yyy)

    await asyncio.sleep(0.100)
    assert list(s.transition_log) == old


@gen_cluster(client=True)
async def test_dont_recompute_if_persisted_2(c, s, a, b):
    x = delayed(inc)(1, dask_key_name="x")
    y = delayed(inc)(x, dask_key_name="y")
    z = delayed(inc)(y, dask_key_name="z")

    yy = y.persist()
    await wait(yy)

    old = s.story("x", "y")

    zz = z.persist()
    await wait(zz)

    await asyncio.sleep(0.100)
    assert s.story("x", "y") == old


@gen_cluster(client=True)
async def test_dont_recompute_if_persisted_3(c, s, a, b):
    x = delayed(inc)(1, dask_key_name="x")
    y = delayed(inc)(2, dask_key_name="y")
    z = delayed(inc)(y, dask_key_name="z")
    w = delayed(operator.add)(x, z, dask_key_name="w")

    ww = w.persist()
    await wait(ww)

    old = list(s.transition_log)

    www = w.persist()
    await wait(www)
    await asyncio.sleep(0.100)
    assert list(s.transition_log) == old


@gen_cluster(client=True)
async def test_dont_recompute_if_persisted_4(c, s, a, b):
    x = delayed(inc)(1, dask_key_name="x")
    y = delayed(inc)(x, dask_key_name="y")
    z = delayed(inc)(x, dask_key_name="z")

    yy = y.persist()
    await wait(yy)

    old = s.story("x")

    while s.tasks["x"].state == "memory":
        await asyncio.sleep(0.01)

    yyy, zzz = dask.persist(y, z)
    await wait([yyy, zzz])

    new = s.story("x")
    assert len(new) > len(old)


@gen_cluster(client=True)
async def test_dont_forget_released_keys(c, s, a, b):
    x = c.submit(inc, 1, key="x")
    y = c.submit(inc, x, key="y")
    z = c.submit(dec, x, key="z")
    del x
    await wait([y, z])
    del z

    while "z" in s.tasks:
        await asyncio.sleep(0.01)

    assert "x" in s.tasks


@gen_cluster(client=True)
async def test_dont_recompute_if_erred(c, s, a, b):
    x = delayed(inc)(1, dask_key_name="x")
    y = delayed(div)(x, 0, dask_key_name="y")

    yy = y.persist()
    await wait(yy)

    old = list(s.transition_log)

    yyy = y.persist()
    await wait(yyy)

    await asyncio.sleep(0.100)
    assert list(s.transition_log) == old


@gen_cluster()
async def test_closing_scheduler_closes_workers(s, a, b):
    await s.close()

    start = time()
    while a.status != Status.closed or b.status != Status.closed:
        await asyncio.sleep(0.01)
        assert time() < start + 2


@gen_cluster(
    client=True, nthreads=[("127.0.0.1", 1)], worker_kwargs={"resources": {"A": 1}}
)
async def test_resources_reset_after_cancelled_task(c, s, w):
    future = c.submit(sleep, 0.2, resources={"A": 1})

    while not w.executing_count:
        await asyncio.sleep(0.01)

    await future.cancel()

    while w.executing_count:
        await asyncio.sleep(0.01)

    assert not s.workers[w.address].used_resources["A"]
    assert w.available_resources == {"A": 1}

    await c.submit(inc, 1, resources={"A": 1})


@gen_cluster(client=True)
async def test_gh2187(c, s, a, b):
    def foo():
        return "foo"

    def bar(x):
        return x + "bar"

    def baz(x):
        return x + "baz"

    def qux(x):
        sleep(0.1)
        return x + "qux"

    w = c.submit(foo, key="w")
    x = c.submit(bar, w, key="x")
    y = c.submit(baz, x, key="y")
    await y
    z = c.submit(qux, y, key="z")
    del y
    await asyncio.sleep(0.1)
    f = c.submit(bar, x, key="y")
    await f


@gen_cluster(client=True)
async def test_collect_versions(c, s, a, b):
    cs = s.clients[c.id]
    (w1, w2) = s.workers.values()
    assert cs.versions
    assert w1.versions
    assert w2.versions
    assert "dask" in str(cs.versions)
    assert cs.versions == w1.versions == w2.versions


@pytest.mark.xfail(reason="flaky and re-fails on rerun")
@gen_cluster(client=True, config={"distributed.scheduler.idle-timeout": "500ms"})
async def test_idle_timeout(c, s, a, b):
    beginning = time()
    assert s.idle_since <= beginning
    future = c.submit(slowinc, 1)
    await future
    assert s.idle_since is None or s.idle_since > beginning

    assert s.status != Status.closed

    with captured_logger("distributed.scheduler") as logs:
        start = time()
        while s.status != Status.closed:
            await asyncio.sleep(0.01)
            assert time() < start + 3

        start = time()
        while not (a.status == Status.closed and b.status == Status.closed):
            await asyncio.sleep(0.01)
            assert time() < start + 1

    assert "idle" in logs.getvalue()
    assert "500" in logs.getvalue()
    assert "ms" in logs.getvalue()
    assert s.idle_since > beginning


@gen_cluster(client=True, config={"distributed.scheduler.bandwidth": "100 GB"})
async def test_bandwidth(c, s, a, b):
    start = s.bandwidth
    x = c.submit(operator.mul, b"0", 1000001, workers=a.address)
    y = c.submit(lambda x: x, x, workers=b.address)
    await y
    await b.heartbeat()
    assert s.bandwidth < start  # we've learned that we're slower
    assert b.latency
    assert typename(bytes) in s.bandwidth_types
    assert (b.address, a.address) in s.bandwidth_workers

    await a.close()
    assert not s.bandwidth_workers


@gen_cluster(client=True, Worker=Nanny)
async def test_bandwidth_clear(c, s, a, b):
    np = pytest.importorskip("numpy")
    x = c.submit(np.arange, 1000000, workers=[a.worker_address], pure=False)
    y = c.submit(np.arange, 1000000, workers=[b.worker_address], pure=False)
    z = c.submit(operator.add, x, y)  # force communication
    await z

    async def f(dask_worker):
        await dask_worker.heartbeat()

    await c.run(f)

    assert s.bandwidth_workers

    await s.restart()
    assert not s.bandwidth_workers


@gen_cluster()
async def test_workerstate_clean(s, a, b):
    ws = s.workers[a.address].clean()
    assert ws.address == a.address
    b = pickle.dumps(ws)
    assert len(b) < 1000


@gen_cluster(client=True)
async def test_result_type(c, s, a, b):
    x = c.submit(lambda: 1)
    await x

    assert "int" in s.tasks[x.key].type


@gen_cluster()
async def test_close_workers(s, a, b):
    await s.close(close_workers=True)
    assert a.status == Status.closed
    assert b.status == Status.closed


@pytest.mark.skipif(
    not sys.platform.startswith("linux"), reason="Need 127.0.0.2 to mean localhost"
)
@gen_test()
async def test_host_address():
    s = await Scheduler(host="127.0.0.2", port=0)
    assert "127.0.0.2" in s.address
    await s.close()


@gen_test()
async def test_dashboard_address():
    pytest.importorskip("bokeh")
    s = await Scheduler(dashboard_address="127.0.0.1:8901", port=0)
    assert s.services["dashboard"].port == 8901
    await s.close()

    s = await Scheduler(dashboard_address="127.0.0.1", port=0)
    assert s.services["dashboard"].port
    await s.close()


@gen_cluster(client=True)
async def test_adaptive_target(c, s, a, b):
    with dask.config.set(
        {"distributed.scheduler.default-task-durations": {"slowinc": 10}}
    ):
        assert s.adaptive_target() == 0
        x = c.submit(inc, 1)
        await x
        assert s.adaptive_target() == 1

        # Long task
        x = c.submit(slowinc, 1, delay=0.5)
        while x.key not in s.tasks:
            await asyncio.sleep(0.01)
        assert s.adaptive_target(target_duration=".1s") == 1  # still one

        L = c.map(slowinc, range(100), delay=0.5)
        while len(s.tasks) < 100:
            await asyncio.sleep(0.01)
        assert 10 < s.adaptive_target(target_duration=".1s") <= 100
        del x, L
        while s.tasks:
            await asyncio.sleep(0.01)
        assert s.adaptive_target(target_duration=".1s") == 0


@pytest.mark.asyncio
async def test_async_context_manager(cleanup):
    async with Scheduler(port=0) as s:
        assert s.status == Status.running
        async with Worker(s.address) as w:
            assert w.status == Status.running
            assert s.workers
        assert not s.workers


@pytest.mark.asyncio
async def test_allowed_failures_config(cleanup):
    async with Scheduler(port=0, allowed_failures=10) as s:
        assert s.allowed_failures == 10

    with dask.config.set({"distributed.scheduler.allowed_failures": 100}):
        async with Scheduler(port=0) as s:
            assert s.allowed_failures == 100

    with dask.config.set({"distributed.scheduler.allowed_failures": 0}):
        async with Scheduler(port=0) as s:
            assert s.allowed_failures == 0


@pytest.mark.asyncio
async def test_finished():
    async with Scheduler(port=0) as s:
        async with Worker(s.address) as w:
            pass

    await s.finished()
    await w.finished()


@pytest.mark.asyncio
async def test_retire_names_str(cleanup):
    async with Scheduler(port=0) as s:
        async with Worker(s.address, name="0") as a:
            async with Worker(s.address, name="1") as b:
                async with Client(s.address, asynchronous=True) as c:
                    futures = c.map(inc, range(10))
                    await wait(futures)
                    assert a.data and b.data
                    await s.retire_workers(names=[0])
                    assert all(f.done() for f in futures)
                    assert len(b.data) == 10


@gen_cluster(client=True)
async def test_get_task_duration(c, s, a, b):
    with dask.config.set(
        {"distributed.scheduler.default-task-durations": {"inc": 100}}
    ):
        future = c.submit(inc, 1)
        await future
        assert 10 < s.task_prefixes["inc"].duration_average < 100

        ts_pref1 = s.new_task("inc-abcdefab", None, "released")
        assert 10 < s.get_task_duration(ts_pref1) < 100

        # make sure get_task_duration adds TaskStates to unknown dict
        assert len(s.unknown_durations) == 0
        x = c.submit(slowinc, 1, delay=0.5)
        while len(s.tasks) < 3:
            await asyncio.sleep(0.01)

        ts = s.tasks[x.key]
        assert s.get_task_duration(ts) == 0.5  # default
        assert len(s.unknown_durations) == 1
        assert len(s.unknown_durations["slowinc"]) == 1


@pytest.mark.asyncio
async def test_no_danglng_asyncio_tasks(cleanup):
    start = asyncio.all_tasks()
    async with Scheduler(port=0) as s:
        async with Worker(s.address, name="0") as a:
            async with Client(s.address, asynchronous=True) as c:
                await asyncio.sleep(0.01)

    tasks = asyncio.all_tasks()
    assert tasks == start


@gen_cluster(client=True)
async def test_task_groups(c, s, a, b):
    da = pytest.importorskip("dask.array")
    x = da.arange(100, chunks=(20,))
    y = (x + 1).persist(optimize_graph=False)
    y = await y

    tg = s.task_groups[x.name]
    tp = s.task_prefixes["arange"]
    repr(tg)
    repr(tp)
    assert tg.states["memory"] == 0
    assert tg.states["released"] == 5
    assert tp.states["memory"] == 0
    assert tp.states["released"] == 5
    assert tg.prefix is tp
    assert tg in tp.groups
    assert tg.duration == tp.duration
    assert tg.nbytes_in_memory == tp.nbytes_in_memory
    assert tg.nbytes_total == tp.nbytes_total

    tg = s.task_groups[y.name]
    assert tg.states["memory"] == 5

    assert s.task_groups[y.name].dependencies == {s.task_groups[x.name]}

    await c.replicate(y)
    assert tg.nbytes_in_memory == y.nbytes
    assert "array" in str(tg.types)
    assert "array" in str(tp.types)

    del y

    while s.tasks:
        await asyncio.sleep(0.01)

    assert tg.nbytes_in_memory == 0
    assert tg.states["forgotten"] == 5
    # Ensure TaskGroup is removed once all tasks are in forgotten state
    assert tg.name not in s.task_groups
    assert sys.getrefcount(tg) == 2


@gen_cluster(client=True)
async def test_task_prefix(c, s, a, b):
    da = pytest.importorskip("dask.array")
    x = da.arange(100, chunks=(20,))
    y = (x + 1).sum().persist()
    y = await y

    assert s.task_prefixes["sum-aggregate"].states["memory"] == 1

    a = da.arange(101, chunks=(20,))
    b = (a + 1).sum().persist()
    b = await b

    assert s.task_prefixes["sum-aggregate"].states["memory"] == 2


@gen_cluster(
    client=True, Worker=Nanny, config={"distributed.scheduler.allowed-failures": 0}
)
async def test_failing_task_increments_suspicious(client, s, a, b):
    future = client.submit(sys.exit, 0)
    await wait(future)

    assert s.task_prefixes["exit"].suspicious == 1
    assert sum(tp.suspicious for tp in s.task_prefixes.values()) == sum(
        ts.suspicious for ts in s.tasks.values()
    )


@gen_cluster(client=True)
async def test_task_group_non_tuple_key(c, s, a, b):
    da = pytest.importorskip("dask.array")
    np = pytest.importorskip("numpy")
    x = da.arange(100, chunks=(20,))
    y = (x + 1).sum().persist()
    y = await y

    assert s.task_prefixes["sum"].states["released"] == 4
    assert "sum" not in s.task_groups

    f = c.submit(np.sum, [1, 2, 3])
    await f

    assert s.task_prefixes["sum"].states["released"] == 4
    assert s.task_prefixes["sum"].states["memory"] == 1
    assert "sum" in s.task_groups


@gen_cluster(client=True)
async def test_task_unique_groups(c, s, a, b):
    """This test ensure that task groups remain unique when using submit"""
    x = c.submit(sum, [1, 2])
    y = c.submit(len, [1, 2])
    z = c.submit(sum, [3, 4])
    await asyncio.wait([x, y, z])

    assert s.task_prefixes["len"].states["memory"] == 1
    assert s.task_prefixes["sum"].states["memory"] == 2


@gen_cluster(client=True)
async def test_task_group_on_fire_and_forget(c, s, a, b):
    # Regression test for https://github.com/dask/distributed/issues/3465
    with captured_logger("distributed.scheduler") as logs:
        x = await c.scatter(list(range(10)))
        fire_and_forget([c.submit(slowadd, i, x[i]) for i in range(len(x))])
        await asyncio.sleep(1)

    assert "Error transitioning" not in logs.getvalue()


class BrokenComm(Comm):
    peer_address = None
    local_address = None

    def close(self):
        pass

    def closed(self):
        pass

    def abort(self):
        pass

    def read(self, deserializers=None):
        raise EnvironmentError

    def write(self, msg, serializers=None, on_error=None):
        raise EnvironmentError


class FlakyConnectionPool(ConnectionPool):
    def __init__(self, *args, failing_connections=0, **kwargs):
        self.cnn_count = 0
        self.failing_connections = failing_connections
        super().__init__(*args, **kwargs)

    async def connect(self, *args, **kwargs):
        self.cnn_count += 1
        if self.cnn_count > self.failing_connections:
            return await super().connect(*args, **kwargs)
        else:
            return BrokenComm()


@gen_cluster(client=True)
async def test_gather_failing_cnn_recover(c, s, a, b):
    orig_rpc = s.rpc
    x = await c.scatter({"x": 1}, workers=a.address)

    s.rpc = await FlakyConnectionPool(failing_connections=1)
    with dask.config.set({"distributed.comm.retry.count": 1}):
        res = await s.gather(keys=["x"])
    assert res["status"] == "OK"


@gen_cluster(client=True)
async def test_gather_failing_cnn_error(c, s, a, b):
    orig_rpc = s.rpc
    x = await c.scatter({"x": 1}, workers=a.address)

    s.rpc = await FlakyConnectionPool(failing_connections=10)
    res = await s.gather(keys=["x"])
    assert res["status"] == "error"
    assert list(res["keys"]) == ["x"]


@gen_cluster(client=True)
async def test_gather_no_workers(c, s, a, b):
    await asyncio.sleep(1)
    x = await c.scatter({"x": 1}, workers=a.address)

    await a.close()
    await b.close()

    res = await s.gather(keys=["x"])
    assert res["status"] == "error"
    assert list(res["keys"]) == ["x"]


@pytest.mark.flaky(reruns=10, reruns_delay=5, condition=MACOS)
@gen_cluster(client=True, client_kwargs={"direct_to_workers": False})
async def test_gather_allow_worker_reconnect(c, s, a, b):
    """
    Test that client resubmissions allow failed workers to reconnect and re-use
    their results. Failure scenario would be a connection issue during result
    gathering.
    Upon connection failure, the worker is flagged as suspicious and removed
    from the scheduler. If the worker is healthy and reconnencts we want to use
    its results instead of recomputing them.
    """
    # GH3246
    already_calculated = []

    import time

    def inc_slow(x):
        # Once the graph below is rescheduled this computation runs again. We
        # need to sleep for at least 0.5 seconds to give the worker a chance to
        # reconnect (Heartbeat timing)
        if x in already_calculated:
            time.sleep(1)
        already_calculated.append(x)
        return x + 1

    x = c.submit(inc_slow, 1)
    y = c.submit(inc_slow, 2)

    def reducer(x, y):
        return x + y

    z = c.submit(reducer, x, y)

    s.rpc = await FlakyConnectionPool(failing_connections=4)

    with dask.config.set(
        {"distributed.comm.retry.delay_min": 0.5, "distributed.comm.retry.count": 3}
    ):
        with captured_logger(
            logging.getLogger("distributed.scheduler")
        ) as sched_logger, captured_logger(
            logging.getLogger("distributed.client")
        ) as client_logger, captured_logger(
            logging.getLogger("distributed.utils_comm")
        ) as utils_comm_logger:
            # Gather using the client (as an ordinary user would)
            # Upon a missing key, the client will reschedule the computations
            res = await c.gather(z)

    assert res == 5

    sched_logger = sched_logger.getvalue()
    client_logger = client_logger.getvalue()
    utils_comm_logger = utils_comm_logger.getvalue()

    # Ensure that the communication was done via the scheduler, i.e. we actually hit a
    # bad connection
    assert s.rpc.cnn_count > 0

    assert "Retrying get_data_from_worker after exception" in utils_comm_logger

    # The reducer task was actually not found upon first collection. The client will
    # reschedule the graph
    assert "Couldn't gather 1 keys, rescheduling" in client_logger
    # There will also be a `Unexpected worker completed task` message but this
    # is rather an artifact and not the intention
    assert "Workers don't have promised key" in sched_logger

    # Once the worker reconnects, it will also submit the keys it holds such
    # that the scheduler again knows about the result.
    # The final reduce step should then be used from the re-connected worker
    # instead of recomputing it.
    transitions_to_processing = [
        (key, start, timestamp)
        for key, start, finish, recommendations, timestamp in s.transition_log
        if finish == "processing" and "reducer" in key
    ]
    assert len(transitions_to_processing) == 1

    starts = []
    finish_processing_transitions = 0
    for transition in s.transition_log:
        key, start, finish, recommendations, timestamp = transition
        if "reducer" in key and finish == "processing":
            finish_processing_transitions += 1
    assert finish_processing_transitions == 1


@gen_cluster(client=True)
async def test_too_many_groups(c, s, a, b):
    x = dask.delayed(inc)(1)
    y = dask.delayed(dec)(2)
    z = dask.delayed(operator.add)(x, y)

    await c.compute(z)

    while s.tasks:
        await asyncio.sleep(0.01)

    assert len(s.task_groups) < 3


@pytest.mark.asyncio
async def test_multiple_listeners(cleanup):
    with captured_logger(logging.getLogger("distributed.scheduler")) as log:
        async with Scheduler(port=0, protocol=["inproc", "tcp"]) as s:
            async with Worker(s.listeners[0].contact_address) as a:
                async with Worker(s.listeners[1].contact_address) as b:
                    assert a.address.startswith("inproc")
                    assert a.scheduler.address.startswith("inproc")
                    assert b.address.startswith("tcp")
                    assert b.scheduler.address.startswith("tcp")

                    async with Client(s.address, asynchronous=True) as c:
                        futures = c.map(inc, range(20))
                        await wait(futures)

                        # Force inter-worker communication both ways
                        await c.submit(sum, futures, workers=[a.address])
                        await c.submit(len, futures, workers=[b.address])

    log = log.getvalue()
    assert re.search(r"Scheduler at:\s*tcp://", log)
    assert re.search(r"Scheduler at:\s*inproc://", log)


@gen_cluster(nthreads=[("127.0.0.1", 1)])
async def test_worker_name_collision(s, a):
    # test that a name collision for workers produces the expected respsone
    # and leaves the data structures of Scheduler in a good state
    # is not updated by the second worker
    with captured_logger(logging.getLogger("distributed.scheduler")) as log:
        with pytest.raises(ValueError, match=f"name taken, {a.name!r}"):
            await Worker(s.address, name=a.name, loop=s.loop, host="127.0.0.1")

    s.validate_state()
    assert set(s.workers) == {a.address}
    assert s.aliases == {a.name: a.address}

    log = log.getvalue()
    assert "duplicate" in log
    assert str(a.name) in log


@gen_cluster(client=True, config={"distributed.scheduler.unknown-task-duration": "1h"})
async def test_unknown_task_duration_config(client, s, a, b):
    future = client.submit(slowinc, 1)
    while not s.tasks:
        await asyncio.sleep(0.001)
    assert sum(s.get_task_duration(ts) for ts in s.tasks.values()) == 3600
    assert len(s.unknown_durations) == 1
    await wait(future)
    assert len(s.unknown_durations) == 0


@gen_cluster()
async def test_unknown_task_duration_config(s, a, b):
    assert s.idle_since == s.time_started


@gen_cluster(client=True, timeout=None)
async def test_retire_state_change(c, s, a, b):
    np = pytest.importorskip("numpy")
    y = c.map(lambda x: x ** 2, range(10))
    await c.scatter(y)
    for x in range(2):
        v = c.map(lambda i: i * np.random.randint(1000), y)
        k = c.map(lambda i: i * np.random.randint(1000), v)
        foo = c.map(lambda j: j * 6, k)
        step = c.compute(foo)
        c.gather(step)
    await c.retire_workers(workers=[a.address])


@gen_cluster(client=True, config={"distributed.scheduler.events-log-length": 3})
async def test_configurable_events_log_length(c, s, a, b):
    s.log_event("test", "dummy message 1")
    assert len(s.events["test"]) == 1
    s.log_event("test", "dummy message 2")
    s.log_event("test", "dummy message 3")
    assert len(s.events["test"]) == 3

    # adding a forth message will drop the first one and length stays at 3
    s.log_event("test", "dummy message 4")
    assert len(s.events["test"]) == 3
    assert s.events["test"][0][1] == "dummy message 2"
    assert s.events["test"][1][1] == "dummy message 3"
    assert s.events["test"][2][1] == "dummy message 4"


<<<<<<< HEAD
@gen_cluster(client=True)
async def test_quiet_cluster_round_robin(c, s, a, b):
    await c.submit(inc, 1)
    await c.submit(inc, 2)
    await c.submit(inc, 3)
    assert a.log and b.log
=======
@gen_cluster()
async def test_get_worker_monitor_info(s, a, b):
    res = await s.get_worker_monitor_info()
    ms = ["cpu", "time", "read_bytes", "write_bytes"]
    if not WINDOWS:
        ms += ["num_fds"]
    for w in (a, b):
        assert all(res[w.address]["range_query"][m] is not None for m in ms)
        assert res[w.address]["count"] is not None
        assert res[w.address]["last_time"] is not None
>>>>>>> 843c704d
<|MERGE_RESOLUTION|>--- conflicted
+++ resolved
@@ -2203,14 +2203,6 @@
     assert s.events["test"][2][1] == "dummy message 4"
 
 
-<<<<<<< HEAD
-@gen_cluster(client=True)
-async def test_quiet_cluster_round_robin(c, s, a, b):
-    await c.submit(inc, 1)
-    await c.submit(inc, 2)
-    await c.submit(inc, 3)
-    assert a.log and b.log
-=======
 @gen_cluster()
 async def test_get_worker_monitor_info(s, a, b):
     res = await s.get_worker_monitor_info()
@@ -2220,5 +2212,4 @@
     for w in (a, b):
         assert all(res[w.address]["range_query"][m] is not None for m in ms)
         assert res[w.address]["count"] is not None
-        assert res[w.address]["last_time"] is not None
->>>>>>> 843c704d
+        assert res[w.address]["last_time"] is not None