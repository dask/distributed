import asyncio
import gc
import json
import logging
import operator
import re
import sys
from collections import defaultdict
from itertools import product
from textwrap import dedent
from time import sleep
from unittest import mock

import cloudpickle
import psutil
import pytest
from tlz import concat, first, frequencies, merge, valmap

import dask
from dask import delayed
from dask.utils import apply, parse_timedelta, stringify

from distributed import Client, Nanny, Worker, fire_and_forget, wait
from distributed.comm import Comm
from distributed.compatibility import LINUX, WINDOWS
from distributed.core import ConnectionPool, Status, connect, rpc
from distributed.metrics import time
from distributed.protocol.pickle import dumps
from distributed.scheduler import MemoryState, Scheduler
from distributed.utils import TimeoutError, tmpfile, typename
from distributed.utils_test import (
    captured_logger,
    cluster,
    dec,
    div,
    gen_cluster,
    gen_test,
    inc,
    nodebug,
    slowadd,
    slowdec,
    slowinc,
    tls_only_security,
    varying,
)
from distributed.worker import dumps_function, dumps_task

if sys.version_info < (3, 8):
    try:
        import pickle5 as pickle
    except ImportError:
        import pickle
else:
    import pickle


alice = "alice:1234"
bob = "bob:1234"

occupancy = defaultdict(lambda: 0)


@gen_cluster()
async def test_administration(s, a, b):
    assert isinstance(s.address, str)
    assert s.address in str(s)
    assert str(sum(s.nthreads.values())) in repr(s)
    assert str(len(s.nthreads)) in repr(s)


@gen_cluster(client=True, nthreads=[("127.0.0.1", 1)])
async def test_respect_data_in_memory(c, s, a):
    x = delayed(inc)(1)
    y = delayed(inc)(x)
    f = c.persist(y)
    await wait([f])

    assert s.tasks[y.key].who_has == {s.workers[a.address]}

    z = delayed(operator.add)(x, y)
    f2 = c.persist(z)
    while f2.key not in s.tasks or not s.tasks[f2.key]:
        assert s.tasks[y.key].who_has
        await asyncio.sleep(0.0001)


@gen_cluster(client=True)
async def test_recompute_released_results(c, s, a, b):
    x = delayed(inc)(1)
    y = delayed(inc)(x)

    yy = c.persist(y)
    await wait(yy)

    while s.tasks[x.key].who_has or x.key in a.data or x.key in b.data:  # let x go away
        await asyncio.sleep(0.01)

    z = delayed(dec)(x)
    zz = c.compute(z)
    result = await zz
    assert result == 1


@gen_cluster(client=True)
async def test_decide_worker_with_many_independent_leaves(c, s, a, b):
    xs = await asyncio.gather(
        c.scatter(list(range(0, 100, 2)), workers=a.address),
        c.scatter(list(range(1, 100, 2)), workers=b.address),
    )
    xs = list(concat(zip(*xs)))
    ys = [delayed(inc)(x) for x in xs]

    y2s = c.persist(ys)
    await wait(y2s)

    nhits = sum(y.key in a.data for y in y2s[::2]) + sum(
        y.key in b.data for y in y2s[1::2]
    )

    assert nhits > 80


@gen_cluster(client=True, nthreads=[("127.0.0.1", 1)] * 3)
async def test_decide_worker_with_restrictions(client, s, a, b, c):
    x = client.submit(inc, 1, workers=[a.address, b.address])
    await x
    assert x.key in a.data or x.key in b.data


@pytest.mark.parametrize("ndeps", [0, 1, 4])
@pytest.mark.parametrize(
    "nthreads",
    [
        [("127.0.0.1", 1)] * 5,
        [("127.0.0.1", 3), ("127.0.0.1", 2), ("127.0.0.1", 1)],
    ],
)
def test_decide_worker_coschedule_order_neighbors(ndeps, nthreads):
    @gen_cluster(
        client=True,
        nthreads=nthreads,
        config={"distributed.scheduler.work-stealing": False},
    )
    async def test(c, s, *workers):
        r"""
        Ensure that sibling root tasks are scheduled to the same node, reducing future data transfer.

        We generate a wide layer of "root" tasks (random NumPy arrays). All of those tasks share 0-5
        trivial dependencies. The ``ndeps=0`` and ``ndeps=1`` cases are most common in real-world use
        (``ndeps=1`` is basically ``da.from_array(..., inline_array=False)`` or ``da.from_zarr``).
        The graph is structured like this (though the number of tasks and workers is different):

            |-W1-|  |-W2-| |-W3-|  |-W4-|   < ---- ideal task scheduling

              q       r       s       t      < --- `sum-aggregate-`
             / \     / \     / \     / \
            i   j   k   l   m   n   o   p    < --- `sum-`
            |   |   |   |   |   |   |   |
            a   b   c   d   e   f   g   h    < --- `random-`
            \   \   \   |   |   /   /   /
                   TRIVIAL * 0..5

        Neighboring `random-` tasks should be scheduled on the same worker. We test that generally,
        only one worker holds each row of the array, that the `random-` tasks are never transferred,
        and that there are few transfers overall.
        """
        da = pytest.importorskip("dask.array")
        np = pytest.importorskip("numpy")

        if ndeps == 0:
            x = da.random.random((100, 100), chunks=(10, 10))
        else:

            def random(**kwargs):
                assert len(kwargs) == ndeps
                return np.random.random((10, 10))

            trivial_deps = {f"k{i}": delayed(object()) for i in range(ndeps)}

            # TODO is there a simpler (non-blockwise) way to make this sort of graph?
            x = da.blockwise(
                random,
                "yx",
                new_axes={"y": (10,) * 10, "x": (10,) * 10},
                dtype=float,
                **trivial_deps,
            )

        xx, xsum = dask.persist(x, x.sum(axis=1, split_every=20))
        await xsum

        # Check that each chunk-row of the array is (mostly) stored on the same worker
        primary_worker_key_fractions = []
        secondary_worker_key_fractions = []
        for i, keys in enumerate(x.__dask_keys__()):
            # Iterate along rows of the array.
            keys = set(stringify(k) for k in keys)

            # No more than 2 workers should have any keys
            assert sum(any(k in w.data for k in keys) for w in workers) <= 2

            # What fraction of the keys for this row does each worker hold?
            key_fractions = [
                len(set(w.data).intersection(keys)) / len(keys) for w in workers
            ]
            key_fractions.sort()
            # Primary worker: holds the highest percentage of keys
            # Secondary worker: holds the second highest percentage of keys
            primary_worker_key_fractions.append(key_fractions[-1])
            secondary_worker_key_fractions.append(key_fractions[-2])

        # There may be one or two rows that were poorly split across workers,
        # but the vast majority of rows should only be on one worker.
        assert np.mean(primary_worker_key_fractions) >= 0.9
        assert np.median(primary_worker_key_fractions) == 1.0
        assert np.mean(secondary_worker_key_fractions) <= 0.1
        assert np.median(secondary_worker_key_fractions) == 0.0

        # Check that there were few transfers
        unexpected_transfers = []
        for worker in workers:
            for log in worker.incoming_transfer_log:
                keys = log["keys"]
                # The root-ish tasks should never be transferred
                assert not any(k.startswith("random") for k in keys), keys
                # `object-` keys (the trivial deps of the root random tasks) should be transferred
                if any(not k.startswith("object") for k in keys):
                    # But not many other things should be
                    unexpected_transfers.append(list(keys))

        # A transfer at the very end to move aggregated results is fine (necessary with unbalanced workers in fact),
        # but generally there should be very very few transfers.
        assert len(unexpected_transfers) <= 3, unexpected_transfers

    test()


@gen_cluster(client=True, nthreads=[("127.0.0.1", 1)] * 3)
async def test_move_data_over_break_restrictions(client, s, a, b, c):
    [x] = await client.scatter([1], workers=b.address)
    y = client.submit(inc, x, workers=[a.address, b.address])
    await wait(y)
    assert y.key in a.data or y.key in b.data


@gen_cluster(client=True, nthreads=[("127.0.0.1", 1)] * 3)
async def test_balance_with_restrictions(client, s, a, b, c):
    [x], [y] = await asyncio.gather(
        client.scatter([[1, 2, 3]], workers=a.address),
        client.scatter([1], workers=c.address),
    )
    z = client.submit(inc, 1, workers=[a.address, c.address])
    await wait(z)

    assert s.tasks[z.key].who_has == {s.workers[c.address]}


@gen_cluster(client=True, nthreads=[("127.0.0.1", 1)] * 3)
async def test_no_valid_workers(client, s, a, b, c):
    x = client.submit(inc, 1, workers="127.0.0.5:9999")
    while not s.tasks:
        await asyncio.sleep(0.01)

    assert s.tasks[x.key] in s.unrunnable

    with pytest.raises(TimeoutError):
        await asyncio.wait_for(x, 0.05)


@gen_cluster(client=True, nthreads=[("127.0.0.1", 1)] * 3)
async def test_no_valid_workers_loose_restrictions(client, s, a, b, c):
    x = client.submit(inc, 1, workers="127.0.0.5:9999", allow_other_workers=True)
    result = await x
    assert result == 2


@gen_cluster(client=True, nthreads=[])
async def test_no_workers(client, s):
    x = client.submit(inc, 1)
    while not s.tasks:
        await asyncio.sleep(0.01)

    assert s.tasks[x.key] in s.unrunnable

    with pytest.raises(TimeoutError):
        await asyncio.wait_for(x, 0.05)


@gen_cluster(nthreads=[])
async def test_retire_workers_empty(s):
    await s.retire_workers(workers=[])


@gen_cluster()
async def test_remove_client(s, a, b):
    s.update_graph(
        tasks={"x": dumps_task((inc, 1)), "y": dumps_task((inc, "x"))},
        dependencies={"x": [], "y": ["x"]},
        keys=["y"],
        client="ident",
    )

    assert s.tasks
    assert s.dependencies

    s.remove_client(client="ident")

    assert not s.tasks
    assert not s.dependencies


@gen_cluster()
async def test_server_listens_to_other_ops(s, a, b):
    with rpc(s.address) as r:
        ident = await r.identity()
        assert ident["type"] == "Scheduler"
        assert ident["id"].lower().startswith("scheduler")


@gen_cluster()
async def test_remove_worker_from_scheduler(s, a, b):
    dsk = {("x-%d" % i): (inc, i) for i in range(20)}
    s.update_graph(
        tasks=valmap(dumps_task, dsk),
        keys=list(dsk),
        dependencies={k: set() for k in dsk},
    )

    assert a.address in s.stream_comms
    await s.remove_worker(address=a.address)
    assert a.address not in s.nthreads
    assert len(s.workers[b.address].processing) == len(dsk)  # b owns everything


@gen_cluster()
async def test_remove_worker_by_name_from_scheduler(s, a, b):
    assert a.address in s.stream_comms
    assert await s.remove_worker(address=a.name) == "OK"
    assert a.address not in s.nthreads
    assert await s.remove_worker(address=a.address) == "already-removed"


@gen_cluster(config={"distributed.scheduler.events-cleanup-delay": "10 ms"})
async def test_clear_events_worker_removal(s, a, b):
    assert a.address in s.events
    assert a.address in s.nthreads
    assert b.address in s.events
    assert b.address in s.nthreads

    await s.remove_worker(address=a.address)
    # Shortly after removal, the events should still be there
    assert a.address in s.events
    assert a.address not in s.nthreads
    s.validate_state()

    start = time()
    while a.address in s.events:
        await asyncio.sleep(0.01)
        assert time() < start + 2
    assert b.address in s.events


@gen_cluster(
    config={"distributed.scheduler.events-cleanup-delay": "10 ms"}, client=True
)
async def test_clear_events_client_removal(c, s, a, b):
    assert c.id in s.events
    s.remove_client(c.id)

    assert c.id in s.events
    assert c.id not in s.clients
    assert c not in s.clients

    s.remove_client(c.id)
    # If it doesn't reconnect after a given time, the events log should be cleared
    start = time()
    while c.id in s.events:
        await asyncio.sleep(0.01)
        assert time() < start + 2


@gen_cluster()
async def test_add_worker(s, a, b):
    w = Worker(s.address, nthreads=3)
    w.data["x-5"] = 6
    w.data["y"] = 1

    dsk = {("x-%d" % i): (inc, i) for i in range(10)}
    s.update_graph(
        tasks=valmap(dumps_task, dsk),
        keys=list(dsk),
        client="client",
        dependencies={k: set() for k in dsk},
    )
    s.validate_state()
    await w
    s.validate_state()

    assert w.ip in s.host_info
    assert s.host_info[w.ip]["addresses"] == {a.address, b.address, w.address}
    await w.close()


@gen_cluster(scheduler_kwargs={"blocked_handlers": ["feed"]})
async def test_blocked_handlers_are_respected(s, a, b):
    def func(scheduler):
        return dumps(dict(scheduler.worker_info))

    comm = await connect(s.address)
    await comm.write({"op": "feed", "function": dumps(func), "interval": 0.01})

    response = await comm.read()

    assert "exception" in response
    assert isinstance(response["exception"], ValueError)
    assert "'feed' handler has been explicitly disallowed" in repr(
        response["exception"]
    )

    await comm.close()


def test_scheduler_init_pulls_blocked_handlers_from_config():
    with dask.config.set({"distributed.scheduler.blocked-handlers": ["test-handler"]}):
        s = Scheduler()
    assert s.blocked_handlers == ["test-handler"]


@gen_cluster()
async def test_feed(s, a, b):
    def func(scheduler):
        return dumps(dict(scheduler.worker_info))

    comm = await connect(s.address)
    await comm.write({"op": "feed", "function": dumps(func), "interval": 0.01})

    for i in range(5):
        response = await comm.read()
        expected = dict(s.worker_info)
        assert cloudpickle.loads(response) == expected

    await comm.close()


@gen_cluster()
async def test_feed_setup_teardown(s, a, b):
    def setup(scheduler):
        return 1

    def func(scheduler, state):
        assert state == 1
        return "OK"

    def teardown(scheduler, state):
        scheduler.flag = "done"

    comm = await connect(s.address)
    await comm.write(
        {
            "op": "feed",
            "function": dumps(func),
            "setup": dumps(setup),
            "teardown": dumps(teardown),
            "interval": 0.01,
        }
    )

    for i in range(5):
        response = await comm.read()
        assert response == "OK"

    await comm.close()
    start = time()
    while not hasattr(s, "flag"):
        await asyncio.sleep(0.01)
        assert time() - start < 5


@gen_cluster()
async def test_feed_large_bytestring(s, a, b):
    np = pytest.importorskip("numpy")

    x = np.ones(10000000)

    def func(scheduler):
        y = x
        return True

    comm = await connect(s.address)
    await comm.write({"op": "feed", "function": dumps(func), "interval": 0.05})

    for i in range(5):
        response = await comm.read()
        assert response is True

    await comm.close()


@gen_cluster(client=True)
async def test_delete_data(c, s, a, b):
    d = await c.scatter({"x": 1, "y": 2, "z": 3})

    assert {ts.key for ts in s.tasks.values() if ts.who_has} == {"x", "y", "z"}
    assert set(a.data) | set(b.data) == {"x", "y", "z"}
    assert merge(a.data, b.data) == {"x": 1, "y": 2, "z": 3}

    del d["x"]
    del d["y"]

    start = time()
    while set(a.data) | set(b.data) != {"z"}:
        await asyncio.sleep(0.01)
        assert time() < start + 5


@gen_cluster(client=True, nthreads=[("127.0.0.1", 1)])
async def test_delete(c, s, a):
    x = c.submit(inc, 1)
    await x
    assert x.key in s.tasks
    assert x.key in a.data

    await c._cancel(x)

    start = time()
    while x.key in a.data:
        await asyncio.sleep(0.01)
        assert time() < start + 5

    assert x.key not in s.tasks

    s.report_on_key(key=x.key)


@gen_cluster()
async def test_filtered_communication(s, a, b):
    c = await connect(s.address)
    f = await connect(s.address)
    await c.write({"op": "register-client", "client": "c", "versions": {}})
    await f.write({"op": "register-client", "client": "f", "versions": {}})
    await c.read()
    await f.read()

    assert set(s.client_comms) == {"c", "f"}

    await c.write(
        {
            "op": "update-graph",
            "tasks": {"x": dumps_task((inc, 1)), "y": dumps_task((inc, "x"))},
            "dependencies": {"x": [], "y": ["x"]},
            "client": "c",
            "keys": ["y"],
        }
    )

    await f.write(
        {
            "op": "update-graph",
            "tasks": {
                "x": dumps_task((inc, 1)),
                "z": dumps_task((operator.add, "x", 10)),
            },
            "dependencies": {"x": [], "z": ["x"]},
            "client": "f",
            "keys": ["z"],
        }
    )
    (msg,) = await c.read()
    assert msg["op"] == "key-in-memory"
    assert msg["key"] == "y"
    (msg,) = await f.read()
    assert msg["op"] == "key-in-memory"
    assert msg["key"] == "z"


def test_dumps_function():
    a = dumps_function(inc)
    assert cloudpickle.loads(a)(10) == 11

    b = dumps_function(inc)
    assert a is b

    c = dumps_function(dec)
    assert a != c


def test_dumps_task():
    d = dumps_task((inc, 1))
    assert set(d) == {"function", "args"}

    f = lambda x, y=2: x + y
    d = dumps_task((apply, f, (1,), {"y": 10}))
    assert cloudpickle.loads(d["function"])(1, 2) == 3
    assert cloudpickle.loads(d["args"]) == (1,)
    assert cloudpickle.loads(d["kwargs"]) == {"y": 10}

    d = dumps_task((apply, f, (1,)))
    assert cloudpickle.loads(d["function"])(1, 2) == 3
    assert cloudpickle.loads(d["args"]) == (1,)
    assert set(d) == {"function", "args"}


@gen_cluster()
async def test_ready_remove_worker(s, a, b):
    s.update_graph(
        tasks={"x-%d" % i: dumps_task((inc, i)) for i in range(20)},
        keys=["x-%d" % i for i in range(20)],
        client="client",
        dependencies={"x-%d" % i: [] for i in range(20)},
    )

    assert all(len(w.processing) > w.nthreads for w in s.workers.values())

    await s.remove_worker(address=a.address)

    assert set(s.workers) == {b.address}
    assert all(len(w.processing) > w.nthreads for w in s.workers.values())


@gen_cluster(client=True, Worker=Nanny, timeout=60)
async def test_restart(c, s, a, b):
    futures = c.map(inc, range(20))
    await wait(futures)

    await s.restart()

    assert len(s.workers) == 2

    for ws in s.workers.values():
        assert not ws.occupancy
        assert not ws.processing

    assert not s.tasks
    assert not s.dependencies


@gen_cluster()
async def test_broadcast(s, a, b):
    result = await s.broadcast(msg={"op": "ping"})
    assert result == {a.address: b"pong", b.address: b"pong"}

    result = await s.broadcast(msg={"op": "ping"}, workers=[a.address])
    assert result == {a.address: b"pong"}

    result = await s.broadcast(msg={"op": "ping"}, hosts=[a.ip])
    assert result == {a.address: b"pong", b.address: b"pong"}


@gen_cluster(security=tls_only_security())
async def test_broadcast_tls(s, a, b):
    result = await s.broadcast(msg={"op": "ping"})
    assert result == {a.address: b"pong", b.address: b"pong"}

    result = await s.broadcast(msg={"op": "ping"}, workers=[a.address])
    assert result == {a.address: b"pong"}

    result = await s.broadcast(msg={"op": "ping"}, hosts=[a.ip])
    assert result == {a.address: b"pong", b.address: b"pong"}


@gen_cluster(Worker=Nanny)
async def test_broadcast_nanny(s, a, b):
    result1 = await s.broadcast(msg={"op": "identity"}, nanny=True)
    assert all(d["type"] == "Nanny" for d in result1.values())

    result2 = await s.broadcast(
        msg={"op": "identity"}, workers=[a.worker_address], nanny=True
    )
    assert len(result2) == 1
    assert first(result2.values())["id"] == a.id

    result3 = await s.broadcast(msg={"op": "identity"}, hosts=[a.ip], nanny=True)
    assert result1 == result3


@gen_test()
async def test_worker_name():
    s = await Scheduler(validate=True, port=0)
    w = await Worker(s.address, name="alice")
    assert s.workers[w.address].name == "alice"
    assert s.aliases["alice"] == w.address

    with pytest.raises(ValueError):
        w2 = await Worker(s.address, name="alice")
        await w2.close()

    await w.close()
    await s.close()


@gen_test()
async def test_coerce_address():
    with dask.config.set({"distributed.comm.timeouts.connect": "100ms"}):
        s = await Scheduler(validate=True, port=0)
        print("scheduler:", s.address, s.listen_address)
        a = Worker(s.address, name="alice")
        b = Worker(s.address, name=123)
        c = Worker("127.0.0.1", s.port, name="charlie")
        await asyncio.gather(a, b, c)

        assert s.coerce_address("127.0.0.1:8000") == "tcp://127.0.0.1:8000"
        assert s.coerce_address("[::1]:8000") == "tcp://[::1]:8000"
        assert s.coerce_address("tcp://127.0.0.1:8000") == "tcp://127.0.0.1:8000"
        assert s.coerce_address("tcp://[::1]:8000") == "tcp://[::1]:8000"
        assert s.coerce_address("localhost:8000") in (
            "tcp://127.0.0.1:8000",
            "tcp://[::1]:8000",
        )
        assert s.coerce_address("localhost:8000") in (
            "tcp://127.0.0.1:8000",
            "tcp://[::1]:8000",
        )
        assert s.coerce_address(a.address) == a.address
        # Aliases
        assert s.coerce_address("alice") == a.address
        assert s.coerce_address(123) == b.address
        assert s.coerce_address("charlie") == c.address

        assert s.coerce_hostname("127.0.0.1") == "127.0.0.1"
        assert s.coerce_hostname("alice") == a.ip
        assert s.coerce_hostname(123) == b.ip
        assert s.coerce_hostname("charlie") == c.ip
        assert s.coerce_hostname("jimmy") == "jimmy"

        assert s.coerce_address("zzzt:8000", resolve=False) == "tcp://zzzt:8000"

        await s.close()
        await asyncio.gather(a.close(), b.close(), c.close())


@pytest.mark.asyncio
async def test_config_stealing(cleanup):
    # Regression test for https://github.com/dask/distributed/issues/3409

    with dask.config.set({"distributed.scheduler.work-stealing": True}):
        async with Scheduler(port=0) as s:
            assert "stealing" in s.extensions

    with dask.config.set({"distributed.scheduler.work-stealing": False}):
        async with Scheduler(port=0) as s:
            assert "stealing" not in s.extensions


@pytest.mark.skipif(WINDOWS, reason="num_fds not supported on windows")
@gen_cluster(nthreads=[])
async def test_file_descriptors_dont_leak(s):
    proc = psutil.Process()
    before = proc.num_fds()

    async with Worker(s.address):
        assert proc.num_fds() > before

    while proc.num_fds() > before:
        await asyncio.sleep(0.01)


@gen_cluster()
async def test_update_graph_culls(s, a, b):
    s.update_graph(
        tasks={
            "x": dumps_task((inc, 1)),
            "y": dumps_task((inc, "x")),
            "z": dumps_task((inc, 2)),
        },
        keys=["y"],
        dependencies={"y": "x", "x": [], "z": []},
        client="client",
    )
    assert "z" not in s.tasks
    assert "z" not in s.dependencies


def test_io_loop(loop):
    s = Scheduler(loop=loop, validate=True)
    assert s.io_loop is loop


@gen_cluster(client=True)
async def test_story(c, s, a, b):
    x = delayed(inc)(1)
    y = delayed(inc)(x)
    f = c.persist(y)
    await wait([f])

    assert s.transition_log

    story = s.story(x.key)
    assert all(line in s.transition_log for line in story)
    assert len(story) < len(s.transition_log)
    assert all(x.key == line[0] or x.key in line[-2] for line in story)

    assert len(s.story(x.key, y.key)) > len(story)

    assert s.story(x.key) == s.story(s.tasks[x.key])


@gen_cluster(nthreads=[], client=True)
async def test_scatter_no_workers(c, s):
    with pytest.raises(TimeoutError):
        await s.scatter(data={"x": 1}, client="alice", timeout=0.1)

    start = time()
    with pytest.raises(TimeoutError):
        await c.scatter(123, timeout=0.1)
    assert time() < start + 1.5

    w = Worker(s.address, nthreads=3)
    await asyncio.gather(c.scatter(data={"y": 2}, timeout=5), w)

    assert w.data["y"] == 2
    await w.close()


@gen_cluster(nthreads=[])
async def test_scheduler_sees_memory_limits(s):
    w = await Worker(s.address, nthreads=3, memory_limit=12345)

    assert s.workers[w.address].memory_limit == 12345
    await w.close()


@gen_cluster(client=True)
async def test_retire_workers(c, s, a, b):
    [x] = await c.scatter([1], workers=a.address)
    [y] = await c.scatter([list(range(1000))], workers=b.address)

    assert s.workers_to_close() == [a.address]

    workers = await s.retire_workers()
    assert list(workers) == [a.address]
    assert workers[a.address]["nthreads"] == a.nthreads
    assert list(s.nthreads) == [b.address]

    assert s.workers_to_close() == []

    assert s.workers[b.address].has_what == {s.tasks[x.key], s.tasks[y.key]}

    workers = await s.retire_workers()
    assert not workers


@gen_cluster(client=True)
async def test_retire_workers_n(c, s, a, b):
    await s.retire_workers(n=1, close_workers=True)
    assert len(s.workers) == 1

    await s.retire_workers(n=0, close_workers=True)
    assert len(s.workers) == 1

    await s.retire_workers(n=1, close_workers=True)
    assert len(s.workers) == 0

    await s.retire_workers(n=0, close_workers=True)
    assert len(s.workers) == 0

    while not (
        a.status in (Status.closed, Status.closing, Status.closing_gracefully)
        and b.status in (Status.closed, Status.closing, Status.closing_gracefully)
    ):
        await asyncio.sleep(0.01)


@gen_cluster(client=True, nthreads=[("127.0.0.1", 1)] * 4)
async def test_workers_to_close(cl, s, *workers):
    with dask.config.set(
        {"distributed.scheduler.default-task-durations": {"a": 4, "b": 4, "c": 1}}
    ):
        futures = cl.map(slowinc, [1, 1, 1], key=["a-4", "b-4", "c-1"])
        while sum(len(w.processing) for w in s.workers.values()) < 3:
            await asyncio.sleep(0.001)

        wtc = s.workers_to_close()
        assert all(not s.workers[w].processing for w in wtc)
        assert len(wtc) == 1


@gen_cluster(client=True, nthreads=[("127.0.0.1", 1)] * 4)
async def test_workers_to_close_grouped(c, s, *workers):
    groups = {
        workers[0].address: "a",
        workers[1].address: "a",
        workers[2].address: "b",
        workers[3].address: "b",
    }

    def key(ws):
        return groups[ws.address]

    assert set(s.workers_to_close(key=key)) == {w.address for w in workers}

    # Assert that job in one worker blocks closure of group
    future = c.submit(slowinc, 1, delay=0.2, workers=workers[0].address)
    while len(s.rprocessing) < 1:
        await asyncio.sleep(0.001)

    assert set(s.workers_to_close(key=key)) == {workers[2].address, workers[3].address}

    del future

    while len(s.rprocessing) > 0:
        await asyncio.sleep(0.001)

    # Assert that *total* byte count in group determines group priority
    av = await c.scatter("a" * 100, workers=workers[0].address)
    bv = await c.scatter("b" * 75, workers=workers[2].address)
    bv2 = await c.scatter("b" * 75, workers=workers[3].address)

    assert set(s.workers_to_close(key=key)) == {workers[0].address, workers[1].address}


@gen_cluster(client=True)
async def test_retire_workers_no_suspicious_tasks(c, s, a, b):
    future = c.submit(
        slowinc, 100, delay=0.5, workers=a.address, allow_other_workers=True
    )
    await asyncio.sleep(0.2)
    await s.retire_workers(workers=[a.address])

    assert all(ts.suspicious == 0 for ts in s.tasks.values())
    assert all(tp.suspicious == 0 for tp in s.task_prefixes.values())


@pytest.mark.slow
@pytest.mark.skipif(WINDOWS, reason="num_fds not supported on windows")
@gen_cluster(client=True, nthreads=[], timeout=60)
async def test_file_descriptors(c, s):
    await asyncio.sleep(0.1)
    da = pytest.importorskip("dask.array")
    proc = psutil.Process()
    num_fds_1 = proc.num_fds()

    N = 20
    nannies = await asyncio.gather(*[Nanny(s.address, loop=s.loop) for _ in range(N)])

    while len(s.nthreads) < N:
        await asyncio.sleep(0.1)

    num_fds_2 = proc.num_fds()

    await asyncio.sleep(0.2)

    num_fds_3 = proc.num_fds()
    assert num_fds_3 <= num_fds_2 + N  # add some heartbeats

    x = da.random.random(size=(1000, 1000), chunks=(25, 25))
    x = c.persist(x)
    await wait(x)

    num_fds_4 = proc.num_fds()
    assert num_fds_4 <= num_fds_2 + 2 * N

    y = c.persist(x + x.T)
    await wait(y)

    num_fds_5 = proc.num_fds()
    assert num_fds_5 < num_fds_4 + N

    await asyncio.sleep(1)

    num_fds_6 = proc.num_fds()
    assert num_fds_6 < num_fds_5 + N

    await asyncio.gather(*[n.close() for n in nannies])
    await c.close()

    assert not s.rpc.open
    for addr, occ in c.rpc.occupied.items():
        for comm in occ:
            assert comm.closed() or comm.peer_address != s.address, comm
    assert not s.stream_comms

    while proc.num_fds() > num_fds_1 + N:
        await asyncio.sleep(0.01)


@pytest.mark.slow
@nodebug
@gen_cluster(client=True)
async def test_learn_occupancy(c, s, a, b):
    futures = c.map(slowinc, range(1000), delay=0.2)
    while sum(len(ts.who_has) for ts in s.tasks.values()) < 10:
        await asyncio.sleep(0.01)

    assert 100 < s.total_occupancy < 1000
    for w in [a, b]:
        assert 50 < s.workers[w.address].occupancy < 700


@pytest.mark.slow
@nodebug
@gen_cluster(client=True)
async def test_learn_occupancy_2(c, s, a, b):
    future = c.map(slowinc, range(1000), delay=0.2)
    while not any(ts.who_has for ts in s.tasks.values()):
        await asyncio.sleep(0.01)

    assert 100 < s.total_occupancy < 1000


@gen_cluster(client=True)
async def test_occupancy_cleardown(c, s, a, b):
    s.validate = False

    # Inject excess values in s.occupancy
    s.workers[a.address].occupancy = 2
    s.total_occupancy += 2
    futures = c.map(slowinc, range(100), delay=0.01)
    await wait(futures)

    # Verify that occupancy values have been zeroed out
    assert abs(s.total_occupancy) < 0.01
    assert all(ws.occupancy == 0 for ws in s.workers.values())


@nodebug
@gen_cluster(client=True, nthreads=[("127.0.0.1", 1)] * 30)
async def test_balance_many_workers(c, s, *workers):
    futures = c.map(slowinc, range(20), delay=0.2)
    await wait(futures)
    assert {len(w.has_what) for w in s.workers.values()} == {0, 1}


@nodebug
@gen_cluster(client=True, nthreads=[("127.0.0.1", 1)] * 30)
async def test_balance_many_workers_2(c, s, *workers):
    s.extensions["stealing"]._pc.callback_time = 100000000
    futures = c.map(slowinc, range(90), delay=0.2)
    await wait(futures)
    assert {len(w.has_what) for w in s.workers.values()} == {3}


@gen_cluster(client=True)
async def test_learn_occupancy_multiple_workers(c, s, a, b):
    x = c.submit(slowinc, 1, delay=0.2, workers=a.address)
    await asyncio.sleep(0.05)
    futures = c.map(slowinc, range(100), delay=0.2)

    await wait(x)

    assert not any(v == 0.5 for w in s.workers.values() for v in w.processing.values())


@gen_cluster(client=True)
async def test_include_communication_in_occupancy(c, s, a, b):
    await c.submit(slowadd, 1, 2, delay=0)
    x = c.submit(operator.mul, b"0", int(s.bandwidth), workers=a.address)
    y = c.submit(operator.mul, b"1", int(s.bandwidth * 1.5), workers=b.address)

    z = c.submit(slowadd, x, y, delay=1)
    while z.key not in s.tasks or not s.tasks[z.key].processing_on:
        await asyncio.sleep(0.01)

    ts = s.tasks[z.key]
    assert ts.processing_on == s.workers[b.address]
    assert s.workers[b.address].processing[ts] > 1
    await wait(z)
    del z


@gen_cluster(client=True)
async def test_worker_arrives_with_processing_data(c, s, a, b):
    x = delayed(slowinc)(1, delay=0.4)
    y = delayed(slowinc)(x, delay=0.4)
    z = delayed(slowinc)(y, delay=0.4)

    yy, zz = c.persist([y, z])

    while not any(w.processing for w in s.workers.values()):
        await asyncio.sleep(0.01)

    w = Worker(s.address, nthreads=1)
    w.update_data(data={y.key: 3})

    await w

    start = time()

    while len(s.workers) < 3:
        await asyncio.sleep(0.01)

    assert s.get_task_status(keys={x.key, y.key, z.key}) == {
        x.key: "released",
        y.key: "memory",
        z.key: "processing",
    }

    await w.close()


@pytest.mark.slow
@gen_cluster(client=True, nthreads=[("127.0.0.1", 1)])
async def test_worker_breaks_and_returns(c, s, a):
    future = c.submit(slowinc, 1, delay=0.1)
    for i in range(20):
        future = c.submit(slowinc, future, delay=0.1)

    await wait(future)

    await a.batched_stream.comm.close()

    await asyncio.sleep(0.1)
    start = time()
    await wait(future, timeout=10)
    end = time()

    assert end - start < 2

    states = frequencies(ts.state for ts in s.tasks.values())
    assert states == {"memory": 1, "released": 20}


@gen_cluster(client=True, nthreads=[])
async def test_no_workers_to_memory(c, s):
    x = delayed(slowinc)(1, delay=0.4)
    y = delayed(slowinc)(x, delay=0.4)
    z = delayed(slowinc)(y, delay=0.4)

    yy, zz = c.persist([y, z])

    while not s.tasks:
        await asyncio.sleep(0.01)

    w = Worker(s.address, nthreads=1)
    w.update_data(data={y.key: 3})

    await w

    start = time()

    while not s.workers:
        await asyncio.sleep(0.01)

    assert s.get_task_status(keys={x.key, y.key, z.key}) == {
        x.key: "released",
        y.key: "memory",
        z.key: "processing",
    }

    await w.close()


@gen_cluster(client=True)
async def test_no_worker_to_memory_restrictions(c, s, a, b):
    with dask.annotate(workers="alice"):
        x = delayed(slowinc)(1, delay=0.4)
        y = delayed(slowinc)(x, delay=0.4)
        z = delayed(slowinc)(y, delay=0.4)

    yy, zz = c.persist([y, z], optimize_graph=False)

    while not s.tasks:
        await asyncio.sleep(0.01)

    w = Worker(s.address, nthreads=1, name="alice")
    w.update_data(data={y.key: 3})

    await w

    while len(s.workers) < 3:
        await asyncio.sleep(0.01)
    await asyncio.sleep(0.3)

    assert s.get_task_status(keys={x.key, y.key, z.key}) == {
        x.key: "released",
        y.key: "memory",
        z.key: "processing",
    }

    await w.close()


def test_run_on_scheduler_sync(loop):
    def f(dask_scheduler=None):
        return dask_scheduler.address

    with cluster() as (s, [a, b]):
        with Client(s["address"], loop=loop) as c:
            address = c.run_on_scheduler(f)
            assert address == s["address"]

            with pytest.raises(ZeroDivisionError):
                c.run_on_scheduler(div, 1, 0)


@gen_cluster(client=True)
async def test_run_on_scheduler(c, s, a, b):
    def f(dask_scheduler=None):
        return dask_scheduler.address

    response = await c._run_on_scheduler(f)
    assert response == s.address


@gen_cluster(client=True, config={"distributed.scheduler.pickle": False})
async def test_run_on_scheduler_disabled(c, s, a, b):
    def f(dask_scheduler=None):
        return dask_scheduler.address

    with pytest.raises(ValueError, match="disallowed from deserializing"):
        await c._run_on_scheduler(f)


@gen_cluster(client=True)
async def test_close_worker(c, s, a, b):
    assert len(s.workers) == 2

    await s.close_worker(worker=a.address)

    assert len(s.workers) == 1
    assert a.address not in s.workers

    await asyncio.sleep(0.5)

    assert len(s.workers) == 1


@pytest.mark.slow
@gen_cluster(client=True, Worker=Nanny)
async def test_close_nanny(c, s, a, b):
    assert len(s.workers) == 2

    assert a.process.is_alive()
    a_worker_address = a.worker_address
    start = time()
    await s.close_worker(worker=a_worker_address)

    assert len(s.workers) == 1
    assert a_worker_address not in s.workers

    start = time()
    while a.is_alive():
        await asyncio.sleep(0.1)
        assert time() < start + 5

    assert not a.is_alive()
    assert a.pid is None

    for i in range(10):
        await asyncio.sleep(0.1)
        assert len(s.workers) == 1
        assert not a.is_alive()
        assert a.pid is None

    while a.status != Status.closed:
        await asyncio.sleep(0.05)
        assert time() < start + 10


@gen_cluster(client=True)
async def test_retire_workers_close(c, s, a, b):
    await s.retire_workers(close_workers=True)
    assert not s.workers
    while a.status != Status.closed and b.status != Status.closed:
        await asyncio.sleep(0.01)


@gen_cluster(client=True, Worker=Nanny)
async def test_retire_nannies_close(c, s, a, b):
    nannies = [a, b]
    await s.retire_workers(close_workers=True, remove=True)
    assert not s.workers

    start = time()

    while any(n.status != Status.closed for n in nannies):
        await asyncio.sleep(0.05)
        assert time() < start + 10

    assert not any(n.is_alive() for n in nannies)
    assert not s.workers


@gen_cluster(client=True, nthreads=[("127.0.0.1", 2)])
async def test_fifo_submission(c, s, w):
    futures = []
    for i in range(20):
        future = c.submit(slowinc, i, delay=0.1, key="inc-%02d" % i, fifo_timeout=0.01)
        futures.append(future)
        await asyncio.sleep(0.02)
    await wait(futures[-1])
    assert futures[10].status == "finished"


@gen_test()
async def test_scheduler_file():
    with tmpfile() as fn:
        s = await Scheduler(scheduler_file=fn, port=0)
        with open(fn) as f:
            data = json.load(f)
        assert data["address"] == s.address

        c = await Client(scheduler_file=fn, loop=s.loop, asynchronous=True)
        await c.close()
        await s.close()


@pytest.mark.xfail()
@gen_cluster(client=True, nthreads=[])
async def test_non_existent_worker(c, s):
    with dask.config.set({"distributed.comm.timeouts.connect": "100ms"}):
        await s.add_worker(
            address="127.0.0.1:5738", nthreads=2, nbytes={}, host_info={}
        )
        futures = c.map(inc, range(10))
        await asyncio.sleep(0.300)
        assert not s.workers
        assert all(ts.state == "no-worker" for ts in s.tasks.values())


@gen_cluster(client=True, nthreads=[("127.0.0.1", 1)] * 3)
async def test_correct_bad_time_estimate(c, s, *workers):
    future = c.submit(slowinc, 1, delay=0)
    await wait(future)
    futures = [c.submit(slowinc, future, delay=0.1, pure=False) for i in range(20)]
    await asyncio.sleep(0.5)
    await wait(futures)
    assert all(w.data for w in workers), [sorted(w.data) for w in workers]


@pytest.mark.parametrize(
    "host", ["tcp://0.0.0.0", "tcp://127.0.0.1", "tcp://127.0.0.1:38275"]
)
@pytest.mark.parametrize(
    "dashboard_address,expect",
    [
        (None, ("::", "0.0.0.0")),
        ("127.0.0.1:0", ("127.0.0.1",)),
    ],
)
@pytest.mark.asyncio
async def test_dashboard_host(host, dashboard_address, expect):
    """Dashboard is accessible from any host by default, but it can be also bound to
    localhost.
    """
    async with Scheduler(host=host, dashboard_address=dashboard_address) as s:
        sock = first(s.http_server._sockets.values())
        assert sock.getsockname()[0] in expect


@gen_cluster(client=True, worker_kwargs={"profile_cycle_interval": "100ms"})
async def test_profile_metadata(c, s, a, b):
    start = time() - 1
    futures = c.map(slowinc, range(10), delay=0.05, workers=a.address)
    await wait(futures)
    await asyncio.sleep(0.200)

    meta = await s.get_profile_metadata(profile_cycle_interval=0.100)
    now = time() + 1
    assert meta
    assert all(start < t < now for t, count in meta["counts"])
    assert all(0 <= count < 30 for t, count in meta["counts"][:4])
    assert not meta["counts"][-1][1]


@gen_cluster(client=True, worker_kwargs={"profile_cycle_interval": "100ms"})
async def test_profile_metadata_timeout(c, s, a, b):
    start = time() - 1

    def raise_timeout(*args, **kwargs):
        raise TimeoutError

    b.handlers["profile_metadata"] = raise_timeout

    futures = c.map(slowinc, range(10), delay=0.05, workers=a.address)
    await wait(futures)
    await asyncio.sleep(0.200)

    meta = await s.get_profile_metadata(profile_cycle_interval=0.100)
    now = time() + 1
    assert meta
    assert all(start < t < now for t, count in meta["counts"])
    assert all(0 <= count < 30 for t, count in meta["counts"][:4])
    assert not meta["counts"][-1][1]


@gen_cluster(client=True, worker_kwargs={"profile_cycle_interval": "100ms"})
async def test_profile_metadata_keys(c, s, a, b):
    x = c.map(slowinc, range(10), delay=0.05)
    y = c.map(slowdec, range(10), delay=0.05)
    await wait(x + y)

    meta = await s.get_profile_metadata(profile_cycle_interval=0.100)
    assert set(meta["keys"]) == {"slowinc", "slowdec"}
    assert (
        len(meta["counts"]) - 3 <= len(meta["keys"]["slowinc"]) <= len(meta["counts"])
    )


@gen_cluster(
    client=True,
    config={
        "distributed.worker.profile.interval": "1ms",
        "distributed.worker.profile.cycle": "100ms",
    },
)
async def test_statistical_profiling(c, s, a, b):
    futures = c.map(slowinc, range(10), delay=0.1)

    await wait(futures)

    profile = await s.get_profile()
    assert profile["count"]


@gen_cluster(
    client=True,
    config={
        "distributed.worker.profile.interval": "1ms",
        "distributed.worker.profile.cycle": "100ms",
    },
)
async def test_statistical_profiling_failure(c, s, a, b):
    futures = c.map(slowinc, range(10), delay=0.1)

    def raise_timeout(*args, **kwargs):
        raise TimeoutError

    b.handlers["profile"] = raise_timeout
    await wait(futures)

    profile = await s.get_profile()
    assert profile["count"]


@gen_cluster(client=True)
async def test_cancel_fire_and_forget(c, s, a, b):
    x = delayed(slowinc)(1, delay=0.05)
    y = delayed(slowinc)(x, delay=0.05)
    z = delayed(slowinc)(y, delay=0.05)
    w = delayed(slowinc)(z, delay=0.05)
    future = c.compute(w)
    fire_and_forget(future)

    await asyncio.sleep(0.05)
    await future.cancel(force=True)
    assert future.status == "cancelled"
    assert not s.tasks


@gen_cluster(
    client=True, Worker=Nanny, clean_kwargs={"processes": False, "threads": False}
)
async def test_log_tasks_during_restart(c, s, a, b):
    future = c.submit(sys.exit, 0)
    await wait(future)
    assert "exit" in str(s.events)


@gen_cluster(client=True, nthreads=[("127.0.0.1", 1)] * 2)
async def test_reschedule(c, s, a, b):
    await c.submit(slowinc, -1, delay=0.1)  # learn cost
    x = c.map(slowinc, range(4), delay=0.1)

    # add much more work onto worker a
    futures = c.map(slowinc, range(10, 20), delay=0.1, workers=a.address)

    while len(s.tasks) < len(x) + len(futures):
        await asyncio.sleep(0.001)

    for future in x:
        s.reschedule(key=future.key)

    # Worker b gets more of the original tasks
    await wait(x)
    assert sum(future.key in b.data for future in x) >= 3
    assert sum(future.key in a.data for future in x) <= 1


@gen_cluster(client=True, nthreads=[("127.0.0.1", 1)] * 2)
async def test_reschedule_warns(c, s, a, b):
    with captured_logger(logging.getLogger("distributed.scheduler")) as sched:
        s.reschedule(key="__this-key-does-not-exist__")

    assert "not found on the scheduler" in sched.getvalue()
    assert "Aborting reschedule" in sched.getvalue()


@gen_cluster(client=True)
async def test_get_task_status(c, s, a, b):
    future = c.submit(inc, 1)
    await wait(future)

    result = await a.scheduler.get_task_status(keys=[future.key])
    assert result == {future.key: "memory"}


def test_deque_handler():
    from distributed.scheduler import logger

    s = Scheduler()
    deque_handler = s._deque_handler
    logger.info("foo123")
    assert len(deque_handler.deque) >= 1
    msg = deque_handler.deque[-1]
    assert "distributed.scheduler" in deque_handler.format(msg)
    assert any(msg.msg == "foo123" for msg in deque_handler.deque)


@gen_cluster(client=True)
async def test_retries(c, s, a, b):
    args = [ZeroDivisionError("one"), ZeroDivisionError("two"), 42]

    future = c.submit(varying(args), retries=3)
    result = await future
    assert result == 42
    assert s.tasks[future.key].retries == 1
    assert future.key not in s.exceptions

    future = c.submit(varying(args), retries=2, pure=False)
    result = await future
    assert result == 42
    assert s.tasks[future.key].retries == 0
    assert future.key not in s.exceptions

    future = c.submit(varying(args), retries=1, pure=False)
    with pytest.raises(ZeroDivisionError) as exc_info:
        await future
    exc_info.match("two")

    future = c.submit(varying(args), retries=0, pure=False)
    with pytest.raises(ZeroDivisionError) as exc_info:
        await future
    exc_info.match("one")


@gen_cluster(client=True, nthreads=[("127.0.0.1", 1)] * 3)
async def test_missing_data_errant_worker(c, s, w1, w2, w3):
    with dask.config.set({"distributed.comm.timeouts.connect": "1s"}):
        np = pytest.importorskip("numpy")

        x = c.submit(np.random.random, 10000000, workers=w1.address)
        await wait(x)
        await c.replicate(x, workers=[w1.address, w2.address])

        y = c.submit(len, x, workers=w3.address)
        while not w3.tasks:
            await asyncio.sleep(0.001)
        await w1.close()
        await wait(y)


@gen_cluster(client=True)
async def test_dont_recompute_if_persisted(c, s, a, b):
    x = delayed(inc)(1, dask_key_name="x")
    y = delayed(inc)(x, dask_key_name="y")

    yy = y.persist()
    await wait(yy)

    old = list(s.transition_log)

    yyy = y.persist()
    await wait(yyy)

    await asyncio.sleep(0.100)
    assert list(s.transition_log) == old


@gen_cluster(client=True)
async def test_dont_recompute_if_persisted_2(c, s, a, b):
    x = delayed(inc)(1, dask_key_name="x")
    y = delayed(inc)(x, dask_key_name="y")
    z = delayed(inc)(y, dask_key_name="z")

    yy = y.persist()
    await wait(yy)

    old = s.story("x", "y")

    zz = z.persist()
    await wait(zz)

    await asyncio.sleep(0.100)
    assert s.story("x", "y") == old


@gen_cluster(client=True)
async def test_dont_recompute_if_persisted_3(c, s, a, b):
    x = delayed(inc)(1, dask_key_name="x")
    y = delayed(inc)(2, dask_key_name="y")
    z = delayed(inc)(y, dask_key_name="z")
    w = delayed(operator.add)(x, z, dask_key_name="w")

    ww = w.persist()
    await wait(ww)

    old = list(s.transition_log)

    www = w.persist()
    await wait(www)
    await asyncio.sleep(0.100)
    assert list(s.transition_log) == old


@gen_cluster(client=True)
async def test_dont_recompute_if_persisted_4(c, s, a, b):
    x = delayed(inc)(1, dask_key_name="x")
    y = delayed(inc)(x, dask_key_name="y")
    z = delayed(inc)(x, dask_key_name="z")

    yy = y.persist()
    await wait(yy)

    old = s.story("x")

    while s.tasks["x"].state == "memory":
        await asyncio.sleep(0.01)

    yyy, zzz = dask.persist(y, z)
    await wait([yyy, zzz])

    new = s.story("x")
    assert len(new) > len(old)


@gen_cluster(client=True)
async def test_dont_forget_released_keys(c, s, a, b):
    x = c.submit(inc, 1, key="x")
    y = c.submit(inc, x, key="y")
    z = c.submit(dec, x, key="z")
    del x
    await wait([y, z])
    del z

    while "z" in s.tasks:
        await asyncio.sleep(0.01)

    assert "x" in s.tasks


@gen_cluster(client=True)
async def test_dont_recompute_if_erred(c, s, a, b):
    x = delayed(inc)(1, dask_key_name="x")
    y = delayed(div)(x, 0, dask_key_name="y")

    yy = y.persist()
    await wait(yy)

    old = list(s.transition_log)

    yyy = y.persist()
    await wait(yyy)

    await asyncio.sleep(0.100)
    assert list(s.transition_log) == old


@gen_cluster()
async def test_closing_scheduler_closes_workers(s, a, b):
    await s.close()

    start = time()
    while a.status != Status.closed or b.status != Status.closed:
        await asyncio.sleep(0.01)
        assert time() < start + 2


@gen_cluster(
    client=True, nthreads=[("127.0.0.1", 1)], worker_kwargs={"resources": {"A": 1}}
)
async def test_resources_reset_after_cancelled_task(c, s, w):
    future = c.submit(sleep, 0.2, resources={"A": 1})

    while not w.executing_count:
        await asyncio.sleep(0.01)

    await future.cancel()

    while w.executing_count:
        await asyncio.sleep(0.01)

    assert not s.workers[w.address].used_resources["A"]
    assert w.available_resources == {"A": 1}

    await c.submit(inc, 1, resources={"A": 1})


@gen_cluster(client=True)
async def test_gh2187(c, s, a, b):
    def foo():
        return "foo"

    def bar(x):
        return x + "bar"

    def baz(x):
        return x + "baz"

    def qux(x):
        sleep(0.1)
        return x + "qux"

    w = c.submit(foo, key="w")
    x = c.submit(bar, w, key="x")
    y = c.submit(baz, x, key="y")
    await y
    z = c.submit(qux, y, key="z")
    del y
    await asyncio.sleep(0.1)
    f = c.submit(bar, x, key="y")
    await f


@gen_cluster(client=True)
async def test_collect_versions(c, s, a, b):
    cs = s.clients[c.id]
    (w1, w2) = s.workers.values()
    assert cs.versions
    assert w1.versions
    assert w2.versions
    assert "dask" in str(cs.versions)
    assert cs.versions == w1.versions == w2.versions


@pytest.mark.xfail(reason="flaky and re-fails on rerun")
@gen_cluster(client=True, config={"distributed.scheduler.idle-timeout": "500ms"})
async def test_idle_timeout(c, s, a, b):
    beginning = time()
    assert s.idle_since <= beginning
    future = c.submit(slowinc, 1)
    await future
    assert s.idle_since is None or s.idle_since > beginning

    assert s.status != Status.closed

    with captured_logger("distributed.scheduler") as logs:
        start = time()
        while s.status != Status.closed:
            await asyncio.sleep(0.01)
            assert time() < start + 3

        start = time()
        while not (a.status == Status.closed and b.status == Status.closed):
            await asyncio.sleep(0.01)
            assert time() < start + 1

    assert "idle" in logs.getvalue()
    assert "500" in logs.getvalue()
    assert "ms" in logs.getvalue()
    assert s.idle_since > beginning


@gen_cluster(client=True, config={"distributed.scheduler.bandwidth": "100 GB"})
async def test_bandwidth(c, s, a, b):
    start = s.bandwidth
    x = c.submit(operator.mul, b"0", 1000001, workers=a.address)
    y = c.submit(lambda x: x, x, workers=b.address)
    await y
    await b.heartbeat()
    assert s.bandwidth < start  # we've learned that we're slower
    assert b.latency
    assert typename(bytes) in s.bandwidth_types
    assert (b.address, a.address) in s.bandwidth_workers

    await a.close()
    assert not s.bandwidth_workers


@gen_cluster(client=True, Worker=Nanny, timeout=60)
async def test_bandwidth_clear(c, s, a, b):
    np = pytest.importorskip("numpy")
    x = c.submit(np.arange, 1000000, workers=[a.worker_address], pure=False)
    y = c.submit(np.arange, 1000000, workers=[b.worker_address], pure=False)
    z = c.submit(operator.add, x, y)  # force communication
    await z

    async def f(dask_worker):
        await dask_worker.heartbeat()

    await c.run(f)

    assert s.bandwidth_workers

    await s.restart()
    assert not s.bandwidth_workers


@gen_cluster()
async def test_workerstate_clean(s, a, b):
    ws = s.workers[a.address].clean()
    assert ws.address == a.address
    b = pickle.dumps(ws)
    assert len(b) < 1000


@gen_cluster(client=True)
async def test_result_type(c, s, a, b):
    x = c.submit(lambda: 1)
    await x

    assert "int" in s.tasks[x.key].type


@gen_cluster()
async def test_close_workers(s, a, b):
    await s.close(close_workers=True)
    assert a.status == Status.closed
    assert b.status == Status.closed


@pytest.mark.skipif(not LINUX, reason="Need 127.0.0.2 to mean localhost")
@gen_test()
async def test_host_address():
    s = await Scheduler(host="127.0.0.2", port=0)
    assert "127.0.0.2" in s.address
    await s.close()


@gen_test()
async def test_dashboard_address():
    pytest.importorskip("bokeh")
    s = await Scheduler(dashboard_address="127.0.0.1:8901", port=0)
    assert s.services["dashboard"].port == 8901
    await s.close()

    s = await Scheduler(dashboard_address="127.0.0.1", port=0)
    assert s.services["dashboard"].port
    await s.close()

    s = await Scheduler(dashboard_address="127.0.0.1:8901,127.0.0.1:8902", port=0)
    assert s.services["dashboard"].port == 8901
    await s.close()

    s = await Scheduler(dashboard_address=":8901,:8902", port=0)
    assert s.services["dashboard"].port == 8901
    await s.close()

    s = await Scheduler(dashboard_address=[8901, 8902], port=0)
    assert s.services["dashboard"].port == 8901
    await s.close()


@gen_cluster(client=True)
async def test_adaptive_target(c, s, a, b):
    with dask.config.set(
        {"distributed.scheduler.default-task-durations": {"slowinc": 10}}
    ):
        assert s.adaptive_target() == 0
        x = c.submit(inc, 1)
        await x
        assert s.adaptive_target() == 1

        # Long task
        x = c.submit(slowinc, 1, delay=0.5)
        while x.key not in s.tasks:
            await asyncio.sleep(0.01)
        assert s.adaptive_target(target_duration=".1s") == 1  # still one

        L = c.map(slowinc, range(100), delay=0.5)
        while len(s.tasks) < 100:
            await asyncio.sleep(0.01)
        assert 10 < s.adaptive_target(target_duration=".1s") <= 100
        del x, L
        while s.tasks:
            await asyncio.sleep(0.01)
        assert s.adaptive_target(target_duration=".1s") == 0


@pytest.mark.asyncio
async def test_async_context_manager(cleanup):
    async with Scheduler(port=0) as s:
        assert s.status == Status.running
        async with Worker(s.address) as w:
            assert w.status == Status.running
            assert s.workers
        assert not s.workers


@pytest.mark.asyncio
async def test_allowed_failures_config(cleanup):
    async with Scheduler(port=0, allowed_failures=10) as s:
        assert s.allowed_failures == 10

    with dask.config.set({"distributed.scheduler.allowed_failures": 100}):
        async with Scheduler(port=0) as s:
            assert s.allowed_failures == 100

    with dask.config.set({"distributed.scheduler.allowed_failures": 0}):
        async with Scheduler(port=0) as s:
            assert s.allowed_failures == 0


@pytest.mark.asyncio
async def test_finished():
    async with Scheduler(port=0) as s:
        async with Worker(s.address) as w:
            pass

    await s.finished()
    await w.finished()


@pytest.mark.asyncio
async def test_retire_names_str(cleanup):
    async with Scheduler(port=0) as s:
        async with Worker(s.address, name="0") as a:
            async with Worker(s.address, name="1") as b:
                async with Client(s.address, asynchronous=True) as c:
                    futures = c.map(inc, range(10))
                    await wait(futures)
                    assert a.data and b.data
                    await s.retire_workers(names=[0])
                    assert all(f.done() for f in futures)
                    assert len(b.data) == 10


@gen_cluster(client=True)
async def test_get_task_duration(c, s, a, b):
    with dask.config.set(
        {"distributed.scheduler.default-task-durations": {"inc": 100}}
    ):
        future = c.submit(inc, 1)
        await future
        assert 10 < s.task_prefixes["inc"].duration_average < 100

        ts_pref1 = s.new_task("inc-abcdefab", None, "released")
        assert 10 < s.get_task_duration(ts_pref1) < 100

        # make sure get_task_duration adds TaskStates to unknown dict
        assert len(s.unknown_durations) == 0
        x = c.submit(slowinc, 1, delay=0.5)
        while len(s.tasks) < 3:
            await asyncio.sleep(0.01)

        ts = s.tasks[x.key]
        assert s.get_task_duration(ts) == 0.5  # default
        assert len(s.unknown_durations) == 1
        assert len(s.unknown_durations["slowinc"]) == 1


@gen_cluster(client=True)
async def test_default_task_duration_splits(c, s, a, b):
    """This test ensures that the default task durations for shuffle split tasks are, by default, aligned with the task names of dask.dask"""

    pd = pytest.importorskip("pandas")
    dd = pytest.importorskip("dask.dataframe")

    # We don't care about the actual computation here but we'll schedule one anyhow to verify that we're looking for the correct key
    npart = 10
    df = dd.from_pandas(pd.DataFrame({"A": range(100), "B": 1}), npartitions=npart)
    graph = df.shuffle(
        "A",
        shuffle="tasks",
        # If we don't have enough partitions, we'll fall back to a simple shuffle
        max_branch=npart - 1,
    ).sum()
    fut = c.compute(graph)
    await wait(fut)

    split_prefix = [pre for pre in s.task_prefixes.keys() if "split" in pre]
    assert len(split_prefix) == 1
    split_prefix = split_prefix[0]
    default_time = parse_timedelta(
        dask.config.get("distributed.scheduler.default-task-durations")[split_prefix]
    )
    assert default_time <= 1e-6


@pytest.mark.asyncio
async def test_no_danglng_asyncio_tasks(cleanup):
    start = asyncio.all_tasks()
    async with Scheduler(port=0) as s:
        async with Worker(s.address, name="0") as a:
            async with Client(s.address, asynchronous=True) as c:
                await asyncio.sleep(0.01)

    tasks = asyncio.all_tasks()
    assert tasks == start


class NoSchedulerDelayWorker(Worker):
    """Custom worker class which does not update `scheduler_delay`.

    This worker class is useful for some tests which make time
    comparisons using times reported from workers.
    """

    @property
    def scheduler_delay(self):
        return 0

    @scheduler_delay.setter
    def scheduler_delay(self, value):
        pass


@gen_cluster(client=True, Worker=NoSchedulerDelayWorker)
async def test_task_groups(c, s, a, b):
    start = time()
    da = pytest.importorskip("dask.array")
    x = da.arange(100, chunks=(20,))
    y = (x + 1).persist(optimize_graph=False)
    y = await y
    stop = time()

    tg = s.task_groups[x.name]
    tp = s.task_prefixes["arange"]
    repr(tg)
    repr(tp)
    assert tg.states["memory"] == 0
    assert tg.states["released"] == 5
    assert tp.states["memory"] == 0
    assert tp.states["released"] == 5
    assert tp.groups == [tg]
    assert tg.prefix is tp
    # these must be true since in this simple case there is a 1to1 mapping
    # between prefix and group
    assert tg.duration == tp.duration
    assert tg.nbytes_total == tp.nbytes_total
    # It should map down to individual tasks
    assert tg.nbytes_total == sum(
        [ts.get_nbytes() for ts in s.tasks.values() if ts.group is tg]
    )
    in_memory_ts = sum(
        [
            ts.get_nbytes()
            for ts in s.tasks.values()
            if ts.group is tg and ts.state == "memory"
        ]
    )
    tg = s.task_groups[y.name]
    assert tg.states["memory"] == 5

    assert s.task_groups[y.name].dependencies == {s.task_groups[x.name]}

    await c.replicate(y)
    # TODO: Are we supposed to track replicated memory here? See also Scheduler.add_keys
    assert "array" in str(tg.types)
    assert "array" in str(tp.types)

    del y

    while s.tasks:
        await asyncio.sleep(0.01)

    assert tg.states["forgotten"] == 5
    # Ensure TaskGroup is removed once all tasks are in forgotten state
    assert tg.name not in s.task_groups
    assert tg.start > start
    assert tg.stop < stop
    assert "compute" in tg.all_durations
    assert sys.getrefcount(tg) == 2


@gen_cluster(client=True)
async def test_task_prefix(c, s, a, b):
    da = pytest.importorskip("dask.array")
    x = da.arange(100, chunks=(20,))
    y = (x + 1).sum().persist()
    y = await y

    assert s.task_prefixes["sum-aggregate"].states["memory"] == 1

    a = da.arange(101, chunks=(20,))
    b = (a + 1).sum().persist()
    b = await b

    assert s.task_prefixes["sum-aggregate"].states["memory"] == 2


@gen_cluster(
    client=True, Worker=Nanny, config={"distributed.scheduler.allowed-failures": 0}
)
async def test_failing_task_increments_suspicious(client, s, a, b):
    future = client.submit(sys.exit, 0)
    await wait(future)

    assert s.task_prefixes["exit"].suspicious == 1
    assert sum(tp.suspicious for tp in s.task_prefixes.values()) == sum(
        ts.suspicious for ts in s.tasks.values()
    )


@gen_cluster(client=True)
async def test_task_group_non_tuple_key(c, s, a, b):
    da = pytest.importorskip("dask.array")
    np = pytest.importorskip("numpy")
    x = da.arange(100, chunks=(20,))
    y = (x + 1).sum().persist()
    y = await y

    assert s.task_prefixes["sum"].states["released"] == 4
    assert "sum" not in s.task_groups

    f = c.submit(np.sum, [1, 2, 3])
    await f

    assert s.task_prefixes["sum"].states["released"] == 4
    assert s.task_prefixes["sum"].states["memory"] == 1
    assert "sum" in s.task_groups


@gen_cluster(client=True)
async def test_task_unique_groups(c, s, a, b):
    """This test ensure that task groups remain unique when using submit"""
    x = c.submit(sum, [1, 2])
    y = c.submit(len, [1, 2])
    z = c.submit(sum, [3, 4])
    await asyncio.wait([x, y, z])

    assert s.task_prefixes["len"].states["memory"] == 1
    assert s.task_prefixes["sum"].states["memory"] == 2


@gen_cluster(client=True)
async def test_task_group_on_fire_and_forget(c, s, a, b):
    # Regression test for https://github.com/dask/distributed/issues/3465
    with captured_logger("distributed.scheduler") as logs:
        x = await c.scatter(list(range(10)))
        fire_and_forget([c.submit(slowadd, i, x[i]) for i in range(len(x))])
        await asyncio.sleep(1)

    assert "Error transitioning" not in logs.getvalue()


class BrokenComm(Comm):
    peer_address = None
    local_address = None

    def close(self):
        pass

    def closed(self):
        pass

    def abort(self):
        pass

    def read(self, deserializers=None):
        raise OSError()

    def write(self, msg, serializers=None, on_error=None):
        raise OSError()


class FlakyConnectionPool(ConnectionPool):
    def __init__(self, *args, failing_connections=0, **kwargs):
        self.cnn_count = 0
        self.failing_connections = failing_connections
        super().__init__(*args, **kwargs)

    async def connect(self, *args, **kwargs):
        self.cnn_count += 1
        if self.cnn_count > self.failing_connections:
            return await super().connect(*args, **kwargs)
        else:
            return BrokenComm()


@gen_cluster(client=True)
async def test_gather_failing_cnn_recover(c, s, a, b):
    orig_rpc = s.rpc
    x = await c.scatter({"x": 1}, workers=a.address)

    s.rpc = await FlakyConnectionPool(failing_connections=1)
    with dask.config.set({"distributed.comm.retry.count": 1}):
        res = await s.gather(keys=["x"])
    assert res["status"] == "OK"


@gen_cluster(client=True)
async def test_gather_failing_cnn_error(c, s, a, b):
    orig_rpc = s.rpc
    x = await c.scatter({"x": 1}, workers=a.address)

    s.rpc = await FlakyConnectionPool(failing_connections=10)
    res = await s.gather(keys=["x"])
    assert res["status"] == "error"
    assert list(res["keys"]) == ["x"]


@gen_cluster(client=True)
async def test_gather_no_workers(c, s, a, b):
    await asyncio.sleep(1)
    x = await c.scatter({"x": 1}, workers=a.address)

    await a.close()
    await b.close()

    res = await s.gather(keys=["x"])
    assert res["status"] == "error"
    assert list(res["keys"]) == ["x"]


@gen_cluster(client=True, client_kwargs={"direct_to_workers": False})
async def test_gather_allow_worker_reconnect(c, s, a, b):
    """
    Test that client resubmissions allow failed workers to reconnect and re-use
    their results. Failure scenario would be a connection issue during result
    gathering.
    Upon connection failure, the worker is flagged as suspicious and removed
    from the scheduler. If the worker is healthy and reconnencts we want to use
    its results instead of recomputing them.
    """
    # GH3246
    already_calculated = []

    import time

    def inc_slow(x):
        # Once the graph below is rescheduled this computation runs again. We
        # need to sleep for at least 0.5 seconds to give the worker a chance to
        # reconnect (Heartbeat timing). In slow CI situations, the actual
        # reconnect might take a bit longer, therefore wait more
        if x in already_calculated:
            time.sleep(2)
        already_calculated.append(x)
        return x + 1

    x = c.submit(inc_slow, 1)
    y = c.submit(inc_slow, 2)

    def reducer(x, y):
        return x + y

    z = c.submit(reducer, x, y)

    s.rpc = await FlakyConnectionPool(failing_connections=1)

    # This behaviour is independent of retries. Remove them to reduce complexity
    # of this setup
    with dask.config.set({"distributed.comm.retry.count": 0}):
        with captured_logger(
            logging.getLogger("distributed.scheduler")
        ) as sched_logger, captured_logger(
            logging.getLogger("distributed.client")
        ) as client_logger:
            # Gather using the client (as an ordinary user would)
            # Upon a missing key, the client will reschedule the computations
            res = await c.gather(z)

    assert res == 5

    sched_logger = sched_logger.getvalue()
    client_logger = client_logger.getvalue()

    # Ensure that the communication was done via the scheduler, i.e. we actually hit a
    # bad connection
    assert s.rpc.cnn_count > 0

    # The reducer task was actually not found upon first collection. The client will
    # reschedule the graph
    assert "Couldn't gather 1 keys, rescheduling" in client_logger
    # There will also be a `Unexpected worker completed task` message but this
    # is rather an artifact and not the intention
    assert "Workers don't have promised key" in sched_logger

    # Once the worker reconnects, it will also submit the keys it holds such
    # that the scheduler again knows about the result.
    # The final reduce step should then be used from the re-connected worker
    # instead of recomputing it.
    transitions_to_processing = [
        (key, start, timestamp)
        for key, start, finish, recommendations, timestamp in s.transition_log
        if finish == "processing" and "reducer" in key
    ]
    assert len(transitions_to_processing) == 1

    finish_processing_transitions = 0
    for transition in s.transition_log:
        key, start, finish, recommendations, timestamp = transition
        if "reducer" in key and finish == "processing":
            finish_processing_transitions += 1
    assert finish_processing_transitions == 1


@gen_cluster(client=True)
async def test_too_many_groups(c, s, a, b):
    x = dask.delayed(inc)(1)
    y = dask.delayed(dec)(2)
    z = dask.delayed(operator.add)(x, y)

    await c.compute(z)

    while s.tasks:
        await asyncio.sleep(0.01)

    assert len(s.task_groups) < 3


@pytest.mark.asyncio
async def test_multiple_listeners(cleanup):
    with captured_logger(logging.getLogger("distributed.scheduler")) as log:
        async with Scheduler(port=0, protocol=["inproc", "tcp"]) as s:
            async with Worker(s.listeners[0].contact_address) as a:
                async with Worker(s.listeners[1].contact_address) as b:
                    assert a.address.startswith("inproc")
                    assert a.scheduler.address.startswith("inproc")
                    assert b.address.startswith("tcp")
                    assert b.scheduler.address.startswith("tcp")

                    async with Client(s.address, asynchronous=True) as c:
                        futures = c.map(inc, range(20))
                        await wait(futures)

                        # Force inter-worker communication both ways
                        await c.submit(sum, futures, workers=[a.address])
                        await c.submit(len, futures, workers=[b.address])

    log = log.getvalue()
    assert re.search(r"Scheduler at:\s*tcp://", log)
    assert re.search(r"Scheduler at:\s*inproc://", log)


@gen_cluster(nthreads=[("127.0.0.1", 1)])
async def test_worker_name_collision(s, a):
    # test that a name collision for workers produces the expected response
    # and leaves the data structures of Scheduler in a good state
    # is not updated by the second worker
    with captured_logger(logging.getLogger("distributed.scheduler")) as log:
        with pytest.raises(ValueError, match=f"name taken, {a.name!r}"):
            await Worker(s.address, name=a.name, loop=s.loop, host="127.0.0.1")

    s.validate_state()
    assert set(s.workers) == {a.address}
    assert s.aliases == {a.name: a.address}

    log = log.getvalue()
    assert "duplicate" in log
    assert str(a.name) in log


@gen_cluster(client=True, config={"distributed.scheduler.unknown-task-duration": "1h"})
async def test_unknown_task_duration_config(client, s, a, b):
    future = client.submit(slowinc, 1)
    while not s.tasks:
        await asyncio.sleep(0.001)
    assert sum(s.get_task_duration(ts) for ts in s.tasks.values()) == 3600
    assert len(s.unknown_durations) == 1
    await wait(future)
    assert len(s.unknown_durations) == 0


@gen_cluster()
async def test_unknown_task_duration_config_2(s, a, b):
    assert s.idle_since == s.time_started


@gen_cluster(client=True)
async def test_retire_state_change(c, s, a, b):
    np = pytest.importorskip("numpy")
    y = c.map(lambda x: x ** 2, range(10))
    await c.scatter(y)
    for x in range(2):
        v = c.map(lambda i: i * np.random.randint(1000), y)
        k = c.map(lambda i: i * np.random.randint(1000), v)
        foo = c.map(lambda j: j * 6, k)
        step = c.compute(foo)
        c.gather(step)
    await c.retire_workers(workers=[a.address])


@gen_cluster(client=True, config={"distributed.scheduler.events-log-length": 3})
async def test_configurable_events_log_length(c, s, a, b):
    s.log_event("test", "dummy message 1")
    assert len(s.events["test"]) == 1
    s.log_event("test", "dummy message 2")
    s.log_event("test", "dummy message 3")
    assert len(s.events["test"]) == 3

    # adding a forth message will drop the first one and length stays at 3
    s.log_event("test", "dummy message 4")
    assert len(s.events["test"]) == 3
    assert s.events["test"][0][1] == "dummy message 2"
    assert s.events["test"][1][1] == "dummy message 3"
    assert s.events["test"][2][1] == "dummy message 4"


@gen_cluster()
async def test_get_worker_monitor_info(s, a, b):
    res = await s.get_worker_monitor_info()
    ms = ["cpu", "time", "read_bytes", "write_bytes"]
    if not WINDOWS:
        ms += ["num_fds"]
    for w in (a, b):
        assert all(res[w.address]["range_query"][m] is not None for m in ms)
        assert res[w.address]["count"] is not None
        assert res[w.address]["last_time"] is not None


@gen_cluster(client=True)
async def test_quiet_cluster_round_robin(c, s, a, b):
    await c.submit(inc, 1)
    await c.submit(inc, 2)
    await c.submit(inc, 3)
    assert a.log and b.log


def test_memorystate():
    m = MemoryState(process=100, unmanaged_old=15, managed=80, managed_spilled=12)
    assert m.process == 100
    assert m.managed == 80
    assert m.managed_in_memory == 68
    assert m.managed_spilled == 12
    assert m.unmanaged == 32
    assert m.unmanaged_old == 15
    assert m.unmanaged_recent == 17
    assert m.optimistic == 83

    assert (
        repr(m)
        == dedent(
            """
            Process memory (RSS)  : 100 B
              - managed by Dask   : 68 B
              - unmanaged (old)   : 15 B
              - unmanaged (recent): 17 B
            Spilled to disk       : 12 B
            """
        ).lstrip()
    )


def test_memorystate_sum():
    m1 = MemoryState(process=100, unmanaged_old=15, managed=80, managed_spilled=12)
    m2 = MemoryState(process=80, unmanaged_old=10, managed=60, managed_spilled=2)
    m3 = MemoryState.sum(m1, m2)
    assert m3.process == 180
    assert m3.unmanaged_old == 25
    assert m3.managed == 140
    assert m3.managed_spilled == 14


@pytest.mark.parametrize(
    "process,unmanaged_old,managed,managed_spilled", list(product(*[[0, 1, 2, 3]] * 4))
)
def test_memorystate_adds_up(process, unmanaged_old, managed, managed_spilled):
    """Input data is massaged by __init__ so that everything adds up by construction"""
    m = MemoryState(
        process=process,
        unmanaged_old=unmanaged_old,
        managed=managed,
        managed_spilled=managed_spilled,
    )
    assert m.managed_in_memory + m.unmanaged == m.process
    assert m.managed_in_memory + m.managed_spilled == m.managed
    assert m.unmanaged_old + m.unmanaged_recent == m.unmanaged
    assert m.optimistic + m.unmanaged_recent == m.process


def leaking(out_mib, leak_mib, sleep_time):
    if leak_mib:
        global __test_leak
        __test_leak = "x" * (leak_mib * 2 ** 20)
    out = "x" * (out_mib * 2 ** 20)
    sleep(sleep_time)
    return out


def clear_leak():
    global __test_leak
    del __test_leak
    gc.collect()


async def assert_memory(scheduler_or_workerstate, attr: str, min_, max_, timeout=10):
    t0 = time()
    while True:
        minfo = scheduler_or_workerstate.memory
        nmib = getattr(minfo, attr) / 2 ** 20
        if min_ <= nmib <= max_:
            return
        if time() - t0 > timeout:
            raise TimeoutError(
                f"Expected {min_} MiB <= {attr} <= {max_} MiB; got:\n{minfo!r}"
            )
        await asyncio.sleep(0.1)


# ~31s runtime, or distributed.worker.memory.recent-to-old-time + 1s.
# On Windows, it can take ~65s due to worker memory needing to stabilize first.
@pytest.mark.slow
@pytest.mark.flaky(condition=LINUX, reason="see comments", reruns=10, reruns_delay=5)
@gen_cluster(
    client=True, Worker=Nanny, worker_kwargs={"memory_limit": "500 MiB"}, timeout=120
)
async def test_memory(c, s, *_):
    pytest.importorskip("zict")

    # WorkerState objects, as opposed to the Nanny objects passed by gen_cluster
    a, b = s.workers.values()

    s_m0 = s.memory
    assert s_m0.process == a.memory.process + b.memory.process
    assert s_m0.managed == 0
    assert a.memory.managed == 0
    assert b.memory.managed == 0

    # When a worker first goes online, its RAM is immediately counted as unmanaged_old.
    # On Windows, however, there is somehow enough time between the worker start and
    # this line for 2 heartbeats and the memory keeps growing substantially for a while.
    # Sometimes there is a single heartbeat but on the consecutive test we observe
    # a large unexplained increase in unmanaged_recent memory.
    # Wait for the situation to stabilize.
    if WINDOWS:
        await asyncio.sleep(10)
        initial_timeout = 40
    else:
        initial_timeout = 0

    await assert_memory(s, "unmanaged_recent", 0, 40, timeout=initial_timeout)
    await assert_memory(a, "unmanaged_recent", 0, 20, timeout=initial_timeout)
    await assert_memory(b, "unmanaged_recent", 0, 20, timeout=initial_timeout)

    f1 = c.submit(leaking, 100, 50, 10, pure=False, workers=[a.name])
    f2 = c.submit(leaking, 100, 50, 10, pure=False, workers=[b.name])
    await assert_memory(s, "unmanaged_recent", 300, 380)
    await assert_memory(a, "unmanaged_recent", 150, 190)
    await assert_memory(b, "unmanaged_recent", 150, 190)
    await wait([f1, f2])

    # On each worker, we now have 100 MiB managed + 50 MiB fresh leak
    await assert_memory(s, "managed_in_memory", 200, 201)
    await assert_memory(a, "managed_in_memory", 100, 101)
    await assert_memory(b, "managed_in_memory", 100, 101)
    await assert_memory(s, "unmanaged_recent", 100, 180)
    await assert_memory(a, "unmanaged_recent", 50, 90)
    await assert_memory(b, "unmanaged_recent", 50, 90)

    # Force the output of f1 and f2 to spill to disk.
    # With spill=0.7 and memory_limit=500 MiB, we'll start spilling at 350 MiB process
    # memory per worker, or up to 20 iterations of the below depending on how much RAM
    # the interpreter is using.
    more_futs = []
    while not s.memory.managed_spilled:
        if a.memory.process < 0.7 * 500 * 2 ** 20:
            more_futs.append(c.submit(leaking, 10, 0, 0, pure=False, workers=[a.name]))
        if b.memory.process < 0.7 * 500 * 2 ** 20:
            more_futs.append(c.submit(leaking, 10, 0, 0, pure=False, workers=[b.name]))
        await wait(more_futs)
        await asyncio.sleep(1)

    # Wait for the spilling to finish. Note that this does not make the test take
    # longer as we're waiting for recent-to-old-time anyway.
    await asyncio.sleep(10)

    # Delete spilled keys
    prev = s.memory
    del f1
    del f2
    await assert_memory(s, "managed_spilled", 0, prev.managed_spilled / 2 ** 20 - 19)

    # Empty the cluster, with the exception of leaked memory
    del more_futs
    await assert_memory(s, "managed", 0, 0)

    orig_unmanaged = s_m0.unmanaged / 2 ** 20
    orig_old = s_m0.unmanaged_old / 2 ** 20

    # Wait until 30s have passed since the spill to observe unmanaged_recent
    # transition into unmanaged_old
    await c.run(gc.collect)
    await assert_memory(s, "unmanaged_recent", 0, 90, timeout=40)
    await assert_memory(s, "unmanaged_old", orig_old + 90, 9999, timeout=40)

    # When the leaked memory is cleared, unmanaged and unmanaged_old drop.
    # On MacOS and Windows, the process memory of the Python interpreter does not shrink
    # as fast as on Linux. Note that this behaviour is heavily impacted by OS tweaks,
    # meaning that what you observe on your local host may behave differently on CI.
    # Even on Linux, this occasionally glitches - hence why there is a flaky marker on
    # this test.
    if not LINUX:
        return

    orig_unmanaged = s.memory.unmanaged / 2 ** 20
    orig_old = s.memory.unmanaged_old / 2 ** 20
    await c.run(clear_leak)
    await assert_memory(s, "unmanaged", 0, orig_unmanaged - 60)
    await assert_memory(s, "unmanaged_old", 0, orig_old - 60)
    await assert_memory(s, "unmanaged_recent", 0, 90)


@gen_cluster(client=True, worker_kwargs={"memory_limit": 0})
async def test_memory_no_zict(c, s, a, b):
    """When Worker.data is not a SpillBuffer, test that querying managed_spilled
    defaults to 0 and doesn't raise KeyError
    """
    await c.wait_for_workers(2)
    assert isinstance(a.data, dict)
    assert isinstance(b.data, dict)
    f = c.submit(leaking, 10, 0, 0)
    await f
    assert 10 * 2 ** 20 < s.memory.managed_in_memory < 11 * 2 ** 20
    assert s.memory.managed_spilled == 0


@gen_cluster(nthreads=[])
async def test_memory_no_workers(s):
    assert s.memory.process == 0
    assert s.memory.managed == 0


@gen_cluster(client=True, nthreads=[])
async def test_memory_is_none(c, s):
    """If Worker.heartbeat() runs before Worker.monitor.update(), then
    Worker.metrics["memory"] will be None and will need special handling in
    Worker.memory and Scheduler.heartbeat_worker().
    """
    with mock.patch("distributed.system_monitor.SystemMonitor.update"):
        async with Worker(s.address, nthreads=1) as w:
            await c.wait_for_workers(1)
            f = await c.scatter(123)
            await w.heartbeat()
            assert s.memory.process == 0  # Forced from None
            assert s.memory.managed == 0  # Capped by process even if we do have keys
            assert s.memory.managed_in_memory == 0
            assert s.memory.managed_spilled == 0
            assert s.memory.unmanaged == 0
            assert s.memory.unmanaged_old == 0
            assert s.memory.unmanaged_recent == 0


@gen_cluster()
async def test_close_scheduler__close_workers_Worker(s, a, b):
    with captured_logger("distributed.comm", level=logging.DEBUG) as log:
        await s.close(close_workers=True)
        while not a.status == Status.closed:
            await asyncio.sleep(0.05)
    log = log.getvalue()
    assert "retry" not in log


@gen_cluster(Worker=Nanny)
async def test_close_scheduler__close_workers_Nanny(s, a, b):
    with captured_logger("distributed.comm", level=logging.DEBUG) as log:
        await s.close(close_workers=True)
        while not a.status == Status.closed:
            await asyncio.sleep(0.05)
    log = log.getvalue()
    assert "retry" not in log


@gen_cluster(client=True)
async def test_transition_counter(c, s, a, b):
    assert s.transition_counter == 0
    await c.submit(inc, 1)
    assert s.transition_counter > 1


async def assert_ndata(client, by_addr, total=None):
    """Test that the number of elements in Worker.data is as expected.
    To be used when the worker is wrapped by a nanny.

    by_addr: dict of either exact numbers or (min, max) tuples
    total: optional exact match on the total number of keys (with duplicates) across all
    workers
    """
    out = await client.run(lambda dask_worker: len(dask_worker.data))
    try:
        for k, v in by_addr.items():
            if isinstance(v, tuple):
                assert v[0] <= out[k] <= v[1]
            else:
                assert out[k] == v
        if total is not None:
            assert sum(out.values()) == total
    except AssertionError:
        raise AssertionError(f"Expected {by_addr}, total={total}; got {out}")


@gen_cluster(
    client=True,
    Worker=Nanny,
    worker_kwargs={"memory_limit": "1 GiB"},
    config={"distributed.worker.memory.rebalance.sender-min": 0.3},
)
async def test_rebalance(c, s, *_):
    # We used nannies to have separate processes for each worker
    a, b = s.workers

    # Generate 10 buffers worth 512 MiB total on worker a. This sends its memory
    # utilisation slightly above 50% (after counting unmanaged) which is above the
    # distributed.worker.memory.rebalance.sender-min threshold.
    futures = c.map(lambda _: "x" * (2 ** 29 // 10), range(10), workers=[a])
    await wait(futures)
    # Wait for heartbeats
    await assert_memory(s, "process", 512, 1024)
    await assert_ndata(c, {a: 10, b: 0})
    await s.rebalance()
    # Allow for some uncertainty as the unmanaged memory is not stable
    await assert_ndata(c, {a: (3, 7), b: (3, 7)}, total=10)

    # rebalance() when there is nothing to do
    await s.rebalance()
    await assert_ndata(c, {a: (3, 7), b: (3, 7)}, total=10)


@gen_cluster(
    nthreads=[("127.0.0.1", 1)] * 3,
    client=True,
    Worker=Nanny,
    worker_kwargs={"memory_limit": "1 GiB"},
)
async def test_rebalance_workers_and_keys(client, s, *_):
    a, b, c = s.workers
    futures = client.map(lambda _: "x" * (2 ** 29 // 10), range(10), workers=[a])
    await wait(futures)
    # Wait for heartbeats
    await assert_memory(s, "process", 512, 1024)

    # Passing empty iterables is not the same as omitting the arguments
    await s.rebalance(keys=[])
    await assert_ndata(client, {a: 10, b: 0, c: 0})
    await s.rebalance(workers=[])
    await assert_ndata(client, {a: 10, b: 0, c: 0})
    # Limit operation to workers that have nothing to do
    await s.rebalance(workers=[b, c])
    await assert_ndata(client, {a: 10, b: 0, c: 0})

    # Limit rebalancing to two arbitrary keys and two arbitrary workers
    await s.rebalance(keys=[futures[3].key, futures[7].key], workers=[a, b])
    await assert_ndata(client, {a: 8, b: 2, c: 0}, total=10)

    with pytest.raises(KeyError):
        await s.rebalance(workers=["notexist"])


@gen_cluster()
async def test_rebalance_missing_data1(s, a, b):
    """key never existed"""
    out = await s.rebalance(keys=["notexist"])
    assert out == {"status": "partial-fail", "keys": ["notexist"]}


@gen_cluster(client=True)
async def test_rebalance_missing_data2(c, s, a, b):
    """keys exist but belong to unfinished futures. Unlike Client.rebalance(),
    Scheduler.rebalance() does not wait for unfinished futures.
    """
    futures = c.map(slowinc, range(10), delay=0.05, workers=a.address)
    await asyncio.sleep(0.1)
    out = await s.rebalance(keys=[f.key for f in futures])
    assert out["status"] == "partial-fail"
    assert 8 <= len(out["keys"]) <= 10


@pytest.mark.parametrize("explicit", [False, True])
@gen_cluster(client=True, Worker=Nanny, worker_kwargs={"memory_limit": "1 GiB"})
async def test_rebalance_raises_missing_data3(c, s, *_, explicit):
    """keys exist when the sync part of rebalance runs, but are gone by the time the
    actual data movement runs.
    There is an error message only if the keys are explicitly listed in the API call.
    """
    a, _ = s.workers
    futures = c.map(lambda _: "x" * (2 ** 29 // 10), range(10), workers=[a])
    await wait(futures)
    # Wait for heartbeats
    await assert_memory(s, "process", 512, 1024)

    if explicit:
        keys = [f.key for f in futures]
        del futures
        out = await s.rebalance(keys=keys)
        assert out["status"] == "partial-fail"
        assert 1 <= len(out["keys"]) <= 10
    else:
        del futures
        out = await s.rebalance()
        assert out == {"status": "OK"}


@gen_cluster(nthreads=[])
async def test_rebalance_no_workers(s):
    await s.rebalance()


@gen_cluster(
    client=True,
    Worker=Nanny,
    worker_kwargs={"memory_limit": "1000 MiB"},
    config={
        "distributed.worker.memory.rebalance.measure": "managed",
        "distributed.worker.memory.rebalance.sender-min": 0.3,
    },
)
async def test_rebalance_managed_memory(c, s, *_):
    a, b = s.workers
    # Generate 100 buffers worth 400 MiB total on worker a. This sends its memory
    # utilisation to exactly 40%, ignoring unmanaged, which is above the
    # distributed.worker.memory.rebalance.sender-min threshold.
    futures = c.map(lambda _: "x" * (2 ** 22), range(100), workers=[a])
    await wait(futures)
    # Even if we're just using managed memory, which is instantaneously accounted for as
    # soon as the tasks finish, MemoryState.managed is still capped by the process
    # memory, so we need to wait for the heartbeat.
    await assert_memory(s, "managed", 400, 401)
    await assert_ndata(c, {a: 100, b: 0})
    await s.rebalance()
    # We can expect an exact, stable result because we are completely bypassing the
    # unpredictability of unmanaged memory.
    await assert_ndata(c, {a: 62, b: 38})


@gen_cluster(
    client=True,
    worker_kwargs={"memory_limit": 0},
    config={"distributed.worker.memory.rebalance.measure": "managed"},
)
async def test_rebalance_no_limit(c, s, a, b):
    # See notes in test_rebalance_managed_memory
    futures = c.map(lambda _: "x", range(100), workers=[a.address])
    await wait(futures)
    # No reason to wait for memory here as we're allocating hundreds of bytes, so
    # there's plenty of unmanaged process memory to pad it out
    await assert_ndata(c, {a.address: 100, b.address: 0})
    await s.rebalance()
    # Disabling memory_limit made us ignore all % thresholds set in the config
    await assert_ndata(c, {a.address: 50, b.address: 50})


@gen_cluster(
    client=True,
    Worker=Nanny,
    worker_kwargs={"memory_limit": "1000 MiB"},
    config={
        "distributed.worker.memory.rebalance.measure": "managed",
        "distributed.worker.memory.rebalance.sender-min": 0.2,
        "distributed.worker.memory.rebalance.recipient-max": 0.1,
    },
)
async def test_rebalance_no_recipients(c, s, *_):
    """There are sender workers, but no recipient workers"""
    a, b = s.workers
    fut_a = c.map(lambda _: "x" * (2 ** 20), range(250), workers=[a])  # 25%
    fut_b = c.map(lambda _: "x" * (2 ** 20), range(100), workers=[b])  # 10%
    await wait(fut_a + fut_b)
    await assert_memory(s, "managed", 350, 351)
    await assert_ndata(c, {a: 250, b: 100})
    await s.rebalance()
<<<<<<< HEAD
    await assert_ndata(c, {a: 101, b: 1})
=======
    await assert_ndata(c, {a: 250, b: 100})
    s.validate_state()
>>>>>>> 67f57bc0


@gen_cluster(
    nthreads=[("127.0.0.1", 1)] * 3,
    client=True,
    worker_kwargs={"memory_limit": 0},
    config={"distributed.worker.memory.rebalance.measure": "managed"},
)
async def test_rebalance_skip_recipient(client, s, a, b, c):
    """A recipient is skipped because it already holds a copy of the key to be sent"""
    futures = client.map(lambda _: "x", range(10), workers=[a.address])
    await wait(futures)
    await client.replicate(futures[0:2], workers=[a.address, b.address])
    await client.replicate(futures[2:4], workers=[a.address, c.address])
    await assert_ndata(client, {a.address: 10, b.address: 2, c.address: 2})
    await client.rebalance(futures[:2])
    await assert_ndata(client, {a.address: 8, b.address: 2, c.address: 4})


@gen_cluster(
    client=True,
    worker_kwargs={"memory_limit": 0},
    config={"distributed.worker.memory.rebalance.measure": "managed"},
)
async def test_rebalance_skip_all_recipients(c, s, a, b):
    """All recipients are skipped because they already hold copies"""
    futures = c.map(lambda _: "x", range(10), workers=[a.address])
    await wait(futures)
    await c.replicate([futures[0]])
    await assert_ndata(c, {a.address: 10, b.address: 1})
    await c.rebalance(futures[:2])
    await assert_ndata(c, {a.address: 9, b.address: 2})


@gen_cluster(
    client=True,
    Worker=Nanny,
    worker_kwargs={"memory_limit": "1000 MiB"},
    config={"distributed.worker.memory.rebalance.measure": "managed"},
)
async def test_rebalance_sender_below_mean(c, s, *_):
    """A task remains on the sender because moving it would send it below the mean"""
    a, b = s.workers
    f1 = c.submit(lambda: "x" * (400 * 2 ** 20), workers=[a])
    await wait([f1])
    f2 = c.submit(lambda: "x" * (10 * 2 ** 20), workers=[a])
    await wait([f2])
    await assert_memory(s, "managed", 410, 411)
    await assert_ndata(c, {a: 2, b: 0})
    await s.rebalance()
    assert await c.has_what() == {a: (f1.key,), b: (f2.key,)}


@gen_cluster(
    client=True,
    Worker=Nanny,
    worker_kwargs={"memory_limit": "1000 MiB"},
    config={
        "distributed.worker.memory.rebalance.measure": "managed",
        "distributed.worker.memory.rebalance.sender-min": 0.3,
    },
)
async def test_rebalance_least_recently_inserted_sender_min(c, s, *_):
    """
    1. keys are picked using a least recently inserted policy
    2. workers below sender-min are never senders
    """
    a, b = s.workers
    small_futures = c.map(lambda _: "x", range(10), workers=[a])
    await wait(small_futures)
    await assert_ndata(c, {a: 10, b: 0})
    await s.rebalance()
    await assert_ndata(c, {a: 10, b: 0})

    large_future = c.submit(lambda: "x" * (300 * 2 ** 20), workers=[a])
    await wait([large_future])
    await assert_memory(s, "managed", 300, 301)
    await assert_ndata(c, {a: 11, b: 0})
    await s.rebalance()
    await assert_ndata(c, {a: 1, b: 10})
    has_what = await c.has_what()
    assert has_what[a] == (large_future.key,)
    assert sorted(has_what[b]) == sorted(f.key for f in small_futures)


@gen_cluster(client=True)
<<<<<<< HEAD
async def test_gather_on_worker(c, s, a, b):
    x = await c.scatter("x", workers=[a.address])
    x_ts = s.tasks[x.key]
    a_ws = s.workers[a.address]
    b_ws = s.workers[b.address]

    assert a_ws.nbytes > 0
    assert b_ws.nbytes == 0
    assert x_ts in a_ws.has_what
    assert x_ts not in b_ws.has_what
    assert x_ts.who_has == {a_ws}

    out = await s._gather_on_worker(b.address, {x.key: [a.address]})
    assert out == set()
    assert a.data[x.key] == "x"
    assert b.data[x.key] == "x"

    assert b_ws.nbytes == a_ws.nbytes
    assert x_ts in b_ws.has_what
    assert x_ts.who_has == {a_ws, b_ws}


@gen_cluster(client=True, scheduler_kwargs={"timeout": "100ms"})
async def test_gather_on_worker_bad_recipient(c, s, a, b):
    """The recipient is missing"""
    x = await c.scatter("x")
    await b.close()
    assert s.workers.keys() == {a.address}
    out = await s._gather_on_worker(b.address, {x.key: [a.address]})
    assert out == {x.key}


@gen_cluster(client=True, worker_kwargs={"timeout": "100ms"})
async def test_gather_on_worker_bad_sender(c, s, a, b):
    """The only sender for a key is missing"""
    out = await s._gather_on_worker(a.address, {"x": ["tcp://127.0.0.1:12345"]})
    assert out == {"x"}


@pytest.mark.parametrize("missing_first", [False, True])
@gen_cluster(client=True, worker_kwargs={"timeout": "100ms"})
async def test_gather_on_worker_bad_sender_replicated(c, s, a, b, missing_first):
    """One of the senders for a key is missing, but the key is available somewhere else"""
    x = await c.scatter("x", workers=[a.address])
    bad_addr = "tcp://127.0.0.1:12345"
    # Order matters; test both
    addrs = [bad_addr, a.address] if missing_first else [a.address, bad_addr]
    out = await s._gather_on_worker(b.address, {x.key: addrs})
    assert out == set()
    assert a.data[x.key] == "x"
    assert b.data[x.key] == "x"


@gen_cluster(client=True)
async def test_gather_on_worker_key_not_on_sender(c, s, a, b):
    """The only sender for a key does not actually hold it"""
    out = await s._gather_on_worker(a.address, {"x": [b.address]})
    assert out == {"x"}


@pytest.mark.parametrize("missing_first", [False, True])
@gen_cluster(client=True, nthreads=[("127.0.0.1", 1)] * 3)
async def test_gather_on_worker_key_not_on_sender_replicated(
    client, s, a, b, c, missing_first
):
    """One of the senders for a key does not actually hold it, but the key is available
    somewhere else
    """
    x = await client.scatter("x", workers=[a.address])
    # Order matters; test both
    addrs = [b.address, a.address] if missing_first else [a.address, b.address]
    out = await s._gather_on_worker(c.address, {x.key: addrs})
    assert out == set()
    assert a.data[x.key] == "x"
    assert c.data[x.key] == "x"


@gen_cluster(client=True, nthreads=[("127.0.0.1", 1)] * 3)
async def test_gather_on_worker_duplicate_task(client, s, a, b, c):
    """Race condition where the recipient worker receives the same task twice.
    Test that the task nbytes are not double-counted on the recipient.
    """
    x = await client.scatter("x", workers=[a.address, b.address], broadcast=True)
    assert a.data[x.key] == "x"
    assert b.data[x.key] == "x"
    assert x.key not in c.data

    out = await asyncio.gather(
        s._gather_on_worker(c.address, {x.key: [a.address]}),
        s._gather_on_worker(c.address, {x.key: [b.address]}),
    )
    assert out == [set(), set()]
    assert c.data[x.key] == "x"

    a_ws = s.workers[a.address]
    b_ws = s.workers[b.address]
    c_ws = s.workers[c.address]
    assert a_ws.nbytes > 0
    assert c_ws.nbytes == b_ws.nbytes == a_ws.nbytes


@gen_cluster(
    client=True, nthreads=[("127.0.0.1", 1)] * 3, scheduler_kwargs={"timeout": "100ms"}
)
async def test_rebalance_dead_recipient(client, s, a, b, c):
    """A key fails to be rebalanced due to recipient failure.
    The key is not deleted from the sender.
    Unrelated, successful keys are deleted from the senders.
    """
    x, y = await client.scatter(["x", "y"], workers=[a.address])
    a_ws = s.workers[a.address]
    b_ws = s.workers[b.address]
    c_ws = s.workers[c.address]
    x_ts = s.tasks[x.key]
    y_ts = s.tasks[y.key]
    await c.close()
    assert s.workers.keys() == {a.address, b.address}

    out = await s._rebalance_move_data([(a_ws, b_ws, x_ts), (a_ws, c_ws, y_ts)])
    assert out == {"status": "partial-fail", "keys": [y.key]}
    assert a.data == {y.key: "y"}
    assert b.data == {x.key: "x"}
    assert await client.has_what() == {a.address: (y.key,), b.address: (x.key,)}


@gen_cluster(client=True)
async def test_delete_worker_data(c, s, a, b):
    # delete only copy of x
    # delete one of the copies of y
    # don't touch z
    x, y, z = await c.scatter(["x", "y", "z"], workers=[a.address])
    await c.replicate(y)

    assert a.data == {x.key: "x", y.key: "y", z.key: "z"}
    assert b.data == {y.key: "y"}
    assert s.tasks.keys() == {x.key, y.key, z.key}

    await s._delete_worker_data(a.address, [x.key, y.key])
    assert a.data == {z.key: "z"}
    assert b.data == {y.key: "y"}
    assert s.tasks.keys() == {y.key, z.key}
    assert s.workers[a.address].nbytes == s.tasks[z.key].nbytes


@gen_cluster(nthreads=[("127.0.0.1", 1)], client=True)
async def test_delete_worker_data_double_delete(c, s, a):
    """_delete_worker_data race condition where the same key is deleted twice.
    WorkerState.nbytes is not double-decreased.
    """
    x, y = await c.scatter(["x", "y"])
    await asyncio.gather(
        s._delete_worker_data(a.address, [x.key]),
        s._delete_worker_data(a.address, [x.key]),
    )
    assert a.data == {y.key: "y"}
    a_ws = s.workers[a.address]
    y_ts = s.tasks[y.key]
    assert a_ws.nbytes == y_ts.nbytes


@gen_cluster(scheduler_kwargs={"timeout": "100ms"})
async def test_delete_worker_data_bad_worker(s, a, b):
    """_delete_worker_data gracefully handles a non-existing worker;
    e.g. a sender died in the middle of rebalance()
    """
    await a.close()
    assert s.workers.keys() == {b.address}
    await s._delete_worker_data(a.address, ["x"])


@pytest.mark.parametrize("bad_first", [False, True])
@gen_cluster(nthreads=[("127.0.0.1", 1)], client=True)
async def test_delete_worker_data_bad_task(c, s, a, bad_first):
    """_delete_worker_data gracefully handles a non-existing key;
    e.g. a task was stolen by work stealing in the middle of a rebalance().
    Other tasks on the same worker are deleted.
    """
    x, y = await c.scatter(["x", "y"])
    assert a.data == {x.key: "x", y.key: "y"}
    assert s.tasks.keys() == {x.key, y.key}

    keys = ["notexist", x.key] if bad_first else [x.key, "notexist"]
    await s._delete_worker_data(a.address, keys)
    assert a.data == {y.key: "y"}
    assert s.tasks.keys() == {y.key}
    assert s.workers[a.address].nbytes == s.tasks[y.key].nbytes
=======
async def test_transition_counter(c, s, a, b):
    assert s.transition_counter == 0
    await c.submit(inc, 1)
    assert s.transition_counter > 1


@pytest.mark.slow
@gen_cluster(
    client=True,
    nthreads=[("127.0.0.1", 1) for _ in range(10)],
    # typical runtime just 2-3s but on CI this may increase significantly
    timeout=60,
)
async def test_worker_heartbeat_after_cancel(c, s, *workers):
    """This test is intended to ensure that after cancelation of a graph, the
    worker heartbeat is always successful. The hearbeat may not be successful if
    the worker and scheduler state drift and the scheduler doesn't handle
    unknown information gracefully. One example would be a released/cancelled
    computation where the worker returns metrics about duration, type, etc. and
    the scheduler doesn't handle the forgotten task gracefully.

    Failures are not triggered reliably since the race conditions for this error
    case are very hard to produce. Likelihood of failure increases with the
    number of workers.

    See also https://github.com/dask/distributed/issues/4587
    """
    da = pytest.importorskip("dask.array")
    for w in workers:
        w.periodic_callbacks["heartbeat"].stop()
    x = da.random.random((2000000, 100), chunks=(10000, None))
    svd = da.linalg.svd(x)

    futs = c.compute(svd)

    while not s.tasks:
        await asyncio.sleep(0.001)

    while sum(w.executing_count for w in workers) < len(workers) / 2:
        await asyncio.sleep(0.001)

    await c.cancel(futs)

    while s.tasks:
        await asyncio.sleep(0.001)

    while any(w.tasks for w in workers):
        await asyncio.gather(*[w.heartbeat() for w in workers])
>>>>>>> 67f57bc0
<|MERGE_RESOLUTION|>--- conflicted
+++ resolved
@@ -2827,12 +2827,7 @@
     await assert_memory(s, "managed", 350, 351)
     await assert_ndata(c, {a: 250, b: 100})
     await s.rebalance()
-<<<<<<< HEAD
-    await assert_ndata(c, {a: 101, b: 1})
-=======
     await assert_ndata(c, {a: 250, b: 100})
-    s.validate_state()
->>>>>>> 67f57bc0
 
 
 @gen_cluster(
@@ -2919,7 +2914,6 @@
 
 
 @gen_cluster(client=True)
-<<<<<<< HEAD
 async def test_gather_on_worker(c, s, a, b):
     x = await c.scatter("x", workers=[a.address])
     x_ts = s.tasks[x.key]
@@ -3106,11 +3100,6 @@
     assert a.data == {y.key: "y"}
     assert s.tasks.keys() == {y.key}
     assert s.workers[a.address].nbytes == s.tasks[y.key].nbytes
-=======
-async def test_transition_counter(c, s, a, b):
-    assert s.transition_counter == 0
-    await c.submit(inc, 1)
-    assert s.transition_counter > 1
 
 
 @pytest.mark.slow
@@ -3154,5 +3143,4 @@
         await asyncio.sleep(0.001)
 
     while any(w.tasks for w in workers):
-        await asyncio.gather(*[w.heartbeat() for w in workers])
->>>>>>> 67f57bc0
+        await asyncio.gather(*[w.heartbeat() for w in workers])