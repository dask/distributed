import asyncio
import cloudpickle
import pickle
from collections import defaultdict
from datetime import timedelta
import json
import operator
import sys
from time import sleep
import logging

import dask
from dask import delayed
from toolz import merge, concat, valmap, first, frequencies
from tornado import gen

import pytest

from distributed import Nanny, Worker, Client, wait, fire_and_forget
<<<<<<< HEAD
from distributed.core import connect, rpc
from distributed.scheduler import Scheduler
=======
from distributed.comm import Comm
from distributed.core import connect, rpc, ConnectionPool
from distributed.scheduler import Scheduler, TaskState
>>>>>>> 856bba7c
from distributed.client import wait
from distributed.metrics import time
from distributed.protocol.pickle import dumps
from distributed.worker import dumps_function, dumps_task
from distributed.utils import tmpfile, typename
from distributed.utils_test import (  # noqa: F401
    captured_logger,
    cleanup,
    inc,
    dec,
    gen_cluster,
    gen_test,
    slowinc,
    slowadd,
    slowdec,
    cluster,
    div,
    varying,
)
from distributed.utils_test import loop, nodebug  # noqa: F401
from dask.compatibility import apply


alice = "alice:1234"
bob = "bob:1234"

occupancy = defaultdict(lambda: 0)


@gen_cluster()
def test_administration(s, a, b):
    assert isinstance(s.address, str)
    assert s.address in str(s)
    assert str(sum(s.nthreads.values())) in repr(s)
    assert str(len(s.nthreads)) in repr(s)


@gen_cluster(client=True, nthreads=[("127.0.0.1", 1)])
def test_respect_data_in_memory(c, s, a):
    x = delayed(inc)(1)
    y = delayed(inc)(x)
    f = c.persist(y)
    yield wait([f])

    assert s.tasks[y.key].who_has == {s.workers[a.address]}

    z = delayed(operator.add)(x, y)
    f2 = c.persist(z)
    while f2.key not in s.tasks or not s.tasks[f2.key]:
        assert s.tasks[y.key].who_has
        yield gen.sleep(0.0001)


@gen_cluster(client=True)
def test_recompute_released_results(c, s, a, b):
    x = delayed(inc)(1)
    y = delayed(inc)(x)

    yy = c.persist(y)
    yield wait(yy)

    while s.tasks[x.key].who_has or x.key in a.data or x.key in b.data:  # let x go away
        yield gen.sleep(0.01)

    z = delayed(dec)(x)
    zz = c.compute(z)
    result = yield zz
    assert result == 1


@gen_cluster(client=True)
def test_decide_worker_with_many_independent_leaves(c, s, a, b):
    xs = yield [
        c.scatter(list(range(0, 100, 2)), workers=a.address),
        c.scatter(list(range(1, 100, 2)), workers=b.address),
    ]
    xs = list(concat(zip(*xs)))
    ys = [delayed(inc)(x) for x in xs]

    y2s = c.persist(ys)
    yield wait(y2s)

    nhits = sum(y.key in a.data for y in y2s[::2]) + sum(
        y.key in b.data for y in y2s[1::2]
    )

    assert nhits > 80


@gen_cluster(client=True, nthreads=[("127.0.0.1", 1)] * 3)
def test_decide_worker_with_restrictions(client, s, a, b, c):
    x = client.submit(inc, 1, workers=[a.address, b.address])
    yield x
    assert x.key in a.data or x.key in b.data


@gen_cluster(client=True, nthreads=[("127.0.0.1", 1)] * 3)
def test_move_data_over_break_restrictions(client, s, a, b, c):
    [x] = yield client.scatter([1], workers=b.address)
    y = client.submit(inc, x, workers=[a.address, b.address])
    yield wait(y)
    assert y.key in a.data or y.key in b.data


@gen_cluster(client=True, nthreads=[("127.0.0.1", 1)] * 3)
def test_balance_with_restrictions(client, s, a, b, c):
    [x], [y] = yield [
        client.scatter([[1, 2, 3]], workers=a.address),
        client.scatter([1], workers=c.address),
    ]
    z = client.submit(inc, 1, workers=[a.address, c.address])
    yield wait(z)

    assert s.tasks[z.key].who_has == {s.workers[c.address]}


@gen_cluster(client=True, nthreads=[("127.0.0.1", 1)] * 3)
def test_no_valid_workers(client, s, a, b, c):
    x = client.submit(inc, 1, workers="127.0.0.5:9999")
    while not s.tasks:
        yield gen.sleep(0.01)

    assert s.tasks[x.key] in s.unrunnable

    with pytest.raises(gen.TimeoutError):
        yield gen.with_timeout(timedelta(milliseconds=50), x)


@gen_cluster(client=True, nthreads=[("127.0.0.1", 1)] * 3)
def test_no_valid_workers_loose_restrictions(client, s, a, b, c):
    x = client.submit(inc, 1, workers="127.0.0.5:9999", allow_other_workers=True)

    result = yield x
    assert result == 2


@gen_cluster(client=True, nthreads=[])
def test_no_workers(client, s):
    x = client.submit(inc, 1)
    while not s.tasks:
        yield gen.sleep(0.01)

    assert s.tasks[x.key] in s.unrunnable

    with pytest.raises(gen.TimeoutError):
        yield gen.with_timeout(timedelta(milliseconds=50), x)


@gen_cluster(nthreads=[])
def test_retire_workers_empty(s):
    yield s.retire_workers(workers=[])


@gen_cluster()
def test_remove_client(s, a, b):
    s.update_graph(
        tasks={"x": dumps_task((inc, 1)), "y": dumps_task((inc, "x"))},
        dependencies={"x": [], "y": ["x"]},
        keys=["y"],
        client="ident",
    )

    assert s.tasks
    assert s.dependencies

    s.remove_client(client="ident")

    assert not s.tasks
    assert not s.dependencies


@gen_cluster()
def test_server_listens_to_other_ops(s, a, b):
    with rpc(s.address) as r:
        ident = yield r.identity()
        assert ident["type"] == "Scheduler"
        assert ident["id"].lower().startswith("scheduler")


@gen_cluster()
def test_remove_worker_from_scheduler(s, a, b):
    dsk = {("x-%d" % i): (inc, i) for i in range(20)}
    s.update_graph(
        tasks=valmap(dumps_task, dsk),
        keys=list(dsk),
        dependencies={k: set() for k in dsk},
    )

    assert a.address in s.stream_comms
    s.remove_worker(address=a.address)
    assert a.address not in s.nthreads
    assert len(s.workers[b.address].processing) == len(dsk)  # b owns everything
    s.validate_state()


@gen_cluster(config={"distributed.scheduler.events-cleanup-delay": "10 ms"})
def test_clear_events_worker_removal(s, a, b):
    assert a.address in s.events
    assert a.address in s.nthreads
    assert b.address in s.events
    assert b.address in s.nthreads

    s.remove_worker(address=a.address)
    # Shortly after removal, the events should still be there
    assert a.address in s.events
    assert a.address not in s.nthreads
    s.validate_state()

    start = time()
    while a.address in s.events:
        yield gen.sleep(0.01)
        assert time() < start + 2
    assert b.address in s.events


@gen_cluster(
    config={"distributed.scheduler.events-cleanup-delay": "10 ms"}, client=True
)
def test_clear_events_client_removal(c, s, a, b):
    assert c.id in s.events
    s.remove_client(c.id)

    assert c.id in s.events
    assert c.id not in s.clients
    assert c not in s.clients

    s.remove_client(c.id)
    # If it doesn't reconnect after a given time, the events log should be cleared
    start = time()
    while c.id in s.events:
        yield gen.sleep(0.01)
        assert time() < start + 2


@gen_cluster()
def test_add_worker(s, a, b):
    w = Worker(s.address, nthreads=3)
    w.data["x-5"] = 6
    w.data["y"] = 1

    dsk = {("x-%d" % i): (inc, i) for i in range(10)}
    s.update_graph(
        tasks=valmap(dumps_task, dsk),
        keys=list(dsk),
        client="client",
        dependencies={k: set() for k in dsk},
    )
    s.validate_state()
    yield w
    s.validate_state()

    assert w.ip in s.host_info
    assert s.host_info[w.ip]["addresses"] == {a.address, b.address, w.address}
    yield w.close()


@gen_cluster(scheduler_kwargs={"blocked_handlers": ["feed"]})
def test_blocked_handlers_are_respected(s, a, b):
    def func(scheduler):
        return dumps(dict(scheduler.worker_info))

    comm = yield connect(s.address)
    yield comm.write({"op": "feed", "function": dumps(func), "interval": 0.01})

    response = yield comm.read()

    assert "exception" in response
    assert isinstance(response["exception"], ValueError)
    assert "'feed' handler has been explicitly disallowed" in repr(
        response["exception"]
    )

    yield comm.close()


def test_scheduler_init_pulls_blocked_handlers_from_config():
    with dask.config.set({"distributed.scheduler.blocked-handlers": ["test-handler"]}):
        s = Scheduler()
    assert s.blocked_handlers == ["test-handler"]


@gen_cluster()
def test_feed(s, a, b):
    def func(scheduler):
        return dumps(dict(scheduler.worker_info))

    comm = yield connect(s.address)
    yield comm.write({"op": "feed", "function": dumps(func), "interval": 0.01})

    for i in range(5):
        response = yield comm.read()
        expected = dict(s.worker_info)
        assert cloudpickle.loads(response) == expected

    yield comm.close()


@gen_cluster()
def test_feed_setup_teardown(s, a, b):
    def setup(scheduler):
        return 1

    def func(scheduler, state):
        assert state == 1
        return "OK"

    def teardown(scheduler, state):
        scheduler.flag = "done"

    comm = yield connect(s.address)
    yield comm.write(
        {
            "op": "feed",
            "function": dumps(func),
            "setup": dumps(setup),
            "teardown": dumps(teardown),
            "interval": 0.01,
        }
    )

    for i in range(5):
        response = yield comm.read()
        assert response == "OK"

    yield comm.close()
    start = time()
    while not hasattr(s, "flag"):
        yield gen.sleep(0.01)
        assert time() - start < 5


@gen_cluster()
def test_feed_large_bytestring(s, a, b):
    np = pytest.importorskip("numpy")

    x = np.ones(10000000)

    def func(scheduler):
        y = x
        return True

    comm = yield connect(s.address)
    yield comm.write({"op": "feed", "function": dumps(func), "interval": 0.05})

    for i in range(5):
        response = yield comm.read()
        assert response is True

    yield comm.close()


@gen_cluster(client=True)
def test_delete_data(c, s, a, b):
    d = yield c.scatter({"x": 1, "y": 2, "z": 3})

    assert {ts.key for ts in s.tasks.values() if ts.who_has} == {"x", "y", "z"}
    assert set(a.data) | set(b.data) == {"x", "y", "z"}
    assert merge(a.data, b.data) == {"x": 1, "y": 2, "z": 3}

    del d["x"]
    del d["y"]

    start = time()
    while set(a.data) | set(b.data) != {"z"}:
        yield gen.sleep(0.01)
        assert time() < start + 5


@gen_cluster(client=True, nthreads=[("127.0.0.1", 1)])
def test_delete(c, s, a):
    x = c.submit(inc, 1)
    yield x
    assert x.key in a.data

    yield c._cancel(x)

    start = time()
    while x.key in a.data:
        yield gen.sleep(0.01)
        assert time() < start + 5


@gen_cluster()
def test_filtered_communication(s, a, b):
    c = yield connect(s.address)
    f = yield connect(s.address)
    yield c.write({"op": "register-client", "client": "c"})
    yield f.write({"op": "register-client", "client": "f"})
    yield c.read()
    yield f.read()

    assert set(s.client_comms) == {"c", "f"}

    yield c.write(
        {
            "op": "update-graph",
            "tasks": {"x": dumps_task((inc, 1)), "y": dumps_task((inc, "x"))},
            "dependencies": {"x": [], "y": ["x"]},
            "client": "c",
            "keys": ["y"],
        }
    )

    yield f.write(
        {
            "op": "update-graph",
            "tasks": {
                "x": dumps_task((inc, 1)),
                "z": dumps_task((operator.add, "x", 10)),
            },
            "dependencies": {"x": [], "z": ["x"]},
            "client": "f",
            "keys": ["z"],
        }
    )
    (msg,) = yield c.read()
    assert msg["op"] == "key-in-memory"
    assert msg["key"] == "y"
    (msg,) = yield f.read()
    assert msg["op"] == "key-in-memory"
    assert msg["key"] == "z"


def test_dumps_function():
    a = dumps_function(inc)
    assert cloudpickle.loads(a)(10) == 11

    b = dumps_function(inc)
    assert a is b

    c = dumps_function(dec)
    assert a != c


def test_dumps_task():
    d = dumps_task((inc, 1))
    assert set(d) == {"function", "args"}

    f = lambda x, y=2: x + y
    d = dumps_task((apply, f, (1,), {"y": 10}))
    assert cloudpickle.loads(d["function"])(1, 2) == 3
    assert cloudpickle.loads(d["args"]) == (1,)
    assert cloudpickle.loads(d["kwargs"]) == {"y": 10}

    d = dumps_task((apply, f, (1,)))
    assert cloudpickle.loads(d["function"])(1, 2) == 3
    assert cloudpickle.loads(d["args"]) == (1,)
    assert set(d) == {"function", "args"}


@gen_cluster()
def test_ready_remove_worker(s, a, b):
    s.update_graph(
        tasks={"x-%d" % i: dumps_task((inc, i)) for i in range(20)},
        keys=["x-%d" % i for i in range(20)],
        client="client",
        dependencies={"x-%d" % i: [] for i in range(20)},
    )

    assert all(len(w.processing) > w.nthreads for w in s.workers.values())

    s.remove_worker(address=a.address)

    assert set(s.workers) == {b.address}
    assert all(len(w.processing) > w.nthreads for w in s.workers.values())


@gen_cluster(client=True, Worker=Nanny)
def test_restart(c, s, a, b):
    futures = c.map(inc, range(20))
    yield wait(futures)

    yield s.restart()

    assert len(s.workers) == 2

    for ws in s.workers.values():
        assert not ws.occupancy
        assert not ws.processing

    assert not s.tasks
    assert not s.dependencies


@gen_cluster()
def test_broadcast(s, a, b):
    result = yield s.broadcast(msg={"op": "ping"})
    assert result == {a.address: b"pong", b.address: b"pong"}

    result = yield s.broadcast(msg={"op": "ping"}, workers=[a.address])
    assert result == {a.address: b"pong"}

    result = yield s.broadcast(msg={"op": "ping"}, hosts=[a.ip])
    assert result == {a.address: b"pong", b.address: b"pong"}


@gen_cluster(Worker=Nanny)
def test_broadcast_nanny(s, a, b):
    result1 = yield s.broadcast(msg={"op": "identity"}, nanny=True)
    assert all(d["type"] == "Nanny" for d in result1.values())

    result2 = yield s.broadcast(
        msg={"op": "identity"}, workers=[a.worker_address], nanny=True
    )
    assert len(result2) == 1
    assert first(result2.values())["id"] == a.id

    result3 = yield s.broadcast(msg={"op": "identity"}, hosts=[a.ip], nanny=True)
    assert result1 == result3


@gen_test()
def test_worker_name():
    s = yield Scheduler(validate=True, port=0)
    w = yield Worker(s.address, name="alice")
    assert s.workers[w.address].name == "alice"
    assert s.aliases["alice"] == w.address

    with pytest.raises(ValueError):
        w2 = yield Worker(s.address, name="alice")
        yield w2.close()

    yield w.close()
    yield s.close()


@gen_test()
def test_coerce_address():
    with dask.config.set({"distributed.comm.timeouts.connect": "100ms"}):
        s = yield Scheduler(validate=True, port=0)
        print("scheduler:", s.address, s.listen_address)
        a = Worker(s.address, name="alice")
        b = Worker(s.address, name=123)
        c = Worker("127.0.0.1", s.port, name="charlie")
        yield [a, b, c]

        assert s.coerce_address("127.0.0.1:8000") == "tcp://127.0.0.1:8000"
        assert s.coerce_address("[::1]:8000") == "tcp://[::1]:8000"
        assert s.coerce_address("tcp://127.0.0.1:8000") == "tcp://127.0.0.1:8000"
        assert s.coerce_address("tcp://[::1]:8000") == "tcp://[::1]:8000"
        assert s.coerce_address("localhost:8000") in (
            "tcp://127.0.0.1:8000",
            "tcp://[::1]:8000",
        )
        assert s.coerce_address(u"localhost:8000") in (
            "tcp://127.0.0.1:8000",
            "tcp://[::1]:8000",
        )
        assert s.coerce_address(a.address) == a.address
        # Aliases
        assert s.coerce_address("alice") == a.address
        assert s.coerce_address(123) == b.address
        assert s.coerce_address("charlie") == c.address

        assert s.coerce_hostname("127.0.0.1") == "127.0.0.1"
        assert s.coerce_hostname("alice") == a.ip
        assert s.coerce_hostname(123) == b.ip
        assert s.coerce_hostname("charlie") == c.ip
        assert s.coerce_hostname("jimmy") == "jimmy"

        assert s.coerce_address("zzzt:8000", resolve=False) == "tcp://zzzt:8000"

        yield s.close()
        yield [w.close() for w in [a, b, c]]


@pytest.mark.skipif(
    sys.platform.startswith("win"), reason="file descriptors not really a thing"
)
@gen_cluster(nthreads=[])
def test_file_descriptors_dont_leak(s):
    psutil = pytest.importorskip("psutil")
    proc = psutil.Process()
    before = proc.num_fds()

    w = yield Worker(s.address)
    yield w.close()

    during = proc.num_fds()

    start = time()
    while proc.num_fds() > before:
        yield gen.sleep(0.01)
        assert time() < start + 5


@gen_cluster()
def test_update_graph_culls(s, a, b):
    s.update_graph(
        tasks={
            "x": dumps_task((inc, 1)),
            "y": dumps_task((inc, "x")),
            "z": dumps_task((inc, 2)),
        },
        keys=["y"],
        dependencies={"y": "x", "x": [], "z": []},
        client="client",
    )
    assert "z" not in s.tasks
    assert "z" not in s.dependencies


def test_io_loop(loop):
    s = Scheduler(loop=loop, validate=True)
    assert s.io_loop is loop


@gen_cluster(client=True)
def test_story(c, s, a, b):
    x = delayed(inc)(1)
    y = delayed(inc)(x)
    f = c.persist(y)
    yield wait([f])

    assert s.transition_log

    story = s.story(x.key)
    assert all(line in s.transition_log for line in story)
    assert len(story) < len(s.transition_log)
    assert all(x.key == line[0] or x.key in line[-2] for line in story)

    assert len(s.story(x.key, y.key)) > len(story)


@gen_cluster(nthreads=[], client=True)
def test_scatter_no_workers(c, s):
    with pytest.raises(gen.TimeoutError):
        yield s.scatter(data={"x": 1}, client="alice", timeout=0.1)

    start = time()
    with pytest.raises(gen.TimeoutError):
        yield c.scatter(123, timeout=0.1)
    assert time() < start + 1.5

    w = Worker(s.address, nthreads=3)
    yield [c.scatter(data={"y": 2}, timeout=5), w]

    assert w.data["y"] == 2
    yield w.close()


@gen_cluster(nthreads=[])
def test_scheduler_sees_memory_limits(s):
    w = yield Worker(s.address, nthreads=3, memory_limit=12345)

    assert s.workers[w.address].memory_limit == 12345
    yield w.close()


@gen_cluster(client=True, timeout=1000)
def test_retire_workers(c, s, a, b):
    [x] = yield c.scatter([1], workers=a.address)
    [y] = yield c.scatter([list(range(1000))], workers=b.address)

    assert s.workers_to_close() == [a.address]

    workers = yield s.retire_workers()
    assert list(workers) == [a.address]
    assert workers[a.address]["nthreads"] == a.nthreads
    assert list(s.nthreads) == [b.address]

    assert s.workers_to_close() == []

    assert s.workers[b.address].has_what == {s.tasks[x.key], s.tasks[y.key]}

    workers = yield s.retire_workers()
    assert not workers


@gen_cluster(client=True)
def test_retire_workers_n(c, s, a, b):
    yield s.retire_workers(n=1, close_workers=True)
    assert len(s.workers) == 1

    yield s.retire_workers(n=0, close_workers=True)
    assert len(s.workers) == 1

    yield s.retire_workers(n=1, close_workers=True)
    assert len(s.workers) == 0

    yield s.retire_workers(n=0, close_workers=True)
    assert len(s.workers) == 0

    while not (a.status.startswith("clos") and b.status.startswith("clos")):
        yield gen.sleep(0.01)


@gen_cluster(client=True, nthreads=[("127.0.0.1", 1)] * 4)
async def test_workers_to_close(cl, s, *workers):
    with dask.config.set(
        {"distributed.scheduler.default-task-durations": {"a": 4, "b": 4, "c": 1}}
    ):
        futures = cl.map(slowinc, [1, 1, 1], key=["a-4", "b-4", "c-1"])
        while sum(len(w.processing) for w in s.workers.values()) < 3:
            await gen.sleep(0.001)

        wtc = s.workers_to_close()
        assert all(not s.workers[w].processing for w in wtc)
        assert len(wtc) == 1


@gen_cluster(client=True, nthreads=[("127.0.0.1", 1)] * 4)
def test_workers_to_close_grouped(c, s, *workers):
    groups = {
        workers[0].address: "a",
        workers[1].address: "a",
        workers[2].address: "b",
        workers[3].address: "b",
    }

    def key(ws):
        return groups[ws.address]

    assert set(s.workers_to_close(key=key)) == set(w.address for w in workers)

    # Assert that job in one worker blocks closure of group
    future = c.submit(slowinc, 1, delay=0.2, workers=workers[0].address)
    while len(s.rprocessing) < 1:
        yield gen.sleep(0.001)

    assert set(s.workers_to_close(key=key)) == {workers[2].address, workers[3].address}

    del future

    while len(s.rprocessing) > 0:
        yield gen.sleep(0.001)

    # Assert that *total* byte count in group determines group priority
    av = yield c.scatter("a" * 100, workers=workers[0].address)
    bv = yield c.scatter("b" * 75, workers=workers[2].address)
    bv2 = yield c.scatter("b" * 75, workers=workers[3].address)

    assert set(s.workers_to_close(key=key)) == {workers[0].address, workers[1].address}


@gen_cluster(client=True)
def test_retire_workers_no_suspicious_tasks(c, s, a, b):
    future = c.submit(
        slowinc, 100, delay=0.5, workers=a.address, allow_other_workers=True
    )
    yield gen.sleep(0.2)
    yield s.retire_workers(workers=[a.address])

    assert all(ts.suspicious == 0 for ts in s.tasks.values())


@pytest.mark.slow
@pytest.mark.skipif(
    sys.platform.startswith("win"), reason="file descriptors not really a thing"
)
@pytest.mark.skipif(sys.version_info < (3, 6), reason="intermittent failure")
@gen_cluster(client=True, nthreads=[], timeout=240)
def test_file_descriptors(c, s):
    yield gen.sleep(0.1)
    psutil = pytest.importorskip("psutil")
    da = pytest.importorskip("dask.array")
    proc = psutil.Process()
    num_fds_1 = proc.num_fds()

    N = 20
    nannies = yield [Nanny(s.address, loop=s.loop) for i in range(N)]

    while len(s.nthreads) < N:
        yield gen.sleep(0.1)

    num_fds_2 = proc.num_fds()

    yield gen.sleep(0.2)

    num_fds_3 = proc.num_fds()
    assert num_fds_3 <= num_fds_2 + N  # add some heartbeats

    x = da.random.random(size=(1000, 1000), chunks=(25, 25))
    x = c.persist(x)
    yield wait(x)

    num_fds_4 = proc.num_fds()
    assert num_fds_4 <= num_fds_2 + 2 * N

    y = c.persist(x + x.T)
    yield wait(y)

    num_fds_5 = proc.num_fds()
    assert num_fds_5 < num_fds_4 + N

    yield gen.sleep(1)

    num_fds_6 = proc.num_fds()
    assert num_fds_6 < num_fds_5 + N

    yield [n.close() for n in nannies]
    yield c.close()

    assert not s.rpc.open
    for addr, occ in c.rpc.occupied.items():
        for comm in occ:
            assert comm.closed() or comm.peer_address != s.address, comm
    assert not s.stream_comms

    start = time()
    while proc.num_fds() > num_fds_1 + N:
        yield gen.sleep(0.01)
        assert time() < start + 3


@pytest.mark.slow
@nodebug
@gen_cluster(client=True)
def test_learn_occupancy(c, s, a, b):
    futures = c.map(slowinc, range(1000), delay=0.2)
    while sum(len(ts.who_has) for ts in s.tasks.values()) < 10:
        yield gen.sleep(0.01)

    assert 100 < s.total_occupancy < 1000
    for w in [a, b]:
        assert 50 < s.workers[w.address].occupancy < 700


@pytest.mark.slow
@nodebug
@gen_cluster(client=True)
def test_learn_occupancy_2(c, s, a, b):
    future = c.map(slowinc, range(1000), delay=0.2)
    while not any(ts.who_has for ts in s.tasks.values()):
        yield gen.sleep(0.01)

    assert 100 < s.total_occupancy < 1000


@gen_cluster(client=True)
def test_occupancy_cleardown(c, s, a, b):
    s.validate = False

    # Inject excess values in s.occupancy
    s.workers[a.address].occupancy = 2
    s.total_occupancy += 2
    futures = c.map(slowinc, range(100), delay=0.01)
    yield wait(futures)

    # Verify that occupancy values have been zeroed out
    assert abs(s.total_occupancy) < 0.01
    assert all(ws.occupancy == 0 for ws in s.workers.values())


@nodebug
@gen_cluster(client=True, nthreads=[("127.0.0.1", 1)] * 30)
def test_balance_many_workers(c, s, *workers):
    futures = c.map(slowinc, range(20), delay=0.2)
    yield wait(futures)
    assert {len(w.has_what) for w in s.workers.values()} == {0, 1}


@nodebug
@gen_cluster(client=True, nthreads=[("127.0.0.1", 1)] * 30)
def test_balance_many_workers_2(c, s, *workers):
    s.extensions["stealing"]._pc.callback_time = 100000000
    futures = c.map(slowinc, range(90), delay=0.2)
    yield wait(futures)
    assert {len(w.has_what) for w in s.workers.values()} == {3}


@gen_cluster(client=True)
def test_learn_occupancy_multiple_workers(c, s, a, b):
    x = c.submit(slowinc, 1, delay=0.2, workers=a.address)
    yield gen.sleep(0.05)
    futures = c.map(slowinc, range(100), delay=0.2)

    yield wait(x)

    assert not any(v == 0.5 for w in s.workers.values() for v in w.processing.values())
    s.validate_state()


@gen_cluster(client=True)
async def test_include_communication_in_occupancy(c, s, a, b):
    await c.submit(slowadd, 1, 2, delay=0)
    x = c.submit(operator.mul, b"0", int(s.bandwidth), workers=a.address)
    y = c.submit(operator.mul, b"1", int(s.bandwidth * 1.5), workers=b.address)

    z = c.submit(slowadd, x, y, delay=1)
    while z.key not in s.tasks or not s.tasks[z.key].processing_on:
        await asyncio.sleep(0.01)

    ts = s.tasks[z.key]
    assert ts.processing_on == s.workers[b.address]
    assert s.workers[b.address].processing[ts] > 1
    await wait(z)
    del z


@gen_cluster(client=True)
def test_worker_arrives_with_processing_data(c, s, a, b):
    x = delayed(slowinc)(1, delay=0.4)
    y = delayed(slowinc)(x, delay=0.4)
    z = delayed(slowinc)(y, delay=0.4)

    yy, zz = c.persist([y, z])

    while not any(w.processing for w in s.workers.values()):
        yield gen.sleep(0.01)

    w = Worker(s.address, nthreads=1)
    w.put_key_in_memory(y.key, 3)

    yield w

    start = time()

    while len(s.workers) < 3:
        yield gen.sleep(0.01)

    assert s.get_task_status(keys={x.key, y.key, z.key}) == {
        x.key: "released",
        y.key: "memory",
        z.key: "processing",
    }

    yield w.close()


@gen_cluster(client=True, nthreads=[("127.0.0.1", 1)])
def test_worker_breaks_and_returns(c, s, a):
    future = c.submit(slowinc, 1, delay=0.1)
    for i in range(10):
        future = c.submit(slowinc, future, delay=0.1)

    yield wait(future)

    yield a.batched_stream.comm.close()

    yield gen.sleep(0.1)
    start = time()
    yield wait(future, timeout=10)
    end = time()

    assert end - start < 1

    states = frequencies(ts.state for ts in s.tasks.values())
    assert states == {"memory": 1, "released": 10}


@gen_cluster(client=True, nthreads=[])
def test_no_workers_to_memory(c, s):
    x = delayed(slowinc)(1, delay=0.4)
    y = delayed(slowinc)(x, delay=0.4)
    z = delayed(slowinc)(y, delay=0.4)

    yy, zz = c.persist([y, z])

    while not s.tasks:
        yield gen.sleep(0.01)

    w = Worker(s.address, nthreads=1)
    w.put_key_in_memory(y.key, 3)

    yield w

    start = time()

    while not s.workers:
        yield gen.sleep(0.01)

    assert s.get_task_status(keys={x.key, y.key, z.key}) == {
        x.key: "released",
        y.key: "memory",
        z.key: "processing",
    }

    yield w.close()


@gen_cluster(client=True)
def test_no_worker_to_memory_restrictions(c, s, a, b):
    x = delayed(slowinc)(1, delay=0.4)
    y = delayed(slowinc)(x, delay=0.4)
    z = delayed(slowinc)(y, delay=0.4)

    yy, zz = c.persist([y, z], workers={(x, y, z): "alice"})

    while not s.tasks:
        yield gen.sleep(0.01)

    w = Worker(s.address, nthreads=1, name="alice")
    w.put_key_in_memory(y.key, 3)

    yield w

    while len(s.workers) < 3:
        yield gen.sleep(0.01)
    yield gen.sleep(0.3)

    assert s.get_task_status(keys={x.key, y.key, z.key}) == {
        x.key: "released",
        y.key: "memory",
        z.key: "processing",
    }

    yield w.close()


def test_run_on_scheduler_sync(loop):
    def f(dask_scheduler=None):
        return dask_scheduler.address

    with cluster() as (s, [a, b]):
        with Client(s["address"], loop=loop) as c:
            address = c.run_on_scheduler(f)
            assert address == s["address"]

            with pytest.raises(ZeroDivisionError):
                c.run_on_scheduler(div, 1, 0)


@gen_cluster(client=True)
def test_run_on_scheduler(c, s, a, b):
    def f(dask_scheduler=None):
        return dask_scheduler.address

    response = yield c._run_on_scheduler(f)
    assert response == s.address


@gen_cluster(client=True)
def test_close_worker(c, s, a, b):
    assert len(s.workers) == 2

    yield s.close_worker(worker=a.address)

    assert len(s.workers) == 1
    assert a.address not in s.workers

    yield gen.sleep(0.5)

    assert len(s.workers) == 1


@pytest.mark.slow
@gen_cluster(client=True, Worker=Nanny, timeout=20)
def test_close_nanny(c, s, a, b):
    assert len(s.workers) == 2

    assert a.process.is_alive()
    a_worker_address = a.worker_address
    start = time()
    yield s.close_worker(worker=a_worker_address)

    assert len(s.workers) == 1
    assert a_worker_address not in s.workers

    start = time()
    while a.is_alive():
        yield gen.sleep(0.1)
        assert time() < start + 5

    assert not a.is_alive()
    assert a.pid is None

    for i in range(10):
        yield gen.sleep(0.1)
        assert len(s.workers) == 1
        assert not a.is_alive()
        assert a.pid is None

    while a.status != "closed":
        yield gen.sleep(0.05)
        assert time() < start + 10


@gen_cluster(client=True, timeout=20)
def test_retire_workers_close(c, s, a, b):
    yield s.retire_workers(close_workers=True)
    assert not s.workers
    while a.status != "closed" and b.status != "closed":
        yield gen.sleep(0.01)


@gen_cluster(client=True, timeout=20, Worker=Nanny)
def test_retire_nannies_close(c, s, a, b):
    nannies = [a, b]
    yield s.retire_workers(close_workers=True, remove=True)
    assert not s.workers

    start = time()

    while any(n.status != "closed" for n in nannies):
        yield gen.sleep(0.05)
        assert time() < start + 10

    assert not any(n.is_alive() for n in nannies)
    assert not s.workers


@gen_cluster(client=True, nthreads=[("127.0.0.1", 2)])
def test_fifo_submission(c, s, w):
    futures = []
    for i in range(20):
        future = c.submit(slowinc, i, delay=0.1, key="inc-%02d" % i, fifo_timeout=0.01)
        futures.append(future)
        yield gen.sleep(0.02)
    yield wait(futures[-1])
    assert futures[10].status == "finished"


@gen_test()
def test_scheduler_file():
    with tmpfile() as fn:
        s = yield Scheduler(scheduler_file=fn, port=0)
        with open(fn) as f:
            data = json.load(f)
        assert data["address"] == s.address

        c = yield Client(scheduler_file=fn, loop=s.loop, asynchronous=True)
        yield c.close()
        yield s.close()


@pytest.mark.xfail(reason="")
@gen_cluster(client=True, nthreads=[])
async def test_non_existent_worker(c, s):
    with dask.config.set({"distributed.comm.timeouts.connect": "100ms"}):
        await s.add_worker(
            address="127.0.0.1:5738", nthreads=2, nbytes={}, host_info={}
        )
        futures = c.map(inc, range(10))
        await gen.sleep(0.300)
        assert not s.workers
        assert all(ts.state == "no-worker" for ts in s.tasks.values())


@gen_cluster(client=True, nthreads=[("127.0.0.1", 1)] * 3)
def test_correct_bad_time_estimate(c, s, *workers):
    future = c.submit(slowinc, 1, delay=0)
    yield wait(future)

    futures = [c.submit(slowinc, future, delay=0.1, pure=False) for i in range(20)]

    yield gen.sleep(0.5)

    yield wait(futures)

    assert all(w.data for w in workers), [sorted(w.data) for w in workers]


@gen_test()
async def test_service_hosts():
    pytest.importorskip("bokeh")
    from distributed.dashboard import BokehScheduler

    port = 0
    for url, expected in [
        ("tcp://0.0.0.0", ("::", "0.0.0.0")),
        ("tcp://127.0.0.1", "127.0.0.1"),
        ("tcp://127.0.0.1:38275", "127.0.0.1"),
    ]:
        services = {("dashboard", port): BokehScheduler}

        async with Scheduler(host=url, services=services) as s:
            sock = first(s.services["dashboard"].server._http._sockets.values())
            if isinstance(expected, tuple):
                assert sock.getsockname()[0] in expected
            else:
                assert sock.getsockname()[0] == expected

    port = ("127.0.0.1", 0)
    for url in ["tcp://0.0.0.0", "tcp://127.0.0.1", "tcp://127.0.0.1:38275"]:
        services = {("dashboard", port): BokehScheduler}

        async with Scheduler(services=services, host=url) as s:
            sock = first(s.services["dashboard"].server._http._sockets.values())
            assert sock.getsockname()[0] == "127.0.0.1"


@gen_cluster(client=True, worker_kwargs={"profile_cycle_interval": 100})
def test_profile_metadata(c, s, a, b):
    start = time() - 1
    futures = c.map(slowinc, range(10), delay=0.05, workers=a.address)
    yield wait(futures)
    yield gen.sleep(0.200)

    meta = yield s.get_profile_metadata(profile_cycle_interval=0.100)
    now = time() + 1
    assert meta
    assert all(start < t < now for t, count in meta["counts"])
    assert all(0 <= count < 30 for t, count in meta["counts"][:4])
    assert not meta["counts"][-1][1]


@gen_cluster(client=True, worker_kwargs={"profile_cycle_interval": 100})
def test_profile_metadata_keys(c, s, a, b):
    start = time() - 1
    x = c.map(slowinc, range(10), delay=0.05)
    y = c.map(slowdec, range(10), delay=0.05)
    yield wait(x + y)

    meta = yield s.get_profile_metadata(profile_cycle_interval=0.100)
    assert set(meta["keys"]) == {"slowinc", "slowdec"}
    assert len(meta["counts"]) == len(meta["keys"]["slowinc"])


@gen_cluster(client=True)
def test_cancel_fire_and_forget(c, s, a, b):
    x = delayed(slowinc)(1, delay=0.05)
    y = delayed(slowinc)(x, delay=0.05)
    z = delayed(slowinc)(y, delay=0.05)
    w = delayed(slowinc)(z, delay=0.05)
    future = c.compute(w)
    fire_and_forget(future)

    yield gen.sleep(0.05)
    yield future.cancel(force=True)
    assert future.status == "cancelled"
    assert not s.tasks


@gen_cluster(
    client=True, Worker=Nanny, clean_kwargs={"processes": False, "threads": False}
)
def test_log_tasks_during_restart(c, s, a, b):
    future = c.submit(sys.exit, 0)
    yield wait(future)
    assert "exit" in str(s.events)


@gen_cluster(client=True, nthreads=[("127.0.0.1", 1)] * 2)
def test_reschedule(c, s, a, b):
    yield c.submit(slowinc, -1, delay=0.1)  # learn cost
    x = c.map(slowinc, range(4), delay=0.1)

    # add much more work onto worker a
    futures = c.map(slowinc, range(10, 20), delay=0.1, workers=a.address)

    while len(s.tasks) < len(x) + len(futures):
        yield gen.sleep(0.001)

    for future in x:
        s.reschedule(key=future.key)

    # Worker b gets more of the original tasks
    yield wait(x)
    assert sum(future.key in b.data for future in x) >= 3
    assert sum(future.key in a.data for future in x) <= 1


@gen_cluster(client=True, nthreads=[("127.0.0.1", 1)] * 2)
def test_reschedule_warns(c, s, a, b):
    with captured_logger(logging.getLogger("distributed.scheduler")) as sched:
        s.reschedule(key="__this-key-does-not-exist__")

    assert "not found on the scheduler" in sched.getvalue()
    assert "Aborting reschedule" in sched.getvalue()


@gen_cluster(client=True)
def test_get_task_status(c, s, a, b):
    future = c.submit(inc, 1)
    yield wait(future)

    result = yield a.scheduler.get_task_status(keys=[future.key])
    assert result == {future.key: "memory"}


def test_deque_handler():
    from distributed.scheduler import logger

    s = Scheduler()
    deque_handler = s._deque_handler
    logger.info("foo123")
    assert len(deque_handler.deque) >= 1
    msg = deque_handler.deque[-1]
    assert "distributed.scheduler" in deque_handler.format(msg)
    assert any(msg.msg == "foo123" for msg in deque_handler.deque)


@gen_cluster(client=True)
def test_retries(c, s, a, b):
    args = [ZeroDivisionError("one"), ZeroDivisionError("two"), 42]

    future = c.submit(varying(args), retries=3)
    result = yield future
    assert result == 42
    assert s.tasks[future.key].retries == 1
    assert future.key not in s.exceptions

    future = c.submit(varying(args), retries=2, pure=False)
    result = yield future
    assert result == 42
    assert s.tasks[future.key].retries == 0
    assert future.key not in s.exceptions

    future = c.submit(varying(args), retries=1, pure=False)
    with pytest.raises(ZeroDivisionError) as exc_info:
        res = yield future
    exc_info.match("two")

    future = c.submit(varying(args), retries=0, pure=False)
    with pytest.raises(ZeroDivisionError) as exc_info:
        res = yield future
    exc_info.match("one")


@pytest.mark.xfail(reason="second worker also errant for some reason")
@gen_cluster(client=True, nthreads=[("127.0.0.1", 1)] * 3, timeout=5)
async def test_mising_data_errant_worker(c, s, w1, w2, w3):
    with dask.config.set({"distributed.comm.timeouts.connect": "1s"}):
        np = pytest.importorskip("numpy")

        x = c.submit(np.random.random, 10000000, workers=w1.address)
        await wait(x)
        await c.replicate(x, workers=[w1.address, w2.address])

        y = c.submit(len, x, workers=w3.address)
        while not w3.tasks:
            await gen.sleep(0.001)
        await w1.close()
        await wait(y)


@gen_cluster(client=True)
def test_dont_recompute_if_persisted(c, s, a, b):
    x = delayed(inc)(1, dask_key_name="x")
    y = delayed(inc)(x, dask_key_name="y")

    yy = y.persist()
    yield wait(yy)

    old = list(s.transition_log)

    yyy = y.persist()
    yield wait(yyy)

    yield gen.sleep(0.100)
    assert list(s.transition_log) == old


@gen_cluster(client=True)
def test_dont_recompute_if_persisted_2(c, s, a, b):
    x = delayed(inc)(1, dask_key_name="x")
    y = delayed(inc)(x, dask_key_name="y")
    z = delayed(inc)(y, dask_key_name="z")

    yy = y.persist()
    yield wait(yy)

    old = s.story("x", "y")

    zz = z.persist()
    yield wait(zz)

    yield gen.sleep(0.100)
    assert s.story("x", "y") == old


@gen_cluster(client=True)
def test_dont_recompute_if_persisted_3(c, s, a, b):
    x = delayed(inc)(1, dask_key_name="x")
    y = delayed(inc)(2, dask_key_name="y")
    z = delayed(inc)(y, dask_key_name="z")
    w = delayed(operator.add)(x, z, dask_key_name="w")

    ww = w.persist()
    yield wait(ww)

    old = list(s.transition_log)

    www = w.persist()
    yield wait(www)
    yield gen.sleep(0.100)
    assert list(s.transition_log) == old


@gen_cluster(client=True)
def test_dont_recompute_if_persisted_4(c, s, a, b):
    x = delayed(inc)(1, dask_key_name="x")
    y = delayed(inc)(x, dask_key_name="y")
    z = delayed(inc)(x, dask_key_name="z")

    yy = y.persist()
    yield wait(yy)

    old = s.story("x")

    while s.tasks["x"].state == "memory":
        yield gen.sleep(0.01)

    yyy, zzz = dask.persist(y, z)
    yield wait([yyy, zzz])

    new = s.story("x")
    assert len(new) > len(old)


@gen_cluster(client=True)
def test_dont_forget_released_keys(c, s, a, b):
    x = c.submit(inc, 1, key="x")
    y = c.submit(inc, x, key="y")
    z = c.submit(dec, x, key="z")
    del x
    yield wait([y, z])
    del z

    while "z" in s.tasks:
        yield gen.sleep(0.01)

    assert "x" in s.tasks


@gen_cluster(client=True)
def test_dont_recompute_if_erred(c, s, a, b):
    x = delayed(inc)(1, dask_key_name="x")
    y = delayed(div)(x, 0, dask_key_name="y")

    yy = y.persist()
    yield wait(yy)

    old = list(s.transition_log)

    yyy = y.persist()
    yield wait(yyy)

    yield gen.sleep(0.100)
    assert list(s.transition_log) == old


@gen_cluster()
def test_closing_scheduler_closes_workers(s, a, b):
    yield s.close()

    start = time()
    while a.status != "closed" or b.status != "closed":
        yield gen.sleep(0.01)
        assert time() < start + 2


@gen_cluster(
    client=True, nthreads=[("127.0.0.1", 1)], worker_kwargs={"resources": {"A": 1}}
)
def test_resources_reset_after_cancelled_task(c, s, w):
    future = c.submit(sleep, 0.2, resources={"A": 1})

    while not w.executing:
        yield gen.sleep(0.01)

    yield future.cancel()

    while w.executing:
        yield gen.sleep(0.01)

    assert not s.workers[w.address].used_resources["A"]
    assert w.available_resources == {"A": 1}

    yield c.submit(inc, 1, resources={"A": 1})


@gen_cluster(client=True)
def test_gh2187(c, s, a, b):
    def foo():
        return "foo"

    def bar(x):
        return x + "bar"

    def baz(x):
        return x + "baz"

    def qux(x):
        sleep(0.1)
        return x + "qux"

    w = c.submit(foo, key="w")
    x = c.submit(bar, w, key="x")
    y = c.submit(baz, x, key="y")
    yield y
    z = c.submit(qux, y, key="z")
    del y
    yield gen.sleep(0.1)
    f = c.submit(bar, x, key="y")
    yield f


@gen_cluster(client=True, config={"distributed.scheduler.idle-timeout": "200ms"})
def test_idle_timeout(c, s, a, b):
    future = c.submit(slowinc, 1)
    yield future

    assert s.status != "closed"

    start = time()
    while s.status != "closed":
        yield gen.sleep(0.01)
    assert time() < start + 3

    assert a.status == "closed"
    assert b.status == "closed"


@gen_cluster(client=True, config={"distributed.scheduler.bandwidth": "100 GB"})
async def test_bandwidth(c, s, a, b):
    start = s.bandwidth
    x = c.submit(operator.mul, b"0", 1000000, workers=a.address)
    y = c.submit(lambda x: x, x, workers=b.address)
    await y
    await b.heartbeat()
    assert s.bandwidth < start  # we've learned that we're slower
    assert b.latency
    assert typename(bytes) in s.bandwidth_types
    assert (b.address, a.address) in s.bandwidth_workers

    await a.close()
    assert not s.bandwidth_workers


@gen_cluster(client=True, Worker=Nanny)
async def test_bandwidth_clear(c, s, a, b):
    np = pytest.importorskip("numpy")
    x = c.submit(np.arange, 1000000, workers=[a.worker_address], pure=False)
    y = c.submit(np.arange, 1000000, workers=[b.worker_address], pure=False)
    z = c.submit(operator.add, x, y)  # force communication
    await z

    async def f(dask_worker):
        await dask_worker.heartbeat()

    await c.run(f)

    assert s.bandwidth_workers

    await s.restart()
    assert not s.bandwidth_workers


@gen_cluster()
def test_workerstate_clean(s, a, b):
    ws = s.workers[a.address].clean()
    assert ws.address == a.address
    b = pickle.dumps(ws)
    assert len(b) < 1000


@gen_cluster(client=True)
def test_result_type(c, s, a, b):
    x = c.submit(lambda: 1)
    yield x

    assert "int" in s.tasks[x.key].type


@gen_cluster()
def test_close_workers(s, a, b):
    yield s.close(close_workers=True)
    assert a.status == "closed"
    assert b.status == "closed"


@pytest.mark.skipif(
    not sys.platform.startswith("linux"), reason="Need 127.0.0.2 to mean localhost"
)
@gen_test()
def test_host_address():
    s = yield Scheduler(host="127.0.0.2", port=0)
    assert "127.0.0.2" in s.address
    yield s.close()


@gen_test()
def test_dashboard_address():
    pytest.importorskip("bokeh")
    s = yield Scheduler(dashboard_address="127.0.0.1:8901", port=0)
    assert s.services["dashboard"].port == 8901
    yield s.close()

    s = yield Scheduler(dashboard_address="127.0.0.1", port=0)
    assert s.services["dashboard"].port
    yield s.close()


@gen_cluster(client=True)
async def test_adaptive_target(c, s, a, b):
    with dask.config.set(
        {"distributed.scheduler.default-task-durations": {"slowinc": 10}}
    ):
        assert s.adaptive_target() == 0
        x = c.submit(inc, 1)
        await x
        assert s.adaptive_target() == 1

        # Long task
        x = c.submit(slowinc, 1, delay=0.5)
        while x.key not in s.tasks:
            await gen.sleep(0.01)
        assert s.adaptive_target(target_duration=".1s") == 1  # still one

        L = c.map(slowinc, range(100), delay=0.5)
        while len(s.tasks) < 100:
            await gen.sleep(0.01)
        assert 10 < s.adaptive_target(target_duration=".1s") <= 100
        del x, L
        while s.tasks:
            await gen.sleep(0.01)
        assert s.adaptive_target(target_duration=".1s") == 0


@pytest.mark.asyncio
async def test_async_context_manager(cleanup):
    async with Scheduler(port=0) as s:
        assert s.status == "running"
        async with Worker(s.address) as w:
            assert w.status == "running"
            assert s.workers
        assert not s.workers


@pytest.mark.asyncio
async def test_allowed_failures_config(cleanup):
    async with Scheduler(port=0, allowed_failures=10) as s:
        assert s.allowed_failures == 10

    with dask.config.set({"distributed.scheduler.allowed_failures": 100}):
        async with Scheduler(port=0) as s:
            assert s.allowed_failures == 100

    with dask.config.set({"distributed.scheduler.allowed_failures": 0}):
        async with Scheduler(port=0) as s:
            assert s.allowed_failures == 0


@pytest.mark.asyncio
async def test_finished():
    async with Scheduler(port=0) as s:
        async with Worker(s.address) as w:
            pass

    await s.finished()
    await w.finished()


@pytest.mark.asyncio
async def test_retire_names_str(cleanup):
    async with Scheduler(port=0) as s:
        async with Worker(s.address, name="0") as a:
            async with Worker(s.address, name="1") as b:
                async with Client(s.address, asynchronous=True) as c:
                    futures = c.map(inc, range(10))
                    await wait(futures)
                    assert a.data and b.data
                    await s.retire_workers(names=[0])
                    assert all(f.done() for f in futures)
                    assert len(b.data) == 10


@gen_cluster(client=True)
async def test_get_task_duration(c, s, a, b):
    with dask.config.set(
        {"distributed.scheduler.default-task-durations": {"inc": 100}}
    ):
        future = c.submit(inc, 1)
        await future
        assert 10 < s.task_prefixes["inc"].duration_average < 100

        ts_pref1 = s.new_task("inc-abcdefab", None, "released")
        assert 10 < s.get_task_duration(ts_pref1) < 100

        # make sure get_task_duration adds TaskStates to unknown dict
        assert len(s.unknown_durations) == 0
        x = c.submit(slowinc, 1, delay=0.5)
        while len(s.tasks) < 3:
            await asyncio.sleep(0.01)

        ts = s.tasks[x.key]
        assert s.get_task_duration(ts) == 0.5  # default
        assert len(s.unknown_durations) == 1
        assert len(s.unknown_durations["slowinc"]) == 1


@pytest.mark.asyncio
@pytest.mark.skipif(
    sys.version_info < (3, 7), reason="asyncio.all_tasks not implemented"
)
async def test_no_danglng_asyncio_tasks(cleanup):
    start = asyncio.all_tasks()
    async with Scheduler(port=0) as s:
        async with Worker(s.address, name="0") as a:
            async with Client(s.address, asynchronous=True) as c:
                await asyncio.sleep(0.01)

    tasks = asyncio.all_tasks()
    assert tasks == start


<<<<<<< HEAD
@gen_cluster(client=True)
async def test_task_groups(c, s, a, b):
    da = pytest.importorskip("dask.array")
    x = da.arange(100, chunks=(20,))
    y = await (x + 1).persist(optimize_graph=False)

    tg = s.task_groups[x.name]
    tp = s.task_prefixes["arange"]
    repr(tg)
    repr(tp)
    assert tg.states["memory"] == 0
    assert tg.states["released"] == 5
    assert tp.states["memory"] == 0
    assert tp.states["released"] == 5
    assert tg.prefix is tp
    assert tg in tp.groups

    tg = s.task_groups[y.name]
    assert tg.states["memory"] == 5

    assert s.task_groups[y.name].dependencies == {s.task_groups[x.name]}

    await c.replicate(y)
    assert tg.nbytes_in_memory == y.nbytes

    del y

    while s.tasks:
        await asyncio.sleep(0.01)

    assert tg.nbytes_in_memory == 0
    assert tg.states["forgotten"] == 5


@gen_cluster(client=True)
async def test_task_prefix(c, s, a, b):
    da = pytest.importorskip("dask.array")
    x = da.arange(100, chunks=(20,))
    y = await (x + 1).sum().persist()

    assert s.task_prefixes["sum-aggregate"].states["memory"] == 1
=======
class BrokenComm(Comm):
    peer_address = None
    local_address = None

    def close(self):
        pass

    def closed(self):
        pass

    def abort(self):
        pass

    def read(self, deserializers=None):
        raise EnvironmentError

    def write(self, msg, serializers=None, on_error=None):
        raise EnvironmentError


class FlakyConnectionPool(ConnectionPool):
    def __init__(self, *args, failing_connections=0, **kwargs):
        self.cnn_count = 0
        self.failing_connections = failing_connections
        super(FlakyConnectionPool, self).__init__(*args, **kwargs)

    async def connect(self, *args, **kwargs):
        self.cnn_count += 1
        if self.cnn_count > self.failing_connections:
            return await super(FlakyConnectionPool, self).connect(*args, **kwargs)
        else:
            return BrokenComm()


@gen_cluster(client=True)
async def test_gather_failing_cnn_recover(c, s, a, b):
    orig_rpc = s.rpc
    x = await c.scatter({"x": 1}, workers=a.address)

    s.rpc = FlakyConnectionPool(failing_connections=1)
    res = await s.gather(keys=["x"])
    assert res["status"] == "OK"


@gen_cluster(client=True)
async def test_gather_failing_cnn_error(c, s, a, b):
    orig_rpc = s.rpc
    x = await c.scatter({"x": 1}, workers=a.address)

    s.rpc = FlakyConnectionPool(failing_connections=10)
    res = await s.gather(keys=["x"])
    assert res["status"] == "error"
    assert list(res["keys"]) == ["x"]


@gen_cluster(client=True)
async def test_gather_no_workers(c, s, a, b):
    await asyncio.sleep(1)
    x = await c.scatter({"x": 1}, workers=a.address)

    await a.close()
    await b.close()

    res = await s.gather(keys=["x"])
    assert res["status"] == "error"
    assert list(res["keys"]) == ["x"]


@gen_cluster(client=True, client_kwargs={"direct_to_workers": False})
async def test_gather_allow_worker_reconnect(c, s, a, b):
    """
    Test that client resubmissions allow failed workers to reconnect and re-use
    their results. Failure scenario would be a connection issue during result
    gathering.
    Upon connection failure, the worker is flagged as suspicious and removed
    from the scheduler. If the worker is healthy and reconnencts we want to use
    its results instead of recomputing them.
    """
    # GH3246
    ALREADY_CALCULATED = []

    import time

    def inc_slow(x):
        # Once the graph below is rescheduled this computation runs again. We
        # need to sleep for at least 0.5 seconds to give the worker a chance to
        # reconnect (Heartbeat timing)
        if x in ALREADY_CALCULATED:
            time.sleep(0.5)
        ALREADY_CALCULATED.append(x)
        return x + 1

    x = c.submit(inc_slow, 1)
    y = c.submit(inc_slow, 2)

    def reducer(x, y):
        return x + y

    z = c.submit(reducer, x, y)

    s.rpc = FlakyConnectionPool(failing_connections=4)

    with captured_logger(logging.getLogger("distributed.scheduler")) as sched_logger:
        with captured_logger(logging.getLogger("distributed.client")) as client_logger:
            with captured_logger(
                logging.getLogger("distributed.worker")
            ) as worker_logger:
                # Gather using the client (as an ordinary user would)
                # Upon a missing key, the client will reschedule the computations
                res = await c.gather(z)

    assert res == 5

    sched_logger = sched_logger.getvalue()
    client_logger = client_logger.getvalue()
    worker_logger = worker_logger.getvalue()

    # Ensure that the communication was done via the scheduler, i.e. we actually hit a bad connection
    assert s.rpc.cnn_count > 0

    assert "Encountered connection issue during data collection" in worker_logger

    # The reducer task was actually not found upon first collection. The client will reschedule the graph
    assert "Couldn't gather 1 keys, rescheduling" in client_logger
    # There will also be a `Unexpected worker completed task` message but this
    # is rather an artifact and not the intention
    assert "Workers don't have promised key" in sched_logger

    # Once the worker reconnects, it will also submit the keys it holds such
    # that the scheduler again knows about the result.
    # The final reduce step should then be used from the re-connected worker
    # instead of recomputing it.

    starts = []
    finish_processing_transitions = 0
    for transition in s.transition_log:
        key, start, finish, recommendations, timestamp = transition
        if "reducer" in key and finish == "processing":
            finish_processing_transitions += 1
    assert finish_processing_transitions == 1
>>>>>>> 856bba7c
<|MERGE_RESOLUTION|>--- conflicted
+++ resolved
@@ -17,14 +17,9 @@
 import pytest
 
 from distributed import Nanny, Worker, Client, wait, fire_and_forget
-<<<<<<< HEAD
-from distributed.core import connect, rpc
-from distributed.scheduler import Scheduler
-=======
 from distributed.comm import Comm
 from distributed.core import connect, rpc, ConnectionPool
-from distributed.scheduler import Scheduler, TaskState
->>>>>>> 856bba7c
+from distributed.scheduler import Scheduler
 from distributed.client import wait
 from distributed.metrics import time
 from distributed.protocol.pickle import dumps
@@ -1713,7 +1708,6 @@
     assert tasks == start
 
 
-<<<<<<< HEAD
 @gen_cluster(client=True)
 async def test_task_groups(c, s, a, b):
     da = pytest.importorskip("dask.array")
@@ -1755,7 +1749,8 @@
     y = await (x + 1).sum().persist()
 
     assert s.task_prefixes["sum-aggregate"].states["memory"] == 1
-=======
+
+
 class BrokenComm(Comm):
     peer_address = None
     local_address = None
@@ -1895,5 +1890,4 @@
         key, start, finish, recommendations, timestamp = transition
         if "reducer" in key and finish == "processing":
             finish_processing_transitions += 1
-    assert finish_processing_transitions == 1
->>>>>>> 856bba7c
+    assert finish_processing_transitions == 1