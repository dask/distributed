--- conflicted
+++ resolved
@@ -543,11 +543,8 @@
         w2 = yield Worker(s.ip, s.port, name="alice")
         yield w2.close()
 
+    yield w.close()
     yield s.close()
-<<<<<<< HEAD
-=======
-    yield w.close()
->>>>>>> 27830246
 
 
 @gen_test()
@@ -588,10 +585,7 @@
         assert s.coerce_address("zzzt:8000", resolve=False) == "tcp://zzzt:8000"
 
         yield s.close()
-<<<<<<< HEAD
-=======
         yield [w.close() for w in [a, b, c]]
->>>>>>> 27830246
 
 
 @pytest.mark.skipif(
