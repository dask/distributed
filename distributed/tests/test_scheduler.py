import asyncio
import gc
import json
import logging
import operator
import re
import sys
from collections import defaultdict
from itertools import product
from textwrap import dedent
from time import sleep
from unittest import mock

import cloudpickle
import pytest
from tlz import concat, first, frequencies, merge, valmap

import dask
from dask import delayed
<<<<<<< HEAD
from dask.utils import apply, stringify
=======
from dask.utils import apply, parse_timedelta
>>>>>>> 84641e7a

from distributed import Client, Nanny, Worker, fire_and_forget, wait
from distributed.comm import Comm
from distributed.compatibility import MACOS, WINDOWS
from distributed.core import ConnectionPool, Status, connect, rpc
from distributed.metrics import time
from distributed.protocol.pickle import dumps
from distributed.scheduler import MemoryState, Scheduler
from distributed.utils import TimeoutError, tmpfile, typename
from distributed.utils_test import (
    captured_logger,
    cluster,
    dec,
    div,
    gen_cluster,
    gen_test,
    inc,
    nodebug,
    slowadd,
    slowdec,
    slowinc,
    tls_only_security,
    varying,
)
from distributed.worker import dumps_function, dumps_task

if sys.version_info < (3, 8):
    try:
        import pickle5 as pickle
    except ImportError:
        import pickle
else:
    import pickle


alice = "alice:1234"
bob = "bob:1234"

occupancy = defaultdict(lambda: 0)


@gen_cluster()
async def test_administration(s, a, b):
    assert isinstance(s.address, str)
    assert s.address in str(s)
    assert str(sum(s.nthreads.values())) in repr(s)
    assert str(len(s.nthreads)) in repr(s)


@gen_cluster(client=True, nthreads=[("127.0.0.1", 1)])
async def test_respect_data_in_memory(c, s, a):
    x = delayed(inc)(1)
    y = delayed(inc)(x)
    f = c.persist(y)
    await wait([f])

    assert s.tasks[y.key].who_has == {s.workers[a.address]}

    z = delayed(operator.add)(x, y)
    f2 = c.persist(z)
    while f2.key not in s.tasks or not s.tasks[f2.key]:
        assert s.tasks[y.key].who_has
        await asyncio.sleep(0.0001)


@gen_cluster(client=True)
async def test_recompute_released_results(c, s, a, b):
    x = delayed(inc)(1)
    y = delayed(inc)(x)

    yy = c.persist(y)
    await wait(yy)

    while s.tasks[x.key].who_has or x.key in a.data or x.key in b.data:  # let x go away
        await asyncio.sleep(0.01)

    z = delayed(dec)(x)
    zz = c.compute(z)
    result = await zz
    assert result == 1


@gen_cluster(client=True)
async def test_decide_worker_with_many_independent_leaves(c, s, a, b):
    xs = await asyncio.gather(
        c.scatter(list(range(0, 100, 2)), workers=a.address),
        c.scatter(list(range(1, 100, 2)), workers=b.address),
    )
    xs = list(concat(zip(*xs)))
    ys = [delayed(inc)(x) for x in xs]

    y2s = c.persist(ys)
    await wait(y2s)

    nhits = sum(y.key in a.data for y in y2s[::2]) + sum(
        y.key in b.data for y in y2s[1::2]
    )

    assert nhits > 80


@gen_cluster(client=True, nthreads=[("127.0.0.1", 1)] * 3)
async def test_decide_worker_with_restrictions(client, s, a, b, c):
    x = client.submit(inc, 1, workers=[a.address, b.address])
    await x
    assert x.key in a.data or x.key in b.data


@pytest.mark.parametrize("ndeps", [0, 1, 4])
@pytest.mark.parametrize(
    "nthreads",
    [
        [("127.0.0.1", 1)] * 5,
        [("127.0.0.1", 3), ("127.0.0.1", 2), ("127.0.0.1", 1)],
    ],
)
def test_decide_worker_coschedule_order_neighbors(ndeps, nthreads):
    @gen_cluster(
        client=True,
        nthreads=nthreads,
        config={"distributed.scheduler.work-stealing": False},
    )
    async def test(c, s, *workers):
        r"""
        Ensure that sibling root tasks are scheduled to the same node, reducing future data transfer.

        We generate a wide layer of "root" tasks (random NumPy arrays). All of those tasks share 0-5
        trivial dependencies. The ``ndeps=0`` and ``ndeps=1`` cases are most common in real-world use
        (``ndeps=1`` is basically ``da.from_array(..., inline_array=False)`` or ``da.from_zarr``).
        The graph is structured like this (though the number of tasks and workers is different):

            |-W1-|  |-W2-| |-W3-|  |-W4-|   < ---- ideal task scheduling

              q       r       s       t      < --- `sum-aggregate-`
             / \     / \     / \     / \
            i   j   k   l   m   n   o   p    < --- `sum-`
            |   |   |   |   |   |   |   |
            a   b   c   d   e   f   g   h    < --- `random-`
            \   \   \   |   |   /   /   /
                   TRIVIAL * 0..5

        Neighboring `random-` tasks should be scheduled on the same worker. We test that generally,
        only one worker holds each row of the array, that the `random-` tasks are never transferred,
        and that there are few transfers overall.
        """
        da = pytest.importorskip("dask.array")
        np = pytest.importorskip("numpy")

        if ndeps == 0:
            x = da.random.random((100, 100), chunks=(10, 10))
        else:

            def random(**kwargs):
                assert len(kwargs) == ndeps
                return np.random.random((10, 10))

            trivial_deps = {f"k{i}": delayed(object()) for i in range(ndeps)}

            # TODO is there a simpler (non-blockwise) way to make this sort of graph?
            x = da.blockwise(
                random,
                "yx",
                new_axes={"y": (10,) * 10, "x": (10,) * 10},
                dtype=float,
                **trivial_deps,
            )

        xx, xsum = dask.persist(x, x.sum(axis=1, split_every=20))
        await xsum

        # Check that each chunk-row of the array is (mostly) stored on the same worker
        primary_worker_key_fractions = []
        secondary_worker_key_fractions = []
        for i, keys in enumerate(x.__dask_keys__()):
            # Iterate along rows of the array.
            keys = set(stringify(k) for k in keys)

            # No more than 2 workers should have any keys
            assert sum(any(k in w.data for k in keys) for w in workers) <= 2

            # What fraction of the keys for this row does each worker hold?
            key_fractions = [
                len(set(w.data).intersection(keys)) / len(keys) for w in workers
            ]
            key_fractions.sort()
            # Primary worker: holds the highest percentage of keys
            # Secondary worker: holds the second highest percentage of keys
            primary_worker_key_fractions.append(key_fractions[-1])
            secondary_worker_key_fractions.append(key_fractions[-2])

        # There may be one or two rows that were poorly split across workers,
        # but the vast majority of rows should only be on one worker.
        assert np.mean(primary_worker_key_fractions) >= 0.9
        assert np.median(primary_worker_key_fractions) == 1.0
        assert np.mean(secondary_worker_key_fractions) <= 0.1
        assert np.median(secondary_worker_key_fractions) == 0.0

        # Check that there were few transfers
        unexpected_transfers = []
        for worker in workers:
            for log in worker.incoming_transfer_log:
                keys = log["keys"]
                # The root-ish tasks should never be transferred
                assert not any(k.startswith("random") for k in keys), keys
                # `object-` keys (the trivial deps of the root random tasks) should be transferred
                if any(not k.startswith("object") for k in keys):
                    # But not many other things should be
                    unexpected_transfers.append(list(keys))

        # A transfer at the very end to move aggregated results is fine (necessary with unbalanced workers in fact),
        # but generally there should be very very few transfers.
        assert len(unexpected_transfers) <= 3, unexpected_transfers

    test()


@gen_cluster(client=True, nthreads=[("127.0.0.1", 1)] * 3)
async def test_move_data_over_break_restrictions(client, s, a, b, c):
    [x] = await client.scatter([1], workers=b.address)
    y = client.submit(inc, x, workers=[a.address, b.address])
    await wait(y)
    assert y.key in a.data or y.key in b.data


@gen_cluster(client=True, nthreads=[("127.0.0.1", 1)] * 3)
async def test_balance_with_restrictions(client, s, a, b, c):
    [x], [y] = await asyncio.gather(
        client.scatter([[1, 2, 3]], workers=a.address),
        client.scatter([1], workers=c.address),
    )
    z = client.submit(inc, 1, workers=[a.address, c.address])
    await wait(z)

    assert s.tasks[z.key].who_has == {s.workers[c.address]}


@gen_cluster(client=True, nthreads=[("127.0.0.1", 1)] * 3)
async def test_no_valid_workers(client, s, a, b, c):
    x = client.submit(inc, 1, workers="127.0.0.5:9999")
    while not s.tasks:
        await asyncio.sleep(0.01)

    assert s.tasks[x.key] in s.unrunnable

    with pytest.raises(TimeoutError):
        await asyncio.wait_for(x, 0.05)


@gen_cluster(client=True, nthreads=[("127.0.0.1", 1)] * 3)
async def test_no_valid_workers_loose_restrictions(client, s, a, b, c):
    x = client.submit(inc, 1, workers="127.0.0.5:9999", allow_other_workers=True)
    result = await x
    assert result == 2


@gen_cluster(client=True, nthreads=[])
async def test_no_workers(client, s):
    x = client.submit(inc, 1)
    while not s.tasks:
        await asyncio.sleep(0.01)

    assert s.tasks[x.key] in s.unrunnable

    with pytest.raises(TimeoutError):
        await asyncio.wait_for(x, 0.05)


@gen_cluster(nthreads=[])
async def test_retire_workers_empty(s):
    await s.retire_workers(workers=[])


@gen_cluster()
async def test_remove_client(s, a, b):
    s.update_graph(
        tasks={"x": dumps_task((inc, 1)), "y": dumps_task((inc, "x"))},
        dependencies={"x": [], "y": ["x"]},
        keys=["y"],
        client="ident",
    )

    assert s.tasks
    assert s.dependencies

    s.remove_client(client="ident")

    assert not s.tasks
    assert not s.dependencies


@gen_cluster()
async def test_server_listens_to_other_ops(s, a, b):
    with rpc(s.address) as r:
        ident = await r.identity()
        assert ident["type"] == "Scheduler"
        assert ident["id"].lower().startswith("scheduler")


@gen_cluster()
async def test_remove_worker_from_scheduler(s, a, b):
    dsk = {("x-%d" % i): (inc, i) for i in range(20)}
    s.update_graph(
        tasks=valmap(dumps_task, dsk),
        keys=list(dsk),
        dependencies={k: set() for k in dsk},
    )

    assert a.address in s.stream_comms
    await s.remove_worker(address=a.address)
    assert a.address not in s.nthreads
    assert len(s.workers[b.address].processing) == len(dsk)  # b owns everything
    s.validate_state()


@gen_cluster()
async def test_remove_worker_by_name_from_scheduler(s, a, b):
    assert a.address in s.stream_comms
    assert await s.remove_worker(address=a.name) == "OK"
    assert a.address not in s.nthreads
    assert await s.remove_worker(address=a.address) == "already-removed"
    s.validate_state()


@gen_cluster(config={"distributed.scheduler.events-cleanup-delay": "10 ms"})
async def test_clear_events_worker_removal(s, a, b):
    assert a.address in s.events
    assert a.address in s.nthreads
    assert b.address in s.events
    assert b.address in s.nthreads

    await s.remove_worker(address=a.address)
    # Shortly after removal, the events should still be there
    assert a.address in s.events
    assert a.address not in s.nthreads
    s.validate_state()

    start = time()
    while a.address in s.events:
        await asyncio.sleep(0.01)
        assert time() < start + 2
    assert b.address in s.events


@gen_cluster(
    config={"distributed.scheduler.events-cleanup-delay": "10 ms"}, client=True
)
async def test_clear_events_client_removal(c, s, a, b):
    assert c.id in s.events
    s.remove_client(c.id)

    assert c.id in s.events
    assert c.id not in s.clients
    assert c not in s.clients

    s.remove_client(c.id)
    # If it doesn't reconnect after a given time, the events log should be cleared
    start = time()
    while c.id in s.events:
        await asyncio.sleep(0.01)
        assert time() < start + 2


@gen_cluster()
async def test_add_worker(s, a, b):
    w = Worker(s.address, nthreads=3)
    w.data["x-5"] = 6
    w.data["y"] = 1

    dsk = {("x-%d" % i): (inc, i) for i in range(10)}
    s.update_graph(
        tasks=valmap(dumps_task, dsk),
        keys=list(dsk),
        client="client",
        dependencies={k: set() for k in dsk},
    )
    s.validate_state()
    await w
    s.validate_state()

    assert w.ip in s.host_info
    assert s.host_info[w.ip]["addresses"] == {a.address, b.address, w.address}
    await w.close()


@gen_cluster(scheduler_kwargs={"blocked_handlers": ["feed"]})
async def test_blocked_handlers_are_respected(s, a, b):
    def func(scheduler):
        return dumps(dict(scheduler.worker_info))

    comm = await connect(s.address)
    await comm.write({"op": "feed", "function": dumps(func), "interval": 0.01})

    response = await comm.read()

    assert "exception" in response
    assert isinstance(response["exception"], ValueError)
    assert "'feed' handler has been explicitly disallowed" in repr(
        response["exception"]
    )

    await comm.close()


def test_scheduler_init_pulls_blocked_handlers_from_config():
    with dask.config.set({"distributed.scheduler.blocked-handlers": ["test-handler"]}):
        s = Scheduler()
    assert s.blocked_handlers == ["test-handler"]


@gen_cluster()
async def test_feed(s, a, b):
    def func(scheduler):
        return dumps(dict(scheduler.worker_info))

    comm = await connect(s.address)
    await comm.write({"op": "feed", "function": dumps(func), "interval": 0.01})

    for i in range(5):
        response = await comm.read()
        expected = dict(s.worker_info)
        assert cloudpickle.loads(response) == expected

    await comm.close()


@gen_cluster()
async def test_feed_setup_teardown(s, a, b):
    def setup(scheduler):
        return 1

    def func(scheduler, state):
        assert state == 1
        return "OK"

    def teardown(scheduler, state):
        scheduler.flag = "done"

    comm = await connect(s.address)
    await comm.write(
        {
            "op": "feed",
            "function": dumps(func),
            "setup": dumps(setup),
            "teardown": dumps(teardown),
            "interval": 0.01,
        }
    )

    for i in range(5):
        response = await comm.read()
        assert response == "OK"

    await comm.close()
    start = time()
    while not hasattr(s, "flag"):
        await asyncio.sleep(0.01)
        assert time() - start < 5


@gen_cluster()
async def test_feed_large_bytestring(s, a, b):
    np = pytest.importorskip("numpy")

    x = np.ones(10000000)

    def func(scheduler):
        y = x
        return True

    comm = await connect(s.address)
    await comm.write({"op": "feed", "function": dumps(func), "interval": 0.05})

    for i in range(5):
        response = await comm.read()
        assert response is True

    await comm.close()


@gen_cluster(client=True)
async def test_delete_data(c, s, a, b):
    d = await c.scatter({"x": 1, "y": 2, "z": 3})

    assert {ts.key for ts in s.tasks.values() if ts.who_has} == {"x", "y", "z"}
    assert set(a.data) | set(b.data) == {"x", "y", "z"}
    assert merge(a.data, b.data) == {"x": 1, "y": 2, "z": 3}

    del d["x"]
    del d["y"]

    start = time()
    while set(a.data) | set(b.data) != {"z"}:
        await asyncio.sleep(0.01)
        assert time() < start + 5


@gen_cluster(client=True, nthreads=[("127.0.0.1", 1)])
async def test_delete(c, s, a):
    x = c.submit(inc, 1)
    await x
    assert x.key in s.tasks
    assert x.key in a.data

    await c._cancel(x)

    start = time()
    while x.key in a.data:
        await asyncio.sleep(0.01)
        assert time() < start + 5

    assert x.key not in s.tasks

    s.report_on_key(key=x.key)


@gen_cluster()
async def test_filtered_communication(s, a, b):
    c = await connect(s.address)
    f = await connect(s.address)
    await c.write({"op": "register-client", "client": "c", "versions": {}})
    await f.write({"op": "register-client", "client": "f", "versions": {}})
    await c.read()
    await f.read()

    assert set(s.client_comms) == {"c", "f"}

    await c.write(
        {
            "op": "update-graph",
            "tasks": {"x": dumps_task((inc, 1)), "y": dumps_task((inc, "x"))},
            "dependencies": {"x": [], "y": ["x"]},
            "client": "c",
            "keys": ["y"],
        }
    )

    await f.write(
        {
            "op": "update-graph",
            "tasks": {
                "x": dumps_task((inc, 1)),
                "z": dumps_task((operator.add, "x", 10)),
            },
            "dependencies": {"x": [], "z": ["x"]},
            "client": "f",
            "keys": ["z"],
        }
    )
    (msg,) = await c.read()
    assert msg["op"] == "key-in-memory"
    assert msg["key"] == "y"
    (msg,) = await f.read()
    assert msg["op"] == "key-in-memory"
    assert msg["key"] == "z"


def test_dumps_function():
    a = dumps_function(inc)
    assert cloudpickle.loads(a)(10) == 11

    b = dumps_function(inc)
    assert a is b

    c = dumps_function(dec)
    assert a != c


def test_dumps_task():
    d = dumps_task((inc, 1))
    assert set(d) == {"function", "args"}

    f = lambda x, y=2: x + y
    d = dumps_task((apply, f, (1,), {"y": 10}))
    assert cloudpickle.loads(d["function"])(1, 2) == 3
    assert cloudpickle.loads(d["args"]) == (1,)
    assert cloudpickle.loads(d["kwargs"]) == {"y": 10}

    d = dumps_task((apply, f, (1,)))
    assert cloudpickle.loads(d["function"])(1, 2) == 3
    assert cloudpickle.loads(d["args"]) == (1,)
    assert set(d) == {"function", "args"}


@gen_cluster()
async def test_ready_remove_worker(s, a, b):
    s.update_graph(
        tasks={"x-%d" % i: dumps_task((inc, i)) for i in range(20)},
        keys=["x-%d" % i for i in range(20)],
        client="client",
        dependencies={"x-%d" % i: [] for i in range(20)},
    )

    assert all(len(w.processing) > w.nthreads for w in s.workers.values())

    await s.remove_worker(address=a.address)

    assert set(s.workers) == {b.address}
    assert all(len(w.processing) > w.nthreads for w in s.workers.values())


@gen_cluster(client=True, Worker=Nanny)
async def test_restart(c, s, a, b):
    futures = c.map(inc, range(20))
    await wait(futures)

    await s.restart()

    assert len(s.workers) == 2

    for ws in s.workers.values():
        assert not ws.occupancy
        assert not ws.processing

    assert not s.tasks
    assert not s.dependencies


@gen_cluster()
async def test_broadcast(s, a, b):
    result = await s.broadcast(msg={"op": "ping"})
    assert result == {a.address: b"pong", b.address: b"pong"}

    result = await s.broadcast(msg={"op": "ping"}, workers=[a.address])
    assert result == {a.address: b"pong"}

    result = await s.broadcast(msg={"op": "ping"}, hosts=[a.ip])
    assert result == {a.address: b"pong", b.address: b"pong"}


@gen_cluster(security=tls_only_security())
async def test_broadcast_tls(s, a, b):
    result = await s.broadcast(msg={"op": "ping"})
    assert result == {a.address: b"pong", b.address: b"pong"}

    result = await s.broadcast(msg={"op": "ping"}, workers=[a.address])
    assert result == {a.address: b"pong"}

    result = await s.broadcast(msg={"op": "ping"}, hosts=[a.ip])
    assert result == {a.address: b"pong", b.address: b"pong"}


@gen_cluster(Worker=Nanny)
async def test_broadcast_nanny(s, a, b):
    result1 = await s.broadcast(msg={"op": "identity"}, nanny=True)
    assert all(d["type"] == "Nanny" for d in result1.values())

    result2 = await s.broadcast(
        msg={"op": "identity"}, workers=[a.worker_address], nanny=True
    )
    assert len(result2) == 1
    assert first(result2.values())["id"] == a.id

    result3 = await s.broadcast(msg={"op": "identity"}, hosts=[a.ip], nanny=True)
    assert result1 == result3


@gen_test()
async def test_worker_name():
    s = await Scheduler(validate=True, port=0)
    w = await Worker(s.address, name="alice")
    assert s.workers[w.address].name == "alice"
    assert s.aliases["alice"] == w.address

    with pytest.raises(ValueError):
        w2 = await Worker(s.address, name="alice")
        await w2.close()

    await w.close()
    await s.close()


@gen_test()
async def test_coerce_address():
    with dask.config.set({"distributed.comm.timeouts.connect": "100ms"}):
        s = await Scheduler(validate=True, port=0)
        print("scheduler:", s.address, s.listen_address)
        a = Worker(s.address, name="alice")
        b = Worker(s.address, name=123)
        c = Worker("127.0.0.1", s.port, name="charlie")
        await asyncio.gather(a, b, c)

        assert s.coerce_address("127.0.0.1:8000") == "tcp://127.0.0.1:8000"
        assert s.coerce_address("[::1]:8000") == "tcp://[::1]:8000"
        assert s.coerce_address("tcp://127.0.0.1:8000") == "tcp://127.0.0.1:8000"
        assert s.coerce_address("tcp://[::1]:8000") == "tcp://[::1]:8000"
        assert s.coerce_address("localhost:8000") in (
            "tcp://127.0.0.1:8000",
            "tcp://[::1]:8000",
        )
        assert s.coerce_address("localhost:8000") in (
            "tcp://127.0.0.1:8000",
            "tcp://[::1]:8000",
        )
        assert s.coerce_address(a.address) == a.address
        # Aliases
        assert s.coerce_address("alice") == a.address
        assert s.coerce_address(123) == b.address
        assert s.coerce_address("charlie") == c.address

        assert s.coerce_hostname("127.0.0.1") == "127.0.0.1"
        assert s.coerce_hostname("alice") == a.ip
        assert s.coerce_hostname(123) == b.ip
        assert s.coerce_hostname("charlie") == c.ip
        assert s.coerce_hostname("jimmy") == "jimmy"

        assert s.coerce_address("zzzt:8000", resolve=False) == "tcp://zzzt:8000"

        await s.close()
        await asyncio.gather(a.close(), b.close(), c.close())


@pytest.mark.asyncio
async def test_config_stealing(cleanup):
    # Regression test for https://github.com/dask/distributed/issues/3409

    with dask.config.set({"distributed.scheduler.work-stealing": True}):
        async with Scheduler(port=0) as s:
            assert "stealing" in s.extensions

    with dask.config.set({"distributed.scheduler.work-stealing": False}):
        async with Scheduler(port=0) as s:
            assert "stealing" not in s.extensions


@pytest.mark.skipif(
    sys.platform.startswith("win"), reason="file descriptors not really a thing"
)
@gen_cluster(nthreads=[])
async def test_file_descriptors_dont_leak(s):
    psutil = pytest.importorskip("psutil")
    proc = psutil.Process()
    before = proc.num_fds()

    w = await Worker(s.address)
    await w.close()

    during = proc.num_fds()

    start = time()
    while proc.num_fds() > before:
        await asyncio.sleep(0.01)
        assert time() < start + 5


@gen_cluster()
async def test_update_graph_culls(s, a, b):
    s.update_graph(
        tasks={
            "x": dumps_task((inc, 1)),
            "y": dumps_task((inc, "x")),
            "z": dumps_task((inc, 2)),
        },
        keys=["y"],
        dependencies={"y": "x", "x": [], "z": []},
        client="client",
    )
    assert "z" not in s.tasks
    assert "z" not in s.dependencies


def test_io_loop(loop):
    s = Scheduler(loop=loop, validate=True)
    assert s.io_loop is loop


@gen_cluster(client=True)
async def test_story(c, s, a, b):
    x = delayed(inc)(1)
    y = delayed(inc)(x)
    f = c.persist(y)
    await wait([f])

    assert s.transition_log

    story = s.story(x.key)
    assert all(line in s.transition_log for line in story)
    assert len(story) < len(s.transition_log)
    assert all(x.key == line[0] or x.key in line[-2] for line in story)

    assert len(s.story(x.key, y.key)) > len(story)

    assert s.story(x.key) == s.story(s.tasks[x.key])


@gen_cluster(nthreads=[], client=True)
async def test_scatter_no_workers(c, s):
    with pytest.raises(TimeoutError):
        await s.scatter(data={"x": 1}, client="alice", timeout=0.1)

    start = time()
    with pytest.raises(TimeoutError):
        await c.scatter(123, timeout=0.1)
    assert time() < start + 1.5

    w = Worker(s.address, nthreads=3)
    await asyncio.gather(c.scatter(data={"y": 2}, timeout=5), w)

    assert w.data["y"] == 2
    await w.close()


@gen_cluster(nthreads=[])
async def test_scheduler_sees_memory_limits(s):
    w = await Worker(s.address, nthreads=3, memory_limit=12345)

    assert s.workers[w.address].memory_limit == 12345
    await w.close()


@gen_cluster(client=True, timeout=1000)
async def test_retire_workers(c, s, a, b):
    [x] = await c.scatter([1], workers=a.address)
    [y] = await c.scatter([list(range(1000))], workers=b.address)

    assert s.workers_to_close() == [a.address]

    workers = await s.retire_workers()
    assert list(workers) == [a.address]
    assert workers[a.address]["nthreads"] == a.nthreads
    assert list(s.nthreads) == [b.address]

    assert s.workers_to_close() == []

    assert s.workers[b.address].has_what == {s.tasks[x.key], s.tasks[y.key]}

    workers = await s.retire_workers()
    assert not workers


@gen_cluster(client=True)
async def test_retire_workers_n(c, s, a, b):
    await s.retire_workers(n=1, close_workers=True)
    assert len(s.workers) == 1

    await s.retire_workers(n=0, close_workers=True)
    assert len(s.workers) == 1

    await s.retire_workers(n=1, close_workers=True)
    assert len(s.workers) == 0

    await s.retire_workers(n=0, close_workers=True)
    assert len(s.workers) == 0

    while not (
        a.status in (Status.closed, Status.closing, Status.closing_gracefully)
        and b.status in (Status.closed, Status.closing, Status.closing_gracefully)
    ):
        await asyncio.sleep(0.01)


@gen_cluster(client=True, nthreads=[("127.0.0.1", 1)] * 4)
async def test_workers_to_close(cl, s, *workers):
    with dask.config.set(
        {"distributed.scheduler.default-task-durations": {"a": 4, "b": 4, "c": 1}}
    ):
        futures = cl.map(slowinc, [1, 1, 1], key=["a-4", "b-4", "c-1"])
        while sum(len(w.processing) for w in s.workers.values()) < 3:
            await asyncio.sleep(0.001)

        wtc = s.workers_to_close()
        assert all(not s.workers[w].processing for w in wtc)
        assert len(wtc) == 1


@gen_cluster(client=True, nthreads=[("127.0.0.1", 1)] * 4)
async def test_workers_to_close_grouped(c, s, *workers):
    groups = {
        workers[0].address: "a",
        workers[1].address: "a",
        workers[2].address: "b",
        workers[3].address: "b",
    }

    def key(ws):
        return groups[ws.address]

    assert set(s.workers_to_close(key=key)) == {w.address for w in workers}

    # Assert that job in one worker blocks closure of group
    future = c.submit(slowinc, 1, delay=0.2, workers=workers[0].address)
    while len(s.rprocessing) < 1:
        await asyncio.sleep(0.001)

    assert set(s.workers_to_close(key=key)) == {workers[2].address, workers[3].address}

    del future

    while len(s.rprocessing) > 0:
        await asyncio.sleep(0.001)

    # Assert that *total* byte count in group determines group priority
    av = await c.scatter("a" * 100, workers=workers[0].address)
    bv = await c.scatter("b" * 75, workers=workers[2].address)
    bv2 = await c.scatter("b" * 75, workers=workers[3].address)

    assert set(s.workers_to_close(key=key)) == {workers[0].address, workers[1].address}


@gen_cluster(client=True)
async def test_retire_workers_no_suspicious_tasks(c, s, a, b):
    future = c.submit(
        slowinc, 100, delay=0.5, workers=a.address, allow_other_workers=True
    )
    await asyncio.sleep(0.2)
    await s.retire_workers(workers=[a.address])

    assert all(ts.suspicious == 0 for ts in s.tasks.values())
    assert all(tp.suspicious == 0 for tp in s.task_prefixes.values())


@pytest.mark.slow
@pytest.mark.skipif(
    sys.platform.startswith("win"), reason="file descriptors not really a thing"
)
@gen_cluster(client=True, nthreads=[], timeout=240)
async def test_file_descriptors(c, s):
    await asyncio.sleep(0.1)
    psutil = pytest.importorskip("psutil")
    da = pytest.importorskip("dask.array")
    proc = psutil.Process()
    num_fds_1 = proc.num_fds()

    N = 20
    nannies = await asyncio.gather(*[Nanny(s.address, loop=s.loop) for _ in range(N)])

    while len(s.nthreads) < N:
        await asyncio.sleep(0.1)

    num_fds_2 = proc.num_fds()

    await asyncio.sleep(0.2)

    num_fds_3 = proc.num_fds()
    assert num_fds_3 <= num_fds_2 + N  # add some heartbeats

    x = da.random.random(size=(1000, 1000), chunks=(25, 25))
    x = c.persist(x)
    await wait(x)

    num_fds_4 = proc.num_fds()
    assert num_fds_4 <= num_fds_2 + 2 * N

    y = c.persist(x + x.T)
    await wait(y)

    num_fds_5 = proc.num_fds()
    assert num_fds_5 < num_fds_4 + N

    await asyncio.sleep(1)

    num_fds_6 = proc.num_fds()
    assert num_fds_6 < num_fds_5 + N

    await asyncio.gather(*[n.close() for n in nannies])
    await c.close()

    assert not s.rpc.open
    for addr, occ in c.rpc.occupied.items():
        for comm in occ:
            assert comm.closed() or comm.peer_address != s.address, comm
    assert not s.stream_comms

    start = time()
    while proc.num_fds() > num_fds_1 + N:
        await asyncio.sleep(0.01)
        assert time() < start + 3


@pytest.mark.slow
@nodebug
@gen_cluster(client=True)
async def test_learn_occupancy(c, s, a, b):
    futures = c.map(slowinc, range(1000), delay=0.2)
    while sum(len(ts.who_has) for ts in s.tasks.values()) < 10:
        await asyncio.sleep(0.01)

    assert 100 < s.total_occupancy < 1000
    for w in [a, b]:
        assert 50 < s.workers[w.address].occupancy < 700


@pytest.mark.slow
@nodebug
@gen_cluster(client=True)
async def test_learn_occupancy_2(c, s, a, b):
    future = c.map(slowinc, range(1000), delay=0.2)
    while not any(ts.who_has for ts in s.tasks.values()):
        await asyncio.sleep(0.01)

    assert 100 < s.total_occupancy < 1000


@gen_cluster(client=True)
async def test_occupancy_cleardown(c, s, a, b):
    s.validate = False

    # Inject excess values in s.occupancy
    s.workers[a.address].occupancy = 2
    s.total_occupancy += 2
    futures = c.map(slowinc, range(100), delay=0.01)
    await wait(futures)

    # Verify that occupancy values have been zeroed out
    assert abs(s.total_occupancy) < 0.01
    assert all(ws.occupancy == 0 for ws in s.workers.values())


@nodebug
@gen_cluster(client=True, nthreads=[("127.0.0.1", 1)] * 30)
async def test_balance_many_workers(c, s, *workers):
    futures = c.map(slowinc, range(20), delay=0.2)
    await wait(futures)
    assert {len(w.has_what) for w in s.workers.values()} == {0, 1}


@nodebug
@gen_cluster(client=True, nthreads=[("127.0.0.1", 1)] * 30)
async def test_balance_many_workers_2(c, s, *workers):
    s.extensions["stealing"]._pc.callback_time = 100000000
    futures = c.map(slowinc, range(90), delay=0.2)
    await wait(futures)
    assert {len(w.has_what) for w in s.workers.values()} == {3}


@gen_cluster(client=True)
async def test_learn_occupancy_multiple_workers(c, s, a, b):
    x = c.submit(slowinc, 1, delay=0.2, workers=a.address)
    await asyncio.sleep(0.05)
    futures = c.map(slowinc, range(100), delay=0.2)

    await wait(x)

    assert not any(v == 0.5 for w in s.workers.values() for v in w.processing.values())
    s.validate_state()


@gen_cluster(client=True)
async def test_include_communication_in_occupancy(c, s, a, b):
    await c.submit(slowadd, 1, 2, delay=0)
    x = c.submit(operator.mul, b"0", int(s.bandwidth), workers=a.address)
    y = c.submit(operator.mul, b"1", int(s.bandwidth * 1.5), workers=b.address)

    z = c.submit(slowadd, x, y, delay=1)
    while z.key not in s.tasks or not s.tasks[z.key].processing_on:
        await asyncio.sleep(0.01)

    ts = s.tasks[z.key]
    assert ts.processing_on == s.workers[b.address]
    assert s.workers[b.address].processing[ts] > 1
    await wait(z)
    del z


@gen_cluster(client=True)
async def test_worker_arrives_with_processing_data(c, s, a, b):
    x = delayed(slowinc)(1, delay=0.4)
    y = delayed(slowinc)(x, delay=0.4)
    z = delayed(slowinc)(y, delay=0.4)

    yy, zz = c.persist([y, z])

    while not any(w.processing for w in s.workers.values()):
        await asyncio.sleep(0.01)

    w = Worker(s.address, nthreads=1)
    w.update_data(data={y.key: 3})

    await w

    start = time()

    while len(s.workers) < 3:
        await asyncio.sleep(0.01)

    assert s.get_task_status(keys={x.key, y.key, z.key}) == {
        x.key: "released",
        y.key: "memory",
        z.key: "processing",
    }

    await w.close()


@pytest.mark.slow
@gen_cluster(client=True, nthreads=[("127.0.0.1", 1)])
async def test_worker_breaks_and_returns(c, s, a):
    future = c.submit(slowinc, 1, delay=0.1)
    for i in range(20):
        future = c.submit(slowinc, future, delay=0.1)

    await wait(future)

    await a.batched_stream.comm.close()

    await asyncio.sleep(0.1)
    start = time()
    await wait(future, timeout=10)
    end = time()

    assert end - start < 2

    states = frequencies(ts.state for ts in s.tasks.values())
    assert states == {"memory": 1, "released": 20}


@gen_cluster(client=True, nthreads=[])
async def test_no_workers_to_memory(c, s):
    x = delayed(slowinc)(1, delay=0.4)
    y = delayed(slowinc)(x, delay=0.4)
    z = delayed(slowinc)(y, delay=0.4)

    yy, zz = c.persist([y, z])

    while not s.tasks:
        await asyncio.sleep(0.01)

    w = Worker(s.address, nthreads=1)
    w.update_data(data={y.key: 3})

    await w

    start = time()

    while not s.workers:
        await asyncio.sleep(0.01)

    assert s.get_task_status(keys={x.key, y.key, z.key}) == {
        x.key: "released",
        y.key: "memory",
        z.key: "processing",
    }

    await w.close()


@gen_cluster(client=True)
async def test_no_worker_to_memory_restrictions(c, s, a, b):
    with dask.annotate(workers="alice"):
        x = delayed(slowinc)(1, delay=0.4)
        y = delayed(slowinc)(x, delay=0.4)
        z = delayed(slowinc)(y, delay=0.4)

    yy, zz = c.persist([y, z], optimize_graph=False)

    while not s.tasks:
        await asyncio.sleep(0.01)

    w = Worker(s.address, nthreads=1, name="alice")
    w.update_data(data={y.key: 3})

    await w

    while len(s.workers) < 3:
        await asyncio.sleep(0.01)
    await asyncio.sleep(0.3)

    assert s.get_task_status(keys={x.key, y.key, z.key}) == {
        x.key: "released",
        y.key: "memory",
        z.key: "processing",
    }

    await w.close()


def test_run_on_scheduler_sync(loop):
    def f(dask_scheduler=None):
        return dask_scheduler.address

    with cluster() as (s, [a, b]):
        with Client(s["address"], loop=loop) as c:
            address = c.run_on_scheduler(f)
            assert address == s["address"]

            with pytest.raises(ZeroDivisionError):
                c.run_on_scheduler(div, 1, 0)


@gen_cluster(client=True)
async def test_run_on_scheduler(c, s, a, b):
    def f(dask_scheduler=None):
        return dask_scheduler.address

    response = await c._run_on_scheduler(f)
    assert response == s.address


@gen_cluster(client=True, config={"distributed.scheduler.pickle": False})
async def test_run_on_scheduler_disabled(c, s, a, b):
    def f(dask_scheduler=None):
        return dask_scheduler.address

    with pytest.raises(ValueError, match="disallowed from deserializing"):
        await c._run_on_scheduler(f)


@gen_cluster(client=True)
async def test_close_worker(c, s, a, b):
    assert len(s.workers) == 2

    await s.close_worker(worker=a.address)

    assert len(s.workers) == 1
    assert a.address not in s.workers

    await asyncio.sleep(0.5)

    assert len(s.workers) == 1


@pytest.mark.slow
@gen_cluster(client=True, Worker=Nanny)
async def test_close_nanny(c, s, a, b):
    assert len(s.workers) == 2

    assert a.process.is_alive()
    a_worker_address = a.worker_address
    start = time()
    await s.close_worker(worker=a_worker_address)

    assert len(s.workers) == 1
    assert a_worker_address not in s.workers

    start = time()
    while a.is_alive():
        await asyncio.sleep(0.1)
        assert time() < start + 5

    assert not a.is_alive()
    assert a.pid is None

    for i in range(10):
        await asyncio.sleep(0.1)
        assert len(s.workers) == 1
        assert not a.is_alive()
        assert a.pid is None

    while a.status != Status.closed:
        await asyncio.sleep(0.05)
        assert time() < start + 10


@gen_cluster(client=True)
async def test_retire_workers_close(c, s, a, b):
    await s.retire_workers(close_workers=True)
    assert not s.workers
    while a.status != Status.closed and b.status != Status.closed:
        await asyncio.sleep(0.01)


@gen_cluster(client=True, Worker=Nanny)
async def test_retire_nannies_close(c, s, a, b):
    nannies = [a, b]
    await s.retire_workers(close_workers=True, remove=True)
    assert not s.workers

    start = time()

    while any(n.status != Status.closed for n in nannies):
        await asyncio.sleep(0.05)
        assert time() < start + 10

    assert not any(n.is_alive() for n in nannies)
    assert not s.workers


@gen_cluster(client=True, nthreads=[("127.0.0.1", 2)])
async def test_fifo_submission(c, s, w):
    futures = []
    for i in range(20):
        future = c.submit(slowinc, i, delay=0.1, key="inc-%02d" % i, fifo_timeout=0.01)
        futures.append(future)
        await asyncio.sleep(0.02)
    await wait(futures[-1])
    assert futures[10].status == "finished"


@gen_test()
async def test_scheduler_file():
    with tmpfile() as fn:
        s = await Scheduler(scheduler_file=fn, port=0)
        with open(fn) as f:
            data = json.load(f)
        assert data["address"] == s.address

        c = await Client(scheduler_file=fn, loop=s.loop, asynchronous=True)
        await c.close()
        await s.close()


@pytest.mark.xfail()
@gen_cluster(client=True, nthreads=[])
async def test_non_existent_worker(c, s):
    with dask.config.set({"distributed.comm.timeouts.connect": "100ms"}):
        await s.add_worker(
            address="127.0.0.1:5738", nthreads=2, nbytes={}, host_info={}
        )
        futures = c.map(inc, range(10))
        await asyncio.sleep(0.300)
        assert not s.workers
        assert all(ts.state == "no-worker" for ts in s.tasks.values())


@gen_cluster(client=True, nthreads=[("127.0.0.1", 1)] * 3)
async def test_correct_bad_time_estimate(c, s, *workers):
    future = c.submit(slowinc, 1, delay=0)
    await wait(future)

    futures = [c.submit(slowinc, future, delay=0.1, pure=False) for i in range(20)]

    await asyncio.sleep(0.5)

    await wait(futures)

    assert all(w.data for w in workers), [sorted(w.data) for w in workers]


@gen_test()
async def test_service_hosts():
    port = 0
    for url, expected in [
        ("tcp://0.0.0.0", ("::", "0.0.0.0")),
        ("tcp://127.0.0.1", ("::", "0.0.0.0")),
        ("tcp://127.0.0.1:38275", ("::", "0.0.0.0")),
    ]:
        async with Scheduler(host=url) as s:
            sock = first(s.http_server._sockets.values())
            if isinstance(expected, tuple):
                assert sock.getsockname()[0] in expected
            else:
                assert sock.getsockname()[0] == expected

    port = ("127.0.0.1", 0)
    for url in ["tcp://0.0.0.0", "tcp://127.0.0.1", "tcp://127.0.0.1:38275"]:
        async with Scheduler(dashboard_address="127.0.0.1:0", host=url) as s:
            sock = first(s.http_server._sockets.values())
            assert sock.getsockname()[0] == "127.0.0.1"


@gen_cluster(client=True, worker_kwargs={"profile_cycle_interval": "100ms"})
async def test_profile_metadata(c, s, a, b):
    start = time() - 1
    futures = c.map(slowinc, range(10), delay=0.05, workers=a.address)
    await wait(futures)
    await asyncio.sleep(0.200)

    meta = await s.get_profile_metadata(profile_cycle_interval=0.100)
    now = time() + 1
    assert meta
    assert all(start < t < now for t, count in meta["counts"])
    assert all(0 <= count < 30 for t, count in meta["counts"][:4])
    assert not meta["counts"][-1][1]


@gen_cluster(client=True, worker_kwargs={"profile_cycle_interval": "100ms"})
async def test_profile_metadata_timeout(c, s, a, b):
    start = time() - 1

    def raise_timeout(*args, **kwargs):
        raise TimeoutError

    b.handlers["profile_metadata"] = raise_timeout

    futures = c.map(slowinc, range(10), delay=0.05, workers=a.address)
    await wait(futures)
    await asyncio.sleep(0.200)

    meta = await s.get_profile_metadata(profile_cycle_interval=0.100)
    now = time() + 1
    assert meta
    assert all(start < t < now for t, count in meta["counts"])
    assert all(0 <= count < 30 for t, count in meta["counts"][:4])
    assert not meta["counts"][-1][1]


@gen_cluster(client=True, worker_kwargs={"profile_cycle_interval": "100ms"})
async def test_profile_metadata_keys(c, s, a, b):
    x = c.map(slowinc, range(10), delay=0.05)
    y = c.map(slowdec, range(10), delay=0.05)
    await wait(x + y)

    meta = await s.get_profile_metadata(profile_cycle_interval=0.100)
    assert set(meta["keys"]) == {"slowinc", "slowdec"}
    assert (
        len(meta["counts"]) - 3 <= len(meta["keys"]["slowinc"]) <= len(meta["counts"])
    )


@gen_cluster(
    client=True,
    config={
        "distributed.worker.profile.interval": "1ms",
        "distributed.worker.profile.cycle": "100ms",
    },
)
async def test_statistical_profiling(c, s, a, b):
    futures = c.map(slowinc, range(10), delay=0.1)

    await wait(futures)

    profile = await s.get_profile()
    assert profile["count"]


@gen_cluster(
    client=True,
    config={
        "distributed.worker.profile.interval": "1ms",
        "distributed.worker.profile.cycle": "100ms",
    },
)
async def test_statistical_profiling_failure(c, s, a, b):
    futures = c.map(slowinc, range(10), delay=0.1)

    def raise_timeout(*args, **kwargs):
        raise TimeoutError

    b.handlers["profile"] = raise_timeout
    await wait(futures)

    profile = await s.get_profile()
    assert profile["count"]


@gen_cluster(client=True)
async def test_cancel_fire_and_forget(c, s, a, b):
    x = delayed(slowinc)(1, delay=0.05)
    y = delayed(slowinc)(x, delay=0.05)
    z = delayed(slowinc)(y, delay=0.05)
    w = delayed(slowinc)(z, delay=0.05)
    future = c.compute(w)
    fire_and_forget(future)

    await asyncio.sleep(0.05)
    await future.cancel(force=True)
    assert future.status == "cancelled"
    assert not s.tasks


@gen_cluster(
    client=True, Worker=Nanny, clean_kwargs={"processes": False, "threads": False}
)
async def test_log_tasks_during_restart(c, s, a, b):
    future = c.submit(sys.exit, 0)
    await wait(future)
    assert "exit" in str(s.events)


@gen_cluster(client=True, nthreads=[("127.0.0.1", 1)] * 2)
async def test_reschedule(c, s, a, b):
    await c.submit(slowinc, -1, delay=0.1)  # learn cost
    x = c.map(slowinc, range(4), delay=0.1)

    # add much more work onto worker a
    futures = c.map(slowinc, range(10, 20), delay=0.1, workers=a.address)

    while len(s.tasks) < len(x) + len(futures):
        await asyncio.sleep(0.001)

    for future in x:
        s.reschedule(key=future.key)

    # Worker b gets more of the original tasks
    await wait(x)
    assert sum(future.key in b.data for future in x) >= 3
    assert sum(future.key in a.data for future in x) <= 1


@gen_cluster(client=True, nthreads=[("127.0.0.1", 1)] * 2)
async def test_reschedule_warns(c, s, a, b):
    with captured_logger(logging.getLogger("distributed.scheduler")) as sched:
        s.reschedule(key="__this-key-does-not-exist__")

    assert "not found on the scheduler" in sched.getvalue()
    assert "Aborting reschedule" in sched.getvalue()


@gen_cluster(client=True)
async def test_get_task_status(c, s, a, b):
    future = c.submit(inc, 1)
    await wait(future)

    result = await a.scheduler.get_task_status(keys=[future.key])
    assert result == {future.key: "memory"}


def test_deque_handler():
    from distributed.scheduler import logger

    s = Scheduler()
    deque_handler = s._deque_handler
    logger.info("foo123")
    assert len(deque_handler.deque) >= 1
    msg = deque_handler.deque[-1]
    assert "distributed.scheduler" in deque_handler.format(msg)
    assert any(msg.msg == "foo123" for msg in deque_handler.deque)


@gen_cluster(client=True)
async def test_retries(c, s, a, b):
    args = [ZeroDivisionError("one"), ZeroDivisionError("two"), 42]

    future = c.submit(varying(args), retries=3)
    result = await future
    assert result == 42
    assert s.tasks[future.key].retries == 1
    assert future.key not in s.exceptions

    future = c.submit(varying(args), retries=2, pure=False)
    result = await future
    assert result == 42
    assert s.tasks[future.key].retries == 0
    assert future.key not in s.exceptions

    future = c.submit(varying(args), retries=1, pure=False)
    with pytest.raises(ZeroDivisionError) as exc_info:
        await future
    exc_info.match("two")

    future = c.submit(varying(args), retries=0, pure=False)
    with pytest.raises(ZeroDivisionError) as exc_info:
        await future
    exc_info.match("one")


@pytest.mark.flaky(
    reruns=10, reruns_delay=5, reason="second worker also errant for some reason"
)
@gen_cluster(client=True, nthreads=[("127.0.0.1", 1)] * 3)
async def test_missing_data_errant_worker(c, s, w1, w2, w3):
    with dask.config.set({"distributed.comm.timeouts.connect": "1s"}):
        np = pytest.importorskip("numpy")

        x = c.submit(np.random.random, 10000000, workers=w1.address)
        await wait(x)
        await c.replicate(x, workers=[w1.address, w2.address])

        y = c.submit(len, x, workers=w3.address)
        while not w3.tasks:
            await asyncio.sleep(0.001)
        await w1.close()
        await wait(y)


@gen_cluster(client=True)
async def test_dont_recompute_if_persisted(c, s, a, b):
    x = delayed(inc)(1, dask_key_name="x")
    y = delayed(inc)(x, dask_key_name="y")

    yy = y.persist()
    await wait(yy)

    old = list(s.transition_log)

    yyy = y.persist()
    await wait(yyy)

    await asyncio.sleep(0.100)
    assert list(s.transition_log) == old


@gen_cluster(client=True)
async def test_dont_recompute_if_persisted_2(c, s, a, b):
    x = delayed(inc)(1, dask_key_name="x")
    y = delayed(inc)(x, dask_key_name="y")
    z = delayed(inc)(y, dask_key_name="z")

    yy = y.persist()
    await wait(yy)

    old = s.story("x", "y")

    zz = z.persist()
    await wait(zz)

    await asyncio.sleep(0.100)
    assert s.story("x", "y") == old


@gen_cluster(client=True)
async def test_dont_recompute_if_persisted_3(c, s, a, b):
    x = delayed(inc)(1, dask_key_name="x")
    y = delayed(inc)(2, dask_key_name="y")
    z = delayed(inc)(y, dask_key_name="z")
    w = delayed(operator.add)(x, z, dask_key_name="w")

    ww = w.persist()
    await wait(ww)

    old = list(s.transition_log)

    www = w.persist()
    await wait(www)
    await asyncio.sleep(0.100)
    assert list(s.transition_log) == old


@gen_cluster(client=True)
async def test_dont_recompute_if_persisted_4(c, s, a, b):
    x = delayed(inc)(1, dask_key_name="x")
    y = delayed(inc)(x, dask_key_name="y")
    z = delayed(inc)(x, dask_key_name="z")

    yy = y.persist()
    await wait(yy)

    old = s.story("x")

    while s.tasks["x"].state == "memory":
        await asyncio.sleep(0.01)

    yyy, zzz = dask.persist(y, z)
    await wait([yyy, zzz])

    new = s.story("x")
    assert len(new) > len(old)


@gen_cluster(client=True)
async def test_dont_forget_released_keys(c, s, a, b):
    x = c.submit(inc, 1, key="x")
    y = c.submit(inc, x, key="y")
    z = c.submit(dec, x, key="z")
    del x
    await wait([y, z])
    del z

    while "z" in s.tasks:
        await asyncio.sleep(0.01)

    assert "x" in s.tasks


@gen_cluster(client=True)
async def test_dont_recompute_if_erred(c, s, a, b):
    x = delayed(inc)(1, dask_key_name="x")
    y = delayed(div)(x, 0, dask_key_name="y")

    yy = y.persist()
    await wait(yy)

    old = list(s.transition_log)

    yyy = y.persist()
    await wait(yyy)

    await asyncio.sleep(0.100)
    assert list(s.transition_log) == old


@gen_cluster()
async def test_closing_scheduler_closes_workers(s, a, b):
    await s.close()

    start = time()
    while a.status != Status.closed or b.status != Status.closed:
        await asyncio.sleep(0.01)
        assert time() < start + 2


@gen_cluster(
    client=True, nthreads=[("127.0.0.1", 1)], worker_kwargs={"resources": {"A": 1}}
)
async def test_resources_reset_after_cancelled_task(c, s, w):
    future = c.submit(sleep, 0.2, resources={"A": 1})

    while not w.executing_count:
        await asyncio.sleep(0.01)

    await future.cancel()

    while w.executing_count:
        await asyncio.sleep(0.01)

    assert not s.workers[w.address].used_resources["A"]
    assert w.available_resources == {"A": 1}

    await c.submit(inc, 1, resources={"A": 1})


@gen_cluster(client=True)
async def test_gh2187(c, s, a, b):
    def foo():
        return "foo"

    def bar(x):
        return x + "bar"

    def baz(x):
        return x + "baz"

    def qux(x):
        sleep(0.1)
        return x + "qux"

    w = c.submit(foo, key="w")
    x = c.submit(bar, w, key="x")
    y = c.submit(baz, x, key="y")
    await y
    z = c.submit(qux, y, key="z")
    del y
    await asyncio.sleep(0.1)
    f = c.submit(bar, x, key="y")
    await f


@gen_cluster(client=True)
async def test_collect_versions(c, s, a, b):
    cs = s.clients[c.id]
    (w1, w2) = s.workers.values()
    assert cs.versions
    assert w1.versions
    assert w2.versions
    assert "dask" in str(cs.versions)
    assert cs.versions == w1.versions == w2.versions


@pytest.mark.xfail(reason="flaky and re-fails on rerun")
@gen_cluster(client=True, config={"distributed.scheduler.idle-timeout": "500ms"})
async def test_idle_timeout(c, s, a, b):
    beginning = time()
    assert s.idle_since <= beginning
    future = c.submit(slowinc, 1)
    await future
    assert s.idle_since is None or s.idle_since > beginning

    assert s.status != Status.closed

    with captured_logger("distributed.scheduler") as logs:
        start = time()
        while s.status != Status.closed:
            await asyncio.sleep(0.01)
            assert time() < start + 3

        start = time()
        while not (a.status == Status.closed and b.status == Status.closed):
            await asyncio.sleep(0.01)
            assert time() < start + 1

    assert "idle" in logs.getvalue()
    assert "500" in logs.getvalue()
    assert "ms" in logs.getvalue()
    assert s.idle_since > beginning


@gen_cluster(client=True, config={"distributed.scheduler.bandwidth": "100 GB"})
async def test_bandwidth(c, s, a, b):
    start = s.bandwidth
    x = c.submit(operator.mul, b"0", 1000001, workers=a.address)
    y = c.submit(lambda x: x, x, workers=b.address)
    await y
    await b.heartbeat()
    assert s.bandwidth < start  # we've learned that we're slower
    assert b.latency
    assert typename(bytes) in s.bandwidth_types
    assert (b.address, a.address) in s.bandwidth_workers

    await a.close()
    assert not s.bandwidth_workers


@gen_cluster(client=True, Worker=Nanny)
async def test_bandwidth_clear(c, s, a, b):
    np = pytest.importorskip("numpy")
    x = c.submit(np.arange, 1000000, workers=[a.worker_address], pure=False)
    y = c.submit(np.arange, 1000000, workers=[b.worker_address], pure=False)
    z = c.submit(operator.add, x, y)  # force communication
    await z

    async def f(dask_worker):
        await dask_worker.heartbeat()

    await c.run(f)

    assert s.bandwidth_workers

    await s.restart()
    assert not s.bandwidth_workers


@gen_cluster()
async def test_workerstate_clean(s, a, b):
    ws = s.workers[a.address].clean()
    assert ws.address == a.address
    b = pickle.dumps(ws)
    assert len(b) < 1000


@gen_cluster(client=True)
async def test_result_type(c, s, a, b):
    x = c.submit(lambda: 1)
    await x

    assert "int" in s.tasks[x.key].type


@gen_cluster()
async def test_close_workers(s, a, b):
    await s.close(close_workers=True)
    assert a.status == Status.closed
    assert b.status == Status.closed


@pytest.mark.skipif(
    not sys.platform.startswith("linux"), reason="Need 127.0.0.2 to mean localhost"
)
@gen_test()
async def test_host_address():
    s = await Scheduler(host="127.0.0.2", port=0)
    assert "127.0.0.2" in s.address
    await s.close()


@gen_test()
async def test_dashboard_address():
    pytest.importorskip("bokeh")
    s = await Scheduler(dashboard_address="127.0.0.1:8901", port=0)
    assert s.services["dashboard"].port == 8901
    await s.close()

    s = await Scheduler(dashboard_address="127.0.0.1", port=0)
    assert s.services["dashboard"].port
    await s.close()

    s = await Scheduler(dashboard_address="127.0.0.1:8901,127.0.0.1:8902", port=0)
    assert s.services["dashboard"].port == 8901
    await s.close()

    s = await Scheduler(dashboard_address=":8901,:8902", port=0)
    assert s.services["dashboard"].port == 8901
    await s.close()

    s = await Scheduler(dashboard_address=[8901, 8902], port=0)
    assert s.services["dashboard"].port == 8901
    await s.close()


@gen_cluster(client=True)
async def test_adaptive_target(c, s, a, b):
    with dask.config.set(
        {"distributed.scheduler.default-task-durations": {"slowinc": 10}}
    ):
        assert s.adaptive_target() == 0
        x = c.submit(inc, 1)
        await x
        assert s.adaptive_target() == 1

        # Long task
        x = c.submit(slowinc, 1, delay=0.5)
        while x.key not in s.tasks:
            await asyncio.sleep(0.01)
        assert s.adaptive_target(target_duration=".1s") == 1  # still one

        L = c.map(slowinc, range(100), delay=0.5)
        while len(s.tasks) < 100:
            await asyncio.sleep(0.01)
        assert 10 < s.adaptive_target(target_duration=".1s") <= 100
        del x, L
        while s.tasks:
            await asyncio.sleep(0.01)
        assert s.adaptive_target(target_duration=".1s") == 0


@pytest.mark.asyncio
async def test_async_context_manager(cleanup):
    async with Scheduler(port=0) as s:
        assert s.status == Status.running
        async with Worker(s.address) as w:
            assert w.status == Status.running
            assert s.workers
        assert not s.workers


@pytest.mark.asyncio
async def test_allowed_failures_config(cleanup):
    async with Scheduler(port=0, allowed_failures=10) as s:
        assert s.allowed_failures == 10

    with dask.config.set({"distributed.scheduler.allowed_failures": 100}):
        async with Scheduler(port=0) as s:
            assert s.allowed_failures == 100

    with dask.config.set({"distributed.scheduler.allowed_failures": 0}):
        async with Scheduler(port=0) as s:
            assert s.allowed_failures == 0


@pytest.mark.asyncio
async def test_finished():
    async with Scheduler(port=0) as s:
        async with Worker(s.address) as w:
            pass

    await s.finished()
    await w.finished()


@pytest.mark.asyncio
async def test_retire_names_str(cleanup):
    async with Scheduler(port=0) as s:
        async with Worker(s.address, name="0") as a:
            async with Worker(s.address, name="1") as b:
                async with Client(s.address, asynchronous=True) as c:
                    futures = c.map(inc, range(10))
                    await wait(futures)
                    assert a.data and b.data
                    await s.retire_workers(names=[0])
                    assert all(f.done() for f in futures)
                    assert len(b.data) == 10


@gen_cluster(client=True)
async def test_get_task_duration(c, s, a, b):
    with dask.config.set(
        {"distributed.scheduler.default-task-durations": {"inc": 100}}
    ):
        future = c.submit(inc, 1)
        await future
        assert 10 < s.task_prefixes["inc"].duration_average < 100

        ts_pref1 = s.new_task("inc-abcdefab", None, "released")
        assert 10 < s.get_task_duration(ts_pref1) < 100

        # make sure get_task_duration adds TaskStates to unknown dict
        assert len(s.unknown_durations) == 0
        x = c.submit(slowinc, 1, delay=0.5)
        while len(s.tasks) < 3:
            await asyncio.sleep(0.01)

        ts = s.tasks[x.key]
        assert s.get_task_duration(ts) == 0.5  # default
        assert len(s.unknown_durations) == 1
        assert len(s.unknown_durations["slowinc"]) == 1


@gen_cluster(client=True)
async def test_default_task_duration_splits(c, s, a, b):
    """This test ensures that the default task durations for shuffle split tasks are, by default, aligned with the task names of dask.dask"""

    pd = pytest.importorskip("pandas")
    dd = pytest.importorskip("dask.dataframe")

    # We don't care about the actual computation here but we'll schedule one anyhow to verify that we're looking for the correct key
    npart = 10
    df = dd.from_pandas(pd.DataFrame({"A": range(100), "B": 1}), npartitions=npart)
    graph = df.shuffle(
        "A",
        shuffle="tasks",
        # If we don't have enough partitions, we'll fall back to a simple shuffle
        max_branch=npart - 1,
    ).sum()
    fut = c.compute(graph)
    await wait(fut)

    split_prefix = [pre for pre in s.task_prefixes.keys() if "split" in pre]
    assert len(split_prefix) == 1
    split_prefix = split_prefix[0]
    default_time = parse_timedelta(
        dask.config.get("distributed.scheduler.default-task-durations")[split_prefix]
    )
    assert default_time <= 1e-6


@pytest.mark.asyncio
async def test_no_danglng_asyncio_tasks(cleanup):
    start = asyncio.all_tasks()
    async with Scheduler(port=0) as s:
        async with Worker(s.address, name="0") as a:
            async with Client(s.address, asynchronous=True) as c:
                await asyncio.sleep(0.01)

    tasks = asyncio.all_tasks()
    assert tasks == start


class NoSchedulerDelayWorker(Worker):
    """Custom worker class which does not update `scheduler_delay`.

    This worker class is useful for some tests which make time
    comparisons using times reported from workers.
    """

    @property
    def scheduler_delay(self):
        return 0

    @scheduler_delay.setter
    def scheduler_delay(self, value):
        pass


@gen_cluster(client=True, Worker=NoSchedulerDelayWorker)
async def test_task_groups(c, s, a, b):
    start = time()
    da = pytest.importorskip("dask.array")
    x = da.arange(100, chunks=(20,))
    y = (x + 1).persist(optimize_graph=False)
    y = await y
    stop = time()

    tg = s.task_groups[x.name]
    tp = s.task_prefixes["arange"]
    repr(tg)
    repr(tp)
    assert tg.states["memory"] == 0
    assert tg.states["released"] == 5
    assert tp.states["memory"] == 0
    assert tp.states["released"] == 5
    assert tp.groups == [tg]
    assert tg.prefix is tp
    # these must be true since in this simple case there is a 1to1 mapping
    # between prefix and group
    assert tg.duration == tp.duration
    assert tg.nbytes_total == tp.nbytes_total
    # It should map down to individual tasks
    assert tg.nbytes_total == sum(
        [ts.get_nbytes() for ts in s.tasks.values() if ts.group is tg]
    )
    in_memory_ts = sum(
        [
            ts.get_nbytes()
            for ts in s.tasks.values()
            if ts.group is tg and ts.state == "memory"
        ]
    )
    tg = s.task_groups[y.name]
    assert tg.states["memory"] == 5

    assert s.task_groups[y.name].dependencies == {s.task_groups[x.name]}

    await c.replicate(y)
    # TODO: Are we supposed to track replicated memory here? See also Scheduler.add_keys
    assert "array" in str(tg.types)
    assert "array" in str(tp.types)

    del y

    while s.tasks:
        await asyncio.sleep(0.01)

    assert tg.states["forgotten"] == 5
    # Ensure TaskGroup is removed once all tasks are in forgotten state
    assert tg.name not in s.task_groups
    assert tg.start > start
    assert tg.stop < stop
    assert "compute" in tg.all_durations
    assert sys.getrefcount(tg) == 2


@gen_cluster(client=True)
async def test_task_prefix(c, s, a, b):
    da = pytest.importorskip("dask.array")
    x = da.arange(100, chunks=(20,))
    y = (x + 1).sum().persist()
    y = await y

    assert s.task_prefixes["sum-aggregate"].states["memory"] == 1

    a = da.arange(101, chunks=(20,))
    b = (a + 1).sum().persist()
    b = await b

    assert s.task_prefixes["sum-aggregate"].states["memory"] == 2


@gen_cluster(
    client=True, Worker=Nanny, config={"distributed.scheduler.allowed-failures": 0}
)
async def test_failing_task_increments_suspicious(client, s, a, b):
    future = client.submit(sys.exit, 0)
    await wait(future)

    assert s.task_prefixes["exit"].suspicious == 1
    assert sum(tp.suspicious for tp in s.task_prefixes.values()) == sum(
        ts.suspicious for ts in s.tasks.values()
    )


@gen_cluster(client=True)
async def test_task_group_non_tuple_key(c, s, a, b):
    da = pytest.importorskip("dask.array")
    np = pytest.importorskip("numpy")
    x = da.arange(100, chunks=(20,))
    y = (x + 1).sum().persist()
    y = await y

    assert s.task_prefixes["sum"].states["released"] == 4
    assert "sum" not in s.task_groups

    f = c.submit(np.sum, [1, 2, 3])
    await f

    assert s.task_prefixes["sum"].states["released"] == 4
    assert s.task_prefixes["sum"].states["memory"] == 1
    assert "sum" in s.task_groups


@gen_cluster(client=True)
async def test_task_unique_groups(c, s, a, b):
    """This test ensure that task groups remain unique when using submit"""
    x = c.submit(sum, [1, 2])
    y = c.submit(len, [1, 2])
    z = c.submit(sum, [3, 4])
    await asyncio.wait([x, y, z])

    assert s.task_prefixes["len"].states["memory"] == 1
    assert s.task_prefixes["sum"].states["memory"] == 2


@gen_cluster(client=True)
async def test_task_group_on_fire_and_forget(c, s, a, b):
    # Regression test for https://github.com/dask/distributed/issues/3465
    with captured_logger("distributed.scheduler") as logs:
        x = await c.scatter(list(range(10)))
        fire_and_forget([c.submit(slowadd, i, x[i]) for i in range(len(x))])
        await asyncio.sleep(1)

    assert "Error transitioning" not in logs.getvalue()


class BrokenComm(Comm):
    peer_address = None
    local_address = None

    def close(self):
        pass

    def closed(self):
        pass

    def abort(self):
        pass

    def read(self, deserializers=None):
        raise OSError()

    def write(self, msg, serializers=None, on_error=None):
        raise OSError()


class FlakyConnectionPool(ConnectionPool):
    def __init__(self, *args, failing_connections=0, **kwargs):
        self.cnn_count = 0
        self.failing_connections = failing_connections
        super().__init__(*args, **kwargs)

    async def connect(self, *args, **kwargs):
        self.cnn_count += 1
        if self.cnn_count > self.failing_connections:
            return await super().connect(*args, **kwargs)
        else:
            return BrokenComm()


@gen_cluster(client=True)
async def test_gather_failing_cnn_recover(c, s, a, b):
    orig_rpc = s.rpc
    x = await c.scatter({"x": 1}, workers=a.address)

    s.rpc = await FlakyConnectionPool(failing_connections=1)
    with dask.config.set({"distributed.comm.retry.count": 1}):
        res = await s.gather(keys=["x"])
    assert res["status"] == "OK"


@gen_cluster(client=True)
async def test_gather_failing_cnn_error(c, s, a, b):
    orig_rpc = s.rpc
    x = await c.scatter({"x": 1}, workers=a.address)

    s.rpc = await FlakyConnectionPool(failing_connections=10)
    res = await s.gather(keys=["x"])
    assert res["status"] == "error"
    assert list(res["keys"]) == ["x"]


@gen_cluster(client=True)
async def test_gather_no_workers(c, s, a, b):
    await asyncio.sleep(1)
    x = await c.scatter({"x": 1}, workers=a.address)

    await a.close()
    await b.close()

    res = await s.gather(keys=["x"])
    assert res["status"] == "error"
    assert list(res["keys"]) == ["x"]


@gen_cluster(client=True, client_kwargs={"direct_to_workers": False})
async def test_gather_allow_worker_reconnect(c, s, a, b):
    """
    Test that client resubmissions allow failed workers to reconnect and re-use
    their results. Failure scenario would be a connection issue during result
    gathering.
    Upon connection failure, the worker is flagged as suspicious and removed
    from the scheduler. If the worker is healthy and reconnencts we want to use
    its results instead of recomputing them.
    """
    # GH3246
    already_calculated = []

    import time

    def inc_slow(x):
        # Once the graph below is rescheduled this computation runs again. We
        # need to sleep for at least 0.5 seconds to give the worker a chance to
        # reconnect (Heartbeat timing). In slow CI situations, the actual
        # reconnect might take a bit longer, therefore wait more
        if x in already_calculated:
            time.sleep(2)
        already_calculated.append(x)
        return x + 1

    x = c.submit(inc_slow, 1)
    y = c.submit(inc_slow, 2)

    def reducer(x, y):
        return x + y

    z = c.submit(reducer, x, y)

    s.rpc = await FlakyConnectionPool(failing_connections=1)

    # This behaviour is independent of retries. Remove them to reduce complexity
    # of this setup
    with dask.config.set({"distributed.comm.retry.count": 0}):
        with captured_logger(
            logging.getLogger("distributed.scheduler")
        ) as sched_logger, captured_logger(
            logging.getLogger("distributed.client")
        ) as client_logger:
            # Gather using the client (as an ordinary user would)
            # Upon a missing key, the client will reschedule the computations
            res = await c.gather(z)

    assert res == 5

    sched_logger = sched_logger.getvalue()
    client_logger = client_logger.getvalue()

    # Ensure that the communication was done via the scheduler, i.e. we actually hit a
    # bad connection
    assert s.rpc.cnn_count > 0

    # The reducer task was actually not found upon first collection. The client will
    # reschedule the graph
    assert "Couldn't gather 1 keys, rescheduling" in client_logger
    # There will also be a `Unexpected worker completed task` message but this
    # is rather an artifact and not the intention
    assert "Workers don't have promised key" in sched_logger

    # Once the worker reconnects, it will also submit the keys it holds such
    # that the scheduler again knows about the result.
    # The final reduce step should then be used from the re-connected worker
    # instead of recomputing it.
    transitions_to_processing = [
        (key, start, timestamp)
        for key, start, finish, recommendations, timestamp in s.transition_log
        if finish == "processing" and "reducer" in key
    ]
    assert len(transitions_to_processing) == 1

    finish_processing_transitions = 0
    for transition in s.transition_log:
        key, start, finish, recommendations, timestamp = transition
        if "reducer" in key and finish == "processing":
            finish_processing_transitions += 1
    assert finish_processing_transitions == 1


@gen_cluster(client=True)
async def test_too_many_groups(c, s, a, b):
    x = dask.delayed(inc)(1)
    y = dask.delayed(dec)(2)
    z = dask.delayed(operator.add)(x, y)

    await c.compute(z)

    while s.tasks:
        await asyncio.sleep(0.01)

    assert len(s.task_groups) < 3


@pytest.mark.asyncio
async def test_multiple_listeners(cleanup):
    with captured_logger(logging.getLogger("distributed.scheduler")) as log:
        async with Scheduler(port=0, protocol=["inproc", "tcp"]) as s:
            async with Worker(s.listeners[0].contact_address) as a:
                async with Worker(s.listeners[1].contact_address) as b:
                    assert a.address.startswith("inproc")
                    assert a.scheduler.address.startswith("inproc")
                    assert b.address.startswith("tcp")
                    assert b.scheduler.address.startswith("tcp")

                    async with Client(s.address, asynchronous=True) as c:
                        futures = c.map(inc, range(20))
                        await wait(futures)

                        # Force inter-worker communication both ways
                        await c.submit(sum, futures, workers=[a.address])
                        await c.submit(len, futures, workers=[b.address])

    log = log.getvalue()
    assert re.search(r"Scheduler at:\s*tcp://", log)
    assert re.search(r"Scheduler at:\s*inproc://", log)


@gen_cluster(nthreads=[("127.0.0.1", 1)])
async def test_worker_name_collision(s, a):
    # test that a name collision for workers produces the expected respsone
    # and leaves the data structures of Scheduler in a good state
    # is not updated by the second worker
    with captured_logger(logging.getLogger("distributed.scheduler")) as log:
        with pytest.raises(ValueError, match=f"name taken, {a.name!r}"):
            await Worker(s.address, name=a.name, loop=s.loop, host="127.0.0.1")

    s.validate_state()
    assert set(s.workers) == {a.address}
    assert s.aliases == {a.name: a.address}

    log = log.getvalue()
    assert "duplicate" in log
    assert str(a.name) in log


@gen_cluster(client=True, config={"distributed.scheduler.unknown-task-duration": "1h"})
async def test_unknown_task_duration_config(client, s, a, b):
    future = client.submit(slowinc, 1)
    while not s.tasks:
        await asyncio.sleep(0.001)
    assert sum(s.get_task_duration(ts) for ts in s.tasks.values()) == 3600
    assert len(s.unknown_durations) == 1
    await wait(future)
    assert len(s.unknown_durations) == 0


@gen_cluster()
async def test_unknown_task_duration_config_2(s, a, b):
    assert s.idle_since == s.time_started


@gen_cluster(client=True, timeout=None)
async def test_retire_state_change(c, s, a, b):
    np = pytest.importorskip("numpy")
    y = c.map(lambda x: x ** 2, range(10))
    await c.scatter(y)
    for x in range(2):
        v = c.map(lambda i: i * np.random.randint(1000), y)
        k = c.map(lambda i: i * np.random.randint(1000), v)
        foo = c.map(lambda j: j * 6, k)
        step = c.compute(foo)
        c.gather(step)
    await c.retire_workers(workers=[a.address])


@gen_cluster(client=True, config={"distributed.scheduler.events-log-length": 3})
async def test_configurable_events_log_length(c, s, a, b):
    s.log_event("test", "dummy message 1")
    assert len(s.events["test"]) == 1
    s.log_event("test", "dummy message 2")
    s.log_event("test", "dummy message 3")
    assert len(s.events["test"]) == 3

    # adding a forth message will drop the first one and length stays at 3
    s.log_event("test", "dummy message 4")
    assert len(s.events["test"]) == 3
    assert s.events["test"][0][1] == "dummy message 2"
    assert s.events["test"][1][1] == "dummy message 3"
    assert s.events["test"][2][1] == "dummy message 4"


@gen_cluster()
async def test_get_worker_monitor_info(s, a, b):
    res = await s.get_worker_monitor_info()
    ms = ["cpu", "time", "read_bytes", "write_bytes"]
    if not WINDOWS:
        ms += ["num_fds"]
    for w in (a, b):
        assert all(res[w.address]["range_query"][m] is not None for m in ms)
        assert res[w.address]["count"] is not None
        assert res[w.address]["last_time"] is not None


@gen_cluster(client=True)
async def test_quiet_cluster_round_robin(c, s, a, b):
    await c.submit(inc, 1)
    await c.submit(inc, 2)
    await c.submit(inc, 3)
    assert a.log and b.log


def test_memorystate():
    m = MemoryState(process=100, unmanaged_old=15, managed=80, managed_spilled=12)
    assert m.process == 100
    assert m.managed == 80
    assert m.managed_in_memory == 68
    assert m.managed_spilled == 12
    assert m.unmanaged == 32
    assert m.unmanaged_old == 15
    assert m.unmanaged_recent == 17
    assert m.optimistic == 83

    assert (
        repr(m)
        == dedent(
            """
            Process memory (RSS)  : 100 B
              - managed by Dask   : 68 B
              - unmanaged (old)   : 15 B
              - unmanaged (recent): 17 B
            Spilled to disk       : 12 B
            """
        ).lstrip()
    )


def test_memorystate_sum():
    m1 = MemoryState(process=100, unmanaged_old=15, managed=80, managed_spilled=12)
    m2 = MemoryState(process=80, unmanaged_old=10, managed=60, managed_spilled=2)
    m3 = MemoryState.sum(m1, m2)
    assert m3.process == 180
    assert m3.unmanaged_old == 25
    assert m3.managed == 140
    assert m3.managed_spilled == 14


@pytest.mark.parametrize(
    "process,unmanaged_old,managed,managed_spilled", list(product(*[[0, 1, 2, 3]] * 4))
)
def test_memorystate_adds_up(process, unmanaged_old, managed, managed_spilled):
    """Input data is massaged by __init__ so that everything adds up by construction"""
    m = MemoryState(
        process=process,
        unmanaged_old=unmanaged_old,
        managed=managed,
        managed_spilled=managed_spilled,
    )
    assert m.managed_in_memory + m.unmanaged == m.process
    assert m.managed_in_memory + m.managed_spilled == m.managed
    assert m.unmanaged_old + m.unmanaged_recent == m.unmanaged
    assert m.optimistic + m.unmanaged_recent == m.process


def leaking(out_mib, leak_mib, sleep_time):
    if leak_mib:
        global __test_leak
        __test_leak = "x" * (leak_mib * 2 ** 20)
    out = "x" * (out_mib * 2 ** 20)
    sleep(sleep_time)
    return out


def clear_leak():
    global __test_leak
    del __test_leak
    gc.collect()


async def assert_memory(scheduler_or_workerstate, attr: str, min_, max_, timeout=10):
    t0 = time()
    while True:
        minfo = scheduler_or_workerstate.memory
        nbytes = getattr(minfo, attr)
        if min_ * 2 ** 20 <= nbytes <= max_ * 2 ** 20:
            return
        if time() - t0 > timeout:
            raise TimeoutError(
                f"Expected {min_} MiB <= {attr} <= {max_} MiB; got:\n{minfo!r}"
            )
        await asyncio.sleep(0.1)


# This test is heavily influenced by hard-to-control factors such as memory management
# by the Python interpreter and the OS, so it occasionally glitches
@pytest.mark.flaky(reruns=3, reruns_delay=5)
# ~33s runtime, or distributed.memory.recent-to-old-time + 3s
@pytest.mark.slow
@gen_cluster(
    client=True, Worker=Nanny, worker_kwargs={"memory_limit": "500 MiB"}, timeout=60
)
async def test_memory(c, s, *_):
    pytest.importorskip("zict")

    # WorkerState objects, as opposed to the Nanny objects passed by gen_cluster
    a, b = s.workers.values()

    s_m0 = s.memory
    assert s_m0.process == a.memory.process + b.memory.process
    assert s_m0.managed == 0
    assert a.memory.managed == 0
    assert b.memory.managed == 0
    # When a worker first goes online, its RAM is immediately counted as
    # unmanaged_old
    await assert_memory(s, "unmanaged_recent", 0, 40, timeout=0)
    await assert_memory(a, "unmanaged_recent", 0, 20, timeout=0)
    await assert_memory(b, "unmanaged_recent", 0, 20, timeout=0)

    f1 = c.submit(leaking, 100, 50, 5, pure=False, workers=[a.name])
    f2 = c.submit(leaking, 100, 50, 5, pure=False, workers=[b.name])
    await assert_memory(s, "unmanaged_recent", 300, 380)
    await assert_memory(a, "unmanaged_recent", 150, 190)
    await assert_memory(b, "unmanaged_recent", 150, 190)
    await wait([f1, f2])

    # On each worker, we now have 100 MiB managed + 50 MiB fresh leak
    await assert_memory(s, "managed_in_memory", 200, 201)
    await assert_memory(a, "managed_in_memory", 100, 101)
    await assert_memory(b, "managed_in_memory", 100, 101)
    await assert_memory(s, "unmanaged_recent", 100, 180)
    await assert_memory(a, "unmanaged_recent", 50, 90)
    await assert_memory(b, "unmanaged_recent", 50, 90)

    # Force the output of f1 and f2 to spill to disk.
    # With target=0.6 and memory_limit=500 MiB, we'll start spilling at 300 MiB
    # process memory per worker, or roughly after 3~7 rounds of the below depending
    # on how much RAM the interpreter is using.
    more_futs = []
    for _ in range(8):
        if s.memory.managed_spilled > 0:
            break
        more_futs += [
            c.submit(leaking, 20, 0, 0, pure=False, workers=[a.name]),
            c.submit(leaking, 20, 0, 0, pure=False, workers=[b.name]),
        ]
        await asyncio.sleep(2)
    await assert_memory(s, "managed_spilled", 1, 999)

    # Wait for the spilling to finish. Note that this does not make the test take
    # longer as we're waiting for recent-to-old-time anyway.
    await asyncio.sleep(10)

    # Delete spilled keys
    prev = s.memory
    del f1
    del f2
    await assert_memory(s, "managed_spilled", 0, prev.managed_spilled / 2 ** 20 - 19)

    # Empty the cluster, with the exception of leaked memory
    del more_futs
    await assert_memory(s, "managed", 0, 0)

    orig_unmanaged = s_m0.unmanaged / 2 ** 20
    orig_old = s_m0.unmanaged_old / 2 ** 20

    # Wait until 30s have passed since the spill to observe unmanaged_recent
    # transition into unmanaged_old
    await c.run(gc.collect)
    await assert_memory(s, "unmanaged_recent", 0, 90, timeout=40)
    await assert_memory(
        s,
        "unmanaged_old",
        orig_old + 90,
        # On MacOS, the process memory of the Python interpreter does not shrink as
        # fast as on Linux/Windows
        9999 if MACOS else orig_old + 190,
        timeout=40,
    )

    # When the leaked memory is cleared, unmanaged and unmanaged_old drop
    # On MacOS, the process memory of the Python interpreter does not shrink as fast
    # as on Linux/Windows
    if not MACOS:
        await c.run(clear_leak)
        await assert_memory(s, "unmanaged", 0, orig_unmanaged + 95)
        await assert_memory(s, "unmanaged_old", 0, orig_old + 95)
        await assert_memory(s, "unmanaged_recent", 0, 90)


@gen_cluster(client=True, worker_kwargs={"memory_limit": 0})
async def test_memory_no_zict(c, s, a, b):
    """When Worker.data is not a SpillBuffer, test that querying managed_spilled
    defaults to 0 and doesn't raise KeyError
    """
    await c.wait_for_workers(2)
    assert isinstance(a.data, dict)
    assert isinstance(b.data, dict)
    f = c.submit(leaking, 10, 0, 0)
    await f
    assert 10 * 2 ** 20 < s.memory.managed_in_memory < 11 * 2 ** 20
    assert s.memory.managed_spilled == 0


@gen_cluster(nthreads=[])
async def test_memory_no_workers(s):
    assert s.memory.process == 0
    assert s.memory.managed == 0


@gen_cluster(client=True, nthreads=[])
async def test_memory_is_none(c, s):
    """If Worker.heartbeat() runs before Worker.monitor.update(), then
    Worker.metrics["memory"] will be None and will need special handling in
    Worker.memory and Scheduler.heartbeat_worker().
    """
    with mock.patch("distributed.system_monitor.SystemMonitor.update"):
        async with Worker(s.address, nthreads=1) as w:
            await c.wait_for_workers(1)
            f = await c.scatter(123)
            await w.heartbeat()
            assert s.memory.process == 0  # Forced from None
            assert s.memory.managed == 0  # Capped by process even if we do have keys
            assert s.memory.managed_in_memory == 0
            assert s.memory.managed_spilled == 0
            assert s.memory.unmanaged == 0
            assert s.memory.unmanaged_old == 0
            assert s.memory.unmanaged_recent == 0


@gen_cluster()
async def test_close_scheduler__close_workers_Worker(s, a, b):
    with captured_logger("distributed.comm", level=logging.DEBUG) as log:
        await s.close(close_workers=True)
        while not a.status == Status.closed:
            await asyncio.sleep(0.05)
    log = log.getvalue()
    assert "retry" not in log


@gen_cluster(Worker=Nanny)
async def test_close_scheduler__close_workers_Nanny(s, a, b):
    with captured_logger("distributed.comm", level=logging.DEBUG) as log:
        await s.close(close_workers=True)
        while not a.status == Status.closed:
            await asyncio.sleep(0.05)
    log = log.getvalue()
    assert "retry" not in log


async def assert_ndata(client, by_addr, total=None):
    """Test that the number of elements in Worker.data is as expected.
    To be used when the worker is wrapped by a nanny.

    by_addr: dict of either exact numbers or (min, max) tuples
    total: optional exact match on the total number of keys (with duplicates) across all
    workers
    """
    out = await client.run(lambda dask_worker: len(dask_worker.data))
    try:
        for k, v in by_addr.items():
            if isinstance(v, tuple):
                assert v[0] <= out[k] <= v[1]
            else:
                assert out[k] == v
        if total is not None:
            assert sum(out.values()) == total
    except AssertionError:
        raise AssertionError(f"Expected {by_addr}, total={total}; got {out}")


@gen_cluster(
    client=True,
    Worker=Nanny,
    worker_kwargs={"memory_limit": "1 GiB"},
    config={"distributed.worker.memory.rebalance.sender-min": 0.3},
)
async def test_rebalance(c, s, *_):
    # We used nannies to have separate processes for each worker
    a, b = s.workers

    # Generate 10 buffers worth 512 MiB total on worker a. This sends its memory
    # utilisation slightly above 50% (after counting unmanaged) which is above the
    # distributed.worker.memory.rebalance.sender-min threshold.
    futures = c.map(lambda _: "x" * (2 ** 29 // 10), range(10), workers=[a])
    await wait(futures)
    # Wait for heartbeats
    await assert_memory(s, "process", 512, 1024)
    await assert_ndata(c, {a: 10, b: 0})
    await s.rebalance()
    # Allow for some uncertainty as the unmanaged memory is not stable
    await assert_ndata(c, {a: (3, 7), b: (3, 7)}, total=10)

    # rebalance() when there is nothing to do
    await s.rebalance()
    await assert_ndata(c, {a: (3, 7), b: (3, 7)}, total=10)
    s.validate_state()


@gen_cluster(
    nthreads=[("127.0.0.1", 1)] * 3,
    client=True,
    Worker=Nanny,
    worker_kwargs={"memory_limit": "1 GiB"},
)
async def test_rebalance_workers_and_keys(client, s, *_):
    a, b, c = s.workers
    futures = client.map(lambda _: "x" * (2 ** 29 // 10), range(10), workers=[a])
    await wait(futures)
    # Wait for heartbeats
    await assert_memory(s, "process", 512, 1024)

    # Passing empty iterables is not the same as omitting the arguments
    await s.rebalance(keys=[])
    await assert_ndata(client, {a: 10, b: 0, c: 0})
    await s.rebalance(workers=[])
    await assert_ndata(client, {a: 10, b: 0, c: 0})
    # Limit operation to workers that have nothing to do
    await s.rebalance(workers=[b, c])
    await assert_ndata(client, {a: 10, b: 0, c: 0})

    # Limit rebalancing to two arbitrary keys and two arbitrary workers
    await s.rebalance(keys=[futures[3].key, futures[7].key], workers=[a, b])
    await assert_ndata(client, {a: 8, b: 2, c: 0}, total=10)

    with pytest.raises(KeyError):
        await s.rebalance(workers=["notexist"])

    s.validate_state()


@gen_cluster()
async def test_rebalance_missing_data1(s, a, b):
    """key never existed"""
    out = await s.rebalance(keys=["notexist"])
    assert out == {"status": "missing-data", "keys": ["notexist"]}
    s.validate_state()


@gen_cluster(client=True)
async def test_rebalance_missing_data2(c, s, a, b):
    """keys exist but belong to unfinished futures. Unlike Client.rebalance(),
    Scheduler.rebalance() does not wait for unfinished futures.
    """
    futures = c.map(slowinc, range(10), delay=0.05, workers=a.address)
    await asyncio.sleep(0.1)
    out = await s.rebalance(keys=[f.key for f in futures])
    assert out["status"] == "missing-data"
    assert 8 <= len(out["keys"]) <= 10
    s.validate_state()


@gen_cluster(client=True, Worker=Nanny, worker_kwargs={"memory_limit": "1 GiB"})
async def test_rebalance_raises_missing_data3(c, s, *_):
    """keys exist when the sync part of rebalance runs, but are gone by the time the
    actual data movement runs
    """
    a, _ = s.workers
    futures = c.map(lambda _: "x" * (2 ** 29 // 10), range(10), workers=[a])
    await wait(futures)
    # Wait for heartbeats
    await assert_memory(s, "process", 512, 1024)
    del futures
    out = await s.rebalance()
    assert out["status"] == "missing-data"
    assert 1 <= len(out["keys"]) <= 10
    s.validate_state()


@gen_cluster(nthreads=[])
async def test_rebalance_no_workers(s):
    await s.rebalance()
    s.validate_state()


@gen_cluster(
    client=True,
    Worker=Nanny,
    worker_kwargs={"memory_limit": "1000 MiB"},
    config={
        "distributed.worker.memory.rebalance.measure": "managed",
        "distributed.worker.memory.rebalance.sender-min": 0.3,
    },
)
async def test_rebalance_managed_memory(c, s, *_):
    a, b = s.workers
    # Generate 100 buffers worth 400 MiB total on worker a. This sends its memory
    # utilisation to exactly 40%, ignoring unmanaged, which is above the
    # distributed.worker.memory.rebalance.sender-min threshold.
    futures = c.map(lambda _: "x" * (2 ** 22), range(100), workers=[a])
    await wait(futures)
    # Even if we're just using managed memory, which is instantaneously accounted for as
    # soon as the tasks finish, MemoryState.managed is still capped by the process
    # memory, so we need to wait for the heartbeat.
    await assert_memory(s, "managed", 400, 401)
    await assert_ndata(c, {a: 100, b: 0})
    await s.rebalance()
    # We can expect an exact, stable result because we are completely bypassing the
    # unpredictability of unmanaged memory.
    await assert_ndata(c, {a: 62, b: 38})
    s.validate_state()


@gen_cluster(
    client=True,
    worker_kwargs={"memory_limit": 0},
    config={"distributed.worker.memory.rebalance.measure": "managed"},
)
async def test_rebalance_no_limit(c, s, a, b):
    # See notes in test_rebalance_managed_memory
    futures = c.map(lambda _: "x", range(100), workers=[a.address])
    await wait(futures)
    # No reason to wait for memory here as we're allocating hundreds of bytes, so
    # there's plenty of unmanaged process memory to pad it out
    await assert_ndata(c, {a.address: 100, b.address: 0})
    await s.rebalance()
    # Disabling memory_limit made us ignore all % thresholds set in the config
    await assert_ndata(c, {a.address: 50, b.address: 50})
    s.validate_state()


@gen_cluster(
    client=True,
    Worker=Nanny,
    worker_kwargs={"memory_limit": "1000 MiB"},
    config={
        "distributed.worker.memory.rebalance.measure": "managed",
        "distributed.worker.memory.rebalance.recipient-max": 0.4,
    },
)
async def test_rebalance_no_recipients(c, s, *_):
    """There are sender workers, but no recipient workers"""
    a, b = s.workers
    futures = [
        c.submit(lambda: "x" * (400 * 2 ** 20), pure=False, workers=[a]),  # 40%
        c.submit(lambda: "x" * (400 * 2 ** 20), pure=False, workers=[b]),  # 40%
    ] + c.map(
        lambda _: "x" * (2 ** 21), range(100), workers=[a]
    )  # 20%
    await wait(futures)
    await assert_memory(s, "managed", 1000, 1001)
    await assert_ndata(c, {a: 101, b: 1})
    await s.rebalance()
    await assert_ndata(c, {a: 101, b: 1})
    s.validate_state()


@gen_cluster(
    nthreads=[("127.0.0.1", 1)] * 3,
    client=True,
    worker_kwargs={"memory_limit": 0},
    config={"distributed.worker.memory.rebalance.measure": "managed"},
)
async def test_rebalance_skip_recipient(client, s, a, b, c):
    """A recipient is skipped because it already holds a copy of the key to be sent"""
    futures = client.map(lambda _: "x", range(10), workers=[a.address])
    await wait(futures)
    await client.replicate(futures[0:2], workers=[a.address, b.address])
    await client.replicate(futures[2:4], workers=[a.address, c.address])
    await assert_ndata(client, {a.address: 10, b.address: 2, c.address: 2})
    await client.rebalance(futures[:2])
    await assert_ndata(client, {a.address: 8, b.address: 2, c.address: 4})
    s.validate_state()


@gen_cluster(
    client=True,
    worker_kwargs={"memory_limit": 0},
    config={"distributed.worker.memory.rebalance.measure": "managed"},
)
async def test_rebalance_skip_all_recipients(c, s, a, b):
    """All recipients are skipped because they already hold copies"""
    futures = c.map(lambda _: "x", range(10), workers=[a.address])
    await wait(futures)
    await c.replicate([futures[0]])
    await assert_ndata(c, {a.address: 10, b.address: 1})
    await c.rebalance(futures[:2])
    await assert_ndata(c, {a.address: 9, b.address: 2})
    s.validate_state()


@gen_cluster(
    client=True,
    Worker=Nanny,
    worker_kwargs={"memory_limit": "1000 MiB"},
    config={"distributed.worker.memory.rebalance.measure": "managed"},
)
async def test_rebalance_sender_below_mean(c, s, *_):
    """A task remains on the sender because moving it would send it below the mean"""
    a, b = s.workers
    f1 = c.submit(lambda: "x" * (400 * 2 ** 20), workers=[a])
    await wait([f1])
    f2 = c.submit(lambda: "x" * (10 * 2 ** 20), workers=[a])
    await wait([f2])
    await assert_memory(s, "managed", 410, 411)
    await assert_ndata(c, {a: 2, b: 0})
    await s.rebalance()
    assert await c.has_what() == {a: (f1.key,), b: (f2.key,)}


@gen_cluster(
    client=True,
    Worker=Nanny,
    worker_kwargs={"memory_limit": "1000 MiB"},
    config={
        "distributed.worker.memory.rebalance.measure": "managed",
        "distributed.worker.memory.rebalance.sender-min": 0.3,
    },
)
async def test_rebalance_least_recently_inserted_sender_min(c, s, *_):
    """
    1. keys are picked using a least recently inserted policy
    2. workers below sender-min are never senders
    """
    a, b = s.workers
    small_futures = c.map(lambda _: "x", range(10), workers=[a])
    await wait(small_futures)
    await assert_ndata(c, {a: 10, b: 0})
    await s.rebalance()
    await assert_ndata(c, {a: 10, b: 0})

    large_future = c.submit(lambda: "x" * (300 * 2 ** 20), workers=[a])
    await wait([large_future])
    await assert_memory(s, "managed", 300, 301)
    await assert_ndata(c, {a: 11, b: 0})
    await s.rebalance()
    await assert_ndata(c, {a: 1, b: 10})
    assert await c.has_what() == {
        a: (large_future.key,),
        b: tuple(f.key for f in small_futures),
    }


@gen_cluster(client=True)
async def test_transition_counter(c, s, a, b):
    assert s.transition_counter == 0
    await c.submit(inc, 1)
    assert s.transition_counter > 1<|MERGE_RESOLUTION|>--- conflicted
+++ resolved
@@ -17,11 +17,7 @@
 
 import dask
 from dask import delayed
-<<<<<<< HEAD
-from dask.utils import apply, stringify
-=======
-from dask.utils import apply, parse_timedelta
->>>>>>> 84641e7a
+from dask.utils import apply, parse_timedelta, stringify
 
 from distributed import Client, Nanny, Worker, fire_and_forget, wait
 from distributed.comm import Comm
