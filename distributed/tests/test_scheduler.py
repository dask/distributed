--- conflicted
+++ resolved
@@ -3270,12 +3270,8 @@
         "log",
         "tasks",
         "events",
-<<<<<<< HEAD
     }
     assert d["tasks"][futs[0].key]
-=======
-    ]
-    assert dct["tasks"][futs[0].key]
 
 
 @gen_cluster(nthreads=[])
@@ -3321,5 +3317,4 @@
     second = NonIdempotentPlugin(instance="second")
     await s.register_scheduler_plugin(plugin=dumps(second), idempotent=False)
     assert "nonidempotentplugin" in s.plugins
-    assert s.plugins["nonidempotentplugin"].instance == "second"
->>>>>>> b1e06a00
+    assert s.plugins["nonidempotentplugin"].instance == "second"