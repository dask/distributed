--- conflicted
+++ resolved
@@ -2489,14 +2489,8 @@
 async def test_no_workers_timeout_queued(c, s, a):
     """Don't trip no-workers-timeout when there are queued tasks AND processing tasks"""
     ev = Event()
-<<<<<<< HEAD
     tasks = [c.submit(lambda ev: ev.wait(), ev, pure=False) for _ in range(3)]
-    while not a.state.tasks:
-        await asyncio.sleep(0.01)
-=======
-    futures = [c.submit(lambda ev: ev.wait(), ev, pure=False) for _ in range(3)]
     await async_poll_for(lambda: len(s.tasks) == 3 and a.state.tasks, timeout=5)
->>>>>>> 5647d063
     assert s.queued or math.isinf(s.WORKER_SATURATION)
 
     s._check_no_workers()
