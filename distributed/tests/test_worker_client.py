import asyncio
import random
import threading
from time import sleep
import warnings

import dask
from dask import delayed
import pytest

from distributed import (
    worker_client,
    Client,
    as_completed,
    get_worker,
    wait,
    get_client,
)
from distributed.metrics import time
from distributed.utils_test import double, gen_cluster, inc
from distributed.utils_test import client, cluster_fixture, loop  # noqa: F401


@gen_cluster(client=True)
async def test_submit_from_worker(c, s, a, b):
    def func(x):
        with worker_client() as c:
            x = c.submit(inc, x)
            y = c.submit(double, x)
            result = x.result() + y.result()
            return result

    x, y = c.map(func, [10, 20])
    xx, yy = await c._gather([x, y])

    assert xx == 10 + 1 + (10 + 1) * 2
    assert yy == 20 + 1 + (20 + 1) * 2

    assert len(s.transition_log) > 10
    assert len([id for id in s.wants_what if id.lower().startswith("client")]) == 1


@gen_cluster(client=True, nthreads=[("127.0.0.1", 1)] * 2)
async def test_scatter_from_worker(c, s, a, b):
    def func():
        with worker_client() as c:
            futures = c.scatter([1, 2, 3, 4, 5])
            assert isinstance(futures, (list, tuple))
            assert len(futures) == 5

            x = dict(get_worker().data)
            y = {f.key: i for f, i in zip(futures, [1, 2, 3, 4, 5])}
            assert x == y

            total = c.submit(sum, futures)
            return total.result()

    future = c.submit(func)
    result = await future
    assert result == sum([1, 2, 3, 4, 5])

    def func():
        with worker_client() as c:
            correct = True
            for data in [[1, 2], (1, 2), {1, 2}]:
                futures = c.scatter(data)
                correct &= type(futures) == type(data)

            o = object()
            futures = c.scatter({"x": o})
            correct &= get_worker().data["x"] is o
            return correct

    future = c.submit(func)
    result = await future
    assert result is True

    start = time()
    while not all(v == 1 for v in s.nthreads.values()):
        await asyncio.sleep(0.1)
        assert time() < start + 5


@gen_cluster(client=True, nthreads=[("127.0.0.1", 1)] * 2)
async def test_scatter_singleton(c, s, a, b):
    np = pytest.importorskip("numpy")

    def func():
        with worker_client() as c:
            x = np.ones(5)
            future = c.scatter(x)
            assert future.type == np.ndarray

    await c.submit(func)


@gen_cluster(client=True, nthreads=[("127.0.0.1", 1)] * 2)
async def test_gather_multi_machine(c, s, a, b):
    a_address = a.address
    b_address = b.address
    assert a_address != b_address

    def func():
        with worker_client() as ee:
            x = ee.submit(inc, 1, workers=a_address)
            y = ee.submit(inc, 2, workers=b_address)

            xx, yy = ee.gather([x, y])
        return xx, yy

    future = c.submit(func)
    result = await future

    assert result == (2, 3)


@gen_cluster(client=True)
async def test_same_loop(c, s, a, b):
    def f():
        with worker_client() as lc:
            return lc.loop is get_worker().loop

    future = c.submit(f)
    result = await future
    assert result


def test_sync(client):
    def mysum():
        result = 0
        sub_tasks = [delayed(double)(i) for i in range(100)]

        with worker_client() as lc:
            futures = lc.compute(sub_tasks)
            for f in as_completed(futures):
                result += f.result()
        return result

    assert delayed(mysum)().compute() == 9900


@gen_cluster(client=True)
async def test_async(c, s, a, b):
    def mysum():
        result = 0
        sub_tasks = [delayed(double)(i) for i in range(100)]

        with worker_client() as lc:
            futures = lc.compute(sub_tasks)
            for f in as_completed(futures):
                result += f.result()
        return result

    future = c.compute(delayed(mysum)())
    await future

    start = time()
    while len(a.data) + len(b.data) > 1:
        await asyncio.sleep(0.1)
        assert time() < start + 3


@gen_cluster(client=True, nthreads=[("127.0.0.1", 3)])
async def test_separate_thread_false(c, s, a):
    a.count = 0

    def f(i):
        with worker_client(separate_thread=False) as client:
            get_worker().count += 1
            assert get_worker().count <= 3
            sleep(random.random() / 40)
            assert get_worker().count <= 3
            get_worker().count -= 1
        return i

    futures = c.map(f, range(20))
    results = await c._gather(futures)
    assert list(results) == list(range(20))


@gen_cluster(client=True)
async def test_client_executor(c, s, a, b):
    def mysum():
        with worker_client() as c:
            with c.get_executor() as e:
                return sum(e.map(double, range(30)))

    future = c.submit(mysum)
    result = await future
    assert result == 30 * 29


def test_dont_override_default_get(loop):
    import dask.bag as db

    def f(x):
        with worker_client() as c:
            return True

    b = db.from_sequence([1, 2])
    b2 = b.map(f)

    with Client(
        loop=loop, processes=False, set_as_default=True, dashboard_address=None
    ) as c:
        assert dask.base.get_scheduler() == c.get
        for i in range(2):
            b2.compute()

        assert dask.base.get_scheduler() == c.get


@gen_cluster(client=True)
async def test_local_client_warning(c, s, a, b):
    from distributed import local_client

    def func(x):
        with warnings.catch_warnings(record=True) as record:
            with local_client() as c:
                x = c.submit(inc, x)
                result = x.result()
            assert any("worker_client" in str(r.message) for r in record)
            return result

    future = c.submit(func, 10)
    result = await future
    assert result == 11


@gen_cluster(client=True)
async def test_closing_worker_doesnt_close_client(c, s, a, b):
    def func(x):
        get_client()
        return

    await wait(c.map(func, range(10)))
    await a.close()
    assert c.status == "running"


def test_timeout(client):
    def func():
        with worker_client(timeout=0) as wc:
            print("hello")

    future = client.submit(func)
    with pytest.raises(EnvironmentError):
        result = future.result()


def test_secede_without_stealing_issue_1262():
    """
    Tests that seceding works with the Stealing extension disabled
    https://github.com/dask/distributed/issues/1262
    """

    # turn off all extensions
    extensions = []

    # run the loop as an inner function so all workers are closed
    # and exceptions can be examined
    @gen_cluster(client=True, scheduler_kwargs={"extensions": extensions})
    async def secede_test(c, s, a, b):
        def func(x):
            with worker_client() as wc:
                y = wc.submit(lambda: 1 + x)
                return wc.gather(y)

        f = await c.gather(c.submit(func, 1))

        return c, s, a, b, f

    c, s, a, b, f = secede_test()

    assert f == 2
    # ensure no workers had errors
    assert all([f.exception() is None for f in s._worker_coroutines])


@gen_cluster(client=True)
async def test_compute_within_worker_client(c, s, a, b):
    @dask.delayed
    def f():
        with worker_client():
            return dask.delayed(lambda x: x)(1).compute()

    result = await c.compute(f())
    assert result == 1


@gen_cluster(client=True)
async def test_worker_client_rejoins(c, s, a, b):
    def f():
        with worker_client():
            pass

        return threading.current_thread() in get_worker().executor._threads

    result = await c.submit(f)
    assert result


@gen_cluster()
async def test_submit_different_names(s, a, b):
    # https://github.com/dask/distributed/issues/2058
    da = pytest.importorskip("dask.array")
    c = await Client(
        "localhost:" + s.address.split(":")[-1], loop=s.loop, asynchronous=True
    )
    try:
        X = c.persist(da.random.uniform(size=(100, 10), chunks=50))
        await wait(X)

        fut = await c.submit(lambda x: x.sum().compute(), X)
        assert fut > 0
    finally:
<<<<<<< HEAD
        yield c.close()


@gen_cluster(client=True)
async def test_task_unique_groups_scatter(c, s, a, b):
    """ This test ensure that tasks are correctly deleted when using scatter/submit
    """
    n = await c.scatter([0, 1], hash=True)
    x = await c.submit(sum, n)
    del n
    del x
    m = await c.scatter([0, 1], hash=True)
    y = await c.submit(sum, m)
    assert y in list(b.data.values()) or y in list(a.data.values())
=======
        await c.close()
>>>>>>> 4199c546
<|MERGE_RESOLUTION|>--- conflicted
+++ resolved
@@ -314,8 +314,7 @@
         fut = await c.submit(lambda x: x.sum().compute(), X)
         assert fut > 0
     finally:
-<<<<<<< HEAD
-        yield c.close()
+        await c.close()
 
 
 @gen_cluster(client=True)
@@ -328,7 +327,4 @@
     del x
     m = await c.scatter([0, 1], hash=True)
     y = await c.submit(sum, m)
-    assert y in list(b.data.values()) or y in list(a.data.values())
-=======
-        await c.close()
->>>>>>> 4199c546
+    assert y in list(b.data.values()) or y in list(a.data.values())