--- conflicted
+++ resolved
@@ -138,18 +138,6 @@
         assert time() < start + 3
 
 
-<<<<<<< HEAD
-@gen_cluster(client=True)
-def test_client_executor(c, s, a, b):
-    def mysum():
-        with worker_client() as c:
-            with c.get_executor() as e:
-                return sum(e.map(double, range(30)))
-
-    future = c.submit(mysum)
-    result = yield future._result()
-    assert result == 30 * 29
-=======
 @gen_cluster(client=True, ncores=[('127.0.0.1', 3)])
 def test_separate_thread_false(c, s, a):
     a.count = 0
@@ -165,4 +153,15 @@
     futures = c.map(f, range(20))
     results = yield c._gather(futures)
     assert list(results) == list(range(20))
->>>>>>> 1fa9495e
+
+
+@gen_cluster(client=True)
+def test_client_executor(c, s, a, b):
+    def mysum():
+        with worker_client() as c:
+            with c.get_executor() as e:
+                return sum(e.map(double, range(30)))
+
+    future = c.submit(mysum)
+    result = yield future._result()
+    assert result == 30 * 29