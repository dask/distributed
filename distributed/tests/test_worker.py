from __future__ import annotations

import asyncio
import importlib
import logging
import os
import sys
import threading
import traceback
from concurrent.futures import ProcessPoolExecutor, ThreadPoolExecutor
from concurrent.futures.process import BrokenProcessPool
from numbers import Number
from operator import add
from time import sleep
from unittest import mock

import psutil
import pytest
from tlz import first, pluck, sliding_window

import dask
from dask import delayed
from dask.system import CPU_COUNT
from dask.utils import tmpfile

import distributed
from distributed import (
    Client,
    Nanny,
    Reschedule,
    default_client,
    get_client,
    get_worker,
    wait,
)
from distributed.comm.registry import backends
from distributed.compatibility import LINUX, WINDOWS
from distributed.core import CommClosedError, Status, rpc
from distributed.diagnostics import nvml
from distributed.diagnostics.plugin import PipInstall
from distributed.metrics import time
from distributed.protocol import pickle
from distributed.scheduler import Scheduler
from distributed.utils import TimeoutError
from distributed.utils_test import (
    TaskStateMetadataPlugin,
    _LockedCommPool,
    assert_worker_story,
    captured_logger,
    dec,
    div,
    gen_cluster,
    gen_test,
    inc,
    mul,
    nodebug,
    slowinc,
    slowsum,
)
from distributed.worker import Worker, error_message, logger

pytestmark = pytest.mark.ci1


@gen_cluster(nthreads=[])
async def test_worker_nthreads(s):
    async with Worker(s.address) as w:
        assert w.executor._max_workers == CPU_COUNT


@gen_cluster()
async def test_str(s, a, b):
    assert a.address in str(a)
    assert a.address in repr(a)
    assert str(a.nthreads) in str(a)
    assert str(a.nthreads) in repr(a)
    assert str(a.executing_count) in repr(a)


@gen_cluster(nthreads=[])
async def test_identity(s):
    async with Worker(s.address) as w:
        ident = w.identity()
        assert "Worker" in ident["type"]
        assert ident["scheduler"] == s.address
        assert isinstance(ident["nthreads"], int)
        assert isinstance(ident["memory_limit"], Number)


@gen_cluster(client=True)
async def test_worker_bad_args(c, s, a, b):
    class NoReprObj:
        """This object cannot be properly represented as a string."""

        def __str__(self):
            raise ValueError("I have no str representation.")

        def __repr__(self):
            raise ValueError("I have no repr representation.")

    x = c.submit(NoReprObj, workers=a.address)
    await wait(x)
    assert not a.executing_count
    assert a.data

    def bad_func(*args, **kwargs):
        1 / 0

    class MockLoggingHandler(logging.Handler):
        """Mock logging handler to check for expected logs."""

        def __init__(self, *args, **kwargs):
            self.reset()
            super().__init__(*args, **kwargs)

        def emit(self, record):
            self.messages[record.levelname.lower()].append(record.getMessage())

        def reset(self):
            self.messages = {
                "debug": [],
                "info": [],
                "warning": [],
                "error": [],
                "critical": [],
            }

    hdlr = MockLoggingHandler()
    old_level = logger.level
    logger.setLevel(logging.DEBUG)
    logger.addHandler(hdlr)
    y = c.submit(bad_func, x, k=x, workers=b.address)
    await wait(y)

    assert not b.executing_count
    assert y.status == "error"
    # Make sure job died because of bad func and not because of bad
    # argument.
    with pytest.raises(ZeroDivisionError):
        await y

    tb = await y._traceback()
    assert any("1 / 0" in line for line in pluck(3, traceback.extract_tb(tb)) if line)
    assert "Compute Failed" in hdlr.messages["warning"][0]
    assert y.key in hdlr.messages["warning"][0]
    logger.setLevel(old_level)

    # Now we check that both workers are still alive.

    xx = c.submit(add, 1, 2, workers=a.address)
    yy = c.submit(add, 3, 4, workers=b.address)

    results = await c._gather([xx, yy])

    assert tuple(results) == (3, 7)


@gen_cluster(client=True)
async def test_upload_file(c, s, a, b):
    assert not os.path.exists(os.path.join(a.local_directory, "foobar.py"))
    assert not os.path.exists(os.path.join(b.local_directory, "foobar.py"))
    assert a.local_directory != b.local_directory

    with rpc(a.address) as aa, rpc(b.address) as bb:
        await asyncio.gather(
            aa.upload_file(filename="foobar.py", data=b"x = 123"),
            bb.upload_file(filename="foobar.py", data="x = 123"),
        )

    assert os.path.exists(os.path.join(a.local_directory, "foobar.py"))
    assert os.path.exists(os.path.join(b.local_directory, "foobar.py"))

    def g():
        import foobar

        return foobar.x

    future = c.submit(g, workers=a.address)
    result = await future
    assert result == 123

    await c.close()
    await s.close(close_workers=True)
    assert not os.path.exists(os.path.join(a.local_directory, "foobar.py"))


@pytest.mark.skip(reason="don't yet support uploading pyc files")
@gen_cluster(client=True, nthreads=[("127.0.0.1", 1)])
async def test_upload_file_pyc(c, s, w):
    with tmpfile() as dirname:
        os.mkdir(dirname)
        with open(os.path.join(dirname, "foo.py"), mode="w") as f:
            f.write("def f():\n    return 123")

        sys.path.append(dirname)
        try:
            import foo

            assert foo.f() == 123
            pyc = importlib.util.cache_from_source(os.path.join(dirname, "foo.py"))
            assert os.path.exists(pyc)
            await c.upload_file(pyc)

            def g():
                import foo

                return foo.x

            future = c.submit(g)
            result = await future
            assert result == 123
        finally:
            sys.path.remove(dirname)


@gen_cluster(client=True)
async def test_upload_egg(c, s, a, b):
    eggname = "testegg-1.0.0-py3.4.egg"
    local_file = __file__.replace("test_worker.py", eggname)
    assert not os.path.exists(os.path.join(a.local_directory, eggname))
    assert not os.path.exists(os.path.join(b.local_directory, eggname))
    assert a.local_directory != b.local_directory

    await c.upload_file(filename=local_file)

    assert os.path.exists(os.path.join(a.local_directory, eggname))
    assert os.path.exists(os.path.join(b.local_directory, eggname))

    def g(x):
        import testegg

        return testegg.inc(x)

    future = c.submit(g, 10, workers=a.address)
    result = await future
    assert result == 10 + 1

    await c.close()
    await s.close()
    await a.close()
    await b.close()
    assert not os.path.exists(os.path.join(a.local_directory, eggname))


@gen_cluster(client=True)
async def test_upload_pyz(c, s, a, b):
    pyzname = "mytest.pyz"
    local_file = __file__.replace("test_worker.py", pyzname)
    assert not os.path.exists(os.path.join(a.local_directory, pyzname))
    assert not os.path.exists(os.path.join(b.local_directory, pyzname))
    assert a.local_directory != b.local_directory

    await c.upload_file(filename=local_file)

    assert os.path.exists(os.path.join(a.local_directory, pyzname))
    assert os.path.exists(os.path.join(b.local_directory, pyzname))

    def g(x):
        from mytest import mytest

        return mytest.inc(x)

    future = c.submit(g, 10, workers=a.address)
    result = await future
    assert result == 10 + 1

    await c.close()
    await s.close()
    await a.close()
    await b.close()
    assert not os.path.exists(os.path.join(a.local_directory, pyzname))


@pytest.mark.xfail(reason="Still lose time to network I/O")
@gen_cluster(client=True)
async def test_upload_large_file(c, s, a, b):
    pytest.importorskip("crick")
    await asyncio.sleep(0.05)
    with rpc(a.address) as aa:
        await aa.upload_file(filename="myfile.dat", data=b"0" * 100000000)
        await asyncio.sleep(0.05)
        assert a.digests["tick-duration"].components[0].max() < 0.050


@gen_cluster()
async def test_broadcast(s, a, b):
    with rpc(s.address) as cc:
        results = await cc.broadcast(msg={"op": "ping"})
        assert results == {a.address: b"pong", b.address: b"pong"}


@gen_cluster(nthreads=[])
async def test_worker_with_port_zero(s):
    async with Worker(s.address) as w:
        assert isinstance(w.port, int)
        assert w.port > 1024


@gen_cluster(nthreads=[])
async def test_worker_port_range(s):
    port = "9867:9868"
    async with Worker(s.address, port=port) as w1:
        assert w1.port == 9867  # Selects first port in range
        async with Worker(s.address, port=port) as w2:
            assert w2.port == 9868  # Selects next port in range
            with pytest.raises(
                ValueError, match="Could not start Worker"
            ):  # No more ports left
                async with Worker(s.address, port=port):
                    pass


@pytest.mark.slow
@gen_test(timeout=60)
async def test_worker_waits_for_scheduler():
    w = Worker("127.0.0.1:8724")
    try:
        await asyncio.wait_for(w, 3)
    except TimeoutError:
        pass
    else:
        assert False
    assert w.status not in (Status.closed, Status.running, Status.paused)
    await w.close(timeout=0.1)


@gen_cluster(client=True, nthreads=[("127.0.0.1", 1)])
async def test_worker_task_data(c, s, w):
    x = delayed(2)
    xx = c.persist(x)
    await wait(xx)
    assert w.data[x.key] == 2


def test_error_message():
    class MyException(Exception):
        def __init__(self, a, b):
            self.args = (a + b,)

        def __str__(self):
            return "MyException(%s)" % self.args

    msg = error_message(MyException("Hello", "World!"))
    assert "Hello" in str(msg["exception"])

    max_error_len = 100
    with dask.config.set({"distributed.admin.max-error-length": max_error_len}):
        msg = error_message(RuntimeError("-" * max_error_len))
        assert len(msg["exception_text"]) <= max_error_len + 30
        assert len(msg["exception_text"]) < max_error_len * 2
        msg = error_message(RuntimeError("-" * max_error_len * 20))

    max_error_len = 1000000
    with dask.config.set({"distributed.admin.max-error-length": max_error_len}):
        msg = error_message(RuntimeError("-" * max_error_len * 2))
        assert len(msg["exception_text"]) > 10100  # default + 100


@gen_cluster(client=True)
async def test_chained_error_message(c, s, a, b):
    def chained_exception_fn():
        class MyException(Exception):
            def __init__(self, msg):
                self.msg = msg

            def __str__(self):
                return "MyException(%s)" % self.msg

        exception = MyException("Foo")
        inner_exception = MyException("Bar")

        try:
            raise inner_exception
        except Exception as e:
            raise exception from e

    f = c.submit(chained_exception_fn)
    try:
        await f
    except Exception as e:
        assert e.__cause__ is not None
        assert "Bar" in str(e.__cause__)


@pytest.mark.asyncio
async def test_plugin_exception(cleanup):
    class MyPlugin:
        def setup(self, worker=None):
            raise ValueError("Setup failed")

    async with Scheduler(port=0) as s:
        with pytest.raises(ValueError, match="Setup failed"):
            async with Worker(
                s.address,
                plugins={
                    MyPlugin(),
                },
            ) as w:
                pass


@pytest.mark.asyncio
async def test_plugin_multiple_exceptions(cleanup):
    class MyPlugin1:
        def setup(self, worker=None):
            raise ValueError("MyPlugin1 Error")

    class MyPlugin2:
        def setup(self, worker=None):
            raise RuntimeError("MyPlugin2 Error")

    async with Scheduler(port=0) as s:
        # There's no guarantee on the order of which exception is raised first
        with pytest.raises((ValueError, RuntimeError), match="MyPlugin.* Error"):
            with captured_logger("distributed.worker") as logger:
                async with Worker(
                    s.address,
                    plugins={
                        MyPlugin1(),
                        MyPlugin2(),
                    },
                ) as w:
                    pass

            text = logger.getvalue()
            assert "MyPlugin1 Error" in text
            assert "MyPlugin2 Error" in text


@pytest.mark.asyncio
async def test_plugin_internal_exception(cleanup):
    async with Scheduler(port=0) as s:
        with pytest.raises(UnicodeDecodeError, match="codec can't decode"):
            async with Worker(
                s.address,
                plugins={
                    b"corrupting pickle" + pickle.dumps(lambda: None, protocol=4),
                },
            ) as w:
                pass


@gen_cluster(client=True)
async def test_gather(c, s, a, b):
    x, y = await c.scatter(["x", "y"], workers=[b.address])
    with rpc(a.address) as aa:
        resp = await aa.gather(who_has={x.key: [b.address], y.key: [b.address]})

    assert resp == {"status": "OK"}
    assert a.data[x.key] == b.data[x.key] == "x"
    assert a.data[y.key] == b.data[y.key] == "y"


@gen_cluster(client=True)
async def test_gather_missing_keys(c, s, a, b):
    """A key is missing. Other keys are gathered successfully."""
    x = await c.scatter("x", workers=[b.address])
    with rpc(a.address) as aa:
        resp = await aa.gather(who_has={x.key: [b.address], "y": [b.address]})

    assert resp == {"status": "partial-fail", "keys": {"y": (b.address,)}}
    assert a.data[x.key] == b.data[x.key] == "x"


@gen_cluster(client=True, worker_kwargs={"timeout": "100ms"})
async def test_gather_missing_workers(c, s, a, b):
    """A worker owning the only copy of a key is missing.
    Keys from other workers are gathered successfully.
    """
    assert b.address.startswith("tcp://127.0.0.1:")
    bad_addr = "tcp://127.0.0.1:12345"
    x = await c.scatter("x", workers=[b.address])

    with rpc(a.address) as aa:
        resp = await aa.gather(who_has={x.key: [b.address], "y": [bad_addr]})

    assert resp == {"status": "partial-fail", "keys": {"y": (bad_addr,)}}
    assert a.data[x.key] == b.data[x.key] == "x"


@pytest.mark.parametrize("missing_first", [False, True])
@gen_cluster(client=True, worker_kwargs={"timeout": "100ms"})
async def test_gather_missing_workers_replicated(c, s, a, b, missing_first):
    """A worker owning a redundant copy of a key is missing.
    The key is successfully gathered from other workers.
    """
    assert b.address.startswith("tcp://127.0.0.1:")
    x = await c.scatter("x", workers=[b.address])
    bad_addr = "tcp://127.0.0.1:12345"
    # Order matters! Test both
    addrs = [bad_addr, b.address] if missing_first else [b.address, bad_addr]
    with rpc(a.address) as aa:
        resp = await aa.gather(who_has={x.key: addrs})
    assert resp == {"status": "OK"}
    assert a.data[x.key] == b.data[x.key] == "x"


@gen_cluster(nthreads=[])
async def test_io_loop(s):
    async with Worker(s.address, loop=s.loop) as w:
        assert w.io_loop is s.loop


@gen_cluster(client=True)
async def test_access_key(c, s, a, b):
    def f(i):
        from distributed.worker import thread_state

        return thread_state.key

    futures = [c.submit(f, i, key="x-%d" % i) for i in range(20)]
    results = await c._gather(futures)
    assert list(results) == ["x-%d" % i for i in range(20)]


@gen_cluster(client=True)
async def test_run_dask_worker(c, s, a, b):
    def f(dask_worker=None):
        return dask_worker.id

    response = await c._run(f)
    assert response == {a.address: a.id, b.address: b.id}


@gen_cluster(client=True)
async def test_run_coroutine_dask_worker(c, s, a, b):
    async def f(dask_worker=None):
        await asyncio.sleep(0.001)
        return dask_worker.id

    response = await c.run(f)
    assert response == {a.address: a.id, b.address: b.id}


@gen_cluster(client=True, nthreads=[])
async def test_Executor(c, s):
    with ThreadPoolExecutor(2) as e:
        async with Worker(s.address, executor=e) as w:
            assert w.executor is e

            future = c.submit(inc, 1)
            result = await future
            assert result == 2

            assert e._threads  # had to do some work


@gen_cluster(nthreads=[("127.0.0.1", 1)], worker_kwargs={"reconnect": False})
async def test_close_on_disconnect(s, w):
    await s.close()

    start = time()
    while w.status != Status.closed:
        await asyncio.sleep(0.01)
        assert time() < start + 5


@gen_cluster(nthreads=[])
async def test_memory_limit_auto(s):
    async with Worker(s.address, nthreads=1) as a, Worker(
        s.address, nthreads=2
    ) as b, Worker(s.address, nthreads=100) as c, Worker(s.address, nthreads=200) as d:
        assert isinstance(a.memory_limit, Number)
        assert isinstance(b.memory_limit, Number)

        if CPU_COUNT > 1:
            assert a.memory_limit < b.memory_limit

        assert c.memory_limit == d.memory_limit


@gen_cluster(client=True)
async def test_inter_worker_communication(c, s, a, b):
    [x, y] = await c._scatter([1, 2], workers=a.address)

    future = c.submit(add, x, y, workers=b.address)
    result = await future
    assert result == 3


@gen_cluster(client=True)
async def test_clean(c, s, a, b):
    x = c.submit(inc, 1, workers=a.address)
    y = c.submit(inc, x, workers=b.address)

    await y

    collections = [
        a.tasks,
        a.data,
        a.threads,
    ]
    for c in collections:
        assert c

    x.release()
    y.release()

    while x.key in a.tasks:
        await asyncio.sleep(0.01)

    for c in collections:
        assert not c


@gen_cluster(client=True)
async def test_message_breakup(c, s, a, b):
    n = 100000
    a.target_message_size = 10 * n
    b.target_message_size = 10 * n
    xs = [c.submit(mul, b"%d" % i, n, workers=a.address) for i in range(30)]
    y = c.submit(lambda *args: None, xs, workers=b.address)
    await y

    assert 2 <= len(b.incoming_transfer_log) <= 20
    assert 2 <= len(a.outgoing_transfer_log) <= 20

    assert all(msg["who"] == b.address for msg in a.outgoing_transfer_log)
    assert all(msg["who"] == a.address for msg in a.incoming_transfer_log)


@gen_cluster(client=True)
async def test_types(c, s, a, b):
    assert all(ts.type is None for ts in a.tasks.values())
    assert all(ts.type is None for ts in b.tasks.values())
    x = c.submit(inc, 1, workers=a.address)
    await wait(x)
    assert a.tasks[x.key].type == int

    y = c.submit(inc, x, workers=b.address)
    await wait(y)
    assert b.tasks[x.key].type == int
    assert b.tasks[y.key].type == int

    await c._cancel(y)

    start = time()
    while y.key in b.data:
        await asyncio.sleep(0.01)
        assert time() < start + 5

    assert y.key not in b.tasks


@gen_cluster()
async def test_system_monitor(s, a, b):
    assert b.monitor
    b.monitor.update()


@gen_cluster(
    client=True, nthreads=[("127.0.0.1", 2, {"resources": {"A": 1}}), ("127.0.0.1", 1)]
)
async def test_restrictions(c, s, a, b):
    # Worker has resource available
    assert a.available_resources == {"A": 1}
    # Resource restrictions
    x = c.submit(inc, 1, resources={"A": 1})
    await x
    ts = a.tasks[x.key]
    assert ts.resource_restrictions == {"A": 1}
    await c._cancel(x)

    while ts.state != "memory":
        # Resource should be unavailable while task isn't finished
        assert a.available_resources == {"A": 0}
        await asyncio.sleep(0.01)

    # Resource restored after task is in memory
    assert a.available_resources["A"] == 1


@gen_cluster(client=True)
async def test_clean_nbytes(c, s, a, b):
    L = [delayed(inc)(i) for i in range(10)]
    for i in range(5):
        L = [delayed(add)(x, y) for x, y in sliding_window(2, L)]
    total = delayed(sum)(L)

    future = c.compute(total)
    await wait(future)

    await asyncio.sleep(1)
    assert (
        len(list(filter(None, [ts.nbytes for ts in a.tasks.values()])))
        + len(list(filter(None, [ts.nbytes for ts in b.tasks.values()])))
        == 1
    )


@gen_cluster(client=True, nthreads=[("127.0.0.1", 1)] * 20)
async def test_gather_many_small(c, s, a, *workers):
    """If the dependencies of a given task are very small, do not limit the
    number of concurrent outgoing connections
    """
    a.total_out_connections = 2
    futures = await c._scatter(list(range(100)))

    assert all(w.data for w in workers)

    def f(*args):
        return 10

    future = c.submit(f, *futures, workers=a.address)
    await wait(future)

    types = list(pluck(0, a.log))
    req = [i for i, t in enumerate(types) if t == "request-dep"]
    recv = [i for i, t in enumerate(types) if t == "receive-dep"]
    assert min(recv) > max(req)

    assert a.comm_nbytes == 0


@gen_cluster(client=True, nthreads=[("127.0.0.1", 1)] * 3)
async def test_multiple_transfers(c, s, w1, w2, w3):
    x = c.submit(inc, 1, workers=w1.address)
    y = c.submit(inc, 2, workers=w2.address)
    z = c.submit(add, x, y, workers=w3.address)

    await wait(z)

    r = w3.tasks[z.key].startstops
    transfers = [t for t in r if t["action"] == "transfer"]
    assert len(transfers) == 2


@pytest.mark.xfail(reason="very high flakiness")
@gen_cluster(client=True, nthreads=[("127.0.0.1", 1)] * 3)
async def test_share_communication(c, s, w1, w2, w3):
    x = c.submit(mul, b"1", int(w3.target_message_size + 1), workers=w1.address)
    y = c.submit(mul, b"2", int(w3.target_message_size + 1), workers=w2.address)
    await wait([x, y])
    await c._replicate([x, y], workers=[w1.address, w2.address])
    z = c.submit(add, x, y, workers=w3.address)
    await wait(z)
    assert len(w3.incoming_transfer_log) == 2
    assert w1.outgoing_transfer_log
    assert w2.outgoing_transfer_log


@pytest.mark.xfail(reason="very high flakiness")
@gen_cluster(client=True)
async def test_dont_overlap_communications_to_same_worker(c, s, a, b):
    x = c.submit(mul, b"1", int(b.target_message_size + 1), workers=a.address)
    y = c.submit(mul, b"2", int(b.target_message_size + 1), workers=a.address)
    await wait([x, y])
    z = c.submit(add, x, y, workers=b.address)
    await wait(z)
    assert len(b.incoming_transfer_log) == 2
    l1, l2 = b.incoming_transfer_log

    assert l1["stop"] < l2["start"]


@gen_cluster(client=True)
async def test_log_exception_on_failed_task(c, s, a, b):
    with captured_logger("distributed.worker") as logger:
        future = c.submit(div, 1, 0)
        await wait(future)

        await asyncio.sleep(0.1)

    text = logger.getvalue()
    assert "ZeroDivisionError" in text
    assert "Exception" in text


@gen_cluster(client=True)
async def test_clean_up_dependencies(c, s, a, b):
    x = delayed(inc)(1)
    y = delayed(inc)(2)
    xx = delayed(inc)(x)
    yy = delayed(inc)(y)
    z = delayed(add)(xx, yy)

    zz = c.persist(z)
    await wait(zz)

    while len(a.data) + len(b.data) > 1:
        await asyncio.sleep(0.01)

    assert set(a.data) | set(b.data) == {zz.key}


@gen_cluster(client=True)
async def test_hold_onto_dependents(c, s, a, b):
    x = c.submit(inc, 1, workers=a.address)
    y = c.submit(inc, x, workers=b.address)
    await wait(y)

    assert x.key in b.data

    await c._cancel(y)
    while x.key not in b.data:
        await asyncio.sleep(0.1)


# Normally takes >2s but it has been observed to take >30s occasionally
@pytest.mark.slow
@gen_test(timeout=120)
async def test_worker_death_timeout():
    w = Worker("tcp://127.0.0.1:12345", death_timeout=0.1)
    with pytest.raises(TimeoutError) as info:
        await w

    assert "Worker" in str(info.value)
    assert "timed out" in str(info.value) or "failed to start" in str(info.value)
    assert w.status == Status.closed


@gen_cluster(client=True)
async def test_stop_doing_unnecessary_work(c, s, a, b):
    futures = c.map(slowinc, range(1000), delay=0.01)
    await asyncio.sleep(0.1)

    del futures

    start = time()
    while a.executing_count:
        await asyncio.sleep(0.01)
        assert time() - start < 0.5


@gen_cluster(client=True, nthreads=[("127.0.0.1", 1)])
async def test_priorities(c, s, w):
    values = []
    for i in range(10):
        a = delayed(slowinc)(i, dask_key_name="a-%d" % i, delay=0.01)
        a1 = delayed(inc)(a, dask_key_name="a1-%d" % i)
        a2 = delayed(inc)(a1, dask_key_name="a2-%d" % i)
        b1 = delayed(dec)(a, dask_key_name="b1-%d" % i)  # <<-- least favored

        values.append(a2)
        values.append(b1)

    futures = c.compute(values)
    await wait(futures)

    log = [
        t[0]
        for t in w.log
        if t[1] == "executing" and t[2] == "memory" and not t[0].startswith("finalize")
    ]

    assert any(key.startswith("b1") for key in log[: len(log) // 2])


@gen_cluster(client=True)
async def test_heartbeats(c, s, a, b):
    x = s.workers[a.address].last_seen
    start = time()
    await asyncio.sleep(a.periodic_callbacks["heartbeat"].callback_time / 1000 + 0.1)
    while s.workers[a.address].last_seen == x:
        await asyncio.sleep(0.01)
        assert time() < start + 2
    assert a.periodic_callbacks["heartbeat"].callback_time < 1000


@pytest.mark.parametrize("worker", [Worker, Nanny])
def test_worker_dir(worker):
    with tmpfile() as fn:

        @gen_cluster(client=True, worker_kwargs={"local_directory": fn})
        async def test_worker_dir(c, s, a, b):
            directories = [w.local_directory for w in s.workers.values()]
            assert all(d.startswith(fn) for d in directories)
            assert len(set(directories)) == 2  # distinct

        test_worker_dir()


@gen_cluster(nthreads=[])
async def test_false_worker_dir(s):
    async with Worker(s.address, local_directory="") as w:
        local_directory = w.local_directory

    cwd = os.getcwd()
    assert os.path.dirname(local_directory) == os.path.join(cwd, "dask-worker-space")


@gen_cluster(client=True)
async def test_dataframe_attribute_error(c, s, a, b):
    class BadSize:
        def __init__(self, data):
            self.data = data

        def __sizeof__(self):
            raise TypeError("Hello")

    future = c.submit(BadSize, 123)
    result = await future
    assert result.data == 123


@gen_cluster()
async def test_pid(s, a, b):
    assert s.workers[a.address].pid == os.getpid()


@gen_cluster(client=True)
async def test_get_client(c, s, a, b):
    def f(x):
        cc = get_client()
        future = cc.submit(inc, x)
        return future.result()

    assert default_client() is c

    future = c.submit(f, 10, workers=a.address)
    result = await future
    assert result == 11

    assert a._client
    assert not b._client

    assert a._client is c
    assert default_client() is c

    a_client = a._client

    for i in range(10):
        await wait(c.submit(f, i))

    assert a._client is a_client


def test_get_client_sync(client):
    def f(x):
        cc = get_client()
        future = cc.submit(inc, x)
        return future.result()

    future = client.submit(f, 10)
    assert future.result() == 11


@gen_cluster(client=True)
async def test_get_client_coroutine(c, s, a, b):
    async def f():
        client = await get_client()
        future = client.submit(inc, 10)
        result = await future
        return result

    results = await c.run(f)
    assert results == {a.address: 11, b.address: 11}


def test_get_client_coroutine_sync(client, s, a, b):
    async def f():
        client = await get_client()
        future = client.submit(inc, 10)
        result = await future
        return result

    results = client.run(f)
    assert results == {a["address"]: 11, b["address"]: 11}


@gen_cluster()
async def test_global_workers(s, a, b):
    n = len(Worker._instances)
    w = first(Worker._instances)
    assert w is a or w is b


@pytest.mark.skipif(WINDOWS, reason="num_fds not supported on windows")
@gen_cluster(nthreads=[])
async def test_worker_fds(s):
    proc = psutil.Process()
    before = psutil.Process().num_fds()

    async with Worker(s.address, loop=s.loop):
        assert proc.num_fds() > before

    while proc.num_fds() > before:
        await asyncio.sleep(0.01)


@gen_cluster(nthreads=[])
async def test_service_hosts_match_worker(s):
    async with Worker(s.address, host="tcp://0.0.0.0") as w:
        sock = first(w.http_server._sockets.values())
        assert sock.getsockname()[0] in ("::", "0.0.0.0")

    async with Worker(
        s.address, host="tcp://127.0.0.1", dashboard_address="0.0.0.0:0"
    ) as w:
        sock = first(w.http_server._sockets.values())
        assert sock.getsockname()[0] in ("::", "0.0.0.0")

    async with Worker(s.address, host="tcp://127.0.0.1") as w:
        sock = first(w.http_server._sockets.values())
        assert sock.getsockname()[0] in ("::", "0.0.0.0")

    # See what happens with e.g. `dask-worker --listen-address tcp://:8811`
    async with Worker(s.address, host="") as w:
        sock = first(w.http_server._sockets.values())
        assert sock.getsockname()[0] in ("::", "0.0.0.0")
        # Address must be a connectable address. 0.0.0.0 is not!
        address_all = w.address.rsplit(":", 1)[0]
        assert address_all in ("tcp://[::1]", "tcp://127.0.0.1")

    # Check various malformed IPv6 addresses
    # Since these hostnames get passed to distributed.comm.address_from_user_args,
    # bracketing is mandatory for IPv6.
    with pytest.raises(ValueError) as exc:
        async with Worker(s.address, host="::") as w:
            pass
    assert "bracketed" in str(exc)
    with pytest.raises(ValueError) as exc:
        async with Worker(s.address, host="tcp://::1") as w:
            pass
    assert "bracketed" in str(exc)


@gen_cluster(nthreads=[])
async def test_start_services(s):
    async with Worker(s.address, dashboard_address=1234) as w:
        assert w.http_server.port == 1234


@gen_test()
async def test_scheduler_file():
    with tmpfile() as fn:
        async with Scheduler(scheduler_file=fn, dashboard_address=":0") as s:
            async with Worker(scheduler_file=fn) as w:
                assert set(s.workers) == {w.address}


@gen_cluster(client=True)
async def test_scheduler_delay(c, s, a, b):
    old = a.scheduler_delay
    assert abs(a.scheduler_delay) < 0.6
    assert abs(b.scheduler_delay) < 0.6
    await asyncio.sleep(a.periodic_callbacks["heartbeat"].callback_time / 1000 + 0.6)
    assert a.scheduler_delay != old


@pytest.mark.flaky(reruns=10, reruns_delay=5)
@gen_cluster(client=True)
async def test_statistical_profiling(c, s, a, b):
    futures = c.map(slowinc, range(10), delay=0.1)
    await wait(futures)

    profile = a.profile_keys["slowinc"]
    assert profile["count"]


@pytest.mark.slow
@nodebug
@gen_cluster(
    client=True,
    timeout=30,
    config={
        "distributed.worker.profile.interval": "1ms",
        "distributed.worker.profile.cycle": "100ms",
    },
)
async def test_statistical_profiling_2(c, s, a, b):
    da = pytest.importorskip("dask.array")
    while True:
        x = da.random.random(1000000, chunks=(10000,))
        y = (x + x * 2) - x.sum().persist()
        await wait(y)

        profile = await a.get_profile()
        text = str(profile)
        if profile["count"] and "sum" in text and "random" in text:
            break


@gen_cluster(client=True, worker_kwargs={"profile_cycle_interval": "50 ms"})
async def test_statistical_profiling_cycle(c, s, a, b):
    futures = c.map(slowinc, range(20), delay=0.05)
    await wait(futures)
    await asyncio.sleep(0.01)
    end = time()
    assert len(a.profile_history) > 3

    x = await a.get_profile(start=time() + 10, stop=time() + 20)
    assert not x["count"]

    x = await a.get_profile(start=0, stop=time() + 10)
    recent = a.profile_recent["count"]
    actual = sum(p["count"] for _, p in a.profile_history) + a.profile_recent["count"]
    x2 = await a.get_profile(start=0, stop=time() + 10)
    assert x["count"] <= actual <= x2["count"]

    y = await a.get_profile(start=end - 0.300, stop=time())
    assert 0 < y["count"] <= x["count"]


@gen_cluster(client=True)
async def test_get_current_task(c, s, a, b):
    def some_name():
        return get_worker().get_current_task()

    result = await c.submit(some_name)
    assert result.startswith("some_name")


@gen_cluster(client=True, nthreads=[("127.0.0.1", 1)] * 2)
async def test_reschedule(c, s, a, b):
    await s.extensions["stealing"].stop()
    a_address = a.address

    def f(x):
        sleep(0.1)
        if get_worker().address == a_address:
            raise Reschedule()

    futures = c.map(f, range(4))
    futures2 = c.map(slowinc, range(10), delay=0.1, workers=a.address)
    await wait(futures)

    assert all(f.key in b.data for f in futures)


@gen_cluster(nthreads=[])
async def test_deque_handler(s):
    from distributed.worker import logger

    async with Worker(s.address) as w:
        deque_handler = w._deque_handler
        logger.info("foo456")
        assert deque_handler.deque
        msg = deque_handler.deque[-1]
        assert "distributed.worker" in deque_handler.format(msg)
        assert any(msg.msg == "foo456" for msg in deque_handler.deque)


def test_get_worker_name(client):
    def f():
        get_client().submit(inc, 1).result()

    client.run(f)

    def func(dask_scheduler):
        return list(dask_scheduler.clients)

    start = time()
    while not any("worker" in n for n in client.run_on_scheduler(func)):
        sleep(0.1)
        assert time() < start + 10


@gen_cluster(nthreads=[], client=True)
async def test_scheduler_address_config(c, s):
    with dask.config.set({"scheduler-address": s.address}):
        worker = await Worker(loop=s.loop)
        assert worker.scheduler.address == s.address
    await worker.close()


@pytest.mark.xfail(reason="very high flakiness")
@pytest.mark.slow
@gen_cluster(client=True)
async def test_wait_for_outgoing(c, s, a, b):
    np = pytest.importorskip("numpy")
    x = np.random.random(10000000)
    future = await c.scatter(x, workers=a.address)

    y = c.submit(inc, future, workers=b.address)
    await wait(y)

    assert len(b.incoming_transfer_log) == len(a.outgoing_transfer_log) == 1
    bb = b.incoming_transfer_log[0]["duration"]
    aa = a.outgoing_transfer_log[0]["duration"]
    ratio = aa / bb

    assert 1 / 3 < ratio < 3


@pytest.mark.skipif(not LINUX, reason="Need 127.0.0.2 to mean localhost")
@gen_cluster(
    nthreads=[("127.0.0.1", 1), ("127.0.0.1", 1), ("127.0.0.2", 1)], client=True
)
async def test_prefer_gather_from_local_address(c, s, w1, w2, w3):
    x = await c.scatter(123, workers=[w1.address, w3.address], broadcast=True)

    y = c.submit(inc, x, workers=[w2.address])
    await wait(y)

    assert any(d["who"] == w2.address for d in w1.outgoing_transfer_log)
    assert not any(d["who"] == w2.address for d in w3.outgoing_transfer_log)


@gen_cluster(
    client=True,
    nthreads=[("127.0.0.1", 1)] * 20,
    config={"distributed.worker.connections.incoming": 1},
)
async def test_avoid_oversubscription(c, s, *workers):
    np = pytest.importorskip("numpy")
    x = c.submit(np.random.random, 1000000, workers=[workers[0].address])
    await wait(x)

    futures = [c.submit(len, x, pure=False, workers=[w.address]) for w in workers[1:]]

    await wait(futures)

    # Original worker not responsible for all transfers
    assert len(workers[0].outgoing_transfer_log) < len(workers) - 2

    # Some other workers did some work
    assert len([w for w in workers if len(w.outgoing_transfer_log) > 0]) >= 3


@gen_cluster(client=True, worker_kwargs={"metrics": {"my_port": lambda w: w.port}})
async def test_custom_metrics(c, s, a, b):
    assert s.workers[a.address].metrics["my_port"] == a.port
    assert s.workers[b.address].metrics["my_port"] == b.port


@gen_cluster(client=True)
async def test_register_worker_callbacks(c, s, a, b):
    # plugin function to run
    def mystartup(dask_worker):
        dask_worker.init_variable = 1

    def mystartup2():
        import os

        os.environ["MY_ENV_VALUE"] = "WORKER_ENV_VALUE"
        return "Env set."

    # Check that plugin function has been run
    def test_import(dask_worker):
        return hasattr(dask_worker, "init_variable")
        #       and dask_worker.init_variable == 1

    def test_startup2():
        import os

        return os.getenv("MY_ENV_VALUE", None) == "WORKER_ENV_VALUE"

    # Nothing has been run yet
    result = await c.run(test_import)
    assert list(result.values()) == [False] * 2
    result = await c.run(test_startup2)
    assert list(result.values()) == [False] * 2

    # Start a worker and check that startup is not run
    worker = await Worker(s.address, loop=s.loop)
    result = await c.run(test_import, workers=[worker.address])
    assert list(result.values()) == [False]
    await worker.close()

    # Add a plugin function
    response = await c.register_worker_callbacks(setup=mystartup)
    assert len(response) == 2

    # Check it has been ran on existing worker
    result = await c.run(test_import)
    assert list(result.values()) == [True] * 2

    # Start a worker and check it is ran on it
    worker = await Worker(s.address, loop=s.loop)
    result = await c.run(test_import, workers=[worker.address])
    assert list(result.values()) == [True]
    await worker.close()

    # Register another plugin function
    response = await c.register_worker_callbacks(setup=mystartup2)
    assert len(response) == 2

    # Check it has been run
    result = await c.run(test_startup2)
    assert list(result.values()) == [True] * 2

    # Start a worker and check it is ran on it
    worker = await Worker(s.address, loop=s.loop)
    result = await c.run(test_import, workers=[worker.address])
    assert list(result.values()) == [True]
    result = await c.run(test_startup2, workers=[worker.address])
    assert list(result.values()) == [True]
    await worker.close()


@gen_cluster(client=True)
async def test_register_worker_callbacks_err(c, s, a, b):
    with pytest.raises(ZeroDivisionError):
        await c.register_worker_callbacks(setup=lambda: 1 / 0)


@gen_cluster(nthreads=[])
async def test_local_directory(s):
    with tmpfile() as fn:
        with dask.config.set(temporary_directory=fn):
            w = await Worker(s.address)
            assert w.local_directory.startswith(fn)
            assert "dask-worker-space" in w.local_directory


@gen_cluster(nthreads=[])
async def test_local_directory_make_new_directory(s):
    with tmpfile() as fn:
        w = await Worker(s.address, local_directory=os.path.join(fn, "foo", "bar"))
        assert w.local_directory.startswith(fn)
        assert "foo" in w.local_directory
        assert "dask-worker-space" in w.local_directory


@pytest.mark.skipif(not LINUX, reason="Need 127.0.0.2 to mean localhost")
@gen_cluster(nthreads=[], client=True)
async def test_host_address(c, s):
    w = await Worker(s.address, host="127.0.0.2")
    assert "127.0.0.2" in w.address
    await w.close()

    n = await Nanny(s.address, host="127.0.0.3")
    assert "127.0.0.3" in n.address
    assert "127.0.0.3" in n.worker_address
    await n.close()


@pytest.mark.asyncio
@pytest.mark.parametrize("Worker", [Worker, Nanny])
async def test_interface_async(cleanup, loop, Worker):
    from distributed.utils import get_ip_interface

    psutil = pytest.importorskip("psutil")
    if_names = sorted(psutil.net_if_addrs())
    for if_name in if_names:
        try:
            ipv4_addr = get_ip_interface(if_name)
        except ValueError:
            pass
        else:
            if ipv4_addr == "127.0.0.1":
                break
    else:
        pytest.skip(
            "Could not find loopback interface. "
            "Available interfaces are: %s." % (if_names,)
        )

    async with Scheduler(dashboard_address=":0", interface=if_name) as s:
        assert s.address.startswith("tcp://127.0.0.1")
        async with Worker(s.address, interface=if_name) as w:
            assert w.address.startswith("tcp://127.0.0.1")
            assert w.ip == "127.0.0.1"
            async with Client(s.address, asynchronous=True) as c:
                info = c.scheduler_info()
                assert "tcp://127.0.0.1" in info["address"]
                assert all("127.0.0.1" == d["host"] for d in info["workers"].values())


@pytest.mark.gpu
@pytest.mark.asyncio
@pytest.mark.parametrize("Worker", [Worker, Nanny])
async def test_protocol_from_scheduler_address(cleanup, Worker):
    pytest.importorskip("ucp")

    async with Scheduler(protocol="ucx", dashboard_address=":0") as s:
        assert s.address.startswith("ucx://")
        async with Worker(s.address) as w:
            assert w.address.startswith("ucx://")
            async with Client(s.address, asynchronous=True) as c:
                info = c.scheduler_info()
                assert info["address"].startswith("ucx://")


@pytest.mark.asyncio
async def test_host_uses_scheduler_protocol(cleanup, monkeypatch):
    # Ensure worker uses scheduler's protocol to determine host address, not the default scheme
    # See https://github.com/dask/distributed/pull/4883
    from distributed.comm.tcp import TCPBackend

    class BadBackend(TCPBackend):
        def get_address_host(self, loc):
            raise ValueError("asdf")

    monkeypatch.setitem(backends, "foo", BadBackend())

    with dask.config.set({"distributed.comm.default-scheme": "foo"}):
        async with Scheduler(protocol="tcp", dashboard_address=":0") as s:
            async with Worker(s.address):
                # Ensure that worker is able to properly start up
                # without BadBackend.get_address_host raising a ValueError
                pass


@pytest.mark.asyncio
@pytest.mark.parametrize("Worker", [Worker, Nanny])
async def test_worker_listens_on_same_interface_by_default(cleanup, Worker):
    async with Scheduler(host="localhost", dashboard_address=":0") as s:
        assert s.ip in {"127.0.0.1", "localhost"}
        async with Worker(s.address) as w:
            assert s.ip == w.ip


def assert_amm_transfer_story(key: str, w_from: Worker, w_to: Worker) -> None:
    """Test that an in-memory key was transferred from worker w_from to worker w_to by
    the Active Memory Manager and it was not recalculated on w_to
    """
    assert_worker_story(
        w_to.story(key),
        [
            (key, "ensure-task-exists", "released"),
            (key, "released", "fetch", "fetch", {}),
            ("gather-dependencies", w_from.address, lambda set_: key in set_),
            (key, "fetch", "flight", "flight", {}),
            ("request-dep", w_from.address, lambda set_: key in set_),
            ("receive-dep", w_from.address, lambda set_: key in set_),
            (key, "put-in-memory"),
            (key, "flight", "memory", "memory", {}),
        ],
        # There may be additional ('missing', 'fetch', 'fetch') events if transfers
        # are slow enough that the Active Memory Manager ends up requesting them a
        # second time. Here we're asserting that no matter how slow CI is, all
        # transfers will be completed within 2 seconds (hardcoded interval in
        # Scheduler.retire_worker when AMM is not enabled).
        strict=True,
    )
    assert key in w_to.data
    # The key may or may not still be in w_from.data, depending if the AMM had the
    # chance to run a second time after the copy was successful.


@pytest.mark.slow
@gen_cluster(client=True)
async def test_close_gracefully(c, s, a, b):
    futures = c.map(slowinc, range(200), delay=0.1, workers=[b.address])

    # Note: keys will appear in b.data several milliseconds before they switch to
    # status=memory in s.tasks. It's important to sample the in-memory keys from the
    # scheduler side, because those that the scheduler thinks are still processing won't
    # be replicated by retire_workers().
    while True:
        mem = {k for k, ts in s.tasks.items() if ts.state == "memory"}
        if len(mem) >= 8 and any(ts.state == "executing" for ts in b.tasks.values()):
            break
        await asyncio.sleep(0.01)

    assert any(ts for ts in b.tasks.values() if ts.state == "executing")

    await b.close_gracefully()

    assert b.status == Status.closed
    assert b.address not in s.workers

    # All tasks that were in memory in b have been copied over to a;
    # they have not been recomputed
    for key in mem:
        assert_amm_transfer_story(key, b, a)


@pytest.mark.slow
@gen_cluster(client=True, nthreads=[("", 1)], timeout=10)
async def test_lifetime(c, s, a):
    # Note: test was occasionally failing with lifetime="1 seconds"
    async with Worker(s.address, lifetime="2 seconds") as b:
        futures = c.map(slowinc, range(200), delay=0.1, workers=[b.address])

        # Note: keys will appear in b.data several milliseconds before they switch to
        # status=memory in s.tasks. It's important to sample the in-memory keys from the
        # scheduler side, because those that the scheduler thinks are still processing
        # won't be replicated by retire_workers().
        while True:
            mem = {k for k, ts in s.tasks.items() if ts.state == "memory"}
            if len(mem) >= 8:
                break
            await asyncio.sleep(0.01)

        assert b.status == Status.running
        assert not a.data

        while b.status != Status.closed:
            await asyncio.sleep(0.01)

    # All tasks that were in memory in b have been copied over to a;
    # they have not been recomputed
    for key in mem:
        assert_amm_transfer_story(key, b, a)


@gen_cluster(worker_kwargs={"lifetime": "10s", "lifetime_stagger": "2s"})
async def test_lifetime_stagger(s, a, b):
    assert a.lifetime != b.lifetime
    assert 8 <= a.lifetime <= 12
    assert 8 <= b.lifetime <= 12


@gen_cluster(nthreads=[])
async def test_bad_metrics(s):
    def bad_metric(w):
        raise Exception("Hello")

    async with Worker(s.address, metrics={"bad": bad_metric}) as w:
        assert "bad" not in s.workers[w.address].metrics


@gen_cluster(nthreads=[])
async def test_bad_startup(s):
    def bad_startup(w):
        raise Exception("Hello")

    try:
        await Worker(s.address, startup_information={"bad": bad_startup})
    except Exception:
        pytest.fail("Startup exception was raised")


@gen_cluster(client=True)
async def test_pip_install(c, s, a, b):
    with mock.patch(
        "distributed.diagnostics.plugin.subprocess.Popen.communicate",
        return_value=(b"", b""),
    ) as p1:
        with mock.patch(
            "distributed.diagnostics.plugin.subprocess.Popen", return_value=p1
        ) as p2:
            p1.communicate.return_value = b"", b""
            p1.wait.return_value = 0
            await c.register_worker_plugin(
                PipInstall(packages=["requests"], pip_options=["--upgrade"])
            )

            args = p2.call_args[0][0]
            assert "python" in args[0]
            assert args[1:] == ["-m", "pip", "install", "--upgrade", "requests"]


@gen_cluster(client=True)
async def test_pip_install_fails(c, s, a, b):
    with captured_logger(
        "distributed.diagnostics.plugin", level=logging.ERROR
    ) as logger:
        with mock.patch(
            "distributed.diagnostics.plugin.subprocess.Popen.communicate",
            return_value=(b"", b"error"),
        ) as p1:
            with mock.patch(
                "distributed.diagnostics.plugin.subprocess.Popen", return_value=p1
            ) as p2:
                p1.communicate.return_value = (
                    b"",
                    b"Could not find a version that satisfies the requirement not-a-package",
                )
                p1.wait.return_value = 1
                await c.register_worker_plugin(PipInstall(packages=["not-a-package"]))

                assert "not-a-package" in logger.getvalue()


#             args = p2.call_args[0][0]
#             assert "python" in args[0]
#             assert args[1:] == ["-m", "pip", "--upgrade", "install", "requests"]


@gen_cluster(nthreads=[])
async def test_update_latency(s):
    async with await Worker(s.address) as w:
        original = w.latency
        await w.heartbeat()
        assert original != w.latency

        if w.digests is not None:
            assert w.digests["latency"].size() > 0


@pytest.mark.slow
@gen_cluster(client=True, nthreads=[("127.0.0.1", 1)])
async def test_workerstate_executing(c, s, a):
    ws = s.workers[a.address]
    # Initially there are no active tasks
    assert not ws.executing
    # Submit a task and ensure the WorkerState is updated with the task
    # it's executing
    f = c.submit(slowinc, 1, delay=3)
    while not ws.executing:
        assert f.status == "pending"
        await asyncio.sleep(0.01)
    assert s.tasks[f.key] in ws.executing
    await f


@pytest.mark.parametrize("reconnect", [True, False])
@gen_cluster(nthreads=[])
async def test_heartbeat_comm_closed(s, monkeypatch, reconnect):
    with captured_logger("distributed.worker", level=logging.WARNING) as logger:

        def bad_heartbeat_worker(*args, **kwargs):
            raise CommClosedError()

        async with await Worker(s.address, reconnect=reconnect) as w:
            # Trigger CommClosedError during worker heartbeat
            monkeypatch.setattr(w.scheduler, "heartbeat_worker", bad_heartbeat_worker)

            await w.heartbeat()
            if reconnect:
                assert w.status == Status.running
            else:
                assert w.status == Status.closed
    assert "Heartbeat to scheduler failed" in logger.getvalue()


@gen_cluster(nthreads=[])
async def test_bad_local_directory(s):
    try:
        async with Worker(s.address, local_directory="/not/a/valid-directory"):
            pass
    except OSError:
        # On Linux: [Errno 13] Permission denied: '/not'
        # On MacOSX: [Errno 30] Read-only file system: '/not'
        pass
    else:
        assert WINDOWS

    assert not any("error" in log for log in s.get_logs())


@gen_cluster(client=True, nthreads=[])
async def test_taskstate_metadata(c, s):
    async with await Worker(s.address) as w:
        await c.register_worker_plugin(TaskStateMetadataPlugin())

        f = c.submit(inc, 1)
        await f

        ts = w.tasks[f.key]
        assert "start_time" in ts.metadata
        assert "stop_time" in ts.metadata
        assert ts.metadata["stop_time"] > ts.metadata["start_time"]

        # Check that Scheduler TaskState.metadata was also updated
        assert s.tasks[f.key].metadata == ts.metadata


@gen_cluster(client=True, nthreads=[])
async def test_executor_offload(c, s, monkeypatch):
    class SameThreadClass:
        def __getstate__(self):
            return ()

        def __setstate__(self, state):
            self._thread_ident = threading.get_ident()
            return self

    monkeypatch.setattr("distributed.worker.OFFLOAD_THRESHOLD", 1)

    async with Worker(s.address, executor="offload") as w:
        from distributed.utils import _offload_executor

        assert w.executor is _offload_executor

        x = SameThreadClass()

        def f(x):
            return threading.get_ident() == x._thread_ident

        assert await c.submit(f, x)


@gen_cluster(client=True, nthreads=[("127.0.0.1", 1)])
async def test_story(c, s, w):
    future = c.submit(inc, 1)
    await future
    ts = w.tasks[future.key]
    assert ts.state in str(w.story(ts))
    assert w.story(ts) == w.story(ts.key)


@gen_cluster(client=True)
async def test_story_with_deps(c, s, a, b):
    """
    Assert that the structure of the story does not change unintentionally and
    expected subfields are actually filled
    """
    dep = c.submit(inc, 1, workers=[a.address])
    res = c.submit(inc, dep, workers=[b.address])
    await res
    key = res.key

    story = a.story(key)
    assert story == []
    story = b.story(key)

    # Story now includes randomized stimulus_ids and timestamps.
    stimulus_ids = {ev[-2] for ev in story}
    assert len(stimulus_ids) == 3, stimulus_ids
    # This is a simple transition log
    expected = [
        (key, "compute-task"),
        (key, "released", "waiting", "waiting", {dep.key: "fetch"}),
        (key, "waiting", "ready", "ready", {}),
        (key, "ready", "executing", "executing", {}),
        (key, "put-in-memory"),
        (key, "executing", "memory", "memory", {}),
    ]
    assert_worker_story(story, expected, strict=True)

    story = b.story(dep.key)
    stimulus_ids = {ev[-2] for ev in story}
    assert len(stimulus_ids) == 2, stimulus_ids
    expected = [
        (dep.key, "ensure-task-exists", "released"),
        (dep.key, "released", "fetch", "fetch", {}),
        ("gather-dependencies", a.address, {dep.key}),
        (dep.key, "fetch", "flight", "flight", {}),
        ("request-dep", a.address, {dep.key}),
        ("receive-dep", a.address, {dep.key}),
        (dep.key, "put-in-memory"),
        (dep.key, "flight", "memory", "memory", {res.key: "ready"}),
    ]
    assert_worker_story(story, expected, strict=True)


@gen_cluster(client=True)
async def test_gather_dep_one_worker_always_busy(c, s, a, b):
    # Ensure that both dependencies for H are on another worker than H itself.
    # The worker where the dependencies are on is then later blocked such that
    # the data cannot be fetched
    # In the past it was important that there is more than one key on the
    # worker. This should be kept to avoid any edge case specific to one
    f = c.submit(inc, 1, workers=[a.address])
    g = c.submit(
        inc,
        2,
        workers=[a.address],
    )

    await f
    await g
    # We will block A for any outgoing communication. This simulates an
    # overloaded worker which will always return "busy" for get_data requests,
    # effectively blocking H indefinitely
    a.outgoing_current_count = 10000000
    assert f.key in a.tasks
    assert g.key in a.tasks
    # Ensure there are actually two distinct tasks and not some pure=True
    # caching
    assert f.key != g.key
    h = c.submit(add, f, g, workers=[b.address])

    fut = asyncio.wait_for(h, 0.1)

    while h.key not in b.tasks:
        await asyncio.sleep(0.01)

    ts_h = b.tasks[h.key]
    ts_f = b.tasks[f.key]
    ts_g = b.tasks[g.key]

    with pytest.raises(asyncio.TimeoutError):
        assert ts_h.state == "waiting"
        assert ts_f.state in ["flight", "fetch"]
        assert ts_g.state in ["flight", "fetch"]
        await fut

    # Ensure B wasn't lazy but tried at least once
    assert b.repetitively_busy

    x = await Worker(s.address, name="x")
    # We "scatter" the data to another worker which is able to serve this data.
    # In reality this could be another worker which fetched this dependency and
    # got through to A or another worker executed the task using work stealing
    # or any other. To avoid cross effects, we'll just put the data onto the
    # worker ourselves
    x.update_data(data={key: a.data[key] for key in [f.key, g.key]})

    assert await h == 5

    # Since we put the data onto the worker ourselves, the gather_dep might
    # still be mid execution and we'll get a dangling task. Let it finish
    # naturally
    while any(["Worker.gather_dep" in str(t) for t in asyncio.all_tasks()]):
        await asyncio.sleep(0.05)


@gen_cluster(client=True, nthreads=[("127.0.0.1", 0)])
async def test_worker_client_uses_default_no_close(c, s, a):
    """
    If a default client is available in the process, the worker will pick this
    one and will not close it if it is closed
    """
    assert not Worker._initialized_clients
    assert default_client() is c
    existing_client = c.id

    def get_worker_client_id():
        def_client = get_client()
        return def_client.id

    worker_client = await c.submit(get_worker_client_id)
    assert worker_client == existing_client

    assert not Worker._initialized_clients

    await a.close()

    assert len(Client._instances) == 1
    assert c.status == "running"
    c_def = default_client()
    assert c is c_def


@gen_cluster(nthreads=[("127.0.0.1", 0)])
async def test_worker_client_closes_if_created_on_worker_one_worker(s, a):
    async with Client(s.address, set_as_default=False, asynchronous=True) as c:
        with pytest.raises(ValueError):
            default_client()

        def get_worker_client_id():
            def_client = get_client()
            return def_client.id

        new_client_id = await c.submit(get_worker_client_id)
        default_client_id = await c.submit(get_worker_client_id)
        assert new_client_id != c.id
        assert new_client_id == default_client_id

        new_client = default_client()
        assert new_client_id == new_client.id
        assert new_client.status == "running"

        # If a worker closes, all clients created on it should close as well
        await a.close()
        assert new_client.status == "closed"

        assert len(Client._instances) == 2

        assert c.status == "running"

        with pytest.raises(ValueError):
            default_client()


@gen_cluster()
async def test_worker_client_closes_if_created_on_worker_last_worker_alive(s, a, b):
    async with Client(s.address, set_as_default=False, asynchronous=True) as c:

        with pytest.raises(ValueError):
            default_client()

        def get_worker_client_id():
            def_client = get_client()
            return def_client.id

        new_client_id = await c.submit(get_worker_client_id, workers=[a.address])
        default_client_id = await c.submit(get_worker_client_id, workers=[a.address])

        default_client_id_b = await c.submit(get_worker_client_id, workers=[b.address])
        assert not b._comms
        assert new_client_id != c.id
        assert new_client_id == default_client_id
        assert new_client_id == default_client_id_b

        new_client = default_client()
        assert new_client_id == new_client.id
        assert new_client.status == "running"

        # We'll close A. This should *not* close the client since the client is also used by B
        await a.close()
        assert new_client.status == "running"

        client_id_b_after = await c.submit(get_worker_client_id, workers=[b.address])
        assert client_id_b_after == default_client_id_b

        assert len(Client._instances) == 2
        await b.close()
        assert new_client.status == "closed"

        assert c.status == "running"

        with pytest.raises(ValueError):
            default_client()


@gen_cluster(client=True, nthreads=[])
async def test_multiple_executors(c, s):
    def get_thread_name():
        return threading.current_thread().name

    async with Worker(
        s.address,
        nthreads=2,
        executor={"foo": ThreadPoolExecutor(1, thread_name_prefix="Dask-Foo-Threads")},
    ):
        futures = []
        with dask.annotate(executor="default"):
            futures.append(c.submit(get_thread_name, pure=False))
        with dask.annotate(executor="foo"):
            futures.append(c.submit(get_thread_name, pure=False))
        default_result, gpu_result = await c.gather(futures)
        assert "Dask-Default-Threads" in default_result
        assert "Dask-Foo-Threads" in gpu_result


@gen_cluster(client=True)
async def test_process_executor(c, s, a, b):
    with ProcessPoolExecutor() as e:
        a.executors["processes"] = e
        b.executors["processes"] = e

        future = c.submit(os.getpid, pure=False)
        assert (await future) == os.getpid()

        with dask.annotate(executor="processes"):
            future = c.submit(os.getpid, pure=False)

        assert (await future) != os.getpid()


def kill_process():
    import os
    import signal

    if WINDOWS:
        # There's no SIGKILL on Windows
        sig = signal.SIGTERM
    else:
        # With SIGTERM there may be several seconds worth of delay before the worker
        # actually shuts down - particularly on slow CI. Use SIGKILL for instant
        # termination.
        sig = signal.SIGKILL

    os.kill(os.getpid(), sig)
    sleep(60)  # Cope with non-instantaneous termination


@gen_cluster(nthreads=[("127.0.0.1", 1)], client=True)
async def test_process_executor_kills_process(c, s, a):
    with ProcessPoolExecutor() as e:
        a.executors["processes"] = e
        with dask.annotate(executor="processes", retries=1):
            future = c.submit(kill_process)

        msg = "A child process terminated abruptly, the process pool is not usable anymore"
        with pytest.raises(BrokenProcessPool, match=msg):
            await future

        with dask.annotate(executor="processes", retries=1):
            future = c.submit(inc, 1)

        # The process pool is now unusable and the worker is effectively dead
        with pytest.raises(BrokenProcessPool, match=msg):
            await future


def raise_exc():
    raise RuntimeError("foo")


@gen_cluster(client=True)
async def test_process_executor_raise_exception(c, s, a, b):
    with ProcessPoolExecutor() as e:
        a.executors["processes"] = e
        b.executors["processes"] = e
        with dask.annotate(executor="processes", retries=1):
            future = c.submit(raise_exc)

        with pytest.raises(RuntimeError, match="foo"):
            await future


@pytest.mark.gpu
@gen_cluster(client=True, nthreads=[("127.0.0.1", 1)])
async def test_gpu_executor(c, s, w):
    if nvml.device_get_count() > 0:
        e = w.executors["gpu"]
        assert isinstance(e, distributed.threadpoolexecutor.ThreadPoolExecutor)
        assert e._max_workers == 1
    else:
        assert "gpu" not in w.executors


async def assert_task_states_on_worker(expected, worker):
    active_exc = None
    for _ in range(10):
        try:
            for dep_key, expected_state in expected.items():
                assert dep_key in worker.tasks, (worker.name, dep_key, worker.tasks)
                dep_ts = worker.tasks[dep_key]
                assert dep_ts.state == expected_state, (
                    worker.name,
                    dep_ts,
                    expected_state,
                )
            assert set(expected) == set(worker.tasks)
            return
        except AssertionError as exc:
            active_exc = exc
            await asyncio.sleep(0.1)
    # If after a second the workers are not in equilibrium, they are broken
    assert active_exc
    raise active_exc


@gen_cluster(client=True)
async def test_worker_state_error_release_error_last(c, s, a, b):
    """
    Create a chain of tasks and err one of them. Then release tasks in a certain
    order and ensure the tasks are released and/or kept in memory as appropriate

    F -- RES (error)
        /
       /
    G

    Free error last
    """

    def raise_exc(*args):
        raise RuntimeError()

    f = c.submit(inc, 1, workers=[a.address], key="f")
    g = c.submit(inc, 1, workers=[b.address], key="g")
    res = c.submit(raise_exc, f, g, workers=[a.address])

    with pytest.raises(RuntimeError):
        await res

    # Nothing bad happened on B, therefore B should hold on to G
    assert len(b.tasks) == 1
    assert g.key in b.tasks

    # A raised the exception therefore we should hold on to the erroneous task
    assert res.key in a.tasks
    ts = a.tasks[res.key]
    assert ts.state == "error"

    expected_states = {
        # A was instructed to compute this result and we're still holding a ref via `f`
        f.key: "memory",
        # This was fetched from another worker. While we hold a ref via `g`, the
        # scheduler only instructed to compute this on B
        g.key: "memory",
        res.key: "error",
    }
    await assert_task_states_on_worker(expected_states, a)
    # Expected states after we release references to the futures
    f.release()
    g.release()

    # We no longer hold any refs to f or g and B didn't have any erros. It
    # releases everything as expected
    while b.tasks:
        await asyncio.sleep(0.01)

    expected_states = {
        f.key: "released",
        g.key: "released",
        res.key: "error",
    }

    await assert_task_states_on_worker(expected_states, a)

    res.release()

    # We no longer hold any refs. Cluster should reset completely
    # This is not happening
    for server in [s, a, b]:
        while server.tasks:
            await asyncio.sleep(0.01)


@gen_cluster(client=True)
async def test_worker_state_error_release_error_first(c, s, a, b):
    """
    Create a chain of tasks and err one of them. Then release tasks in a certain
    order and ensure the tasks are released and/or kept in memory as appropriate

    F -- RES (error)
        /
       /
    G

    Free error first
    """

    def raise_exc(*args):
        raise RuntimeError()

    f = c.submit(inc, 1, workers=[a.address], key="f")
    g = c.submit(inc, 1, workers=[b.address], key="g")
    res = c.submit(raise_exc, f, g, workers=[a.address])

    with pytest.raises(RuntimeError):
        await res

    # Nothing bad happened on B, therefore B should hold on to G
    assert len(b.tasks) == 1
    assert g.key in b.tasks

    # A raised the exception therefore we should hold on to the erroneous task
    assert res.key in a.tasks
    ts = a.tasks[res.key]
    assert ts.state == "error"

    expected_states = {
        # A was instructed to compute this result and we're still holding a ref
        # via `f`
        f.key: "memory",
        # This was fetched from another worker. While we hold a ref via `g`, the
        # scheduler only instructed to compute this on B
        g.key: "memory",
        res.key: "error",
    }
    await assert_task_states_on_worker(expected_states, a)
    # Expected states after we release references to the futures

    res.release()
    # We no longer hold any refs to f or g and B didn't have any erros. It
    # releases everything as expected
    while res.key in a.tasks:
        await asyncio.sleep(0.01)

    expected_states = {
        f.key: "memory",
        g.key: "memory",
    }

    await assert_task_states_on_worker(expected_states, a)

    f.release()
    g.release()

    for server in [s, a, b]:
        while server.tasks:
            await asyncio.sleep(0.01)


@gen_cluster(client=True)
async def test_worker_state_error_release_error_int(c, s, a, b):
    """
    Create a chain of tasks and err one of them. Then release tasks in a certain
    order and ensure the tasks are released and/or kept in memory as appropriate

    F -- RES (error)
        /
       /
    G

    Free one successful task, then error, then last task
    """

    def raise_exc(*args):
        raise RuntimeError()

    f = c.submit(inc, 1, workers=[a.address], key="f")
    g = c.submit(inc, 1, workers=[b.address], key="g")
    res = c.submit(raise_exc, f, g, workers=[a.address])

    with pytest.raises(RuntimeError):
        await res

    # Nothing bad happened on B, therefore B should hold on to G
    assert len(b.tasks) == 1
    assert g.key in b.tasks

    # A raised the exception therefore we should hold on to the erroneous task
    assert res.key in a.tasks
    ts = a.tasks[res.key]
    assert ts.state == "error"

    expected_states = {
        # A was instructed to compute this result and we're still holding a ref via `f`
        f.key: "memory",
        # This was fetched from another worker. While we hold a ref via `g`, the
        # scheduler only instructed to compute this on B
        g.key: "memory",
        res.key: "error",
    }
    await assert_task_states_on_worker(expected_states, a)
    # Expected states after we release references to the futures

    f.release()
    res.release()
    # We no longer hold any refs to f or g and B didn't have any erros. It
    # releases everything as expected
    while len(a.tasks) > 1:
        await asyncio.sleep(0.01)

    expected_states = {
        g.key: "memory",
    }

    await assert_task_states_on_worker(expected_states, a)
    await assert_task_states_on_worker(expected_states, b)

    g.release()

    # We no longer hold any refs. Cluster should reset completely
    for server in [s, a, b]:
        while server.tasks:
            await asyncio.sleep(0.01)


@gen_cluster(client=True)
async def test_worker_state_error_long_chain(c, s, a, b):
    def raise_exc(*args):
        raise RuntimeError()

    # f (A) --------> res (B)
    #                /
    # g (B) -> h (A)

    f = c.submit(inc, 1, workers=[a.address], key="f", allow_other_workers=False)
    g = c.submit(inc, 1, workers=[b.address], key="g", allow_other_workers=False)
    h = c.submit(inc, g, workers=[a.address], key="h", allow_other_workers=False)
    res = c.submit(
        raise_exc, f, h, workers=[b.address], allow_other_workers=False, key="res"
    )

    with pytest.raises(RuntimeError):
        await res

    expected_states_A = {
        f.key: "memory",
        g.key: "memory",
        h.key: "memory",
    }
    await assert_task_states_on_worker(expected_states_A, a)

    expected_states_B = {
        f.key: "memory",
        g.key: "memory",
        h.key: "memory",
        res.key: "error",
    }
    await assert_task_states_on_worker(expected_states_B, b)

    f.release()

    expected_states_A = {
        g.key: "memory",
        h.key: "memory",
    }
    await assert_task_states_on_worker(expected_states_A, a)

    expected_states_B = {
        f.key: "released",
        g.key: "memory",
        h.key: "memory",
        res.key: "error",
    }
    await assert_task_states_on_worker(expected_states_B, b)

    g.release()

    expected_states_A = {
        g.key: "released",
        h.key: "memory",
    }
    await assert_task_states_on_worker(expected_states_A, a)

    # B must not forget a task since all have a still valid dependent
    expected_states_B = {
        f.key: "released",
        h.key: "memory",
        res.key: "error",
    }
    await assert_task_states_on_worker(expected_states_B, b)
    h.release()

    expected_states_A = {}
    await assert_task_states_on_worker(expected_states_A, a)
    expected_states_B = {
        f.key: "released",
        h.key: "released",
        res.key: "error",
    }

    await assert_task_states_on_worker(expected_states_B, b)
    res.release()

    # We no longer hold any refs. Cluster should reset completely
    for server in [s, a, b]:
        while server.tasks:
            await asyncio.sleep(0.01)


@gen_cluster(client=True, nthreads=[("127.0.0.1", x) for x in range(4)])
async def test_hold_on_to_replicas(c, s, *workers):
    f1 = c.submit(inc, 1, workers=[workers[0].address], key="f1")
    f2 = c.submit(inc, 2, workers=[workers[1].address], key="f2")

    sum_1 = c.submit(
        slowsum, [f1, f2], delay=0.1, workers=[workers[2].address], key="sum"
    )
    sum_2 = c.submit(
        slowsum, [f1, sum_1], delay=0.2, workers=[workers[3].address], key="sum_2"
    )
    f1.release()
    f2.release()

    while sum_2.key not in workers[3].tasks:
        await asyncio.sleep(0.01)

    while not workers[3].tasks[sum_2.key].state == "memory":
        assert len(s.tasks[f1.key].who_has) >= 2
        assert s.tasks[f2.key].state == "released"
        await asyncio.sleep(0.01)

    while len(workers[2].data) > 1:
        await asyncio.sleep(0.01)


@pytest.mark.xfail(
    WINDOWS and sys.version_info[:2] == (3, 8),
    reason="https://github.com/dask/distributed/issues/5621",
)
@gen_cluster(client=True, nthreads=[("", 1), ("", 1)])
async def test_worker_reconnects_mid_compute(c, s, a, b):
    """Ensure that, if a worker disconnects while computing a result, the scheduler will
    still accept the result.

    There is also an edge case tested which ensures that the reconnect is
    successful if a task is currently executing; see
    https://github.com/dask/distributed/issues/5078

    See also distributed.tests.test_scheduler.py::test_gather_allow_worker_reconnect
    """
    with captured_logger("distributed.scheduler") as s_logs:
        # Let's put one task in memory to ensure the reconnect has tasks in
        # different states
        f1 = c.submit(inc, 1, workers=[a.address], allow_other_workers=True)
        await f1
        a_address = a.address
        a.periodic_callbacks["heartbeat"].stop()
        await a.heartbeat()
        a.heartbeat_active = True

        from distributed import Lock

        def fast_on_a(lock):
            w = get_worker()
            import time

            if w.address != a_address:
                lock.acquire()
            else:
                time.sleep(1)

        lock = Lock()
        # We want to be sure that A is the only one computing this result
        async with lock:

            f2 = c.submit(
                fast_on_a, lock, workers=[a.address], allow_other_workers=True
            )

            while f2.key not in a.tasks:
                await asyncio.sleep(0.01)

            await s.stream_comms[a.address].close()

            assert len(s.workers) == 1
            a.heartbeat_active = False
            await a.heartbeat()
            assert len(s.workers) == 2
            # Since B is locked, this is ensured to originate from A
            await f2

    assert "Unexpected worker completed task" in s_logs.getvalue()

    # Ensure that all in-memory tasks on A have been restored on the
    # scheduler after reconnect
    for ts in a.tasks.values():
        if ts.state == "memory":
            assert a.address in {ws.address for ws in s.tasks[ts.key].who_has}

    # Ensure that all keys have been properly registered and will also be
    # cleaned up nicely.
    del f1, f2

    while any(w.tasks for w in [a, b]):
        await asyncio.sleep(0.001)


@pytest.mark.xfail(
    WINDOWS and sys.version_info[:2] == (3, 8),
    reason="https://github.com/dask/distributed/issues/5621",
)
@gen_cluster(client=True, nthreads=[("", 1), ("", 1)])
async def test_worker_reconnects_mid_compute_multiple_states_on_scheduler(c, s, a, b):
    """
    Ensure that a reconnecting worker does not break the scheduler regardless of
    what state the keys of the worker are in when it connects back

    See also test_worker_reconnects_mid_compute which uses a smaller chain of
    tasks and does not release f1 in between
    """

    with captured_logger("distributed.scheduler") as s_logs:
        # Let's put one task in memory to ensure the reconnect has tasks in
        # different states
        f1 = c.submit(inc, 1, workers=[a.address], allow_other_workers=True)
        f2 = c.submit(inc, f1, workers=[a.address], allow_other_workers=True)
        await f1
        a_address = a.address

        a.periodic_callbacks["heartbeat"].stop()
        await a.heartbeat()
        a.heartbeat_active = True

        from distributed import Lock

        def fast_on_a(lock):
            w = get_worker()
            import time

            if w.address != a_address:
                lock.acquire()
            else:
                time.sleep(1)

        lock = Lock()
        # We want to be sure that A is the only one computing this result
        async with lock:

            f3 = c.submit(
                fast_on_a, lock, workers=[a.address], allow_other_workers=True
            )

            while f3.key not in a.tasks:
                await asyncio.sleep(0.01)

            story_before = s.story(f1.key)
            await s.stream_comms[a.address].close()
            # Release f1 which triggers a release cycle of all tasks such that
            # they are rescheduled on B. However, at this time, B will never be
            # able to compute f3 / fast_on_a since it is locked on that worker.
            # The only way to get f3 to complete is for Worker A to reconnect.

            f1.release()
            assert len(s.workers) == 1
            story = s.story(f1.key)
            while len(story) == len(story_before):
                story = s.story(f1.key)
                await asyncio.sleep(0.1)

            next = story[len(story_before)]
            assert next[:3] == (f1.key, "memory", "released")

            a.heartbeat_active = False
            await a.heartbeat()

            while len(s.workers) != 2:
                await asyncio.sleep(0.01)

            # Since B is locked, this is ensured to originate from A
            await f3

    assert "Unexpected worker completed task" in s_logs.getvalue()

    # Ensure that all in-memory tasks on A have been restored on the
    # scheduler after reconnect
    for ts in a.tasks.values():
        if ts.state == "memory":
            assert a.address in {ws.address for ws in s.tasks[ts.key].who_has}

    del f1, f2, f3
    while any(w.tasks for w in [a, b]):
        await asyncio.sleep(0.001)


@gen_cluster(client=True, nthreads=[("127.0.0.1", 1)])
async def test_forget_dependents_after_release(c, s, a):

    fut = c.submit(inc, 1, key="f-1")
    fut2 = c.submit(inc, fut, key="f-2")

    await asyncio.wait([fut, fut2])

    assert fut.key in a.tasks
    assert fut2.key in a.tasks
    assert fut2.key in {d.key for d in a.tasks[fut.key].dependents}

    fut2.release()

    while fut2.key in a.tasks:
        await asyncio.sleep(0.001)
    assert fut2.key not in {d.key for d in a.tasks[fut.key].dependents}


@gen_cluster(client=True)
async def test_steal_during_task_deserialization(c, s, a, b, monkeypatch):
    stealing_ext = s.extensions["stealing"]
    await stealing_ext.stop()
    from distributed.utils import ThreadPoolExecutor

    class CountingThreadPool(ThreadPoolExecutor):
        counter = 0

        def submit(self, *args, **kwargs):
            CountingThreadPool.counter += 1
            return super().submit(*args, **kwargs)

    # Ensure we're always offloading
    monkeypatch.setattr("distributed.worker.OFFLOAD_THRESHOLD", 1)
    threadpool = CountingThreadPool(
        max_workers=1, thread_name_prefix="Counting-Offload-Threadpool"
    )
    try:
        monkeypatch.setattr("distributed.utils._offload_executor", threadpool)

        class SlowDeserializeCallable:
            def __init__(self, delay=0.1):
                self.delay = delay

            def __getstate__(self):
                return self.delay

            def __setstate__(self, state):
                delay = state
                import time

                time.sleep(delay)
                return SlowDeserializeCallable(delay)

            def __call__(self, *args, **kwargs):
                return 41

        slow_deserialized_func = SlowDeserializeCallable()
        fut = c.submit(
            slow_deserialized_func, 1, workers=[a.address], allow_other_workers=True
        )

        while CountingThreadPool.counter == 0:
            await asyncio.sleep(0)

        ts = s.tasks[fut.key]
        a.handle_steal_request(fut.key, stimulus_id="test")
        stealing_ext.scheduler.send_task_to_worker(b.address, ts)

        fut2 = c.submit(inc, fut, workers=[a.address])
        fut3 = c.submit(inc, fut2, workers=[a.address])

        assert await fut2 == 42
        await fut3

    finally:
        threadpool.shutdown()


@gen_cluster(client=True)
async def test_gather_dep_exception_one_task(c, s, a, b):
    """Ensure an exception in a single task does not tear down an entire batch of gather_dep


    See also https://github.com/dask/distributed/issues/5152
    See also test_gather_dep_exception_one_task_2
    """
    fut = c.submit(inc, 1, workers=[a.address], key="f1")
    fut2 = c.submit(inc, 2, workers=[a.address], key="f2")
    fut3 = c.submit(inc, 3, workers=[a.address], key="f3")

    import asyncio

    event = asyncio.Event()
    write_queue = asyncio.Queue()
    b.rpc = _LockedCommPool(b.rpc, write_event=event, write_queue=write_queue)
    b.rpc.remove(a.address)

    def sink(a, b, *args):
        return a + b

    res1 = c.submit(sink, fut, fut2, fut3, workers=[b.address])
    res2 = c.submit(sink, fut, fut2, workers=[b.address])

    # Wait until we're sure the worker is attempting to fetch the data
    while True:
        peer_addr, msg = await write_queue.get()
        if peer_addr == a.address and msg["op"] == "get_data":
            break

    # Provoke an "impossible transision exception"
    # By choosing a state which doesn't exist we're not running into validation
    # errors and the state machine should raise if we want to transition from
    # fetch to memory

    b.validate = False
    b.tasks[fut3.key].state = "fetch"
    event.set()

    assert await res1 == 5
    assert await res2 == 5

    del res1, res2, fut, fut2
    fut3.release()

    while a.tasks and b.tasks:
        await asyncio.sleep(0.1)


@gen_cluster(client=True)
async def test_gather_dep_exception_one_task_2(c, s, a, b):
    """Ensure an exception in a single task does not tear down an entire batch of gather_dep

    The below triggers an fetch->memory transition

    See also https://github.com/dask/distributed/issues/5152
    See also test_gather_dep_exception_one_task
    """
    # This test does not trigger the condition reliably but is a very easy case
    # which should function correctly regardles

    fut1 = c.submit(inc, 1, workers=[a.address], key="f1")
    fut2 = c.submit(inc, fut1, workers=[b.address], key="f2")

    while fut1.key not in b.tasks or b.tasks[fut1.key].state == "flight":
        await asyncio.sleep(0)

    s.handle_missing_data(key="f1", errant_worker=a.address)

    await fut2


@gen_cluster(client=True)
async def test_acquire_replicas(c, s, a, b):
    fut = c.submit(inc, 1, workers=[a.address])
    await fut

    s.request_acquire_replicas(b.address, [fut.key], stimulus_id=f"test-{time()}")

    while len(s.who_has[fut.key]) != 2:
        await asyncio.sleep(0.005)

    for w in (a, b):
        assert w.data[fut.key] == 2
        assert w.tasks[fut.key].state == "memory"

    fut.release()

    while b.tasks or a.tasks:
        await asyncio.sleep(0.005)


@gen_cluster(client=True)
async def test_acquire_replicas_same_channel(c, s, a, b):
    futA = c.submit(inc, 1, workers=[a.address], key="f-A")
    futB = c.submit(inc, 2, workers=[a.address], key="f-B")
    futC = c.submit(inc, futB, workers=[b.address], key="f-C")
    await futA

    s.request_acquire_replicas(b.address, [futA.key], stimulus_id=f"test-{time()}")

    await futC
    while futA.key not in b.tasks or not b.tasks[futA.key].state == "memory":
        await asyncio.sleep(0.005)

    while len(s.who_has[futA.key]) != 2:
        await asyncio.sleep(0.005)

    # Ensure that both the replica and an ordinary dependency pass through the
    # same communication channel

    for fut in (futA, futB):
        assert_worker_story(
            b.story(fut.key),
            [
                ("gather-dependencies", a.address, {fut.key}),
                ("request-dep", a.address, {fut.key}),
            ],
        )
        assert any(fut.key in msg["keys"] for msg in b.incoming_transfer_log)


@gen_cluster(client=True, nthreads=[("127.0.0.1", 1)] * 3)
async def test_acquire_replicas_many(c, s, *workers):
    futs = c.map(inc, range(10), workers=[workers[0].address])
    res = c.submit(sum, futs, workers=[workers[1].address])
    final = c.submit(slowinc, res, delay=0.5, workers=[workers[1].address])

    await wait(futs)

    s.request_acquire_replicas(
        workers[2].address, [fut.key for fut in futs], stimulus_id=f"test-{time()}"
    )

    # Worker 2 should normally not even be involved if there was no replication
    while not all(
        f.key in workers[2].tasks and workers[2].tasks[f.key].state == "memory"
        for f in futs
    ):
        await asyncio.sleep(0.01)

    assert all(ts.state == "memory" for ts in workers[2].tasks.values())

    assert await final == sum(map(inc, range(10))) + 1
    # All workers have a replica
    assert all(len(s.tasks[f.key].who_has) == 3 for f in futs)
    del futs, res, final

    while any(w.tasks for w in workers):
        await asyncio.sleep(0.001)


@pytest.mark.slow
@gen_cluster(client=True, Worker=Nanny)
async def test_acquire_replicas_already_in_flight(c, s, *nannies):
    """Trying to acquire a replica that is already in flight is a no-op"""

    class SlowToFly:
        def __getstate__(self):
            sleep(0.9)
            return {}

    a, b = s.workers
    x = c.submit(SlowToFly, workers=[a], key="x")
    await wait(x)
    y = c.submit(lambda x: 123, x, workers=[b], key="y")
    await asyncio.sleep(0.3)
    s.request_acquire_replicas(b, [x.key], stimulus_id=f"test-{time()}")
    assert await y == 123

    story = await c.run(lambda dask_worker: dask_worker.story("x"))
    assert_worker_story(
        story[b],
        [
            ("x", "ensure-task-exists", "released"),
            ("x", "released", "fetch", "fetch", {}),
            ("gather-dependencies", a, {"x"}),
            ("x", "fetch", "flight", "flight", {}),
            ("request-dep", a, {"x"}),
            ("x", "ensure-task-exists", "flight"),
            ("x", "flight", "fetch", "flight", {}),
            ("receive-dep", a, {"x"}),
            ("x", "put-in-memory"),
            ("x", "flight", "memory", "memory", {"y": "ready"}),
        ],
        strict=True,
    )


@gen_cluster(client=True)
async def test_remove_replicas_simple(c, s, a, b):
    futs = c.map(inc, range(10), workers=[a.address])
    await wait(futs)
    s.request_acquire_replicas(
        b.address, [fut.key for fut in futs], stimulus_id=f"test-{time()}"
    )

    while not all(len(s.tasks[f.key].who_has) == 2 for f in futs):
        await asyncio.sleep(0.01)

    s.request_remove_replicas(
        b.address, [fut.key for fut in futs], stimulus_id=f"test-{time()}"
    )

    assert all(len(s.tasks[f.key].who_has) == 1 for f in futs)

    while b.tasks:
        await asyncio.sleep(0.01)

    # Ensure there is no delayed reply to re-register the key
    await asyncio.sleep(0.01)
    assert all(s.tasks[f.key].who_has == {s.workers[a.address]} for f in futs)


@gen_cluster(
    client=True,
    nthreads=[("", 1), ("", 6)],  # Up to 5 threads of b will get stuck; read below
    config={"distributed.comm.recent-messages-log-length": 1_000},
)
async def test_remove_replicas_while_computing(c, s, a, b):
    futs = c.map(inc, range(10), workers=[a.address])
    dependents_event = distributed.Event()

    def some_slow(x, event):
        if x % 2:
            event.wait()
        return x + 1

    # All interesting things will happen on b
    dependents = c.map(some_slow, futs, event=dependents_event, workers=[b.address])

    while not any(f.key in b.tasks for f in dependents):
        await asyncio.sleep(0.01)

    # The scheduler removes keys from who_has/has_what immediately
    # Make sure the worker responds to the rejection and the scheduler corrects
    # the state
    ws = s.workers[b.address]

    def ws_has_futs(aggr_func):
        nonlocal futs
        return aggr_func(s.tasks[fut.key] in ws.has_what for fut in futs)

    # Wait for all futs to transfer over
    while not ws_has_futs(all):
        await asyncio.sleep(0.01)

    # Wait for some dependent tasks to be done. No more than half of the dependents can
    # finish, as the others are blocked on dependents_event.
    # Note: for this to work reliably regardless of scheduling order, we need to have 6+
    # threads. At the moment of writing it works with 2 because futures of Client.map
    # are always scheduled from left to right, but we'd rather not rely on this
    # assumption.
    while not any(fut.status == "finished" for fut in dependents):
        await asyncio.sleep(0.01)
    assert not all(fut.status == "finished" for fut in dependents)

    # Try removing the initial keys
    s.request_remove_replicas(
        b.address, [fut.key for fut in futs], stimulus_id=f"test-{time()}"
    )
    # Scheduler removed all keys immediately...
    assert not ws_has_futs(any)
    # ... but the state is properly restored for all tasks for which the dependent task
    # isn't done yet
    while not ws_has_futs(any):
        await asyncio.sleep(0.01)

    # Let the remaining dependent tasks complete
    await dependents_event.set()
    await wait(dependents)
    assert ws_has_futs(any) and not ws_has_futs(all)

    # If a request is rejected, the worker responds with an add-keys message to
    # reenlist the key in the schedulers state system to avoid race conditions,
    # see also https://github.com/dask/distributed/issues/5265
    rejections = set()
    for msg in b.log:
        if msg[0] == "remove-replica-rejected":
            rejections.update(msg[1])
    assert rejections

    def answer_sent(key):
        for batch in b.batched_stream.recent_message_log:
            for msg in batch:
                if "op" in msg and msg["op"] == "add-keys" and key in msg["keys"]:
                    return True
        return False

    for rejected_key in rejections:
        assert answer_sent(rejected_key)

    # Now that all dependent tasks are done, futs replicas may be removed.
    # They might be already gone due to the above remove replica calls
    s.request_remove_replicas(
        b.address,
        [fut.key for fut in futs if ws in s.tasks[fut.key].who_has],
        stimulus_id=f"test-{time()}",
    )

    while any(b.tasks[f.key].state != "released" for f in futs if f.key in b.tasks):
        await asyncio.sleep(0.01)

    # The scheduler actually gets notified about the removed replica
    while ws_has_futs(any):
        await asyncio.sleep(0.01)
    # A replica is still on workers[0]
    assert all(len(s.tasks[f.key].who_has) == 1 for f in futs)

    del dependents, futs

    while any(w.tasks for w in (a, b)):
        await asyncio.sleep(0.01)


@gen_cluster(client=True, nthreads=[("", 1)] * 3)
async def test_who_has_consistent_remove_replicas(c, s, *workers):
    a = workers[0]
    other_workers = {w for w in workers if w != a}
    f1 = c.submit(inc, 1, key="f1", workers=[w.address for w in other_workers])
    await wait(f1)
    for w in other_workers:
        s.request_acquire_replicas(w.address, [f1.key], stimulus_id=f"test-{time()}")

    while not len(s.tasks[f1.key].who_has) == len(other_workers):
        await asyncio.sleep(0)

    f2 = c.submit(inc, f1, workers=[a.address])

    # Wait just until the moment the worker received the task and scheduled the
    # task to be fetched, then remove the replica from the worker this one is
    # trying to get the data from. Ensure this is handled gracefully and no
    # suspicious counters are raised since this is expected behaviour when
    # removing replicas

    while f1.key not in a.tasks or a.tasks[f1.key].state != "flight":
        await asyncio.sleep(0)

    coming_from = None
    for w in other_workers:
        coming_from = w
        if w.address == a.tasks[f1.key].coming_from:
            break

    coming_from.handle_remove_replicas([f1.key], "test")

    await f2

    assert_worker_story(a.story(f1.key), [(f1.key, "missing-dep")])
    assert a.tasks[f1.key].suspicious_count == 0
    assert s.tasks[f1.key].suspicious == 0


@gen_cluster(client=True)
async def test_acquire_replicas_with_no_priority(c, s, a, b):
    """Scattered tasks have no priority. When they transit to another worker through
    acquire-replicas, they end up in the Worker.data_needed heap together with tasks
    with a priority; they must gain a priority to become sortable.
    """
    x = (await c.scatter({"x": 1}, workers=[a.address]))["x"]
    y = c.submit(lambda: 2, key="y", workers=[a.address])
    await y
    assert s.tasks["x"].priority is None
    assert a.tasks["x"].priority is None
    assert s.tasks["y"].priority is not None
    assert a.tasks["y"].priority is not None

    s.request_acquire_replicas(b.address, [x.key, y.key], stimulus_id=f"test-{time()}")
    while b.data != {"x": 1, "y": 2}:
        await asyncio.sleep(0.01)

    assert s.tasks["x"].priority is None
    assert a.tasks["x"].priority is None
    assert b.tasks["x"].priority is not None


@gen_cluster(client=True)
async def test_missing_released_zombie_tasks(c, s, a, b):
    """
    Ensure that no fetch/flight tasks are left in the task dict of a
    worker after everything was released
    """
    a.total_in_connections = 0
    f1 = c.submit(inc, 1, key="f1", workers=[a.address])
    f2 = c.submit(inc, f1, key="f2", workers=[b.address])
    key = f1.key

    while key not in b.tasks or b.tasks[key].state != "fetch":
        await asyncio.sleep(0.01)

    await a.close(report=False)

    del f1, f2

    while b.tasks:
        await asyncio.sleep(0.01)


@gen_cluster(client=True)
async def test_missing_released_zombie_tasks_2(c, s, a, b):
    # If get_data_from_worker raises this will suggest a dead worker to B and it
    # will transition the task to missing. We want to make sure that a missing
    # task is properly released and not left as a zombie
    with mock.patch.object(
        distributed.worker,
        "get_data_from_worker",
        side_effect=CommClosedError,
    ):
        f1 = c.submit(inc, 1, key="f1", workers=[a.address])
        f2 = c.submit(inc, f1, key="f2", workers=[b.address])

        while f1.key not in b.tasks:
            await asyncio.sleep(0)

        ts = b.tasks[f1.key]
        assert ts.state == "fetch"

        while ts.state != "missing":
            # If we sleep for a longer time, the worker will spin into an
            # endless loop of asking the scheduler who_has and trying to connect
            # to A
            await asyncio.sleep(0)

        del f1, f2

        while b.tasks:
            await asyncio.sleep(0.01)

        assert_worker_story(
            b.story(ts),
            [("f1", "missing", "released", "released", {"f1": "forgotten"})],
        )


@gen_cluster(nthreads=[("", 1)], config={"distributed.worker.memory.pause": False})
async def test_worker_status_sync(s, a):
    ws = s.workers[a.address]
    a.status = Status.paused
    while ws.status != Status.paused:
        await asyncio.sleep(0.01)

    a.status = Status.running
    while ws.status != Status.running:
        await asyncio.sleep(0.01)

    await s.retire_workers()
    while ws.status != Status.closed:
        await asyncio.sleep(0.01)

    events = [ev for _, ev in s.events[ws.address] if ev["action"] != "heartbeat"]
    assert events == [
        {"action": "add-worker"},
        {
            "action": "worker-status-change",
            "prev-status": "undefined",
            "status": "running",
        },
        {
            "action": "worker-status-change",
            "prev-status": "running",
            "status": "paused",
        },
        {
            "action": "worker-status-change",
            "prev-status": "paused",
            "status": "running",
        },
        {"action": "remove-worker", "processing-tasks": {}},
        {"action": "retired"},
    ]


async def _wait_for_state(key: str, worker: Worker, state: str):
    # Keep the sleep interval at 0 since the tests using this are very sensitive
    # about timing. they intend to capture loop cycles after this specific
    # condition was set
    while key not in worker.tasks or worker.tasks[key].state != state:
        await asyncio.sleep(0)


@gen_cluster(client=True)
async def test_task_flight_compute_oserror(c, s, a, b):
    """If the remote worker dies while a task is in flight, the task may be
    rescheduled to be computed on the worker trying to fetch the data.
    However, the OSError caused by the dead remote would try to transition the
    task to missing which is not what we want. This test ensures that the task
    is properly transitioned to executing and the scheduler doesn't reschedule
    anything and rejects the "false missing" signal from the worker, if there is
    any.
    """

    write_queue = asyncio.Queue()
    write_event = asyncio.Event()
    b.rpc = _LockedCommPool(
        b.rpc,
        write_queue=write_queue,
        write_event=write_event,
    )
    futs = c.submit(map, inc, range(10), workers=[a.address], allow_other_workers=True)
    await wait(futs)
    assert a.data
    assert write_queue.empty()
    f1 = c.submit(sum, futs, workers=[b.address])
    peer, msg = await write_queue.get()
    assert peer == a.address
    assert msg["op"] == "get_data"
    in_flight_tasks = [ts for ts in b.tasks.values() if ts.key != f1.key]
    assert all(ts.state == "flight" for ts in in_flight_tasks)
    await a.close()
    write_event.set()

    await f1

    # If the above doesn't deadlock the behavior should be OK. We're still
    # asserting a few internals to make sure that if things change this is done
    # deliberately

    sum_story = b.story(f1.key)
    expected_sum_story = [
        (f1.key, "compute-task"),
        (
            f1.key,
            "released",
            "waiting",
            "waiting",
            {ts.key: "fetch" for ts in in_flight_tasks},
        ),
        # inc is lost and needs to be recomputed. Therefore, sum is released
        ("free-keys", (f1.key,)),
        (f1.key, "release-key"),
        (f1.key, "waiting", "released", "released", {f1.key: "forgotten"}),
        (f1.key, "released", "forgotten", "forgotten", {}),
        # Now, we actually compute the task *once*. This must not cycle back
        (f1.key, "compute-task"),
        (f1.key, "released", "waiting", "waiting", {f1.key: "ready"}),
        (f1.key, "waiting", "ready", "ready", {}),
        (f1.key, "ready", "executing", "executing", {}),
        (f1.key, "put-in-memory"),
        (f1.key, "executing", "memory", "memory", {}),
    ]
    assert_worker_story(sum_story, expected_sum_story, strict=True)


@gen_cluster(client=True)
async def test_gather_dep_cancelled_rescheduled(c, s, a, b):
    """At time of writing, the gather_dep implementation filtered tasks again
    for in-flight state. The response parser, however, did not distinguish
    resulting in unwanted missing-data signals to the scheduler, causing
    potential rescheduling or data leaks.

    If a cancelled key is rescheduled for fetching while gather_dep waits
    internally for get_data, the response parser would misclassify this key and
    cause the key to be recommended for a release causing deadlocks and/or lost
    keys.
    At time of writing, this transition was implemented wrongly and caused a
    flight->cancelled transition which should be recoverable but the cancelled
    state was corrupted by this transition since ts.done==True. This attribute
    setting would cause a cancelled->fetch transition to actually drop the key
    instead, causing https://github.com/dask/distributed/issues/5366

    See also test_gather_dep_do_not_handle_response_of_not_requested_tasks
    """
    import distributed

    with mock.patch.object(distributed.worker.Worker, "gather_dep") as mocked_gather:
        fut1 = c.submit(inc, 1, workers=[a.address], key="f1")
        fut2 = c.submit(inc, fut1, workers=[a.address], key="f2")
        await fut2
        fut4 = c.submit(sum, fut1, fut2, workers=[b.address], key="f4")
        fut3 = c.submit(inc, fut1, workers=[b.address], key="f3")

        fut2_key = fut2.key

        await _wait_for_state(fut2_key, b, "flight")
        while not mocked_gather.call_args:
            await asyncio.sleep(0)

        fut4.release()
        while fut4.key in b.tasks:
            await asyncio.sleep(0)

    assert b.tasks[fut2.key].state == "cancelled"
    args, kwargs = mocked_gather.call_args
    assert fut2.key in kwargs["to_gather"]

    # The below synchronization and mock structure allows us to intercept the
    # state after gather_dep has been scheduled and is waiting for the
    # get_data_from_worker to finish. If state transitions happen during this
    # time, the response parser needs to handle this properly
    lock = asyncio.Lock()
    event = asyncio.Event()
    async with lock:

        async def wait_get_data(*args, **kwargs):
            event.set()
            async with lock:
                return await distributed.worker.get_data_from_worker(*args, **kwargs)

        with mock.patch.object(
            distributed.worker,
            "get_data_from_worker",
            side_effect=wait_get_data,
        ):
            gather_dep_fut = asyncio.ensure_future(
                Worker.gather_dep(b, *args, **kwargs)
            )

            await event.wait()

            fut4 = c.submit(sum, [fut1, fut2], workers=[b.address], key="f4")
            while b.tasks[fut2.key].state != "flight":
                await asyncio.sleep(0.1)
    await gather_dep_fut
    f2_story = b.story(fut2.key)
    assert f2_story
    await fut3
    await fut4


@gen_cluster(client=True)
async def test_gather_dep_do_not_handle_response_of_not_requested_tasks(c, s, a, b):
    """At time of writing, the gather_dep implementation filtered tasks again
    for in-flight state. The response parser, however, did not distinguish
    resulting in unwanted missing-data signals to the scheduler, causing
    potential rescheduling or data leaks.
    This test may become obsolete if the implementation changes significantly.
    """
    import distributed

    with mock.patch.object(distributed.worker.Worker, "gather_dep") as mocked_gather:
        fut1 = c.submit(inc, 1, workers=[a.address], key="f1")
        fut2 = c.submit(inc, fut1, workers=[a.address], key="f2")
        await fut2
        fut4 = c.submit(sum, fut1, fut2, workers=[b.address], key="f4")
        fut3 = c.submit(inc, fut1, workers=[b.address], key="f3")

        fut2_key = fut2.key

        await _wait_for_state(fut2_key, b, "flight")
        while not mocked_gather.call_args:
            await asyncio.sleep(0)

        fut4.release()
        while fut4.key in b.tasks:
            await asyncio.sleep(0)

    assert b.tasks[fut2.key].state == "cancelled"
    args, kwargs = mocked_gather.call_args
    assert fut2.key in kwargs["to_gather"]

    await Worker.gather_dep(b, *args, **kwargs)
    assert fut2.key not in b.tasks
    f2_story = b.story(fut2.key)
    assert f2_story
    assert not any("missing-dep" in msg for msg in f2_story)
    await fut3


@gen_cluster(
    client=True,
    config={
        "distributed.comm.recent-messages-log-length": 1000,
    },
)
async def test_gather_dep_no_longer_in_flight_tasks(c, s, a, b):
    import distributed

    with mock.patch.object(distributed.worker.Worker, "gather_dep") as mocked_gather:
        fut1 = c.submit(inc, 1, workers=[a.address], key="f1")
        fut2 = c.submit(sum, fut1, fut1, workers=[b.address], key="f2")

        fut1_key = fut1.key

        await _wait_for_state(fut1_key, b, "flight")
        while not mocked_gather.call_args:
            await asyncio.sleep(0)

        fut2.release()
        while fut2.key in b.tasks:
            await asyncio.sleep(0)

    assert b.tasks[fut1.key].state == "cancelled"

    args, kwargs = mocked_gather.call_args
    await Worker.gather_dep(b, *args, **kwargs)

    assert fut2.key not in b.tasks
    f1_story = b.story(fut1.key)
    f2_story = b.story(fut2.key)
    assert f1_story
    assert f2_story
    assert not any("missing-dep" in msg for msg in f2_story)


@pytest.mark.parametrize("intermediate_state", ["resumed", "cancelled"])
@pytest.mark.parametrize("close_worker", [False, True])
@gen_cluster(client=True, nthreads=[("", 1)] * 3)
async def test_deadlock_cancelled_after_inflight_before_gather_from_worker(
    c, s, a, b, x, intermediate_state, close_worker
):
    """If a task was transitioned to in-flight, the gather-dep coroutine was
    scheduled but a cancel request came in before gather_data_from_worker was
    issued this might corrupt the state machine if the cancelled key is not
    properly handled"""

    fut1 = c.submit(slowinc, 1, workers=[a.address], key="f1")
    fut1B = c.submit(slowinc, 2, workers=[x.address], key="f1B")
    fut2 = c.submit(sum, [fut1, fut1B], workers=[x.address], key="f2")
    await fut2
    with mock.patch.object(distributed.worker.Worker, "gather_dep") as mocked_gather:
        fut3 = c.submit(inc, fut2, workers=[b.address], key="f3")

        fut2_key = fut2.key

        await _wait_for_state(fut2_key, b, "flight")

        s.set_restrictions(worker={fut1B.key: a.address, fut2.key: b.address})
        while not mocked_gather.call_args:
            await asyncio.sleep(0)

        await s.remove_worker(address=x.address, safe=True, close=close_worker)

        await _wait_for_state(fut2_key, b, intermediate_state)

    args, kwargs = mocked_gather.call_args
    await Worker.gather_dep(b, *args, **kwargs)
    await fut3


@gen_cluster(client=True, nthreads=[("", 1)])
async def test_Worker__to_dict(c, s, a):
    x = c.submit(inc, 1, key="x")
    await wait(x)
    d = a._to_dict()
    assert set(d) == {
        "type",
        "id",
        "scheduler",
        "nthreads",
        "address",
        "status",
        "thread_id",
        "ready",
        "constrained",
        "long_running",
        "executing_count",
        "in_flight_tasks",
        "in_flight_workers",
        "log",
        "tasks",
        "logs",
        "config",
        "incoming_transfer_log",
        "outgoing_transfer_log",
        "data_needed",
        "pending_data_per_worker",
        # attributes of WorkerMemoryManager
        "data",
        "max_spill",
        "memory_limit",
        "memory_monitor_interval",
        "memory_pause_fraction",
        "memory_spill_fraction",
        "memory_target_fraction",
    }
    assert d["tasks"]["x"]["key"] == "x"
    assert d["data"] == ["x"]


@gen_cluster(nthreads=[])
<<<<<<< HEAD
async def test_extension_heartbeat(s):
    flag = [False]
=======
async def test_extension_methods(s):
    flag = [False]
    shutdown = [False]
>>>>>>> 6e1af62f

    class WorkerExtension:
        def __init__(self, worker):
            pass

        def heartbeat(self):
            return {"data": 123}

<<<<<<< HEAD
=======
        async def close(self):
            shutdown[0] = True

>>>>>>> 6e1af62f
    class SchedulerExtension:
        def __init__(self, scheduler):
            self.scheduler = scheduler
            pass

        def heartbeat(self, ws, data: dict):
            assert ws in self.scheduler.workers.values()
            assert data == {"data": 123}
            flag[0] = True

    s.extensions["test"] = SchedulerExtension(s)

    async with Worker(s.address, extensions={"test": WorkerExtension}) as w:
<<<<<<< HEAD
        await w.heartbeat()

    assert flag[0]


@gen_cluster(
    client=True,
    config={
        "distributed.admin.tick.interval": "5ms",
        "distributed.admin.tick.cycle": "100ms",
    },
)
async def test_tick_interval(c, s, a, b):
    import time

    await a.heartbeat()
    x = s.workers[a.address].metrics["event_loop_interval"]
    assert x
    assert 0.0001 < x < 1
    old = a._tick_interval_observed

    old_count_last = a._tick_count_last

    time.sleep(0.500)  # Block event loop

    while a._tick_count_last == old_count_last:
        await asyncio.sleep(0.01)

    await a.heartbeat()
    y = s.workers[a.address].metrics["event_loop_interval"]
    new = a._tick_interval_observed

    assert y > x
=======
        assert not shutdown[0]
        await w.heartbeat()
        assert flag[0]

    assert shutdown[0]
>>>>>>> 6e1af62f
<|MERGE_RESOLUTION|>--- conflicted
+++ resolved
@@ -3309,14 +3309,9 @@
 
 
 @gen_cluster(nthreads=[])
-<<<<<<< HEAD
-async def test_extension_heartbeat(s):
-    flag = [False]
-=======
 async def test_extension_methods(s):
     flag = [False]
     shutdown = [False]
->>>>>>> 6e1af62f
 
     class WorkerExtension:
         def __init__(self, worker):
@@ -3325,12 +3320,9 @@
         def heartbeat(self):
             return {"data": 123}
 
-<<<<<<< HEAD
-=======
         async def close(self):
             shutdown[0] = True
 
->>>>>>> 6e1af62f
     class SchedulerExtension:
         def __init__(self, scheduler):
             self.scheduler = scheduler
@@ -3344,10 +3336,11 @@
     s.extensions["test"] = SchedulerExtension(s)
 
     async with Worker(s.address, extensions={"test": WorkerExtension}) as w:
-<<<<<<< HEAD
+        assert not shutdown[0]
         await w.heartbeat()
-
-    assert flag[0]
+        assert flag[0]
+
+    assert shutdown[0]
 
 
 @gen_cluster(
@@ -3377,11 +3370,4 @@
     y = s.workers[a.address].metrics["event_loop_interval"]
     new = a._tick_interval_observed
 
-    assert y > x
-=======
-        assert not shutdown[0]
-        await w.heartbeat()
-        assert flag[0]
-
-    assert shutdown[0]
->>>>>>> 6e1af62f
+    assert y > x