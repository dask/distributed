from __future__ import annotations

import asyncio
import importlib
import logging
import os
import sys
import threading
import traceback
from concurrent.futures import ProcessPoolExecutor, ThreadPoolExecutor
from concurrent.futures.process import BrokenProcessPool
from numbers import Number
from operator import add
from time import sleep
from unittest import mock

import psutil
import pytest
from tlz import first, pluck, sliding_window

import dask
from dask import delayed
from dask.system import CPU_COUNT
from dask.utils import tmpfile

import distributed
from distributed import (
    Client,
    Nanny,
    Reschedule,
    default_client,
    get_client,
    get_worker,
    wait,
)
from distributed.comm.registry import backends
from distributed.compatibility import LINUX, WINDOWS
from distributed.core import CommClosedError, Status, rpc
from distributed.diagnostics import nvml
from distributed.diagnostics.plugin import PipInstall
from distributed.metrics import time
from distributed.protocol import pickle
from distributed.scheduler import Scheduler
from distributed.utils import TimeoutError
from distributed.utils_test import (
    TaskStateMetadataPlugin,
    _LockedCommPool,
    assert_worker_story,
    captured_logger,
    dec,
    div,
    gen_cluster,
    gen_test,
    inc,
    mul,
    nodebug,
    slowinc,
    slowsum,
)
from distributed.worker import Worker, error_message, logger

pytestmark = pytest.mark.ci1


@gen_cluster(nthreads=[])
async def test_worker_nthreads(s):
    async with Worker(s.address) as w:
        assert w.executor._max_workers == CPU_COUNT


@gen_cluster()
async def test_str(s, a, b):
    assert a.address in str(a)
    assert a.address in repr(a)
    assert str(a.nthreads) in str(a)
    assert str(a.nthreads) in repr(a)
    assert str(a.executing_count) in repr(a)


@gen_cluster(nthreads=[])
async def test_identity(s):
    async with Worker(s.address) as w:
        ident = w.identity()
        assert "Worker" in ident["type"]
        assert ident["scheduler"] == s.address
        assert isinstance(ident["nthreads"], int)
        assert isinstance(ident["memory_limit"], Number)


@gen_cluster(client=True)
async def test_worker_bad_args(c, s, a, b):
    class NoReprObj:
        """This object cannot be properly represented as a string."""

        def __str__(self):
            raise ValueError("I have no str representation.")

        def __repr__(self):
            raise ValueError("I have no repr representation.")

    x = c.submit(NoReprObj, workers=a.address)
    await wait(x)
    assert not a.executing_count
    assert a.data

    def bad_func(*args, **kwargs):
        1 / 0

    class MockLoggingHandler(logging.Handler):
        """Mock logging handler to check for expected logs."""

        def __init__(self, *args, **kwargs):
            self.reset()
            super().__init__(*args, **kwargs)

        def emit(self, record):
            self.messages[record.levelname.lower()].append(record.getMessage())

        def reset(self):
            self.messages = {
                "debug": [],
                "info": [],
                "warning": [],
                "error": [],
                "critical": [],
            }

    hdlr = MockLoggingHandler()
    old_level = logger.level
    logger.setLevel(logging.DEBUG)
    logger.addHandler(hdlr)
    y = c.submit(bad_func, x, k=x, workers=b.address)
    await wait(y)

    assert not b.executing_count
    assert y.status == "error"
    # Make sure job died because of bad func and not because of bad
    # argument.
    with pytest.raises(ZeroDivisionError):
        await y

    tb = await y._traceback()
    assert any("1 / 0" in line for line in pluck(3, traceback.extract_tb(tb)) if line)
    assert "Compute Failed" in hdlr.messages["warning"][0]
    assert y.key in hdlr.messages["warning"][0]
    logger.setLevel(old_level)

    # Now we check that both workers are still alive.

    xx = c.submit(add, 1, 2, workers=a.address)
    yy = c.submit(add, 3, 4, workers=b.address)

    results = await c._gather([xx, yy])

    assert tuple(results) == (3, 7)


@gen_cluster(client=True)
async def test_upload_file(c, s, a, b):
    assert not os.path.exists(os.path.join(a.local_directory, "foobar.py"))
    assert not os.path.exists(os.path.join(b.local_directory, "foobar.py"))
    assert a.local_directory != b.local_directory

    with rpc(a.address) as aa, rpc(b.address) as bb:
        await asyncio.gather(
            aa.upload_file(filename="foobar.py", data=b"x = 123"),
            bb.upload_file(filename="foobar.py", data="x = 123"),
        )

    assert os.path.exists(os.path.join(a.local_directory, "foobar.py"))
    assert os.path.exists(os.path.join(b.local_directory, "foobar.py"))

    def g():
        import foobar

        return foobar.x

    future = c.submit(g, workers=a.address)
    result = await future
    assert result == 123

    await c.close()
    await s.close(close_workers=True)
    assert not os.path.exists(os.path.join(a.local_directory, "foobar.py"))


@pytest.mark.skip(reason="don't yet support uploading pyc files")
@gen_cluster(client=True, nthreads=[("127.0.0.1", 1)])
async def test_upload_file_pyc(c, s, w):
    with tmpfile() as dirname:
        os.mkdir(dirname)
        with open(os.path.join(dirname, "foo.py"), mode="w") as f:
            f.write("def f():\n    return 123")

        sys.path.append(dirname)
        try:
            import foo

            assert foo.f() == 123
            pyc = importlib.util.cache_from_source(os.path.join(dirname, "foo.py"))
            assert os.path.exists(pyc)
            await c.upload_file(pyc)

            def g():
                import foo

                return foo.x

            future = c.submit(g)
            result = await future
            assert result == 123
        finally:
            sys.path.remove(dirname)


@gen_cluster(client=True)
async def test_upload_egg(c, s, a, b):
    eggname = "testegg-1.0.0-py3.4.egg"
    local_file = __file__.replace("test_worker.py", eggname)
    assert not os.path.exists(os.path.join(a.local_directory, eggname))
    assert not os.path.exists(os.path.join(b.local_directory, eggname))
    assert a.local_directory != b.local_directory

    await c.upload_file(filename=local_file)

    assert os.path.exists(os.path.join(a.local_directory, eggname))
    assert os.path.exists(os.path.join(b.local_directory, eggname))

    def g(x):
        import testegg

        return testegg.inc(x)

    future = c.submit(g, 10, workers=a.address)
    result = await future
    assert result == 10 + 1

    await c.close()
    await s.close()
    await a.close()
    await b.close()
    assert not os.path.exists(os.path.join(a.local_directory, eggname))


@gen_cluster(client=True)
async def test_upload_pyz(c, s, a, b):
    pyzname = "mytest.pyz"
    local_file = __file__.replace("test_worker.py", pyzname)
    assert not os.path.exists(os.path.join(a.local_directory, pyzname))
    assert not os.path.exists(os.path.join(b.local_directory, pyzname))
    assert a.local_directory != b.local_directory

    await c.upload_file(filename=local_file)

    assert os.path.exists(os.path.join(a.local_directory, pyzname))
    assert os.path.exists(os.path.join(b.local_directory, pyzname))

    def g(x):
        from mytest import mytest

        return mytest.inc(x)

    future = c.submit(g, 10, workers=a.address)
    result = await future
    assert result == 10 + 1

    await c.close()
    await s.close()
    await a.close()
    await b.close()
    assert not os.path.exists(os.path.join(a.local_directory, pyzname))


@pytest.mark.xfail(reason="Still lose time to network I/O")
@gen_cluster(client=True)
async def test_upload_large_file(c, s, a, b):
    pytest.importorskip("crick")
    await asyncio.sleep(0.05)
    with rpc(a.address) as aa:
        await aa.upload_file(filename="myfile.dat", data=b"0" * 100000000)
        await asyncio.sleep(0.05)
        assert a.digests["tick-duration"].components[0].max() < 0.050


@gen_cluster()
async def test_broadcast(s, a, b):
    with rpc(s.address) as cc:
        results = await cc.broadcast(msg={"op": "ping"})
        assert results == {a.address: b"pong", b.address: b"pong"}


@gen_cluster(nthreads=[])
async def test_worker_with_port_zero(s):
    async with Worker(s.address) as w:
        assert isinstance(w.port, int)
        assert w.port > 1024


@gen_cluster(nthreads=[])
async def test_worker_port_range(s):
    port = "9867:9868"
    async with Worker(s.address, port=port) as w1:
        assert w1.port == 9867  # Selects first port in range
        async with Worker(s.address, port=port) as w2:
            assert w2.port == 9868  # Selects next port in range
            with pytest.raises(
                ValueError, match="Could not start Worker"
            ):  # No more ports left
                async with Worker(s.address, port=port):
                    pass


@pytest.mark.slow
@gen_test(timeout=60)
async def test_worker_waits_for_scheduler():
    w = Worker("127.0.0.1:8724")
    try:
        await asyncio.wait_for(w, 3)
    except TimeoutError:
        pass
    else:
        assert False
    assert w.status not in (Status.closed, Status.running, Status.paused)
    await w.close(timeout=0.1)


@gen_cluster(client=True, nthreads=[("127.0.0.1", 1)])
async def test_worker_task_data(c, s, w):
    x = delayed(2)
    xx = c.persist(x)
    await wait(xx)
    assert w.data[x.key] == 2


def test_error_message():
    class MyException(Exception):
        def __init__(self, a, b):
            self.args = (a + b,)

        def __str__(self):
            return "MyException(%s)" % self.args

    msg = error_message(MyException("Hello", "World!"))
    assert "Hello" in str(msg["exception"])

    max_error_len = 100
    with dask.config.set({"distributed.admin.max-error-length": max_error_len}):
        msg = error_message(RuntimeError("-" * max_error_len))
        assert len(msg["exception_text"]) <= max_error_len + 30
        assert len(msg["exception_text"]) < max_error_len * 2
        msg = error_message(RuntimeError("-" * max_error_len * 20))

    max_error_len = 1000000
    with dask.config.set({"distributed.admin.max-error-length": max_error_len}):
        msg = error_message(RuntimeError("-" * max_error_len * 2))
        assert len(msg["exception_text"]) > 10100  # default + 100


@gen_cluster(client=True)
async def test_chained_error_message(c, s, a, b):
    def chained_exception_fn():
        class MyException(Exception):
            def __init__(self, msg):
                self.msg = msg

            def __str__(self):
                return "MyException(%s)" % self.msg

        exception = MyException("Foo")
        inner_exception = MyException("Bar")

        try:
            raise inner_exception
        except Exception as e:
            raise exception from e

    f = c.submit(chained_exception_fn)
    try:
        await f
    except Exception as e:
        assert e.__cause__ is not None
        assert "Bar" in str(e.__cause__)


@pytest.mark.asyncio
async def test_plugin_exception(cleanup):
    class MyPlugin:
        def setup(self, worker=None):
            raise ValueError("Setup failed")

    async with Scheduler(port=0) as s:
        with pytest.raises(ValueError, match="Setup failed"):
            async with Worker(
                s.address,
                plugins={
                    MyPlugin(),
                },
            ) as w:
                pass


@pytest.mark.asyncio
async def test_plugin_multiple_exceptions(cleanup):
    class MyPlugin1:
        def setup(self, worker=None):
            raise ValueError("MyPlugin1 Error")

    class MyPlugin2:
        def setup(self, worker=None):
            raise RuntimeError("MyPlugin2 Error")

    async with Scheduler(port=0) as s:
        # There's no guarantee on the order of which exception is raised first
        with pytest.raises((ValueError, RuntimeError), match="MyPlugin.* Error"):
            with captured_logger("distributed.worker") as logger:
                async with Worker(
                    s.address,
                    plugins={
                        MyPlugin1(),
                        MyPlugin2(),
                    },
                ) as w:
                    pass

            text = logger.getvalue()
            assert "MyPlugin1 Error" in text
            assert "MyPlugin2 Error" in text


@pytest.mark.asyncio
async def test_plugin_internal_exception(cleanup):
    async with Scheduler(port=0) as s:
        with pytest.raises(UnicodeDecodeError, match="codec can't decode"):
            async with Worker(
                s.address,
                plugins={
                    b"corrupting pickle" + pickle.dumps(lambda: None, protocol=4),
                },
            ) as w:
                pass


@gen_cluster(client=True)
async def test_gather(c, s, a, b):
    x, y = await c.scatter(["x", "y"], workers=[b.address])
    with rpc(a.address) as aa:
        resp = await aa.gather(who_has={x.key: [b.address], y.key: [b.address]})

    assert resp == {"status": "OK"}
    assert a.data[x.key] == b.data[x.key] == "x"
    assert a.data[y.key] == b.data[y.key] == "y"


@gen_cluster(client=True)
async def test_gather_missing_keys(c, s, a, b):
    """A key is missing. Other keys are gathered successfully."""
    x = await c.scatter("x", workers=[b.address])
    with rpc(a.address) as aa:
        resp = await aa.gather(who_has={x.key: [b.address], "y": [b.address]})

    assert resp == {"status": "partial-fail", "keys": {"y": (b.address,)}}
    assert a.data[x.key] == b.data[x.key] == "x"


@gen_cluster(client=True, worker_kwargs={"timeout": "100ms"})
async def test_gather_missing_workers(c, s, a, b):
    """A worker owning the only copy of a key is missing.
    Keys from other workers are gathered successfully.
    """
    assert b.address.startswith("tcp://127.0.0.1:")
    bad_addr = "tcp://127.0.0.1:12345"
    x = await c.scatter("x", workers=[b.address])

    with rpc(a.address) as aa:
        resp = await aa.gather(who_has={x.key: [b.address], "y": [bad_addr]})

    assert resp == {"status": "partial-fail", "keys": {"y": (bad_addr,)}}
    assert a.data[x.key] == b.data[x.key] == "x"


@pytest.mark.parametrize("missing_first", [False, True])
@gen_cluster(client=True, worker_kwargs={"timeout": "100ms"})
async def test_gather_missing_workers_replicated(c, s, a, b, missing_first):
    """A worker owning a redundant copy of a key is missing.
    The key is successfully gathered from other workers.
    """
    assert b.address.startswith("tcp://127.0.0.1:")
    x = await c.scatter("x", workers=[b.address])
    bad_addr = "tcp://127.0.0.1:12345"
    # Order matters! Test both
    addrs = [bad_addr, b.address] if missing_first else [b.address, bad_addr]
    with rpc(a.address) as aa:
        resp = await aa.gather(who_has={x.key: addrs})
    assert resp == {"status": "OK"}
    assert a.data[x.key] == b.data[x.key] == "x"


@gen_cluster(nthreads=[])
async def test_io_loop(s):
    async with Worker(s.address, loop=s.loop) as w:
        assert w.io_loop is s.loop


@gen_cluster(client=True)
async def test_access_key(c, s, a, b):
    def f(i):
        from distributed.worker import thread_state

        return thread_state.key

    futures = [c.submit(f, i, key="x-%d" % i) for i in range(20)]
    results = await c._gather(futures)
    assert list(results) == ["x-%d" % i for i in range(20)]


@gen_cluster(client=True)
async def test_run_dask_worker(c, s, a, b):
    def f(dask_worker=None):
        return dask_worker.id

    response = await c._run(f)
    assert response == {a.address: a.id, b.address: b.id}


@gen_cluster(client=True)
async def test_run_coroutine_dask_worker(c, s, a, b):
    async def f(dask_worker=None):
        await asyncio.sleep(0.001)
        return dask_worker.id

    response = await c.run(f)
    assert response == {a.address: a.id, b.address: b.id}


@gen_cluster(client=True, nthreads=[])
async def test_Executor(c, s):
    with ThreadPoolExecutor(2) as e:
        async with Worker(s.address, executor=e) as w:
            assert w.executor is e

            future = c.submit(inc, 1)
            result = await future
            assert result == 2

            assert e._threads  # had to do some work


@gen_cluster(nthreads=[("127.0.0.1", 1)], worker_kwargs={"reconnect": False})
async def test_close_on_disconnect(s, w):
    await s.close()

    start = time()
    while w.status != Status.closed:
        await asyncio.sleep(0.01)
        assert time() < start + 5


@gen_cluster(nthreads=[])
async def test_memory_limit_auto(s):
    async with Worker(s.address, nthreads=1) as a, Worker(
        s.address, nthreads=2
    ) as b, Worker(s.address, nthreads=100) as c, Worker(s.address, nthreads=200) as d:
        assert isinstance(a.memory_limit, Number)
        assert isinstance(b.memory_limit, Number)

        if CPU_COUNT > 1:
            assert a.memory_limit < b.memory_limit

        assert c.memory_limit == d.memory_limit


@gen_cluster(client=True)
async def test_inter_worker_communication(c, s, a, b):
    [x, y] = await c._scatter([1, 2], workers=a.address)

    future = c.submit(add, x, y, workers=b.address)
    result = await future
    assert result == 3


@gen_cluster(client=True)
async def test_clean(c, s, a, b):
    x = c.submit(inc, 1, workers=a.address)
    y = c.submit(inc, x, workers=b.address)

    await y

    collections = [
        a.tasks,
        a.data,
        a.threads,
    ]
    for c in collections:
        assert c

    x.release()
    y.release()

    while x.key in a.tasks:
        await asyncio.sleep(0.01)

    for c in collections:
        assert not c


@gen_cluster(client=True)
async def test_message_breakup(c, s, a, b):
    n = 100000
    a.target_message_size = 10 * n
    b.target_message_size = 10 * n
    xs = [c.submit(mul, b"%d" % i, n, workers=a.address) for i in range(30)]
    y = c.submit(lambda *args: None, xs, workers=b.address)
    await y

    assert 2 <= len(b.incoming_transfer_log) <= 20
    assert 2 <= len(a.outgoing_transfer_log) <= 20

    assert all(msg["who"] == b.address for msg in a.outgoing_transfer_log)
    assert all(msg["who"] == a.address for msg in a.incoming_transfer_log)


@gen_cluster(client=True)
async def test_types(c, s, a, b):
    assert all(ts.type is None for ts in a.tasks.values())
    assert all(ts.type is None for ts in b.tasks.values())
    x = c.submit(inc, 1, workers=a.address)
    await wait(x)
    assert a.tasks[x.key].type == int

    y = c.submit(inc, x, workers=b.address)
    await wait(y)
    assert b.tasks[x.key].type == int
    assert b.tasks[y.key].type == int

    await c._cancel(y)

    start = time()
    while y.key in b.data:
        await asyncio.sleep(0.01)
        assert time() < start + 5

    assert y.key not in b.tasks


@gen_cluster()
async def test_system_monitor(s, a, b):
    assert b.monitor
    b.monitor.update()


@gen_cluster(
    client=True, nthreads=[("127.0.0.1", 2, {"resources": {"A": 1}}), ("127.0.0.1", 1)]
)
async def test_restrictions(c, s, a, b):
    # Worker has resource available
    assert a.available_resources == {"A": 1}
    # Resource restrictions
    x = c.submit(inc, 1, resources={"A": 1})
    await x
    ts = a.tasks[x.key]
    assert ts.resource_restrictions == {"A": 1}
    await c._cancel(x)

    while ts.state != "memory":
        # Resource should be unavailable while task isn't finished
        assert a.available_resources == {"A": 0}
        await asyncio.sleep(0.01)

    # Resource restored after task is in memory
    assert a.available_resources["A"] == 1


@gen_cluster(client=True)
async def test_clean_nbytes(c, s, a, b):
    L = [delayed(inc)(i) for i in range(10)]
    for i in range(5):
        L = [delayed(add)(x, y) for x, y in sliding_window(2, L)]
    total = delayed(sum)(L)

    future = c.compute(total)
    await wait(future)

    await asyncio.sleep(1)
    assert (
        len(list(filter(None, [ts.nbytes for ts in a.tasks.values()])))
        + len(list(filter(None, [ts.nbytes for ts in b.tasks.values()])))
        == 1
    )


@gen_cluster(client=True, nthreads=[("127.0.0.1", 1)] * 20)
async def test_gather_many_small(c, s, a, *workers):
    """If the dependencies of a given task are very small, do not limit the
    number of concurrent outgoing connections
    """
    a.total_out_connections = 2
    futures = await c._scatter(list(range(100)))

    assert all(w.data for w in workers)

    def f(*args):
        return 10

    future = c.submit(f, *futures, workers=a.address)
    await wait(future)

    types = list(pluck(0, a.log))
    req = [i for i, t in enumerate(types) if t == "request-dep"]
    recv = [i for i, t in enumerate(types) if t == "receive-dep"]
    assert min(recv) > max(req)

    assert a.comm_nbytes == 0


@gen_cluster(client=True, nthreads=[("127.0.0.1", 1)] * 3)
async def test_multiple_transfers(c, s, w1, w2, w3):
    x = c.submit(inc, 1, workers=w1.address)
    y = c.submit(inc, 2, workers=w2.address)
    z = c.submit(add, x, y, workers=w3.address)

    await wait(z)

    r = w3.tasks[z.key].startstops
    transfers = [t for t in r if t["action"] == "transfer"]
    assert len(transfers) == 2


@pytest.mark.xfail(reason="very high flakiness")
@gen_cluster(client=True, nthreads=[("127.0.0.1", 1)] * 3)
async def test_share_communication(c, s, w1, w2, w3):
    x = c.submit(mul, b"1", int(w3.target_message_size + 1), workers=w1.address)
    y = c.submit(mul, b"2", int(w3.target_message_size + 1), workers=w2.address)
    await wait([x, y])
    await c._replicate([x, y], workers=[w1.address, w2.address])
    z = c.submit(add, x, y, workers=w3.address)
    await wait(z)
    assert len(w3.incoming_transfer_log) == 2
    assert w1.outgoing_transfer_log
    assert w2.outgoing_transfer_log


@pytest.mark.xfail(reason="very high flakiness")
@gen_cluster(client=True)
async def test_dont_overlap_communications_to_same_worker(c, s, a, b):
    x = c.submit(mul, b"1", int(b.target_message_size + 1), workers=a.address)
    y = c.submit(mul, b"2", int(b.target_message_size + 1), workers=a.address)
    await wait([x, y])
    z = c.submit(add, x, y, workers=b.address)
    await wait(z)
    assert len(b.incoming_transfer_log) == 2
    l1, l2 = b.incoming_transfer_log

    assert l1["stop"] < l2["start"]


@gen_cluster(client=True)
async def test_log_exception_on_failed_task(c, s, a, b):
    with captured_logger("distributed.worker") as logger:
        future = c.submit(div, 1, 0)
        await wait(future)

        await asyncio.sleep(0.1)

    text = logger.getvalue()
    assert "ZeroDivisionError" in text
    assert "Exception" in text


@gen_cluster(client=True)
async def test_clean_up_dependencies(c, s, a, b):
    x = delayed(inc)(1)
    y = delayed(inc)(2)
    xx = delayed(inc)(x)
    yy = delayed(inc)(y)
    z = delayed(add)(xx, yy)

    zz = c.persist(z)
    await wait(zz)

    while len(a.data) + len(b.data) > 1:
        await asyncio.sleep(0.01)

    assert set(a.data) | set(b.data) == {zz.key}


@gen_cluster(client=True)
async def test_hold_onto_dependents(c, s, a, b):
    x = c.submit(inc, 1, workers=a.address)
    y = c.submit(inc, x, workers=b.address)
    await wait(y)

    assert x.key in b.data

    await c._cancel(y)
    while x.key not in b.data:
        await asyncio.sleep(0.1)


# Normally takes >2s but it has been observed to take >30s occasionally
@pytest.mark.slow
@gen_test(timeout=120)
async def test_worker_death_timeout():
    w = Worker("tcp://127.0.0.1:12345", death_timeout=0.1)
    with pytest.raises(TimeoutError) as info:
        await w

    assert "Worker" in str(info.value)
    assert "timed out" in str(info.value) or "failed to start" in str(info.value)
    assert w.status == Status.closed


@gen_cluster(client=True)
async def test_stop_doing_unnecessary_work(c, s, a, b):
    futures = c.map(slowinc, range(1000), delay=0.01)
    await asyncio.sleep(0.1)

    del futures

    start = time()
    while a.executing_count:
        await asyncio.sleep(0.01)
        assert time() - start < 0.5


@gen_cluster(client=True, nthreads=[("127.0.0.1", 1)])
async def test_priorities(c, s, w):
    values = []
    for i in range(10):
        a = delayed(slowinc)(i, dask_key_name="a-%d" % i, delay=0.01)
        a1 = delayed(inc)(a, dask_key_name="a1-%d" % i)
        a2 = delayed(inc)(a1, dask_key_name="a2-%d" % i)
        b1 = delayed(dec)(a, dask_key_name="b1-%d" % i)  # <<-- least favored

        values.append(a2)
        values.append(b1)

    futures = c.compute(values)
    await wait(futures)

    log = [
        t[0]
        for t in w.log
        if t[1] == "executing" and t[2] == "memory" and not t[0].startswith("finalize")
    ]

    assert any(key.startswith("b1") for key in log[: len(log) // 2])


@gen_cluster(client=True)
async def test_heartbeats(c, s, a, b):
    x = s.workers[a.address].last_seen
    start = time()
    await asyncio.sleep(a.periodic_callbacks["heartbeat"].callback_time / 1000 + 0.1)
    while s.workers[a.address].last_seen == x:
        await asyncio.sleep(0.01)
        assert time() < start + 2
    assert a.periodic_callbacks["heartbeat"].callback_time < 1000


@pytest.mark.parametrize("worker", [Worker, Nanny])
def test_worker_dir(worker):
    with tmpfile() as fn:

        @gen_cluster(client=True, worker_kwargs={"local_directory": fn})
        async def test_worker_dir(c, s, a, b):
            directories = [w.local_directory for w in s.workers.values()]
            assert all(d.startswith(fn) for d in directories)
            assert len(set(directories)) == 2  # distinct

        test_worker_dir()


@gen_cluster(nthreads=[])
async def test_false_worker_dir(s):
    async with Worker(s.address, local_directory="") as w:
        local_directory = w.local_directory

    cwd = os.getcwd()
    assert os.path.dirname(local_directory) == os.path.join(cwd, "dask-worker-space")


@gen_cluster(client=True)
async def test_dataframe_attribute_error(c, s, a, b):
    class BadSize:
        def __init__(self, data):
            self.data = data

        def __sizeof__(self):
            raise TypeError("Hello")

    future = c.submit(BadSize, 123)
    result = await future
    assert result.data == 123


@gen_cluster()
async def test_pid(s, a, b):
    assert s.workers[a.address].pid == os.getpid()


@gen_cluster(client=True)
async def test_get_client(c, s, a, b):
    def f(x):
        cc = get_client()
        future = cc.submit(inc, x)
        return future.result()

    assert default_client() is c

    future = c.submit(f, 10, workers=a.address)
    result = await future
    assert result == 11

    assert a._client
    assert not b._client

    assert a._client is c
    assert default_client() is c

    a_client = a._client

    for i in range(10):
        await wait(c.submit(f, i))

    assert a._client is a_client


def test_get_client_sync(client):
    def f(x):
        cc = get_client()
        future = cc.submit(inc, x)
        return future.result()

    future = client.submit(f, 10)
    assert future.result() == 11


@gen_cluster(client=True)
async def test_get_client_coroutine(c, s, a, b):
    async def f():
        client = await get_client()
        future = client.submit(inc, 10)
        result = await future
        return result

    results = await c.run(f)
    assert results == {a.address: 11, b.address: 11}


def test_get_client_coroutine_sync(client, s, a, b):
    async def f():
        client = await get_client()
        future = client.submit(inc, 10)
        result = await future
        return result

    results = client.run(f)
    assert results == {a["address"]: 11, b["address"]: 11}


@gen_cluster()
async def test_global_workers(s, a, b):
    n = len(Worker._instances)
    w = first(Worker._instances)
    assert w is a or w is b


@pytest.mark.skipif(WINDOWS, reason="num_fds not supported on windows")
@gen_cluster(nthreads=[])
async def test_worker_fds(s):
    proc = psutil.Process()
    before = psutil.Process().num_fds()

    async with Worker(s.address, loop=s.loop):
        assert proc.num_fds() > before

    while proc.num_fds() > before:
        await asyncio.sleep(0.01)


@gen_cluster(nthreads=[])
async def test_service_hosts_match_worker(s):
    async with Worker(s.address, host="tcp://0.0.0.0") as w:
        sock = first(w.http_server._sockets.values())
        assert sock.getsockname()[0] in ("::", "0.0.0.0")

    async with Worker(
        s.address, host="tcp://127.0.0.1", dashboard_address="0.0.0.0:0"
    ) as w:
        sock = first(w.http_server._sockets.values())
        assert sock.getsockname()[0] in ("::", "0.0.0.0")

    async with Worker(s.address, host="tcp://127.0.0.1") as w:
        sock = first(w.http_server._sockets.values())
        assert sock.getsockname()[0] in ("::", "0.0.0.0")

    # See what happens with e.g. `dask-worker --listen-address tcp://:8811`
    async with Worker(s.address, host="") as w:
        sock = first(w.http_server._sockets.values())
        assert sock.getsockname()[0] in ("::", "0.0.0.0")
        # Address must be a connectable address. 0.0.0.0 is not!
        address_all = w.address.rsplit(":", 1)[0]
        assert address_all in ("tcp://[::1]", "tcp://127.0.0.1")

    # Check various malformed IPv6 addresses
    # Since these hostnames get passed to distributed.comm.address_from_user_args,
    # bracketing is mandatory for IPv6.
    with pytest.raises(ValueError) as exc:
        async with Worker(s.address, host="::") as w:
            pass
    assert "bracketed" in str(exc)
    with pytest.raises(ValueError) as exc:
        async with Worker(s.address, host="tcp://::1") as w:
            pass
    assert "bracketed" in str(exc)


@gen_cluster(nthreads=[])
async def test_start_services(s):
    async with Worker(s.address, dashboard_address=1234) as w:
        assert w.http_server.port == 1234


@gen_test()
async def test_scheduler_file():
    with tmpfile() as fn:
        async with Scheduler(scheduler_file=fn, dashboard_address=":0") as s:
            async with Worker(scheduler_file=fn) as w:
                assert set(s.workers) == {w.address}


@gen_cluster(client=True)
async def test_scheduler_delay(c, s, a, b):
    old = a.scheduler_delay
    assert abs(a.scheduler_delay) < 0.6
    assert abs(b.scheduler_delay) < 0.6
    await asyncio.sleep(a.periodic_callbacks["heartbeat"].callback_time / 1000 + 0.6)
    assert a.scheduler_delay != old


@pytest.mark.flaky(reruns=10, reruns_delay=5)
@gen_cluster(client=True)
async def test_statistical_profiling(c, s, a, b):
    futures = c.map(slowinc, range(10), delay=0.1)
    await wait(futures)

    profile = a.profile_keys["slowinc"]
    assert profile["count"]


@pytest.mark.slow
@nodebug
@gen_cluster(
    client=True,
    timeout=30,
    config={
        "distributed.worker.profile.interval": "1ms",
        "distributed.worker.profile.cycle": "100ms",
    },
)
async def test_statistical_profiling_2(c, s, a, b):
    da = pytest.importorskip("dask.array")
    while True:
        x = da.random.random(1000000, chunks=(10000,))
        y = (x + x * 2) - x.sum().persist()
        await wait(y)

        profile = await a.get_profile()
        text = str(profile)
        if profile["count"] and "sum" in text and "random" in text:
            break


@gen_cluster(client=True, worker_kwargs={"profile_cycle_interval": "50 ms"})
async def test_statistical_profiling_cycle(c, s, a, b):
    futures = c.map(slowinc, range(20), delay=0.05)
    await wait(futures)
    await asyncio.sleep(0.01)
    end = time()
    assert len(a.profile_history) > 3

    x = await a.get_profile(start=time() + 10, stop=time() + 20)
    assert not x["count"]

    x = await a.get_profile(start=0, stop=time() + 10)
    recent = a.profile_recent["count"]
    actual = sum(p["count"] for _, p in a.profile_history) + a.profile_recent["count"]
    x2 = await a.get_profile(start=0, stop=time() + 10)
    assert x["count"] <= actual <= x2["count"]

    y = await a.get_profile(start=end - 0.300, stop=time())
    assert 0 < y["count"] <= x["count"]


@gen_cluster(client=True)
async def test_get_current_task(c, s, a, b):
    def some_name():
        return get_worker().get_current_task()

    result = await c.submit(some_name)
    assert result.startswith("some_name")


@gen_cluster(client=True, nthreads=[("127.0.0.1", 1)] * 2)
async def test_reschedule(c, s, a, b):
    await s.extensions["stealing"].stop()
    a_address = a.address

    def f(x):
        sleep(0.1)
        if get_worker().address == a_address:
            raise Reschedule()

    futures = c.map(f, range(4))
    futures2 = c.map(slowinc, range(10), delay=0.1, workers=a.address)
    await wait(futures)

    assert all(f.key in b.data for f in futures)


@gen_cluster(nthreads=[])
async def test_deque_handler(s):
    from distributed.worker import logger

    async with Worker(s.address) as w:
        deque_handler = w._deque_handler
        logger.info("foo456")
        assert deque_handler.deque
        msg = deque_handler.deque[-1]
        assert "distributed.worker" in deque_handler.format(msg)
        assert any(msg.msg == "foo456" for msg in deque_handler.deque)


def test_get_worker_name(client):
    def f():
        get_client().submit(inc, 1).result()

    client.run(f)

    def func(dask_scheduler):
        return list(dask_scheduler.clients)

    start = time()
    while not any("worker" in n for n in client.run_on_scheduler(func)):
        sleep(0.1)
        assert time() < start + 10


@gen_cluster(nthreads=[], client=True)
async def test_scheduler_address_config(c, s):
    with dask.config.set({"scheduler-address": s.address}):
        worker = await Worker(loop=s.loop)
        assert worker.scheduler.address == s.address
    await worker.close()


@pytest.mark.xfail(reason="very high flakiness")
@pytest.mark.slow
@gen_cluster(client=True)
async def test_wait_for_outgoing(c, s, a, b):
    np = pytest.importorskip("numpy")
    x = np.random.random(10000000)
    future = await c.scatter(x, workers=a.address)

    y = c.submit(inc, future, workers=b.address)
    await wait(y)

    assert len(b.incoming_transfer_log) == len(a.outgoing_transfer_log) == 1
    bb = b.incoming_transfer_log[0]["duration"]
    aa = a.outgoing_transfer_log[0]["duration"]
    ratio = aa / bb

    assert 1 / 3 < ratio < 3


@pytest.mark.skipif(not LINUX, reason="Need 127.0.0.2 to mean localhost")
@gen_cluster(
    nthreads=[("127.0.0.1", 1), ("127.0.0.1", 1), ("127.0.0.2", 1)], client=True
)
async def test_prefer_gather_from_local_address(c, s, w1, w2, w3):
    x = await c.scatter(123, workers=[w1.address, w3.address], broadcast=True)

    y = c.submit(inc, x, workers=[w2.address])
    await wait(y)

    assert any(d["who"] == w2.address for d in w1.outgoing_transfer_log)
    assert not any(d["who"] == w2.address for d in w3.outgoing_transfer_log)


@gen_cluster(
    client=True,
    nthreads=[("127.0.0.1", 1)] * 20,
    config={"distributed.worker.connections.incoming": 1},
)
async def test_avoid_oversubscription(c, s, *workers):
    np = pytest.importorskip("numpy")
    x = c.submit(np.random.random, 1000000, workers=[workers[0].address])
    await wait(x)

    futures = [c.submit(len, x, pure=False, workers=[w.address]) for w in workers[1:]]

    await wait(futures)

    # Original worker not responsible for all transfers
    assert len(workers[0].outgoing_transfer_log) < len(workers) - 2

    # Some other workers did some work
    assert len([w for w in workers if len(w.outgoing_transfer_log) > 0]) >= 3


@gen_cluster(client=True, worker_kwargs={"metrics": {"my_port": lambda w: w.port}})
async def test_custom_metrics(c, s, a, b):
    assert s.workers[a.address].metrics["my_port"] == a.port
    assert s.workers[b.address].metrics["my_port"] == b.port


@gen_cluster(client=True)
async def test_register_worker_callbacks(c, s, a, b):
    # plugin function to run
    def mystartup(dask_worker):
        dask_worker.init_variable = 1

    def mystartup2():
        import os

        os.environ["MY_ENV_VALUE"] = "WORKER_ENV_VALUE"
        return "Env set."

    # Check that plugin function has been run
    def test_import(dask_worker):
        return hasattr(dask_worker, "init_variable")
        #       and dask_worker.init_variable == 1

    def test_startup2():
        import os

        return os.getenv("MY_ENV_VALUE", None) == "WORKER_ENV_VALUE"

    # Nothing has been run yet
    result = await c.run(test_import)
    assert list(result.values()) == [False] * 2
    result = await c.run(test_startup2)
    assert list(result.values()) == [False] * 2

    # Start a worker and check that startup is not run
    worker = await Worker(s.address, loop=s.loop)
    result = await c.run(test_import, workers=[worker.address])
    assert list(result.values()) == [False]
    await worker.close()

    # Add a plugin function
    response = await c.register_worker_callbacks(setup=mystartup)
    assert len(response) == 2

    # Check it has been ran on existing worker
    result = await c.run(test_import)
    assert list(result.values()) == [True] * 2

    # Start a worker and check it is ran on it
    worker = await Worker(s.address, loop=s.loop)
    result = await c.run(test_import, workers=[worker.address])
    assert list(result.values()) == [True]
    await worker.close()

    # Register another plugin function
    response = await c.register_worker_callbacks(setup=mystartup2)
    assert len(response) == 2

    # Check it has been run
    result = await c.run(test_startup2)
    assert list(result.values()) == [True] * 2

    # Start a worker and check it is ran on it
    worker = await Worker(s.address, loop=s.loop)
    result = await c.run(test_import, workers=[worker.address])
    assert list(result.values()) == [True]
    result = await c.run(test_startup2, workers=[worker.address])
    assert list(result.values()) == [True]
    await worker.close()


@gen_cluster(client=True)
async def test_register_worker_callbacks_err(c, s, a, b):
    with pytest.raises(ZeroDivisionError):
        await c.register_worker_callbacks(setup=lambda: 1 / 0)


@gen_cluster(nthreads=[])
async def test_local_directory(s):
    with tmpfile() as fn:
        with dask.config.set(temporary_directory=fn):
            w = await Worker(s.address)
            assert w.local_directory.startswith(fn)
            assert "dask-worker-space" in w.local_directory


@gen_cluster(nthreads=[])
async def test_local_directory_make_new_directory(s):
    with tmpfile() as fn:
        w = await Worker(s.address, local_directory=os.path.join(fn, "foo", "bar"))
        assert w.local_directory.startswith(fn)
        assert "foo" in w.local_directory
        assert "dask-worker-space" in w.local_directory


@pytest.mark.skipif(not LINUX, reason="Need 127.0.0.2 to mean localhost")
@gen_cluster(nthreads=[], client=True)
async def test_host_address(c, s):
    w = await Worker(s.address, host="127.0.0.2")
    assert "127.0.0.2" in w.address
    await w.close()

    n = await Nanny(s.address, host="127.0.0.3")
    assert "127.0.0.3" in n.address
    assert "127.0.0.3" in n.worker_address
    await n.close()


@pytest.mark.asyncio
@pytest.mark.parametrize("Worker", [Worker, Nanny])
async def test_interface_async(cleanup, loop, Worker):
    from distributed.utils import get_ip_interface

    psutil = pytest.importorskip("psutil")
    if_names = sorted(psutil.net_if_addrs())
    for if_name in if_names:
        try:
            ipv4_addr = get_ip_interface(if_name)
        except ValueError:
            pass
        else:
            if ipv4_addr == "127.0.0.1":
                break
    else:
        pytest.skip(
            "Could not find loopback interface. "
            "Available interfaces are: %s." % (if_names,)
        )

    async with Scheduler(dashboard_address=":0", interface=if_name) as s:
        assert s.address.startswith("tcp://127.0.0.1")
        async with Worker(s.address, interface=if_name) as w:
            assert w.address.startswith("tcp://127.0.0.1")
            assert w.ip == "127.0.0.1"
            async with Client(s.address, asynchronous=True) as c:
                info = c.scheduler_info()
                assert "tcp://127.0.0.1" in info["address"]
                assert all("127.0.0.1" == d["host"] for d in info["workers"].values())


@pytest.mark.gpu
@pytest.mark.asyncio
@pytest.mark.parametrize("Worker", [Worker, Nanny])
async def test_protocol_from_scheduler_address(cleanup, Worker):
    pytest.importorskip("ucp")

    async with Scheduler(protocol="ucx", dashboard_address=":0") as s:
        assert s.address.startswith("ucx://")
        async with Worker(s.address) as w:
            assert w.address.startswith("ucx://")
            async with Client(s.address, asynchronous=True) as c:
                info = c.scheduler_info()
                assert info["address"].startswith("ucx://")


@pytest.mark.asyncio
async def test_host_uses_scheduler_protocol(cleanup, monkeypatch):
    # Ensure worker uses scheduler's protocol to determine host address, not the default scheme
    # See https://github.com/dask/distributed/pull/4883
    from distributed.comm.tcp import TCPBackend

    class BadBackend(TCPBackend):
        def get_address_host(self, loc):
            raise ValueError("asdf")

    monkeypatch.setitem(backends, "foo", BadBackend())

    with dask.config.set({"distributed.comm.default-scheme": "foo"}):
        async with Scheduler(protocol="tcp", dashboard_address=":0") as s:
            async with Worker(s.address):
                # Ensure that worker is able to properly start up
                # without BadBackend.get_address_host raising a ValueError
                pass


@pytest.mark.asyncio
@pytest.mark.parametrize("Worker", [Worker, Nanny])
async def test_worker_listens_on_same_interface_by_default(cleanup, Worker):
    async with Scheduler(host="localhost", dashboard_address=":0") as s:
        assert s.ip in {"127.0.0.1", "localhost"}
        async with Worker(s.address) as w:
            assert s.ip == w.ip


def assert_amm_transfer_story(key: str, w_from: Worker, w_to: Worker) -> None:
    """Test that an in-memory key was transferred from worker w_from to worker w_to by
    the Active Memory Manager and it was not recalculated on w_to
    """
    assert_worker_story(
        w_to.story(key),
        [
            (key, "ensure-task-exists", "released"),
            (key, "released", "fetch", "fetch", {}),
            ("gather-dependencies", w_from.address, lambda set_: key in set_),
            (key, "fetch", "flight", "flight", {}),
            ("request-dep", w_from.address, lambda set_: key in set_),
            ("receive-dep", w_from.address, lambda set_: key in set_),
            (key, "put-in-memory"),
            (key, "flight", "memory", "memory", {}),
        ],
        # There may be additional ('missing', 'fetch', 'fetch') events if transfers
        # are slow enough that the Active Memory Manager ends up requesting them a
        # second time. Here we're asserting that no matter how slow CI is, all
        # transfers will be completed within 2 seconds (hardcoded interval in
        # Scheduler.retire_worker when AMM is not enabled).
        strict=True,
    )
    assert key in w_to.data
    # The key may or may not still be in w_from.data, depending if the AMM had the
    # chance to run a second time after the copy was successful.


@pytest.mark.slow
@gen_cluster(client=True)
async def test_close_gracefully(c, s, a, b):
    futures = c.map(slowinc, range(200), delay=0.1, workers=[b.address])

    # Note: keys will appear in b.data several milliseconds before they switch to
    # status=memory in s.tasks. It's important to sample the in-memory keys from the
    # scheduler side, because those that the scheduler thinks are still processing won't
    # be replicated by retire_workers().
    while True:
        mem = {k for k, ts in s.tasks.items() if ts.state == "memory"}
        if len(mem) >= 8 and any(ts.state == "executing" for ts in b.tasks.values()):
            break
        await asyncio.sleep(0.01)

    assert any(ts for ts in b.tasks.values() if ts.state == "executing")

    await b.close_gracefully()

    assert b.status == Status.closed
    assert b.address not in s.workers

    # All tasks that were in memory in b have been copied over to a;
    # they have not been recomputed
    for key in mem:
        assert_amm_transfer_story(key, b, a)


@pytest.mark.slow
@gen_cluster(client=True, nthreads=[("", 1)], timeout=10)
async def test_lifetime(c, s, a):
    # Note: test was occasionally failing with lifetime="1 seconds"
    async with Worker(s.address, lifetime="2 seconds") as b:
        futures = c.map(slowinc, range(200), delay=0.1, workers=[b.address])

        # Note: keys will appear in b.data several milliseconds before they switch to
        # status=memory in s.tasks. It's important to sample the in-memory keys from the
        # scheduler side, because those that the scheduler thinks are still processing
        # won't be replicated by retire_workers().
        while True:
            mem = {k for k, ts in s.tasks.items() if ts.state == "memory"}
            if len(mem) >= 8:
                break
            await asyncio.sleep(0.01)

        assert b.status == Status.running
        assert not a.data

        while b.status != Status.closed:
            await asyncio.sleep(0.01)

    # All tasks that were in memory in b have been copied over to a;
    # they have not been recomputed
    for key in mem:
        assert_amm_transfer_story(key, b, a)


@gen_cluster(worker_kwargs={"lifetime": "10s", "lifetime_stagger": "2s"})
async def test_lifetime_stagger(s, a, b):
    assert a.lifetime != b.lifetime
    assert 8 <= a.lifetime <= 12
    assert 8 <= b.lifetime <= 12


@gen_cluster(nthreads=[])
async def test_bad_metrics(s):
    def bad_metric(w):
        raise Exception("Hello")

    async with Worker(s.address, metrics={"bad": bad_metric}) as w:
        assert "bad" not in s.workers[w.address].metrics


@gen_cluster(nthreads=[])
async def test_bad_startup(s):
    def bad_startup(w):
        raise Exception("Hello")

    try:
        await Worker(s.address, startup_information={"bad": bad_startup})
    except Exception:
        pytest.fail("Startup exception was raised")


@gen_cluster(client=True)
async def test_pip_install(c, s, a, b):
    with mock.patch(
        "distributed.diagnostics.plugin.subprocess.Popen.communicate",
        return_value=(b"", b""),
    ) as p1:
        with mock.patch(
            "distributed.diagnostics.plugin.subprocess.Popen", return_value=p1
        ) as p2:
            p1.communicate.return_value = b"", b""
            p1.wait.return_value = 0
            await c.register_worker_plugin(
                PipInstall(packages=["requests"], pip_options=["--upgrade"])
            )

            args = p2.call_args[0][0]
            assert "python" in args[0]
            assert args[1:] == ["-m", "pip", "install", "--upgrade", "requests"]


@gen_cluster(client=True)
async def test_pip_install_fails(c, s, a, b):
    with captured_logger(
        "distributed.diagnostics.plugin", level=logging.ERROR
    ) as logger:
        with mock.patch(
            "distributed.diagnostics.plugin.subprocess.Popen.communicate",
            return_value=(b"", b"error"),
        ) as p1:
            with mock.patch(
                "distributed.diagnostics.plugin.subprocess.Popen", return_value=p1
            ) as p2:
                p1.communicate.return_value = (
                    b"",
                    b"Could not find a version that satisfies the requirement not-a-package",
                )
                p1.wait.return_value = 1
                await c.register_worker_plugin(PipInstall(packages=["not-a-package"]))

                assert "not-a-package" in logger.getvalue()


#             args = p2.call_args[0][0]
#             assert "python" in args[0]
#             assert args[1:] == ["-m", "pip", "--upgrade", "install", "requests"]


@gen_cluster(nthreads=[])
async def test_update_latency(s):
    async with await Worker(s.address) as w:
        original = w.latency
        await w.heartbeat()
        assert original != w.latency

        if w.digests is not None:
            assert w.digests["latency"].size() > 0


@pytest.mark.slow
@gen_cluster(client=True, nthreads=[("127.0.0.1", 1)])
async def test_workerstate_executing(c, s, a):
    ws = s.workers[a.address]
    # Initially there are no active tasks
    assert not ws.executing
    # Submit a task and ensure the WorkerState is updated with the task
    # it's executing
    f = c.submit(slowinc, 1, delay=3)
    while not ws.executing:
        assert f.status == "pending"
        await asyncio.sleep(0.01)
    assert s.tasks[f.key] in ws.executing
    await f


@pytest.mark.parametrize("reconnect", [True, False])
@gen_cluster(nthreads=[])
async def test_heartbeat_comm_closed(s, monkeypatch, reconnect):
    with captured_logger("distributed.worker", level=logging.WARNING) as logger:

        def bad_heartbeat_worker(*args, **kwargs):
            raise CommClosedError()

        async with await Worker(s.address, reconnect=reconnect) as w:
            # Trigger CommClosedError during worker heartbeat
            monkeypatch.setattr(w.scheduler, "heartbeat_worker", bad_heartbeat_worker)

            await w.heartbeat()
            if reconnect:
                assert w.status == Status.running
            else:
                assert w.status == Status.closed
    assert "Heartbeat to scheduler failed" in logger.getvalue()


@gen_cluster(nthreads=[])
async def test_bad_local_directory(s):
    try:
        async with Worker(s.address, local_directory="/not/a/valid-directory"):
            pass
    except OSError:
        # On Linux: [Errno 13] Permission denied: '/not'
        # On MacOSX: [Errno 30] Read-only file system: '/not'
        pass
    else:
        assert WINDOWS

    assert not any("error" in log for log in s.get_logs())


@gen_cluster(client=True, nthreads=[])
async def test_taskstate_metadata(c, s):
    async with await Worker(s.address) as w:
        await c.register_worker_plugin(TaskStateMetadataPlugin())

        f = c.submit(inc, 1)
        await f

        ts = w.tasks[f.key]
        assert "start_time" in ts.metadata
        assert "stop_time" in ts.metadata
        assert ts.metadata["stop_time"] > ts.metadata["start_time"]

        # Check that Scheduler TaskState.metadata was also updated
        assert s.tasks[f.key].metadata == ts.metadata


@gen_cluster(client=True, nthreads=[])
async def test_executor_offload(c, s, monkeypatch):
    class SameThreadClass:
        def __getstate__(self):
            return ()

        def __setstate__(self, state):
            self._thread_ident = threading.get_ident()
            return self

    monkeypatch.setattr("distributed.worker.OFFLOAD_THRESHOLD", 1)

    async with Worker(s.address, executor="offload") as w:
        from distributed.utils import _offload_executor

        assert w.executor is _offload_executor

        x = SameThreadClass()

        def f(x):
            return threading.get_ident() == x._thread_ident

        assert await c.submit(f, x)


@gen_cluster(client=True, nthreads=[("127.0.0.1", 1)])
async def test_story(c, s, w):
    future = c.submit(inc, 1)
    await future
    ts = w.tasks[future.key]
    assert ts.state in str(w.story(ts))
    assert w.story(ts) == w.story(ts.key)


@gen_cluster(client=True)
async def test_story_with_deps(c, s, a, b):
    """
    Assert that the structure of the story does not change unintentionally and
    expected subfields are actually filled
    """
    dep = c.submit(inc, 1, workers=[a.address])
    res = c.submit(inc, dep, workers=[b.address])
    await res
    key = res.key

    story = a.story(key)
    assert story == []
    story = b.story(key)

    # Story now includes randomized stimulus_ids and timestamps.
    stimulus_ids = {ev[-2] for ev in story}
    assert len(stimulus_ids) == 3, stimulus_ids
    # This is a simple transition log
    expected = [
        (key, "compute-task"),
        (key, "released", "waiting", "waiting", {dep.key: "fetch"}),
        (key, "waiting", "ready", "ready", {}),
        (key, "ready", "executing", "executing", {}),
        (key, "put-in-memory"),
        (key, "executing", "memory", "memory", {}),
    ]
    assert_worker_story(story, expected, strict=True)

    story = b.story(dep.key)
    stimulus_ids = {ev[-2] for ev in story}
    assert len(stimulus_ids) == 2, stimulus_ids
    expected = [
        (dep.key, "ensure-task-exists", "released"),
        (dep.key, "released", "fetch", "fetch", {}),
        ("gather-dependencies", a.address, {dep.key}),
        (dep.key, "fetch", "flight", "flight", {}),
        ("request-dep", a.address, {dep.key}),
        ("receive-dep", a.address, {dep.key}),
        (dep.key, "put-in-memory"),
        (dep.key, "flight", "memory", "memory", {res.key: "ready"}),
    ]
    assert_worker_story(story, expected, strict=True)


@gen_cluster(client=True)
async def test_gather_dep_one_worker_always_busy(c, s, a, b):
    # Ensure that both dependencies for H are on another worker than H itself.
    # The worker where the dependencies are on is then later blocked such that
    # the data cannot be fetched
    # In the past it was important that there is more than one key on the
    # worker. This should be kept to avoid any edge case specific to one
    f = c.submit(inc, 1, workers=[a.address])
    g = c.submit(
        inc,
        2,
        workers=[a.address],
    )

    await f
    await g
    # We will block A for any outgoing communication. This simulates an
    # overloaded worker which will always return "busy" for get_data requests,
    # effectively blocking H indefinitely
    a.outgoing_current_count = 10000000
    assert f.key in a.tasks
    assert g.key in a.tasks
    # Ensure there are actually two distinct tasks and not some pure=True
    # caching
    assert f.key != g.key
    h = c.submit(add, f, g, workers=[b.address])

    fut = asyncio.wait_for(h, 0.1)

    while h.key not in b.tasks:
        await asyncio.sleep(0.01)

    ts_h = b.tasks[h.key]
    ts_f = b.tasks[f.key]
    ts_g = b.tasks[g.key]

    with pytest.raises(asyncio.TimeoutError):
        assert ts_h.state == "waiting"
        assert ts_f.state in ["flight", "fetch"]
        assert ts_g.state in ["flight", "fetch"]
        await fut

    # Ensure B wasn't lazy but tried at least once
    assert b.repetitively_busy

    x = await Worker(s.address, name="x")
    # We "scatter" the data to another worker which is able to serve this data.
    # In reality this could be another worker which fetched this dependency and
    # got through to A or another worker executed the task using work stealing
    # or any other. To avoid cross effects, we'll just put the data onto the
    # worker ourselves
    x.update_data(data={key: a.data[key] for key in [f.key, g.key]})

    assert await h == 5

    # Since we put the data onto the worker ourselves, the gather_dep might
    # still be mid execution and we'll get a dangling task. Let it finish
    # naturally
    while any(["Worker.gather_dep" in str(t) for t in asyncio.all_tasks()]):
        await asyncio.sleep(0.05)


@gen_cluster(client=True, nthreads=[("127.0.0.1", 0)])
async def test_worker_client_uses_default_no_close(c, s, a):
    """
    If a default client is available in the process, the worker will pick this
    one and will not close it if it is closed
    """
    assert not Worker._initialized_clients
    assert default_client() is c
    existing_client = c.id

    def get_worker_client_id():
        def_client = get_client()
        return def_client.id

    worker_client = await c.submit(get_worker_client_id)
    assert worker_client == existing_client

    assert not Worker._initialized_clients

    await a.close()

    assert len(Client._instances) == 1
    assert c.status == "running"
    c_def = default_client()
    assert c is c_def


@gen_cluster(nthreads=[("127.0.0.1", 0)])
async def test_worker_client_closes_if_created_on_worker_one_worker(s, a):
    async with Client(s.address, set_as_default=False, asynchronous=True) as c:
        with pytest.raises(ValueError):
            default_client()

        def get_worker_client_id():
            def_client = get_client()
            return def_client.id

        new_client_id = await c.submit(get_worker_client_id)
        default_client_id = await c.submit(get_worker_client_id)
        assert new_client_id != c.id
        assert new_client_id == default_client_id

        new_client = default_client()
        assert new_client_id == new_client.id
        assert new_client.status == "running"

        # If a worker closes, all clients created on it should close as well
        await a.close()
        assert new_client.status == "closed"

        assert len(Client._instances) == 2

        assert c.status == "running"

        with pytest.raises(ValueError):
            default_client()


@gen_cluster()
async def test_worker_client_closes_if_created_on_worker_last_worker_alive(s, a, b):
    async with Client(s.address, set_as_default=False, asynchronous=True) as c:

        with pytest.raises(ValueError):
            default_client()

        def get_worker_client_id():
            def_client = get_client()
            return def_client.id

        new_client_id = await c.submit(get_worker_client_id, workers=[a.address])
        default_client_id = await c.submit(get_worker_client_id, workers=[a.address])

        default_client_id_b = await c.submit(get_worker_client_id, workers=[b.address])
        assert not b._comms
        assert new_client_id != c.id
        assert new_client_id == default_client_id
        assert new_client_id == default_client_id_b

        new_client = default_client()
        assert new_client_id == new_client.id
        assert new_client.status == "running"

        # We'll close A. This should *not* close the client since the client is also used by B
        await a.close()
        assert new_client.status == "running"

        client_id_b_after = await c.submit(get_worker_client_id, workers=[b.address])
        assert client_id_b_after == default_client_id_b

        assert len(Client._instances) == 2
        await b.close()
        assert new_client.status == "closed"

        assert c.status == "running"

        with pytest.raises(ValueError):
            default_client()


@gen_cluster(client=True, nthreads=[])
async def test_multiple_executors(c, s):
    def get_thread_name():
        return threading.current_thread().name

    async with Worker(
        s.address,
        nthreads=2,
        executor={"foo": ThreadPoolExecutor(1, thread_name_prefix="Dask-Foo-Threads")},
    ):
        futures = []
        with dask.annotate(executor="default"):
            futures.append(c.submit(get_thread_name, pure=False))
        with dask.annotate(executor="foo"):
            futures.append(c.submit(get_thread_name, pure=False))
        default_result, gpu_result = await c.gather(futures)
        assert "Dask-Default-Threads" in default_result
        assert "Dask-Foo-Threads" in gpu_result


@gen_cluster(client=True)
async def test_process_executor(c, s, a, b):
    with ProcessPoolExecutor() as e:
        a.executors["processes"] = e
        b.executors["processes"] = e

        future = c.submit(os.getpid, pure=False)
        assert (await future) == os.getpid()

        with dask.annotate(executor="processes"):
            future = c.submit(os.getpid, pure=False)

        assert (await future) != os.getpid()


def kill_process():
    import os
    import signal

    if WINDOWS:
        # There's no SIGKILL on Windows
        sig = signal.SIGTERM
    else:
        # With SIGTERM there may be several seconds worth of delay before the worker
        # actually shuts down - particularly on slow CI. Use SIGKILL for instant
        # termination.
        sig = signal.SIGKILL

    os.kill(os.getpid(), sig)
    sleep(60)  # Cope with non-instantaneous termination


@gen_cluster(nthreads=[("127.0.0.1", 1)], client=True)
async def test_process_executor_kills_process(c, s, a):
    with ProcessPoolExecutor() as e:
        a.executors["processes"] = e
        with dask.annotate(executor="processes", retries=1):
            future = c.submit(kill_process)

        msg = "A child process terminated abruptly, the process pool is not usable anymore"
        with pytest.raises(BrokenProcessPool, match=msg):
            await future

        with dask.annotate(executor="processes", retries=1):
            future = c.submit(inc, 1)

        # The process pool is now unusable and the worker is effectively dead
        with pytest.raises(BrokenProcessPool, match=msg):
            await future


def raise_exc():
    raise RuntimeError("foo")


@gen_cluster(client=True)
async def test_process_executor_raise_exception(c, s, a, b):
    with ProcessPoolExecutor() as e:
        a.executors["processes"] = e
        b.executors["processes"] = e
        with dask.annotate(executor="processes", retries=1):
            future = c.submit(raise_exc)

        with pytest.raises(RuntimeError, match="foo"):
            await future


@pytest.mark.gpu
@gen_cluster(client=True, nthreads=[("127.0.0.1", 1)])
async def test_gpu_executor(c, s, w):
    if nvml.device_get_count() > 0:
        e = w.executors["gpu"]
        assert isinstance(e, distributed.threadpoolexecutor.ThreadPoolExecutor)
        assert e._max_workers == 1
    else:
        assert "gpu" not in w.executors


async def assert_task_states_on_worker(expected, worker):
    active_exc = None
    for _ in range(10):
        try:
            for dep_key, expected_state in expected.items():
                assert dep_key in worker.tasks, (worker.name, dep_key, worker.tasks)
                dep_ts = worker.tasks[dep_key]
                assert dep_ts.state == expected_state, (
                    worker.name,
                    dep_ts,
                    expected_state,
                )
            assert set(expected) == set(worker.tasks)
            return
        except AssertionError as exc:
            active_exc = exc
            await asyncio.sleep(0.1)
    # If after a second the workers are not in equilibrium, they are broken
    assert active_exc
    raise active_exc


@gen_cluster(client=True)
async def test_worker_state_error_release_error_last(c, s, a, b):
    """
    Create a chain of tasks and err one of them. Then release tasks in a certain
    order and ensure the tasks are released and/or kept in memory as appropriate

    F -- RES (error)
        /
       /
    G

    Free error last
    """

    def raise_exc(*args):
        raise RuntimeError()

    f = c.submit(inc, 1, workers=[a.address], key="f")
    g = c.submit(inc, 1, workers=[b.address], key="g")
    res = c.submit(raise_exc, f, g, workers=[a.address])

    with pytest.raises(RuntimeError):
        await res

    # Nothing bad happened on B, therefore B should hold on to G
    assert len(b.tasks) == 1
    assert g.key in b.tasks

    # A raised the exception therefore we should hold on to the erroneous task
    assert res.key in a.tasks
    ts = a.tasks[res.key]
    assert ts.state == "error"

    expected_states = {
        # A was instructed to compute this result and we're still holding a ref via `f`
        f.key: "memory",
        # This was fetched from another worker. While we hold a ref via `g`, the
        # scheduler only instructed to compute this on B
        g.key: "memory",
        res.key: "error",
    }
    await assert_task_states_on_worker(expected_states, a)
    # Expected states after we release references to the futures
    f.release()
    g.release()

    # We no longer hold any refs to f or g and B didn't have any erros. It
    # releases everything as expected
    while b.tasks:
        await asyncio.sleep(0.01)

    expected_states = {
        f.key: "released",
        g.key: "released",
        res.key: "error",
    }

    await assert_task_states_on_worker(expected_states, a)

    res.release()

    # We no longer hold any refs. Cluster should reset completely
    # This is not happening
    for server in [s, a, b]:
        while server.tasks:
            await asyncio.sleep(0.01)


@gen_cluster(client=True)
async def test_worker_state_error_release_error_first(c, s, a, b):
    """
    Create a chain of tasks and err one of them. Then release tasks in a certain
    order and ensure the tasks are released and/or kept in memory as appropriate

    F -- RES (error)
        /
       /
    G

    Free error first
    """

    def raise_exc(*args):
        raise RuntimeError()

    f = c.submit(inc, 1, workers=[a.address], key="f")
    g = c.submit(inc, 1, workers=[b.address], key="g")
    res = c.submit(raise_exc, f, g, workers=[a.address])

    with pytest.raises(RuntimeError):
        await res

    # Nothing bad happened on B, therefore B should hold on to G
    assert len(b.tasks) == 1
    assert g.key in b.tasks

    # A raised the exception therefore we should hold on to the erroneous task
    assert res.key in a.tasks
    ts = a.tasks[res.key]
    assert ts.state == "error"

    expected_states = {
        # A was instructed to compute this result and we're still holding a ref
        # via `f`
        f.key: "memory",
        # This was fetched from another worker. While we hold a ref via `g`, the
        # scheduler only instructed to compute this on B
        g.key: "memory",
        res.key: "error",
    }
    await assert_task_states_on_worker(expected_states, a)
    # Expected states after we release references to the futures

    res.release()
    # We no longer hold any refs to f or g and B didn't have any erros. It
    # releases everything as expected
    while res.key in a.tasks:
        await asyncio.sleep(0.01)

    expected_states = {
        f.key: "memory",
        g.key: "memory",
    }

    await assert_task_states_on_worker(expected_states, a)

    f.release()
    g.release()

    for server in [s, a, b]:
        while server.tasks:
            await asyncio.sleep(0.01)


@gen_cluster(client=True)
async def test_worker_state_error_release_error_int(c, s, a, b):
    """
    Create a chain of tasks and err one of them. Then release tasks in a certain
    order and ensure the tasks are released and/or kept in memory as appropriate

    F -- RES (error)
        /
       /
    G

    Free one successful task, then error, then last task
    """

    def raise_exc(*args):
        raise RuntimeError()

    f = c.submit(inc, 1, workers=[a.address], key="f")
    g = c.submit(inc, 1, workers=[b.address], key="g")
    res = c.submit(raise_exc, f, g, workers=[a.address])

    with pytest.raises(RuntimeError):
        await res

    # Nothing bad happened on B, therefore B should hold on to G
    assert len(b.tasks) == 1
    assert g.key in b.tasks

    # A raised the exception therefore we should hold on to the erroneous task
    assert res.key in a.tasks
    ts = a.tasks[res.key]
    assert ts.state == "error"

    expected_states = {
        # A was instructed to compute this result and we're still holding a ref via `f`
        f.key: "memory",
        # This was fetched from another worker. While we hold a ref via `g`, the
        # scheduler only instructed to compute this on B
        g.key: "memory",
        res.key: "error",
    }
    await assert_task_states_on_worker(expected_states, a)
    # Expected states after we release references to the futures

    f.release()
    res.release()
    # We no longer hold any refs to f or g and B didn't have any erros. It
    # releases everything as expected
    while len(a.tasks) > 1:
        await asyncio.sleep(0.01)

    expected_states = {
        g.key: "memory",
    }

    await assert_task_states_on_worker(expected_states, a)
    await assert_task_states_on_worker(expected_states, b)

    g.release()

    # We no longer hold any refs. Cluster should reset completely
    for server in [s, a, b]:
        while server.tasks:
            await asyncio.sleep(0.01)


@gen_cluster(client=True)
async def test_worker_state_error_long_chain(c, s, a, b):
    def raise_exc(*args):
        raise RuntimeError()

    # f (A) --------> res (B)
    #                /
    # g (B) -> h (A)

    f = c.submit(inc, 1, workers=[a.address], key="f", allow_other_workers=False)
    g = c.submit(inc, 1, workers=[b.address], key="g", allow_other_workers=False)
    h = c.submit(inc, g, workers=[a.address], key="h", allow_other_workers=False)
    res = c.submit(
        raise_exc, f, h, workers=[b.address], allow_other_workers=False, key="res"
    )

    with pytest.raises(RuntimeError):
        await res

    expected_states_A = {
        f.key: "memory",
        g.key: "memory",
        h.key: "memory",
    }
    await assert_task_states_on_worker(expected_states_A, a)

    expected_states_B = {
        f.key: "memory",
        g.key: "memory",
        h.key: "memory",
        res.key: "error",
    }
    await assert_task_states_on_worker(expected_states_B, b)

    f.release()

    expected_states_A = {
        g.key: "memory",
        h.key: "memory",
    }
    await assert_task_states_on_worker(expected_states_A, a)

    expected_states_B = {
        f.key: "released",
        g.key: "memory",
        h.key: "memory",
        res.key: "error",
    }
    await assert_task_states_on_worker(expected_states_B, b)

    g.release()

    expected_states_A = {
        g.key: "released",
        h.key: "memory",
    }
    await assert_task_states_on_worker(expected_states_A, a)

    # B must not forget a task since all have a still valid dependent
    expected_states_B = {
        f.key: "released",
        h.key: "memory",
        res.key: "error",
    }
    await assert_task_states_on_worker(expected_states_B, b)
    h.release()

    expected_states_A = {}
    await assert_task_states_on_worker(expected_states_A, a)
    expected_states_B = {
        f.key: "released",
        h.key: "released",
        res.key: "error",
    }

    await assert_task_states_on_worker(expected_states_B, b)
    res.release()

    # We no longer hold any refs. Cluster should reset completely
    for server in [s, a, b]:
        while server.tasks:
            await asyncio.sleep(0.01)


@gen_cluster(client=True, nthreads=[("127.0.0.1", x) for x in range(4)])
async def test_hold_on_to_replicas(c, s, *workers):
    f1 = c.submit(inc, 1, workers=[workers[0].address], key="f1")
    f2 = c.submit(inc, 2, workers=[workers[1].address], key="f2")

    sum_1 = c.submit(
        slowsum, [f1, f2], delay=0.1, workers=[workers[2].address], key="sum"
    )
    sum_2 = c.submit(
        slowsum, [f1, sum_1], delay=0.2, workers=[workers[3].address], key="sum_2"
    )
    f1.release()
    f2.release()

    while sum_2.key not in workers[3].tasks:
        await asyncio.sleep(0.01)

    while not workers[3].tasks[sum_2.key].state == "memory":
        assert len(s.tasks[f1.key].who_has) >= 2
        assert s.tasks[f2.key].state == "released"
        await asyncio.sleep(0.01)

    while len(workers[2].data) > 1:
        await asyncio.sleep(0.01)


@pytest.mark.xfail(
    WINDOWS and sys.version_info[:2] == (3, 8),
    reason="https://github.com/dask/distributed/issues/5621",
)
@gen_cluster(client=True, nthreads=[("", 1), ("", 1)])
async def test_worker_reconnects_mid_compute(c, s, a, b):
    """Ensure that, if a worker disconnects while computing a result, the scheduler will
    still accept the result.

    There is also an edge case tested which ensures that the reconnect is
    successful if a task is currently executing; see
    https://github.com/dask/distributed/issues/5078

    See also distributed.tests.test_scheduler.py::test_gather_allow_worker_reconnect
    """
    with captured_logger("distributed.scheduler") as s_logs:
        # Let's put one task in memory to ensure the reconnect has tasks in
        # different states
        f1 = c.submit(inc, 1, workers=[a.address], allow_other_workers=True)
        await f1
        a_address = a.address
        a.periodic_callbacks["heartbeat"].stop()
        await a.heartbeat()
        a.heartbeat_active = True

        from distributed import Lock

        def fast_on_a(lock):
            w = get_worker()
            import time

            if w.address != a_address:
                lock.acquire()
            else:
                time.sleep(1)

        lock = Lock()
        # We want to be sure that A is the only one computing this result
        async with lock:

            f2 = c.submit(
                fast_on_a, lock, workers=[a.address], allow_other_workers=True
            )

            while f2.key not in a.tasks:
                await asyncio.sleep(0.01)

            await s.stream_comms[a.address].close()

            assert len(s.workers) == 1
            a.heartbeat_active = False
            await a.heartbeat()
            assert len(s.workers) == 2
            # Since B is locked, this is ensured to originate from A
            await f2

    assert "Unexpected worker completed task" in s_logs.getvalue()

    # Ensure that all in-memory tasks on A have been restored on the
    # scheduler after reconnect
    for ts in a.tasks.values():
        if ts.state == "memory":
            assert a.address in {ws.address for ws in s.tasks[ts.key].who_has}

    # Ensure that all keys have been properly registered and will also be
    # cleaned up nicely.
    del f1, f2

    while any(w.tasks for w in [a, b]):
        await asyncio.sleep(0.001)


@pytest.mark.xfail(
    WINDOWS and sys.version_info[:2] == (3, 8),
    reason="https://github.com/dask/distributed/issues/5621",
)
@gen_cluster(client=True, nthreads=[("", 1), ("", 1)])
async def test_worker_reconnects_mid_compute_multiple_states_on_scheduler(c, s, a, b):
    """
    Ensure that a reconnecting worker does not break the scheduler regardless of
    what state the keys of the worker are in when it connects back

    See also test_worker_reconnects_mid_compute which uses a smaller chain of
    tasks and does not release f1 in between
    """

    with captured_logger("distributed.scheduler") as s_logs:
        # Let's put one task in memory to ensure the reconnect has tasks in
        # different states
        f1 = c.submit(inc, 1, workers=[a.address], allow_other_workers=True)
        f2 = c.submit(inc, f1, workers=[a.address], allow_other_workers=True)
        await f1
        a_address = a.address

        a.periodic_callbacks["heartbeat"].stop()
        await a.heartbeat()
        a.heartbeat_active = True

        from distributed import Lock

        def fast_on_a(lock):
            w = get_worker()
            import time

            if w.address != a_address:
                lock.acquire()
            else:
                time.sleep(1)

        lock = Lock()
        # We want to be sure that A is the only one computing this result
        async with lock:

            f3 = c.submit(
                fast_on_a, lock, workers=[a.address], allow_other_workers=True
            )

            while f3.key not in a.tasks:
                await asyncio.sleep(0.01)

            story_before = s.story(f1.key)
            await s.stream_comms[a.address].close()
            # Release f1 which triggers a release cycle of all tasks such that
            # they are rescheduled on B. However, at this time, B will never be
            # able to compute f3 / fast_on_a since it is locked on that worker.
            # The only way to get f3 to complete is for Worker A to reconnect.

            f1.release()
            assert len(s.workers) == 1
            story = s.story(f1.key)
            while len(story) == len(story_before):
                story = s.story(f1.key)
                await asyncio.sleep(0.1)

            next = story[len(story_before)]
            assert next[:3] == (f1.key, "memory", "released")

            a.heartbeat_active = False
            await a.heartbeat()

            while len(s.workers) != 2:
                await asyncio.sleep(0.01)

            # Since B is locked, this is ensured to originate from A
            await f3

    assert "Unexpected worker completed task" in s_logs.getvalue()

    # Ensure that all in-memory tasks on A have been restored on the
    # scheduler after reconnect
    for ts in a.tasks.values():
        if ts.state == "memory":
            assert a.address in {ws.address for ws in s.tasks[ts.key].who_has}

    del f1, f2, f3
    while any(w.tasks for w in [a, b]):
        await asyncio.sleep(0.001)


@gen_cluster(client=True, nthreads=[("127.0.0.1", 1)])
async def test_forget_dependents_after_release(c, s, a):

    fut = c.submit(inc, 1, key="f-1")
    fut2 = c.submit(inc, fut, key="f-2")

    await asyncio.wait([fut, fut2])

    assert fut.key in a.tasks
    assert fut2.key in a.tasks
    assert fut2.key in {d.key for d in a.tasks[fut.key].dependents}

    fut2.release()

    while fut2.key in a.tasks:
        await asyncio.sleep(0.001)
    assert fut2.key not in {d.key for d in a.tasks[fut.key].dependents}


@gen_cluster(client=True)
async def test_steal_during_task_deserialization(c, s, a, b, monkeypatch):
    stealing_ext = s.extensions["stealing"]
    await stealing_ext.stop()
    from distributed.utils import ThreadPoolExecutor

    class CountingThreadPool(ThreadPoolExecutor):
        counter = 0

        def submit(self, *args, **kwargs):
            CountingThreadPool.counter += 1
            return super().submit(*args, **kwargs)

    # Ensure we're always offloading
    monkeypatch.setattr("distributed.worker.OFFLOAD_THRESHOLD", 1)
    threadpool = CountingThreadPool(
        max_workers=1, thread_name_prefix="Counting-Offload-Threadpool"
    )
    try:
        monkeypatch.setattr("distributed.utils._offload_executor", threadpool)

        class SlowDeserializeCallable:
            def __init__(self, delay=0.1):
                self.delay = delay

            def __getstate__(self):
                return self.delay

            def __setstate__(self, state):
                delay = state
                import time

                time.sleep(delay)
                return SlowDeserializeCallable(delay)

            def __call__(self, *args, **kwargs):
                return 41

        slow_deserialized_func = SlowDeserializeCallable()
        fut = c.submit(
            slow_deserialized_func, 1, workers=[a.address], allow_other_workers=True
        )

        while CountingThreadPool.counter == 0:
            await asyncio.sleep(0)

        ts = s.tasks[fut.key]
        a.handle_steal_request(fut.key, stimulus_id="test")
        stealing_ext.scheduler.send_task_to_worker(b.address, ts)

        fut2 = c.submit(inc, fut, workers=[a.address])
        fut3 = c.submit(inc, fut2, workers=[a.address])

        assert await fut2 == 42
        await fut3

    finally:
        threadpool.shutdown()


@gen_cluster(client=True)
async def test_gather_dep_exception_one_task(c, s, a, b):
    """Ensure an exception in a single task does not tear down an entire batch of gather_dep


    See also https://github.com/dask/distributed/issues/5152
    See also test_gather_dep_exception_one_task_2
    """
    fut = c.submit(inc, 1, workers=[a.address], key="f1")
    fut2 = c.submit(inc, 2, workers=[a.address], key="f2")
    fut3 = c.submit(inc, 3, workers=[a.address], key="f3")

    import asyncio

    event = asyncio.Event()
    write_queue = asyncio.Queue()
    b.rpc = _LockedCommPool(b.rpc, write_event=event, write_queue=write_queue)
    b.rpc.remove(a.address)

    def sink(a, b, *args):
        return a + b

    res1 = c.submit(sink, fut, fut2, fut3, workers=[b.address])
    res2 = c.submit(sink, fut, fut2, workers=[b.address])

    # Wait until we're sure the worker is attempting to fetch the data
    while True:
        peer_addr, msg = await write_queue.get()
        if peer_addr == a.address and msg["op"] == "get_data":
            break

    # Provoke an "impossible transision exception"
    # By choosing a state which doesn't exist we're not running into validation
    # errors and the state machine should raise if we want to transition from
    # fetch to memory

    b.validate = False
    b.tasks[fut3.key].state = "fetch"
    event.set()

    assert await res1 == 5
    assert await res2 == 5

    del res1, res2, fut, fut2
    fut3.release()

    while a.tasks and b.tasks:
        await asyncio.sleep(0.1)


@gen_cluster(client=True)
async def test_gather_dep_exception_one_task_2(c, s, a, b):
    """Ensure an exception in a single task does not tear down an entire batch of gather_dep

    The below triggers an fetch->memory transition

    See also https://github.com/dask/distributed/issues/5152
    See also test_gather_dep_exception_one_task
    """
    # This test does not trigger the condition reliably but is a very easy case
    # which should function correctly regardles

    fut1 = c.submit(inc, 1, workers=[a.address], key="f1")
    fut2 = c.submit(inc, fut1, workers=[b.address], key="f2")

    while fut1.key not in b.tasks or b.tasks[fut1.key].state == "flight":
        await asyncio.sleep(0)

    s.handle_missing_data(key="f1", errant_worker=a.address)

    await fut2


@gen_cluster(client=True)
async def test_acquire_replicas(c, s, a, b):
    fut = c.submit(inc, 1, workers=[a.address])
    await fut

    s.request_acquire_replicas(b.address, [fut.key], stimulus_id=f"test-{time()}")

    while len(s.who_has[fut.key]) != 2:
        await asyncio.sleep(0.005)

    for w in (a, b):
        assert w.data[fut.key] == 2
        assert w.tasks[fut.key].state == "memory"

    fut.release()

    while b.tasks or a.tasks:
        await asyncio.sleep(0.005)


@gen_cluster(client=True)
async def test_acquire_replicas_same_channel(c, s, a, b):
    futA = c.submit(inc, 1, workers=[a.address], key="f-A")
    futB = c.submit(inc, 2, workers=[a.address], key="f-B")
    futC = c.submit(inc, futB, workers=[b.address], key="f-C")
    await futA

    s.request_acquire_replicas(b.address, [futA.key], stimulus_id=f"test-{time()}")

    await futC
    while futA.key not in b.tasks or not b.tasks[futA.key].state == "memory":
        await asyncio.sleep(0.005)

    while len(s.who_has[futA.key]) != 2:
        await asyncio.sleep(0.005)

    # Ensure that both the replica and an ordinary dependency pass through the
    # same communication channel

    for fut in (futA, futB):
        assert_worker_story(
            b.story(fut.key),
            [
                ("gather-dependencies", a.address, {fut.key}),
                ("request-dep", a.address, {fut.key}),
            ],
        )
        assert any(fut.key in msg["keys"] for msg in b.incoming_transfer_log)


@gen_cluster(client=True, nthreads=[("127.0.0.1", 1)] * 3)
async def test_acquire_replicas_many(c, s, *workers):
    futs = c.map(inc, range(10), workers=[workers[0].address])
    res = c.submit(sum, futs, workers=[workers[1].address])
    final = c.submit(slowinc, res, delay=0.5, workers=[workers[1].address])

    await wait(futs)

    s.request_acquire_replicas(
        workers[2].address, [fut.key for fut in futs], stimulus_id=f"test-{time()}"
    )

    # Worker 2 should normally not even be involved if there was no replication
    while not all(
        f.key in workers[2].tasks and workers[2].tasks[f.key].state == "memory"
        for f in futs
    ):
        await asyncio.sleep(0.01)

    assert all(ts.state == "memory" for ts in workers[2].tasks.values())

    assert await final == sum(map(inc, range(10))) + 1
    # All workers have a replica
    assert all(len(s.tasks[f.key].who_has) == 3 for f in futs)
    del futs, res, final

    while any(w.tasks for w in workers):
        await asyncio.sleep(0.001)


@pytest.mark.slow
@gen_cluster(client=True, Worker=Nanny)
async def test_acquire_replicas_already_in_flight(c, s, *nannies):
    """Trying to acquire a replica that is already in flight is a no-op"""

    class SlowToFly:
        def __getstate__(self):
            sleep(0.9)
            return {}

    a, b = s.workers
    x = c.submit(SlowToFly, workers=[a], key="x")
    await wait(x)
    y = c.submit(lambda x: 123, x, workers=[b], key="y")
    await asyncio.sleep(0.3)
    s.request_acquire_replicas(b, [x.key], stimulus_id=f"test-{time()}")
    assert await y == 123

    story = await c.run(lambda dask_worker: dask_worker.story("x"))
    assert_worker_story(
        story[b],
        [
            ("x", "ensure-task-exists", "released"),
            ("x", "released", "fetch", "fetch", {}),
            ("gather-dependencies", a, {"x"}),
            ("x", "fetch", "flight", "flight", {}),
            ("request-dep", a, {"x"}),
            ("x", "ensure-task-exists", "flight"),
            ("x", "flight", "fetch", "flight", {}),
            ("receive-dep", a, {"x"}),
            ("x", "put-in-memory"),
            ("x", "flight", "memory", "memory", {"y": "ready"}),
        ],
        strict=True,
    )


@gen_cluster(client=True)
async def test_remove_replicas_simple(c, s, a, b):
    futs = c.map(inc, range(10), workers=[a.address])
    await wait(futs)
    s.request_acquire_replicas(
        b.address, [fut.key for fut in futs], stimulus_id=f"test-{time()}"
    )

    while not all(len(s.tasks[f.key].who_has) == 2 for f in futs):
        await asyncio.sleep(0.01)

    s.request_remove_replicas(
        b.address, [fut.key for fut in futs], stimulus_id=f"test-{time()}"
    )

    assert all(len(s.tasks[f.key].who_has) == 1 for f in futs)

    while b.tasks:
        await asyncio.sleep(0.01)

    # Ensure there is no delayed reply to re-register the key
    await asyncio.sleep(0.01)
    assert all(s.tasks[f.key].who_has == {s.workers[a.address]} for f in futs)


@gen_cluster(
    client=True,
    nthreads=[("", 1), ("", 6)],  # Up to 5 threads of b will get stuck; read below
    config={"distributed.comm.recent-messages-log-length": 1_000},
)
async def test_remove_replicas_while_computing(c, s, a, b):
    futs = c.map(inc, range(10), workers=[a.address])
    dependents_event = distributed.Event()

    def some_slow(x, event):
        if x % 2:
            event.wait()
        return x + 1

    # All interesting things will happen on b
    dependents = c.map(some_slow, futs, event=dependents_event, workers=[b.address])

    while not any(f.key in b.tasks for f in dependents):
        await asyncio.sleep(0.01)

    # The scheduler removes keys from who_has/has_what immediately
    # Make sure the worker responds to the rejection and the scheduler corrects
    # the state
    ws = s.workers[b.address]

    def ws_has_futs(aggr_func):
        nonlocal futs
        return aggr_func(s.tasks[fut.key] in ws.has_what for fut in futs)

    # Wait for all futs to transfer over
    while not ws_has_futs(all):
        await asyncio.sleep(0.01)

    # Wait for some dependent tasks to be done. No more than half of the dependents can
    # finish, as the others are blocked on dependents_event.
    # Note: for this to work reliably regardless of scheduling order, we need to have 6+
    # threads. At the moment of writing it works with 2 because futures of Client.map
    # are always scheduled from left to right, but we'd rather not rely on this
    # assumption.
    while not any(fut.status == "finished" for fut in dependents):
        await asyncio.sleep(0.01)
    assert not all(fut.status == "finished" for fut in dependents)

    # Try removing the initial keys
    s.request_remove_replicas(
        b.address, [fut.key for fut in futs], stimulus_id=f"test-{time()}"
    )
    # Scheduler removed all keys immediately...
    assert not ws_has_futs(any)
    # ... but the state is properly restored for all tasks for which the dependent task
    # isn't done yet
    while not ws_has_futs(any):
        await asyncio.sleep(0.01)

    # Let the remaining dependent tasks complete
    await dependents_event.set()
    await wait(dependents)
    assert ws_has_futs(any) and not ws_has_futs(all)

    # If a request is rejected, the worker responds with an add-keys message to
    # reenlist the key in the schedulers state system to avoid race conditions,
    # see also https://github.com/dask/distributed/issues/5265
    rejections = set()
    for msg in b.log:
        if msg[0] == "remove-replica-rejected":
            rejections.update(msg[1])
    assert rejections

    def answer_sent(key):
        for batch in b.batched_stream.recent_message_log:
            for msg in batch:
                if "op" in msg and msg["op"] == "add-keys" and key in msg["keys"]:
                    return True
        return False

    for rejected_key in rejections:
        assert answer_sent(rejected_key)

    # Now that all dependent tasks are done, futs replicas may be removed.
    # They might be already gone due to the above remove replica calls
    s.request_remove_replicas(
        b.address,
        [fut.key for fut in futs if ws in s.tasks[fut.key].who_has],
        stimulus_id=f"test-{time()}",
    )

    while any(b.tasks[f.key].state != "released" for f in futs if f.key in b.tasks):
        await asyncio.sleep(0.01)

    # The scheduler actually gets notified about the removed replica
    while ws_has_futs(any):
        await asyncio.sleep(0.01)
    # A replica is still on workers[0]
    assert all(len(s.tasks[f.key].who_has) == 1 for f in futs)

    del dependents, futs

    while any(w.tasks for w in (a, b)):
        await asyncio.sleep(0.01)


@gen_cluster(client=True, nthreads=[("", 1)] * 3)
async def test_who_has_consistent_remove_replicas(c, s, *workers):
    a = workers[0]
    other_workers = {w for w in workers if w != a}
    f1 = c.submit(inc, 1, key="f1", workers=[w.address for w in other_workers])
    await wait(f1)
    for w in other_workers:
        s.request_acquire_replicas(w.address, [f1.key], stimulus_id=f"test-{time()}")

    while not len(s.tasks[f1.key].who_has) == len(other_workers):
        await asyncio.sleep(0)

    f2 = c.submit(inc, f1, workers=[a.address])

    # Wait just until the moment the worker received the task and scheduled the
    # task to be fetched, then remove the replica from the worker this one is
    # trying to get the data from. Ensure this is handled gracefully and no
    # suspicious counters are raised since this is expected behaviour when
    # removing replicas

    while f1.key not in a.tasks or a.tasks[f1.key].state != "flight":
        await asyncio.sleep(0)

    coming_from = None
    for w in other_workers:
        coming_from = w
        if w.address == a.tasks[f1.key].coming_from:
            break

    coming_from.handle_remove_replicas([f1.key], "test")

    await f2

    assert_worker_story(a.story(f1.key), [(f1.key, "missing-dep")])
    assert a.tasks[f1.key].suspicious_count == 0
    assert s.tasks[f1.key].suspicious == 0


@gen_cluster(client=True)
async def test_acquire_replicas_with_no_priority(c, s, a, b):
    """Scattered tasks have no priority. When they transit to another worker through
    acquire-replicas, they end up in the Worker.data_needed heap together with tasks
    with a priority; they must gain a priority to become sortable.
    """
    x = (await c.scatter({"x": 1}, workers=[a.address]))["x"]
    y = c.submit(lambda: 2, key="y", workers=[a.address])
    await y
    assert s.tasks["x"].priority is None
    assert a.tasks["x"].priority is None
    assert s.tasks["y"].priority is not None
    assert a.tasks["y"].priority is not None

    s.request_acquire_replicas(b.address, [x.key, y.key], stimulus_id=f"test-{time()}")
    while b.data != {"x": 1, "y": 2}:
        await asyncio.sleep(0.01)

    assert s.tasks["x"].priority is None
    assert a.tasks["x"].priority is None
    assert b.tasks["x"].priority is not None


@gen_cluster(client=True)
async def test_missing_released_zombie_tasks(c, s, a, b):
    """
    Ensure that no fetch/flight tasks are left in the task dict of a
    worker after everything was released
    """
    a.total_in_connections = 0
    f1 = c.submit(inc, 1, key="f1", workers=[a.address])
    f2 = c.submit(inc, f1, key="f2", workers=[b.address])
    key = f1.key

    while key not in b.tasks or b.tasks[key].state != "fetch":
        await asyncio.sleep(0.01)

    await a.close(report=False)

    del f1, f2

    while b.tasks:
        await asyncio.sleep(0.01)


@gen_cluster(client=True)
async def test_missing_released_zombie_tasks_2(c, s, a, b):
    # If get_data_from_worker raises this will suggest a dead worker to B and it
    # will transition the task to missing. We want to make sure that a missing
    # task is properly released and not left as a zombie
    with mock.patch.object(
        distributed.worker,
        "get_data_from_worker",
        side_effect=CommClosedError,
    ):
        f1 = c.submit(inc, 1, key="f1", workers=[a.address])
        f2 = c.submit(inc, f1, key="f2", workers=[b.address])

        while f1.key not in b.tasks:
            await asyncio.sleep(0)

        ts = b.tasks[f1.key]
        assert ts.state == "fetch"

        while ts.state != "missing":
            # If we sleep for a longer time, the worker will spin into an
            # endless loop of asking the scheduler who_has and trying to connect
            # to A
            await asyncio.sleep(0)

        del f1, f2

        while b.tasks:
            await asyncio.sleep(0.01)

        assert_worker_story(
            b.story(ts),
            [("f1", "missing", "released", "released", {"f1": "forgotten"})],
        )


@gen_cluster(nthreads=[("", 1)], config={"distributed.worker.memory.pause": False})
async def test_worker_status_sync(s, a):
    ws = s.workers[a.address]
    a.status = Status.paused
    while ws.status != Status.paused:
        await asyncio.sleep(0.01)

    a.status = Status.running
    while ws.status != Status.running:
        await asyncio.sleep(0.01)

    await s.retire_workers()
    while ws.status != Status.closed:
        await asyncio.sleep(0.01)

    events = [ev for _, ev in s.events[ws.address] if ev["action"] != "heartbeat"]
    assert events == [
        {"action": "add-worker"},
        {
            "action": "worker-status-change",
            "prev-status": "undefined",
            "status": "running",
        },
        {
            "action": "worker-status-change",
            "prev-status": "running",
            "status": "paused",
        },
        {
            "action": "worker-status-change",
            "prev-status": "paused",
            "status": "running",
        },
        {"action": "remove-worker", "processing-tasks": {}},
        {"action": "retired"},
    ]


async def _wait_for_state(key: str, worker: Worker, state: str):
    # Keep the sleep interval at 0 since the tests using this are very sensitive
    # about timing. they intend to capture loop cycles after this specific
    # condition was set
    while key not in worker.tasks or worker.tasks[key].state != state:
        await asyncio.sleep(0)


@gen_cluster(client=True)
async def test_task_flight_compute_oserror(c, s, a, b):
    """If the remote worker dies while a task is in flight, the task may be
    rescheduled to be computed on the worker trying to fetch the data.
    However, the OSError caused by the dead remote would try to transition the
    task to missing which is not what we want. This test ensures that the task
    is properly transitioned to executing and the scheduler doesn't reschedule
    anything and rejects the "false missing" signal from the worker, if there is
    any.
    """

    write_queue = asyncio.Queue()
    write_event = asyncio.Event()
    b.rpc = _LockedCommPool(
        b.rpc,
        write_queue=write_queue,
        write_event=write_event,
    )
    futs = c.submit(map, inc, range(10), workers=[a.address], allow_other_workers=True)
    await wait(futs)
    assert a.data
    assert write_queue.empty()
    f1 = c.submit(sum, futs, workers=[b.address])
    peer, msg = await write_queue.get()
    assert peer == a.address
    assert msg["op"] == "get_data"
    in_flight_tasks = [ts for ts in b.tasks.values() if ts.key != f1.key]
    assert all(ts.state == "flight" for ts in in_flight_tasks)
    await a.close()
    write_event.set()

    await f1

    # If the above doesn't deadlock the behavior should be OK. We're still
    # asserting a few internals to make sure that if things change this is done
    # deliberately

    sum_story = b.story(f1.key)
    expected_sum_story = [
        (f1.key, "compute-task"),
        (
            f1.key,
            "released",
            "waiting",
            "waiting",
            {ts.key: "fetch" for ts in in_flight_tasks},
        ),
        # inc is lost and needs to be recomputed. Therefore, sum is released
        ("free-keys", (f1.key,)),
        (f1.key, "release-key"),
        (f1.key, "waiting", "released", "released", {f1.key: "forgotten"}),
        (f1.key, "released", "forgotten", "forgotten", {}),
        # Now, we actually compute the task *once*. This must not cycle back
        (f1.key, "compute-task"),
        (f1.key, "released", "waiting", "waiting", {f1.key: "ready"}),
        (f1.key, "waiting", "ready", "ready", {}),
        (f1.key, "ready", "executing", "executing", {}),
        (f1.key, "put-in-memory"),
        (f1.key, "executing", "memory", "memory", {}),
    ]
    assert_worker_story(sum_story, expected_sum_story, strict=True)


@gen_cluster(client=True)
async def test_gather_dep_cancelled_rescheduled(c, s, a, b):
    """At time of writing, the gather_dep implementation filtered tasks again
    for in-flight state. The response parser, however, did not distinguish
    resulting in unwanted missing-data signals to the scheduler, causing
    potential rescheduling or data leaks.

    If a cancelled key is rescheduled for fetching while gather_dep waits
    internally for get_data, the response parser would misclassify this key and
    cause the key to be recommended for a release causing deadlocks and/or lost
    keys.
    At time of writing, this transition was implemented wrongly and caused a
    flight->cancelled transition which should be recoverable but the cancelled
    state was corrupted by this transition since ts.done==True. This attribute
    setting would cause a cancelled->fetch transition to actually drop the key
    instead, causing https://github.com/dask/distributed/issues/5366

    See also test_gather_dep_do_not_handle_response_of_not_requested_tasks
    """
    import distributed

    with mock.patch.object(distributed.worker.Worker, "gather_dep") as mocked_gather:
        fut1 = c.submit(inc, 1, workers=[a.address], key="f1")
        fut2 = c.submit(inc, fut1, workers=[a.address], key="f2")
        await fut2
        fut4 = c.submit(sum, fut1, fut2, workers=[b.address], key="f4")
        fut3 = c.submit(inc, fut1, workers=[b.address], key="f3")

        fut2_key = fut2.key

        await _wait_for_state(fut2_key, b, "flight")
        while not mocked_gather.call_args:
            await asyncio.sleep(0)

        fut4.release()
        while fut4.key in b.tasks:
            await asyncio.sleep(0)

    assert b.tasks[fut2.key].state == "cancelled"
    args, kwargs = mocked_gather.call_args
    assert fut2.key in kwargs["to_gather"]

    # The below synchronization and mock structure allows us to intercept the
    # state after gather_dep has been scheduled and is waiting for the
    # get_data_from_worker to finish. If state transitions happen during this
    # time, the response parser needs to handle this properly
    lock = asyncio.Lock()
    event = asyncio.Event()
    async with lock:

        async def wait_get_data(*args, **kwargs):
            event.set()
            async with lock:
                return await distributed.worker.get_data_from_worker(*args, **kwargs)

        with mock.patch.object(
            distributed.worker,
            "get_data_from_worker",
            side_effect=wait_get_data,
        ):
            gather_dep_fut = asyncio.ensure_future(
                Worker.gather_dep(b, *args, **kwargs)
            )

            await event.wait()

            fut4 = c.submit(sum, [fut1, fut2], workers=[b.address], key="f4")
            while b.tasks[fut2.key].state != "flight":
                await asyncio.sleep(0.1)
    await gather_dep_fut
    f2_story = b.story(fut2.key)
    assert f2_story
    await fut3
    await fut4


@gen_cluster(client=True)
async def test_gather_dep_do_not_handle_response_of_not_requested_tasks(c, s, a, b):
    """At time of writing, the gather_dep implementation filtered tasks again
    for in-flight state. The response parser, however, did not distinguish
    resulting in unwanted missing-data signals to the scheduler, causing
    potential rescheduling or data leaks.
    This test may become obsolete if the implementation changes significantly.
    """
    import distributed

    with mock.patch.object(distributed.worker.Worker, "gather_dep") as mocked_gather:
        fut1 = c.submit(inc, 1, workers=[a.address], key="f1")
        fut2 = c.submit(inc, fut1, workers=[a.address], key="f2")
        await fut2
        fut4 = c.submit(sum, fut1, fut2, workers=[b.address], key="f4")
        fut3 = c.submit(inc, fut1, workers=[b.address], key="f3")

        fut2_key = fut2.key

        await _wait_for_state(fut2_key, b, "flight")
        while not mocked_gather.call_args:
            await asyncio.sleep(0)

        fut4.release()
        while fut4.key in b.tasks:
            await asyncio.sleep(0)

    assert b.tasks[fut2.key].state == "cancelled"
    args, kwargs = mocked_gather.call_args
    assert fut2.key in kwargs["to_gather"]

    await Worker.gather_dep(b, *args, **kwargs)
    assert fut2.key not in b.tasks
    f2_story = b.story(fut2.key)
    assert f2_story
    assert not any("missing-dep" in msg for msg in f2_story)
    await fut3


@gen_cluster(
    client=True,
    config={
        "distributed.comm.recent-messages-log-length": 1000,
    },
)
async def test_gather_dep_no_longer_in_flight_tasks(c, s, a, b):
    import distributed

    with mock.patch.object(distributed.worker.Worker, "gather_dep") as mocked_gather:
        fut1 = c.submit(inc, 1, workers=[a.address], key="f1")
        fut2 = c.submit(sum, fut1, fut1, workers=[b.address], key="f2")

        fut1_key = fut1.key

        await _wait_for_state(fut1_key, b, "flight")
        while not mocked_gather.call_args:
            await asyncio.sleep(0)

        fut2.release()
        while fut2.key in b.tasks:
            await asyncio.sleep(0)

    assert b.tasks[fut1.key].state == "cancelled"

    args, kwargs = mocked_gather.call_args
    await Worker.gather_dep(b, *args, **kwargs)

    assert fut2.key not in b.tasks
    f1_story = b.story(fut1.key)
    f2_story = b.story(fut2.key)
    assert f1_story
    assert f2_story
    assert not any("missing-dep" in msg for msg in f2_story)


@pytest.mark.parametrize("intermediate_state", ["resumed", "cancelled"])
@pytest.mark.parametrize("close_worker", [False, True])
@gen_cluster(client=True, nthreads=[("", 1)] * 3)
async def test_deadlock_cancelled_after_inflight_before_gather_from_worker(
    c, s, a, b, x, intermediate_state, close_worker
):
    """If a task was transitioned to in-flight, the gather-dep coroutine was
    scheduled but a cancel request came in before gather_data_from_worker was
    issued this might corrupt the state machine if the cancelled key is not
    properly handled"""

    fut1 = c.submit(slowinc, 1, workers=[a.address], key="f1")
    fut1B = c.submit(slowinc, 2, workers=[x.address], key="f1B")
    fut2 = c.submit(sum, [fut1, fut1B], workers=[x.address], key="f2")
    await fut2
    with mock.patch.object(distributed.worker.Worker, "gather_dep") as mocked_gather:
        fut3 = c.submit(inc, fut2, workers=[b.address], key="f3")

        fut2_key = fut2.key

        await _wait_for_state(fut2_key, b, "flight")

        s.set_restrictions(worker={fut1B.key: a.address, fut2.key: b.address})
        while not mocked_gather.call_args:
            await asyncio.sleep(0)

        await s.remove_worker(address=x.address, safe=True, close=close_worker)

        await _wait_for_state(fut2_key, b, intermediate_state)

    args, kwargs = mocked_gather.call_args
    await Worker.gather_dep(b, *args, **kwargs)
    await fut3


@gen_cluster(client=True, nthreads=[("", 1)])
async def test_Worker__to_dict(c, s, a):
    x = c.submit(inc, 1, key="x")
    await wait(x)
    d = a._to_dict()
    assert set(d) == {
        "type",
        "id",
        "scheduler",
        "nthreads",
        "address",
        "status",
        "thread_id",
        "ready",
        "constrained",
        "long_running",
        "executing_count",
        "in_flight_tasks",
        "in_flight_workers",
        "log",
        "tasks",
        "logs",
        "config",
        "incoming_transfer_log",
        "outgoing_transfer_log",
        "data_needed",
        "pending_data_per_worker",
        # attributes of WorkerMemoryManager
        "data",
        "max_spill",
        "memory_limit",
        "memory_monitor_interval",
        "memory_pause_fraction",
        "memory_spill_fraction",
        "memory_target_fraction",
    }
    assert d["tasks"]["x"]["key"] == "x"
<<<<<<< HEAD
    assert d["data"] == ["x"]


@gen_cluster(nthreads=[])
async def test_do_not_block_event_loop_during_shutdown(s):
    loop = asyncio.get_running_loop()
    called_handler = threading.Event()
    block_handler = threading.Event()

    w = await Worker(s.address)
    executor = w.executors["default"]

    # The block wait must be smaller than the test timeout and smaller than the
    # default value for timeout in `Worker.close``
    async def block():
        def fn():
            called_handler.set()
            assert block_handler.wait(20)

        await loop.run_in_executor(executor, fn)

    async def set_future():
        while True:
            try:
                await loop.run_in_executor(executor, sleep, 0.1)
            except RuntimeError:  # executor has started shutting down
                block_handler.set()
                return

    async def close():
        called_handler.wait()
        # executor_wait is True by default but we want to be explicit here
        await w.close(executor_wait=True)

    await asyncio.gather(block(), close(), set_future())


@gen_cluster(nthreads=[])
async def test_extension_heartbeat(s):
    flag = [False]

    class WorkerExtension:
        def __init__(self, worker):
            pass

        def heartbeat(self):
            return {"data": 123}

    class SchedulerExtension:
        def __init__(self, scheduler):
            self.scheduler = scheduler
            pass

        def heartbeat(self, ws, data: dict):
            assert ws in self.scheduler.workers.values()
            assert data == {"data": 123}
            flag[0] = True

    s.extensions["test"] = SchedulerExtension(s)

    async with Worker(s.address, extensions={"test": WorkerExtension}) as w:
        await w.heartbeat()

    assert flag[0]
=======
    assert d["data"] == ["x"]
>>>>>>> a5533c0c
<|MERGE_RESOLUTION|>--- conflicted
+++ resolved
@@ -3305,7 +3305,6 @@
         "memory_target_fraction",
     }
     assert d["tasks"]["x"]["key"] == "x"
-<<<<<<< HEAD
     assert d["data"] == ["x"]
 
 
@@ -3369,7 +3368,4 @@
     async with Worker(s.address, extensions={"test": WorkerExtension}) as w:
         await w.heartbeat()
 
-    assert flag[0]
-=======
-    assert d["data"] == ["x"]
->>>>>>> a5533c0c
+    assert flag[0]