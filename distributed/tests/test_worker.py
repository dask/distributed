--- conflicted
+++ resolved
@@ -1374,53 +1374,6 @@
         yield c.register_worker_callbacks(setup=lambda: 1 / 0)
 
 
-<<<<<<< HEAD
-@gen_cluster(client=True)
-def test_worker_keeps_data_gh2420(c, s, a, b):
-    # Make a piece of data which is slow to serialize, to trigger the race
-    # Put data X on worker A
-    # Give task Y to worker B so that it fetches X from A
-    # Cancel the task on B
-    # Wait until the transfer is done
-    # Ensure that the scheduler's who_has for X is accurate
-    class SlowSerializeObj(object):
-        """An object which is slow to serialize and deserialize."""
-        def __getstate__(self):
-            import time
-            time.sleep(1)
-            return {}
-
-        def __setstate__(self, d):
-            import time
-            time.sleep(1)
-
-    x = c.submit(SlowSerializeObj, workers=a.address)
-    yield wait(x)
-    assert not a.executing
-    assert x.key in a.data
-
-    def bogus_task(bogus_input):
-        import time
-        time.sleep(1)
-        return 2
-
-    y = c.submit(bogus_task, x, workers=b.address)
-    yield c._cancel(y)
-
-    # The notification to the scheduler happens in a batched send
-    # Make sure it has time to arrive
-    yield gen.sleep(5)
-    try:
-        yield wait(y)
-    except:
-        pass
-
-    # for entry in b.log:
-    #     print("b log: %s" % str(entry))
-
-    assert (x.key in a.data) == (a.address in s.who_has[x.key])
-    assert (x.key in b.data) == (b.address in s.who_has[x.key])
-=======
 @gen_cluster(nthreads=[])
 def test_data_types(s):
     w = yield Worker(s.address, data=dict)
@@ -1486,5 +1439,4 @@
         resource.setrlimit(resource.RLIMIT_RSS, (new_limit, new_limit))
         assert parse_memory_limit(hard_limit, 1, total_cores=1) == new_limit
     except OSError:
-        pytest.skip("resource could not set the RSS limit")
->>>>>>> 5b31a87b
+        pytest.skip("resource could not set the RSS limit")