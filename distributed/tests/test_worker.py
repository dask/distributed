from __future__ import annotations

import asyncio
import importlib
import logging
import os
import sys
import threading
import traceback
from concurrent.futures import ProcessPoolExecutor, ThreadPoolExecutor
from concurrent.futures.process import BrokenProcessPool
from numbers import Number
from operator import add
from time import sleep
from unittest import mock

import psutil
import pytest
from tlz import first, pluck, sliding_window

import dask
from dask import delayed
from dask.system import CPU_COUNT
from dask.utils import tmpfile

import distributed
from distributed import (
    Client,
    Nanny,
    Reschedule,
    default_client,
    get_client,
    get_worker,
    wait,
)
from distributed.comm.registry import backends
from distributed.compatibility import LINUX, WINDOWS
from distributed.core import CommClosedError, Status, rpc
from distributed.diagnostics import nvml
from distributed.diagnostics.plugin import PipInstall
from distributed.metrics import time
from distributed.protocol import pickle
from distributed.scheduler import Scheduler
from distributed.utils import TimeoutError
from distributed.utils_test import (
    TaskStateMetadataPlugin,
    _LockedCommPool,
    assert_worker_story,
    captured_logger,
    dec,
    div,
    gen_cluster,
    gen_test,
    inc,
    mul,
    nodebug,
    slowinc,
    slowsum,
)
from distributed.worker import (
    Worker,
    benchmark_disk,
    benchmark_memory,
    benchmark_network,
    error_message,
    logger,
)

pytestmark = pytest.mark.ci1


@gen_cluster(nthreads=[])
async def test_worker_nthreads(s):
    async with Worker(s.address) as w:
        assert w.executor._max_workers == CPU_COUNT


@gen_cluster()
async def test_str(s, a, b):
    assert a.address in str(a)
    assert a.address in repr(a)
    assert str(a.nthreads) in str(a)
    assert str(a.nthreads) in repr(a)
    assert str(a.executing_count) in repr(a)


@gen_cluster(nthreads=[])
async def test_identity(s):
    async with Worker(s.address) as w:
        ident = w.identity()
        assert "Worker" in ident["type"]
        assert ident["scheduler"] == s.address
        assert isinstance(ident["nthreads"], int)
        assert isinstance(ident["memory_limit"], Number)


@gen_cluster(client=True)
async def test_worker_bad_args(c, s, a, b):
    class NoReprObj:
        """This object cannot be properly represented as a string."""

        def __str__(self):
            raise ValueError("I have no str representation.")

        def __repr__(self):
            raise ValueError("I have no repr representation.")

    x = c.submit(NoReprObj, workers=a.address)
    await wait(x)
    assert not a.executing_count
    assert a.data

    def bad_func(*args, **kwargs):
        1 / 0

    class MockLoggingHandler(logging.Handler):
        """Mock logging handler to check for expected logs."""

        def __init__(self, *args, **kwargs):
            self.reset()
            super().__init__(*args, **kwargs)

        def emit(self, record):
            self.messages[record.levelname.lower()].append(record.getMessage())

        def reset(self):
            self.messages = {
                "debug": [],
                "info": [],
                "warning": [],
                "error": [],
                "critical": [],
            }

    hdlr = MockLoggingHandler()
    old_level = logger.level
    logger.setLevel(logging.DEBUG)
    logger.addHandler(hdlr)
    y = c.submit(bad_func, x, k=x, workers=b.address)
    await wait(y)

    assert not b.executing_count
    assert y.status == "error"
    # Make sure job died because of bad func and not because of bad
    # argument.
    with pytest.raises(ZeroDivisionError):
        await y

    tb = await y._traceback()
    assert any("1 / 0" in line for line in pluck(3, traceback.extract_tb(tb)) if line)
    assert "Compute Failed" in hdlr.messages["warning"][0]
    assert y.key in hdlr.messages["warning"][0]
    logger.setLevel(old_level)

    # Now we check that both workers are still alive.

    xx = c.submit(add, 1, 2, workers=a.address)
    yy = c.submit(add, 3, 4, workers=b.address)

    results = await c._gather([xx, yy])

    assert tuple(results) == (3, 7)


@gen_cluster(client=True)
async def test_upload_file(c, s, a, b):
    assert not os.path.exists(os.path.join(a.local_directory, "foobar.py"))
    assert not os.path.exists(os.path.join(b.local_directory, "foobar.py"))
    assert a.local_directory != b.local_directory

    with rpc(a.address) as aa, rpc(b.address) as bb:
        await asyncio.gather(
            aa.upload_file(filename="foobar.py", data=b"x = 123"),
            bb.upload_file(filename="foobar.py", data="x = 123"),
        )

    assert os.path.exists(os.path.join(a.local_directory, "foobar.py"))
    assert os.path.exists(os.path.join(b.local_directory, "foobar.py"))

    def g():
        import foobar

        return foobar.x

    future = c.submit(g, workers=a.address)
    result = await future
    assert result == 123

    await c.close()
    await s.close(close_workers=True)
    assert not os.path.exists(os.path.join(a.local_directory, "foobar.py"))


@pytest.mark.skip(reason="don't yet support uploading pyc files")
@gen_cluster(client=True, nthreads=[("127.0.0.1", 1)])
async def test_upload_file_pyc(c, s, w):
    with tmpfile() as dirname:
        os.mkdir(dirname)
        with open(os.path.join(dirname, "foo.py"), mode="w") as f:
            f.write("def f():\n    return 123")

        sys.path.append(dirname)
        try:
            import foo

            assert foo.f() == 123
            pyc = importlib.util.cache_from_source(os.path.join(dirname, "foo.py"))
            assert os.path.exists(pyc)
            await c.upload_file(pyc)

            def g():
                import foo

                return foo.x

            future = c.submit(g)
            result = await future
            assert result == 123
        finally:
            sys.path.remove(dirname)


@gen_cluster(client=True)
async def test_upload_egg(c, s, a, b):
    eggname = "testegg-1.0.0-py3.4.egg"
    local_file = __file__.replace("test_worker.py", eggname)
    assert not os.path.exists(os.path.join(a.local_directory, eggname))
    assert not os.path.exists(os.path.join(b.local_directory, eggname))
    assert a.local_directory != b.local_directory

    await c.upload_file(filename=local_file)

    assert os.path.exists(os.path.join(a.local_directory, eggname))
    assert os.path.exists(os.path.join(b.local_directory, eggname))

    def g(x):
        import testegg

        return testegg.inc(x)

    future = c.submit(g, 10, workers=a.address)
    result = await future
    assert result == 10 + 1

    await c.close()
    await s.close()
    await a.close()
    await b.close()
    assert not os.path.exists(os.path.join(a.local_directory, eggname))


@gen_cluster(client=True)
async def test_upload_pyz(c, s, a, b):
    pyzname = "mytest.pyz"
    local_file = __file__.replace("test_worker.py", pyzname)
    assert not os.path.exists(os.path.join(a.local_directory, pyzname))
    assert not os.path.exists(os.path.join(b.local_directory, pyzname))
    assert a.local_directory != b.local_directory

    await c.upload_file(filename=local_file)

    assert os.path.exists(os.path.join(a.local_directory, pyzname))
    assert os.path.exists(os.path.join(b.local_directory, pyzname))

    def g(x):
        from mytest import mytest

        return mytest.inc(x)

    future = c.submit(g, 10, workers=a.address)
    result = await future
    assert result == 10 + 1

    await c.close()
    await s.close()
    await a.close()
    await b.close()
    assert not os.path.exists(os.path.join(a.local_directory, pyzname))


@pytest.mark.xfail(reason="Still lose time to network I/O")
@gen_cluster(client=True)
async def test_upload_large_file(c, s, a, b):
    pytest.importorskip("crick")
    await asyncio.sleep(0.05)
    with rpc(a.address) as aa:
        await aa.upload_file(filename="myfile.dat", data=b"0" * 100000000)
        await asyncio.sleep(0.05)
        assert a.digests["tick-duration"].components[0].max() < 0.050


@gen_cluster()
async def test_broadcast(s, a, b):
    with rpc(s.address) as cc:
        results = await cc.broadcast(msg={"op": "ping"})
        assert results == {a.address: b"pong", b.address: b"pong"}


@gen_cluster(nthreads=[])
async def test_worker_with_port_zero(s):
    async with Worker(s.address) as w:
        assert isinstance(w.port, int)
        assert w.port > 1024


@gen_cluster(nthreads=[])
async def test_worker_port_range(s):
    port = "9867:9868"
    async with Worker(s.address, port=port) as w1:
        assert w1.port == 9867  # Selects first port in range
        async with Worker(s.address, port=port) as w2:
            assert w2.port == 9868  # Selects next port in range
            with pytest.raises(
                ValueError, match="Could not start Worker"
            ):  # No more ports left
                async with Worker(s.address, port=port):
                    pass


@pytest.mark.slow
@gen_test(timeout=60)
async def test_worker_waits_for_scheduler():
    w = Worker("127.0.0.1:8724")
    try:
        await asyncio.wait_for(w, 3)
    except TimeoutError:
        pass
    else:
        assert False
    assert w.status not in (Status.closed, Status.running, Status.paused)
    await w.close(timeout=0.1)


@gen_cluster(client=True, nthreads=[("127.0.0.1", 1)])
async def test_worker_task_data(c, s, w):
    x = delayed(2)
    xx = c.persist(x)
    await wait(xx)
    assert w.data[x.key] == 2


def test_error_message():
    class MyException(Exception):
        def __init__(self, a, b):
            self.args = (a + b,)

        def __str__(self):
            return "MyException(%s)" % self.args

    msg = error_message(MyException("Hello", "World!"))
    assert "Hello" in str(msg["exception"])

    max_error_len = 100
    with dask.config.set({"distributed.admin.max-error-length": max_error_len}):
        msg = error_message(RuntimeError("-" * max_error_len))
        assert len(msg["exception_text"]) <= max_error_len + 30
        assert len(msg["exception_text"]) < max_error_len * 2
        msg = error_message(RuntimeError("-" * max_error_len * 20))

    max_error_len = 1000000
    with dask.config.set({"distributed.admin.max-error-length": max_error_len}):
        msg = error_message(RuntimeError("-" * max_error_len * 2))
        assert len(msg["exception_text"]) > 10100  # default + 100


@gen_cluster(client=True)
async def test_chained_error_message(c, s, a, b):
    def chained_exception_fn():
        class MyException(Exception):
            def __init__(self, msg):
                self.msg = msg

            def __str__(self):
                return "MyException(%s)" % self.msg

        exception = MyException("Foo")
        inner_exception = MyException("Bar")

        try:
            raise inner_exception
        except Exception as e:
            raise exception from e

    f = c.submit(chained_exception_fn)
    try:
        await f
    except Exception as e:
        assert e.__cause__ is not None
        assert "Bar" in str(e.__cause__)


@pytest.mark.asyncio
async def test_plugin_exception(cleanup):
    class MyPlugin:
        def setup(self, worker=None):
            raise ValueError("Setup failed")

    async with Scheduler(port=0) as s:
        with pytest.raises(ValueError, match="Setup failed"):
            async with Worker(
                s.address,
                plugins={
                    MyPlugin(),
                },
            ) as w:
                pass


@pytest.mark.asyncio
async def test_plugin_multiple_exceptions(cleanup):
    class MyPlugin1:
        def setup(self, worker=None):
            raise ValueError("MyPlugin1 Error")

    class MyPlugin2:
        def setup(self, worker=None):
            raise RuntimeError("MyPlugin2 Error")

    async with Scheduler(port=0) as s:
        # There's no guarantee on the order of which exception is raised first
        with pytest.raises((ValueError, RuntimeError), match="MyPlugin.* Error"):
            with captured_logger("distributed.worker") as logger:
                async with Worker(
                    s.address,
                    plugins={
                        MyPlugin1(),
                        MyPlugin2(),
                    },
                ) as w:
                    pass

            text = logger.getvalue()
            assert "MyPlugin1 Error" in text
            assert "MyPlugin2 Error" in text


@pytest.mark.asyncio
async def test_plugin_internal_exception(cleanup):
    async with Scheduler(port=0) as s:
        with pytest.raises(UnicodeDecodeError, match="codec can't decode"):
            async with Worker(
                s.address,
                plugins={
                    b"corrupting pickle" + pickle.dumps(lambda: None, protocol=4),
                },
            ) as w:
                pass


@gen_cluster(client=True)
async def test_gather(c, s, a, b):
    x, y = await c.scatter(["x", "y"], workers=[b.address])
    with rpc(a.address) as aa:
        resp = await aa.gather(who_has={x.key: [b.address], y.key: [b.address]})

    assert resp == {"status": "OK"}
    assert a.data[x.key] == b.data[x.key] == "x"
    assert a.data[y.key] == b.data[y.key] == "y"


@gen_cluster(client=True)
async def test_gather_missing_keys(c, s, a, b):
    """A key is missing. Other keys are gathered successfully."""
    x = await c.scatter("x", workers=[b.address])
    with rpc(a.address) as aa:
        resp = await aa.gather(who_has={x.key: [b.address], "y": [b.address]})

    assert resp == {"status": "partial-fail", "keys": {"y": (b.address,)}}
    assert a.data[x.key] == b.data[x.key] == "x"


@gen_cluster(client=True, worker_kwargs={"timeout": "100ms"})
async def test_gather_missing_workers(c, s, a, b):
    """A worker owning the only copy of a key is missing.
    Keys from other workers are gathered successfully.
    """
    assert b.address.startswith("tcp://127.0.0.1:")
    bad_addr = "tcp://127.0.0.1:12345"
    x = await c.scatter("x", workers=[b.address])

    with rpc(a.address) as aa:
        resp = await aa.gather(who_has={x.key: [b.address], "y": [bad_addr]})

    assert resp == {"status": "partial-fail", "keys": {"y": (bad_addr,)}}
    assert a.data[x.key] == b.data[x.key] == "x"


@pytest.mark.parametrize("missing_first", [False, True])
@gen_cluster(client=True, worker_kwargs={"timeout": "100ms"})
async def test_gather_missing_workers_replicated(c, s, a, b, missing_first):
    """A worker owning a redundant copy of a key is missing.
    The key is successfully gathered from other workers.
    """
    assert b.address.startswith("tcp://127.0.0.1:")
    x = await c.scatter("x", workers=[b.address])
    bad_addr = "tcp://127.0.0.1:12345"
    # Order matters! Test both
    addrs = [bad_addr, b.address] if missing_first else [b.address, bad_addr]
    with rpc(a.address) as aa:
        resp = await aa.gather(who_has={x.key: addrs})
    assert resp == {"status": "OK"}
    assert a.data[x.key] == b.data[x.key] == "x"


@gen_cluster(nthreads=[])
async def test_io_loop(s):
    async with Worker(s.address, loop=s.loop) as w:
        assert w.io_loop is s.loop


@gen_cluster(client=True)
async def test_access_key(c, s, a, b):
    def f(i):
        from distributed.worker import thread_state

        return thread_state.key

    futures = [c.submit(f, i, key="x-%d" % i) for i in range(20)]
    results = await c._gather(futures)
    assert list(results) == ["x-%d" % i for i in range(20)]


@gen_cluster(client=True)
async def test_run_dask_worker(c, s, a, b):
    def f(dask_worker=None):
        return dask_worker.id

    response = await c._run(f)
    assert response == {a.address: a.id, b.address: b.id}


@gen_cluster(client=True)
async def test_run_coroutine_dask_worker(c, s, a, b):
    async def f(dask_worker=None):
        await asyncio.sleep(0.001)
        return dask_worker.id

    response = await c.run(f)
    assert response == {a.address: a.id, b.address: b.id}


@gen_cluster(client=True, nthreads=[])
async def test_Executor(c, s):
    with ThreadPoolExecutor(2) as e:
        async with Worker(s.address, executor=e) as w:
            assert w.executor is e

            future = c.submit(inc, 1)
            result = await future
            assert result == 2

            assert e._threads  # had to do some work


@gen_cluster(nthreads=[("127.0.0.1", 1)], worker_kwargs={"reconnect": False})
async def test_close_on_disconnect(s, w):
    await s.close()

    start = time()
    while w.status != Status.closed:
        await asyncio.sleep(0.01)
        assert time() < start + 5


@gen_cluster(nthreads=[])
async def test_memory_limit_auto(s):
    async with Worker(s.address, nthreads=1) as a, Worker(
        s.address, nthreads=2
    ) as b, Worker(s.address, nthreads=100) as c, Worker(s.address, nthreads=200) as d:
        assert isinstance(a.memory_limit, Number)
        assert isinstance(b.memory_limit, Number)

        if CPU_COUNT > 1:
            assert a.memory_limit < b.memory_limit

        assert c.memory_limit == d.memory_limit


@gen_cluster(client=True)
async def test_inter_worker_communication(c, s, a, b):
    [x, y] = await c._scatter([1, 2], workers=a.address)

    future = c.submit(add, x, y, workers=b.address)
    result = await future
    assert result == 3


@gen_cluster(client=True)
async def test_clean(c, s, a, b):
    x = c.submit(inc, 1, workers=a.address)
    y = c.submit(inc, x, workers=b.address)

    await y

    collections = [
        a.tasks,
        a.data,
        a.threads,
    ]
    for c in collections:
        assert c

    x.release()
    y.release()

    while x.key in a.tasks:
        await asyncio.sleep(0.01)

    for c in collections:
        assert not c


@gen_cluster(client=True)
async def test_message_breakup(c, s, a, b):
    n = 100000
    a.target_message_size = 10 * n
    b.target_message_size = 10 * n
    xs = [c.submit(mul, b"%d" % i, n, workers=a.address) for i in range(30)]
    y = c.submit(lambda *args: None, xs, workers=b.address)
    await y

    assert 2 <= len(b.incoming_transfer_log) <= 20
    assert 2 <= len(a.outgoing_transfer_log) <= 20

    assert all(msg["who"] == b.address for msg in a.outgoing_transfer_log)
    assert all(msg["who"] == a.address for msg in a.incoming_transfer_log)


@gen_cluster(client=True)
async def test_types(c, s, a, b):
    assert all(ts.type is None for ts in a.tasks.values())
    assert all(ts.type is None for ts in b.tasks.values())
    x = c.submit(inc, 1, workers=a.address)
    await wait(x)
    assert a.tasks[x.key].type == int

    y = c.submit(inc, x, workers=b.address)
    await wait(y)
    assert b.tasks[x.key].type == int
    assert b.tasks[y.key].type == int

    await c._cancel(y)

    start = time()
    while y.key in b.data:
        await asyncio.sleep(0.01)
        assert time() < start + 5

    assert y.key not in b.tasks


@gen_cluster()
async def test_system_monitor(s, a, b):
    assert b.monitor
    b.monitor.update()


@gen_cluster(
    client=True, nthreads=[("127.0.0.1", 2, {"resources": {"A": 1}}), ("127.0.0.1", 1)]
)
async def test_restrictions(c, s, a, b):
    # Worker has resource available
    assert a.available_resources == {"A": 1}
    # Resource restrictions
    x = c.submit(inc, 1, resources={"A": 1})
    await x
    ts = a.tasks[x.key]
    assert ts.resource_restrictions == {"A": 1}
    await c._cancel(x)

    while ts.state != "memory":
        # Resource should be unavailable while task isn't finished
        assert a.available_resources == {"A": 0}
        await asyncio.sleep(0.01)

    # Resource restored after task is in memory
    assert a.available_resources["A"] == 1


@gen_cluster(client=True)
async def test_clean_nbytes(c, s, a, b):
    L = [delayed(inc)(i) for i in range(10)]
    for i in range(5):
        L = [delayed(add)(x, y) for x, y in sliding_window(2, L)]
    total = delayed(sum)(L)

    future = c.compute(total)
    await wait(future)

    await asyncio.sleep(1)
    assert (
        len(list(filter(None, [ts.nbytes for ts in a.tasks.values()])))
        + len(list(filter(None, [ts.nbytes for ts in b.tasks.values()])))
        == 1
    )


@gen_cluster(client=True, nthreads=[("127.0.0.1", 1)] * 20)
async def test_gather_many_small(c, s, a, *workers):
    """If the dependencies of a given task are very small, do not limit the
    number of concurrent outgoing connections
    """
    a.total_out_connections = 2
    futures = await c._scatter(list(range(100)))

    assert all(w.data for w in workers)

    def f(*args):
        return 10

    future = c.submit(f, *futures, workers=a.address)
    await wait(future)

    types = list(pluck(0, a.log))
    req = [i for i, t in enumerate(types) if t == "request-dep"]
    recv = [i for i, t in enumerate(types) if t == "receive-dep"]
    assert min(recv) > max(req)

    assert a.comm_nbytes == 0


@gen_cluster(client=True, nthreads=[("127.0.0.1", 1)] * 3)
async def test_multiple_transfers(c, s, w1, w2, w3):
    x = c.submit(inc, 1, workers=w1.address)
    y = c.submit(inc, 2, workers=w2.address)
    z = c.submit(add, x, y, workers=w3.address)

    await wait(z)

    r = w3.tasks[z.key].startstops
    transfers = [t for t in r if t["action"] == "transfer"]
    assert len(transfers) == 2


@pytest.mark.xfail(reason="very high flakiness")
@gen_cluster(client=True, nthreads=[("127.0.0.1", 1)] * 3)
async def test_share_communication(c, s, w1, w2, w3):
    x = c.submit(mul, b"1", int(w3.target_message_size + 1), workers=w1.address)
    y = c.submit(mul, b"2", int(w3.target_message_size + 1), workers=w2.address)
    await wait([x, y])
    await c._replicate([x, y], workers=[w1.address, w2.address])
    z = c.submit(add, x, y, workers=w3.address)
    await wait(z)
    assert len(w3.incoming_transfer_log) == 2
    assert w1.outgoing_transfer_log
    assert w2.outgoing_transfer_log


@pytest.mark.xfail(reason="very high flakiness")
@gen_cluster(client=True)
async def test_dont_overlap_communications_to_same_worker(c, s, a, b):
    x = c.submit(mul, b"1", int(b.target_message_size + 1), workers=a.address)
    y = c.submit(mul, b"2", int(b.target_message_size + 1), workers=a.address)
    await wait([x, y])
    z = c.submit(add, x, y, workers=b.address)
    await wait(z)
    assert len(b.incoming_transfer_log) == 2
    l1, l2 = b.incoming_transfer_log

    assert l1["stop"] < l2["start"]


@gen_cluster(client=True)
async def test_log_exception_on_failed_task(c, s, a, b):
    with captured_logger("distributed.worker") as logger:
        future = c.submit(div, 1, 0)
        await wait(future)

        await asyncio.sleep(0.1)

    text = logger.getvalue()
    assert "ZeroDivisionError" in text
    assert "Exception" in text


@gen_cluster(client=True)
async def test_clean_up_dependencies(c, s, a, b):
    x = delayed(inc)(1)
    y = delayed(inc)(2)
    xx = delayed(inc)(x)
    yy = delayed(inc)(y)
    z = delayed(add)(xx, yy)

    zz = c.persist(z)
    await wait(zz)

    while len(a.data) + len(b.data) > 1:
        await asyncio.sleep(0.01)

    assert set(a.data) | set(b.data) == {zz.key}


@gen_cluster(client=True)
async def test_hold_onto_dependents(c, s, a, b):
    x = c.submit(inc, 1, workers=a.address)
    y = c.submit(inc, x, workers=b.address)
    await wait(y)

    assert x.key in b.data

    await c._cancel(y)
    while x.key not in b.data:
        await asyncio.sleep(0.1)


# Normally takes >2s but it has been observed to take >30s occasionally
@pytest.mark.slow
@gen_test(timeout=120)
async def test_worker_death_timeout():
    w = Worker("tcp://127.0.0.1:12345", death_timeout=0.1)
    with pytest.raises(TimeoutError) as info:
        await w

    assert "Worker" in str(info.value)
    assert "timed out" in str(info.value) or "failed to start" in str(info.value)
    assert w.status == Status.closed


@gen_cluster(client=True)
async def test_stop_doing_unnecessary_work(c, s, a, b):
    futures = c.map(slowinc, range(1000), delay=0.01)
    await asyncio.sleep(0.1)

    del futures

    start = time()
    while a.executing_count:
        await asyncio.sleep(0.01)
        assert time() - start < 0.5


@gen_cluster(client=True, nthreads=[("127.0.0.1", 1)])
async def test_priorities(c, s, w):
    values = []
    for i in range(10):
        a = delayed(slowinc)(i, dask_key_name="a-%d" % i, delay=0.01)
        a1 = delayed(inc)(a, dask_key_name="a1-%d" % i)
        a2 = delayed(inc)(a1, dask_key_name="a2-%d" % i)
        b1 = delayed(dec)(a, dask_key_name="b1-%d" % i)  # <<-- least favored

        values.append(a2)
        values.append(b1)

    futures = c.compute(values)
    await wait(futures)

    log = [
        t[0]
        for t in w.log
        if t[1] == "executing" and t[2] == "memory" and not t[0].startswith("finalize")
    ]

    assert any(key.startswith("b1") for key in log[: len(log) // 2])


@gen_cluster(client=True)
async def test_heartbeats(c, s, a, b):
    x = s.workers[a.address].last_seen
    start = time()
    await asyncio.sleep(a.periodic_callbacks["heartbeat"].callback_time / 1000 + 0.1)
    while s.workers[a.address].last_seen == x:
        await asyncio.sleep(0.01)
        assert time() < start + 2
    assert a.periodic_callbacks["heartbeat"].callback_time < 1000


@pytest.mark.parametrize("worker", [Worker, Nanny])
def test_worker_dir(worker):
    with tmpfile() as fn:

        @gen_cluster(client=True, worker_kwargs={"local_directory": fn})
        async def test_worker_dir(c, s, a, b):
            directories = [w.local_directory for w in s.workers.values()]
            assert all(d.startswith(fn) for d in directories)
            assert len(set(directories)) == 2  # distinct

        test_worker_dir()


@gen_cluster(nthreads=[])
async def test_false_worker_dir(s):
    async with Worker(s.address, local_directory="") as w:
        local_directory = w.local_directory

    cwd = os.getcwd()
    assert os.path.dirname(local_directory) == os.path.join(cwd, "dask-worker-space")


@gen_cluster(client=True)
async def test_dataframe_attribute_error(c, s, a, b):
    class BadSize:
        def __init__(self, data):
            self.data = data

        def __sizeof__(self):
            raise TypeError("Hello")

    future = c.submit(BadSize, 123)
    result = await future
    assert result.data == 123


@gen_cluster()
async def test_pid(s, a, b):
    assert s.workers[a.address].pid == os.getpid()


@gen_cluster(client=True)
async def test_get_client(c, s, a, b):
    def f(x):
        cc = get_client()
        future = cc.submit(inc, x)
        return future.result()

    assert default_client() is c

    future = c.submit(f, 10, workers=a.address)
    result = await future
    assert result == 11

    assert a._client
    assert not b._client

    assert a._client is c
    assert default_client() is c

    a_client = a._client

    for i in range(10):
        await wait(c.submit(f, i))

    assert a._client is a_client


def test_get_client_sync(client):
    def f(x):
        cc = get_client()
        future = cc.submit(inc, x)
        return future.result()

    future = client.submit(f, 10)
    assert future.result() == 11


@gen_cluster(client=True)
async def test_get_client_coroutine(c, s, a, b):
    async def f():
        client = await get_client()
        future = client.submit(inc, 10)
        result = await future
        return result

    results = await c.run(f)
    assert results == {a.address: 11, b.address: 11}


def test_get_client_coroutine_sync(client, s, a, b):
    async def f():
        client = await get_client()
        future = client.submit(inc, 10)
        result = await future
        return result

    results = client.run(f)
    assert results == {a["address"]: 11, b["address"]: 11}


@gen_cluster()
async def test_global_workers(s, a, b):
    n = len(Worker._instances)
    w = first(Worker._instances)
    assert w is a or w is b


@pytest.mark.skipif(WINDOWS, reason="num_fds not supported on windows")
@gen_cluster(nthreads=[])
async def test_worker_fds(s):
    proc = psutil.Process()
    before = psutil.Process().num_fds()

    async with Worker(s.address, loop=s.loop):
        assert proc.num_fds() > before

    while proc.num_fds() > before:
        await asyncio.sleep(0.01)


@gen_cluster(nthreads=[])
async def test_service_hosts_match_worker(s):
    async with Worker(s.address, host="tcp://0.0.0.0") as w:
        sock = first(w.http_server._sockets.values())
        assert sock.getsockname()[0] in ("::", "0.0.0.0")

    async with Worker(
        s.address, host="tcp://127.0.0.1", dashboard_address="0.0.0.0:0"
    ) as w:
        sock = first(w.http_server._sockets.values())
        assert sock.getsockname()[0] in ("::", "0.0.0.0")

    async with Worker(s.address, host="tcp://127.0.0.1") as w:
        sock = first(w.http_server._sockets.values())
        assert sock.getsockname()[0] in ("::", "0.0.0.0")

    # See what happens with e.g. `dask-worker --listen-address tcp://:8811`
    async with Worker(s.address, host="") as w:
        sock = first(w.http_server._sockets.values())
        assert sock.getsockname()[0] in ("::", "0.0.0.0")
        # Address must be a connectable address. 0.0.0.0 is not!
        address_all = w.address.rsplit(":", 1)[0]
        assert address_all in ("tcp://[::1]", "tcp://127.0.0.1")

    # Check various malformed IPv6 addresses
    # Since these hostnames get passed to distributed.comm.address_from_user_args,
    # bracketing is mandatory for IPv6.
    with pytest.raises(ValueError) as exc:
        async with Worker(s.address, host="::") as w:
            pass
    assert "bracketed" in str(exc)
    with pytest.raises(ValueError) as exc:
        async with Worker(s.address, host="tcp://::1") as w:
            pass
    assert "bracketed" in str(exc)


@gen_cluster(nthreads=[])
async def test_start_services(s):
    async with Worker(s.address, dashboard_address=1234) as w:
        assert w.http_server.port == 1234


@gen_test()
async def test_scheduler_file():
    with tmpfile() as fn:
        async with Scheduler(scheduler_file=fn, dashboard_address=":0") as s:
            async with Worker(scheduler_file=fn) as w:
                assert set(s.workers) == {w.address}


@gen_cluster(client=True)
async def test_scheduler_delay(c, s, a, b):
    old = a.scheduler_delay
    assert abs(a.scheduler_delay) < 0.6
    assert abs(b.scheduler_delay) < 0.6
    await asyncio.sleep(a.periodic_callbacks["heartbeat"].callback_time / 1000 + 0.6)
    assert a.scheduler_delay != old


@pytest.mark.flaky(reruns=10, reruns_delay=5)
@gen_cluster(client=True)
async def test_statistical_profiling(c, s, a, b):
    futures = c.map(slowinc, range(10), delay=0.1)
    await wait(futures)

    profile = a.profile_keys["slowinc"]
    assert profile["count"]


@pytest.mark.slow
@nodebug
@gen_cluster(
    client=True,
    timeout=30,
    config={
        "distributed.worker.profile.interval": "1ms",
        "distributed.worker.profile.cycle": "100ms",
    },
)
async def test_statistical_profiling_2(c, s, a, b):
    da = pytest.importorskip("dask.array")
    while True:
        x = da.random.random(1000000, chunks=(10000,))
        y = (x + x * 2) - x.sum().persist()
        await wait(y)

        profile = await a.get_profile()
        text = str(profile)
        if profile["count"] and "sum" in text and "random" in text:
            break


@gen_cluster(client=True, worker_kwargs={"profile_cycle_interval": "50 ms"})
async def test_statistical_profiling_cycle(c, s, a, b):
    futures = c.map(slowinc, range(20), delay=0.05)
    await wait(futures)
    await asyncio.sleep(0.01)
    end = time()
    assert len(a.profile_history) > 3

    x = await a.get_profile(start=time() + 10, stop=time() + 20)
    assert not x["count"]

    x = await a.get_profile(start=0, stop=time() + 10)
    recent = a.profile_recent["count"]
    actual = sum(p["count"] for _, p in a.profile_history) + a.profile_recent["count"]
    x2 = await a.get_profile(start=0, stop=time() + 10)
    assert x["count"] <= actual <= x2["count"]

    y = await a.get_profile(start=end - 0.300, stop=time())
    assert 0 < y["count"] <= x["count"]


@gen_cluster(client=True)
async def test_get_current_task(c, s, a, b):
    def some_name():
        return get_worker().get_current_task()

    result = await c.submit(some_name)
    assert result.startswith("some_name")


@gen_cluster(client=True, nthreads=[("127.0.0.1", 1)] * 2)
async def test_reschedule(c, s, a, b):
    await s.extensions["stealing"].stop()
    a_address = a.address

    def f(x):
        sleep(0.1)
        if get_worker().address == a_address:
            raise Reschedule()

    futures = c.map(f, range(4))
    futures2 = c.map(slowinc, range(10), delay=0.1, workers=a.address)
    await wait(futures)

    assert all(f.key in b.data for f in futures)


@gen_cluster(nthreads=[])
async def test_deque_handler(s):
    from distributed.worker import logger

    async with Worker(s.address) as w:
        deque_handler = w._deque_handler
        logger.info("foo456")
        assert deque_handler.deque
        msg = deque_handler.deque[-1]
        assert "distributed.worker" in deque_handler.format(msg)
        assert any(msg.msg == "foo456" for msg in deque_handler.deque)


def test_get_worker_name(client):
    def f():
        get_client().submit(inc, 1).result()

    client.run(f)

    def func(dask_scheduler):
        return list(dask_scheduler.clients)

    start = time()
    while not any("worker" in n for n in client.run_on_scheduler(func)):
        sleep(0.1)
        assert time() < start + 10


@gen_cluster(nthreads=[], client=True)
async def test_scheduler_address_config(c, s):
    with dask.config.set({"scheduler-address": s.address}):
        worker = await Worker(loop=s.loop)
        assert worker.scheduler.address == s.address
    await worker.close()


@pytest.mark.xfail(reason="very high flakiness")
@pytest.mark.slow
@gen_cluster(client=True)
async def test_wait_for_outgoing(c, s, a, b):
    np = pytest.importorskip("numpy")
    x = np.random.random(10000000)
    future = await c.scatter(x, workers=a.address)

    y = c.submit(inc, future, workers=b.address)
    await wait(y)

    assert len(b.incoming_transfer_log) == len(a.outgoing_transfer_log) == 1
    bb = b.incoming_transfer_log[0]["duration"]
    aa = a.outgoing_transfer_log[0]["duration"]
    ratio = aa / bb

    assert 1 / 3 < ratio < 3


@pytest.mark.skipif(not LINUX, reason="Need 127.0.0.2 to mean localhost")
@gen_cluster(
    nthreads=[("127.0.0.1", 1), ("127.0.0.1", 1), ("127.0.0.2", 1)], client=True
)
async def test_prefer_gather_from_local_address(c, s, w1, w2, w3):
    x = await c.scatter(123, workers=[w1.address, w3.address], broadcast=True)

    y = c.submit(inc, x, workers=[w2.address])
    await wait(y)

    assert any(d["who"] == w2.address for d in w1.outgoing_transfer_log)
    assert not any(d["who"] == w2.address for d in w3.outgoing_transfer_log)


@gen_cluster(
    client=True,
    nthreads=[("127.0.0.1", 1)] * 20,
    config={"distributed.worker.connections.incoming": 1},
)
async def test_avoid_oversubscription(c, s, *workers):
    np = pytest.importorskip("numpy")
    x = c.submit(np.random.random, 1000000, workers=[workers[0].address])
    await wait(x)

    futures = [c.submit(len, x, pure=False, workers=[w.address]) for w in workers[1:]]

    await wait(futures)

    # Original worker not responsible for all transfers
    assert len(workers[0].outgoing_transfer_log) < len(workers) - 2

    # Some other workers did some work
    assert len([w for w in workers if len(w.outgoing_transfer_log) > 0]) >= 3


@gen_cluster(client=True, worker_kwargs={"metrics": {"my_port": lambda w: w.port}})
async def test_custom_metrics(c, s, a, b):
    assert s.workers[a.address].metrics["my_port"] == a.port
    assert s.workers[b.address].metrics["my_port"] == b.port


@gen_cluster(client=True)
async def test_register_worker_callbacks(c, s, a, b):
    # plugin function to run
    def mystartup(dask_worker):
        dask_worker.init_variable = 1

    def mystartup2():
        import os

        os.environ["MY_ENV_VALUE"] = "WORKER_ENV_VALUE"
        return "Env set."

    # Check that plugin function has been run
    def test_import(dask_worker):
        return hasattr(dask_worker, "init_variable")
        #       and dask_worker.init_variable == 1

    def test_startup2():
        import os

        return os.getenv("MY_ENV_VALUE", None) == "WORKER_ENV_VALUE"

    # Nothing has been run yet
    result = await c.run(test_import)
    assert list(result.values()) == [False] * 2
    result = await c.run(test_startup2)
    assert list(result.values()) == [False] * 2

    # Start a worker and check that startup is not run
    worker = await Worker(s.address, loop=s.loop)
    result = await c.run(test_import, workers=[worker.address])
    assert list(result.values()) == [False]
    await worker.close()

    # Add a plugin function
    response = await c.register_worker_callbacks(setup=mystartup)
    assert len(response) == 2

    # Check it has been ran on existing worker
    result = await c.run(test_import)
    assert list(result.values()) == [True] * 2

    # Start a worker and check it is ran on it
    worker = await Worker(s.address, loop=s.loop)
    result = await c.run(test_import, workers=[worker.address])
    assert list(result.values()) == [True]
    await worker.close()

    # Register another plugin function
    response = await c.register_worker_callbacks(setup=mystartup2)
    assert len(response) == 2

    # Check it has been run
    result = await c.run(test_startup2)
    assert list(result.values()) == [True] * 2

    # Start a worker and check it is ran on it
    worker = await Worker(s.address, loop=s.loop)
    result = await c.run(test_import, workers=[worker.address])
    assert list(result.values()) == [True]
    result = await c.run(test_startup2, workers=[worker.address])
    assert list(result.values()) == [True]
    await worker.close()


@gen_cluster(client=True)
async def test_register_worker_callbacks_err(c, s, a, b):
    with pytest.raises(ZeroDivisionError):
        await c.register_worker_callbacks(setup=lambda: 1 / 0)


@gen_cluster(nthreads=[])
async def test_local_directory(s):
    with tmpfile() as fn:
        with dask.config.set(temporary_directory=fn):
            w = await Worker(s.address)
            assert w.local_directory.startswith(fn)
            assert "dask-worker-space" in w.local_directory


@gen_cluster(nthreads=[])
async def test_local_directory_make_new_directory(s):
    with tmpfile() as fn:
        w = await Worker(s.address, local_directory=os.path.join(fn, "foo", "bar"))
        assert w.local_directory.startswith(fn)
        assert "foo" in w.local_directory
        assert "dask-worker-space" in w.local_directory


@pytest.mark.skipif(not LINUX, reason="Need 127.0.0.2 to mean localhost")
@gen_cluster(nthreads=[], client=True)
async def test_host_address(c, s):
    w = await Worker(s.address, host="127.0.0.2")
    assert "127.0.0.2" in w.address
    await w.close()

    n = await Nanny(s.address, host="127.0.0.3")
    assert "127.0.0.3" in n.address
    assert "127.0.0.3" in n.worker_address
    await n.close()


@pytest.mark.asyncio
@pytest.mark.parametrize("Worker", [Worker, Nanny])
async def test_interface_async(cleanup, loop, Worker):
    from distributed.utils import get_ip_interface

    psutil = pytest.importorskip("psutil")
    if_names = sorted(psutil.net_if_addrs())
    for if_name in if_names:
        try:
            ipv4_addr = get_ip_interface(if_name)
        except ValueError:
            pass
        else:
            if ipv4_addr == "127.0.0.1":
                break
    else:
        pytest.skip(
            "Could not find loopback interface. "
            "Available interfaces are: %s." % (if_names,)
        )

    async with Scheduler(dashboard_address=":0", interface=if_name) as s:
        assert s.address.startswith("tcp://127.0.0.1")
        async with Worker(s.address, interface=if_name) as w:
            assert w.address.startswith("tcp://127.0.0.1")
            assert w.ip == "127.0.0.1"
            async with Client(s.address, asynchronous=True) as c:
                info = c.scheduler_info()
                assert "tcp://127.0.0.1" in info["address"]
                assert all("127.0.0.1" == d["host"] for d in info["workers"].values())


@pytest.mark.gpu
@pytest.mark.asyncio
@pytest.mark.parametrize("Worker", [Worker, Nanny])
async def test_protocol_from_scheduler_address(cleanup, Worker):
    pytest.importorskip("ucp")

    async with Scheduler(protocol="ucx", dashboard_address=":0") as s:
        assert s.address.startswith("ucx://")
        async with Worker(s.address) as w:
            assert w.address.startswith("ucx://")
            async with Client(s.address, asynchronous=True) as c:
                info = c.scheduler_info()
                assert info["address"].startswith("ucx://")


@pytest.mark.asyncio
async def test_host_uses_scheduler_protocol(cleanup, monkeypatch):
    # Ensure worker uses scheduler's protocol to determine host address, not the default scheme
    # See https://github.com/dask/distributed/pull/4883
    from distributed.comm.tcp import TCPBackend

    class BadBackend(TCPBackend):
        def get_address_host(self, loc):
            raise ValueError("asdf")

    monkeypatch.setitem(backends, "foo", BadBackend())

    with dask.config.set({"distributed.comm.default-scheme": "foo"}):
        async with Scheduler(protocol="tcp", dashboard_address=":0") as s:
            async with Worker(s.address):
                # Ensure that worker is able to properly start up
                # without BadBackend.get_address_host raising a ValueError
                pass


@pytest.mark.asyncio
@pytest.mark.parametrize("Worker", [Worker, Nanny])
async def test_worker_listens_on_same_interface_by_default(cleanup, Worker):
    async with Scheduler(host="localhost", dashboard_address=":0") as s:
        assert s.ip in {"127.0.0.1", "localhost"}
        async with Worker(s.address) as w:
            assert s.ip == w.ip


def assert_amm_transfer_story(key: str, w_from: Worker, w_to: Worker) -> None:
    """Test that an in-memory key was transferred from worker w_from to worker w_to by
    the Active Memory Manager and it was not recalculated on w_to
    """
    assert_worker_story(
        w_to.story(key),
        [
            (key, "ensure-task-exists", "released"),
            (key, "released", "fetch", "fetch", {}),
            ("gather-dependencies", w_from.address, lambda set_: key in set_),
            (key, "fetch", "flight", "flight", {}),
            ("request-dep", w_from.address, lambda set_: key in set_),
            ("receive-dep", w_from.address, lambda set_: key in set_),
            (key, "put-in-memory"),
            (key, "flight", "memory", "memory", {}),
        ],
        # There may be additional ('missing', 'fetch', 'fetch') events if transfers
        # are slow enough that the Active Memory Manager ends up requesting them a
        # second time. Here we're asserting that no matter how slow CI is, all
        # transfers will be completed within 2 seconds (hardcoded interval in
        # Scheduler.retire_worker when AMM is not enabled).
        strict=True,
    )
    assert key in w_to.data
    # The key may or may not still be in w_from.data, depending if the AMM had the
    # chance to run a second time after the copy was successful.


@pytest.mark.slow
@gen_cluster(client=True)
async def test_close_gracefully(c, s, a, b):
    futures = c.map(slowinc, range(200), delay=0.1, workers=[b.address])

    # Note: keys will appear in b.data several milliseconds before they switch to
    # status=memory in s.tasks. It's important to sample the in-memory keys from the
    # scheduler side, because those that the scheduler thinks are still processing won't
    # be replicated by retire_workers().
    while True:
        mem = {k for k, ts in s.tasks.items() if ts.state == "memory"}
        if len(mem) >= 8 and any(ts.state == "executing" for ts in b.tasks.values()):
            break
        await asyncio.sleep(0.01)

    assert any(ts for ts in b.tasks.values() if ts.state == "executing")

    await b.close_gracefully()

    assert b.status == Status.closed
    assert b.address not in s.workers

    # All tasks that were in memory in b have been copied over to a;
    # they have not been recomputed
    for key in mem:
        assert_amm_transfer_story(key, b, a)


@pytest.mark.slow
@gen_cluster(client=True, nthreads=[("", 1)], timeout=10)
async def test_lifetime(c, s, a):
    # Note: test was occasionally failing with lifetime="1 seconds"
    async with Worker(s.address, lifetime="2 seconds") as b:
        futures = c.map(slowinc, range(200), delay=0.1, workers=[b.address])

        # Note: keys will appear in b.data several milliseconds before they switch to
        # status=memory in s.tasks. It's important to sample the in-memory keys from the
        # scheduler side, because those that the scheduler thinks are still processing
        # won't be replicated by retire_workers().
        while True:
            mem = {k for k, ts in s.tasks.items() if ts.state == "memory"}
            if len(mem) >= 8:
                break
            await asyncio.sleep(0.01)

        assert b.status == Status.running
        assert not a.data

        while b.status != Status.closed:
            await asyncio.sleep(0.01)

    # All tasks that were in memory in b have been copied over to a;
    # they have not been recomputed
    for key in mem:
        assert_amm_transfer_story(key, b, a)


@gen_cluster(worker_kwargs={"lifetime": "10s", "lifetime_stagger": "2s"})
async def test_lifetime_stagger(s, a, b):
    assert a.lifetime != b.lifetime
    assert 8 <= a.lifetime <= 12
    assert 8 <= b.lifetime <= 12


@gen_cluster(nthreads=[])
async def test_bad_metrics(s):
    def bad_metric(w):
        raise Exception("Hello")

    async with Worker(s.address, metrics={"bad": bad_metric}) as w:
        assert "bad" not in s.workers[w.address].metrics


@gen_cluster(nthreads=[])
async def test_bad_startup(s):
    def bad_startup(w):
        raise Exception("Hello")

    try:
        await Worker(s.address, startup_information={"bad": bad_startup})
    except Exception:
        pytest.fail("Startup exception was raised")


@gen_cluster(client=True)
async def test_pip_install(c, s, a, b):
    with mock.patch(
        "distributed.diagnostics.plugin.subprocess.Popen.communicate",
        return_value=(b"", b""),
    ) as p1:
        with mock.patch(
            "distributed.diagnostics.plugin.subprocess.Popen", return_value=p1
        ) as p2:
            p1.communicate.return_value = b"", b""
            p1.wait.return_value = 0
            await c.register_worker_plugin(
                PipInstall(packages=["requests"], pip_options=["--upgrade"])
            )

            args = p2.call_args[0][0]
            assert "python" in args[0]
            assert args[1:] == ["-m", "pip", "install", "--upgrade", "requests"]


@gen_cluster(client=True)
async def test_pip_install_fails(c, s, a, b):
    with captured_logger(
        "distributed.diagnostics.plugin", level=logging.ERROR
    ) as logger:
        with mock.patch(
            "distributed.diagnostics.plugin.subprocess.Popen.communicate",
            return_value=(b"", b"error"),
        ) as p1:
            with mock.patch(
                "distributed.diagnostics.plugin.subprocess.Popen", return_value=p1
            ) as p2:
                p1.communicate.return_value = (
                    b"",
                    b"Could not find a version that satisfies the requirement not-a-package",
                )
                p1.wait.return_value = 1
                await c.register_worker_plugin(PipInstall(packages=["not-a-package"]))

                assert "not-a-package" in logger.getvalue()


#             args = p2.call_args[0][0]
#             assert "python" in args[0]
#             assert args[1:] == ["-m", "pip", "--upgrade", "install", "requests"]


@gen_cluster(nthreads=[])
async def test_update_latency(s):
    async with await Worker(s.address) as w:
        original = w.latency
        await w.heartbeat()
        assert original != w.latency

        if w.digests is not None:
            assert w.digests["latency"].size() > 0


@pytest.mark.slow
@gen_cluster(client=True, nthreads=[("127.0.0.1", 1)])
async def test_workerstate_executing(c, s, a):
    ws = s.workers[a.address]
    # Initially there are no active tasks
    assert not ws.executing
    # Submit a task and ensure the WorkerState is updated with the task
    # it's executing
    f = c.submit(slowinc, 1, delay=3)
    while not ws.executing:
        assert f.status == "pending"
        await asyncio.sleep(0.01)
    assert s.tasks[f.key] in ws.executing
    await f


@pytest.mark.parametrize("reconnect", [True, False])
@gen_cluster(nthreads=[])
async def test_heartbeat_comm_closed(s, monkeypatch, reconnect):
    with captured_logger("distributed.worker", level=logging.WARNING) as logger:

        def bad_heartbeat_worker(*args, **kwargs):
            raise CommClosedError()

        async with await Worker(s.address, reconnect=reconnect) as w:
            # Trigger CommClosedError during worker heartbeat
            monkeypatch.setattr(w.scheduler, "heartbeat_worker", bad_heartbeat_worker)

            await w.heartbeat()
            if reconnect:
                assert w.status == Status.running
            else:
                assert w.status == Status.closed
    assert "Heartbeat to scheduler failed" in logger.getvalue()


@gen_cluster(nthreads=[])
async def test_bad_local_directory(s):
    try:
        async with Worker(s.address, local_directory="/not/a/valid-directory"):
            pass
    except OSError:
        # On Linux: [Errno 13] Permission denied: '/not'
        # On MacOSX: [Errno 30] Read-only file system: '/not'
        pass
    else:
        assert WINDOWS

    assert not any("error" in log for log in s.get_logs())


@gen_cluster(client=True, nthreads=[])
async def test_taskstate_metadata(c, s):
    async with await Worker(s.address) as w:
        await c.register_worker_plugin(TaskStateMetadataPlugin())

        f = c.submit(inc, 1)
        await f

        ts = w.tasks[f.key]
        assert "start_time" in ts.metadata
        assert "stop_time" in ts.metadata
        assert ts.metadata["stop_time"] > ts.metadata["start_time"]

        # Check that Scheduler TaskState.metadata was also updated
        assert s.tasks[f.key].metadata == ts.metadata


@gen_cluster(client=True, nthreads=[])
async def test_executor_offload(c, s, monkeypatch):
    class SameThreadClass:
        def __getstate__(self):
            return ()

        def __setstate__(self, state):
            self._thread_ident = threading.get_ident()
            return self

    monkeypatch.setattr("distributed.worker.OFFLOAD_THRESHOLD", 1)

    async with Worker(s.address, executor="offload") as w:
        from distributed.utils import _offload_executor

        assert w.executor is _offload_executor

        x = SameThreadClass()

        def f(x):
            return threading.get_ident() == x._thread_ident

        assert await c.submit(f, x)


@gen_cluster(client=True, nthreads=[("127.0.0.1", 1)])
async def test_story(c, s, w):
    future = c.submit(inc, 1)
    await future
    ts = w.tasks[future.key]
    assert ts.state in str(w.story(ts))
    assert w.story(ts) == w.story(ts.key)


@gen_cluster(client=True)
async def test_story_with_deps(c, s, a, b):
    """
    Assert that the structure of the story does not change unintentionally and
    expected subfields are actually filled
    """
    dep = c.submit(inc, 1, workers=[a.address])
    res = c.submit(inc, dep, workers=[b.address])
    await res
    key = res.key

    story = a.story(key)
    assert story == []
    story = b.story(key)

    # Story now includes randomized stimulus_ids and timestamps.
    stimulus_ids = {ev[-2] for ev in story}
    assert len(stimulus_ids) == 3, stimulus_ids
    # This is a simple transition log
    expected = [
        (key, "compute-task"),
        (key, "released", "waiting", "waiting", {dep.key: "fetch"}),
        (key, "waiting", "ready", "ready", {}),
        (key, "ready", "executing", "executing", {}),
        (key, "put-in-memory"),
        (key, "executing", "memory", "memory", {}),
    ]
    assert_worker_story(story, expected, strict=True)

    story = b.story(dep.key)
    stimulus_ids = {ev[-2] for ev in story}
    assert len(stimulus_ids) == 2, stimulus_ids
    expected = [
        (dep.key, "ensure-task-exists", "released"),
        (dep.key, "released", "fetch", "fetch", {}),
        ("gather-dependencies", a.address, {dep.key}),
        (dep.key, "fetch", "flight", "flight", {}),
        ("request-dep", a.address, {dep.key}),
        ("receive-dep", a.address, {dep.key}),
        (dep.key, "put-in-memory"),
        (dep.key, "flight", "memory", "memory", {res.key: "ready"}),
    ]
    assert_worker_story(story, expected, strict=True)


@gen_cluster(client=True)
async def test_gather_dep_one_worker_always_busy(c, s, a, b):
    # Ensure that both dependencies for H are on another worker than H itself.
    # The worker where the dependencies are on is then later blocked such that
    # the data cannot be fetched
    # In the past it was important that there is more than one key on the
    # worker. This should be kept to avoid any edge case specific to one
    f = c.submit(inc, 1, workers=[a.address])
    g = c.submit(
        inc,
        2,
        workers=[a.address],
    )

    await f
    await g
    # We will block A for any outgoing communication. This simulates an
    # overloaded worker which will always return "busy" for get_data requests,
    # effectively blocking H indefinitely
    a.outgoing_current_count = 10000000
    assert f.key in a.tasks
    assert g.key in a.tasks
    # Ensure there are actually two distinct tasks and not some pure=True
    # caching
    assert f.key != g.key
    h = c.submit(add, f, g, workers=[b.address])

    fut = asyncio.wait_for(h, 0.1)

    while h.key not in b.tasks:
        await asyncio.sleep(0.01)

    ts_h = b.tasks[h.key]
    ts_f = b.tasks[f.key]
    ts_g = b.tasks[g.key]

    with pytest.raises(asyncio.TimeoutError):
        assert ts_h.state == "waiting"
        assert ts_f.state in ["flight", "fetch"]
        assert ts_g.state in ["flight", "fetch"]
        await fut

    # Ensure B wasn't lazy but tried at least once
    assert b.repetitively_busy

    x = await Worker(s.address, name="x")
    # We "scatter" the data to another worker which is able to serve this data.
    # In reality this could be another worker which fetched this dependency and
    # got through to A or another worker executed the task using work stealing
    # or any other. To avoid cross effects, we'll just put the data onto the
    # worker ourselves
    x.update_data(data={key: a.data[key] for key in [f.key, g.key]})

    assert await h == 5

    # Since we put the data onto the worker ourselves, the gather_dep might
    # still be mid execution and we'll get a dangling task. Let it finish
    # naturally
    while any(["Worker.gather_dep" in str(t) for t in asyncio.all_tasks()]):
        await asyncio.sleep(0.05)


@gen_cluster(client=True, nthreads=[("127.0.0.1", 0)])
async def test_worker_client_uses_default_no_close(c, s, a):
    """
    If a default client is available in the process, the worker will pick this
    one and will not close it if it is closed
    """
    assert not Worker._initialized_clients
    assert default_client() is c
    existing_client = c.id

    def get_worker_client_id():
        def_client = get_client()
        return def_client.id

    worker_client = await c.submit(get_worker_client_id)
    assert worker_client == existing_client

    assert not Worker._initialized_clients

    await a.close()

    assert len(Client._instances) == 1
    assert c.status == "running"
    c_def = default_client()
    assert c is c_def


@gen_cluster(nthreads=[("127.0.0.1", 0)])
async def test_worker_client_closes_if_created_on_worker_one_worker(s, a):
    async with Client(s.address, set_as_default=False, asynchronous=True) as c:
        with pytest.raises(ValueError):
            default_client()

        def get_worker_client_id():
            def_client = get_client()
            return def_client.id

        new_client_id = await c.submit(get_worker_client_id)
        default_client_id = await c.submit(get_worker_client_id)
        assert new_client_id != c.id
        assert new_client_id == default_client_id

        new_client = default_client()
        assert new_client_id == new_client.id
        assert new_client.status == "running"

        # If a worker closes, all clients created on it should close as well
        await a.close()
        assert new_client.status == "closed"

        assert len(Client._instances) == 2

        assert c.status == "running"

        with pytest.raises(ValueError):
            default_client()


@gen_cluster()
async def test_worker_client_closes_if_created_on_worker_last_worker_alive(s, a, b):
    async with Client(s.address, set_as_default=False, asynchronous=True) as c:

        with pytest.raises(ValueError):
            default_client()

        def get_worker_client_id():
            def_client = get_client()
            return def_client.id

        new_client_id = await c.submit(get_worker_client_id, workers=[a.address])
        default_client_id = await c.submit(get_worker_client_id, workers=[a.address])

        default_client_id_b = await c.submit(get_worker_client_id, workers=[b.address])
        assert not b._comms
        assert new_client_id != c.id
        assert new_client_id == default_client_id
        assert new_client_id == default_client_id_b

        new_client = default_client()
        assert new_client_id == new_client.id
        assert new_client.status == "running"

        # We'll close A. This should *not* close the client since the client is also used by B
        await a.close()
        assert new_client.status == "running"

        client_id_b_after = await c.submit(get_worker_client_id, workers=[b.address])
        assert client_id_b_after == default_client_id_b

        assert len(Client._instances) == 2
        await b.close()
        assert new_client.status == "closed"

        assert c.status == "running"

        with pytest.raises(ValueError):
            default_client()


@gen_cluster(client=True, nthreads=[])
async def test_multiple_executors(c, s):
    def get_thread_name():
        return threading.current_thread().name

    async with Worker(
        s.address,
        nthreads=2,
        executor={"foo": ThreadPoolExecutor(1, thread_name_prefix="Dask-Foo-Threads")},
    ):
        futures = []
        with dask.annotate(executor="default"):
            futures.append(c.submit(get_thread_name, pure=False))
        with dask.annotate(executor="foo"):
            futures.append(c.submit(get_thread_name, pure=False))
        default_result, gpu_result = await c.gather(futures)
        assert "Dask-Default-Threads" in default_result
        assert "Dask-Foo-Threads" in gpu_result


@gen_cluster(client=True)
async def test_process_executor(c, s, a, b):
    with ProcessPoolExecutor() as e:
        a.executors["processes"] = e
        b.executors["processes"] = e

        future = c.submit(os.getpid, pure=False)
        assert (await future) == os.getpid()

        with dask.annotate(executor="processes"):
            future = c.submit(os.getpid, pure=False)

        assert (await future) != os.getpid()


def kill_process():
    import os
    import signal

    if WINDOWS:
        # There's no SIGKILL on Windows
        sig = signal.SIGTERM
    else:
        # With SIGTERM there may be several seconds worth of delay before the worker
        # actually shuts down - particularly on slow CI. Use SIGKILL for instant
        # termination.
        sig = signal.SIGKILL

    os.kill(os.getpid(), sig)
    sleep(60)  # Cope with non-instantaneous termination


@gen_cluster(nthreads=[("127.0.0.1", 1)], client=True)
async def test_process_executor_kills_process(c, s, a):
    with ProcessPoolExecutor() as e:
        a.executors["processes"] = e
        with dask.annotate(executor="processes", retries=1):
            future = c.submit(kill_process)

        msg = "A child process terminated abruptly, the process pool is not usable anymore"
        with pytest.raises(BrokenProcessPool, match=msg):
            await future

        with dask.annotate(executor="processes", retries=1):
            future = c.submit(inc, 1)

        # The process pool is now unusable and the worker is effectively dead
        with pytest.raises(BrokenProcessPool, match=msg):
            await future


def raise_exc():
    raise RuntimeError("foo")


@gen_cluster(client=True)
async def test_process_executor_raise_exception(c, s, a, b):
    with ProcessPoolExecutor() as e:
        a.executors["processes"] = e
        b.executors["processes"] = e
        with dask.annotate(executor="processes", retries=1):
            future = c.submit(raise_exc)

        with pytest.raises(RuntimeError, match="foo"):
            await future


@pytest.mark.gpu
@gen_cluster(client=True, nthreads=[("127.0.0.1", 1)])
async def test_gpu_executor(c, s, w):
    if nvml.device_get_count() > 0:
        e = w.executors["gpu"]
        assert isinstance(e, distributed.threadpoolexecutor.ThreadPoolExecutor)
        assert e._max_workers == 1
    else:
        assert "gpu" not in w.executors


async def assert_task_states_on_worker(expected, worker):
    active_exc = None
    for _ in range(10):
        try:
            for dep_key, expected_state in expected.items():
                assert dep_key in worker.tasks, (worker.name, dep_key, worker.tasks)
                dep_ts = worker.tasks[dep_key]
                assert dep_ts.state == expected_state, (
                    worker.name,
                    dep_ts,
                    expected_state,
                )
            assert set(expected) == set(worker.tasks)
            return
        except AssertionError as exc:
            active_exc = exc
            await asyncio.sleep(0.1)
    # If after a second the workers are not in equilibrium, they are broken
    assert active_exc
    raise active_exc


@gen_cluster(client=True)
async def test_worker_state_error_release_error_last(c, s, a, b):
    """
    Create a chain of tasks and err one of them. Then release tasks in a certain
    order and ensure the tasks are released and/or kept in memory as appropriate

    F -- RES (error)
        /
       /
    G

    Free error last
    """

    def raise_exc(*args):
        raise RuntimeError()

    f = c.submit(inc, 1, workers=[a.address], key="f")
    g = c.submit(inc, 1, workers=[b.address], key="g")
    res = c.submit(raise_exc, f, g, workers=[a.address])

    with pytest.raises(RuntimeError):
        await res

    # Nothing bad happened on B, therefore B should hold on to G
    assert len(b.tasks) == 1
    assert g.key in b.tasks

    # A raised the exception therefore we should hold on to the erroneous task
    assert res.key in a.tasks
    ts = a.tasks[res.key]
    assert ts.state == "error"

    expected_states = {
        # A was instructed to compute this result and we're still holding a ref via `f`
        f.key: "memory",
        # This was fetched from another worker. While we hold a ref via `g`, the
        # scheduler only instructed to compute this on B
        g.key: "memory",
        res.key: "error",
    }
    await assert_task_states_on_worker(expected_states, a)
    # Expected states after we release references to the futures
    f.release()
    g.release()

    # We no longer hold any refs to f or g and B didn't have any erros. It
    # releases everything as expected
    while b.tasks:
        await asyncio.sleep(0.01)

    expected_states = {
        f.key: "released",
        g.key: "released",
        res.key: "error",
    }

    await assert_task_states_on_worker(expected_states, a)

    res.release()

    # We no longer hold any refs. Cluster should reset completely
    # This is not happening
    for server in [s, a, b]:
        while server.tasks:
            await asyncio.sleep(0.01)


@gen_cluster(client=True)
async def test_worker_state_error_release_error_first(c, s, a, b):
    """
    Create a chain of tasks and err one of them. Then release tasks in a certain
    order and ensure the tasks are released and/or kept in memory as appropriate

    F -- RES (error)
        /
       /
    G

    Free error first
    """

    def raise_exc(*args):
        raise RuntimeError()

    f = c.submit(inc, 1, workers=[a.address], key="f")
    g = c.submit(inc, 1, workers=[b.address], key="g")
    res = c.submit(raise_exc, f, g, workers=[a.address])

    with pytest.raises(RuntimeError):
        await res

    # Nothing bad happened on B, therefore B should hold on to G
    assert len(b.tasks) == 1
    assert g.key in b.tasks

    # A raised the exception therefore we should hold on to the erroneous task
    assert res.key in a.tasks
    ts = a.tasks[res.key]
    assert ts.state == "error"

    expected_states = {
        # A was instructed to compute this result and we're still holding a ref
        # via `f`
        f.key: "memory",
        # This was fetched from another worker. While we hold a ref via `g`, the
        # scheduler only instructed to compute this on B
        g.key: "memory",
        res.key: "error",
    }
    await assert_task_states_on_worker(expected_states, a)
    # Expected states after we release references to the futures

    res.release()
    # We no longer hold any refs to f or g and B didn't have any erros. It
    # releases everything as expected
    while res.key in a.tasks:
        await asyncio.sleep(0.01)

    expected_states = {
        f.key: "memory",
        g.key: "memory",
    }

    await assert_task_states_on_worker(expected_states, a)

    f.release()
    g.release()

    for server in [s, a, b]:
        while server.tasks:
            await asyncio.sleep(0.01)


@gen_cluster(client=True)
async def test_worker_state_error_release_error_int(c, s, a, b):
    """
    Create a chain of tasks and err one of them. Then release tasks in a certain
    order and ensure the tasks are released and/or kept in memory as appropriate

    F -- RES (error)
        /
       /
    G

    Free one successful task, then error, then last task
    """

    def raise_exc(*args):
        raise RuntimeError()

    f = c.submit(inc, 1, workers=[a.address], key="f")
    g = c.submit(inc, 1, workers=[b.address], key="g")
    res = c.submit(raise_exc, f, g, workers=[a.address])

    with pytest.raises(RuntimeError):
        await res

    # Nothing bad happened on B, therefore B should hold on to G
    assert len(b.tasks) == 1
    assert g.key in b.tasks

    # A raised the exception therefore we should hold on to the erroneous task
    assert res.key in a.tasks
    ts = a.tasks[res.key]
    assert ts.state == "error"

    expected_states = {
        # A was instructed to compute this result and we're still holding a ref via `f`
        f.key: "memory",
        # This was fetched from another worker. While we hold a ref via `g`, the
        # scheduler only instructed to compute this on B
        g.key: "memory",
        res.key: "error",
    }
    await assert_task_states_on_worker(expected_states, a)
    # Expected states after we release references to the futures

    f.release()
    res.release()
    # We no longer hold any refs to f or g and B didn't have any erros. It
    # releases everything as expected
    while len(a.tasks) > 1:
        await asyncio.sleep(0.01)

    expected_states = {
        g.key: "memory",
    }

    await assert_task_states_on_worker(expected_states, a)
    await assert_task_states_on_worker(expected_states, b)

    g.release()

    # We no longer hold any refs. Cluster should reset completely
    for server in [s, a, b]:
        while server.tasks:
            await asyncio.sleep(0.01)


@gen_cluster(client=True)
async def test_worker_state_error_long_chain(c, s, a, b):
    def raise_exc(*args):
        raise RuntimeError()

    # f (A) --------> res (B)
    #                /
    # g (B) -> h (A)

    f = c.submit(inc, 1, workers=[a.address], key="f", allow_other_workers=False)
    g = c.submit(inc, 1, workers=[b.address], key="g", allow_other_workers=False)
    h = c.submit(inc, g, workers=[a.address], key="h", allow_other_workers=False)
    res = c.submit(
        raise_exc, f, h, workers=[b.address], allow_other_workers=False, key="res"
    )

    with pytest.raises(RuntimeError):
        await res

    expected_states_A = {
        f.key: "memory",
        g.key: "memory",
        h.key: "memory",
    }
    await assert_task_states_on_worker(expected_states_A, a)

    expected_states_B = {
        f.key: "memory",
        g.key: "memory",
        h.key: "memory",
        res.key: "error",
    }
    await assert_task_states_on_worker(expected_states_B, b)

    f.release()

    expected_states_A = {
        g.key: "memory",
        h.key: "memory",
    }
    await assert_task_states_on_worker(expected_states_A, a)

    expected_states_B = {
        f.key: "released",
        g.key: "memory",
        h.key: "memory",
        res.key: "error",
    }
    await assert_task_states_on_worker(expected_states_B, b)

    g.release()

    expected_states_A = {
        g.key: "released",
        h.key: "memory",
    }
    await assert_task_states_on_worker(expected_states_A, a)

    # B must not forget a task since all have a still valid dependent
    expected_states_B = {
        f.key: "released",
        h.key: "memory",
        res.key: "error",
    }
    await assert_task_states_on_worker(expected_states_B, b)
    h.release()

    expected_states_A = {}
    await assert_task_states_on_worker(expected_states_A, a)
    expected_states_B = {
        f.key: "released",
        h.key: "released",
        res.key: "error",
    }

    await assert_task_states_on_worker(expected_states_B, b)
    res.release()

    # We no longer hold any refs. Cluster should reset completely
    for server in [s, a, b]:
        while server.tasks:
            await asyncio.sleep(0.01)


@gen_cluster(client=True, nthreads=[("127.0.0.1", x) for x in range(4)])
async def test_hold_on_to_replicas(c, s, *workers):
    f1 = c.submit(inc, 1, workers=[workers[0].address], key="f1")
    f2 = c.submit(inc, 2, workers=[workers[1].address], key="f2")

    sum_1 = c.submit(
        slowsum, [f1, f2], delay=0.1, workers=[workers[2].address], key="sum"
    )
    sum_2 = c.submit(
        slowsum, [f1, sum_1], delay=0.2, workers=[workers[3].address], key="sum_2"
    )
    f1.release()
    f2.release()

    while sum_2.key not in workers[3].tasks:
        await asyncio.sleep(0.01)

    while not workers[3].tasks[sum_2.key].state == "memory":
        assert len(s.tasks[f1.key].who_has) >= 2
        assert s.tasks[f2.key].state == "released"
        await asyncio.sleep(0.01)

    while len(workers[2].data) > 1:
        await asyncio.sleep(0.01)


@pytest.mark.xfail(
    WINDOWS and sys.version_info[:2] == (3, 8),
    reason="https://github.com/dask/distributed/issues/5621",
)
@gen_cluster(client=True, nthreads=[("", 1), ("", 1)])
async def test_worker_reconnects_mid_compute(c, s, a, b):
    """Ensure that, if a worker disconnects while computing a result, the scheduler will
    still accept the result.

    There is also an edge case tested which ensures that the reconnect is
    successful if a task is currently executing; see
    https://github.com/dask/distributed/issues/5078

    See also distributed.tests.test_scheduler.py::test_gather_allow_worker_reconnect
    """
    with captured_logger("distributed.scheduler") as s_logs:
        # Let's put one task in memory to ensure the reconnect has tasks in
        # different states
        f1 = c.submit(inc, 1, workers=[a.address], allow_other_workers=True)
        await f1
        a_address = a.address
        a.periodic_callbacks["heartbeat"].stop()
        await a.heartbeat()
        a.heartbeat_active = True

        from distributed import Lock

        def fast_on_a(lock):
            w = get_worker()
            import time

            if w.address != a_address:
                lock.acquire()
            else:
                time.sleep(1)

        lock = Lock()
        # We want to be sure that A is the only one computing this result
        async with lock:

            f2 = c.submit(
                fast_on_a, lock, workers=[a.address], allow_other_workers=True
            )

            while f2.key not in a.tasks:
                await asyncio.sleep(0.01)

            await s.stream_comms[a.address].close()

            assert len(s.workers) == 1
            a.heartbeat_active = False
            await a.heartbeat()
            assert len(s.workers) == 2
            # Since B is locked, this is ensured to originate from A
            await f2

    assert "Unexpected worker completed task" in s_logs.getvalue()

    # Ensure that all in-memory tasks on A have been restored on the
    # scheduler after reconnect
    for ts in a.tasks.values():
        if ts.state == "memory":
            assert a.address in {ws.address for ws in s.tasks[ts.key].who_has}

    # Ensure that all keys have been properly registered and will also be
    # cleaned up nicely.
    del f1, f2

    while any(w.tasks for w in [a, b]):
        await asyncio.sleep(0.001)


@pytest.mark.xfail(
    WINDOWS and sys.version_info[:2] == (3, 8),
    reason="https://github.com/dask/distributed/issues/5621",
)
@gen_cluster(client=True, nthreads=[("", 1), ("", 1)])
async def test_worker_reconnects_mid_compute_multiple_states_on_scheduler(c, s, a, b):
    """
    Ensure that a reconnecting worker does not break the scheduler regardless of
    what state the keys of the worker are in when it connects back

    See also test_worker_reconnects_mid_compute which uses a smaller chain of
    tasks and does not release f1 in between
    """

    with captured_logger("distributed.scheduler") as s_logs:
        # Let's put one task in memory to ensure the reconnect has tasks in
        # different states
        f1 = c.submit(inc, 1, workers=[a.address], allow_other_workers=True)
        f2 = c.submit(inc, f1, workers=[a.address], allow_other_workers=True)
        await f1
        a_address = a.address

        a.periodic_callbacks["heartbeat"].stop()
        await a.heartbeat()
        a.heartbeat_active = True

        from distributed import Lock

        def fast_on_a(lock):
            w = get_worker()
            import time

            if w.address != a_address:
                lock.acquire()
            else:
                time.sleep(1)

        lock = Lock()
        # We want to be sure that A is the only one computing this result
        async with lock:

            f3 = c.submit(
                fast_on_a, lock, workers=[a.address], allow_other_workers=True
            )

            while f3.key not in a.tasks:
                await asyncio.sleep(0.01)

            story_before = s.story(f1.key)
            await s.stream_comms[a.address].close()
            # Release f1 which triggers a release cycle of all tasks such that
            # they are rescheduled on B. However, at this time, B will never be
            # able to compute f3 / fast_on_a since it is locked on that worker.
            # The only way to get f3 to complete is for Worker A to reconnect.

            f1.release()
            assert len(s.workers) == 1
            story = s.story(f1.key)
            while len(story) == len(story_before):
                story = s.story(f1.key)
                await asyncio.sleep(0.1)

            next = story[len(story_before)]
            assert next[:3] == (f1.key, "memory", "released")

            a.heartbeat_active = False
            await a.heartbeat()

            while len(s.workers) != 2:
                await asyncio.sleep(0.01)

            # Since B is locked, this is ensured to originate from A
            await f3

    assert "Unexpected worker completed task" in s_logs.getvalue()

    # Ensure that all in-memory tasks on A have been restored on the
    # scheduler after reconnect
    for ts in a.tasks.values():
        if ts.state == "memory":
            assert a.address in {ws.address for ws in s.tasks[ts.key].who_has}

    del f1, f2, f3
    while any(w.tasks for w in [a, b]):
        await asyncio.sleep(0.001)


@gen_cluster(client=True, nthreads=[("127.0.0.1", 1)])
async def test_forget_dependents_after_release(c, s, a):

    fut = c.submit(inc, 1, key="f-1")
    fut2 = c.submit(inc, fut, key="f-2")

    await asyncio.wait([fut, fut2])

    assert fut.key in a.tasks
    assert fut2.key in a.tasks
    assert fut2.key in {d.key for d in a.tasks[fut.key].dependents}

    fut2.release()

    while fut2.key in a.tasks:
        await asyncio.sleep(0.001)
    assert fut2.key not in {d.key for d in a.tasks[fut.key].dependents}


@gen_cluster(client=True)
async def test_steal_during_task_deserialization(c, s, a, b, monkeypatch):
    stealing_ext = s.extensions["stealing"]
    await stealing_ext.stop()
    from distributed.utils import ThreadPoolExecutor

    class CountingThreadPool(ThreadPoolExecutor):
        counter = 0

        def submit(self, *args, **kwargs):
            CountingThreadPool.counter += 1
            return super().submit(*args, **kwargs)

    # Ensure we're always offloading
    monkeypatch.setattr("distributed.worker.OFFLOAD_THRESHOLD", 1)
    threadpool = CountingThreadPool(
        max_workers=1, thread_name_prefix="Counting-Offload-Threadpool"
    )
    try:
        monkeypatch.setattr("distributed.utils._offload_executor", threadpool)

        class SlowDeserializeCallable:
            def __init__(self, delay=0.1):
                self.delay = delay

            def __getstate__(self):
                return self.delay

            def __setstate__(self, state):
                delay = state
                import time

                time.sleep(delay)
                return SlowDeserializeCallable(delay)

            def __call__(self, *args, **kwargs):
                return 41

        slow_deserialized_func = SlowDeserializeCallable()
        fut = c.submit(
            slow_deserialized_func, 1, workers=[a.address], allow_other_workers=True
        )

        while CountingThreadPool.counter == 0:
            await asyncio.sleep(0)

        ts = s.tasks[fut.key]
        a.handle_steal_request(fut.key, stimulus_id="test")
        stealing_ext.scheduler.send_task_to_worker(b.address, ts)

        fut2 = c.submit(inc, fut, workers=[a.address])
        fut3 = c.submit(inc, fut2, workers=[a.address])

        assert await fut2 == 42
        await fut3

    finally:
        threadpool.shutdown()


@gen_cluster(client=True)
async def test_gather_dep_exception_one_task(c, s, a, b):
    """Ensure an exception in a single task does not tear down an entire batch of gather_dep


    See also https://github.com/dask/distributed/issues/5152
    See also test_gather_dep_exception_one_task_2
    """
    fut = c.submit(inc, 1, workers=[a.address], key="f1")
    fut2 = c.submit(inc, 2, workers=[a.address], key="f2")
    fut3 = c.submit(inc, 3, workers=[a.address], key="f3")

    import asyncio

    event = asyncio.Event()
    write_queue = asyncio.Queue()
    b.rpc = _LockedCommPool(b.rpc, write_event=event, write_queue=write_queue)
    b.rpc.remove(a.address)

    def sink(a, b, *args):
        return a + b

    res1 = c.submit(sink, fut, fut2, fut3, workers=[b.address])
    res2 = c.submit(sink, fut, fut2, workers=[b.address])

    # Wait until we're sure the worker is attempting to fetch the data
    while True:
        peer_addr, msg = await write_queue.get()
        if peer_addr == a.address and msg["op"] == "get_data":
            break

    # Provoke an "impossible transision exception"
    # By choosing a state which doesn't exist we're not running into validation
    # errors and the state machine should raise if we want to transition from
    # fetch to memory

    b.validate = False
    b.tasks[fut3.key].state = "fetch"
    event.set()

    assert await res1 == 5
    assert await res2 == 5

    del res1, res2, fut, fut2
    fut3.release()

    while a.tasks and b.tasks:
        await asyncio.sleep(0.1)


@gen_cluster(client=True)
async def test_gather_dep_exception_one_task_2(c, s, a, b):
    """Ensure an exception in a single task does not tear down an entire batch of gather_dep

    The below triggers an fetch->memory transition

    See also https://github.com/dask/distributed/issues/5152
    See also test_gather_dep_exception_one_task
    """
    # This test does not trigger the condition reliably but is a very easy case
    # which should function correctly regardles

    fut1 = c.submit(inc, 1, workers=[a.address], key="f1")
    fut2 = c.submit(inc, fut1, workers=[b.address], key="f2")

    while fut1.key not in b.tasks or b.tasks[fut1.key].state == "flight":
        await asyncio.sleep(0)

    s.handle_missing_data(key="f1", errant_worker=a.address)

    await fut2


@gen_cluster(client=True)
async def test_acquire_replicas(c, s, a, b):
    fut = c.submit(inc, 1, workers=[a.address])
    await fut

    s.request_acquire_replicas(b.address, [fut.key], stimulus_id=f"test-{time()}")

    while len(s.who_has[fut.key]) != 2:
        await asyncio.sleep(0.005)

    for w in (a, b):
        assert w.data[fut.key] == 2
        assert w.tasks[fut.key].state == "memory"

    fut.release()

    while b.tasks or a.tasks:
        await asyncio.sleep(0.005)


@gen_cluster(client=True)
async def test_acquire_replicas_same_channel(c, s, a, b):
    futA = c.submit(inc, 1, workers=[a.address], key="f-A")
    futB = c.submit(inc, 2, workers=[a.address], key="f-B")
    futC = c.submit(inc, futB, workers=[b.address], key="f-C")
    await futA

    s.request_acquire_replicas(b.address, [futA.key], stimulus_id=f"test-{time()}")

    await futC
    while futA.key not in b.tasks or not b.tasks[futA.key].state == "memory":
        await asyncio.sleep(0.005)

    while len(s.who_has[futA.key]) != 2:
        await asyncio.sleep(0.005)

    # Ensure that both the replica and an ordinary dependency pass through the
    # same communication channel

    for fut in (futA, futB):
        assert_worker_story(
            b.story(fut.key),
            [
                ("gather-dependencies", a.address, {fut.key}),
                ("request-dep", a.address, {fut.key}),
            ],
        )
        assert any(fut.key in msg["keys"] for msg in b.incoming_transfer_log)


@gen_cluster(client=True, nthreads=[("127.0.0.1", 1)] * 3)
async def test_acquire_replicas_many(c, s, *workers):
    futs = c.map(inc, range(10), workers=[workers[0].address])
    res = c.submit(sum, futs, workers=[workers[1].address])
    final = c.submit(slowinc, res, delay=0.5, workers=[workers[1].address])

    await wait(futs)

    s.request_acquire_replicas(
        workers[2].address, [fut.key for fut in futs], stimulus_id=f"test-{time()}"
    )

    # Worker 2 should normally not even be involved if there was no replication
    while not all(
        f.key in workers[2].tasks and workers[2].tasks[f.key].state == "memory"
        for f in futs
    ):
        await asyncio.sleep(0.01)

    assert all(ts.state == "memory" for ts in workers[2].tasks.values())

    assert await final == sum(map(inc, range(10))) + 1
    # All workers have a replica
    assert all(len(s.tasks[f.key].who_has) == 3 for f in futs)
    del futs, res, final

    while any(w.tasks for w in workers):
        await asyncio.sleep(0.001)


@pytest.mark.slow
@gen_cluster(client=True, Worker=Nanny)
async def test_acquire_replicas_already_in_flight(c, s, *nannies):
    """Trying to acquire a replica that is already in flight is a no-op"""

    class SlowToFly:
        def __getstate__(self):
            sleep(0.9)
            return {}

    a, b = s.workers
    x = c.submit(SlowToFly, workers=[a], key="x")
    await wait(x)
    y = c.submit(lambda x: 123, x, workers=[b], key="y")
    await asyncio.sleep(0.3)
    s.request_acquire_replicas(b, [x.key], stimulus_id=f"test-{time()}")
    assert await y == 123

    story = await c.run(lambda dask_worker: dask_worker.story("x"))
    assert_worker_story(
        story[b],
        [
            ("x", "ensure-task-exists", "released"),
            ("x", "released", "fetch", "fetch", {}),
            ("gather-dependencies", a, {"x"}),
            ("x", "fetch", "flight", "flight", {}),
            ("request-dep", a, {"x"}),
            ("x", "ensure-task-exists", "flight"),
            ("x", "flight", "fetch", "flight", {}),
            ("receive-dep", a, {"x"}),
            ("x", "put-in-memory"),
            ("x", "flight", "memory", "memory", {"y": "ready"}),
        ],
        strict=True,
    )


@gen_cluster(client=True)
async def test_remove_replicas_simple(c, s, a, b):
    futs = c.map(inc, range(10), workers=[a.address])
    await wait(futs)
    s.request_acquire_replicas(
        b.address, [fut.key for fut in futs], stimulus_id=f"test-{time()}"
    )

    while not all(len(s.tasks[f.key].who_has) == 2 for f in futs):
        await asyncio.sleep(0.01)

    s.request_remove_replicas(
        b.address, [fut.key for fut in futs], stimulus_id=f"test-{time()}"
    )

    assert all(len(s.tasks[f.key].who_has) == 1 for f in futs)

    while b.tasks:
        await asyncio.sleep(0.01)

    # Ensure there is no delayed reply to re-register the key
    await asyncio.sleep(0.01)
    assert all(s.tasks[f.key].who_has == {s.workers[a.address]} for f in futs)


@gen_cluster(
    client=True,
    nthreads=[("", 1), ("", 6)],  # Up to 5 threads of b will get stuck; read below
    config={"distributed.comm.recent-messages-log-length": 1_000},
)
async def test_remove_replicas_while_computing(c, s, a, b):
    futs = c.map(inc, range(10), workers=[a.address])
    dependents_event = distributed.Event()

    def some_slow(x, event):
        if x % 2:
            event.wait()
        return x + 1

    # All interesting things will happen on b
    dependents = c.map(some_slow, futs, event=dependents_event, workers=[b.address])

    while not any(f.key in b.tasks for f in dependents):
        await asyncio.sleep(0.01)

    # The scheduler removes keys from who_has/has_what immediately
    # Make sure the worker responds to the rejection and the scheduler corrects
    # the state
    ws = s.workers[b.address]

    def ws_has_futs(aggr_func):
        nonlocal futs
        return aggr_func(s.tasks[fut.key] in ws.has_what for fut in futs)

    # Wait for all futs to transfer over
    while not ws_has_futs(all):
        await asyncio.sleep(0.01)

    # Wait for some dependent tasks to be done. No more than half of the dependents can
    # finish, as the others are blocked on dependents_event.
    # Note: for this to work reliably regardless of scheduling order, we need to have 6+
    # threads. At the moment of writing it works with 2 because futures of Client.map
    # are always scheduled from left to right, but we'd rather not rely on this
    # assumption.
    while not any(fut.status == "finished" for fut in dependents):
        await asyncio.sleep(0.01)
    assert not all(fut.status == "finished" for fut in dependents)

    # Try removing the initial keys
    s.request_remove_replicas(
        b.address, [fut.key for fut in futs], stimulus_id=f"test-{time()}"
    )
    # Scheduler removed all keys immediately...
    assert not ws_has_futs(any)
    # ... but the state is properly restored for all tasks for which the dependent task
    # isn't done yet
    while not ws_has_futs(any):
        await asyncio.sleep(0.01)

    # Let the remaining dependent tasks complete
    await dependents_event.set()
    await wait(dependents)
    assert ws_has_futs(any) and not ws_has_futs(all)

    # If a request is rejected, the worker responds with an add-keys message to
    # reenlist the key in the schedulers state system to avoid race conditions,
    # see also https://github.com/dask/distributed/issues/5265
    rejections = set()
    for msg in b.log:
        if msg[0] == "remove-replica-rejected":
            rejections.update(msg[1])
    assert rejections

    def answer_sent(key):
        for batch in b.batched_stream.recent_message_log:
            for msg in batch:
                if "op" in msg and msg["op"] == "add-keys" and key in msg["keys"]:
                    return True
        return False

    for rejected_key in rejections:
        assert answer_sent(rejected_key)

    # Now that all dependent tasks are done, futs replicas may be removed.
    # They might be already gone due to the above remove replica calls
    s.request_remove_replicas(
        b.address,
        [fut.key for fut in futs if ws in s.tasks[fut.key].who_has],
        stimulus_id=f"test-{time()}",
    )

    while any(b.tasks[f.key].state != "released" for f in futs if f.key in b.tasks):
        await asyncio.sleep(0.01)

    # The scheduler actually gets notified about the removed replica
    while ws_has_futs(any):
        await asyncio.sleep(0.01)
    # A replica is still on workers[0]
    assert all(len(s.tasks[f.key].who_has) == 1 for f in futs)

    del dependents, futs

    while any(w.tasks for w in (a, b)):
        await asyncio.sleep(0.01)


@gen_cluster(client=True, nthreads=[("", 1)] * 3)
async def test_who_has_consistent_remove_replicas(c, s, *workers):
    a = workers[0]
    other_workers = {w for w in workers if w != a}
    f1 = c.submit(inc, 1, key="f1", workers=[w.address for w in other_workers])
    await wait(f1)
    for w in other_workers:
        s.request_acquire_replicas(w.address, [f1.key], stimulus_id=f"test-{time()}")

    while not len(s.tasks[f1.key].who_has) == len(other_workers):
        await asyncio.sleep(0)

    f2 = c.submit(inc, f1, workers=[a.address])

    # Wait just until the moment the worker received the task and scheduled the
    # task to be fetched, then remove the replica from the worker this one is
    # trying to get the data from. Ensure this is handled gracefully and no
    # suspicious counters are raised since this is expected behaviour when
    # removing replicas

    while f1.key not in a.tasks or a.tasks[f1.key].state != "flight":
        await asyncio.sleep(0)

    coming_from = None
    for w in other_workers:
        coming_from = w
        if w.address == a.tasks[f1.key].coming_from:
            break

    coming_from.handle_remove_replicas([f1.key], "test")

    await f2

    assert_worker_story(a.story(f1.key), [(f1.key, "missing-dep")])
    assert a.tasks[f1.key].suspicious_count == 0
    assert s.tasks[f1.key].suspicious == 0


@gen_cluster(client=True)
async def test_acquire_replicas_with_no_priority(c, s, a, b):
    """Scattered tasks have no priority. When they transit to another worker through
    acquire-replicas, they end up in the Worker.data_needed heap together with tasks
    with a priority; they must gain a priority to become sortable.
    """
    x = (await c.scatter({"x": 1}, workers=[a.address]))["x"]
    y = c.submit(lambda: 2, key="y", workers=[a.address])
    await y
    assert s.tasks["x"].priority is None
    assert a.tasks["x"].priority is None
    assert s.tasks["y"].priority is not None
    assert a.tasks["y"].priority is not None

    s.request_acquire_replicas(b.address, [x.key, y.key], stimulus_id=f"test-{time()}")
    while b.data != {"x": 1, "y": 2}:
        await asyncio.sleep(0.01)

    assert s.tasks["x"].priority is None
    assert a.tasks["x"].priority is None
    assert b.tasks["x"].priority is not None


@gen_cluster(client=True)
async def test_missing_released_zombie_tasks(c, s, a, b):
    """
    Ensure that no fetch/flight tasks are left in the task dict of a
    worker after everything was released
    """
    a.total_in_connections = 0
    f1 = c.submit(inc, 1, key="f1", workers=[a.address])
    f2 = c.submit(inc, f1, key="f2", workers=[b.address])
    key = f1.key

    while key not in b.tasks or b.tasks[key].state != "fetch":
        await asyncio.sleep(0.01)

    await a.close(report=False)

    del f1, f2

    while b.tasks:
        await asyncio.sleep(0.01)


@gen_cluster(client=True)
async def test_missing_released_zombie_tasks_2(c, s, a, b):
    # If get_data_from_worker raises this will suggest a dead worker to B and it
    # will transition the task to missing. We want to make sure that a missing
    # task is properly released and not left as a zombie
    with mock.patch.object(
        distributed.worker,
        "get_data_from_worker",
        side_effect=CommClosedError,
    ):
        f1 = c.submit(inc, 1, key="f1", workers=[a.address])
        f2 = c.submit(inc, f1, key="f2", workers=[b.address])

        while f1.key not in b.tasks:
            await asyncio.sleep(0)

        ts = b.tasks[f1.key]
        assert ts.state == "fetch"

        while ts.state != "missing":
            # If we sleep for a longer time, the worker will spin into an
            # endless loop of asking the scheduler who_has and trying to connect
            # to A
            await asyncio.sleep(0)

        del f1, f2

        while b.tasks:
            await asyncio.sleep(0.01)

        assert_worker_story(
            b.story(ts),
            [("f1", "missing", "released", "released", {"f1": "forgotten"})],
        )


@gen_cluster(nthreads=[("", 1)], config={"distributed.worker.memory.pause": False})
async def test_worker_status_sync(s, a):
    ws = s.workers[a.address]
    a.status = Status.paused
    while ws.status != Status.paused:
        await asyncio.sleep(0.01)

    a.status = Status.running
    while ws.status != Status.running:
        await asyncio.sleep(0.01)

    await s.retire_workers()
    while ws.status != Status.closed:
        await asyncio.sleep(0.01)

    events = [ev for _, ev in s.events[ws.address] if ev["action"] != "heartbeat"]
    assert events == [
        {"action": "add-worker"},
        {
            "action": "worker-status-change",
            "prev-status": "undefined",
            "status": "running",
        },
        {
            "action": "worker-status-change",
            "prev-status": "running",
            "status": "paused",
        },
        {
            "action": "worker-status-change",
            "prev-status": "paused",
            "status": "running",
        },
        {"action": "remove-worker", "processing-tasks": {}},
        {"action": "retired"},
    ]


async def _wait_for_state(key: str, worker: Worker, state: str):
    # Keep the sleep interval at 0 since the tests using this are very sensitive
    # about timing. they intend to capture loop cycles after this specific
    # condition was set
    while key not in worker.tasks or worker.tasks[key].state != state:
        await asyncio.sleep(0)


@gen_cluster(client=True)
async def test_task_flight_compute_oserror(c, s, a, b):
    """If the remote worker dies while a task is in flight, the task may be
    rescheduled to be computed on the worker trying to fetch the data.
    However, the OSError caused by the dead remote would try to transition the
    task to missing which is not what we want. This test ensures that the task
    is properly transitioned to executing and the scheduler doesn't reschedule
    anything and rejects the "false missing" signal from the worker, if there is
    any.
    """

    write_queue = asyncio.Queue()
    write_event = asyncio.Event()
    b.rpc = _LockedCommPool(
        b.rpc,
        write_queue=write_queue,
        write_event=write_event,
    )
    futs = c.submit(map, inc, range(10), workers=[a.address], allow_other_workers=True)
    await wait(futs)
    assert a.data
    assert write_queue.empty()
    f1 = c.submit(sum, futs, workers=[b.address])
    peer, msg = await write_queue.get()
    assert peer == a.address
    assert msg["op"] == "get_data"
    in_flight_tasks = [ts for ts in b.tasks.values() if ts.key != f1.key]
    assert all(ts.state == "flight" for ts in in_flight_tasks)
    await a.close()
    write_event.set()

    await f1

    # If the above doesn't deadlock the behavior should be OK. We're still
    # asserting a few internals to make sure that if things change this is done
    # deliberately

    sum_story = b.story(f1.key)
    expected_sum_story = [
        (f1.key, "compute-task"),
        (
            f1.key,
            "released",
            "waiting",
            "waiting",
            {ts.key: "fetch" for ts in in_flight_tasks},
        ),
        # inc is lost and needs to be recomputed. Therefore, sum is released
        ("free-keys", (f1.key,)),
        (f1.key, "release-key"),
        (f1.key, "waiting", "released", "released", {f1.key: "forgotten"}),
        (f1.key, "released", "forgotten", "forgotten", {}),
        # Now, we actually compute the task *once*. This must not cycle back
        (f1.key, "compute-task"),
        (f1.key, "released", "waiting", "waiting", {f1.key: "ready"}),
        (f1.key, "waiting", "ready", "ready", {}),
        (f1.key, "ready", "executing", "executing", {}),
        (f1.key, "put-in-memory"),
        (f1.key, "executing", "memory", "memory", {}),
    ]
    assert_worker_story(sum_story, expected_sum_story, strict=True)


@gen_cluster(client=True)
async def test_gather_dep_cancelled_rescheduled(c, s, a, b):
    """At time of writing, the gather_dep implementation filtered tasks again
    for in-flight state. The response parser, however, did not distinguish
    resulting in unwanted missing-data signals to the scheduler, causing
    potential rescheduling or data leaks.

    If a cancelled key is rescheduled for fetching while gather_dep waits
    internally for get_data, the response parser would misclassify this key and
    cause the key to be recommended for a release causing deadlocks and/or lost
    keys.
    At time of writing, this transition was implemented wrongly and caused a
    flight->cancelled transition which should be recoverable but the cancelled
    state was corrupted by this transition since ts.done==True. This attribute
    setting would cause a cancelled->fetch transition to actually drop the key
    instead, causing https://github.com/dask/distributed/issues/5366

    See also test_gather_dep_do_not_handle_response_of_not_requested_tasks
    """
    import distributed

    with mock.patch.object(distributed.worker.Worker, "gather_dep") as mocked_gather:
        fut1 = c.submit(inc, 1, workers=[a.address], key="f1")
        fut2 = c.submit(inc, fut1, workers=[a.address], key="f2")
        await fut2
        fut4 = c.submit(sum, fut1, fut2, workers=[b.address], key="f4")
        fut3 = c.submit(inc, fut1, workers=[b.address], key="f3")

        fut2_key = fut2.key

        await _wait_for_state(fut2_key, b, "flight")
        while not mocked_gather.call_args:
            await asyncio.sleep(0)

        fut4.release()
        while fut4.key in b.tasks:
            await asyncio.sleep(0)

    assert b.tasks[fut2.key].state == "cancelled"
    args, kwargs = mocked_gather.call_args
    assert fut2.key in kwargs["to_gather"]

    # The below synchronization and mock structure allows us to intercept the
    # state after gather_dep has been scheduled and is waiting for the
    # get_data_from_worker to finish. If state transitions happen during this
    # time, the response parser needs to handle this properly
    lock = asyncio.Lock()
    event = asyncio.Event()
    async with lock:

        async def wait_get_data(*args, **kwargs):
            event.set()
            async with lock:
                return await distributed.worker.get_data_from_worker(*args, **kwargs)

        with mock.patch.object(
            distributed.worker,
            "get_data_from_worker",
            side_effect=wait_get_data,
        ):
            gather_dep_fut = asyncio.ensure_future(
                Worker.gather_dep(b, *args, **kwargs)
            )

            await event.wait()

            fut4 = c.submit(sum, [fut1, fut2], workers=[b.address], key="f4")
            while b.tasks[fut2.key].state != "flight":
                await asyncio.sleep(0.1)
    await gather_dep_fut
    f2_story = b.story(fut2.key)
    assert f2_story
    await fut3
    await fut4


@gen_cluster(client=True)
async def test_gather_dep_do_not_handle_response_of_not_requested_tasks(c, s, a, b):
    """At time of writing, the gather_dep implementation filtered tasks again
    for in-flight state. The response parser, however, did not distinguish
    resulting in unwanted missing-data signals to the scheduler, causing
    potential rescheduling or data leaks.
    This test may become obsolete if the implementation changes significantly.
    """
    import distributed

    with mock.patch.object(distributed.worker.Worker, "gather_dep") as mocked_gather:
        fut1 = c.submit(inc, 1, workers=[a.address], key="f1")
        fut2 = c.submit(inc, fut1, workers=[a.address], key="f2")
        await fut2
        fut4 = c.submit(sum, fut1, fut2, workers=[b.address], key="f4")
        fut3 = c.submit(inc, fut1, workers=[b.address], key="f3")

        fut2_key = fut2.key

        await _wait_for_state(fut2_key, b, "flight")
        while not mocked_gather.call_args:
            await asyncio.sleep(0)

        fut4.release()
        while fut4.key in b.tasks:
            await asyncio.sleep(0)

    assert b.tasks[fut2.key].state == "cancelled"
    args, kwargs = mocked_gather.call_args
    assert fut2.key in kwargs["to_gather"]

    await Worker.gather_dep(b, *args, **kwargs)
    assert fut2.key not in b.tasks
    f2_story = b.story(fut2.key)
    assert f2_story
    assert not any("missing-dep" in msg for msg in f2_story)
    await fut3


@gen_cluster(
    client=True,
    config={
        "distributed.comm.recent-messages-log-length": 1000,
    },
)
async def test_gather_dep_no_longer_in_flight_tasks(c, s, a, b):
    import distributed

    with mock.patch.object(distributed.worker.Worker, "gather_dep") as mocked_gather:
        fut1 = c.submit(inc, 1, workers=[a.address], key="f1")
        fut2 = c.submit(sum, fut1, fut1, workers=[b.address], key="f2")

        fut1_key = fut1.key

        await _wait_for_state(fut1_key, b, "flight")
        while not mocked_gather.call_args:
            await asyncio.sleep(0)

        fut2.release()
        while fut2.key in b.tasks:
            await asyncio.sleep(0)

    assert b.tasks[fut1.key].state == "cancelled"

    args, kwargs = mocked_gather.call_args
    await Worker.gather_dep(b, *args, **kwargs)

    assert fut2.key not in b.tasks
    f1_story = b.story(fut1.key)
    f2_story = b.story(fut2.key)
    assert f1_story
    assert f2_story
    assert not any("missing-dep" in msg for msg in f2_story)


@pytest.mark.parametrize("intermediate_state", ["resumed", "cancelled"])
@pytest.mark.parametrize("close_worker", [False, True])
@gen_cluster(client=True, nthreads=[("", 1)] * 3)
async def test_deadlock_cancelled_after_inflight_before_gather_from_worker(
    c, s, a, b, x, intermediate_state, close_worker
):
    """If a task was transitioned to in-flight, the gather-dep coroutine was
    scheduled but a cancel request came in before gather_data_from_worker was
    issued this might corrupt the state machine if the cancelled key is not
    properly handled"""

    fut1 = c.submit(slowinc, 1, workers=[a.address], key="f1")
    fut1B = c.submit(slowinc, 2, workers=[x.address], key="f1B")
    fut2 = c.submit(sum, [fut1, fut1B], workers=[x.address], key="f2")
    await fut2
    with mock.patch.object(distributed.worker.Worker, "gather_dep") as mocked_gather:
        fut3 = c.submit(inc, fut2, workers=[b.address], key="f3")

        fut2_key = fut2.key

        await _wait_for_state(fut2_key, b, "flight")

        s.set_restrictions(worker={fut1B.key: a.address, fut2.key: b.address})
        while not mocked_gather.call_args:
            await asyncio.sleep(0)

        await s.remove_worker(address=x.address, safe=True, close=close_worker)

        await _wait_for_state(fut2_key, b, intermediate_state)

    args, kwargs = mocked_gather.call_args
    await Worker.gather_dep(b, *args, **kwargs)
    await fut3


@gen_cluster(client=True, nthreads=[("", 1)])
async def test_Worker__to_dict(c, s, a):
    x = c.submit(inc, 1, key="x")
    await wait(x)
    d = a._to_dict()
    assert set(d) == {
        "type",
        "id",
        "scheduler",
        "nthreads",
        "address",
        "status",
        "thread_id",
        "ready",
        "constrained",
        "long_running",
        "executing_count",
        "in_flight_tasks",
        "in_flight_workers",
        "log",
        "tasks",
        "logs",
        "config",
        "incoming_transfer_log",
        "outgoing_transfer_log",
        "data_needed",
        "pending_data_per_worker",
        # attributes of WorkerMemoryManager
        "data",
        "max_spill",
        "memory_limit",
        "memory_monitor_interval",
        "memory_pause_fraction",
        "memory_spill_fraction",
        "memory_target_fraction",
    }
    assert d["tasks"]["x"]["key"] == "x"
    assert d["data"] == ["x"]


<<<<<<< HEAD
@gen_cluster()
async def test_benchmark_hardware(s, a, b):
    sizes = ["1 kiB", "10 kiB"]
    disk = benchmark_disk(sizes=sizes, duration="1 ms")
    memory = benchmark_memory(sizes=sizes, duration="1 ms")
    network = await benchmark_network(
        address=a.address, rpc=b.rpc, sizes=sizes, duration="1 ms"
    )

    assert set(disk) == set(memory) == set(network) == set(sizes)
=======
@gen_cluster(
    client=True,
    config={
        "distributed.admin.tick.interval": "5ms",
        "distributed.admin.tick.cycle": "100ms",
    },
)
async def test_tick_interval(c, s, a, b):
    import time

    await a.heartbeat()
    x = s.workers[a.address].metrics["event_loop_interval"]
    while s.workers[a.address].metrics["event_loop_interval"] > 0.050:
        await asyncio.sleep(0.01)
    while s.workers[a.address].metrics["event_loop_interval"] < 0.100:
        await asyncio.sleep(0.01)
        time.sleep(0.200)
>>>>>>> 2fbf9ebe
<|MERGE_RESOLUTION|>--- conflicted
+++ resolved
@@ -3315,7 +3315,6 @@
     assert d["data"] == ["x"]
 
 
-<<<<<<< HEAD
 @gen_cluster()
 async def test_benchmark_hardware(s, a, b):
     sizes = ["1 kiB", "10 kiB"]
@@ -3326,7 +3325,8 @@
     )
 
     assert set(disk) == set(memory) == set(network) == set(sizes)
-=======
+
+
 @gen_cluster(
     client=True,
     config={
@@ -3343,5 +3343,4 @@
         await asyncio.sleep(0.01)
     while s.workers[a.address].metrics["event_loop_interval"] < 0.100:
         await asyncio.sleep(0.01)
-        time.sleep(0.200)
->>>>>>> 2fbf9ebe
+        time.sleep(0.200)