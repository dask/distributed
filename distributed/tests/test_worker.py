--- conflicted
+++ resolved
@@ -2742,7 +2742,210 @@
     await fut2
 
 
-<<<<<<< HEAD
+def _acquire_replicas(scheduler, worker, *futures):
+    keys = [f.key for f in futures]
+
+    scheduler.stream_comms[worker.address].send(
+        {
+            "op": "acquire-replicas",
+            "keys": keys,
+            "stimulus_id": f"acquire-replicas-{time()}",
+            "priorities": {key: scheduler.tasks[key].priority for key in keys},
+            "who_has": {
+                key: {w.address for w in scheduler.tasks[key].who_has} for key in keys
+            },
+        },
+    )
+
+
+def _remove_replicas(scheduler, worker, *futures):
+    keys = [f.key for f in futures]
+
+    scheduler.stream_comms[worker.address].send(
+        {
+            "op": "remove-replicas",
+            "keys": keys,
+            "stimulus_id": f"remove-replicas-{time()}",
+        }
+    )
+
+
+@gen_cluster(client=True)
+async def test_acquire_replicas(c, s, a, b):
+    fut = c.submit(inc, 1, workers=[a.address])
+    await fut
+
+    _acquire_replicas(s, b, fut)
+
+    while len(s.who_has[fut.key]) != 2:
+        await asyncio.sleep(0.005)
+
+    for w in (a, b):
+        assert w.data[fut.key] == 2
+        assert w.tasks[fut.key].state == "memory"
+
+    fut.release()
+
+    while b.tasks or a.tasks:
+        await asyncio.sleep(0.005)
+
+
+@gen_cluster(client=True)
+async def test_acquire_replicas_same_channel(c, s, a, b):
+    fut = c.submit(inc, 1, workers=[a.address], key="f-replica")
+    futB = c.submit(inc, 2, workers=[a.address], key="f-B")
+    futC = c.submit(inc, futB, workers=[b.address], key="f-C")
+    await fut
+
+    _acquire_replicas(s, b, fut)
+
+    await futC
+    while fut.key not in b.tasks:
+        await asyncio.sleep(0.005)
+    assert len(s.who_has[fut.key]) == 2
+
+    # Ensure that both the replica and an ordinary dependency pass through the
+    # same communication channel
+
+    for f in [fut, futB]:
+        assert any("request-dep" in msg for msg in b.story(f.key))
+        assert any("gather-dependencies" in msg for msg in b.story(f.key))
+        assert any(f.key in msg["keys"] for msg in b.incoming_transfer_log)
+
+
+@gen_cluster(client=True, nthreads=[("127.0.0.1", 1)] * 3)
+async def test_acquire_replicas_many(c, s, *workers):
+    futs = c.map(inc, range(10), workers=[workers[0].address])
+    res = c.submit(sum, futs, workers=[workers[1].address])
+    final = c.submit(slowinc, res, delay=0.5, workers=[workers[1].address])
+
+    await wait(futs)
+
+    _acquire_replicas(s, workers[2], *futs)
+
+    # Worker 2 should normally not even be involved if there was no replication
+    while not all(
+        f.key in workers[2].tasks and workers[2].tasks[f.key].state == "memory"
+        for f in futs
+    ):
+        await asyncio.sleep(0.01)
+
+    assert all(ts.state == "memory" for ts in workers[2].tasks.values())
+
+    assert await final == sum(map(inc, range(10))) + 1
+    # All workers have a replica
+    assert all(len(s.tasks[f.key].who_has) == 3 for f in futs)
+    del futs, res, final
+
+    while any(w.tasks for w in workers):
+        await asyncio.sleep(0.001)
+
+
+@gen_cluster(client=True)
+async def test_remove_replica_simple(c, s, a, b):
+    futs = c.map(inc, range(10), workers=[a.address])
+    await wait(futs)
+    _acquire_replicas(s, b, *futs)
+
+    while not all(len(s.tasks[f.key].who_has) == 2 for f in futs):
+        await asyncio.sleep(0.01)
+
+    _remove_replicas(s, b, *futs)
+
+    while b.tasks:
+        await asyncio.sleep(0.01)
+
+    # might take a moment for the reply to reach the scheduler
+    while not all(len(s.tasks[f.key].who_has) == 1 for f in futs):
+        await asyncio.sleep(0.01)
+
+
+@gen_cluster(client=True)
+async def test_remove_replica_while_computing(c, s, *workers):
+    futs = c.map(inc, range(10), workers=[workers[0].address])
+
+    # All interesting things will happen on that worker
+    w = workers[1]
+    intermediate = c.map(slowinc, futs, delay=0.1, workers=[w.address])
+
+    def reduce(*args, **kwargs):
+        import time
+
+        time.sleep(0.5)
+        return
+
+    final = c.submit(reduce, intermediate, workers=[w.address], key="final")
+    while final.key not in w.tasks:
+        await asyncio.sleep(0.001)
+
+    while not all(fut.done() for fut in intermediate):
+        # The worker should reject all of these since they are required
+        _remove_replicas(s, w, *futs)
+        _remove_replicas(s, w, *intermediate)
+        await asyncio.sleep(0.001)
+
+    await wait(intermediate)
+
+    # Since intermediate is done, futs replicas may be removed.
+    # They might be already gone due to the above remove replica calls
+    _remove_replicas(s, w, *futs)
+    # the intermediate tasks should not be touched because they are still needed
+    # (the scheduler should not have made the above call but we should be safe
+    # regarless)
+    assert all(w.tasks[f.key].state == "memory" for f in intermediate)
+
+    while any(w.tasks[f.key].state != "released" for f in futs if f.key in w.tasks):
+        await asyncio.sleep(0.001)
+
+    # The scheduler actually gets notified about the removed replica
+    while not all(len(s.tasks[f.key].who_has) == 1 for f in futs):
+        await asyncio.sleep(0.001)
+
+    await final
+    del final, intermediate, futs
+
+    while any(w.tasks for w in workers):
+        await asyncio.sleep(0.001)
+
+
+@gen_cluster(client=True, nthreads=[("", 1)] * 3)
+async def test_who_has_consistent_remove_replica(c, s, *workers):
+    a = workers[0]
+    other_workers = {w for w in workers if w != a}
+    f1 = c.submit(inc, 1, key="f1", workers=[w.address for w in other_workers])
+    await wait(f1)
+    for w in other_workers:
+        _acquire_replicas(s, w, f1)
+
+    while not len(s.tasks[f1.key].who_has) == len(other_workers):
+        await asyncio.sleep(0)
+
+    f2 = c.submit(inc, f1, workers=[a.address])
+
+    # Wait just until the moment the worker received the task and scheduled the
+    # task to be fetched, then remove the replica from the worker this one is
+    # trying to get the data from. Ensure this is handled gracefully and no
+    # suspicious counters are raised since this is expected behaviour when
+    # removing replicas
+
+    while f1.key not in a.tasks or a.tasks[f1.key].state != "flight":
+        await asyncio.sleep(0)
+
+    coming_from = None
+    for w in other_workers:
+        coming_from = w
+        if w.address == a.tasks[f1.key].coming_from:
+            break
+
+    coming_from.handle_remove_replicas([f1.key], "test")
+
+    await f2
+
+    assert ("missing-dep", f1.key) in a.story(f1.key)
+    assert a.tasks[f1.key].suspicious_count == 0
+    assert s.tasks[f1.key].suspicious == 0
+
+
 @pytest.mark.slow
 @gen_cluster(
     client=True,
@@ -2798,208 +3001,4 @@
         },
         {"action": "remove-worker", "processing-tasks": {}},
         {"action": "retired"},
-    ]
-=======
-def _acquire_replicas(scheduler, worker, *futures):
-    keys = [f.key for f in futures]
-
-    scheduler.stream_comms[worker.address].send(
-        {
-            "op": "acquire-replicas",
-            "keys": keys,
-            "stimulus_id": f"acquire-replicas-{time()}",
-            "priorities": {key: scheduler.tasks[key].priority for key in keys},
-            "who_has": {
-                key: {w.address for w in scheduler.tasks[key].who_has} for key in keys
-            },
-        },
-    )
-
-
-def _remove_replicas(scheduler, worker, *futures):
-    keys = [f.key for f in futures]
-
-    scheduler.stream_comms[worker.address].send(
-        {
-            "op": "remove-replicas",
-            "keys": keys,
-            "stimulus_id": f"remove-replicas-{time()}",
-        }
-    )
-
-
-@gen_cluster(client=True)
-async def test_acquire_replicas(c, s, a, b):
-    fut = c.submit(inc, 1, workers=[a.address])
-    await fut
-
-    _acquire_replicas(s, b, fut)
-
-    while len(s.who_has[fut.key]) != 2:
-        await asyncio.sleep(0.005)
-
-    for w in (a, b):
-        assert w.data[fut.key] == 2
-        assert w.tasks[fut.key].state == "memory"
-
-    fut.release()
-
-    while b.tasks or a.tasks:
-        await asyncio.sleep(0.005)
-
-
-@gen_cluster(client=True)
-async def test_acquire_replicas_same_channel(c, s, a, b):
-    fut = c.submit(inc, 1, workers=[a.address], key="f-replica")
-    futB = c.submit(inc, 2, workers=[a.address], key="f-B")
-    futC = c.submit(inc, futB, workers=[b.address], key="f-C")
-    await fut
-
-    _acquire_replicas(s, b, fut)
-
-    await futC
-    while fut.key not in b.tasks:
-        await asyncio.sleep(0.005)
-    assert len(s.who_has[fut.key]) == 2
-
-    # Ensure that both the replica and an ordinary dependency pass through the
-    # same communication channel
-
-    for f in [fut, futB]:
-        assert any("request-dep" in msg for msg in b.story(f.key))
-        assert any("gather-dependencies" in msg for msg in b.story(f.key))
-        assert any(f.key in msg["keys"] for msg in b.incoming_transfer_log)
-
-
-@gen_cluster(client=True, nthreads=[("127.0.0.1", 1)] * 3)
-async def test_acquire_replicas_many(c, s, *workers):
-    futs = c.map(inc, range(10), workers=[workers[0].address])
-    res = c.submit(sum, futs, workers=[workers[1].address])
-    final = c.submit(slowinc, res, delay=0.5, workers=[workers[1].address])
-
-    await wait(futs)
-
-    _acquire_replicas(s, workers[2], *futs)
-
-    # Worker 2 should normally not even be involved if there was no replication
-    while not all(
-        f.key in workers[2].tasks and workers[2].tasks[f.key].state == "memory"
-        for f in futs
-    ):
-        await asyncio.sleep(0.01)
-
-    assert all(ts.state == "memory" for ts in workers[2].tasks.values())
-
-    assert await final == sum(map(inc, range(10))) + 1
-    # All workers have a replica
-    assert all(len(s.tasks[f.key].who_has) == 3 for f in futs)
-    del futs, res, final
-
-    while any(w.tasks for w in workers):
-        await asyncio.sleep(0.001)
-
-
-@gen_cluster(client=True)
-async def test_remove_replica_simple(c, s, a, b):
-    futs = c.map(inc, range(10), workers=[a.address])
-    await wait(futs)
-    _acquire_replicas(s, b, *futs)
-
-    while not all(len(s.tasks[f.key].who_has) == 2 for f in futs):
-        await asyncio.sleep(0.01)
-
-    _remove_replicas(s, b, *futs)
-
-    while b.tasks:
-        await asyncio.sleep(0.01)
-
-    # might take a moment for the reply to reach the scheduler
-    while not all(len(s.tasks[f.key].who_has) == 1 for f in futs):
-        await asyncio.sleep(0.01)
-
-
-@gen_cluster(client=True)
-async def test_remove_replica_while_computing(c, s, *workers):
-    futs = c.map(inc, range(10), workers=[workers[0].address])
-
-    # All interesting things will happen on that worker
-    w = workers[1]
-    intermediate = c.map(slowinc, futs, delay=0.1, workers=[w.address])
-
-    def reduce(*args, **kwargs):
-        import time
-
-        time.sleep(0.5)
-        return
-
-    final = c.submit(reduce, intermediate, workers=[w.address], key="final")
-    while final.key not in w.tasks:
-        await asyncio.sleep(0.001)
-
-    while not all(fut.done() for fut in intermediate):
-        # The worker should reject all of these since they are required
-        _remove_replicas(s, w, *futs)
-        _remove_replicas(s, w, *intermediate)
-        await asyncio.sleep(0.001)
-
-    await wait(intermediate)
-
-    # Since intermediate is done, futs replicas may be removed.
-    # They might be already gone due to the above remove replica calls
-    _remove_replicas(s, w, *futs)
-    # the intermediate tasks should not be touched because they are still needed
-    # (the scheduler should not have made the above call but we should be safe
-    # regarless)
-    assert all(w.tasks[f.key].state == "memory" for f in intermediate)
-
-    while any(w.tasks[f.key].state != "released" for f in futs if f.key in w.tasks):
-        await asyncio.sleep(0.001)
-
-    # The scheduler actually gets notified about the removed replica
-    while not all(len(s.tasks[f.key].who_has) == 1 for f in futs):
-        await asyncio.sleep(0.001)
-
-    await final
-    del final, intermediate, futs
-
-    while any(w.tasks for w in workers):
-        await asyncio.sleep(0.001)
-
-
-@gen_cluster(client=True, nthreads=[("", 1)] * 3)
-async def test_who_has_consistent_remove_replica(c, s, *workers):
-    a = workers[0]
-    other_workers = {w for w in workers if w != a}
-    f1 = c.submit(inc, 1, key="f1", workers=[w.address for w in other_workers])
-    await wait(f1)
-    for w in other_workers:
-        _acquire_replicas(s, w, f1)
-
-    while not len(s.tasks[f1.key].who_has) == len(other_workers):
-        await asyncio.sleep(0)
-
-    f2 = c.submit(inc, f1, workers=[a.address])
-
-    # Wait just until the moment the worker received the task and scheduled the
-    # task to be fetched, then remove the replica from the worker this one is
-    # trying to get the data from. Ensure this is handled gracefully and no
-    # suspicious counters are raised since this is expected behaviour when
-    # removing replicas
-
-    while f1.key not in a.tasks or a.tasks[f1.key].state != "flight":
-        await asyncio.sleep(0)
-
-    coming_from = None
-    for w in other_workers:
-        coming_from = w
-        if w.address == a.tasks[f1.key].coming_from:
-            break
-
-    coming_from.handle_remove_replicas([f1.key], "test")
-
-    await f2
-
-    assert ("missing-dep", f1.key) in a.story(f1.key)
-    assert a.tasks[f1.key].suspicious_count == 0
-    assert s.tasks[f1.key].suspicious == 0
->>>>>>> 672217ce
+    ]