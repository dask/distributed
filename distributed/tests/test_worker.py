--- conflicted
+++ resolved
@@ -1682,202 +1682,6 @@
         pass
 
 
-<<<<<<< HEAD
-=======
-@gen_cluster(client=True, nthreads=[("", 1)])
-async def test_pip_install(c, s, a):
-    with captured_logger(
-        "distributed.diagnostics.plugin", level=logging.INFO
-    ) as logger:
-        mocked = mock.Mock()
-        mocked.configure_mock(
-            **{"communicate.return_value": (b"", b""), "wait.return_value": 0}
-        )
-        with mock.patch(
-            "distributed.diagnostics.plugin.subprocess.Popen", return_value=mocked
-        ) as Popen:
-            await c.register_plugin(
-                PipInstall(packages=["requests"], pip_options=["--upgrade"])
-            )
-            assert Popen.call_count == 1
-            args = Popen.call_args[0][0]
-            assert "python" in args[0]
-            assert args[1:] == ["-m", "pip", "install", "--upgrade", "requests"]
-            logs = logger.getvalue()
-            assert "pip installing" in logs
-            assert "failed" not in logs
-            assert "restart" not in logs
-
-
-@gen_cluster(client=True, nthreads=[("", 1)])
-async def test_conda_install(c, s, a):
-    with captured_logger(
-        "distributed.diagnostics.plugin", level=logging.INFO
-    ) as logger:
-        run_command_mock = mock.Mock(name="run_command_mock")
-        run_command_mock.configure_mock(return_value=(b"", b"", 0))
-        module_mock = mock.Mock(name="conda_cli_python_api_mock")
-        module_mock.run_command = run_command_mock
-        module_mock.Commands.INSTALL = "INSTALL"
-        with mock.patch.dict("sys.modules", {"conda.cli.python_api": module_mock}):
-            await c.register_plugin(
-                CondaInstall(packages=["requests"], conda_options=["--update-deps"])
-            )
-            assert run_command_mock.call_count == 1
-            command = run_command_mock.call_args[0][0]
-            assert command == "INSTALL"
-            arguments = run_command_mock.call_args[0][1]
-            assert arguments == ["--update-deps", "requests"]
-            logs = logger.getvalue()
-            assert "conda installing" in logs
-            assert "failed" not in logs
-            assert "restart" not in logs
-
-
-@gen_cluster(client=True, nthreads=[("", 2), ("", 2)])
-async def test_pip_install_fails(c, s, a, b):
-    with captured_logger(
-        "distributed.diagnostics.plugin", level=logging.ERROR
-    ) as logger:
-        mocked = mock.Mock()
-        mocked.configure_mock(
-            **{
-                "communicate.return_value": (
-                    b"",
-                    b"Could not find a version that satisfies the requirement not-a-package",
-                ),
-                "wait.return_value": 1,
-            }
-        )
-        with mock.patch(
-            "distributed.diagnostics.plugin.subprocess.Popen", return_value=mocked
-        ) as Popen:
-            with pytest.raises(RuntimeError):
-                await c.register_plugin(PipInstall(packages=["not-a-package"]))
-
-            assert Popen.call_count == 1
-            logs = logger.getvalue()
-            assert "install failed" in logs
-            assert "not-a-package" in logs
-
-
-@gen_cluster(client=True, nthreads=[("", 2), ("", 2)])
-async def test_conda_install_fails_when_conda_not_found(c, s, a, b):
-    with captured_logger(
-        "distributed.diagnostics.plugin", level=logging.ERROR
-    ) as logger:
-        with mock.patch.dict("sys.modules", {"conda": None}):
-            with pytest.raises(RuntimeError):
-                await c.register_plugin(CondaInstall(packages=["not-a-package"]))
-            logs = logger.getvalue()
-            assert "install failed" in logs
-            assert "conda could not be found" in logs
-
-
-@gen_cluster(client=True, nthreads=[("", 2), ("", 2)])
-async def test_conda_install_fails_when_conda_raises(c, s, a, b):
-    with captured_logger(
-        "distributed.diagnostics.plugin", level=logging.ERROR
-    ) as logger:
-        run_command_mock = mock.Mock(name="run_command_mock")
-        run_command_mock.configure_mock(side_effect=RuntimeError)
-        module_mock = mock.Mock(name="conda_cli_python_api_mock")
-        module_mock.run_command = run_command_mock
-        module_mock.Commands.INSTALL = "INSTALL"
-        with mock.patch.dict("sys.modules", {"conda.cli.python_api": module_mock}):
-            with pytest.raises(RuntimeError):
-                await c.register_plugin(CondaInstall(packages=["not-a-package"]))
-            assert run_command_mock.call_count == 1
-            logs = logger.getvalue()
-            assert "install failed" in logs
-
-
-@gen_cluster(client=True, nthreads=[("", 2), ("", 2)])
-async def test_conda_install_fails_on_returncode(c, s, a, b):
-    with captured_logger(
-        "distributed.diagnostics.plugin", level=logging.ERROR
-    ) as logger:
-        run_command_mock = mock.Mock(name="run_command_mock")
-        run_command_mock.configure_mock(return_value=(b"", b"", 1))
-        module_mock = mock.Mock(name="conda_cli_python_api_mock")
-        module_mock.run_command = run_command_mock
-        module_mock.Commands.INSTALL = "INSTALL"
-        with mock.patch.dict("sys.modules", {"conda.cli.python_api": module_mock}):
-            with pytest.raises(RuntimeError):
-                await c.register_plugin(CondaInstall(packages=["not-a-package"]))
-            assert run_command_mock.call_count == 1
-            logs = logger.getvalue()
-            assert "install failed" in logs
-
-
-class StubInstall(PackageInstall):
-    INSTALLER = "stub"
-
-    def __init__(self, packages: list[str], restart: bool = False):
-        super().__init__(packages=packages, restart=restart)
-
-    def install(self) -> None:
-        pass
-
-
-@gen_cluster(client=True, nthreads=[("", 1), ("", 1)])
-async def test_package_install_installs_once_with_multiple_workers(c, s, a, b):
-    with captured_logger(
-        "distributed.diagnostics.plugin", level=logging.INFO
-    ) as logger:
-        install_mock = mock.Mock(name="install")
-        with mock.patch.object(StubInstall, "install", install_mock):
-            await c.register_plugin(
-                StubInstall(
-                    packages=["requests"],
-                )
-            )
-            assert install_mock.call_count == 1
-            logs = logger.getvalue()
-            assert "already been installed" in logs
-
-
-@pytest.mark.slow
-@gen_cluster(client=True, nthreads=[("", 1)], Worker=Nanny)
-async def test_package_install_restarts_on_nanny(c, s, a):
-    (addr,) = s.workers
-    await c.register_plugin(
-        StubInstall(
-            packages=["requests"],
-            restart=True,
-        )
-    )
-    # Wait until the worker is restarted
-    while len(s.workers) != 1 or set(s.workers) == {addr}:
-        await asyncio.sleep(0.01)
-
-
-class FailingInstall(PackageInstall):
-    INSTALLER = "fail"
-
-    def __init__(self, packages: list[str], restart: bool = False):
-        super().__init__(packages=packages, restart=restart)
-
-    def install(self) -> None:
-        raise RuntimeError()
-
-
-@gen_cluster(client=True, nthreads=[("", 1)], Worker=Nanny)
-async def test_package_install_failing_does_not_restart_on_nanny(c, s, a):
-    (addr,) = s.workers
-    with pytest.raises(RuntimeError):
-        await c.register_plugin(
-            FailingInstall(
-                packages=["requests"],
-                restart=True,
-            )
-        )
-    # Nanny does not restart
-    assert a.status is Status.running
-    assert set(s.workers) == {addr}
-
-
->>>>>>> 4e90a0aa
 @gen_cluster(nthreads=[])
 async def test_update_latency(s):
     async with Worker(s.address) as w:
