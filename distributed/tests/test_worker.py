from __future__ import annotations

import asyncio
import importlib
import logging
import os
import sys
import threading
import traceback
from concurrent.futures import ProcessPoolExecutor, ThreadPoolExecutor
from concurrent.futures.process import BrokenProcessPool
from numbers import Number
from operator import add
from time import sleep
from unittest import mock

import psutil
import pytest
from tlz import first, pluck, sliding_window

import dask
from dask import delayed
from dask.system import CPU_COUNT
from dask.utils import tmpfile

import distributed
from distributed import (
    Client,
    Nanny,
    Reschedule,
    default_client,
    get_client,
    get_worker,
    wait,
)
from distributed.comm.registry import backends
from distributed.compatibility import LINUX, WINDOWS
from distributed.core import CommClosedError, Status, rpc
from distributed.diagnostics import nvml
from distributed.diagnostics.plugin import PipInstall
from distributed.metrics import time
from distributed.protocol import pickle
from distributed.scheduler import Scheduler
from distributed.utils import TimeoutError
from distributed.utils_test import (
    TaskStateMetadataPlugin,
    _LockedCommPool,
    assert_worker_story,
    captured_logger,
    dec,
    div,
    gen_cluster,
    gen_test,
    inc,
    mul,
    nodebug,
    slowinc,
    slowsum,
)
from distributed.worker import Worker, error_message, logger

pytestmark = pytest.mark.ci1


@gen_cluster(nthreads=[])
async def test_worker_nthreads(s):
    async with Worker(s.address) as w:
        assert w.executor._max_workers == CPU_COUNT


@gen_cluster()
async def test_str(s, a, b):
    assert a.address in str(a)
    assert a.address in repr(a)
    assert str(a.nthreads) in str(a)
    assert str(a.nthreads) in repr(a)
    assert str(a.executing_count) in repr(a)


@gen_cluster(nthreads=[])
async def test_identity(s):
    async with Worker(s.address) as w:
        ident = w.identity()
        assert "Worker" in ident["type"]
        assert ident["scheduler"] == s.address
        assert isinstance(ident["nthreads"], int)
        assert isinstance(ident["memory_limit"], Number)


@gen_cluster(client=True)
async def test_worker_bad_args(c, s, a, b):
    class NoReprObj:
        """This object cannot be properly represented as a string."""

        def __str__(self):
            raise ValueError("I have no str representation.")

        def __repr__(self):
            raise ValueError("I have no repr representation.")

    x = c.submit(NoReprObj, workers=a.address)
    await wait(x)
    assert not a.executing_count
    assert a.data

    def bad_func(*args, **kwargs):
        1 / 0

    class MockLoggingHandler(logging.Handler):
        """Mock logging handler to check for expected logs."""

        def __init__(self, *args, **kwargs):
            self.reset()
            super().__init__(*args, **kwargs)

        def emit(self, record):
            self.messages[record.levelname.lower()].append(record.getMessage())

        def reset(self):
            self.messages = {
                "debug": [],
                "info": [],
                "warning": [],
                "error": [],
                "critical": [],
            }

    hdlr = MockLoggingHandler()
    old_level = logger.level
    logger.setLevel(logging.DEBUG)
    logger.addHandler(hdlr)
    y = c.submit(bad_func, x, k=x, workers=b.address)
    await wait(y)

    assert not b.executing_count
    assert y.status == "error"
    # Make sure job died because of bad func and not because of bad
    # argument.
    with pytest.raises(ZeroDivisionError):
        await y

    tb = await y._traceback()
    assert any("1 / 0" in line for line in pluck(3, traceback.extract_tb(tb)) if line)
    assert "Compute Failed" in hdlr.messages["warning"][0]
    assert y.key in hdlr.messages["warning"][0]
    logger.setLevel(old_level)

    # Now we check that both workers are still alive.

    xx = c.submit(add, 1, 2, workers=a.address)
    yy = c.submit(add, 3, 4, workers=b.address)

    results = await c._gather([xx, yy])

    assert tuple(results) == (3, 7)


@gen_cluster(client=True)
async def test_upload_file(c, s, a, b):
    assert not os.path.exists(os.path.join(a.local_directory, "foobar.py"))
    assert not os.path.exists(os.path.join(b.local_directory, "foobar.py"))
    assert a.local_directory != b.local_directory

    with rpc(a.address) as aa, rpc(b.address) as bb:
        await asyncio.gather(
            aa.upload_file(filename="foobar.py", data=b"x = 123"),
            bb.upload_file(filename="foobar.py", data="x = 123"),
        )

    assert os.path.exists(os.path.join(a.local_directory, "foobar.py"))
    assert os.path.exists(os.path.join(b.local_directory, "foobar.py"))

    def g():
        import foobar

        return foobar.x

    future = c.submit(g, workers=a.address)
    result = await future
    assert result == 123

    await c.close()
    await s.close(close_workers=True)
    assert not os.path.exists(os.path.join(a.local_directory, "foobar.py"))


@pytest.mark.skip(reason="don't yet support uploading pyc files")
@gen_cluster(client=True, nthreads=[("127.0.0.1", 1)])
async def test_upload_file_pyc(c, s, w):
    with tmpfile() as dirname:
        os.mkdir(dirname)
        with open(os.path.join(dirname, "foo.py"), mode="w") as f:
            f.write("def f():\n    return 123")

        sys.path.append(dirname)
        try:
            import foo

            assert foo.f() == 123
            pyc = importlib.util.cache_from_source(os.path.join(dirname, "foo.py"))
            assert os.path.exists(pyc)
            await c.upload_file(pyc)

            def g():
                import foo

                return foo.x

            future = c.submit(g)
            result = await future
            assert result == 123
        finally:
            sys.path.remove(dirname)


@gen_cluster(client=True)
async def test_upload_egg(c, s, a, b):
    eggname = "testegg-1.0.0-py3.4.egg"
    local_file = __file__.replace("test_worker.py", eggname)
    assert not os.path.exists(os.path.join(a.local_directory, eggname))
    assert not os.path.exists(os.path.join(b.local_directory, eggname))
    assert a.local_directory != b.local_directory

    await c.upload_file(filename=local_file)

    assert os.path.exists(os.path.join(a.local_directory, eggname))
    assert os.path.exists(os.path.join(b.local_directory, eggname))

    def g(x):
        import testegg

        return testegg.inc(x)

    future = c.submit(g, 10, workers=a.address)
    result = await future
    assert result == 10 + 1

    await c.close()
    await s.close()
    await a.close()
    await b.close()
    assert not os.path.exists(os.path.join(a.local_directory, eggname))


@gen_cluster(client=True)
async def test_upload_pyz(c, s, a, b):
    pyzname = "mytest.pyz"
    local_file = __file__.replace("test_worker.py", pyzname)
    assert not os.path.exists(os.path.join(a.local_directory, pyzname))
    assert not os.path.exists(os.path.join(b.local_directory, pyzname))
    assert a.local_directory != b.local_directory

    await c.upload_file(filename=local_file)

    assert os.path.exists(os.path.join(a.local_directory, pyzname))
    assert os.path.exists(os.path.join(b.local_directory, pyzname))

    def g(x):
        from mytest import mytest

        return mytest.inc(x)

    future = c.submit(g, 10, workers=a.address)
    result = await future
    assert result == 10 + 1

    await c.close()
    await s.close()
    await a.close()
    await b.close()
    assert not os.path.exists(os.path.join(a.local_directory, pyzname))


@pytest.mark.xfail(reason="Still lose time to network I/O")
@gen_cluster(client=True)
async def test_upload_large_file(c, s, a, b):
    pytest.importorskip("crick")
    await asyncio.sleep(0.05)
    with rpc(a.address) as aa:
        await aa.upload_file(filename="myfile.dat", data=b"0" * 100000000)
        await asyncio.sleep(0.05)
        assert a.digests["tick-duration"].components[0].max() < 0.050


@gen_cluster()
async def test_broadcast(s, a, b):
    with rpc(s.address) as cc:
        results = await cc.broadcast(msg={"op": "ping"})
        assert results == {a.address: b"pong", b.address: b"pong"}


@gen_cluster(nthreads=[])
async def test_worker_with_port_zero(s):
    async with Worker(s.address) as w:
        assert isinstance(w.port, int)
        assert w.port > 1024


@gen_cluster(nthreads=[])
async def test_worker_port_range(s):
    port = "9867:9868"
    async with Worker(s.address, port=port) as w1:
        assert w1.port == 9867  # Selects first port in range
        async with Worker(s.address, port=port) as w2:
            assert w2.port == 9868  # Selects next port in range
            with pytest.raises(
                ValueError, match="Could not start Worker"
            ):  # No more ports left
                async with Worker(s.address, port=port):
                    pass


@pytest.mark.slow
@gen_test(timeout=60)
async def test_worker_waits_for_scheduler():
    w = Worker("127.0.0.1:8724")
    try:
        await asyncio.wait_for(w, 3)
    except TimeoutError:
        pass
    else:
        assert False
    assert w.status not in (Status.closed, Status.running, Status.paused)
    await w.close(timeout=0.1)


@gen_cluster(client=True, nthreads=[("127.0.0.1", 1)])
async def test_worker_task_data(c, s, w):
    x = delayed(2)
    xx = c.persist(x)
    await wait(xx)
    assert w.data[x.key] == 2


def test_error_message():
    class MyException(Exception):
        def __init__(self, a, b):
            self.args = (a + b,)

        def __str__(self):
            return "MyException(%s)" % self.args

    msg = error_message(MyException("Hello", "World!"))
    assert "Hello" in str(msg["exception"])

    max_error_len = 100
    with dask.config.set({"distributed.admin.max-error-length": max_error_len}):
        msg = error_message(RuntimeError("-" * max_error_len))
        assert len(msg["exception_text"]) <= max_error_len + 30
        assert len(msg["exception_text"]) < max_error_len * 2
        msg = error_message(RuntimeError("-" * max_error_len * 20))

    max_error_len = 1000000
    with dask.config.set({"distributed.admin.max-error-length": max_error_len}):
        msg = error_message(RuntimeError("-" * max_error_len * 2))
        assert len(msg["exception_text"]) > 10100  # default + 100


@gen_cluster(client=True)
async def test_chained_error_message(c, s, a, b):
    def chained_exception_fn():
        class MyException(Exception):
            def __init__(self, msg):
                self.msg = msg

            def __str__(self):
                return "MyException(%s)" % self.msg

        exception = MyException("Foo")
        inner_exception = MyException("Bar")

        try:
            raise inner_exception
        except Exception as e:
            raise exception from e

    f = c.submit(chained_exception_fn)
    try:
        await f
    except Exception as e:
        assert e.__cause__ is not None
        assert "Bar" in str(e.__cause__)


@pytest.mark.asyncio
async def test_plugin_exception(cleanup):
    class MyPlugin:
        def setup(self, worker=None):
            raise ValueError("Setup failed")

    async with Scheduler(port=0) as s:
        with pytest.raises(ValueError, match="Setup failed"):
            async with Worker(
                s.address,
                plugins={
                    MyPlugin(),
                },
            ) as w:
                pass


@pytest.mark.asyncio
async def test_plugin_multiple_exceptions(cleanup):
    class MyPlugin1:
        def setup(self, worker=None):
            raise ValueError("MyPlugin1 Error")

    class MyPlugin2:
        def setup(self, worker=None):
            raise RuntimeError("MyPlugin2 Error")

    async with Scheduler(port=0) as s:
        # There's no guarantee on the order of which exception is raised first
        with pytest.raises((ValueError, RuntimeError), match="MyPlugin.* Error"):
            with captured_logger("distributed.worker") as logger:
                async with Worker(
                    s.address,
                    plugins={
                        MyPlugin1(),
                        MyPlugin2(),
                    },
                ) as w:
                    pass

            text = logger.getvalue()
            assert "MyPlugin1 Error" in text
            assert "MyPlugin2 Error" in text


@pytest.mark.asyncio
async def test_plugin_internal_exception(cleanup):
    async with Scheduler(port=0) as s:
        with pytest.raises(UnicodeDecodeError, match="codec can't decode"):
            async with Worker(
                s.address,
                plugins={
                    b"corrupting pickle" + pickle.dumps(lambda: None, protocol=4),
                },
            ) as w:
                pass


@gen_cluster(client=True)
async def test_gather(c, s, a, b):
    x, y = await c.scatter(["x", "y"], workers=[b.address])
    with rpc(a.address) as aa:
        resp = await aa.gather(who_has={x.key: [b.address], y.key: [b.address]})

    assert resp == {"status": "OK"}
    assert a.data[x.key] == b.data[x.key] == "x"
    assert a.data[y.key] == b.data[y.key] == "y"


@gen_cluster(client=True)
async def test_gather_missing_keys(c, s, a, b):
    """A key is missing. Other keys are gathered successfully."""
    x = await c.scatter("x", workers=[b.address])
    with rpc(a.address) as aa:
        resp = await aa.gather(who_has={x.key: [b.address], "y": [b.address]})

    assert resp == {"status": "partial-fail", "keys": {"y": (b.address,)}}
    assert a.data[x.key] == b.data[x.key] == "x"


@gen_cluster(client=True, worker_kwargs={"timeout": "100ms"})
async def test_gather_missing_workers(c, s, a, b):
    """A worker owning the only copy of a key is missing.
    Keys from other workers are gathered successfully.
    """
    assert b.address.startswith("tcp://127.0.0.1:")
    bad_addr = "tcp://127.0.0.1:12345"
    x = await c.scatter("x", workers=[b.address])

    with rpc(a.address) as aa:
        resp = await aa.gather(who_has={x.key: [b.address], "y": [bad_addr]})

    assert resp == {"status": "partial-fail", "keys": {"y": (bad_addr,)}}
    assert a.data[x.key] == b.data[x.key] == "x"


@pytest.mark.parametrize("missing_first", [False, True])
@gen_cluster(client=True, worker_kwargs={"timeout": "100ms"})
async def test_gather_missing_workers_replicated(c, s, a, b, missing_first):
    """A worker owning a redundant copy of a key is missing.
    The key is successfully gathered from other workers.
    """
    assert b.address.startswith("tcp://127.0.0.1:")
    x = await c.scatter("x", workers=[b.address])
    bad_addr = "tcp://127.0.0.1:12345"
    # Order matters! Test both
    addrs = [bad_addr, b.address] if missing_first else [b.address, bad_addr]
    with rpc(a.address) as aa:
        resp = await aa.gather(who_has={x.key: addrs})
    assert resp == {"status": "OK"}
    assert a.data[x.key] == b.data[x.key] == "x"


@gen_cluster(nthreads=[])
async def test_io_loop(s):
    async with Worker(s.address, loop=s.loop) as w:
        assert w.io_loop is s.loop


@gen_cluster(client=True)
async def test_access_key(c, s, a, b):
    def f(i):
        from distributed.worker import thread_state

        return thread_state.key

    futures = [c.submit(f, i, key="x-%d" % i) for i in range(20)]
    results = await c._gather(futures)
    assert list(results) == ["x-%d" % i for i in range(20)]


@gen_cluster(client=True)
async def test_run_dask_worker(c, s, a, b):
    def f(dask_worker=None):
        return dask_worker.id

    response = await c._run(f)
    assert response == {a.address: a.id, b.address: b.id}


@gen_cluster(client=True)
async def test_run_coroutine_dask_worker(c, s, a, b):
    async def f(dask_worker=None):
        await asyncio.sleep(0.001)
        return dask_worker.id

    response = await c.run(f)
    assert response == {a.address: a.id, b.address: b.id}


@gen_cluster(client=True, nthreads=[])
async def test_Executor(c, s):
    with ThreadPoolExecutor(2) as e:
        async with Worker(s.address, executor=e) as w:
            assert w.executor is e

            future = c.submit(inc, 1)
            result = await future
            assert result == 2

            assert e._threads  # had to do some work


@gen_cluster(nthreads=[("127.0.0.1", 1)], worker_kwargs={"reconnect": False})
async def test_close_on_disconnect(s, w):
    await s.close()

    start = time()
    while w.status != Status.closed:
        await asyncio.sleep(0.01)
        assert time() < start + 5


@gen_cluster(nthreads=[])
async def test_memory_limit_auto(s):
    async with Worker(s.address, nthreads=1) as a, Worker(
        s.address, nthreads=2
    ) as b, Worker(s.address, nthreads=100) as c, Worker(s.address, nthreads=200) as d:
        assert isinstance(a.memory_limit, Number)
        assert isinstance(b.memory_limit, Number)

        if CPU_COUNT > 1:
            assert a.memory_limit < b.memory_limit

        assert c.memory_limit == d.memory_limit


@gen_cluster(client=True)
async def test_inter_worker_communication(c, s, a, b):
    [x, y] = await c._scatter([1, 2], workers=a.address)

    future = c.submit(add, x, y, workers=b.address)
    result = await future
    assert result == 3


@gen_cluster(client=True)
async def test_clean(c, s, a, b):
    x = c.submit(inc, 1, workers=a.address)
    y = c.submit(inc, x, workers=b.address)

    await y

    collections = [
        a.tasks,
        a.data,
        a.threads,
    ]
    for c in collections:
        assert c

    x.release()
    y.release()

    while x.key in a.tasks:
        await asyncio.sleep(0.01)

    for c in collections:
        assert not c


@gen_cluster(client=True)
async def test_message_breakup(c, s, a, b):
    n = 100000
    a.target_message_size = 10 * n
    b.target_message_size = 10 * n
    xs = [c.submit(mul, b"%d" % i, n, workers=a.address) for i in range(30)]
    y = c.submit(lambda *args: None, xs, workers=b.address)
    await y

    assert 2 <= len(b.incoming_transfer_log) <= 20
    assert 2 <= len(a.outgoing_transfer_log) <= 20

    assert all(msg["who"] == b.address for msg in a.outgoing_transfer_log)
    assert all(msg["who"] == a.address for msg in a.incoming_transfer_log)


@gen_cluster(client=True)
async def test_types(c, s, a, b):
    assert all(ts.type is None for ts in a.tasks.values())
    assert all(ts.type is None for ts in b.tasks.values())
    x = c.submit(inc, 1, workers=a.address)
    await wait(x)
    assert a.tasks[x.key].type == int

    y = c.submit(inc, x, workers=b.address)
    await wait(y)
    assert b.tasks[x.key].type == int
    assert b.tasks[y.key].type == int

    await c._cancel(y)

    start = time()
    while y.key in b.data:
        await asyncio.sleep(0.01)
        assert time() < start + 5

    assert y.key not in b.tasks


@gen_cluster()
async def test_system_monitor(s, a, b):
    assert b.monitor
    b.monitor.update()


@gen_cluster(
    client=True, nthreads=[("127.0.0.1", 2, {"resources": {"A": 1}}), ("127.0.0.1", 1)]
)
async def test_restrictions(c, s, a, b):
    # Worker has resource available
    assert a.available_resources == {"A": 1}
    # Resource restrictions
    x = c.submit(inc, 1, resources={"A": 1})
    await x
    ts = a.tasks[x.key]
    assert ts.resource_restrictions == {"A": 1}
    await c._cancel(x)

    while ts.state != "memory":
        # Resource should be unavailable while task isn't finished
        assert a.available_resources == {"A": 0}
        await asyncio.sleep(0.01)

    # Resource restored after task is in memory
    assert a.available_resources["A"] == 1


@gen_cluster(client=True)
async def test_clean_nbytes(c, s, a, b):
    L = [delayed(inc)(i) for i in range(10)]
    for i in range(5):
        L = [delayed(add)(x, y) for x, y in sliding_window(2, L)]
    total = delayed(sum)(L)

    future = c.compute(total)
    await wait(future)

    await asyncio.sleep(1)
    assert (
        len(list(filter(None, [ts.nbytes for ts in a.tasks.values()])))
        + len(list(filter(None, [ts.nbytes for ts in b.tasks.values()])))
        == 1
    )


@gen_cluster(client=True, nthreads=[("127.0.0.1", 1)] * 20)
async def test_gather_many_small(c, s, a, *workers):
    """If the dependencies of a given task are very small, do not limit the
    number of concurrent outgoing connections
    """
    a.total_out_connections = 2
    futures = await c._scatter(list(range(100)))

    assert all(w.data for w in workers)

    def f(*args):
        return 10

    future = c.submit(f, *futures, workers=a.address)
    await wait(future)

    types = list(pluck(0, a.log))
    req = [i for i, t in enumerate(types) if t == "request-dep"]
    recv = [i for i, t in enumerate(types) if t == "receive-dep"]
    assert min(recv) > max(req)

    assert a.comm_nbytes == 0


@gen_cluster(client=True, nthreads=[("127.0.0.1", 1)] * 3)
async def test_multiple_transfers(c, s, w1, w2, w3):
    x = c.submit(inc, 1, workers=w1.address)
    y = c.submit(inc, 2, workers=w2.address)
    z = c.submit(add, x, y, workers=w3.address)

    await wait(z)

    r = w3.tasks[z.key].startstops
    transfers = [t for t in r if t["action"] == "transfer"]
    assert len(transfers) == 2


@pytest.mark.xfail(reason="very high flakiness")
@gen_cluster(client=True, nthreads=[("127.0.0.1", 1)] * 3)
async def test_share_communication(c, s, w1, w2, w3):
    x = c.submit(mul, b"1", int(w3.target_message_size + 1), workers=w1.address)
    y = c.submit(mul, b"2", int(w3.target_message_size + 1), workers=w2.address)
    await wait([x, y])
    await c._replicate([x, y], workers=[w1.address, w2.address])
    z = c.submit(add, x, y, workers=w3.address)
    await wait(z)
    assert len(w3.incoming_transfer_log) == 2
    assert w1.outgoing_transfer_log
    assert w2.outgoing_transfer_log


@pytest.mark.xfail(reason="very high flakiness")
@gen_cluster(client=True)
async def test_dont_overlap_communications_to_same_worker(c, s, a, b):
    x = c.submit(mul, b"1", int(b.target_message_size + 1), workers=a.address)
    y = c.submit(mul, b"2", int(b.target_message_size + 1), workers=a.address)
    await wait([x, y])
    z = c.submit(add, x, y, workers=b.address)
    await wait(z)
    assert len(b.incoming_transfer_log) == 2
    l1, l2 = b.incoming_transfer_log

    assert l1["stop"] < l2["start"]


@gen_cluster(client=True)
async def test_log_exception_on_failed_task(c, s, a, b):
    with captured_logger("distributed.worker") as logger:
        future = c.submit(div, 1, 0)
        await wait(future)

        await asyncio.sleep(0.1)

    text = logger.getvalue()
    assert "ZeroDivisionError" in text
    assert "Exception" in text


@gen_cluster(client=True)
async def test_clean_up_dependencies(c, s, a, b):
    x = delayed(inc)(1)
    y = delayed(inc)(2)
    xx = delayed(inc)(x)
    yy = delayed(inc)(y)
    z = delayed(add)(xx, yy)

    zz = c.persist(z)
    await wait(zz)

    while len(a.data) + len(b.data) > 1:
        await asyncio.sleep(0.01)

    assert set(a.data) | set(b.data) == {zz.key}


@gen_cluster(client=True)
async def test_hold_onto_dependents(c, s, a, b):
    x = c.submit(inc, 1, workers=a.address)
    y = c.submit(inc, x, workers=b.address)
    await wait(y)

    assert x.key in b.data

    await c._cancel(y)
    while x.key not in b.data:
        await asyncio.sleep(0.1)


# Normally takes >2s but it has been observed to take >30s occasionally
@pytest.mark.slow
@gen_test(timeout=120)
async def test_worker_death_timeout():
    w = Worker("tcp://127.0.0.1:12345", death_timeout=0.1)
    with pytest.raises(TimeoutError) as info:
        await w

    assert "Worker" in str(info.value)
    assert "timed out" in str(info.value) or "failed to start" in str(info.value)
    assert w.status == Status.closed


@gen_cluster(client=True)
async def test_stop_doing_unnecessary_work(c, s, a, b):
    futures = c.map(slowinc, range(1000), delay=0.01)
    await asyncio.sleep(0.1)

    del futures

    start = time()
    while a.executing_count:
        await asyncio.sleep(0.01)
        assert time() - start < 0.5


@gen_cluster(client=True, nthreads=[("127.0.0.1", 1)])
async def test_priorities(c, s, w):
    values = []
    for i in range(10):
        a = delayed(slowinc)(i, dask_key_name="a-%d" % i, delay=0.01)
        a1 = delayed(inc)(a, dask_key_name="a1-%d" % i)
        a2 = delayed(inc)(a1, dask_key_name="a2-%d" % i)
        b1 = delayed(dec)(a, dask_key_name="b1-%d" % i)  # <<-- least favored

        values.append(a2)
        values.append(b1)

    futures = c.compute(values)
    await wait(futures)

    log = [
        t[0]
        for t in w.log
        if t[1] == "executing" and t[2] == "memory" and not t[0].startswith("finalize")
    ]

    assert any(key.startswith("b1") for key in log[: len(log) // 2])


@gen_cluster(client=True)
async def test_heartbeats(c, s, a, b):
    x = s.workers[a.address].last_seen
    start = time()
    await asyncio.sleep(a.periodic_callbacks["heartbeat"].callback_time / 1000 + 0.1)
    while s.workers[a.address].last_seen == x:
        await asyncio.sleep(0.01)
        assert time() < start + 2
    assert a.periodic_callbacks["heartbeat"].callback_time < 1000


@pytest.mark.parametrize("worker", [Worker, Nanny])
def test_worker_dir(worker):
    with tmpfile() as fn:

        @gen_cluster(client=True, worker_kwargs={"local_directory": fn})
        async def test_worker_dir(c, s, a, b):
            directories = [w.local_directory for w in s.workers.values()]
            assert all(d.startswith(fn) for d in directories)
            assert len(set(directories)) == 2  # distinct

        test_worker_dir()


@gen_cluster(nthreads=[])
async def test_false_worker_dir(s):
    async with Worker(s.address, local_directory="") as w:
        local_directory = w.local_directory

    cwd = os.getcwd()
    assert os.path.dirname(local_directory) == os.path.join(cwd, "dask-worker-space")


@gen_cluster(client=True)
async def test_dataframe_attribute_error(c, s, a, b):
    class BadSize:
        def __init__(self, data):
            self.data = data

        def __sizeof__(self):
            raise TypeError("Hello")

    future = c.submit(BadSize, 123)
    result = await future
    assert result.data == 123


@gen_cluster()
async def test_pid(s, a, b):
    assert s.workers[a.address].pid == os.getpid()


@gen_cluster(client=True)
async def test_get_client(c, s, a, b):
    def f(x):
        cc = get_client()
        future = cc.submit(inc, x)
        return future.result()

    assert default_client() is c

    future = c.submit(f, 10, workers=a.address)
    result = await future
    assert result == 11

    assert a._client
    assert not b._client

    assert a._client is c
    assert default_client() is c

    a_client = a._client

    for i in range(10):
        await wait(c.submit(f, i))

    assert a._client is a_client


def test_get_client_sync(client):
    def f(x):
        cc = get_client()
        future = cc.submit(inc, x)
        return future.result()

    future = client.submit(f, 10)
    assert future.result() == 11


@gen_cluster(client=True)
async def test_get_client_coroutine(c, s, a, b):
    async def f():
        client = await get_client()
        future = client.submit(inc, 10)
        result = await future
        return result

    results = await c.run(f)
    assert results == {a.address: 11, b.address: 11}


def test_get_client_coroutine_sync(client, s, a, b):
    async def f():
        client = await get_client()
        future = client.submit(inc, 10)
        result = await future
        return result

    results = client.run(f)
    assert results == {a["address"]: 11, b["address"]: 11}


@gen_cluster()
async def test_global_workers(s, a, b):
    n = len(Worker._instances)
    w = first(Worker._instances)
    assert w is a or w is b


@pytest.mark.skipif(WINDOWS, reason="num_fds not supported on windows")
@gen_cluster(nthreads=[])
async def test_worker_fds(s):
    proc = psutil.Process()
    before = psutil.Process().num_fds()

    async with Worker(s.address, loop=s.loop):
        assert proc.num_fds() > before

    while proc.num_fds() > before:
        await asyncio.sleep(0.01)


@gen_cluster(nthreads=[])
async def test_service_hosts_match_worker(s):
    async with Worker(s.address, host="tcp://0.0.0.0") as w:
        sock = first(w.http_server._sockets.values())
        assert sock.getsockname()[0] in ("::", "0.0.0.0")

    async with Worker(
        s.address, host="tcp://127.0.0.1", dashboard_address="0.0.0.0:0"
    ) as w:
        sock = first(w.http_server._sockets.values())
        assert sock.getsockname()[0] in ("::", "0.0.0.0")

    async with Worker(s.address, host="tcp://127.0.0.1") as w:
        sock = first(w.http_server._sockets.values())
        assert sock.getsockname()[0] in ("::", "0.0.0.0")

    # See what happens with e.g. `dask-worker --listen-address tcp://:8811`
    async with Worker(s.address, host="") as w:
        sock = first(w.http_server._sockets.values())
        assert sock.getsockname()[0] in ("::", "0.0.0.0")
        # Address must be a connectable address. 0.0.0.0 is not!
        address_all = w.address.rsplit(":", 1)[0]
        assert address_all in ("tcp://[::1]", "tcp://127.0.0.1")

    # Check various malformed IPv6 addresses
    # Since these hostnames get passed to distributed.comm.address_from_user_args,
    # bracketing is mandatory for IPv6.
    with pytest.raises(ValueError) as exc:
        async with Worker(s.address, host="::") as w:
            pass
    assert "bracketed" in str(exc)
    with pytest.raises(ValueError) as exc:
        async with Worker(s.address, host="tcp://::1") as w:
            pass
    assert "bracketed" in str(exc)


@gen_cluster(nthreads=[])
async def test_start_services(s):
    async with Worker(s.address, dashboard_address=1234) as w:
        assert w.http_server.port == 1234


@gen_test()
async def test_scheduler_file():
    with tmpfile() as fn:
        async with Scheduler(scheduler_file=fn, dashboard_address=":0") as s:
            async with Worker(scheduler_file=fn) as w:
                assert set(s.workers) == {w.address}


@gen_cluster(client=True)
async def test_scheduler_delay(c, s, a, b):
    old = a.scheduler_delay
    assert abs(a.scheduler_delay) < 0.6
    assert abs(b.scheduler_delay) < 0.6
    await asyncio.sleep(a.periodic_callbacks["heartbeat"].callback_time / 1000 + 0.6)
    assert a.scheduler_delay != old


@pytest.mark.flaky(reruns=10, reruns_delay=5)
@gen_cluster(client=True)
async def test_statistical_profiling(c, s, a, b):
    futures = c.map(slowinc, range(10), delay=0.1)
    await wait(futures)

    profile = a.profile_keys["slowinc"]
    assert profile["count"]


@pytest.mark.slow
@nodebug
@gen_cluster(
    client=True,
    timeout=30,
    config={
        "distributed.worker.profile.interval": "1ms",
        "distributed.worker.profile.cycle": "100ms",
    },
)
async def test_statistical_profiling_2(c, s, a, b):
    da = pytest.importorskip("dask.array")
    while True:
        x = da.random.random(1000000, chunks=(10000,))
        y = (x + x * 2) - x.sum().persist()
        await wait(y)

        profile = await a.get_profile()
        text = str(profile)
        if profile["count"] and "sum" in text and "random" in text:
            break


@gen_cluster(client=True, worker_kwargs={"profile_cycle_interval": "50 ms"})
async def test_statistical_profiling_cycle(c, s, a, b):
    futures = c.map(slowinc, range(20), delay=0.05)
    await wait(futures)
    await asyncio.sleep(0.01)
    end = time()
    assert len(a.profile_history) > 3

    x = await a.get_profile(start=time() + 10, stop=time() + 20)
    assert not x["count"]

    x = await a.get_profile(start=0, stop=time() + 10)
    recent = a.profile_recent["count"]
    actual = sum(p["count"] for _, p in a.profile_history) + a.profile_recent["count"]
    x2 = await a.get_profile(start=0, stop=time() + 10)
    assert x["count"] <= actual <= x2["count"]

    y = await a.get_profile(start=end - 0.300, stop=time())
    assert 0 < y["count"] <= x["count"]


@gen_cluster(client=True)
async def test_get_current_task(c, s, a, b):
    def some_name():
        return get_worker().get_current_task()

    result = await c.submit(some_name)
    assert result.startswith("some_name")


@gen_cluster(client=True, nthreads=[("127.0.0.1", 1)] * 2)
async def test_reschedule(c, s, a, b):
    await s.extensions["stealing"].stop()
    a_address = a.address

    def f(x):
        sleep(0.1)
        if get_worker().address == a_address:
            raise Reschedule()

    futures = c.map(f, range(4))
    futures2 = c.map(slowinc, range(10), delay=0.1, workers=a.address)
    await wait(futures)

    assert all(f.key in b.data for f in futures)


@gen_cluster(nthreads=[])
async def test_deque_handler(s):
    from distributed.worker import logger

    async with Worker(s.address) as w:
        deque_handler = w._deque_handler
        logger.info("foo456")
        assert deque_handler.deque
        msg = deque_handler.deque[-1]
        assert "distributed.worker" in deque_handler.format(msg)
        assert any(msg.msg == "foo456" for msg in deque_handler.deque)


def test_get_worker_name(client):
    def f():
        get_client().submit(inc, 1).result()

    client.run(f)

    def func(dask_scheduler):
        return list(dask_scheduler.clients)

    start = time()
    while not any("worker" in n for n in client.run_on_scheduler(func)):
        sleep(0.1)
        assert time() < start + 10


@gen_cluster(nthreads=[], client=True)
async def test_scheduler_address_config(c, s):
    with dask.config.set({"scheduler-address": s.address}):
        worker = await Worker(loop=s.loop)
        assert worker.scheduler.address == s.address
    await worker.close()


@pytest.mark.xfail(reason="very high flakiness")
@pytest.mark.slow
@gen_cluster(client=True)
async def test_wait_for_outgoing(c, s, a, b):
    np = pytest.importorskip("numpy")
    x = np.random.random(10000000)
    future = await c.scatter(x, workers=a.address)

    y = c.submit(inc, future, workers=b.address)
    await wait(y)

    assert len(b.incoming_transfer_log) == len(a.outgoing_transfer_log) == 1
    bb = b.incoming_transfer_log[0]["duration"]
    aa = a.outgoing_transfer_log[0]["duration"]
    ratio = aa / bb

    assert 1 / 3 < ratio < 3


@pytest.mark.skipif(not LINUX, reason="Need 127.0.0.2 to mean localhost")
@gen_cluster(
    nthreads=[("127.0.0.1", 1), ("127.0.0.1", 1), ("127.0.0.2", 1)], client=True
)
async def test_prefer_gather_from_local_address(c, s, w1, w2, w3):
    x = await c.scatter(123, workers=[w1.address, w3.address], broadcast=True)

    y = c.submit(inc, x, workers=[w2.address])
    await wait(y)

    assert any(d["who"] == w2.address for d in w1.outgoing_transfer_log)
    assert not any(d["who"] == w2.address for d in w3.outgoing_transfer_log)


@gen_cluster(
    client=True,
    nthreads=[("127.0.0.1", 1)] * 20,
    config={"distributed.worker.connections.incoming": 1},
)
async def test_avoid_oversubscription(c, s, *workers):
    np = pytest.importorskip("numpy")
    x = c.submit(np.random.random, 1000000, workers=[workers[0].address])
    await wait(x)

    futures = [c.submit(len, x, pure=False, workers=[w.address]) for w in workers[1:]]

    await wait(futures)

    # Original worker not responsible for all transfers
    assert len(workers[0].outgoing_transfer_log) < len(workers) - 2

    # Some other workers did some work
    assert len([w for w in workers if len(w.outgoing_transfer_log) > 0]) >= 3


@gen_cluster(client=True, worker_kwargs={"metrics": {"my_port": lambda w: w.port}})
async def test_custom_metrics(c, s, a, b):
    assert s.workers[a.address].metrics["my_port"] == a.port
    assert s.workers[b.address].metrics["my_port"] == b.port


@gen_cluster(client=True)
async def test_register_worker_callbacks(c, s, a, b):
    # plugin function to run
    def mystartup(dask_worker):
        dask_worker.init_variable = 1

    def mystartup2():
        import os

        os.environ["MY_ENV_VALUE"] = "WORKER_ENV_VALUE"
        return "Env set."

    # Check that plugin function has been run
    def test_import(dask_worker):
        return hasattr(dask_worker, "init_variable")
        #       and dask_worker.init_variable == 1

    def test_startup2():
        import os

        return os.getenv("MY_ENV_VALUE", None) == "WORKER_ENV_VALUE"

    # Nothing has been run yet
    result = await c.run(test_import)
    assert list(result.values()) == [False] * 2
    result = await c.run(test_startup2)
    assert list(result.values()) == [False] * 2

    # Start a worker and check that startup is not run
    worker = await Worker(s.address, loop=s.loop)
    result = await c.run(test_import, workers=[worker.address])
    assert list(result.values()) == [False]
    await worker.close()

    # Add a plugin function
    response = await c.register_worker_callbacks(setup=mystartup)
    assert len(response) == 2

    # Check it has been ran on existing worker
    result = await c.run(test_import)
    assert list(result.values()) == [True] * 2

    # Start a worker and check it is ran on it
    worker = await Worker(s.address, loop=s.loop)
    result = await c.run(test_import, workers=[worker.address])
    assert list(result.values()) == [True]
    await worker.close()

    # Register another plugin function
    response = await c.register_worker_callbacks(setup=mystartup2)
    assert len(response) == 2

    # Check it has been run
    result = await c.run(test_startup2)
    assert list(result.values()) == [True] * 2

    # Start a worker and check it is ran on it
    worker = await Worker(s.address, loop=s.loop)
    result = await c.run(test_import, workers=[worker.address])
    assert list(result.values()) == [True]
    result = await c.run(test_startup2, workers=[worker.address])
    assert list(result.values()) == [True]
    await worker.close()


@gen_cluster(client=True)
async def test_register_worker_callbacks_err(c, s, a, b):
    with pytest.raises(ZeroDivisionError):
        await c.register_worker_callbacks(setup=lambda: 1 / 0)


@gen_cluster(nthreads=[])
async def test_local_directory(s):
    with tmpfile() as fn:
        with dask.config.set(temporary_directory=fn):
            w = await Worker(s.address)
            assert w.local_directory.startswith(fn)
            assert "dask-worker-space" in w.local_directory


@gen_cluster(nthreads=[])
async def test_local_directory_make_new_directory(s):
    with tmpfile() as fn:
        w = await Worker(s.address, local_directory=os.path.join(fn, "foo", "bar"))
        assert w.local_directory.startswith(fn)
        assert "foo" in w.local_directory
        assert "dask-worker-space" in w.local_directory


@pytest.mark.skipif(not LINUX, reason="Need 127.0.0.2 to mean localhost")
@gen_cluster(nthreads=[], client=True)
async def test_host_address(c, s):
    w = await Worker(s.address, host="127.0.0.2")
    assert "127.0.0.2" in w.address
    await w.close()

    n = await Nanny(s.address, host="127.0.0.3")
    assert "127.0.0.3" in n.address
    assert "127.0.0.3" in n.worker_address
    await n.close()


@pytest.mark.asyncio
@pytest.mark.parametrize("Worker", [Worker, Nanny])
async def test_interface_async(cleanup, loop, Worker):
    from distributed.utils import get_ip_interface

    psutil = pytest.importorskip("psutil")
    if_names = sorted(psutil.net_if_addrs())
    for if_name in if_names:
        try:
            ipv4_addr = get_ip_interface(if_name)
        except ValueError:
            pass
        else:
            if ipv4_addr == "127.0.0.1":
                break
    else:
        pytest.skip(
            "Could not find loopback interface. "
            "Available interfaces are: %s." % (if_names,)
        )

    async with Scheduler(dashboard_address=":0", interface=if_name) as s:
        assert s.address.startswith("tcp://127.0.0.1")
        async with Worker(s.address, interface=if_name) as w:
            assert w.address.startswith("tcp://127.0.0.1")
            assert w.ip == "127.0.0.1"
            async with Client(s.address, asynchronous=True) as c:
                info = c.scheduler_info()
                assert "tcp://127.0.0.1" in info["address"]
                assert all("127.0.0.1" == d["host"] for d in info["workers"].values())


@pytest.mark.gpu
@pytest.mark.asyncio
@pytest.mark.parametrize("Worker", [Worker, Nanny])
async def test_protocol_from_scheduler_address(cleanup, Worker):
    pytest.importorskip("ucp")

    async with Scheduler(protocol="ucx", dashboard_address=":0") as s:
        assert s.address.startswith("ucx://")
        async with Worker(s.address) as w:
            assert w.address.startswith("ucx://")
            async with Client(s.address, asynchronous=True) as c:
                info = c.scheduler_info()
                assert info["address"].startswith("ucx://")


@pytest.mark.asyncio
async def test_host_uses_scheduler_protocol(cleanup, monkeypatch):
    # Ensure worker uses scheduler's protocol to determine host address, not the default scheme
    # See https://github.com/dask/distributed/pull/4883
    from distributed.comm.tcp import TCPBackend

    class BadBackend(TCPBackend):
        def get_address_host(self, loc):
            raise ValueError("asdf")

    monkeypatch.setitem(backends, "foo", BadBackend())

    with dask.config.set({"distributed.comm.default-scheme": "foo"}):
        async with Scheduler(protocol="tcp", dashboard_address=":0") as s:
            async with Worker(s.address):
                # Ensure that worker is able to properly start up
                # without BadBackend.get_address_host raising a ValueError
                pass


@pytest.mark.asyncio
@pytest.mark.parametrize("Worker", [Worker, Nanny])
async def test_worker_listens_on_same_interface_by_default(cleanup, Worker):
    async with Scheduler(host="localhost", dashboard_address=":0") as s:
        assert s.ip in {"127.0.0.1", "localhost"}
        async with Worker(s.address) as w:
            assert s.ip == w.ip


def assert_amm_transfer_story(key: str, w_from: Worker, w_to: Worker) -> None:
    """Test that an in-memory key was transferred from worker w_from to worker w_to by
    the Active Memory Manager and it was not recalculated on w_to
    """
    assert_worker_story(
        w_to.story(key),
        [
            (key, "ensure-task-exists", "released"),
            (key, "released", "fetch", "fetch", {}),
            ("gather-dependencies", w_from.address, lambda set_: key in set_),
            (key, "fetch", "flight", "flight", {}),
            ("request-dep", w_from.address, lambda set_: key in set_),
            ("receive-dep", w_from.address, lambda set_: key in set_),
            (key, "put-in-memory"),
            (key, "flight", "memory", "memory", {}),
        ],
        # There may be additional ('missing', 'fetch', 'fetch') events if transfers
        # are slow enough that the Active Memory Manager ends up requesting them a
        # second time. Here we're asserting that no matter how slow CI is, all
        # transfers will be completed within 2 seconds (hardcoded interval in
        # Scheduler.retire_worker when AMM is not enabled).
        strict=True,
    )
    assert key in w_to.data
    # The key may or may not still be in w_from.data, depending if the AMM had the
    # chance to run a second time after the copy was successful.


@pytest.mark.slow
@gen_cluster(client=True)
async def test_close_gracefully(c, s, a, b):
    futures = c.map(slowinc, range(200), delay=0.1, workers=[b.address])

    # Note: keys will appear in b.data several milliseconds before they switch to
    # status=memory in s.tasks. It's important to sample the in-memory keys from the
    # scheduler side, because those that the scheduler thinks are still processing won't
    # be replicated by retire_workers().
    while True:
        mem = {k for k, ts in s.tasks.items() if ts.state == "memory"}
        if len(mem) >= 8 and any(ts.state == "executing" for ts in b.tasks.values()):
            break
        await asyncio.sleep(0.01)

    assert any(ts for ts in b.tasks.values() if ts.state == "executing")

    await b.close_gracefully()

    assert b.status == Status.closed
    assert b.address not in s.workers

    # All tasks that were in memory in b have been copied over to a;
    # they have not been recomputed
    for key in mem:
        assert_amm_transfer_story(key, b, a)


@pytest.mark.slow
@gen_cluster(client=True, nthreads=[("", 1)], timeout=10)
async def test_lifetime(c, s, a):
    # Note: test was occasionally failing with lifetime="1 seconds"
    async with Worker(s.address, lifetime="2 seconds") as b:
        futures = c.map(slowinc, range(200), delay=0.1, workers=[b.address])

        # Note: keys will appear in b.data several milliseconds before they switch to
        # status=memory in s.tasks. It's important to sample the in-memory keys from the
        # scheduler side, because those that the scheduler thinks are still processing
        # won't be replicated by retire_workers().
        while True:
            mem = {k for k, ts in s.tasks.items() if ts.state == "memory"}
            if len(mem) >= 8:
                break
            await asyncio.sleep(0.01)

        assert b.status == Status.running
        assert not a.data

        while b.status != Status.closed:
            await asyncio.sleep(0.01)

    # All tasks that were in memory in b have been copied over to a;
    # they have not been recomputed
    for key in mem:
        assert_amm_transfer_story(key, b, a)


@gen_cluster(worker_kwargs={"lifetime": "10s", "lifetime_stagger": "2s"})
async def test_lifetime_stagger(s, a, b):
    assert a.lifetime != b.lifetime
    assert 8 <= a.lifetime <= 12
    assert 8 <= b.lifetime <= 12


@gen_cluster(nthreads=[])
async def test_bad_metrics(s):
    def bad_metric(w):
        raise Exception("Hello")

    async with Worker(s.address, metrics={"bad": bad_metric}) as w:
        assert "bad" not in s.workers[w.address].metrics


@gen_cluster(nthreads=[])
async def test_bad_startup(s):
    def bad_startup(w):
        raise Exception("Hello")

    try:
        await Worker(s.address, startup_information={"bad": bad_startup})
    except Exception:
        pytest.fail("Startup exception was raised")


@gen_cluster(client=True)
async def test_pip_install(c, s, a, b):
    with mock.patch(
        "distributed.diagnostics.plugin.subprocess.Popen.communicate",
        return_value=(b"", b""),
    ) as p1:
        with mock.patch(
            "distributed.diagnostics.plugin.subprocess.Popen", return_value=p1
        ) as p2:
            p1.communicate.return_value = b"", b""
            p1.wait.return_value = 0
            await c.register_worker_plugin(
                PipInstall(packages=["requests"], pip_options=["--upgrade"])
            )

            args = p2.call_args[0][0]
            assert "python" in args[0]
            assert args[1:] == ["-m", "pip", "install", "--upgrade", "requests"]


@gen_cluster(client=True)
async def test_pip_install_fails(c, s, a, b):
    with captured_logger(
        "distributed.diagnostics.plugin", level=logging.ERROR
    ) as logger:
        with mock.patch(
            "distributed.diagnostics.plugin.subprocess.Popen.communicate",
            return_value=(b"", b"error"),
        ) as p1:
            with mock.patch(
                "distributed.diagnostics.plugin.subprocess.Popen", return_value=p1
            ) as p2:
                p1.communicate.return_value = (
                    b"",
                    b"Could not find a version that satisfies the requirement not-a-package",
                )
                p1.wait.return_value = 1
                await c.register_worker_plugin(PipInstall(packages=["not-a-package"]))

                assert "not-a-package" in logger.getvalue()


#             args = p2.call_args[0][0]
#             assert "python" in args[0]
#             assert args[1:] == ["-m", "pip", "--upgrade", "install", "requests"]


@gen_cluster(nthreads=[])
async def test_update_latency(s):
    async with await Worker(s.address) as w:
        original = w.latency
        await w.heartbeat()
        assert original != w.latency

        if w.digests is not None:
            assert w.digests["latency"].size() > 0


@pytest.mark.slow
@gen_cluster(client=True, nthreads=[("127.0.0.1", 1)])
async def test_workerstate_executing(c, s, a):
    ws = s.workers[a.address]
    # Initially there are no active tasks
    assert not ws.executing
    # Submit a task and ensure the WorkerState is updated with the task
    # it's executing
    f = c.submit(slowinc, 1, delay=3)
    while not ws.executing:
        assert f.status == "pending"
        await asyncio.sleep(0.01)
    assert s.tasks[f.key] in ws.executing
    await f


@pytest.mark.parametrize("reconnect", [True, False])
@gen_cluster(nthreads=[])
async def test_heartbeat_comm_closed(s, monkeypatch, reconnect):
    with captured_logger("distributed.worker", level=logging.WARNING) as logger:

        def bad_heartbeat_worker(*args, **kwargs):
            raise CommClosedError()

        async with await Worker(s.address, reconnect=reconnect) as w:
            # Trigger CommClosedError during worker heartbeat
            monkeypatch.setattr(w.scheduler, "heartbeat_worker", bad_heartbeat_worker)

            await w.heartbeat()
            if reconnect:
                assert w.status == Status.running
            else:
                assert w.status == Status.closed
    assert "Heartbeat to scheduler failed" in logger.getvalue()


@gen_cluster(nthreads=[])
async def test_bad_local_directory(s):
    try:
        async with Worker(s.address, local_directory="/not/a/valid-directory"):
            pass
    except OSError:
        # On Linux: [Errno 13] Permission denied: '/not'
        # On MacOSX: [Errno 30] Read-only file system: '/not'
        pass
    else:
        assert WINDOWS

    assert not any("error" in log for log in s.get_logs())


@gen_cluster(client=True, nthreads=[])
async def test_taskstate_metadata(c, s):
    async with await Worker(s.address) as w:
        await c.register_worker_plugin(TaskStateMetadataPlugin())

        f = c.submit(inc, 1)
        await f

        ts = w.tasks[f.key]
        assert "start_time" in ts.metadata
        assert "stop_time" in ts.metadata
        assert ts.metadata["stop_time"] > ts.metadata["start_time"]

        # Check that Scheduler TaskState.metadata was also updated
        assert s.tasks[f.key].metadata == ts.metadata


@gen_cluster(client=True, nthreads=[])
async def test_executor_offload(c, s, monkeypatch):
    class SameThreadClass:
        def __getstate__(self):
            return ()

        def __setstate__(self, state):
            self._thread_ident = threading.get_ident()
            return self

    monkeypatch.setattr("distributed.worker.OFFLOAD_THRESHOLD", 1)

    async with Worker(s.address, executor="offload") as w:
        from distributed.utils import _offload_executor

        assert w.executor is _offload_executor

        x = SameThreadClass()

        def f(x):
            return threading.get_ident() == x._thread_ident

        assert await c.submit(f, x)


@gen_cluster(client=True, nthreads=[("127.0.0.1", 1)])
async def test_story(c, s, w):
    future = c.submit(inc, 1)
    await future
    ts = w.tasks[future.key]
    assert ts.state in str(w.story(ts))
    assert w.story(ts) == w.story(ts.key)


@gen_cluster(client=True)
async def test_story_with_deps(c, s, a, b):
    """
    Assert that the structure of the story does not change unintentionally and
    expected subfields are actually filled
    """
    dep = c.submit(inc, 1, workers=[a.address])
    res = c.submit(inc, dep, workers=[b.address])
    await res
    key = res.key

    story = a.story(key)
    assert story == []
    story = b.story(key)

    # Story now includes randomized stimulus_ids and timestamps.
    stimulus_ids = {ev[-2] for ev in story}
    assert len(stimulus_ids) == 3, stimulus_ids
    # This is a simple transition log
    expected = [
        (key, "compute-task"),
        (key, "released", "waiting", "waiting", {dep.key: "fetch"}),
        (key, "waiting", "ready", "ready", {}),
        (key, "ready", "executing", "executing", {}),
        (key, "put-in-memory"),
        (key, "executing", "memory", "memory", {}),
    ]
    assert_worker_story(story, expected, strict=True)

    story = b.story(dep.key)
    stimulus_ids = {ev[-2] for ev in story}
    assert len(stimulus_ids) == 2, stimulus_ids
    expected = [
        (dep.key, "ensure-task-exists", "released"),
        (dep.key, "released", "fetch", "fetch", {}),
        ("gather-dependencies", a.address, {dep.key}),
        (dep.key, "fetch", "flight", "flight", {}),
        ("request-dep", a.address, {dep.key}),
        ("receive-dep", a.address, {dep.key}),
        (dep.key, "put-in-memory"),
        (dep.key, "flight", "memory", "memory", {res.key: "ready"}),
    ]
    assert_worker_story(story, expected, strict=True)


@gen_cluster(client=True)
async def test_gather_dep_one_worker_always_busy(c, s, a, b):
    # Ensure that both dependencies for H are on another worker than H itself.
    # The worker where the dependencies are on is then later blocked such that
    # the data cannot be fetched
    # In the past it was important that there is more than one key on the
    # worker. This should be kept to avoid any edge case specific to one
    f = c.submit(inc, 1, workers=[a.address])
    g = c.submit(
        inc,
        2,
        workers=[a.address],
    )

    await f
    await g
    # We will block A for any outgoing communication. This simulates an
    # overloaded worker which will always return "busy" for get_data requests,
    # effectively blocking H indefinitely
    a.outgoing_current_count = 10000000
    assert f.key in a.tasks
    assert g.key in a.tasks
    # Ensure there are actually two distinct tasks and not some pure=True
    # caching
    assert f.key != g.key
    h = c.submit(add, f, g, workers=[b.address])

    fut = asyncio.wait_for(h, 0.1)

    while h.key not in b.tasks:
        await asyncio.sleep(0.01)

    ts_h = b.tasks[h.key]
    ts_f = b.tasks[f.key]
    ts_g = b.tasks[g.key]

    with pytest.raises(asyncio.TimeoutError):
        assert ts_h.state == "waiting"
        assert ts_f.state in ["flight", "fetch"]
        assert ts_g.state in ["flight", "fetch"]
        await fut

    # Ensure B wasn't lazy but tried at least once
    assert b.repetitively_busy

    x = await Worker(s.address, name="x")
    # We "scatter" the data to another worker which is able to serve this data.
    # In reality this could be another worker which fetched this dependency and
    # got through to A or another worker executed the task using work stealing
    # or any other. To avoid cross effects, we'll just put the data onto the
    # worker ourselves
    x.update_data(data={key: a.data[key] for key in [f.key, g.key]})

    assert await h == 5

    # Since we put the data onto the worker ourselves, the gather_dep might
    # still be mid execution and we'll get a dangling task. Let it finish
    # naturally
    while any(["Worker.gather_dep" in str(t) for t in asyncio.all_tasks()]):
        await asyncio.sleep(0.05)


@gen_cluster(client=True, nthreads=[("127.0.0.1", 0)])
async def test_worker_client_uses_default_no_close(c, s, a):
    """
    If a default client is available in the process, the worker will pick this
    one and will not close it if it is closed
    """
    assert not Worker._initialized_clients
    assert default_client() is c
    existing_client = c.id

    def get_worker_client_id():
        def_client = get_client()
        return def_client.id

    worker_client = await c.submit(get_worker_client_id)
    assert worker_client == existing_client

    assert not Worker._initialized_clients

    await a.close()

    assert len(Client._instances) == 1
    assert c.status == "running"
    c_def = default_client()
    assert c is c_def


@gen_cluster(nthreads=[("127.0.0.1", 0)])
async def test_worker_client_closes_if_created_on_worker_one_worker(s, a):
    async with Client(s.address, set_as_default=False, asynchronous=True) as c:
        with pytest.raises(ValueError):
            default_client()

        def get_worker_client_id():
            def_client = get_client()
            return def_client.id

        new_client_id = await c.submit(get_worker_client_id)
        default_client_id = await c.submit(get_worker_client_id)
        assert new_client_id != c.id
        assert new_client_id == default_client_id

        new_client = default_client()
        assert new_client_id == new_client.id
        assert new_client.status == "running"

        # If a worker closes, all clients created on it should close as well
        await a.close()
        assert new_client.status == "closed"

        assert len(Client._instances) == 2

        assert c.status == "running"

        with pytest.raises(ValueError):
            default_client()


@gen_cluster()
async def test_worker_client_closes_if_created_on_worker_last_worker_alive(s, a, b):
    async with Client(s.address, set_as_default=False, asynchronous=True) as c:

        with pytest.raises(ValueError):
            default_client()

        def get_worker_client_id():
            def_client = get_client()
            return def_client.id

        new_client_id = await c.submit(get_worker_client_id, workers=[a.address])
        default_client_id = await c.submit(get_worker_client_id, workers=[a.address])

        default_client_id_b = await c.submit(get_worker_client_id, workers=[b.address])
        assert not b._comms
        assert new_client_id != c.id
        assert new_client_id == default_client_id
        assert new_client_id == default_client_id_b

        new_client = default_client()
        assert new_client_id == new_client.id
        assert new_client.status == "running"

        # We'll close A. This should *not* close the client since the client is also used by B
        await a.close()
        assert new_client.status == "running"

        client_id_b_after = await c.submit(get_worker_client_id, workers=[b.address])
        assert client_id_b_after == default_client_id_b

        assert len(Client._instances) == 2
        await b.close()
        assert new_client.status == "closed"

        assert c.status == "running"

        with pytest.raises(ValueError):
            default_client()


@gen_cluster(client=True, nthreads=[])
async def test_multiple_executors(c, s):
    def get_thread_name():
        return threading.current_thread().name

    async with Worker(
        s.address,
        nthreads=2,
        executor={"foo": ThreadPoolExecutor(1, thread_name_prefix="Dask-Foo-Threads")},
    ):
        futures = []
        with dask.annotate(executor="default"):
            futures.append(c.submit(get_thread_name, pure=False))
        with dask.annotate(executor="foo"):
            futures.append(c.submit(get_thread_name, pure=False))
        default_result, gpu_result = await c.gather(futures)
        assert "Dask-Default-Threads" in default_result
        assert "Dask-Foo-Threads" in gpu_result


@gen_cluster(client=True)
async def test_process_executor(c, s, a, b):
    with ProcessPoolExecutor() as e:
        a.executors["processes"] = e
        b.executors["processes"] = e

        future = c.submit(os.getpid, pure=False)
        assert (await future) == os.getpid()

        with dask.annotate(executor="processes"):
            future = c.submit(os.getpid, pure=False)

        assert (await future) != os.getpid()


def kill_process():
    import os
    import signal

    if WINDOWS:
        # There's no SIGKILL on Windows
        sig = signal.SIGTERM
    else:
        # With SIGTERM there may be several seconds worth of delay before the worker
        # actually shuts down - particularly on slow CI. Use SIGKILL for instant
        # termination.
        sig = signal.SIGKILL

    os.kill(os.getpid(), sig)
    sleep(60)  # Cope with non-instantaneous termination


@gen_cluster(nthreads=[("127.0.0.1", 1)], client=True)
async def test_process_executor_kills_process(c, s, a):
    with ProcessPoolExecutor() as e:
        a.executors["processes"] = e
        with dask.annotate(executor="processes", retries=1):
            future = c.submit(kill_process)

        msg = "A child process terminated abruptly, the process pool is not usable anymore"
        with pytest.raises(BrokenProcessPool, match=msg):
            await future

        with dask.annotate(executor="processes", retries=1):
            future = c.submit(inc, 1)

        # The process pool is now unusable and the worker is effectively dead
        with pytest.raises(BrokenProcessPool, match=msg):
            await future


def raise_exc():
    raise RuntimeError("foo")


@gen_cluster(client=True)
async def test_process_executor_raise_exception(c, s, a, b):
    with ProcessPoolExecutor() as e:
        a.executors["processes"] = e
        b.executors["processes"] = e
        with dask.annotate(executor="processes", retries=1):
            future = c.submit(raise_exc)

        with pytest.raises(RuntimeError, match="foo"):
            await future


@pytest.mark.gpu
@gen_cluster(client=True, nthreads=[("127.0.0.1", 1)])
async def test_gpu_executor(c, s, w):
    if nvml.device_get_count() > 0:
        e = w.executors["gpu"]
        assert isinstance(e, distributed.threadpoolexecutor.ThreadPoolExecutor)
        assert e._max_workers == 1
    else:
        assert "gpu" not in w.executors


async def assert_task_states_on_worker(expected, worker):
    active_exc = None
    for _ in range(10):
        try:
            for dep_key, expected_state in expected.items():
                assert dep_key in worker.tasks, (worker.name, dep_key, worker.tasks)
                dep_ts = worker.tasks[dep_key]
                assert dep_ts.state == expected_state, (
                    worker.name,
                    dep_ts,
                    expected_state,
                )
            assert set(expected) == set(worker.tasks)
            return
        except AssertionError as exc:
            active_exc = exc
            await asyncio.sleep(0.1)
    # If after a second the workers are not in equilibrium, they are broken
    assert active_exc
    raise active_exc


@gen_cluster(client=True)
async def test_worker_state_error_release_error_last(c, s, a, b):
    """
    Create a chain of tasks and err one of them. Then release tasks in a certain
    order and ensure the tasks are released and/or kept in memory as appropriate

    F -- RES (error)
        /
       /
    G

    Free error last
    """

    def raise_exc(*args):
        raise RuntimeError()

    f = c.submit(inc, 1, workers=[a.address], key="f")
    g = c.submit(inc, 1, workers=[b.address], key="g")
    res = c.submit(raise_exc, f, g, workers=[a.address])

    with pytest.raises(RuntimeError):
        await res

    # Nothing bad happened on B, therefore B should hold on to G
    assert len(b.tasks) == 1
    assert g.key in b.tasks

    # A raised the exception therefore we should hold on to the erroneous task
    assert res.key in a.tasks
    ts = a.tasks[res.key]
    assert ts.state == "error"

    expected_states = {
        # A was instructed to compute this result and we're still holding a ref via `f`
        f.key: "memory",
        # This was fetched from another worker. While we hold a ref via `g`, the
        # scheduler only instructed to compute this on B
        g.key: "memory",
        res.key: "error",
    }
    await assert_task_states_on_worker(expected_states, a)
    # Expected states after we release references to the futures
    f.release()
    g.release()

    # We no longer hold any refs to f or g and B didn't have any erros. It
    # releases everything as expected
    while b.tasks:
        await asyncio.sleep(0.01)

    expected_states = {
        f.key: "released",
        g.key: "released",
        res.key: "error",
    }

    await assert_task_states_on_worker(expected_states, a)

    res.release()

    # We no longer hold any refs. Cluster should reset completely
    # This is not happening
    for server in [s, a, b]:
        while server.tasks:
            await asyncio.sleep(0.01)


@gen_cluster(client=True)
async def test_worker_state_error_release_error_first(c, s, a, b):
    """
    Create a chain of tasks and err one of them. Then release tasks in a certain
    order and ensure the tasks are released and/or kept in memory as appropriate

    F -- RES (error)
        /
       /
    G

    Free error first
    """

    def raise_exc(*args):
        raise RuntimeError()

    f = c.submit(inc, 1, workers=[a.address], key="f")
    g = c.submit(inc, 1, workers=[b.address], key="g")
    res = c.submit(raise_exc, f, g, workers=[a.address])

    with pytest.raises(RuntimeError):
        await res

    # Nothing bad happened on B, therefore B should hold on to G
    assert len(b.tasks) == 1
    assert g.key in b.tasks

    # A raised the exception therefore we should hold on to the erroneous task
    assert res.key in a.tasks
    ts = a.tasks[res.key]
    assert ts.state == "error"

    expected_states = {
        # A was instructed to compute this result and we're still holding a ref
        # via `f`
        f.key: "memory",
        # This was fetched from another worker. While we hold a ref via `g`, the
        # scheduler only instructed to compute this on B
        g.key: "memory",
        res.key: "error",
    }
    await assert_task_states_on_worker(expected_states, a)
    # Expected states after we release references to the futures

    res.release()
    # We no longer hold any refs to f or g and B didn't have any erros. It
    # releases everything as expected
    while res.key in a.tasks:
        await asyncio.sleep(0.01)

    expected_states = {
        f.key: "memory",
        g.key: "memory",
    }

    await assert_task_states_on_worker(expected_states, a)

    f.release()
    g.release()

    for server in [s, a, b]:
        while server.tasks:
            await asyncio.sleep(0.01)


@gen_cluster(client=True)
async def test_worker_state_error_release_error_int(c, s, a, b):
    """
    Create a chain of tasks and err one of them. Then release tasks in a certain
    order and ensure the tasks are released and/or kept in memory as appropriate

    F -- RES (error)
        /
       /
    G

    Free one successful task, then error, then last task
    """

    def raise_exc(*args):
        raise RuntimeError()

    f = c.submit(inc, 1, workers=[a.address], key="f")
    g = c.submit(inc, 1, workers=[b.address], key="g")
    res = c.submit(raise_exc, f, g, workers=[a.address])

    with pytest.raises(RuntimeError):
        await res

    # Nothing bad happened on B, therefore B should hold on to G
    assert len(b.tasks) == 1
    assert g.key in b.tasks

    # A raised the exception therefore we should hold on to the erroneous task
    assert res.key in a.tasks
    ts = a.tasks[res.key]
    assert ts.state == "error"

    expected_states = {
        # A was instructed to compute this result and we're still holding a ref via `f`
        f.key: "memory",
        # This was fetched from another worker. While we hold a ref via `g`, the
        # scheduler only instructed to compute this on B
        g.key: "memory",
        res.key: "error",
    }
    await assert_task_states_on_worker(expected_states, a)
    # Expected states after we release references to the futures

    f.release()
    res.release()
    # We no longer hold any refs to f or g and B didn't have any erros. It
    # releases everything as expected
    while len(a.tasks) > 1:
        await asyncio.sleep(0.01)

    expected_states = {
        g.key: "memory",
    }

    await assert_task_states_on_worker(expected_states, a)
    await assert_task_states_on_worker(expected_states, b)

    g.release()

    # We no longer hold any refs. Cluster should reset completely
    for server in [s, a, b]:
        while server.tasks:
            await asyncio.sleep(0.01)


@gen_cluster(client=True)
async def test_worker_state_error_long_chain(c, s, a, b):
    def raise_exc(*args):
        raise RuntimeError()

    # f (A) --------> res (B)
    #                /
    # g (B) -> h (A)

    f = c.submit(inc, 1, workers=[a.address], key="f", allow_other_workers=False)
    g = c.submit(inc, 1, workers=[b.address], key="g", allow_other_workers=False)
    h = c.submit(inc, g, workers=[a.address], key="h", allow_other_workers=False)
    res = c.submit(
        raise_exc, f, h, workers=[b.address], allow_other_workers=False, key="res"
    )

    with pytest.raises(RuntimeError):
        await res

    expected_states_A = {
        f.key: "memory",
        g.key: "memory",
        h.key: "memory",
    }
    await assert_task_states_on_worker(expected_states_A, a)

    expected_states_B = {
        f.key: "memory",
        g.key: "memory",
        h.key: "memory",
        res.key: "error",
    }
    await assert_task_states_on_worker(expected_states_B, b)

    f.release()

    expected_states_A = {
        g.key: "memory",
        h.key: "memory",
    }
    await assert_task_states_on_worker(expected_states_A, a)

    expected_states_B = {
        f.key: "released",
        g.key: "memory",
        h.key: "memory",
        res.key: "error",
    }
    await assert_task_states_on_worker(expected_states_B, b)

    g.release()

    expected_states_A = {
        g.key: "released",
        h.key: "memory",
    }
    await assert_task_states_on_worker(expected_states_A, a)

    # B must not forget a task since all have a still valid dependent
    expected_states_B = {
        f.key: "released",
        h.key: "memory",
        res.key: "error",
    }
    await assert_task_states_on_worker(expected_states_B, b)
    h.release()

    expected_states_A = {}
    await assert_task_states_on_worker(expected_states_A, a)
    expected_states_B = {
        f.key: "released",
        h.key: "released",
        res.key: "error",
    }

    await assert_task_states_on_worker(expected_states_B, b)
    res.release()

    # We no longer hold any refs. Cluster should reset completely
    for server in [s, a, b]:
        while server.tasks:
            await asyncio.sleep(0.01)


@gen_cluster(client=True, nthreads=[("127.0.0.1", x) for x in range(4)])
async def test_hold_on_to_replicas(c, s, *workers):
    f1 = c.submit(inc, 1, workers=[workers[0].address], key="f1")
    f2 = c.submit(inc, 2, workers=[workers[1].address], key="f2")

    sum_1 = c.submit(
        slowsum, [f1, f2], delay=0.1, workers=[workers[2].address], key="sum"
    )
    sum_2 = c.submit(
        slowsum, [f1, sum_1], delay=0.2, workers=[workers[3].address], key="sum_2"
    )
    f1.release()
    f2.release()

    while sum_2.key not in workers[3].tasks:
        await asyncio.sleep(0.01)

    while not workers[3].tasks[sum_2.key].state == "memory":
        assert len(s.tasks[f1.key].who_has) >= 2
        assert s.tasks[f2.key].state == "released"
        await asyncio.sleep(0.01)

    while len(workers[2].data) > 1:
        await asyncio.sleep(0.01)


@pytest.mark.xfail(
    WINDOWS and sys.version_info[:2] == (3, 8),
    reason="https://github.com/dask/distributed/issues/5621",
)
@gen_cluster(client=True, nthreads=[("", 1), ("", 1)])
async def test_worker_reconnects_mid_compute(c, s, a, b):
    """Ensure that, if a worker disconnects while computing a result, the scheduler will
    still accept the result.

    There is also an edge case tested which ensures that the reconnect is
    successful if a task is currently executing; see
    https://github.com/dask/distributed/issues/5078

    See also distributed.tests.test_scheduler.py::test_gather_allow_worker_reconnect
    """
    with captured_logger("distributed.scheduler") as s_logs:
        # Let's put one task in memory to ensure the reconnect has tasks in
        # different states
        f1 = c.submit(inc, 1, workers=[a.address], allow_other_workers=True)
        await f1
        a_address = a.address
        a.periodic_callbacks["heartbeat"].stop()
        await a.heartbeat()
        a.heartbeat_active = True

        from distributed import Lock

        def fast_on_a(lock):
            w = get_worker()
            import time

            if w.address != a_address:
                lock.acquire()
            else:
                time.sleep(1)

        lock = Lock()
        # We want to be sure that A is the only one computing this result
        async with lock:

            f2 = c.submit(
                fast_on_a, lock, workers=[a.address], allow_other_workers=True
            )

            while f2.key not in a.tasks:
                await asyncio.sleep(0.01)

            await s.stream_comms[a.address].close()

            assert len(s.workers) == 1
            a.heartbeat_active = False
            await a.heartbeat()
            assert len(s.workers) == 2
            # Since B is locked, this is ensured to originate from A
            await f2

    assert "Unexpected worker completed task" in s_logs.getvalue()

    # Ensure that all in-memory tasks on A have been restored on the
    # scheduler after reconnect
    for ts in a.tasks.values():
        if ts.state == "memory":
            assert a.address in {ws.address for ws in s.tasks[ts.key].who_has}

    # Ensure that all keys have been properly registered and will also be
    # cleaned up nicely.
    del f1, f2

    while any(w.tasks for w in [a, b]):
        await asyncio.sleep(0.001)


@pytest.mark.xfail(
    WINDOWS and sys.version_info[:2] == (3, 8),
    reason="https://github.com/dask/distributed/issues/5621",
)
@gen_cluster(client=True, nthreads=[("", 1), ("", 1)])
async def test_worker_reconnects_mid_compute_multiple_states_on_scheduler(c, s, a, b):
    """
    Ensure that a reconnecting worker does not break the scheduler regardless of
    what state the keys of the worker are in when it connects back

    See also test_worker_reconnects_mid_compute which uses a smaller chain of
    tasks and does not release f1 in between
    """

    with captured_logger("distributed.scheduler") as s_logs:
        # Let's put one task in memory to ensure the reconnect has tasks in
        # different states
        f1 = c.submit(inc, 1, workers=[a.address], allow_other_workers=True)
        f2 = c.submit(inc, f1, workers=[a.address], allow_other_workers=True)
        await f1
        a_address = a.address

        a.periodic_callbacks["heartbeat"].stop()
        await a.heartbeat()
        a.heartbeat_active = True

        from distributed import Lock

        def fast_on_a(lock):
            w = get_worker()
            import time

            if w.address != a_address:
                lock.acquire()
            else:
                time.sleep(1)

        lock = Lock()
        # We want to be sure that A is the only one computing this result
        async with lock:

            f3 = c.submit(
                fast_on_a, lock, workers=[a.address], allow_other_workers=True
            )

            while f3.key not in a.tasks:
                await asyncio.sleep(0.01)

            story_before = s.story(f1.key)
            await s.stream_comms[a.address].close()
            # Release f1 which triggers a release cycle of all tasks such that
            # they are rescheduled on B. However, at this time, B will never be
            # able to compute f3 / fast_on_a since it is locked on that worker.
            # The only way to get f3 to complete is for Worker A to reconnect.

            f1.release()
            assert len(s.workers) == 1
            story = s.story(f1.key)
            while len(story) == len(story_before):
                story = s.story(f1.key)
                await asyncio.sleep(0.1)

            next = story[len(story_before)]
            assert next[:3] == (f1.key, "memory", "released")

            a.heartbeat_active = False
            await a.heartbeat()

            while len(s.workers) != 2:
                await asyncio.sleep(0.01)

            # Since B is locked, this is ensured to originate from A
            await f3

    assert "Unexpected worker completed task" in s_logs.getvalue()

    # Ensure that all in-memory tasks on A have been restored on the
    # scheduler after reconnect
    for ts in a.tasks.values():
        if ts.state == "memory":
            assert a.address in {ws.address for ws in s.tasks[ts.key].who_has}

    del f1, f2, f3
    while any(w.tasks for w in [a, b]):
        await asyncio.sleep(0.001)


@gen_cluster(client=True, nthreads=[("127.0.0.1", 1)])
async def test_forget_dependents_after_release(c, s, a):

    fut = c.submit(inc, 1, key="f-1")
    fut2 = c.submit(inc, fut, key="f-2")

    await asyncio.wait([fut, fut2])

    assert fut.key in a.tasks
    assert fut2.key in a.tasks
    assert fut2.key in {d.key for d in a.tasks[fut.key].dependents}

    fut2.release()

    while fut2.key in a.tasks:
        await asyncio.sleep(0.001)
    assert fut2.key not in {d.key for d in a.tasks[fut.key].dependents}


@gen_cluster(client=True)
async def test_steal_during_task_deserialization(c, s, a, b, monkeypatch):
    stealing_ext = s.extensions["stealing"]
    await stealing_ext.stop()
    from distributed.utils import ThreadPoolExecutor

    class CountingThreadPool(ThreadPoolExecutor):
        counter = 0

        def submit(self, *args, **kwargs):
            CountingThreadPool.counter += 1
            return super().submit(*args, **kwargs)

    # Ensure we're always offloading
    monkeypatch.setattr("distributed.worker.OFFLOAD_THRESHOLD", 1)
    threadpool = CountingThreadPool(
        max_workers=1, thread_name_prefix="Counting-Offload-Threadpool"
    )
    try:
        monkeypatch.setattr("distributed.utils._offload_executor", threadpool)

        class SlowDeserializeCallable:
            def __init__(self, delay=0.1):
                self.delay = delay

            def __getstate__(self):
                return self.delay

            def __setstate__(self, state):
                delay = state
                import time

                time.sleep(delay)
                return SlowDeserializeCallable(delay)

            def __call__(self, *args, **kwargs):
                return 41

        slow_deserialized_func = SlowDeserializeCallable()
        fut = c.submit(
            slow_deserialized_func, 1, workers=[a.address], allow_other_workers=True
        )

        while CountingThreadPool.counter == 0:
            await asyncio.sleep(0)

        ts = s.tasks[fut.key]
        a.handle_steal_request(fut.key, stimulus_id="test")
        stealing_ext.scheduler.send_task_to_worker(b.address, ts)

        fut2 = c.submit(inc, fut, workers=[a.address])
        fut3 = c.submit(inc, fut2, workers=[a.address])

        assert await fut2 == 42
        await fut3

    finally:
        threadpool.shutdown()


@gen_cluster(client=True)
async def test_gather_dep_exception_one_task(c, s, a, b):
    """Ensure an exception in a single task does not tear down an entire batch of gather_dep


    See also https://github.com/dask/distributed/issues/5152
    See also test_gather_dep_exception_one_task_2
    """
    fut = c.submit(inc, 1, workers=[a.address], key="f1")
    fut2 = c.submit(inc, 2, workers=[a.address], key="f2")
    fut3 = c.submit(inc, 3, workers=[a.address], key="f3")

    import asyncio

    event = asyncio.Event()
    write_queue = asyncio.Queue()
    b.rpc = _LockedCommPool(b.rpc, write_event=event, write_queue=write_queue)
    b.rpc.remove(a.address)

    def sink(a, b, *args):
        return a + b

    res1 = c.submit(sink, fut, fut2, fut3, workers=[b.address])
    res2 = c.submit(sink, fut, fut2, workers=[b.address])

    # Wait until we're sure the worker is attempting to fetch the data
    while True:
        peer_addr, msg = await write_queue.get()
        if peer_addr == a.address and msg["op"] == "get_data":
            break

    # Provoke an "impossible transision exception"
    # By choosing a state which doesn't exist we're not running into validation
    # errors and the state machine should raise if we want to transition from
    # fetch to memory

    b.validate = False
    b.tasks[fut3.key].state = "fetch"
    event.set()

    assert await res1 == 5
    assert await res2 == 5

    del res1, res2, fut, fut2
    fut3.release()

    while a.tasks and b.tasks:
        await asyncio.sleep(0.1)


@gen_cluster(client=True)
async def test_gather_dep_exception_one_task_2(c, s, a, b):
    """Ensure an exception in a single task does not tear down an entire batch of gather_dep

    The below triggers an fetch->memory transition

    See also https://github.com/dask/distributed/issues/5152
    See also test_gather_dep_exception_one_task
    """
    # This test does not trigger the condition reliably but is a very easy case
    # which should function correctly regardles

    fut1 = c.submit(inc, 1, workers=[a.address], key="f1")
    fut2 = c.submit(inc, fut1, workers=[b.address], key="f2")

    while fut1.key not in b.tasks or b.tasks[fut1.key].state == "flight":
        await asyncio.sleep(0)

    s.handle_missing_data(key="f1", errant_worker=a.address)

    await fut2


@gen_cluster(client=True)
async def test_acquire_replicas(c, s, a, b):
    fut = c.submit(inc, 1, workers=[a.address])
    await fut

    s.request_acquire_replicas(b.address, [fut.key], stimulus_id=f"test-{time()}")

    while len(s.who_has[fut.key]) != 2:
        await asyncio.sleep(0.005)

    for w in (a, b):
        assert w.data[fut.key] == 2
        assert w.tasks[fut.key].state == "memory"

    fut.release()

    while b.tasks or a.tasks:
        await asyncio.sleep(0.005)


@gen_cluster(client=True)
async def test_acquire_replicas_same_channel(c, s, a, b):
    futA = c.submit(inc, 1, workers=[a.address], key="f-A")
    futB = c.submit(inc, 2, workers=[a.address], key="f-B")
    futC = c.submit(inc, futB, workers=[b.address], key="f-C")
    await futA

    s.request_acquire_replicas(b.address, [futA.key], stimulus_id=f"test-{time()}")

    await futC
    while futA.key not in b.tasks or not b.tasks[futA.key].state == "memory":
        await asyncio.sleep(0.005)

    while len(s.who_has[futA.key]) != 2:
        await asyncio.sleep(0.005)

    # Ensure that both the replica and an ordinary dependency pass through the
    # same communication channel

    for fut in (futA, futB):
        assert_worker_story(
            b.story(fut.key),
            [
                ("gather-dependencies", a.address, {fut.key}),
                ("request-dep", a.address, {fut.key}),
            ],
        )
        assert any(fut.key in msg["keys"] for msg in b.incoming_transfer_log)


@gen_cluster(client=True, nthreads=[("127.0.0.1", 1)] * 3)
async def test_acquire_replicas_many(c, s, *workers):
    futs = c.map(inc, range(10), workers=[workers[0].address])
    res = c.submit(sum, futs, workers=[workers[1].address])
    final = c.submit(slowinc, res, delay=0.5, workers=[workers[1].address])

    await wait(futs)

    s.request_acquire_replicas(
        workers[2].address, [fut.key for fut in futs], stimulus_id=f"test-{time()}"
    )

    # Worker 2 should normally not even be involved if there was no replication
    while not all(
        f.key in workers[2].tasks and workers[2].tasks[f.key].state == "memory"
        for f in futs
    ):
        await asyncio.sleep(0.01)

    assert all(ts.state == "memory" for ts in workers[2].tasks.values())

    assert await final == sum(map(inc, range(10))) + 1
    # All workers have a replica
    assert all(len(s.tasks[f.key].who_has) == 3 for f in futs)
    del futs, res, final

    while any(w.tasks for w in workers):
        await asyncio.sleep(0.001)


@pytest.mark.slow
@gen_cluster(client=True, Worker=Nanny)
async def test_acquire_replicas_already_in_flight(c, s, *nannies):
    """Trying to acquire a replica that is already in flight is a no-op"""

    class SlowToFly:
        def __getstate__(self):
            sleep(0.9)
            return {}

    a, b = s.workers
    x = c.submit(SlowToFly, workers=[a], key="x")
    await wait(x)
    y = c.submit(lambda x: 123, x, workers=[b], key="y")
    await asyncio.sleep(0.3)
    s.request_acquire_replicas(b, [x.key], stimulus_id=f"test-{time()}")
    assert await y == 123

    story = await c.run(lambda dask_worker: dask_worker.story("x"))
    assert_worker_story(
        story[b],
        [
            ("x", "ensure-task-exists", "released"),
            ("x", "released", "fetch", "fetch", {}),
            ("gather-dependencies", a, {"x"}),
            ("x", "fetch", "flight", "flight", {}),
            ("request-dep", a, {"x"}),
            ("x", "ensure-task-exists", "flight"),
            ("x", "flight", "fetch", "flight", {}),
            ("receive-dep", a, {"x"}),
            ("x", "put-in-memory"),
            ("x", "flight", "memory", "memory", {"y": "ready"}),
        ],
        strict=True,
    )


@gen_cluster(client=True)
async def test_remove_replicas_simple(c, s, a, b):
    futs = c.map(inc, range(10), workers=[a.address])
    await wait(futs)
    s.request_acquire_replicas(
        b.address, [fut.key for fut in futs], stimulus_id=f"test-{time()}"
    )

    while not all(len(s.tasks[f.key].who_has) == 2 for f in futs):
        await asyncio.sleep(0.01)

    s.request_remove_replicas(
        b.address, [fut.key for fut in futs], stimulus_id=f"test-{time()}"
    )

    assert all(len(s.tasks[f.key].who_has) == 1 for f in futs)

    while b.tasks:
        await asyncio.sleep(0.01)

    # Ensure there is no delayed reply to re-register the key
    await asyncio.sleep(0.01)
    assert all(s.tasks[f.key].who_has == {s.workers[a.address]} for f in futs)


@gen_cluster(
    client=True,
    nthreads=[("", 1), ("", 6)],  # Up to 5 threads of b will get stuck; read below
    config={"distributed.comm.recent-messages-log-length": 1_000},
)
async def test_remove_replicas_while_computing(c, s, a, b):
    futs = c.map(inc, range(10), workers=[a.address])
    dependents_event = distributed.Event()

    def some_slow(x, event):
        if x % 2:
            event.wait()
        return x + 1

    # All interesting things will happen on b
    dependents = c.map(some_slow, futs, event=dependents_event, workers=[b.address])

    while not any(f.key in b.tasks for f in dependents):
        await asyncio.sleep(0.01)

    # The scheduler removes keys from who_has/has_what immediately
    # Make sure the worker responds to the rejection and the scheduler corrects
    # the state
    ws = s.workers[b.address]

    def ws_has_futs(aggr_func):
        nonlocal futs
        return aggr_func(s.tasks[fut.key] in ws.has_what for fut in futs)

    # Wait for all futs to transfer over
    while not ws_has_futs(all):
        await asyncio.sleep(0.01)

    # Wait for some dependent tasks to be done. No more than half of the dependents can
    # finish, as the others are blocked on dependents_event.
    # Note: for this to work reliably regardless of scheduling order, we need to have 6+
    # threads. At the moment of writing it works with 2 because futures of Client.map
    # are always scheduled from left to right, but we'd rather not rely on this
    # assumption.
    while not any(fut.status == "finished" for fut in dependents):
        await asyncio.sleep(0.01)
    assert not all(fut.status == "finished" for fut in dependents)

    # Try removing the initial keys
    s.request_remove_replicas(
        b.address, [fut.key for fut in futs], stimulus_id=f"test-{time()}"
    )
    # Scheduler removed all keys immediately...
    assert not ws_has_futs(any)
    # ... but the state is properly restored for all tasks for which the dependent task
    # isn't done yet
    while not ws_has_futs(any):
        await asyncio.sleep(0.01)

    # Let the remaining dependent tasks complete
    await dependents_event.set()
    await wait(dependents)
    assert ws_has_futs(any) and not ws_has_futs(all)

    # If a request is rejected, the worker responds with an add-keys message to
    # reenlist the key in the schedulers state system to avoid race conditions,
    # see also https://github.com/dask/distributed/issues/5265
    rejections = set()
    for msg in b.log:
        if msg[0] == "remove-replica-rejected":
            rejections.update(msg[1])
    assert rejections

    def answer_sent(key):
        for batch in b.batched_stream.recent_message_log:
            for msg in batch:
                if "op" in msg and msg["op"] == "add-keys" and key in msg["keys"]:
                    return True
        return False

    for rejected_key in rejections:
        assert answer_sent(rejected_key)

    # Now that all dependent tasks are done, futs replicas may be removed.
    # They might be already gone due to the above remove replica calls
    s.request_remove_replicas(
        b.address,
        [fut.key for fut in futs if ws in s.tasks[fut.key].who_has],
        stimulus_id=f"test-{time()}",
    )

    while any(b.tasks[f.key].state != "released" for f in futs if f.key in b.tasks):
        await asyncio.sleep(0.01)

    # The scheduler actually gets notified about the removed replica
    while ws_has_futs(any):
        await asyncio.sleep(0.01)
    # A replica is still on workers[0]
    assert all(len(s.tasks[f.key].who_has) == 1 for f in futs)

    del dependents, futs

    while any(w.tasks for w in (a, b)):
        await asyncio.sleep(0.01)


@gen_cluster(client=True, nthreads=[("", 1)] * 3)
async def test_who_has_consistent_remove_replicas(c, s, *workers):
    a = workers[0]
    other_workers = {w for w in workers if w != a}
    f1 = c.submit(inc, 1, key="f1", workers=[w.address for w in other_workers])
    await wait(f1)
    for w in other_workers:
        s.request_acquire_replicas(w.address, [f1.key], stimulus_id=f"test-{time()}")

    while not len(s.tasks[f1.key].who_has) == len(other_workers):
        await asyncio.sleep(0)

    f2 = c.submit(inc, f1, workers=[a.address])

    # Wait just until the moment the worker received the task and scheduled the
    # task to be fetched, then remove the replica from the worker this one is
    # trying to get the data from. Ensure this is handled gracefully and no
    # suspicious counters are raised since this is expected behaviour when
    # removing replicas

    while f1.key not in a.tasks or a.tasks[f1.key].state != "flight":
        await asyncio.sleep(0)

    coming_from = None
    for w in other_workers:
        coming_from = w
        if w.address == a.tasks[f1.key].coming_from:
            break

    coming_from.handle_remove_replicas([f1.key], "test")

    await f2

    assert_worker_story(a.story(f1.key), [(f1.key, "missing-dep")])
    assert a.tasks[f1.key].suspicious_count == 0
    assert s.tasks[f1.key].suspicious == 0


@gen_cluster(client=True)
async def test_acquire_replicas_with_no_priority(c, s, a, b):
    """Scattered tasks have no priority. When they transit to another worker through
    acquire-replicas, they end up in the Worker.data_needed heap together with tasks
    with a priority; they must gain a priority to become sortable.
    """
    x = (await c.scatter({"x": 1}, workers=[a.address]))["x"]
    y = c.submit(lambda: 2, key="y", workers=[a.address])
    await y
    assert s.tasks["x"].priority is None
    assert a.tasks["x"].priority is None
    assert s.tasks["y"].priority is not None
    assert a.tasks["y"].priority is not None

    s.request_acquire_replicas(b.address, [x.key, y.key], stimulus_id=f"test-{time()}")
    while b.data != {"x": 1, "y": 2}:
        await asyncio.sleep(0.01)

    assert s.tasks["x"].priority is None
    assert a.tasks["x"].priority is None
    assert b.tasks["x"].priority is not None


@gen_cluster(client=True)
async def test_missing_released_zombie_tasks(c, s, a, b):
    """
    Ensure that no fetch/flight tasks are left in the task dict of a
    worker after everything was released
    """
    a.total_in_connections = 0
    f1 = c.submit(inc, 1, key="f1", workers=[a.address])
    f2 = c.submit(inc, f1, key="f2", workers=[b.address])
    key = f1.key

    while key not in b.tasks or b.tasks[key].state != "fetch":
        await asyncio.sleep(0.01)

    await a.close(report=False)

    del f1, f2

    while b.tasks:
        await asyncio.sleep(0.01)


@gen_cluster(client=True)
async def test_missing_released_zombie_tasks_2(c, s, a, b):
    # If get_data_from_worker raises this will suggest a dead worker to B and it
    # will transition the task to missing. We want to make sure that a missing
    # task is properly released and not left as a zombie
    with mock.patch.object(
        distributed.worker,
        "get_data_from_worker",
        side_effect=CommClosedError,
    ):
        f1 = c.submit(inc, 1, key="f1", workers=[a.address])
        f2 = c.submit(inc, f1, key="f2", workers=[b.address])

        while f1.key not in b.tasks:
            await asyncio.sleep(0)

        ts = b.tasks[f1.key]
        assert ts.state == "fetch"

        while ts.state != "missing":
            # If we sleep for a longer time, the worker will spin into an
            # endless loop of asking the scheduler who_has and trying to connect
            # to A
            await asyncio.sleep(0)

        del f1, f2

        while b.tasks:
            await asyncio.sleep(0.01)

        assert_worker_story(
            b.story(ts),
            [("f1", "missing", "released", "released", {"f1": "forgotten"})],
        )


@gen_cluster(nthreads=[("", 1)], config={"distributed.worker.memory.pause": False})
async def test_worker_status_sync(s, a):
    ws = s.workers[a.address]
    a.status = Status.paused
    while ws.status != Status.paused:
        await asyncio.sleep(0.01)

    a.status = Status.running
    while ws.status != Status.running:
        await asyncio.sleep(0.01)

    await s.retire_workers()
    while ws.status != Status.closed:
        await asyncio.sleep(0.01)

    events = [ev for _, ev in s.events[ws.address] if ev["action"] != "heartbeat"]
    assert events == [
        {"action": "add-worker"},
        {
            "action": "worker-status-change",
            "prev-status": "undefined",
            "status": "running",
        },
        {
            "action": "worker-status-change",
            "prev-status": "running",
            "status": "paused",
        },
        {
            "action": "worker-status-change",
            "prev-status": "paused",
            "status": "running",
        },
        {"action": "remove-worker", "processing-tasks": {}},
        {"action": "retired"},
    ]


async def _wait_for_state(key: str, worker: Worker, state: str):
    # Keep the sleep interval at 0 since the tests using this are very sensitive
    # about timing. they intend to capture loop cycles after this specific
    # condition was set
    while key not in worker.tasks or worker.tasks[key].state != state:
        await asyncio.sleep(0)


@gen_cluster(client=True)
async def test_task_flight_compute_oserror(c, s, a, b):
    """If the remote worker dies while a task is in flight, the task may be
    rescheduled to be computed on the worker trying to fetch the data.
    However, the OSError caused by the dead remote would try to transition the
    task to missing which is not what we want. This test ensures that the task
    is properly transitioned to executing and the scheduler doesn't reschedule
    anything and rejects the "false missing" signal from the worker, if there is
    any.
    """

    write_queue = asyncio.Queue()
    write_event = asyncio.Event()
    b.rpc = _LockedCommPool(
        b.rpc,
        write_queue=write_queue,
        write_event=write_event,
    )
    futs = c.submit(map, inc, range(10), workers=[a.address], allow_other_workers=True)
    await wait(futs)
    assert a.data
    assert write_queue.empty()
    f1 = c.submit(sum, futs, workers=[b.address])
    peer, msg = await write_queue.get()
    assert peer == a.address
    assert msg["op"] == "get_data"
    in_flight_tasks = [ts for ts in b.tasks.values() if ts.key != f1.key]
    assert all(ts.state == "flight" for ts in in_flight_tasks)
    await a.close()
    write_event.set()

    await f1

    # If the above doesn't deadlock the behavior should be OK. We're still
    # asserting a few internals to make sure that if things change this is done
    # deliberately

    sum_story = b.story(f1.key)
    expected_sum_story = [
        (f1.key, "compute-task"),
        (
            f1.key,
            "released",
            "waiting",
            "waiting",
            {ts.key: "fetch" for ts in in_flight_tasks},
        ),
        # inc is lost and needs to be recomputed. Therefore, sum is released
        ("free-keys", (f1.key,)),
        (f1.key, "release-key"),
        (f1.key, "waiting", "released", "released", {f1.key: "forgotten"}),
        (f1.key, "released", "forgotten", "forgotten", {}),
        # Now, we actually compute the task *once*. This must not cycle back
        (f1.key, "compute-task"),
        (f1.key, "released", "waiting", "waiting", {f1.key: "ready"}),
        (f1.key, "waiting", "ready", "ready", {}),
        (f1.key, "ready", "executing", "executing", {}),
        (f1.key, "put-in-memory"),
        (f1.key, "executing", "memory", "memory", {}),
    ]
    assert_worker_story(sum_story, expected_sum_story, strict=True)


@gen_cluster(client=True)
async def test_gather_dep_cancelled_rescheduled(c, s, a, b):
    """At time of writing, the gather_dep implementation filtered tasks again
    for in-flight state. The response parser, however, did not distinguish
    resulting in unwanted missing-data signals to the scheduler, causing
    potential rescheduling or data leaks.

    If a cancelled key is rescheduled for fetching while gather_dep waits
    internally for get_data, the response parser would misclassify this key and
    cause the key to be recommended for a release causing deadlocks and/or lost
    keys.
    At time of writing, this transition was implemented wrongly and caused a
    flight->cancelled transition which should be recoverable but the cancelled
    state was corrupted by this transition since ts.done==True. This attribute
    setting would cause a cancelled->fetch transition to actually drop the key
    instead, causing https://github.com/dask/distributed/issues/5366

    See also test_gather_dep_do_not_handle_response_of_not_requested_tasks
    """
    import distributed

    with mock.patch.object(distributed.worker.Worker, "gather_dep") as mocked_gather:
        fut1 = c.submit(inc, 1, workers=[a.address], key="f1")
        fut2 = c.submit(inc, fut1, workers=[a.address], key="f2")
        await fut2
        fut4 = c.submit(sum, fut1, fut2, workers=[b.address], key="f4")
        fut3 = c.submit(inc, fut1, workers=[b.address], key="f3")

        fut2_key = fut2.key

        await _wait_for_state(fut2_key, b, "flight")
        while not mocked_gather.call_args:
            await asyncio.sleep(0)

        fut4.release()
        while fut4.key in b.tasks:
            await asyncio.sleep(0)

    assert b.tasks[fut2.key].state == "cancelled"
    args, kwargs = mocked_gather.call_args
    assert fut2.key in kwargs["to_gather"]

    # The below synchronization and mock structure allows us to intercept the
    # state after gather_dep has been scheduled and is waiting for the
    # get_data_from_worker to finish. If state transitions happen during this
    # time, the response parser needs to handle this properly
    lock = asyncio.Lock()
    event = asyncio.Event()
    async with lock:

        async def wait_get_data(*args, **kwargs):
            event.set()
            async with lock:
                return await distributed.worker.get_data_from_worker(*args, **kwargs)

        with mock.patch.object(
            distributed.worker,
            "get_data_from_worker",
            side_effect=wait_get_data,
        ):
            gather_dep_fut = asyncio.ensure_future(
                Worker.gather_dep(b, *args, **kwargs)
            )

            await event.wait()

            fut4 = c.submit(sum, [fut1, fut2], workers=[b.address], key="f4")
            while b.tasks[fut2.key].state != "flight":
                await asyncio.sleep(0.1)
    await gather_dep_fut
    f2_story = b.story(fut2.key)
    assert f2_story
    await fut3
    await fut4


@gen_cluster(client=True)
async def test_gather_dep_do_not_handle_response_of_not_requested_tasks(c, s, a, b):
    """At time of writing, the gather_dep implementation filtered tasks again
    for in-flight state. The response parser, however, did not distinguish
    resulting in unwanted missing-data signals to the scheduler, causing
    potential rescheduling or data leaks.
    This test may become obsolete if the implementation changes significantly.
    """
    import distributed

    with mock.patch.object(distributed.worker.Worker, "gather_dep") as mocked_gather:
        fut1 = c.submit(inc, 1, workers=[a.address], key="f1")
        fut2 = c.submit(inc, fut1, workers=[a.address], key="f2")
        await fut2
        fut4 = c.submit(sum, fut1, fut2, workers=[b.address], key="f4")
        fut3 = c.submit(inc, fut1, workers=[b.address], key="f3")

        fut2_key = fut2.key

        await _wait_for_state(fut2_key, b, "flight")
        while not mocked_gather.call_args:
            await asyncio.sleep(0)

        fut4.release()
        while fut4.key in b.tasks:
            await asyncio.sleep(0)

    assert b.tasks[fut2.key].state == "cancelled"
    args, kwargs = mocked_gather.call_args
    assert fut2.key in kwargs["to_gather"]

    await Worker.gather_dep(b, *args, **kwargs)
    assert fut2.key not in b.tasks
    f2_story = b.story(fut2.key)
    assert f2_story
    assert not any("missing-dep" in msg for msg in f2_story)
    await fut3


@gen_cluster(
    client=True,
    config={
        "distributed.comm.recent-messages-log-length": 1000,
    },
)
async def test_gather_dep_no_longer_in_flight_tasks(c, s, a, b):
    import distributed

    with mock.patch.object(distributed.worker.Worker, "gather_dep") as mocked_gather:
        fut1 = c.submit(inc, 1, workers=[a.address], key="f1")
        fut2 = c.submit(sum, fut1, fut1, workers=[b.address], key="f2")

        fut1_key = fut1.key

        await _wait_for_state(fut1_key, b, "flight")
        while not mocked_gather.call_args:
            await asyncio.sleep(0)

        fut2.release()
        while fut2.key in b.tasks:
            await asyncio.sleep(0)

    assert b.tasks[fut1.key].state == "cancelled"

    args, kwargs = mocked_gather.call_args
    await Worker.gather_dep(b, *args, **kwargs)

    assert fut2.key not in b.tasks
    f1_story = b.story(fut1.key)
    f2_story = b.story(fut2.key)
    assert f1_story
    assert f2_story
    assert not any("missing-dep" in msg for msg in f2_story)


@pytest.mark.parametrize("intermediate_state", ["resumed", "cancelled"])
@pytest.mark.parametrize("close_worker", [False, True])
@gen_cluster(client=True, nthreads=[("", 1)] * 3)
async def test_deadlock_cancelled_after_inflight_before_gather_from_worker(
    c, s, a, b, x, intermediate_state, close_worker
):
    """If a task was transitioned to in-flight, the gather-dep coroutine was
    scheduled but a cancel request came in before gather_data_from_worker was
    issued this might corrupt the state machine if the cancelled key is not
    properly handled"""

    fut1 = c.submit(slowinc, 1, workers=[a.address], key="f1")
    fut1B = c.submit(slowinc, 2, workers=[x.address], key="f1B")
    fut2 = c.submit(sum, [fut1, fut1B], workers=[x.address], key="f2")
    await fut2
    with mock.patch.object(distributed.worker.Worker, "gather_dep") as mocked_gather:
        fut3 = c.submit(inc, fut2, workers=[b.address], key="f3")

        fut2_key = fut2.key

        await _wait_for_state(fut2_key, b, "flight")

        s.set_restrictions(worker={fut1B.key: a.address, fut2.key: b.address})
        while not mocked_gather.call_args:
            await asyncio.sleep(0)

        await s.remove_worker(address=x.address, safe=True, close=close_worker)

        await _wait_for_state(fut2_key, b, intermediate_state)

    args, kwargs = mocked_gather.call_args
    await Worker.gather_dep(b, *args, **kwargs)
    await fut3


@gen_cluster(client=True, nthreads=[("", 1)])
async def test_Worker__to_dict(c, s, a):
    x = c.submit(inc, 1, key="x")
    await wait(x)
    d = a._to_dict()
    assert set(d) == {
        "type",
        "id",
        "scheduler",
        "nthreads",
        "address",
        "status",
        "thread_id",
        "ready",
        "constrained",
        "long_running",
        "executing_count",
        "in_flight_tasks",
        "in_flight_workers",
        "log",
        "tasks",
        "logs",
        "config",
        "incoming_transfer_log",
        "outgoing_transfer_log",
        "data_needed",
        "pending_data_per_worker",
        # attributes of WorkerMemoryManager
        "data",
        "max_spill",
        "memory_limit",
        "memory_monitor_interval",
        "memory_pause_fraction",
        "memory_spill_fraction",
        "memory_target_fraction",
    }
    assert d["tasks"]["x"]["key"] == "x"
<<<<<<< HEAD
    assert d["data"] == ["x"]


@gen_cluster(nthreads=[])
async def test_do_not_block_event_loop_during_shutdown(s):
    loop = asyncio.get_running_loop()
    called_handler = threading.Event()
    block_handler = threading.Event()

    w = await Worker(s.address)
    executor = w.executors["default"]

    # The block wait must be smaller than the test timeout and smaller than the
    # default value for timeout in `Worker.close``
    async def block():
        def fn():
            called_handler.set()
            assert block_handler.wait(20)

        await loop.run_in_executor(executor, fn)

    async def set_future():
        while True:
            try:
                await loop.run_in_executor(executor, sleep, 0.1)
            except RuntimeError:  # executor has started shutting down
                block_handler.set()
                return

    async def close():
        called_handler.wait()
        # executor_wait is True by default but we want to be explicit here
        await w.close(executor_wait=True)

    await asyncio.gather(block(), close(), set_future())


@gen_cluster(nthreads=[])
async def test_extension_heartbeat(s):
    flag = [False]

    class WorkerExtension:
        def __init__(self, worker):
            pass

        def heartbeat(self):
            return {"data": 123}

    class SchedulerExtension:
        def __init__(self, scheduler):
            self.scheduler = scheduler
            pass

        def heartbeat(self, ws, data: dict):
            assert ws in self.scheduler.workers.values()
            assert data == {"data": 123}
            flag[0] = True

    s.extensions["test"] = SchedulerExtension(s)

    async with Worker(s.address, extensions={"test": WorkerExtension}) as w:
        await w.heartbeat()

    assert flag[0]
=======
    assert d["data"] == ["x"]
>>>>>>> 1da51994
<|MERGE_RESOLUTION|>--- conflicted
+++ resolved
@@ -3305,42 +3305,7 @@
         "memory_target_fraction",
     }
     assert d["tasks"]["x"]["key"] == "x"
-<<<<<<< HEAD
     assert d["data"] == ["x"]
-
-
-@gen_cluster(nthreads=[])
-async def test_do_not_block_event_loop_during_shutdown(s):
-    loop = asyncio.get_running_loop()
-    called_handler = threading.Event()
-    block_handler = threading.Event()
-
-    w = await Worker(s.address)
-    executor = w.executors["default"]
-
-    # The block wait must be smaller than the test timeout and smaller than the
-    # default value for timeout in `Worker.close``
-    async def block():
-        def fn():
-            called_handler.set()
-            assert block_handler.wait(20)
-
-        await loop.run_in_executor(executor, fn)
-
-    async def set_future():
-        while True:
-            try:
-                await loop.run_in_executor(executor, sleep, 0.1)
-            except RuntimeError:  # executor has started shutting down
-                block_handler.set()
-                return
-
-    async def close():
-        called_handler.wait()
-        # executor_wait is True by default but we want to be explicit here
-        await w.close(executor_wait=True)
-
-    await asyncio.gather(block(), close(), set_future())
 
 
 @gen_cluster(nthreads=[])
@@ -3369,7 +3334,4 @@
     async with Worker(s.address, extensions={"test": WorkerExtension}) as w:
         await w.heartbeat()
 
-    assert flag[0]
-=======
-    assert d["data"] == ["x"]
->>>>>>> 1da51994
+    assert flag[0]