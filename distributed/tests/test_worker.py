--- conflicted
+++ resolved
@@ -3342,11 +3342,7 @@
         await w.heartbeat()
         assert flag
 
-<<<<<<< HEAD
-    assert shutdown[0]
-=======
     assert shutdown
->>>>>>> d27d0f31
 
 
 @gen_cluster(
@@ -3361,27 +3357,8 @@
 
     await a.heartbeat()
     x = s.workers[a.address].metrics["event_loop_interval"]
-<<<<<<< HEAD
-    assert x
-    assert 0.0001 < x < 1
-    old = a._tick_interval_observed
-
-    old_count_last = a._tick_count_last
-
-    time.sleep(0.500)  # Block event loop
-
-    while a._tick_count_last == old_count_last:
-        await asyncio.sleep(0.01)
-
-    await a.heartbeat()
-    y = s.workers[a.address].metrics["event_loop_interval"]
-    new = a._tick_interval_observed
-
-    assert y > x
-=======
     while s.workers[a.address].metrics["event_loop_interval"] > 0.050:
         await asyncio.sleep(0.01)
     while s.workers[a.address].metrics["event_loop_interval"] < 0.100:
         await asyncio.sleep(0.01)
-        time.sleep(0.200)
->>>>>>> d27d0f31
+        time.sleep(0.200)