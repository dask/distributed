--- conflicted
+++ resolved
@@ -739,7 +739,6 @@
 
 
 @gen_cluster(client=True)
-<<<<<<< HEAD
 def test_undeserializble_callable(c, s, a, b):
     class UnDeserializableCallable(object):
         def __call__(self, x):
@@ -786,7 +785,9 @@
     finally:
         sys.path.remove(filedir)
         yield w._close()
-=======
+
+        
+@gen_cluster(client=True)
 def test_dataframe_attribute_error(c, s, a, b):
     class BadSize(object):
         def __init__(self, data):
@@ -848,5 +849,4 @@
     result = yield c.submit(inc, 1, workers=a.address)
     assert result == 2
     result = yield c.submit(inc, 2, workers=b.address)
-    assert result == 3
->>>>>>> af964431
+    assert result == 3