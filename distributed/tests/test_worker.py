from __future__ import annotations

import asyncio
import importlib
import logging
import os
import sys
import threading
import traceback
from concurrent.futures import ProcessPoolExecutor, ThreadPoolExecutor
from concurrent.futures.process import BrokenProcessPool
from numbers import Number
from operator import add
from time import sleep
from unittest import mock

import psutil
import pytest
from tlz import first, pluck, sliding_window

import dask
from dask import delayed
from dask.system import CPU_COUNT
from dask.utils import tmpfile

import distributed
from distributed import (
    Client,
    Nanny,
    Reschedule,
    default_client,
    get_client,
    get_worker,
    wait,
)
from distributed.comm.registry import backends
from distributed.compatibility import LINUX, WINDOWS
from distributed.core import CommClosedError, Status, rpc
from distributed.diagnostics import nvml
from distributed.diagnostics.plugin import PipInstall
from distributed.metrics import time
from distributed.protocol import pickle
from distributed.scheduler import Scheduler
from distributed.utils import TimeoutError
from distributed.utils_test import (
    TaskStateMetadataPlugin,
    _LockedCommPool,
    assert_worker_story,
    captured_logger,
    dec,
    div,
    gen_cluster,
    gen_test,
    inc,
    mul,
    nodebug,
    slowinc,
    slowsum,
)
from distributed.worker import Worker, error_message, logger

pytestmark = pytest.mark.ci1


@gen_cluster(nthreads=[])
async def test_worker_nthreads(s):
    async with Worker(s.address) as w:
        assert w.executor._max_workers == CPU_COUNT


@gen_cluster()
async def test_str(s, a, b):
    assert a.address in str(a)
    assert a.address in repr(a)
    assert str(a.nthreads) in str(a)
    assert str(a.nthreads) in repr(a)
    assert str(a.executing_count) in repr(a)


@gen_cluster(nthreads=[])
async def test_identity(s):
    async with Worker(s.address) as w:
        ident = w.identity()
        assert "Worker" in ident["type"]
        assert ident["scheduler"] == s.address
        assert isinstance(ident["nthreads"], int)
        assert isinstance(ident["memory_limit"], Number)


@gen_cluster(client=True)
async def test_worker_bad_args(c, s, a, b):
    class NoReprObj:
        """This object cannot be properly represented as a string."""

        def __str__(self):
            raise ValueError("I have no str representation.")

        def __repr__(self):
            raise ValueError("I have no repr representation.")

    x = c.submit(NoReprObj, workers=a.address)
    await wait(x)
    assert not a.executing_count
    assert a.data

    def bad_func(*args, **kwargs):
        1 / 0

    class MockLoggingHandler(logging.Handler):
        """Mock logging handler to check for expected logs."""

        def __init__(self, *args, **kwargs):
            self.reset()
            super().__init__(*args, **kwargs)

        def emit(self, record):
            self.messages[record.levelname.lower()].append(record.getMessage())

        def reset(self):
            self.messages = {
                "debug": [],
                "info": [],
                "warning": [],
                "error": [],
                "critical": [],
            }

    hdlr = MockLoggingHandler()
    old_level = logger.level
    logger.setLevel(logging.DEBUG)
    logger.addHandler(hdlr)
    y = c.submit(bad_func, x, k=x, workers=b.address)
    await wait(y)

    assert not b.executing_count
    assert y.status == "error"
    # Make sure job died because of bad func and not because of bad
    # argument.
    with pytest.raises(ZeroDivisionError):
        await y

    tb = await y._traceback()
    assert any("1 / 0" in line for line in pluck(3, traceback.extract_tb(tb)) if line)
    assert "Compute Failed" in hdlr.messages["warning"][0]
    assert y.key in hdlr.messages["warning"][0]
    logger.setLevel(old_level)

    # Now we check that both workers are still alive.

    xx = c.submit(add, 1, 2, workers=a.address)
    yy = c.submit(add, 3, 4, workers=b.address)

    results = await c._gather([xx, yy])

    assert tuple(results) == (3, 7)


@gen_cluster(client=True)
async def test_upload_file(c, s, a, b):
    assert not os.path.exists(os.path.join(a.local_directory, "foobar.py"))
    assert not os.path.exists(os.path.join(b.local_directory, "foobar.py"))
    assert a.local_directory != b.local_directory

    with rpc(a.address) as aa, rpc(b.address) as bb:
        await asyncio.gather(
            aa.upload_file(filename="foobar.py", data=b"x = 123"),
            bb.upload_file(filename="foobar.py", data="x = 123"),
        )

    assert os.path.exists(os.path.join(a.local_directory, "foobar.py"))
    assert os.path.exists(os.path.join(b.local_directory, "foobar.py"))

    def g():
        import foobar

        return foobar.x

    future = c.submit(g, workers=a.address)
    result = await future
    assert result == 123

    await c.close()
    await s.close(close_workers=True)
    assert not os.path.exists(os.path.join(a.local_directory, "foobar.py"))


@pytest.mark.skip(reason="don't yet support uploading pyc files")
@gen_cluster(client=True, nthreads=[("127.0.0.1", 1)])
async def test_upload_file_pyc(c, s, w):
    with tmpfile() as dirname:
        os.mkdir(dirname)
        with open(os.path.join(dirname, "foo.py"), mode="w") as f:
            f.write("def f():\n    return 123")

        sys.path.append(dirname)
        try:
            import foo

            assert foo.f() == 123
            pyc = importlib.util.cache_from_source(os.path.join(dirname, "foo.py"))
            assert os.path.exists(pyc)
            await c.upload_file(pyc)

            def g():
                import foo

                return foo.x

            future = c.submit(g)
            result = await future
            assert result == 123
        finally:
            sys.path.remove(dirname)


@gen_cluster(client=True)
async def test_upload_egg(c, s, a, b):
    eggname = "testegg-1.0.0-py3.4.egg"
    local_file = __file__.replace("test_worker.py", eggname)
    assert not os.path.exists(os.path.join(a.local_directory, eggname))
    assert not os.path.exists(os.path.join(b.local_directory, eggname))
    assert a.local_directory != b.local_directory

    await c.upload_file(filename=local_file)

    assert os.path.exists(os.path.join(a.local_directory, eggname))
    assert os.path.exists(os.path.join(b.local_directory, eggname))

    def g(x):
        import testegg

        return testegg.inc(x)

    future = c.submit(g, 10, workers=a.address)
    result = await future
    assert result == 10 + 1

    await c.close()
    await s.close()
    await a.close()
    await b.close()
    assert not os.path.exists(os.path.join(a.local_directory, eggname))


@gen_cluster(client=True)
async def test_upload_pyz(c, s, a, b):
    pyzname = "mytest.pyz"
    local_file = __file__.replace("test_worker.py", pyzname)
    assert not os.path.exists(os.path.join(a.local_directory, pyzname))
    assert not os.path.exists(os.path.join(b.local_directory, pyzname))
    assert a.local_directory != b.local_directory

    await c.upload_file(filename=local_file)

    assert os.path.exists(os.path.join(a.local_directory, pyzname))
    assert os.path.exists(os.path.join(b.local_directory, pyzname))

    def g(x):
        from mytest import mytest

        return mytest.inc(x)

    future = c.submit(g, 10, workers=a.address)
    result = await future
    assert result == 10 + 1

    await c.close()
    await s.close()
    await a.close()
    await b.close()
    assert not os.path.exists(os.path.join(a.local_directory, pyzname))


@pytest.mark.xfail(reason="Still lose time to network I/O")
@gen_cluster(client=True)
async def test_upload_large_file(c, s, a, b):
    pytest.importorskip("crick")
    await asyncio.sleep(0.05)
    with rpc(a.address) as aa:
        await aa.upload_file(filename="myfile.dat", data=b"0" * 100000000)
        await asyncio.sleep(0.05)
        assert a.digests["tick-duration"].components[0].max() < 0.050


@gen_cluster()
async def test_broadcast(s, a, b):
    with rpc(s.address) as cc:
        results = await cc.broadcast(msg={"op": "ping"})
        assert results == {a.address: b"pong", b.address: b"pong"}


@gen_cluster(nthreads=[])
async def test_worker_with_port_zero(s):
    async with Worker(s.address) as w:
        assert isinstance(w.port, int)
        assert w.port > 1024


@gen_cluster(nthreads=[])
async def test_worker_port_range(s):
    port = "9867:9868"
    async with Worker(s.address, port=port) as w1:
        assert w1.port == 9867  # Selects first port in range
        async with Worker(s.address, port=port) as w2:
            assert w2.port == 9868  # Selects next port in range
            with pytest.raises(
                ValueError, match="Could not start Worker"
            ):  # No more ports left
                async with Worker(s.address, port=port):
                    pass


@pytest.mark.slow
@gen_test(timeout=60)
async def test_worker_waits_for_scheduler():
    w = Worker("127.0.0.1:8724")
    try:
        await asyncio.wait_for(w, 3)
    except TimeoutError:
        pass
    else:
        assert False
    assert w.status not in (Status.closed, Status.running, Status.paused)
    await w.close(timeout=0.1)


@gen_cluster(client=True, nthreads=[("127.0.0.1", 1)])
async def test_worker_task_data(c, s, w):
    x = delayed(2)
    xx = c.persist(x)
    await wait(xx)
    assert w.data[x.key] == 2


def test_error_message():
    class MyException(Exception):
        def __init__(self, a, b):
            self.args = (a + b,)

        def __str__(self):
            return "MyException(%s)" % self.args

    msg = error_message(MyException("Hello", "World!"))
    assert "Hello" in str(msg["exception"])

    max_error_len = 100
    with dask.config.set({"distributed.admin.max-error-length": max_error_len}):
        msg = error_message(RuntimeError("-" * max_error_len))
        assert len(msg["exception_text"]) <= max_error_len + 30
        assert len(msg["exception_text"]) < max_error_len * 2
        msg = error_message(RuntimeError("-" * max_error_len * 20))

    max_error_len = 1000000
    with dask.config.set({"distributed.admin.max-error-length": max_error_len}):
        msg = error_message(RuntimeError("-" * max_error_len * 2))
        assert len(msg["exception_text"]) > 10100  # default + 100


@gen_cluster(client=True)
async def test_chained_error_message(c, s, a, b):
    def chained_exception_fn():
        class MyException(Exception):
            def __init__(self, msg):
                self.msg = msg

            def __str__(self):
                return "MyException(%s)" % self.msg

        exception = MyException("Foo")
        inner_exception = MyException("Bar")

        try:
            raise inner_exception
        except Exception as e:
            raise exception from e

    f = c.submit(chained_exception_fn)
    try:
        await f
    except Exception as e:
        assert e.__cause__ is not None
        assert "Bar" in str(e.__cause__)


@pytest.mark.asyncio
async def test_plugin_exception(cleanup):
    class MyPlugin:
        def setup(self, worker=None):
            raise ValueError("Setup failed")

    async with Scheduler(port=0) as s:
        with pytest.raises(ValueError, match="Setup failed"):
            async with Worker(
                s.address,
                plugins={
                    MyPlugin(),
                },
            ) as w:
                pass


@pytest.mark.asyncio
async def test_plugin_multiple_exceptions(cleanup):
    class MyPlugin1:
        def setup(self, worker=None):
            raise ValueError("MyPlugin1 Error")

    class MyPlugin2:
        def setup(self, worker=None):
            raise RuntimeError("MyPlugin2 Error")

    async with Scheduler(port=0) as s:
        # There's no guarantee on the order of which exception is raised first
        with pytest.raises((ValueError, RuntimeError), match="MyPlugin.* Error"):
            with captured_logger("distributed.worker") as logger:
                async with Worker(
                    s.address,
                    plugins={
                        MyPlugin1(),
                        MyPlugin2(),
                    },
                ) as w:
                    pass

            text = logger.getvalue()
            assert "MyPlugin1 Error" in text
            assert "MyPlugin2 Error" in text


@pytest.mark.asyncio
async def test_plugin_internal_exception(cleanup):
    async with Scheduler(port=0) as s:
        with pytest.raises(UnicodeDecodeError, match="codec can't decode"):
            async with Worker(
                s.address,
                plugins={
                    b"corrupting pickle" + pickle.dumps(lambda: None, protocol=4),
                },
            ) as w:
                pass


@gen_cluster(client=True)
async def test_gather(c, s, a, b):
    x, y = await c.scatter(["x", "y"], workers=[b.address])
    with rpc(a.address) as aa:
        resp = await aa.gather(who_has={x.key: [b.address], y.key: [b.address]})

    assert resp == {"status": "OK"}
    assert a.data[x.key] == b.data[x.key] == "x"
    assert a.data[y.key] == b.data[y.key] == "y"


@gen_cluster(client=True)
async def test_gather_missing_keys(c, s, a, b):
    """A key is missing. Other keys are gathered successfully."""
    x = await c.scatter("x", workers=[b.address])
    with rpc(a.address) as aa:
        resp = await aa.gather(who_has={x.key: [b.address], "y": [b.address]})

    assert resp == {"status": "partial-fail", "keys": {"y": (b.address,)}}
    assert a.data[x.key] == b.data[x.key] == "x"


@gen_cluster(client=True, worker_kwargs={"timeout": "100ms"})
async def test_gather_missing_workers(c, s, a, b):
    """A worker owning the only copy of a key is missing.
    Keys from other workers are gathered successfully.
    """
    assert b.address.startswith("tcp://127.0.0.1:")
    bad_addr = "tcp://127.0.0.1:12345"
    x = await c.scatter("x", workers=[b.address])

    with rpc(a.address) as aa:
        resp = await aa.gather(who_has={x.key: [b.address], "y": [bad_addr]})

    assert resp == {"status": "partial-fail", "keys": {"y": (bad_addr,)}}
    assert a.data[x.key] == b.data[x.key] == "x"


@pytest.mark.parametrize("missing_first", [False, True])
@gen_cluster(client=True, worker_kwargs={"timeout": "100ms"})
async def test_gather_missing_workers_replicated(c, s, a, b, missing_first):
    """A worker owning a redundant copy of a key is missing.
    The key is successfully gathered from other workers.
    """
    assert b.address.startswith("tcp://127.0.0.1:")
    x = await c.scatter("x", workers=[b.address])
    bad_addr = "tcp://127.0.0.1:12345"
    # Order matters! Test both
    addrs = [bad_addr, b.address] if missing_first else [b.address, bad_addr]
    with rpc(a.address) as aa:
        resp = await aa.gather(who_has={x.key: addrs})
    assert resp == {"status": "OK"}
    assert a.data[x.key] == b.data[x.key] == "x"


@gen_cluster(nthreads=[])
async def test_io_loop(s):
    async with Worker(s.address, loop=s.loop) as w:
        assert w.io_loop is s.loop


@gen_cluster(client=True)
async def test_access_key(c, s, a, b):
    def f(i):
        from distributed.worker import thread_state

        return thread_state.key

    futures = [c.submit(f, i, key="x-%d" % i) for i in range(20)]
    results = await c._gather(futures)
    assert list(results) == ["x-%d" % i for i in range(20)]


@gen_cluster(client=True)
async def test_run_dask_worker(c, s, a, b):
    def f(dask_worker=None):
        return dask_worker.id

    response = await c._run(f)
    assert response == {a.address: a.id, b.address: b.id}


@gen_cluster(client=True)
async def test_run_coroutine_dask_worker(c, s, a, b):
    async def f(dask_worker=None):
        await asyncio.sleep(0.001)
        return dask_worker.id

    response = await c.run(f)
    assert response == {a.address: a.id, b.address: b.id}


@gen_cluster(client=True, nthreads=[])
async def test_Executor(c, s):
    with ThreadPoolExecutor(2) as e:
        async with Worker(s.address, executor=e) as w:
            assert w.executor is e

            future = c.submit(inc, 1)
            result = await future
            assert result == 2

            assert e._threads  # had to do some work


@gen_cluster(nthreads=[("127.0.0.1", 1)], worker_kwargs={"reconnect": False})
async def test_close_on_disconnect(s, w):
    await s.close()

    start = time()
    while w.status != Status.closed:
        await asyncio.sleep(0.01)
        assert time() < start + 5


@gen_cluster(nthreads=[])
async def test_memory_limit_auto(s):
    async with Worker(s.address, nthreads=1) as a, Worker(
        s.address, nthreads=2
    ) as b, Worker(s.address, nthreads=100) as c, Worker(s.address, nthreads=200) as d:
        assert isinstance(a.memory_limit, Number)
        assert isinstance(b.memory_limit, Number)

        if CPU_COUNT > 1:
            assert a.memory_limit < b.memory_limit

        assert c.memory_limit == d.memory_limit


@gen_cluster(client=True)
async def test_inter_worker_communication(c, s, a, b):
    [x, y] = await c._scatter([1, 2], workers=a.address)

    future = c.submit(add, x, y, workers=b.address)
    result = await future
    assert result == 3


@gen_cluster(client=True)
async def test_clean(c, s, a, b):
    x = c.submit(inc, 1, workers=a.address)
    y = c.submit(inc, x, workers=b.address)

    await y

    collections = [
        a.tasks,
        a.data,
        a.threads,
    ]
    for c in collections:
        assert c

    x.release()
    y.release()

    while x.key in a.tasks:
        await asyncio.sleep(0.01)

    for c in collections:
        assert not c


@gen_cluster(client=True)
async def test_message_breakup(c, s, a, b):
    n = 100000
    a.target_message_size = 10 * n
    b.target_message_size = 10 * n
    xs = [c.submit(mul, b"%d" % i, n, workers=a.address) for i in range(30)]
    y = c.submit(lambda *args: None, xs, workers=b.address)
    await y

    assert 2 <= len(b.incoming_transfer_log) <= 20
    assert 2 <= len(a.outgoing_transfer_log) <= 20

    assert all(msg["who"] == b.address for msg in a.outgoing_transfer_log)
    assert all(msg["who"] == a.address for msg in a.incoming_transfer_log)


@gen_cluster(client=True)
async def test_types(c, s, a, b):
    assert all(ts.type is None for ts in a.tasks.values())
    assert all(ts.type is None for ts in b.tasks.values())
    x = c.submit(inc, 1, workers=a.address)
    await wait(x)
    assert a.tasks[x.key].type == int

    y = c.submit(inc, x, workers=b.address)
    await wait(y)
    assert b.tasks[x.key].type == int
    assert b.tasks[y.key].type == int

    await c._cancel(y)

    start = time()
    while y.key in b.data:
        await asyncio.sleep(0.01)
        assert time() < start + 5

    assert y.key not in b.tasks


@gen_cluster()
async def test_system_monitor(s, a, b):
    assert b.monitor
    b.monitor.update()


@gen_cluster(
    client=True, nthreads=[("127.0.0.1", 2, {"resources": {"A": 1}}), ("127.0.0.1", 1)]
)
async def test_restrictions(c, s, a, b):
    # Worker has resource available
    assert a.available_resources == {"A": 1}
    # Resource restrictions
    x = c.submit(inc, 1, resources={"A": 1})
    await x
    ts = a.tasks[x.key]
    assert ts.resource_restrictions == {"A": 1}
    await c._cancel(x)

    while ts.state != "memory":
        # Resource should be unavailable while task isn't finished
        assert a.available_resources == {"A": 0}
        await asyncio.sleep(0.01)

    # Resource restored after task is in memory
    assert a.available_resources["A"] == 1


@gen_cluster(client=True)
async def test_clean_nbytes(c, s, a, b):
    L = [delayed(inc)(i) for i in range(10)]
    for i in range(5):
        L = [delayed(add)(x, y) for x, y in sliding_window(2, L)]
    total = delayed(sum)(L)

    future = c.compute(total)
    await wait(future)

    await asyncio.sleep(1)
    assert (
        len(list(filter(None, [ts.nbytes for ts in a.tasks.values()])))
        + len(list(filter(None, [ts.nbytes for ts in b.tasks.values()])))
        == 1
    )


@gen_cluster(client=True, nthreads=[("127.0.0.1", 1)] * 20)
async def test_gather_many_small(c, s, a, *workers):
    """If the dependencies of a given task are very small, do not limit the
    number of concurrent outgoing connections
    """
    a.total_out_connections = 2
    futures = await c._scatter(list(range(100)))

    assert all(w.data for w in workers)

    def f(*args):
        return 10

    future = c.submit(f, *futures, workers=a.address)
    await wait(future)

    types = list(pluck(0, a.log))
    req = [i for i, t in enumerate(types) if t == "request-dep"]
    recv = [i for i, t in enumerate(types) if t == "receive-dep"]
    assert min(recv) > max(req)

    assert a.comm_nbytes == 0


@gen_cluster(client=True, nthreads=[("127.0.0.1", 1)] * 3)
async def test_multiple_transfers(c, s, w1, w2, w3):
    x = c.submit(inc, 1, workers=w1.address)
    y = c.submit(inc, 2, workers=w2.address)
    z = c.submit(add, x, y, workers=w3.address)

    await wait(z)

    r = w3.tasks[z.key].startstops
    transfers = [t for t in r if t["action"] == "transfer"]
    assert len(transfers) == 2


@pytest.mark.xfail(reason="very high flakiness")
@gen_cluster(client=True, nthreads=[("127.0.0.1", 1)] * 3)
async def test_share_communication(c, s, w1, w2, w3):
    x = c.submit(mul, b"1", int(w3.target_message_size + 1), workers=w1.address)
    y = c.submit(mul, b"2", int(w3.target_message_size + 1), workers=w2.address)
    await wait([x, y])
    await c._replicate([x, y], workers=[w1.address, w2.address])
    z = c.submit(add, x, y, workers=w3.address)
    await wait(z)
    assert len(w3.incoming_transfer_log) == 2
    assert w1.outgoing_transfer_log
    assert w2.outgoing_transfer_log


@pytest.mark.xfail(reason="very high flakiness")
@gen_cluster(client=True)
async def test_dont_overlap_communications_to_same_worker(c, s, a, b):
    x = c.submit(mul, b"1", int(b.target_message_size + 1), workers=a.address)
    y = c.submit(mul, b"2", int(b.target_message_size + 1), workers=a.address)
    await wait([x, y])
    z = c.submit(add, x, y, workers=b.address)
    await wait(z)
    assert len(b.incoming_transfer_log) == 2
    l1, l2 = b.incoming_transfer_log

    assert l1["stop"] < l2["start"]


@gen_cluster(client=True)
async def test_log_exception_on_failed_task(c, s, a, b):
    with captured_logger("distributed.worker") as logger:
        future = c.submit(div, 1, 0)
        await wait(future)

        await asyncio.sleep(0.1)

    text = logger.getvalue()
    assert "ZeroDivisionError" in text
    assert "Exception" in text


@gen_cluster(client=True)
async def test_clean_up_dependencies(c, s, a, b):
    x = delayed(inc)(1)
    y = delayed(inc)(2)
    xx = delayed(inc)(x)
    yy = delayed(inc)(y)
    z = delayed(add)(xx, yy)

    zz = c.persist(z)
    await wait(zz)

    while len(a.data) + len(b.data) > 1:
        await asyncio.sleep(0.01)

    assert set(a.data) | set(b.data) == {zz.key}


@gen_cluster(client=True)
async def test_hold_onto_dependents(c, s, a, b):
    x = c.submit(inc, 1, workers=a.address)
    y = c.submit(inc, x, workers=b.address)
    await wait(y)

    assert x.key in b.data

    await c._cancel(y)
    while x.key not in b.data:
        await asyncio.sleep(0.1)


# Normally takes >2s but it has been observed to take >30s occasionally
@pytest.mark.slow
@gen_test(timeout=120)
async def test_worker_death_timeout():
    w = Worker("tcp://127.0.0.1:12345", death_timeout=0.1)
    with pytest.raises(TimeoutError) as info:
        await w

    assert "Worker" in str(info.value)
    assert "timed out" in str(info.value) or "failed to start" in str(info.value)
    assert w.status == Status.closed


@gen_cluster(client=True)
async def test_stop_doing_unnecessary_work(c, s, a, b):
    futures = c.map(slowinc, range(1000), delay=0.01)
    await asyncio.sleep(0.1)

    del futures

    start = time()
    while a.executing_count:
        await asyncio.sleep(0.01)
        assert time() - start < 0.5


@gen_cluster(client=True, nthreads=[("127.0.0.1", 1)])
async def test_priorities(c, s, w):
    values = []
    for i in range(10):
        a = delayed(slowinc)(i, dask_key_name="a-%d" % i, delay=0.01)
        a1 = delayed(inc)(a, dask_key_name="a1-%d" % i)
        a2 = delayed(inc)(a1, dask_key_name="a2-%d" % i)
        b1 = delayed(dec)(a, dask_key_name="b1-%d" % i)  # <<-- least favored

        values.append(a2)
        values.append(b1)

    futures = c.compute(values)
    await wait(futures)

    log = [
        t[0]
        for t in w.log
        if t[1] == "executing" and t[2] == "memory" and not t[0].startswith("finalize")
    ]

    assert any(key.startswith("b1") for key in log[: len(log) // 2])


@gen_cluster(client=True)
async def test_heartbeats(c, s, a, b):
    x = s.workers[a.address].last_seen
    start = time()
    await asyncio.sleep(a.periodic_callbacks["heartbeat"].callback_time / 1000 + 0.1)
    while s.workers[a.address].last_seen == x:
        await asyncio.sleep(0.01)
        assert time() < start + 2
    assert a.periodic_callbacks["heartbeat"].callback_time < 1000


@pytest.mark.parametrize("worker", [Worker, Nanny])
def test_worker_dir(worker):
    with tmpfile() as fn:

        @gen_cluster(client=True, worker_kwargs={"local_directory": fn})
        async def test_worker_dir(c, s, a, b):
            directories = [w.local_directory for w in s.workers.values()]
            assert all(d.startswith(fn) for d in directories)
            assert len(set(directories)) == 2  # distinct

        test_worker_dir()


@gen_cluster(nthreads=[])
async def test_false_worker_dir(s):
    async with Worker(s.address, local_directory="") as w:
        local_directory = w.local_directory

    cwd = os.getcwd()
    assert os.path.dirname(local_directory) == os.path.join(cwd, "dask-worker-space")


@gen_cluster(client=True)
async def test_dataframe_attribute_error(c, s, a, b):
    class BadSize:
        def __init__(self, data):
            self.data = data

        def __sizeof__(self):
            raise TypeError("Hello")

    future = c.submit(BadSize, 123)
    result = await future
    assert result.data == 123


@gen_cluster()
async def test_pid(s, a, b):
    assert s.workers[a.address].pid == os.getpid()


@gen_cluster(client=True)
async def test_get_client(c, s, a, b):
    def f(x):
        cc = get_client()
        future = cc.submit(inc, x)
        return future.result()

    assert default_client() is c

    future = c.submit(f, 10, workers=a.address)
    result = await future
    assert result == 11

    assert a._client
    assert not b._client

    assert a._client is c
    assert default_client() is c

    a_client = a._client

    for i in range(10):
        await wait(c.submit(f, i))

    assert a._client is a_client


def test_get_client_sync(client):
    def f(x):
        cc = get_client()
        future = cc.submit(inc, x)
        return future.result()

    future = client.submit(f, 10)
    assert future.result() == 11


@gen_cluster(client=True)
async def test_get_client_coroutine(c, s, a, b):
    async def f():
        client = await get_client()
        future = client.submit(inc, 10)
        result = await future
        return result

    results = await c.run(f)
    assert results == {a.address: 11, b.address: 11}


def test_get_client_coroutine_sync(client, s, a, b):
    async def f():
        client = await get_client()
        future = client.submit(inc, 10)
        result = await future
        return result

    results = client.run(f)
    assert results == {a["address"]: 11, b["address"]: 11}


@gen_cluster()
async def test_global_workers(s, a, b):
    n = len(Worker._instances)
    w = first(Worker._instances)
    assert w is a or w is b


@pytest.mark.skipif(WINDOWS, reason="num_fds not supported on windows")
@gen_cluster(nthreads=[])
async def test_worker_fds(s):
    proc = psutil.Process()
    before = psutil.Process().num_fds()

    async with Worker(s.address, loop=s.loop):
        assert proc.num_fds() > before

    while proc.num_fds() > before:
        await asyncio.sleep(0.01)


@gen_cluster(nthreads=[])
async def test_service_hosts_match_worker(s):
    async with Worker(s.address, host="tcp://0.0.0.0") as w:
        sock = first(w.http_server._sockets.values())
        assert sock.getsockname()[0] in ("::", "0.0.0.0")

    async with Worker(
        s.address, host="tcp://127.0.0.1", dashboard_address="0.0.0.0:0"
    ) as w:
        sock = first(w.http_server._sockets.values())
        assert sock.getsockname()[0] in ("::", "0.0.0.0")

    async with Worker(s.address, host="tcp://127.0.0.1") as w:
        sock = first(w.http_server._sockets.values())
        assert sock.getsockname()[0] in ("::", "0.0.0.0")

    # See what happens with e.g. `dask-worker --listen-address tcp://:8811`
    async with Worker(s.address, host="") as w:
        sock = first(w.http_server._sockets.values())
        assert sock.getsockname()[0] in ("::", "0.0.0.0")
        # Address must be a connectable address. 0.0.0.0 is not!
        address_all = w.address.rsplit(":", 1)[0]
        assert address_all in ("tcp://[::1]", "tcp://127.0.0.1")

    # Check various malformed IPv6 addresses
    # Since these hostnames get passed to distributed.comm.address_from_user_args,
    # bracketing is mandatory for IPv6.
    with pytest.raises(ValueError) as exc:
        async with Worker(s.address, host="::") as w:
            pass
    assert "bracketed" in str(exc)
    with pytest.raises(ValueError) as exc:
        async with Worker(s.address, host="tcp://::1") as w:
            pass
    assert "bracketed" in str(exc)


@gen_cluster(nthreads=[])
async def test_start_services(s):
    async with Worker(s.address, dashboard_address=1234) as w:
        assert w.http_server.port == 1234


@gen_test()
async def test_scheduler_file():
    with tmpfile() as fn:
        async with Scheduler(scheduler_file=fn, dashboard_address=":0") as s:
            async with Worker(scheduler_file=fn) as w:
                assert set(s.workers) == {w.address}


@gen_cluster(client=True)
async def test_scheduler_delay(c, s, a, b):
    old = a.scheduler_delay
    assert abs(a.scheduler_delay) < 0.6
    assert abs(b.scheduler_delay) < 0.6
    await asyncio.sleep(a.periodic_callbacks["heartbeat"].callback_time / 1000 + 0.6)
    assert a.scheduler_delay != old


@pytest.mark.flaky(reruns=10, reruns_delay=5)
@gen_cluster(client=True)
async def test_statistical_profiling(c, s, a, b):
    futures = c.map(slowinc, range(10), delay=0.1)
    await wait(futures)

    profile = a.profile_keys["slowinc"]
    assert profile["count"]


@pytest.mark.slow
@nodebug
@gen_cluster(
    client=True,
    timeout=30,
    config={
        "distributed.worker.profile.interval": "1ms",
        "distributed.worker.profile.cycle": "100ms",
    },
)
async def test_statistical_profiling_2(c, s, a, b):
    da = pytest.importorskip("dask.array")
    while True:
        x = da.random.random(1000000, chunks=(10000,))
        y = (x + x * 2) - x.sum().persist()
        await wait(y)

        profile = await a.get_profile()
        text = str(profile)
        if profile["count"] and "sum" in text and "random" in text:
            break


@gen_cluster(client=True, worker_kwargs={"profile_cycle_interval": "50 ms"})
async def test_statistical_profiling_cycle(c, s, a, b):
    futures = c.map(slowinc, range(20), delay=0.05)
    await wait(futures)
    await asyncio.sleep(0.01)
    end = time()
    assert len(a.profile_history) > 3

    x = await a.get_profile(start=time() + 10, stop=time() + 20)
    assert not x["count"]

    x = await a.get_profile(start=0, stop=time() + 10)
    recent = a.profile_recent["count"]
    actual = sum(p["count"] for _, p in a.profile_history) + a.profile_recent["count"]
    x2 = await a.get_profile(start=0, stop=time() + 10)
    assert x["count"] <= actual <= x2["count"]

    y = await a.get_profile(start=end - 0.300, stop=time())
    assert 0 < y["count"] <= x["count"]


@gen_cluster(client=True)
async def test_get_current_task(c, s, a, b):
    def some_name():
        return get_worker().get_current_task()

    result = await c.submit(some_name)
    assert result.startswith("some_name")


@gen_cluster(client=True, nthreads=[("127.0.0.1", 1)] * 2)
async def test_reschedule(c, s, a, b):
    await s.extensions["stealing"].stop()
    a_address = a.address

    def f(x):
        sleep(0.1)
        if get_worker().address == a_address:
            raise Reschedule()

    futures = c.map(f, range(4))
    futures2 = c.map(slowinc, range(10), delay=0.1, workers=a.address)
    await wait(futures)

    assert all(f.key in b.data for f in futures)


@gen_cluster(nthreads=[])
async def test_deque_handler(s):
    from distributed.worker import logger

    async with Worker(s.address) as w:
        deque_handler = w._deque_handler
        logger.info("foo456")
        assert deque_handler.deque
        msg = deque_handler.deque[-1]
        assert "distributed.worker" in deque_handler.format(msg)
        assert any(msg.msg == "foo456" for msg in deque_handler.deque)


def test_get_worker_name(client):
    def f():
        get_client().submit(inc, 1).result()

    client.run(f)

    def func(dask_scheduler):
        return list(dask_scheduler.clients)

    start = time()
    while not any("worker" in n for n in client.run_on_scheduler(func)):
        sleep(0.1)
        assert time() < start + 10


@gen_cluster(nthreads=[], client=True)
async def test_scheduler_address_config(c, s):
    with dask.config.set({"scheduler-address": s.address}):
        worker = await Worker(loop=s.loop)
        assert worker.scheduler.address == s.address
    await worker.close()


@pytest.mark.xfail(reason="very high flakiness")
@pytest.mark.slow
@gen_cluster(client=True)
async def test_wait_for_outgoing(c, s, a, b):
    np = pytest.importorskip("numpy")
    x = np.random.random(10000000)
    future = await c.scatter(x, workers=a.address)

    y = c.submit(inc, future, workers=b.address)
    await wait(y)

    assert len(b.incoming_transfer_log) == len(a.outgoing_transfer_log) == 1
    bb = b.incoming_transfer_log[0]["duration"]
    aa = a.outgoing_transfer_log[0]["duration"]
    ratio = aa / bb

    assert 1 / 3 < ratio < 3


@pytest.mark.skipif(not LINUX, reason="Need 127.0.0.2 to mean localhost")
@gen_cluster(
    nthreads=[("127.0.0.1", 1), ("127.0.0.1", 1), ("127.0.0.2", 1)], client=True
)
async def test_prefer_gather_from_local_address(c, s, w1, w2, w3):
    x = await c.scatter(123, workers=[w1.address, w3.address], broadcast=True)

    y = c.submit(inc, x, workers=[w2.address])
    await wait(y)

    assert any(d["who"] == w2.address for d in w1.outgoing_transfer_log)
    assert not any(d["who"] == w2.address for d in w3.outgoing_transfer_log)


@gen_cluster(
    client=True,
    nthreads=[("127.0.0.1", 1)] * 20,
    config={"distributed.worker.connections.incoming": 1},
)
async def test_avoid_oversubscription(c, s, *workers):
    np = pytest.importorskip("numpy")
    x = c.submit(np.random.random, 1000000, workers=[workers[0].address])
    await wait(x)

    futures = [c.submit(len, x, pure=False, workers=[w.address]) for w in workers[1:]]

    await wait(futures)

    # Original worker not responsible for all transfers
    assert len(workers[0].outgoing_transfer_log) < len(workers) - 2

    # Some other workers did some work
    assert len([w for w in workers if len(w.outgoing_transfer_log) > 0]) >= 3


@gen_cluster(client=True, worker_kwargs={"metrics": {"my_port": lambda w: w.port}})
async def test_custom_metrics(c, s, a, b):
    assert s.workers[a.address].metrics["my_port"] == a.port
    assert s.workers[b.address].metrics["my_port"] == b.port


@gen_cluster(client=True)
async def test_register_worker_callbacks(c, s, a, b):
    # plugin function to run
    def mystartup(dask_worker):
        dask_worker.init_variable = 1

    def mystartup2():
        import os

        os.environ["MY_ENV_VALUE"] = "WORKER_ENV_VALUE"
        return "Env set."

    # Check that plugin function has been run
    def test_import(dask_worker):
        return hasattr(dask_worker, "init_variable")
        #       and dask_worker.init_variable == 1

    def test_startup2():
        import os

        return os.getenv("MY_ENV_VALUE", None) == "WORKER_ENV_VALUE"

    # Nothing has been run yet
    result = await c.run(test_import)
    assert list(result.values()) == [False] * 2
    result = await c.run(test_startup2)
    assert list(result.values()) == [False] * 2

    # Start a worker and check that startup is not run
    worker = await Worker(s.address, loop=s.loop)
    result = await c.run(test_import, workers=[worker.address])
    assert list(result.values()) == [False]
    await worker.close()

    # Add a plugin function
    response = await c.register_worker_callbacks(setup=mystartup)
    assert len(response) == 2

    # Check it has been ran on existing worker
    result = await c.run(test_import)
    assert list(result.values()) == [True] * 2

    # Start a worker and check it is ran on it
    worker = await Worker(s.address, loop=s.loop)
    result = await c.run(test_import, workers=[worker.address])
    assert list(result.values()) == [True]
    await worker.close()

    # Register another plugin function
    response = await c.register_worker_callbacks(setup=mystartup2)
    assert len(response) == 2

    # Check it has been run
    result = await c.run(test_startup2)
    assert list(result.values()) == [True] * 2

    # Start a worker and check it is ran on it
    worker = await Worker(s.address, loop=s.loop)
    result = await c.run(test_import, workers=[worker.address])
    assert list(result.values()) == [True]
    result = await c.run(test_startup2, workers=[worker.address])
    assert list(result.values()) == [True]
    await worker.close()


@gen_cluster(client=True)
async def test_register_worker_callbacks_err(c, s, a, b):
    with pytest.raises(ZeroDivisionError):
        await c.register_worker_callbacks(setup=lambda: 1 / 0)


@gen_cluster(nthreads=[])
async def test_local_directory(s):
    with tmpfile() as fn:
        with dask.config.set(temporary_directory=fn):
            w = await Worker(s.address)
            assert w.local_directory.startswith(fn)
            assert "dask-worker-space" in w.local_directory


@gen_cluster(nthreads=[])
async def test_local_directory_make_new_directory(s):
    with tmpfile() as fn:
        w = await Worker(s.address, local_directory=os.path.join(fn, "foo", "bar"))
        assert w.local_directory.startswith(fn)
        assert "foo" in w.local_directory
        assert "dask-worker-space" in w.local_directory


@pytest.mark.skipif(not LINUX, reason="Need 127.0.0.2 to mean localhost")
@gen_cluster(nthreads=[], client=True)
async def test_host_address(c, s):
    w = await Worker(s.address, host="127.0.0.2")
    assert "127.0.0.2" in w.address
    await w.close()

    n = await Nanny(s.address, host="127.0.0.3")
    assert "127.0.0.3" in n.address
    assert "127.0.0.3" in n.worker_address
    await n.close()


@pytest.mark.asyncio
@pytest.mark.parametrize("Worker", [Worker, Nanny])
async def test_interface_async(cleanup, loop, Worker):
    from distributed.utils import get_ip_interface

    psutil = pytest.importorskip("psutil")
    if_names = sorted(psutil.net_if_addrs())
    for if_name in if_names:
        try:
            ipv4_addr = get_ip_interface(if_name)
        except ValueError:
            pass
        else:
            if ipv4_addr == "127.0.0.1":
                break
    else:
        pytest.skip(
            "Could not find loopback interface. "
            "Available interfaces are: %s." % (if_names,)
        )

    async with Scheduler(dashboard_address=":0", interface=if_name) as s:
        assert s.address.startswith("tcp://127.0.0.1")
        async with Worker(s.address, interface=if_name) as w:
            assert w.address.startswith("tcp://127.0.0.1")
            assert w.ip == "127.0.0.1"
            async with Client(s.address, asynchronous=True) as c:
                info = c.scheduler_info()
                assert "tcp://127.0.0.1" in info["address"]
                assert all("127.0.0.1" == d["host"] for d in info["workers"].values())


@pytest.mark.gpu
@pytest.mark.asyncio
@pytest.mark.parametrize("Worker", [Worker, Nanny])
async def test_protocol_from_scheduler_address(cleanup, Worker):
    pytest.importorskip("ucp")

    async with Scheduler(protocol="ucx", dashboard_address=":0") as s:
        assert s.address.startswith("ucx://")
        async with Worker(s.address) as w:
            assert w.address.startswith("ucx://")
            async with Client(s.address, asynchronous=True) as c:
                info = c.scheduler_info()
                assert info["address"].startswith("ucx://")


@pytest.mark.asyncio
async def test_host_uses_scheduler_protocol(cleanup, monkeypatch):
    # Ensure worker uses scheduler's protocol to determine host address, not the default scheme
    # See https://github.com/dask/distributed/pull/4883
    from distributed.comm.tcp import TCPBackend

    class BadBackend(TCPBackend):
        def get_address_host(self, loc):
            raise ValueError("asdf")

    monkeypatch.setitem(backends, "foo", BadBackend())

    with dask.config.set({"distributed.comm.default-scheme": "foo"}):
        async with Scheduler(protocol="tcp", dashboard_address=":0") as s:
            async with Worker(s.address):
                # Ensure that worker is able to properly start up
                # without BadBackend.get_address_host raising a ValueError
                pass


@pytest.mark.asyncio
@pytest.mark.parametrize("Worker", [Worker, Nanny])
async def test_worker_listens_on_same_interface_by_default(cleanup, Worker):
    async with Scheduler(host="localhost", dashboard_address=":0") as s:
        assert s.ip in {"127.0.0.1", "localhost"}
        async with Worker(s.address) as w:
            assert s.ip == w.ip


def assert_amm_transfer_story(key: str, w_from: Worker, w_to: Worker) -> None:
    """Test that an in-memory key was transferred from worker w_from to worker w_to by
    the Active Memory Manager and it was not recalculated on w_to
    """
    assert_worker_story(
        w_to.story(key),
        [
            (key, "ensure-task-exists", "released"),
            (key, "released", "fetch", "fetch", {}),
            ("gather-dependencies", w_from.address, lambda set_: key in set_),
            (key, "fetch", "flight", "flight", {}),
            ("request-dep", w_from.address, lambda set_: key in set_),
            ("receive-dep", w_from.address, lambda set_: key in set_),
            (key, "put-in-memory"),
            (key, "flight", "memory", "memory", {}),
        ],
        # There may be additional ('missing', 'fetch', 'fetch') events if transfers
        # are slow enough that the Active Memory Manager ends up requesting them a
        # second time. Here we're asserting that no matter how slow CI is, all
        # transfers will be completed within 2 seconds (hardcoded interval in
        # Scheduler.retire_worker when AMM is not enabled).
        strict=True,
    )
    assert key in w_to.data
    # The key may or may not still be in w_from.data, depending if the AMM had the
    # chance to run a second time after the copy was successful.


@pytest.mark.slow
@gen_cluster(client=True)
async def test_close_gracefully(c, s, a, b):
    futures = c.map(slowinc, range(200), delay=0.1, workers=[b.address])

    # Note: keys will appear in b.data several milliseconds before they switch to
    # status=memory in s.tasks. It's important to sample the in-memory keys from the
    # scheduler side, because those that the scheduler thinks are still processing won't
    # be replicated by retire_workers().
    while True:
        mem = {k for k, ts in s.tasks.items() if ts.state == "memory"}
        if len(mem) >= 8 and any(ts.state == "executing" for ts in b.tasks.values()):
            break
        await asyncio.sleep(0.01)

    assert any(ts for ts in b.tasks.values() if ts.state == "executing")

    await b.close_gracefully()

    assert b.status == Status.closed
    assert b.address not in s.workers

    # All tasks that were in memory in b have been copied over to a;
    # they have not been recomputed
    for key in mem:
        assert_amm_transfer_story(key, b, a)


@pytest.mark.slow
@gen_cluster(client=True, nthreads=[("", 1)], timeout=10)
async def test_lifetime(c, s, a):
    # Note: test was occasionally failing with lifetime="1 seconds"
    async with Worker(s.address, lifetime="2 seconds") as b:
        futures = c.map(slowinc, range(200), delay=0.1, workers=[b.address])

        # Note: keys will appear in b.data several milliseconds before they switch to
        # status=memory in s.tasks. It's important to sample the in-memory keys from the
        # scheduler side, because those that the scheduler thinks are still processing
        # won't be replicated by retire_workers().
        while True:
            mem = {k for k, ts in s.tasks.items() if ts.state == "memory"}
            if len(mem) >= 8:
                break
            await asyncio.sleep(0.01)

        assert b.status == Status.running
        assert not a.data

        while b.status != Status.closed:
            await asyncio.sleep(0.01)

    # All tasks that were in memory in b have been copied over to a;
    # they have not been recomputed
    for key in mem:
        assert_amm_transfer_story(key, b, a)


@gen_cluster(worker_kwargs={"lifetime": "10s", "lifetime_stagger": "2s"})
async def test_lifetime_stagger(s, a, b):
    assert a.lifetime != b.lifetime
    assert 8 <= a.lifetime <= 12
    assert 8 <= b.lifetime <= 12


@gen_cluster(nthreads=[])
async def test_bad_metrics(s):
    def bad_metric(w):
        raise Exception("Hello")

    async with Worker(s.address, metrics={"bad": bad_metric}) as w:
        assert "bad" not in s.workers[w.address].metrics


@gen_cluster(nthreads=[])
async def test_bad_startup(s):
    def bad_startup(w):
        raise Exception("Hello")

    try:
        await Worker(s.address, startup_information={"bad": bad_startup})
    except Exception:
        pytest.fail("Startup exception was raised")


@gen_cluster(client=True)
async def test_pip_install(c, s, a, b):
    with mock.patch(
        "distributed.diagnostics.plugin.subprocess.Popen.communicate",
        return_value=(b"", b""),
    ) as p1:
        with mock.patch(
            "distributed.diagnostics.plugin.subprocess.Popen", return_value=p1
        ) as p2:
            p1.communicate.return_value = b"", b""
            p1.wait.return_value = 0
            await c.register_worker_plugin(
                PipInstall(packages=["requests"], pip_options=["--upgrade"])
            )

            args = p2.call_args[0][0]
            assert "python" in args[0]
            assert args[1:] == ["-m", "pip", "install", "--upgrade", "requests"]


@gen_cluster(client=True)
async def test_pip_install_fails(c, s, a, b):
    with captured_logger(
        "distributed.diagnostics.plugin", level=logging.ERROR
    ) as logger:
        with mock.patch(
            "distributed.diagnostics.plugin.subprocess.Popen.communicate",
            return_value=(b"", b"error"),
        ) as p1:
            with mock.patch(
                "distributed.diagnostics.plugin.subprocess.Popen", return_value=p1
            ) as p2:
                p1.communicate.return_value = (
                    b"",
                    b"Could not find a version that satisfies the requirement not-a-package",
                )
                p1.wait.return_value = 1
                await c.register_worker_plugin(PipInstall(packages=["not-a-package"]))

                assert "not-a-package" in logger.getvalue()


#             args = p2.call_args[0][0]
#             assert "python" in args[0]
#             assert args[1:] == ["-m", "pip", "--upgrade", "install", "requests"]


@gen_cluster(nthreads=[])
async def test_update_latency(s):
    async with await Worker(s.address) as w:
        original = w.latency
        await w.heartbeat()
        assert original != w.latency

        if w.digests is not None:
            assert w.digests["latency"].size() > 0


@pytest.mark.slow
@gen_cluster(client=True, nthreads=[("127.0.0.1", 1)])
async def test_workerstate_executing(c, s, a):
    ws = s.workers[a.address]
    # Initially there are no active tasks
    assert not ws.executing
    # Submit a task and ensure the WorkerState is updated with the task
    # it's executing
    f = c.submit(slowinc, 1, delay=3)
    while not ws.executing:
        assert f.status == "pending"
        await asyncio.sleep(0.01)
    assert s.tasks[f.key] in ws.executing
    await f


@pytest.mark.parametrize("reconnect", [True, False])
@gen_cluster(nthreads=[])
async def test_heartbeat_comm_closed(s, monkeypatch, reconnect):
    with captured_logger("distributed.worker", level=logging.WARNING) as logger:

        def bad_heartbeat_worker(*args, **kwargs):
            raise CommClosedError()

        async with await Worker(s.address, reconnect=reconnect) as w:
            # Trigger CommClosedError during worker heartbeat
            monkeypatch.setattr(w.scheduler, "heartbeat_worker", bad_heartbeat_worker)

            await w.heartbeat()
            if reconnect:
                assert w.status == Status.running
            else:
                assert w.status == Status.closed
    assert "Heartbeat to scheduler failed" in logger.getvalue()


@gen_cluster(nthreads=[])
async def test_bad_local_directory(s):
    try:
        async with Worker(s.address, local_directory="/not/a/valid-directory"):
            pass
    except OSError:
        # On Linux: [Errno 13] Permission denied: '/not'
        # On MacOSX: [Errno 30] Read-only file system: '/not'
        pass
    else:
        assert WINDOWS

    assert not any("error" in log for log in s.get_logs())


@gen_cluster(client=True, nthreads=[])
async def test_taskstate_metadata(c, s):
    async with await Worker(s.address) as w:
        await c.register_worker_plugin(TaskStateMetadataPlugin())

        f = c.submit(inc, 1)
        await f

        ts = w.tasks[f.key]
        assert "start_time" in ts.metadata
        assert "stop_time" in ts.metadata
        assert ts.metadata["stop_time"] > ts.metadata["start_time"]

        # Check that Scheduler TaskState.metadata was also updated
        assert s.tasks[f.key].metadata == ts.metadata


@gen_cluster(client=True, nthreads=[])
async def test_executor_offload(c, s, monkeypatch):
    class SameThreadClass:
        def __getstate__(self):
            return ()

        def __setstate__(self, state):
            self._thread_ident = threading.get_ident()
            return self

    monkeypatch.setattr("distributed.worker.OFFLOAD_THRESHOLD", 1)

    async with Worker(s.address, executor="offload") as w:
        from distributed.utils import _offload_executor

        assert w.executor is _offload_executor

        x = SameThreadClass()

        def f(x):
            return threading.get_ident() == x._thread_ident

        assert await c.submit(f, x)


@gen_cluster(client=True, nthreads=[("127.0.0.1", 1)])
async def test_story(c, s, w):
    future = c.submit(inc, 1)
    await future
    ts = w.tasks[future.key]
    assert ts.state in str(w.story(ts))
    assert w.story(ts) == w.story(ts.key)


@gen_cluster(client=True)
async def test_story_with_deps(c, s, a, b):
    """
    Assert that the structure of the story does not change unintentionally and
    expected subfields are actually filled
    """
    dep = c.submit(inc, 1, workers=[a.address])
    res = c.submit(inc, dep, workers=[b.address])
    await res
    key = res.key

    story = a.story(key)
    assert story == []
    story = b.story(key)

    # Story now includes randomized stimulus_ids and timestamps.
    stimulus_ids = {ev[-2] for ev in story}
    assert len(stimulus_ids) == 3, stimulus_ids
    # This is a simple transition log
    expected = [
        (key, "compute-task"),
        (key, "released", "waiting", "waiting", {dep.key: "fetch"}),
        (key, "waiting", "ready", "ready", {}),
        (key, "ready", "executing", "executing", {}),
        (key, "put-in-memory"),
        (key, "executing", "memory", "memory", {}),
    ]
    assert_worker_story(story, expected, strict=True)

    story = b.story(dep.key)
    stimulus_ids = {ev[-2] for ev in story}
    assert len(stimulus_ids) == 2, stimulus_ids
    expected = [
        (dep.key, "ensure-task-exists", "released"),
        (dep.key, "released", "fetch", "fetch", {}),
        ("gather-dependencies", a.address, {dep.key}),
        (dep.key, "fetch", "flight", "flight", {}),
        ("request-dep", a.address, {dep.key}),
        ("receive-dep", a.address, {dep.key}),
        (dep.key, "put-in-memory"),
        (dep.key, "flight", "memory", "memory", {res.key: "ready"}),
    ]
    assert_worker_story(story, expected, strict=True)


@gen_cluster(client=True)
async def test_gather_dep_one_worker_always_busy(c, s, a, b):
    # Ensure that both dependencies for H are on another worker than H itself.
    # The worker where the dependencies are on is then later blocked such that
    # the data cannot be fetched
    # In the past it was important that there is more than one key on the
    # worker. This should be kept to avoid any edge case specific to one
    f = c.submit(inc, 1, workers=[a.address])
    g = c.submit(
        inc,
        2,
        workers=[a.address],
    )

    await f
    await g
    # We will block A for any outgoing communication. This simulates an
    # overloaded worker which will always return "busy" for get_data requests,
    # effectively blocking H indefinitely
    a.outgoing_current_count = 10000000
    assert f.key in a.tasks
    assert g.key in a.tasks
    # Ensure there are actually two distinct tasks and not some pure=True
    # caching
    assert f.key != g.key
    h = c.submit(add, f, g, workers=[b.address])

    fut = asyncio.wait_for(h, 0.1)

    while h.key not in b.tasks:
        await asyncio.sleep(0.01)

    ts_h = b.tasks[h.key]
    ts_f = b.tasks[f.key]
    ts_g = b.tasks[g.key]

    with pytest.raises(asyncio.TimeoutError):
        assert ts_h.state == "waiting"
        assert ts_f.state in ["flight", "fetch"]
        assert ts_g.state in ["flight", "fetch"]
        await fut

    # Ensure B wasn't lazy but tried at least once
    assert b.repetitively_busy

    x = await Worker(s.address, name="x")
    # We "scatter" the data to another worker which is able to serve this data.
    # In reality this could be another worker which fetched this dependency and
    # got through to A or another worker executed the task using work stealing
    # or any other. To avoid cross effects, we'll just put the data onto the
    # worker ourselves
    x.update_data(data={key: a.data[key] for key in [f.key, g.key]})

    assert await h == 5

    # Since we put the data onto the worker ourselves, the gather_dep might
    # still be mid execution and we'll get a dangling task. Let it finish
    # naturally
    while any(["Worker.gather_dep" in str(t) for t in asyncio.all_tasks()]):
        await asyncio.sleep(0.05)


@gen_cluster(client=True, nthreads=[("127.0.0.1", 0)])
async def test_worker_client_uses_default_no_close(c, s, a):
    """
    If a default client is available in the process, the worker will pick this
    one and will not close it if it is closed
    """
    assert not Worker._initialized_clients
    assert default_client() is c
    existing_client = c.id

    def get_worker_client_id():
        def_client = get_client()
        return def_client.id

    worker_client = await c.submit(get_worker_client_id)
    assert worker_client == existing_client

    assert not Worker._initialized_clients

    await a.close()

    assert len(Client._instances) == 1
    assert c.status == "running"
    c_def = default_client()
    assert c is c_def


@gen_cluster(nthreads=[("127.0.0.1", 0)])
async def test_worker_client_closes_if_created_on_worker_one_worker(s, a):
    async with Client(s.address, set_as_default=False, asynchronous=True) as c:
        with pytest.raises(ValueError):
            default_client()

        def get_worker_client_id():
            def_client = get_client()
            return def_client.id

        new_client_id = await c.submit(get_worker_client_id)
        default_client_id = await c.submit(get_worker_client_id)
        assert new_client_id != c.id
        assert new_client_id == default_client_id

        new_client = default_client()
        assert new_client_id == new_client.id
        assert new_client.status == "running"

        # If a worker closes, all clients created on it should close as well
        await a.close()
        assert new_client.status == "closed"

        assert len(Client._instances) == 2

        assert c.status == "running"

        with pytest.raises(ValueError):
            default_client()


@gen_cluster()
async def test_worker_client_closes_if_created_on_worker_last_worker_alive(s, a, b):
    async with Client(s.address, set_as_default=False, asynchronous=True) as c:

        with pytest.raises(ValueError):
            default_client()

        def get_worker_client_id():
            def_client = get_client()
            return def_client.id

        new_client_id = await c.submit(get_worker_client_id, workers=[a.address])
        default_client_id = await c.submit(get_worker_client_id, workers=[a.address])

        default_client_id_b = await c.submit(get_worker_client_id, workers=[b.address])
        assert not b._comms
        assert new_client_id != c.id
        assert new_client_id == default_client_id
        assert new_client_id == default_client_id_b

        new_client = default_client()
        assert new_client_id == new_client.id
        assert new_client.status == "running"

        # We'll close A. This should *not* close the client since the client is also used by B
        await a.close()
        assert new_client.status == "running"

        client_id_b_after = await c.submit(get_worker_client_id, workers=[b.address])
        assert client_id_b_after == default_client_id_b

        assert len(Client._instances) == 2
        await b.close()
        assert new_client.status == "closed"

        assert c.status == "running"

        with pytest.raises(ValueError):
            default_client()


@gen_cluster(client=True, nthreads=[])
async def test_multiple_executors(c, s):
    def get_thread_name():
        return threading.current_thread().name

    async with Worker(
        s.address,
        nthreads=2,
        executor={"foo": ThreadPoolExecutor(1, thread_name_prefix="Dask-Foo-Threads")},
    ):
        futures = []
        with dask.annotate(executor="default"):
            futures.append(c.submit(get_thread_name, pure=False))
        with dask.annotate(executor="foo"):
            futures.append(c.submit(get_thread_name, pure=False))
        default_result, gpu_result = await c.gather(futures)
        assert "Dask-Default-Threads" in default_result
        assert "Dask-Foo-Threads" in gpu_result


@gen_cluster(client=True)
async def test_process_executor(c, s, a, b):
    with ProcessPoolExecutor() as e:
        a.executors["processes"] = e
        b.executors["processes"] = e

        future = c.submit(os.getpid, pure=False)
        assert (await future) == os.getpid()

        with dask.annotate(executor="processes"):
            future = c.submit(os.getpid, pure=False)

        assert (await future) != os.getpid()


def kill_process():
    import os
    import signal

    if WINDOWS:
        # There's no SIGKILL on Windows
        sig = signal.SIGTERM
    else:
        # With SIGTERM there may be several seconds worth of delay before the worker
        # actually shuts down - particularly on slow CI. Use SIGKILL for instant
        # termination.
        sig = signal.SIGKILL

    os.kill(os.getpid(), sig)
    sleep(60)  # Cope with non-instantaneous termination


@gen_cluster(nthreads=[("127.0.0.1", 1)], client=True)
async def test_process_executor_kills_process(c, s, a):
    with ProcessPoolExecutor() as e:
        a.executors["processes"] = e
        with dask.annotate(executor="processes", retries=1):
            future = c.submit(kill_process)

        msg = "A child process terminated abruptly, the process pool is not usable anymore"
        with pytest.raises(BrokenProcessPool, match=msg):
            await future

        with dask.annotate(executor="processes", retries=1):
            future = c.submit(inc, 1)

        # The process pool is now unusable and the worker is effectively dead
        with pytest.raises(BrokenProcessPool, match=msg):
            await future


def raise_exc():
    raise RuntimeError("foo")


@gen_cluster(client=True)
async def test_process_executor_raise_exception(c, s, a, b):
    with ProcessPoolExecutor() as e:
        a.executors["processes"] = e
        b.executors["processes"] = e
        with dask.annotate(executor="processes", retries=1):
            future = c.submit(raise_exc)

        with pytest.raises(RuntimeError, match="foo"):
            await future


@pytest.mark.gpu
@gen_cluster(client=True, nthreads=[("127.0.0.1", 1)])
async def test_gpu_executor(c, s, w):
    if nvml.device_get_count() > 0:
        e = w.executors["gpu"]
        assert isinstance(e, distributed.threadpoolexecutor.ThreadPoolExecutor)
        assert e._max_workers == 1
    else:
        assert "gpu" not in w.executors


async def assert_task_states_on_worker(expected, worker):
    active_exc = None
    for _ in range(10):
        try:
            for dep_key, expected_state in expected.items():
                assert dep_key in worker.tasks, (worker.name, dep_key, worker.tasks)
                dep_ts = worker.tasks[dep_key]
                assert dep_ts.state == expected_state, (
                    worker.name,
                    dep_ts,
                    expected_state,
                )
            assert set(expected) == set(worker.tasks)
            return
        except AssertionError as exc:
            active_exc = exc
            await asyncio.sleep(0.1)
    # If after a second the workers are not in equilibrium, they are broken
    assert active_exc
    raise active_exc


@gen_cluster(client=True)
async def test_worker_state_error_release_error_last(c, s, a, b):
    """
    Create a chain of tasks and err one of them. Then release tasks in a certain
    order and ensure the tasks are released and/or kept in memory as appropriate

    F -- RES (error)
        /
       /
    G

    Free error last
    """

    def raise_exc(*args):
        raise RuntimeError()

    f = c.submit(inc, 1, workers=[a.address], key="f")
    g = c.submit(inc, 1, workers=[b.address], key="g")
    res = c.submit(raise_exc, f, g, workers=[a.address])

    with pytest.raises(RuntimeError):
        await res

    # Nothing bad happened on B, therefore B should hold on to G
    assert len(b.tasks) == 1
    assert g.key in b.tasks

    # A raised the exception therefore we should hold on to the erroneous task
    assert res.key in a.tasks
    ts = a.tasks[res.key]
    assert ts.state == "error"

    expected_states = {
        # A was instructed to compute this result and we're still holding a ref via `f`
        f.key: "memory",
        # This was fetched from another worker. While we hold a ref via `g`, the
        # scheduler only instructed to compute this on B
        g.key: "memory",
        res.key: "error",
    }
    await assert_task_states_on_worker(expected_states, a)
    # Expected states after we release references to the futures
    f.release()
    g.release()

    # We no longer hold any refs to f or g and B didn't have any erros. It
    # releases everything as expected
    while b.tasks:
        await asyncio.sleep(0.01)

    expected_states = {
        f.key: "released",
        g.key: "released",
        res.key: "error",
    }

    await assert_task_states_on_worker(expected_states, a)

    res.release()

    # We no longer hold any refs. Cluster should reset completely
    # This is not happening
    for server in [s, a, b]:
        while server.tasks:
            await asyncio.sleep(0.01)


@gen_cluster(client=True)
async def test_worker_state_error_release_error_first(c, s, a, b):
    """
    Create a chain of tasks and err one of them. Then release tasks in a certain
    order and ensure the tasks are released and/or kept in memory as appropriate

    F -- RES (error)
        /
       /
    G

    Free error first
    """

    def raise_exc(*args):
        raise RuntimeError()

    f = c.submit(inc, 1, workers=[a.address], key="f")
    g = c.submit(inc, 1, workers=[b.address], key="g")
    res = c.submit(raise_exc, f, g, workers=[a.address])

    with pytest.raises(RuntimeError):
        await res

    # Nothing bad happened on B, therefore B should hold on to G
    assert len(b.tasks) == 1
    assert g.key in b.tasks

    # A raised the exception therefore we should hold on to the erroneous task
    assert res.key in a.tasks
    ts = a.tasks[res.key]
    assert ts.state == "error"

    expected_states = {
        # A was instructed to compute this result and we're still holding a ref
        # via `f`
        f.key: "memory",
        # This was fetched from another worker. While we hold a ref via `g`, the
        # scheduler only instructed to compute this on B
        g.key: "memory",
        res.key: "error",
    }
    await assert_task_states_on_worker(expected_states, a)
    # Expected states after we release references to the futures

    res.release()
    # We no longer hold any refs to f or g and B didn't have any erros. It
    # releases everything as expected
    while res.key in a.tasks:
        await asyncio.sleep(0.01)

    expected_states = {
        f.key: "memory",
        g.key: "memory",
    }

    await assert_task_states_on_worker(expected_states, a)

    f.release()
    g.release()

    for server in [s, a, b]:
        while server.tasks:
            await asyncio.sleep(0.01)


@gen_cluster(client=True)
async def test_worker_state_error_release_error_int(c, s, a, b):
    """
    Create a chain of tasks and err one of them. Then release tasks in a certain
    order and ensure the tasks are released and/or kept in memory as appropriate

    F -- RES (error)
        /
       /
    G

    Free one successful task, then error, then last task
    """

    def raise_exc(*args):
        raise RuntimeError()

    f = c.submit(inc, 1, workers=[a.address], key="f")
    g = c.submit(inc, 1, workers=[b.address], key="g")
    res = c.submit(raise_exc, f, g, workers=[a.address])

    with pytest.raises(RuntimeError):
        await res

    # Nothing bad happened on B, therefore B should hold on to G
    assert len(b.tasks) == 1
    assert g.key in b.tasks

    # A raised the exception therefore we should hold on to the erroneous task
    assert res.key in a.tasks
    ts = a.tasks[res.key]
    assert ts.state == "error"

    expected_states = {
        # A was instructed to compute this result and we're still holding a ref via `f`
        f.key: "memory",
        # This was fetched from another worker. While we hold a ref via `g`, the
        # scheduler only instructed to compute this on B
        g.key: "memory",
        res.key: "error",
    }
    await assert_task_states_on_worker(expected_states, a)
    # Expected states after we release references to the futures

    f.release()
    res.release()
    # We no longer hold any refs to f or g and B didn't have any erros. It
    # releases everything as expected
    while len(a.tasks) > 1:
        await asyncio.sleep(0.01)

    expected_states = {
        g.key: "memory",
    }

    await assert_task_states_on_worker(expected_states, a)
    await assert_task_states_on_worker(expected_states, b)

    g.release()

    # We no longer hold any refs. Cluster should reset completely
    for server in [s, a, b]:
        while server.tasks:
            await asyncio.sleep(0.01)


@gen_cluster(client=True)
async def test_worker_state_error_long_chain(c, s, a, b):
    def raise_exc(*args):
        raise RuntimeError()

    # f (A) --------> res (B)
    #                /
    # g (B) -> h (A)

    f = c.submit(inc, 1, workers=[a.address], key="f", allow_other_workers=False)
    g = c.submit(inc, 1, workers=[b.address], key="g", allow_other_workers=False)
    h = c.submit(inc, g, workers=[a.address], key="h", allow_other_workers=False)
    res = c.submit(
        raise_exc, f, h, workers=[b.address], allow_other_workers=False, key="res"
    )

    with pytest.raises(RuntimeError):
        await res

    expected_states_A = {
        f.key: "memory",
        g.key: "memory",
        h.key: "memory",
    }
    await assert_task_states_on_worker(expected_states_A, a)

    expected_states_B = {
        f.key: "memory",
        g.key: "memory",
        h.key: "memory",
        res.key: "error",
    }
    await assert_task_states_on_worker(expected_states_B, b)

    f.release()

    expected_states_A = {
        g.key: "memory",
        h.key: "memory",
    }
    await assert_task_states_on_worker(expected_states_A, a)

    expected_states_B = {
        f.key: "released",
        g.key: "memory",
        h.key: "memory",
        res.key: "error",
    }
    await assert_task_states_on_worker(expected_states_B, b)

    g.release()

    expected_states_A = {
        g.key: "released",
        h.key: "memory",
    }
    await assert_task_states_on_worker(expected_states_A, a)

    # B must not forget a task since all have a still valid dependent
    expected_states_B = {
        f.key: "released",
        h.key: "memory",
        res.key: "error",
    }
    await assert_task_states_on_worker(expected_states_B, b)
    h.release()

    expected_states_A = {}
    await assert_task_states_on_worker(expected_states_A, a)
    expected_states_B = {
        f.key: "released",
        h.key: "released",
        res.key: "error",
    }

    await assert_task_states_on_worker(expected_states_B, b)
    res.release()

    # We no longer hold any refs. Cluster should reset completely
    for server in [s, a, b]:
        while server.tasks:
            await asyncio.sleep(0.01)


@gen_cluster(client=True, nthreads=[("127.0.0.1", x) for x in range(4)])
async def test_hold_on_to_replicas(c, s, *workers):
    f1 = c.submit(inc, 1, workers=[workers[0].address], key="f1")
    f2 = c.submit(inc, 2, workers=[workers[1].address], key="f2")

    sum_1 = c.submit(
        slowsum, [f1, f2], delay=0.1, workers=[workers[2].address], key="sum"
    )
    sum_2 = c.submit(
        slowsum, [f1, sum_1], delay=0.2, workers=[workers[3].address], key="sum_2"
    )
    f1.release()
    f2.release()

    while sum_2.key not in workers[3].tasks:
        await asyncio.sleep(0.01)

    while not workers[3].tasks[sum_2.key].state == "memory":
        assert len(s.tasks[f1.key].who_has) >= 2
        assert s.tasks[f2.key].state == "released"
        await asyncio.sleep(0.01)

    while len(workers[2].data) > 1:
        await asyncio.sleep(0.01)


@pytest.mark.xfail(
    WINDOWS and sys.version_info[:2] == (3, 8),
    reason="https://github.com/dask/distributed/issues/5621",
)
@gen_cluster(client=True, nthreads=[("", 1), ("", 1)])
async def test_worker_reconnects_mid_compute(c, s, a, b):
    """Ensure that, if a worker disconnects while computing a result, the scheduler will
    still accept the result.

    There is also an edge case tested which ensures that the reconnect is
    successful if a task is currently executing; see
    https://github.com/dask/distributed/issues/5078

    See also distributed.tests.test_scheduler.py::test_gather_allow_worker_reconnect
    """
    with captured_logger("distributed.scheduler") as s_logs:
        # Let's put one task in memory to ensure the reconnect has tasks in
        # different states
        f1 = c.submit(inc, 1, workers=[a.address], allow_other_workers=True)
        await f1
        a_address = a.address
        a.periodic_callbacks["heartbeat"].stop()
        await a.heartbeat()
        a.heartbeat_active = True

        from distributed import Lock

        def fast_on_a(lock):
            w = get_worker()
            import time

            if w.address != a_address:
                lock.acquire()
            else:
                time.sleep(1)

        lock = Lock()
        # We want to be sure that A is the only one computing this result
        async with lock:

            f2 = c.submit(
                fast_on_a, lock, workers=[a.address], allow_other_workers=True
            )

            while f2.key not in a.tasks:
                await asyncio.sleep(0.01)

            await s.stream_comms[a.address].close()

            assert len(s.workers) == 1
            a.heartbeat_active = False
            await a.heartbeat()
            assert len(s.workers) == 2
            # Since B is locked, this is ensured to originate from A
            await f2

    assert "Unexpected worker completed task" in s_logs.getvalue()

    # Ensure that all in-memory tasks on A have been restored on the
    # scheduler after reconnect
    for ts in a.tasks.values():
        if ts.state == "memory":
            assert a.address in {ws.address for ws in s.tasks[ts.key].who_has}

    # Ensure that all keys have been properly registered and will also be
    # cleaned up nicely.
    del f1, f2

    while any(w.tasks for w in [a, b]):
        await asyncio.sleep(0.001)


@pytest.mark.xfail(
    WINDOWS and sys.version_info[:2] == (3, 8),
    reason="https://github.com/dask/distributed/issues/5621",
)
@gen_cluster(client=True, nthreads=[("", 1), ("", 1)])
async def test_worker_reconnects_mid_compute_multiple_states_on_scheduler(c, s, a, b):
    """
    Ensure that a reconnecting worker does not break the scheduler regardless of
    what state the keys of the worker are in when it connects back

    See also test_worker_reconnects_mid_compute which uses a smaller chain of
    tasks and does not release f1 in between
    """

    with captured_logger("distributed.scheduler") as s_logs:
        # Let's put one task in memory to ensure the reconnect has tasks in
        # different states
        f1 = c.submit(inc, 1, workers=[a.address], allow_other_workers=True)
        f2 = c.submit(inc, f1, workers=[a.address], allow_other_workers=True)
        await f1
        a_address = a.address

        a.periodic_callbacks["heartbeat"].stop()
        await a.heartbeat()
        a.heartbeat_active = True

        from distributed import Lock

        def fast_on_a(lock):
            w = get_worker()
            import time

            if w.address != a_address:
                lock.acquire()
            else:
                time.sleep(1)

        lock = Lock()
        # We want to be sure that A is the only one computing this result
        async with lock:

            f3 = c.submit(
                fast_on_a, lock, workers=[a.address], allow_other_workers=True
            )

            while f3.key not in a.tasks:
                await asyncio.sleep(0.01)

            story_before = s.story(f1.key)
            await s.stream_comms[a.address].close()
            # Release f1 which triggers a release cycle of all tasks such that
            # they are rescheduled on B. However, at this time, B will never be
            # able to compute f3 / fast_on_a since it is locked on that worker.
            # The only way to get f3 to complete is for Worker A to reconnect.

            f1.release()
            assert len(s.workers) == 1
            story = s.story(f1.key)
            while len(story) == len(story_before):
                story = s.story(f1.key)
                await asyncio.sleep(0.1)

            next = story[len(story_before)]
            assert next[:3] == (f1.key, "memory", "released")

            a.heartbeat_active = False
            await a.heartbeat()

            while len(s.workers) != 2:
                await asyncio.sleep(0.01)

            # Since B is locked, this is ensured to originate from A
            await f3

    assert "Unexpected worker completed task" in s_logs.getvalue()

    # Ensure that all in-memory tasks on A have been restored on the
    # scheduler after reconnect
    for ts in a.tasks.values():
        if ts.state == "memory":
            assert a.address in {ws.address for ws in s.tasks[ts.key].who_has}

    del f1, f2, f3
    while any(w.tasks for w in [a, b]):
        await asyncio.sleep(0.001)


@gen_cluster(client=True, nthreads=[("127.0.0.1", 1)])
async def test_forget_dependents_after_release(c, s, a):

    fut = c.submit(inc, 1, key="f-1")
    fut2 = c.submit(inc, fut, key="f-2")

    await asyncio.wait([fut, fut2])

    assert fut.key in a.tasks
    assert fut2.key in a.tasks
    assert fut2.key in {d.key for d in a.tasks[fut.key].dependents}

    fut2.release()

    while fut2.key in a.tasks:
        await asyncio.sleep(0.001)
    assert fut2.key not in {d.key for d in a.tasks[fut.key].dependents}


@gen_cluster(client=True)
async def test_steal_during_task_deserialization(c, s, a, b, monkeypatch):
    stealing_ext = s.extensions["stealing"]
    await stealing_ext.stop()
    from distributed.utils import ThreadPoolExecutor

    class CountingThreadPool(ThreadPoolExecutor):
        counter = 0

        def submit(self, *args, **kwargs):
            CountingThreadPool.counter += 1
            return super().submit(*args, **kwargs)

    # Ensure we're always offloading
    monkeypatch.setattr("distributed.worker.OFFLOAD_THRESHOLD", 1)
    threadpool = CountingThreadPool(
        max_workers=1, thread_name_prefix="Counting-Offload-Threadpool"
    )
    try:
        monkeypatch.setattr("distributed.utils._offload_executor", threadpool)

        class SlowDeserializeCallable:
            def __init__(self, delay=0.1):
                self.delay = delay

            def __getstate__(self):
                return self.delay

            def __setstate__(self, state):
                delay = state
                import time

                time.sleep(delay)
                return SlowDeserializeCallable(delay)

            def __call__(self, *args, **kwargs):
                return 41

        slow_deserialized_func = SlowDeserializeCallable()
        fut = c.submit(
            slow_deserialized_func, 1, workers=[a.address], allow_other_workers=True
        )

        while CountingThreadPool.counter == 0:
            await asyncio.sleep(0)

        ts = s.tasks[fut.key]
        a.handle_steal_request(fut.key, stimulus_id="test")
        stealing_ext.scheduler.send_task_to_worker(b.address, ts)

        fut2 = c.submit(inc, fut, workers=[a.address])
        fut3 = c.submit(inc, fut2, workers=[a.address])

        assert await fut2 == 42
        await fut3

    finally:
        threadpool.shutdown()


@gen_cluster(client=True)
async def test_gather_dep_exception_one_task(c, s, a, b):
    """Ensure an exception in a single task does not tear down an entire batch of gather_dep


    See also https://github.com/dask/distributed/issues/5152
    See also test_gather_dep_exception_one_task_2
    """
    fut = c.submit(inc, 1, workers=[a.address], key="f1")
    fut2 = c.submit(inc, 2, workers=[a.address], key="f2")
    fut3 = c.submit(inc, 3, workers=[a.address], key="f3")

    import asyncio

    event = asyncio.Event()
    write_queue = asyncio.Queue()
    b.rpc = _LockedCommPool(b.rpc, write_event=event, write_queue=write_queue)
    b.rpc.remove(a.address)

    def sink(a, b, *args):
        return a + b

    res1 = c.submit(sink, fut, fut2, fut3, workers=[b.address])
    res2 = c.submit(sink, fut, fut2, workers=[b.address])

    # Wait until we're sure the worker is attempting to fetch the data
    while True:
        peer_addr, msg = await write_queue.get()
        if peer_addr == a.address and msg["op"] == "get_data":
            break

    # Provoke an "impossible transision exception"
    # By choosing a state which doesn't exist we're not running into validation
    # errors and the state machine should raise if we want to transition from
    # fetch to memory

    b.validate = False
    b.tasks[fut3.key].state = "fetch"
    event.set()

    assert await res1 == 5
    assert await res2 == 5

    del res1, res2, fut, fut2
    fut3.release()

    while a.tasks and b.tasks:
        await asyncio.sleep(0.1)


@gen_cluster(client=True)
async def test_gather_dep_exception_one_task_2(c, s, a, b):
    """Ensure an exception in a single task does not tear down an entire batch of gather_dep

    The below triggers an fetch->memory transition

    See also https://github.com/dask/distributed/issues/5152
    See also test_gather_dep_exception_one_task
    """
    # This test does not trigger the condition reliably but is a very easy case
    # which should function correctly regardles

    fut1 = c.submit(inc, 1, workers=[a.address], key="f1")
    fut2 = c.submit(inc, fut1, workers=[b.address], key="f2")

    while fut1.key not in b.tasks or b.tasks[fut1.key].state == "flight":
        await asyncio.sleep(0)

    s.handle_missing_data(key="f1", errant_worker=a.address)

    await fut2


@gen_cluster(client=True)
async def test_acquire_replicas(c, s, a, b):
    fut = c.submit(inc, 1, workers=[a.address])
    await fut

    s.request_acquire_replicas(b.address, [fut.key], stimulus_id=f"test-{time()}")

    while len(s.who_has[fut.key]) != 2:
        await asyncio.sleep(0.005)

    for w in (a, b):
        assert w.data[fut.key] == 2
        assert w.tasks[fut.key].state == "memory"

    fut.release()

    while b.tasks or a.tasks:
        await asyncio.sleep(0.005)


@gen_cluster(client=True)
async def test_acquire_replicas_same_channel(c, s, a, b):
    futA = c.submit(inc, 1, workers=[a.address], key="f-A")
    futB = c.submit(inc, 2, workers=[a.address], key="f-B")
    futC = c.submit(inc, futB, workers=[b.address], key="f-C")
    await futA

    s.request_acquire_replicas(b.address, [futA.key], stimulus_id=f"test-{time()}")

    await futC
    while futA.key not in b.tasks or not b.tasks[futA.key].state == "memory":
        await asyncio.sleep(0.005)

    while len(s.who_has[futA.key]) != 2:
        await asyncio.sleep(0.005)

    # Ensure that both the replica and an ordinary dependency pass through the
    # same communication channel

    for fut in (futA, futB):
        assert_worker_story(
            b.story(fut.key),
            [
                ("gather-dependencies", a.address, {fut.key}),
                ("request-dep", a.address, {fut.key}),
            ],
        )
        assert any(fut.key in msg["keys"] for msg in b.incoming_transfer_log)


@gen_cluster(client=True, nthreads=[("127.0.0.1", 1)] * 3)
async def test_acquire_replicas_many(c, s, *workers):
    futs = c.map(inc, range(10), workers=[workers[0].address])
    res = c.submit(sum, futs, workers=[workers[1].address])
    final = c.submit(slowinc, res, delay=0.5, workers=[workers[1].address])

    await wait(futs)

    s.request_acquire_replicas(
        workers[2].address, [fut.key for fut in futs], stimulus_id=f"test-{time()}"
    )

    # Worker 2 should normally not even be involved if there was no replication
    while not all(
        f.key in workers[2].tasks and workers[2].tasks[f.key].state == "memory"
        for f in futs
    ):
        await asyncio.sleep(0.01)

    assert all(ts.state == "memory" for ts in workers[2].tasks.values())

    assert await final == sum(map(inc, range(10))) + 1
    # All workers have a replica
    assert all(len(s.tasks[f.key].who_has) == 3 for f in futs)
    del futs, res, final

    while any(w.tasks for w in workers):
        await asyncio.sleep(0.001)


@pytest.mark.slow
@gen_cluster(client=True, Worker=Nanny)
async def test_acquire_replicas_already_in_flight(c, s, *nannies):
    """Trying to acquire a replica that is already in flight is a no-op"""

    class SlowToFly:
        def __getstate__(self):
            sleep(0.9)
            return {}

    a, b = s.workers
    x = c.submit(SlowToFly, workers=[a], key="x")
    await wait(x)
    y = c.submit(lambda x: 123, x, workers=[b], key="y")
    await asyncio.sleep(0.3)
    s.request_acquire_replicas(b, [x.key], stimulus_id=f"test-{time()}")
    assert await y == 123

    story = await c.run(lambda dask_worker: dask_worker.story("x"))
    assert_worker_story(
        story[b],
        [
            ("x", "ensure-task-exists", "released"),
            ("x", "released", "fetch", "fetch", {}),
            ("gather-dependencies", a, {"x"}),
            ("x", "fetch", "flight", "flight", {}),
            ("request-dep", a, {"x"}),
            ("x", "ensure-task-exists", "flight"),
            ("x", "flight", "fetch", "flight", {}),
            ("receive-dep", a, {"x"}),
            ("x", "put-in-memory"),
            ("x", "flight", "memory", "memory", {"y": "ready"}),
        ],
        strict=True,
    )


@gen_cluster(client=True)
async def test_remove_replicas_simple(c, s, a, b):
    futs = c.map(inc, range(10), workers=[a.address])
    await wait(futs)
    s.request_acquire_replicas(
        b.address, [fut.key for fut in futs], stimulus_id=f"test-{time()}"
    )

    while not all(len(s.tasks[f.key].who_has) == 2 for f in futs):
        await asyncio.sleep(0.01)

    s.request_remove_replicas(
        b.address, [fut.key for fut in futs], stimulus_id=f"test-{time()}"
    )

    assert all(len(s.tasks[f.key].who_has) == 1 for f in futs)

    while b.tasks:
        await asyncio.sleep(0.01)

    # Ensure there is no delayed reply to re-register the key
    await asyncio.sleep(0.01)
    assert all(s.tasks[f.key].who_has == {s.workers[a.address]} for f in futs)


@gen_cluster(
    client=True,
    nthreads=[("", 1), ("", 6)],  # Up to 5 threads of b will get stuck; read below
    config={"distributed.comm.recent-messages-log-length": 1_000},
)
async def test_remove_replicas_while_computing(c, s, a, b):
    futs = c.map(inc, range(10), workers=[a.address])
    dependents_event = distributed.Event()

    def some_slow(x, event):
        if x % 2:
            event.wait()
        return x + 1

    # All interesting things will happen on b
    dependents = c.map(some_slow, futs, event=dependents_event, workers=[b.address])

    while not any(f.key in b.tasks for f in dependents):
        await asyncio.sleep(0.01)

    # The scheduler removes keys from who_has/has_what immediately
    # Make sure the worker responds to the rejection and the scheduler corrects
    # the state
    ws = s.workers[b.address]

    def ws_has_futs(aggr_func):
        nonlocal futs
        return aggr_func(s.tasks[fut.key] in ws.has_what for fut in futs)

    # Wait for all futs to transfer over
    while not ws_has_futs(all):
        await asyncio.sleep(0.01)

    # Wait for some dependent tasks to be done. No more than half of the dependents can
    # finish, as the others are blocked on dependents_event.
    # Note: for this to work reliably regardless of scheduling order, we need to have 6+
    # threads. At the moment of writing it works with 2 because futures of Client.map
    # are always scheduled from left to right, but we'd rather not rely on this
    # assumption.
    while not any(fut.status == "finished" for fut in dependents):
        await asyncio.sleep(0.01)
    assert not all(fut.status == "finished" for fut in dependents)

    # Try removing the initial keys
    s.request_remove_replicas(
        b.address, [fut.key for fut in futs], stimulus_id=f"test-{time()}"
    )
    # Scheduler removed all keys immediately...
    assert not ws_has_futs(any)
    # ... but the state is properly restored for all tasks for which the dependent task
    # isn't done yet
    while not ws_has_futs(any):
        await asyncio.sleep(0.01)

    # Let the remaining dependent tasks complete
    await dependents_event.set()
    await wait(dependents)
    assert ws_has_futs(any) and not ws_has_futs(all)

    # If a request is rejected, the worker responds with an add-keys message to
    # reenlist the key in the schedulers state system to avoid race conditions,
    # see also https://github.com/dask/distributed/issues/5265
    rejections = set()
    for msg in b.log:
        if msg[0] == "remove-replica-rejected":
            rejections.update(msg[1])
    assert rejections

    def answer_sent(key):
        for batch in b.batched_stream.recent_message_log:
            for msg in batch:
                if "op" in msg and msg["op"] == "add-keys" and key in msg["keys"]:
                    return True
        return False

    for rejected_key in rejections:
        assert answer_sent(rejected_key)

    # Now that all dependent tasks are done, futs replicas may be removed.
    # They might be already gone due to the above remove replica calls
    s.request_remove_replicas(
        b.address,
        [fut.key for fut in futs if ws in s.tasks[fut.key].who_has],
        stimulus_id=f"test-{time()}",
    )

    while any(b.tasks[f.key].state != "released" for f in futs if f.key in b.tasks):
        await asyncio.sleep(0.01)

    # The scheduler actually gets notified about the removed replica
    while ws_has_futs(any):
        await asyncio.sleep(0.01)
    # A replica is still on workers[0]
    assert all(len(s.tasks[f.key].who_has) == 1 for f in futs)

    del dependents, futs

    while any(w.tasks for w in (a, b)):
        await asyncio.sleep(0.01)


@gen_cluster(client=True, nthreads=[("", 1)] * 3)
async def test_who_has_consistent_remove_replicas(c, s, *workers):
    a = workers[0]
    other_workers = {w for w in workers if w != a}
    f1 = c.submit(inc, 1, key="f1", workers=[w.address for w in other_workers])
    await wait(f1)
    for w in other_workers:
        s.request_acquire_replicas(w.address, [f1.key], stimulus_id=f"test-{time()}")

    while not len(s.tasks[f1.key].who_has) == len(other_workers):
        await asyncio.sleep(0)

    f2 = c.submit(inc, f1, workers=[a.address])

    # Wait just until the moment the worker received the task and scheduled the
    # task to be fetched, then remove the replica from the worker this one is
    # trying to get the data from. Ensure this is handled gracefully and no
    # suspicious counters are raised since this is expected behaviour when
    # removing replicas

    while f1.key not in a.tasks or a.tasks[f1.key].state != "flight":
        await asyncio.sleep(0)

    coming_from = None
    for w in other_workers:
        coming_from = w
        if w.address == a.tasks[f1.key].coming_from:
            break

    coming_from.handle_remove_replicas([f1.key], "test")

    await f2

    assert_worker_story(a.story(f1.key), [(f1.key, "missing-dep")])
    assert a.tasks[f1.key].suspicious_count == 0
    assert s.tasks[f1.key].suspicious == 0


@gen_cluster(client=True)
async def test_acquire_replicas_with_no_priority(c, s, a, b):
    """Scattered tasks have no priority. When they transit to another worker through
    acquire-replicas, they end up in the Worker.data_needed heap together with tasks
    with a priority; they must gain a priority to become sortable.
    """
    x = (await c.scatter({"x": 1}, workers=[a.address]))["x"]
    y = c.submit(lambda: 2, key="y", workers=[a.address])
    await y
    assert s.tasks["x"].priority is None
    assert a.tasks["x"].priority is None
    assert s.tasks["y"].priority is not None
    assert a.tasks["y"].priority is not None

    s.request_acquire_replicas(b.address, [x.key, y.key], stimulus_id=f"test-{time()}")
    while b.data != {"x": 1, "y": 2}:
        await asyncio.sleep(0.01)

    assert s.tasks["x"].priority is None
    assert a.tasks["x"].priority is None
    assert b.tasks["x"].priority is not None


@gen_cluster(client=True)
async def test_missing_released_zombie_tasks(c, s, a, b):
    """
    Ensure that no fetch/flight tasks are left in the task dict of a
    worker after everything was released
    """
    a.total_in_connections = 0
    f1 = c.submit(inc, 1, key="f1", workers=[a.address])
    f2 = c.submit(inc, f1, key="f2", workers=[b.address])
    key = f1.key

    while key not in b.tasks or b.tasks[key].state != "fetch":
        await asyncio.sleep(0.01)

    await a.close(report=False)

    del f1, f2

    while b.tasks:
        await asyncio.sleep(0.01)


@gen_cluster(client=True)
async def test_missing_released_zombie_tasks_2(c, s, a, b):
    # If get_data_from_worker raises this will suggest a dead worker to B and it
    # will transition the task to missing. We want to make sure that a missing
    # task is properly released and not left as a zombie
    with mock.patch.object(
        distributed.worker,
        "get_data_from_worker",
        side_effect=CommClosedError,
    ):
        f1 = c.submit(inc, 1, key="f1", workers=[a.address])
        f2 = c.submit(inc, f1, key="f2", workers=[b.address])

        while f1.key not in b.tasks:
            await asyncio.sleep(0)

        ts = b.tasks[f1.key]
        assert ts.state == "fetch"

        while ts.state != "missing":
            # If we sleep for a longer time, the worker will spin into an
            # endless loop of asking the scheduler who_has and trying to connect
            # to A
            await asyncio.sleep(0)

        del f1, f2

        while b.tasks:
            await asyncio.sleep(0.01)

        assert_worker_story(
            b.story(ts),
            [("f1", "missing", "released", "released", {"f1": "forgotten"})],
        )


@gen_cluster(nthreads=[("", 1)], config={"distributed.worker.memory.pause": False})
async def test_worker_status_sync(s, a):
    ws = s.workers[a.address]
    a.status = Status.paused
    while ws.status != Status.paused:
        await asyncio.sleep(0.01)

    a.status = Status.running
    while ws.status != Status.running:
        await asyncio.sleep(0.01)

    await s.retire_workers()
    while ws.status != Status.closed:
        await asyncio.sleep(0.01)

    events = [ev for _, ev in s.events[ws.address] if ev["action"] != "heartbeat"]
    assert events == [
        {"action": "add-worker"},
        {
            "action": "worker-status-change",
            "prev-status": "undefined",
            "status": "running",
        },
        {
            "action": "worker-status-change",
            "prev-status": "running",
            "status": "paused",
        },
        {
            "action": "worker-status-change",
            "prev-status": "paused",
            "status": "running",
        },
        {"action": "remove-worker", "processing-tasks": {}},
        {"action": "retired"},
    ]


async def _wait_for_state(key: str, worker: Worker, state: str):
    # Keep the sleep interval at 0 since the tests using this are very sensitive
    # about timing. they intend to capture loop cycles after this specific
    # condition was set
    while key not in worker.tasks or worker.tasks[key].state != state:
        await asyncio.sleep(0)


@gen_cluster(client=True)
async def test_task_flight_compute_oserror(c, s, a, b):
    """If the remote worker dies while a task is in flight, the task may be
    rescheduled to be computed on the worker trying to fetch the data.
    However, the OSError caused by the dead remote would try to transition the
    task to missing which is not what we want. This test ensures that the task
    is properly transitioned to executing and the scheduler doesn't reschedule
    anything and rejects the "false missing" signal from the worker, if there is
    any.
    """

    write_queue = asyncio.Queue()
    write_event = asyncio.Event()
    b.rpc = _LockedCommPool(
        b.rpc,
        write_queue=write_queue,
        write_event=write_event,
    )
    futs = c.submit(map, inc, range(10), workers=[a.address], allow_other_workers=True)
    await wait(futs)
    assert a.data
    assert write_queue.empty()
    f1 = c.submit(sum, futs, workers=[b.address])
    peer, msg = await write_queue.get()
    assert peer == a.address
    assert msg["op"] == "get_data"
    in_flight_tasks = [ts for ts in b.tasks.values() if ts.key != f1.key]
    assert all(ts.state == "flight" for ts in in_flight_tasks)
    await a.close()
    write_event.set()

    await f1

    # If the above doesn't deadlock the behavior should be OK. We're still
    # asserting a few internals to make sure that if things change this is done
    # deliberately

    sum_story = b.story(f1.key)
    expected_sum_story = [
        (f1.key, "compute-task"),
        (
            f1.key,
            "released",
            "waiting",
            "waiting",
            {ts.key: "fetch" for ts in in_flight_tasks},
        ),
        # inc is lost and needs to be recomputed. Therefore, sum is released
        ("free-keys", (f1.key,)),
        (f1.key, "release-key"),
        (f1.key, "waiting", "released", "released", {f1.key: "forgotten"}),
        (f1.key, "released", "forgotten", "forgotten", {}),
        # Now, we actually compute the task *once*. This must not cycle back
        (f1.key, "compute-task"),
        (f1.key, "released", "waiting", "waiting", {f1.key: "ready"}),
        (f1.key, "waiting", "ready", "ready", {}),
        (f1.key, "ready", "executing", "executing", {}),
        (f1.key, "put-in-memory"),
        (f1.key, "executing", "memory", "memory", {}),
    ]
    assert_worker_story(sum_story, expected_sum_story, strict=True)


@gen_cluster(client=True)
async def test_gather_dep_cancelled_rescheduled(c, s, a, b):
    """At time of writing, the gather_dep implementation filtered tasks again
    for in-flight state. The response parser, however, did not distinguish
    resulting in unwanted missing-data signals to the scheduler, causing
    potential rescheduling or data leaks.

    If a cancelled key is rescheduled for fetching while gather_dep waits
    internally for get_data, the response parser would misclassify this key and
    cause the key to be recommended for a release causing deadlocks and/or lost
    keys.
    At time of writing, this transition was implemented wrongly and caused a
    flight->cancelled transition which should be recoverable but the cancelled
    state was corrupted by this transition since ts.done==True. This attribute
    setting would cause a cancelled->fetch transition to actually drop the key
    instead, causing https://github.com/dask/distributed/issues/5366

    See also test_gather_dep_do_not_handle_response_of_not_requested_tasks
    """
    import distributed

    with mock.patch.object(distributed.worker.Worker, "gather_dep") as mocked_gather:
        fut1 = c.submit(inc, 1, workers=[a.address], key="f1")
        fut2 = c.submit(inc, fut1, workers=[a.address], key="f2")
        await fut2
        fut4 = c.submit(sum, fut1, fut2, workers=[b.address], key="f4")
        fut3 = c.submit(inc, fut1, workers=[b.address], key="f3")

        fut2_key = fut2.key

        await _wait_for_state(fut2_key, b, "flight")
        while not mocked_gather.call_args:
            await asyncio.sleep(0)

        fut4.release()
        while fut4.key in b.tasks:
            await asyncio.sleep(0)

    assert b.tasks[fut2.key].state == "cancelled"
    args, kwargs = mocked_gather.call_args
    assert fut2.key in kwargs["to_gather"]

    # The below synchronization and mock structure allows us to intercept the
    # state after gather_dep has been scheduled and is waiting for the
    # get_data_from_worker to finish. If state transitions happen during this
    # time, the response parser needs to handle this properly
    lock = asyncio.Lock()
    event = asyncio.Event()
    async with lock:

        async def wait_get_data(*args, **kwargs):
            event.set()
            async with lock:
                return await distributed.worker.get_data_from_worker(*args, **kwargs)

        with mock.patch.object(
            distributed.worker,
            "get_data_from_worker",
            side_effect=wait_get_data,
        ):
            gather_dep_fut = asyncio.ensure_future(
                Worker.gather_dep(b, *args, **kwargs)
            )

            await event.wait()

            fut4 = c.submit(sum, [fut1, fut2], workers=[b.address], key="f4")
            while b.tasks[fut2.key].state != "flight":
                await asyncio.sleep(0.1)
    await gather_dep_fut
    f2_story = b.story(fut2.key)
    assert f2_story
    await fut3
    await fut4


@gen_cluster(client=True)
async def test_gather_dep_do_not_handle_response_of_not_requested_tasks(c, s, a, b):
    """At time of writing, the gather_dep implementation filtered tasks again
    for in-flight state. The response parser, however, did not distinguish
    resulting in unwanted missing-data signals to the scheduler, causing
    potential rescheduling or data leaks.
    This test may become obsolete if the implementation changes significantly.
    """
    import distributed

    with mock.patch.object(distributed.worker.Worker, "gather_dep") as mocked_gather:
        fut1 = c.submit(inc, 1, workers=[a.address], key="f1")
        fut2 = c.submit(inc, fut1, workers=[a.address], key="f2")
        await fut2
        fut4 = c.submit(sum, fut1, fut2, workers=[b.address], key="f4")
        fut3 = c.submit(inc, fut1, workers=[b.address], key="f3")

        fut2_key = fut2.key

        await _wait_for_state(fut2_key, b, "flight")
        while not mocked_gather.call_args:
            await asyncio.sleep(0)

        fut4.release()
        while fut4.key in b.tasks:
            await asyncio.sleep(0)

    assert b.tasks[fut2.key].state == "cancelled"
    args, kwargs = mocked_gather.call_args
    assert fut2.key in kwargs["to_gather"]

    await Worker.gather_dep(b, *args, **kwargs)
    assert fut2.key not in b.tasks
    f2_story = b.story(fut2.key)
    assert f2_story
    assert not any("missing-dep" in msg for msg in f2_story)
    await fut3


@gen_cluster(
    client=True,
    config={
        "distributed.comm.recent-messages-log-length": 1000,
    },
)
async def test_gather_dep_no_longer_in_flight_tasks(c, s, a, b):
    import distributed

    with mock.patch.object(distributed.worker.Worker, "gather_dep") as mocked_gather:
        fut1 = c.submit(inc, 1, workers=[a.address], key="f1")
        fut2 = c.submit(sum, fut1, fut1, workers=[b.address], key="f2")

        fut1_key = fut1.key

        await _wait_for_state(fut1_key, b, "flight")
        while not mocked_gather.call_args:
            await asyncio.sleep(0)

        fut2.release()
        while fut2.key in b.tasks:
            await asyncio.sleep(0)

    assert b.tasks[fut1.key].state == "cancelled"

    args, kwargs = mocked_gather.call_args
    await Worker.gather_dep(b, *args, **kwargs)

    assert fut2.key not in b.tasks
    f1_story = b.story(fut1.key)
    f2_story = b.story(fut2.key)
    assert f1_story
    assert f2_story
    assert not any("missing-dep" in msg for msg in f2_story)


@pytest.mark.parametrize("intermediate_state", ["resumed", "cancelled"])
@pytest.mark.parametrize("close_worker", [False, True])
@gen_cluster(client=True, nthreads=[("", 1)] * 3)
async def test_deadlock_cancelled_after_inflight_before_gather_from_worker(
    c, s, a, b, x, intermediate_state, close_worker
):
    """If a task was transitioned to in-flight, the gather-dep coroutine was
    scheduled but a cancel request came in before gather_data_from_worker was
    issued this might corrupt the state machine if the cancelled key is not
    properly handled"""

    fut1 = c.submit(slowinc, 1, workers=[a.address], key="f1")
    fut1B = c.submit(slowinc, 2, workers=[x.address], key="f1B")
    fut2 = c.submit(sum, [fut1, fut1B], workers=[x.address], key="f2")
    await fut2
    with mock.patch.object(distributed.worker.Worker, "gather_dep") as mocked_gather:
        fut3 = c.submit(inc, fut2, workers=[b.address], key="f3")

        fut2_key = fut2.key

        await _wait_for_state(fut2_key, b, "flight")

        s.set_restrictions(worker={fut1B.key: a.address, fut2.key: b.address})
        while not mocked_gather.call_args:
            await asyncio.sleep(0)

        await s.remove_worker(address=x.address, safe=True, close=close_worker)

        await _wait_for_state(fut2_key, b, intermediate_state)

    args, kwargs = mocked_gather.call_args
    await Worker.gather_dep(b, *args, **kwargs)
    await fut3


@gen_cluster(client=True, nthreads=[("", 1)])
async def test_Worker__to_dict(c, s, a):
    x = c.submit(inc, 1, key="x")
    await wait(x)
    d = a._to_dict()
    assert set(d) == {
        "type",
        "id",
        "scheduler",
        "nthreads",
        "address",
        "status",
        "thread_id",
        "ready",
        "constrained",
        "long_running",
        "executing_count",
        "in_flight_tasks",
        "in_flight_workers",
        "log",
        "tasks",
        "logs",
        "config",
        "incoming_transfer_log",
        "outgoing_transfer_log",
        "data_needed",
        "pending_data_per_worker",
        # attributes of WorkerMemoryManager
        "data",
        "max_spill",
        "memory_limit",
        "memory_monitor_interval",
        "memory_pause_fraction",
        "memory_spill_fraction",
        "memory_target_fraction",
    }
    assert d["tasks"]["x"]["key"] == "x"
    assert d["data"] == ["x"]


<<<<<<< HEAD
@gen_cluster(nthreads=[])
async def test_extension_methods(s):
    flag = False
    shutdown = False

    class WorkerExtension:
        def __init__(self, worker):
            pass

        def heartbeat(self):
            return {"data": 123}

        async def close(self):
            nonlocal shutdown
            shutdown = True

    class SchedulerExtension:
        def __init__(self, scheduler):
            self.scheduler = scheduler
            pass

        def heartbeat(self, ws, data: dict):
            nonlocal flag
            assert ws in self.scheduler.workers.values()
            assert data == {"data": 123}
            flag = True

    s.extensions["test"] = SchedulerExtension(s)

    async with Worker(s.address, extensions={"test": WorkerExtension}) as w:
        assert not shutdown
        await w.heartbeat()
        assert flag

    assert shutdown
=======
@gen_cluster(
    client=True,
    config={
        "distributed.admin.tick.interval": "5ms",
        "distributed.admin.tick.cycle": "100ms",
    },
)
async def test_tick_interval(c, s, a, b):
    import time

    await a.heartbeat()
    x = s.workers[a.address].metrics["event_loop_interval"]
    while s.workers[a.address].metrics["event_loop_interval"] > 0.050:
        await asyncio.sleep(0.01)
    while s.workers[a.address].metrics["event_loop_interval"] < 0.100:
        await asyncio.sleep(0.01)
        time.sleep(0.200)
>>>>>>> 2fbf9ebe
<|MERGE_RESOLUTION|>--- conflicted
+++ resolved
@@ -3308,7 +3308,6 @@
     assert d["data"] == ["x"]
 
 
-<<<<<<< HEAD
 @gen_cluster(nthreads=[])
 async def test_extension_methods(s):
     flag = False
@@ -3344,7 +3343,8 @@
         assert flag
 
     assert shutdown
-=======
+
+
 @gen_cluster(
     client=True,
     config={
@@ -3361,5 +3361,4 @@
         await asyncio.sleep(0.01)
     while s.workers[a.address].metrics["event_loop_interval"] < 0.100:
         await asyncio.sleep(0.01)
-        time.sleep(0.200)
->>>>>>> 2fbf9ebe
+        time.sleep(0.200)