--- conflicted
+++ resolved
@@ -56,11 +56,7 @@
 from distributed.metrics import time
 from distributed.protocol import pickle
 from distributed.scheduler import KilledWorker, Scheduler
-<<<<<<< HEAD
-from distributed.utils import sync
-=======
-from distributed.utils import wait_for
->>>>>>> 9b9f948b
+from distributed.utils import sync, wait_for
 from distributed.utils_test import (
     NO_AMM,
     BlockedExecute,
