from __future__ import annotations

import asyncio
import gc
import importlib
import logging
import os
import sys
import tempfile
import threading
import traceback
import warnings
import weakref
from concurrent.futures import ProcessPoolExecutor, ThreadPoolExecutor
from concurrent.futures.process import BrokenProcessPool
from numbers import Number
from operator import add
from time import sleep
from unittest import mock

import psutil
import pytest
from tlz import first, merge, pluck, sliding_window
from tornado.ioloop import IOLoop

import dask
from dask import delayed
from dask.system import CPU_COUNT
from dask.utils import tmpfile

import distributed
from distributed import (
    Client,
    Event,
    Nanny,
    WorkerPlugin,
    default_client,
    get_client,
    get_worker,
    profile,
    wait,
)
from distributed.comm.registry import backends
from distributed.compatibility import LINUX, WINDOWS, to_thread
from distributed.core import CommClosedError, Status, rpc
from distributed.diagnostics import nvml
from distributed.diagnostics.plugin import PipInstall
from distributed.metrics import time
from distributed.protocol import pickle
from distributed.scheduler import Scheduler
from distributed.utils_test import (
    NO_AMM,
    BlockedExecute,
    BlockedGatherDep,
    BlockedGetData,
    TaskStateMetadataPlugin,
    _LockedCommPool,
    assert_story,
    captured_logger,
    dec,
    div,
    freeze_batched_send,
    freeze_data_fetching,
    gen_cluster,
    gen_test,
    inc,
    mul,
    nodebug,
    raises_with_cause,
    slowinc,
    slowsum,
    wait_for_state,
)
from distributed.worker import (
    Worker,
    benchmark_disk,
    benchmark_memory,
    benchmark_network,
    error_message,
    logger,
)
from distributed.worker_state_machine import (
    AcquireReplicasEvent,
    ComputeTaskEvent,
    ExecuteFailureEvent,
    ExecuteSuccessEvent,
    RemoveReplicasEvent,
    SerializedTask,
    StealRequestEvent,
)

pytestmark = pytest.mark.ci1


@gen_cluster(nthreads=[])
async def test_worker_nthreads(s):
    async with Worker(s.address) as w:
        assert w.executor._max_workers == CPU_COUNT


@gen_cluster()
async def test_str(s, a, b):
    assert a.address in str(a)
    assert a.address in repr(a)
    assert str(a.state.nthreads) in str(a)
    assert str(a.state.nthreads) in repr(a)
    assert str(a.state.executing_count) in repr(a)


@gen_cluster(nthreads=[])
async def test_identity(s):
    async with Worker(s.address) as w:
        ident = w.identity()
        assert "Worker" in ident["type"]
        assert ident["scheduler"] == s.address
        assert isinstance(ident["nthreads"], int)
        assert isinstance(ident["memory_limit"], Number)


@gen_cluster(client=True)
async def test_worker_bad_args(c, s, a, b):
    class NoReprObj:
        """This object cannot be properly represented as a string."""

        def __str__(self):
            raise ValueError("I have no str representation.")

        def __repr__(self):
            raise ValueError("I have no repr representation.")

    x = c.submit(NoReprObj, workers=a.address)
    await wait(x)
    assert not a.state.executing_count
    assert a.data

    def bad_func(*args, **kwargs):
        1 / 0

    class MockLoggingHandler(logging.Handler):
        """Mock logging handler to check for expected logs."""

        def __init__(self, *args, **kwargs):
            self.reset()
            super().__init__(*args, **kwargs)

        def emit(self, record):
            self.messages[record.levelname.lower()].append(record.getMessage())

        def reset(self):
            self.messages = {
                "debug": [],
                "info": [],
                "warning": [],
                "error": [],
                "critical": [],
            }

    hdlr = MockLoggingHandler()
    old_level = logger.level
    logger.setLevel(logging.DEBUG)
    logger.addHandler(hdlr)
    y = c.submit(bad_func, x, k=x, workers=b.address)
    await wait(y)

    assert not b.state.executing_count
    assert y.status == "error"
    # Make sure job died because of bad func and not because of bad
    # argument.
    with pytest.raises(ZeroDivisionError):
        await y

    tb = await y._traceback()
    assert any("1 / 0" in line for line in pluck(3, traceback.extract_tb(tb)) if line)
    assert "Compute Failed" in hdlr.messages["warning"][0]
    assert y.key in hdlr.messages["warning"][0]
    logger.setLevel(old_level)

    # Now we check that both workers are still alive.

    xx = c.submit(add, 1, 2, workers=a.address)
    yy = c.submit(add, 3, 4, workers=b.address)

    results = await c._gather([xx, yy])

    assert tuple(results) == (3, 7)


@gen_cluster(client=True)
async def test_upload_file(c, s, a, b):
    assert not os.path.exists(os.path.join(a.local_directory, "foobar.py"))
    assert not os.path.exists(os.path.join(b.local_directory, "foobar.py"))
    assert a.local_directory != b.local_directory

    async with rpc(a.address) as aa, rpc(b.address) as bb:
        await asyncio.gather(
            aa.upload_file(filename="foobar.py", data=b"x = 123"),
            bb.upload_file(filename="foobar.py", data="x = 123"),
        )

    assert os.path.exists(os.path.join(a.local_directory, "foobar.py"))
    assert os.path.exists(os.path.join(b.local_directory, "foobar.py"))

    def g():
        import foobar

        return foobar.x

    future = c.submit(g, workers=a.address)
    result = await future
    assert result == 123

    await c.close()
    await s.close()
    assert not os.path.exists(os.path.join(a.local_directory, "foobar.py"))


@pytest.mark.skip(reason="don't yet support uploading pyc files")
@gen_cluster(client=True, nthreads=[("127.0.0.1", 1)])
async def test_upload_file_pyc(c, s, w):
    with tmpfile() as dirname:
        os.mkdir(dirname)
        with open(os.path.join(dirname, "foo.py"), mode="w") as f:
            f.write("def f():\n    return 123")

        sys.path.append(dirname)
        try:
            import foo

            assert foo.f() == 123
            pyc = importlib.util.cache_from_source(os.path.join(dirname, "foo.py"))
            assert os.path.exists(pyc)
            await c.upload_file(pyc)

            def g():
                import foo

                return foo.x

            future = c.submit(g)
            result = await future
            assert result == 123
        finally:
            sys.path.remove(dirname)


@gen_cluster(client=True)
async def test_upload_egg(c, s, a, b):
    eggname = "testegg-1.0.0-py3.4.egg"
    local_file = __file__.replace("test_worker.py", eggname)
    assert not os.path.exists(os.path.join(a.local_directory, eggname))
    assert not os.path.exists(os.path.join(b.local_directory, eggname))
    assert a.local_directory != b.local_directory

    await c.upload_file(filename=local_file)

    assert os.path.exists(os.path.join(a.local_directory, eggname))
    assert os.path.exists(os.path.join(b.local_directory, eggname))

    def g(x):
        import testegg

        return testegg.inc(x)

    future = c.submit(g, 10, workers=a.address)
    result = await future
    assert result == 10 + 1

    await c.close()
    await s.close()
    await a.close()
    await b.close()
    assert not os.path.exists(os.path.join(a.local_directory, eggname))


@gen_cluster(client=True)
async def test_upload_pyz(c, s, a, b):
    pyzname = "mytest.pyz"
    local_file = __file__.replace("test_worker.py", pyzname)
    assert not os.path.exists(os.path.join(a.local_directory, pyzname))
    assert not os.path.exists(os.path.join(b.local_directory, pyzname))
    assert a.local_directory != b.local_directory

    await c.upload_file(filename=local_file)

    assert os.path.exists(os.path.join(a.local_directory, pyzname))
    assert os.path.exists(os.path.join(b.local_directory, pyzname))

    def g(x):
        from mytest import mytest

        return mytest.inc(x)

    future = c.submit(g, 10, workers=a.address)
    result = await future
    assert result == 10 + 1

    await c.close()
    await s.close()
    await a.close()
    await b.close()
    assert not os.path.exists(os.path.join(a.local_directory, pyzname))


@pytest.mark.xfail(reason="Still lose time to network I/O")
@gen_cluster(client=True)
async def test_upload_large_file(c, s, a, b):
    pytest.importorskip("crick")
    await asyncio.sleep(0.05)
    async with rpc(a.address) as aa:
        await aa.upload_file(filename="myfile.dat", data=b"0" * 100000000)
        await asyncio.sleep(0.05)
        assert a.digests["tick-duration"].components[0].max() < 0.050


@gen_cluster()
async def test_broadcast(s, a, b):
    async with rpc(s.address) as cc:
        results = await cc.broadcast(msg={"op": "ping"})
        assert results == {a.address: b"pong", b.address: b"pong"}


@gen_cluster(nthreads=[])
async def test_worker_with_port_zero(s):
    async with Worker(s.address) as w:
        assert isinstance(w.port, int)
        assert w.port > 1024


@gen_cluster(nthreads=[])
async def test_worker_port_range(s):
    port = "9867:9868"
    async with Worker(s.address, port=port) as w1:
        assert w1.port == 9867  # Selects first port in range
        async with Worker(s.address, port=port) as w2:
            assert w2.port == 9868  # Selects next port in range
            with raises_with_cause(
                RuntimeError, None, ValueError, match_cause="Could not start Worker"
            ):  # No more ports left
                async with Worker(s.address, port=port):
                    pass


@pytest.mark.slow
@gen_test(timeout=60)
async def test_worker_waits_for_scheduler():
    w = Worker("127.0.0.1:8724")

    async def f():
        await w

    task = asyncio.create_task(f())
    await asyncio.sleep(3)
    assert not task.done()
    task.cancel()

    assert w.status not in (Status.closed, Status.running, Status.paused)
    await w.close(timeout=0.1)


@gen_cluster(client=True, nthreads=[("127.0.0.1", 1)])
async def test_worker_task_data(c, s, w):
    x = delayed(2)
    xx = c.persist(x)
    await wait(xx)
    assert w.data[x.key] == 2


def test_error_message():
    class MyException(Exception):
        def __init__(self, a, b):
            self.args = (a + b,)

        def __str__(self):
            return "MyException(%s)" % self.args

    msg = error_message(MyException("Hello", "World!"))
    assert "Hello" in str(msg["exception"])

    max_error_len = 100
    with dask.config.set({"distributed.admin.max-error-length": max_error_len}):
        msg = error_message(RuntimeError("-" * max_error_len))
        assert len(msg["exception_text"]) <= max_error_len + 30
        assert len(msg["exception_text"]) < max_error_len * 2
        msg = error_message(RuntimeError("-" * max_error_len * 20))

    max_error_len = 1000000
    with dask.config.set({"distributed.admin.max-error-length": max_error_len}):
        msg = error_message(RuntimeError("-" * max_error_len * 2))
        assert len(msg["exception_text"]) > 10100  # default + 100


@gen_cluster(client=True)
async def test_chained_error_message(c, s, a, b):
    def chained_exception_fn():
        class MyException(Exception):
            def __init__(self, msg):
                self.msg = msg

            def __str__(self):
                return "MyException(%s)" % self.msg

        exception = MyException("Foo")
        inner_exception = MyException("Bar")

        try:
            raise inner_exception
        except Exception as e:
            raise exception from e

    f = c.submit(chained_exception_fn)
    try:
        await f
    except Exception as e:
        assert e.__cause__ is not None
        assert "Bar" in str(e.__cause__)


@gen_test()
async def test_plugin_exception():
    class MyPlugin:
        def setup(self, worker=None):
            raise ValueError("Setup failed")

    async with Scheduler(port=0, dashboard_address=":0") as s:
        with raises_with_cause(
            RuntimeError, "Worker failed to start", ValueError, "Setup failed"
        ):
            async with Worker(
                s.address,
                plugins={
                    MyPlugin(),
                },
            ) as w:
                pass


@gen_test()
async def test_plugin_multiple_exceptions():
    class MyPlugin1:
        def setup(self, worker=None):
            raise ValueError("MyPlugin1 Error")

    class MyPlugin2:
        def setup(self, worker=None):
            raise RuntimeError("MyPlugin2 Error")

    async with Scheduler(port=0, dashboard_address=":0") as s:
        # There's no guarantee on the order of which exception is raised first
        with raises_with_cause(
            RuntimeError,
            None,
            (ValueError, RuntimeError),
            match_cause="MyPlugin.* Error",
        ):
            with captured_logger("distributed.worker") as logger:
                async with Worker(
                    s.address,
                    plugins={
                        MyPlugin1(),
                        MyPlugin2(),
                    },
                ) as w:
                    pass

            text = logger.getvalue()
            assert "MyPlugin1 Error" in text
            assert "MyPlugin2 Error" in text


@gen_test()
async def test_plugin_internal_exception():
    async with Scheduler(port=0) as s:
        with raises_with_cause(
            RuntimeError,
            "Worker failed to start",
            UnicodeDecodeError,
            match_cause="codec can't decode",
        ):
            async with Worker(
                s.address,
                plugins={
                    b"corrupting pickle" + pickle.dumps(lambda: None, protocol=4),
                },
            ) as w:
                pass


@gen_cluster(client=True)
async def test_gather(c, s, a, b):
    x, y = await c.scatter(["x", "y"], workers=[b.address])
    async with rpc(a.address) as aa:
        resp = await aa.gather(who_has={x.key: [b.address], y.key: [b.address]})

    assert resp == {"status": "OK"}
    assert a.data[x.key] == b.data[x.key] == "x"
    assert a.data[y.key] == b.data[y.key] == "y"


@gen_cluster(client=True)
async def test_gather_missing_keys(c, s, a, b):
    """A key is missing. Other keys are gathered successfully."""
    x = await c.scatter("x", workers=[b.address])
    async with rpc(a.address) as aa:
        resp = await aa.gather(who_has={x.key: [b.address], "y": [b.address]})

    assert resp == {"status": "partial-fail", "keys": {"y": (b.address,)}}
    assert a.data[x.key] == b.data[x.key] == "x"


@gen_cluster(client=True, worker_kwargs={"timeout": "100ms"})
async def test_gather_missing_workers(c, s, a, b):
    """A worker owning the only copy of a key is missing.
    Keys from other workers are gathered successfully.
    """
    assert b.address.startswith("tcp://127.0.0.1:")
    bad_addr = "tcp://127.0.0.1:12345"
    x = await c.scatter("x", workers=[b.address])

    async with rpc(a.address) as aa:
        resp = await aa.gather(who_has={x.key: [b.address], "y": [bad_addr]})

    assert resp == {"status": "partial-fail", "keys": {"y": (bad_addr,)}}
    assert a.data[x.key] == b.data[x.key] == "x"


@pytest.mark.parametrize("missing_first", [False, True])
@gen_cluster(client=True, worker_kwargs={"timeout": "100ms"})
async def test_gather_missing_workers_replicated(c, s, a, b, missing_first):
    """A worker owning a redundant copy of a key is missing.
    The key is successfully gathered from other workers.
    """
    assert b.address.startswith("tcp://127.0.0.1:")
    x = await c.scatter("x", workers=[b.address])
    bad_addr = "tcp://127.0.0.1:12345"
    # Order matters! Test both
    addrs = [bad_addr, b.address] if missing_first else [b.address, bad_addr]
    async with rpc(a.address) as aa:
        resp = await aa.gather(who_has={x.key: addrs})
    assert resp == {"status": "OK"}
    assert a.data[x.key] == b.data[x.key] == "x"


@gen_cluster(nthreads=[])
async def test_io_loop(s):
    async with Worker(s.address) as w:
        assert w.io_loop is w.loop is s.loop


@gen_cluster(nthreads=[])
async def test_io_loop_alternate_loop(s, loop):
    async def main():
        with pytest.warns(
            DeprecationWarning,
            match=r"The `loop` argument to `Worker` is ignored, and will be "
            r"removed in a future release. The Worker always binds to the current loop",
        ):
            async with Worker(s.address, loop=loop) as w:
                assert w.io_loop is w.loop is IOLoop.current()

    await to_thread(asyncio.run, main())


@gen_cluster(client=True)
async def test_access_key(c, s, a, b):
    def f(i):
        from distributed.worker import thread_state

        return thread_state.key

    futures = [c.submit(f, i, key="x-%d" % i) for i in range(20)]
    results = await c._gather(futures)
    assert list(results) == ["x-%d" % i for i in range(20)]


@gen_cluster(client=True)
async def test_run_dask_worker(c, s, a, b):
    def f(dask_worker=None):
        return dask_worker.id

    response = await c._run(f)
    assert response == {a.address: a.id, b.address: b.id}


@gen_cluster(client=True)
async def test_run_dask_worker_kwonlyarg(c, s, a, b):
    def f(*, dask_worker=None):
        return dask_worker.id

    response = await c._run(f)
    assert response == {a.address: a.id, b.address: b.id}


@gen_cluster(client=True)
async def test_run_coroutine_dask_worker(c, s, a, b):
    async def f(dask_worker=None):
        await asyncio.sleep(0.001)
        return dask_worker.id

    response = await c.run(f)
    assert response == {a.address: a.id, b.address: b.id}


@gen_cluster(client=True, nthreads=[])
async def test_Executor(c, s):
    with ThreadPoolExecutor(2) as e:
        async with Worker(s.address, executor=e) as w:
            assert w.executor is e

            future = c.submit(inc, 1)
            result = await future
            assert result == 2

            assert e._threads  # had to do some work


@gen_cluster(nthreads=[("127.0.0.1", 1)])
async def test_close_on_disconnect(s, w):
    await s.close()

    start = time()
    while w.status != Status.closed:
        await asyncio.sleep(0.01)
        assert time() < start + 5


@gen_cluster(nthreads=[])
async def test_memory_limit_auto(s):
    async with Worker(s.address, nthreads=1) as a, Worker(
        s.address, nthreads=2
    ) as b, Worker(s.address, nthreads=100) as c, Worker(s.address, nthreads=200) as d:
        assert isinstance(a.memory_manager.memory_limit, Number)
        assert isinstance(b.memory_manager.memory_limit, Number)

        if CPU_COUNT > 1:
            assert a.memory_manager.memory_limit < b.memory_manager.memory_limit

        assert c.memory_manager.memory_limit == d.memory_manager.memory_limit


@gen_cluster(client=True)
async def test_inter_worker_communication(c, s, a, b):
    [x, y] = await c._scatter([1, 2], workers=a.address)

    future = c.submit(add, x, y, workers=b.address)
    result = await future
    assert result == 3


@gen_cluster(client=True, nthreads=[("", 1)])
async def test_clean(c, s, a):
    x = c.submit(inc, 1)
    await x

    collections = [a.state.tasks, a.data, a.threads]
    assert all(collections)

    x.release()

    while x.key in a.state.tasks:
        await asyncio.sleep(0.01)

    assert not any(collections)


@gen_cluster(client=True)
async def test_message_breakup(c, s, a, b):
    n = 100_000
    a.state.transfer_message_bytes_limit = 10 * n
    b.state.transfer_message_bytes_limit = 10 * n
    xs = [
        c.submit(mul, b"%d" % i, n, key=f"x{i}", workers=[a.address]) for i in range(30)
    ]
    y = c.submit(lambda _: None, xs, key="y", workers=[b.address])
    await y

    assert 2 <= len(b.transfer_incoming_log) <= 20
    assert 2 <= len(a.transfer_outgoing_log) <= 20

    assert all(msg["who"] == b.address for msg in a.transfer_outgoing_log)
    assert all(msg["who"] == a.address for msg in a.transfer_incoming_log)


@gen_cluster(client=True)
async def test_types(c, s, a, b):
    assert all(ts.type is None for ts in a.state.tasks.values())
    assert all(ts.type is None for ts in b.state.tasks.values())
    x = c.submit(inc, 1, workers=a.address)
    await wait(x)
    assert a.state.tasks[x.key].type == int

    y = c.submit(inc, x, workers=b.address)
    await wait(y)
    assert b.state.tasks[x.key].type == int
    assert b.state.tasks[y.key].type == int

    await c._cancel(y)

    start = time()
    while y.key in b.data:
        await asyncio.sleep(0.01)
        assert time() < start + 5

    assert y.key not in b.state.tasks


@gen_cluster()
async def test_system_monitor(s, a, b):
    assert b.monitor
    b.monitor.update()


@gen_cluster(
    client=True, nthreads=[("127.0.0.1", 2, {"resources": {"A": 1}}), ("127.0.0.1", 1)]
)
async def test_restrictions(c, s, a, b):
    # Worker has resource available
    assert a.state.available_resources == {"A": 1}
    # Resource restrictions
    x = c.submit(inc, 1, resources={"A": 1})
    await x
    ts = a.state.tasks[x.key]
    assert ts.resource_restrictions == {"A": 1}
    await c.cancel([x])

    while ts.state == "executing":
        # Resource should be unavailable while task isn't finished
        assert a.state.available_resources == {"A": 0}
        await asyncio.sleep(0.01)

    # Resource restored after task is in memory
    assert a.state.available_resources["A"] == 1


@gen_cluster(client=True)
async def test_clean_nbytes(c, s, a, b):
    L = [delayed(inc)(i) for i in range(10)]
    for _ in range(5):
        L = [delayed(add)(x, y) for x, y in sliding_window(2, L)]
    total = delayed(sum)(L)

    future = c.compute(total)
    await wait(future)

    await asyncio.sleep(1)
    assert (
        len(list(filter(None, [ts.nbytes for ts in a.state.tasks.values()])))
        + len(list(filter(None, [ts.nbytes for ts in b.state.tasks.values()])))
        == 1
    )


@pytest.mark.parametrize("as_deps", [True, False])
@gen_cluster(client=True, nthreads=[("", 1)] * 21)
async def test_gather_many_small(c, s, a, *snd_workers, as_deps):
    """If the dependencies of a given task are very small, do not limit the number of
    concurrent outgoing connections. If multiple small fetches from the same worker are
    scheduled all at once, they will result in a single call to gather_dep.
    """
    a.state.transfer_incoming_count_limit = 2
    futures = await c.scatter(
        {f"x{i}": i for i in range(100)},
        workers=[w.address for w in snd_workers],
    )
    assert all(w.data for w in snd_workers)

    if as_deps:
        future = c.submit(lambda _: None, futures, key="y", workers=[a.address])
        await wait(future)
    else:
        s.request_acquire_replicas(a.address, list(futures), stimulus_id="test")
        while len(a.data) < 100:
            await asyncio.sleep(0.01)

    assert a.state.transfer_incoming_bytes == 0

    story = a.state.story("request-dep", "receive-dep")
    assert len(story) == 40  # 1 request-dep + 1 receive-dep per sender worker
    # All GatherDep instructions are fired at the same time; each fetches all keys
    # available on the sender worker
    for ev in story[:20]:
        assert ev[0] == "request-dep"
        assert len(ev[2]) > 1
    for ev in story[20:]:
        assert ev[0] == "receive-dep"


@gen_cluster(client=True, nthreads=[("127.0.0.1", 1)] * 3)
async def test_multiple_transfers(c, s, w1, w2, w3):
    x = c.submit(inc, 1, workers=w1.address)
    y = c.submit(inc, 2, workers=w2.address)
    z = c.submit(add, x, y, workers=w3.address)

    await wait(z)

    r = w3.state.tasks[z.key].startstops
    transfers = [t for t in r if t["action"] == "transfer"]
    assert len(transfers) == 2


@pytest.mark.xfail(reason="very high flakiness")
@gen_cluster(
    client=True,
    nthreads=[("127.0.0.1", 1)] * 3,
    config=NO_AMM,
)
async def test_share_communication(c, s, w1, w2, w3):
    x = c.submit(
<<<<<<< HEAD
        mul, b"1", int(w3.state.transfer_message_target_bytes + 1), workers=w1.address
    )
    y = c.submit(
        mul, b"2", int(w3.state.transfer_message_target_bytes + 1), workers=w2.address
=======
        mul, b"1", int(w3.transfer_message_bytes_limit + 1), workers=w1.address
    )
    y = c.submit(
        mul, b"2", int(w3.transfer_message_bytes_limit + 1), workers=w2.address
>>>>>>> 162a7c0f
    )
    await wait([x, y])
    await c.replicate([x, y], workers=[w1.address, w2.address])
    z = c.submit(add, x, y, workers=w3.address)
    await wait(z)
    assert len(w3.transfer_incoming_log) == 2
    assert w1.transfer_outgoing_log
    assert w2.transfer_outgoing_log


@pytest.mark.xfail(reason="very high flakiness")
@gen_cluster(client=True)
async def test_dont_overlap_communications_to_same_worker(c, s, a, b):
<<<<<<< HEAD
    x = c.submit(
        mul, b"1", int(b.state.transfer_message_target_bytes + 1), workers=a.address
    )
    y = c.submit(
        mul, b"2", int(b.state.transfer_message_target_bytes + 1), workers=a.address
    )
=======
    x = c.submit(mul, b"1", int(b.transfer_message_bytes_limit + 1), workers=a.address)
    y = c.submit(mul, b"2", int(b.transfer_message_bytes_limit + 1), workers=a.address)
>>>>>>> 162a7c0f
    await wait([x, y])
    z = c.submit(add, x, y, workers=b.address)
    await wait(z)
    assert len(b.transfer_incoming_log) == 2
    l1, l2 = b.transfer_incoming_log

    assert l1["stop"] < l2["start"]


@gen_cluster(client=True)
async def test_log_exception_on_failed_task(c, s, a, b):
    with captured_logger("distributed.worker") as logger:
        future = c.submit(div, 1, 0)
        await wait(future)

        await asyncio.sleep(0.1)

    text = logger.getvalue()
    assert "ZeroDivisionError" in text
    assert "Exception" in text


@gen_cluster(client=True)
async def test_clean_up_dependencies(c, s, a, b):
    x = delayed(inc)(1)
    y = delayed(inc)(2)
    xx = delayed(inc)(x)
    yy = delayed(inc)(y)
    z = delayed(add)(xx, yy)

    zz = c.persist(z)
    await wait(zz)

    while len(a.data) + len(b.data) > 1:
        await asyncio.sleep(0.01)

    assert set(a.data) | set(b.data) == {zz.key}


@gen_cluster(client=True, config=NO_AMM)
async def test_hold_onto_dependents(c, s, a, b):
    x = c.submit(inc, 1, workers=a.address)
    y = c.submit(inc, x, workers=b.address)
    await wait(y)

    assert x.key in b.data

    await c._cancel(y)
    while x.key not in b.data:
        await asyncio.sleep(0.1)


@pytest.mark.xfail(reason="asyncio.wait_for bug")
@gen_test()
async def test_worker_death_timeout():
    w = Worker("tcp://127.0.0.1:12345", death_timeout=0.1)
    with pytest.raises(asyncio.TimeoutError) as info:
        await w

    assert "Worker" in str(info.value)
    assert "timed out" in str(info.value)
    assert w.status == Status.failed


@gen_cluster(client=True)
async def test_stop_doing_unnecessary_work(c, s, a, b):
    futures = c.map(slowinc, range(1000), delay=0.01)
    await asyncio.sleep(0.1)

    del futures

    start = time()
    while a.state.executing_count:
        await asyncio.sleep(0.01)
        assert time() - start < 0.5


@gen_cluster(client=True, nthreads=[("127.0.0.1", 1)])
async def test_priorities(c, s, w):
    values = []
    for i in range(10):
        a = delayed(slowinc)(i, dask_key_name="a-%d" % i, delay=0.01)
        a1 = delayed(inc)(a, dask_key_name="a1-%d" % i)
        a2 = delayed(inc)(a1, dask_key_name="a2-%d" % i)
        b1 = delayed(dec)(a, dask_key_name="b1-%d" % i)  # <<-- least favored

        values.append(a2)
        values.append(b1)

    futures = c.compute(values)
    await wait(futures)

    log = [
        t[0]
        for t in w.state.log
        if t[1] == "executing" and t[2] == "memory" and not t[0].startswith("finalize")
    ]

    assert any(key.startswith("b1") for key in log[: len(log) // 2])


@gen_cluster(client=True)
async def test_heartbeats(c, s, a, b):
    x = s.workers[a.address].last_seen
    start = time()
    await asyncio.sleep(a.periodic_callbacks["heartbeat"].callback_time / 1000 + 0.1)
    while s.workers[a.address].last_seen == x:
        await asyncio.sleep(0.01)
        assert time() < start + 2
    assert a.periodic_callbacks["heartbeat"].callback_time < 1000


@pytest.mark.parametrize("worker", [Worker, Nanny])
def test_worker_dir(worker, tmpdir):
    @gen_cluster(client=True, worker_kwargs={"local_directory": str(tmpdir)})
    async def test_worker_dir(c, s, a, b):
        directories = [w.local_directory for w in s.workers.values()]
        assert all(d.startswith(str(tmpdir)) for d in directories)
        assert len(set(directories)) == 2  # distinct

    test_worker_dir()


@gen_cluster(client=True, nthreads=[], config={"temporary-directory": None})
async def test_default_worker_dir(c, s):
    expect = os.path.join(tempfile.gettempdir(), "dask-worker-space")

    async with Worker(s.address) as w:
        assert os.path.dirname(w.local_directory) == expect

    async with Nanny(s.address) as n:
        assert n.local_directory == expect
        results = await c.run(lambda dask_worker: dask_worker.local_directory)
        assert os.path.dirname(results[n.worker_address]) == expect


@gen_cluster(client=True)
async def test_dataframe_attribute_error(c, s, a, b):
    class BadSize:
        def __init__(self, data):
            self.data = data

        def __sizeof__(self):
            raise TypeError("Hello")

    future = c.submit(BadSize, 123)
    result = await future
    assert result.data == 123


@gen_cluster()
async def test_pid(s, a, b):
    assert s.workers[a.address].pid == os.getpid()


@gen_cluster(client=True)
async def test_get_client(c, s, a, b):
    def f(x):
        cc = get_client()
        future = cc.submit(inc, x)
        return future.result()

    assert default_client() is c

    future = c.submit(f, 10, workers=a.address)
    result = await future
    assert result == 11

    assert a._client
    assert not b._client

    assert a._client is c
    assert default_client() is c

    a_client = a._client

    for i in range(10):
        await wait(c.submit(f, i))

    assert a._client is a_client


def test_get_client_sync(client):
    def f(x):
        cc = get_client()
        future = cc.submit(inc, x)
        return future.result()

    future = client.submit(f, 10)
    assert future.result() == 11


@gen_cluster(client=True)
async def test_get_client_coroutine(c, s, a, b):
    async def f():
        # TODO: the existence of `await get_client()` implies the possibility
        # of `async with get_client()` and that will kill the workers' client
        # if you do that. We really don't want users to do that.
        # https://github.com/dask/distributed/pull/6921/
        client = get_client()
        future = client.submit(inc, 10)
        result = await future
        return result

    results = await c.run(f)
    assert results == {a.address: 11, b.address: 11}


def test_get_client_coroutine_sync(client, s, a, b):
    async def f():
        client = await get_client()
        future = client.submit(inc, 10)
        result = await future
        return result

    results = client.run(f)
    assert results == {a["address"]: 11, b["address"]: 11}


@gen_cluster()
async def test_global_workers(s, a, b):
    n = len(Worker._instances)
    w = first(Worker._instances)
    assert w is a or w is b


@pytest.mark.skipif(WINDOWS, reason="num_fds not supported on windows")
@gen_cluster(nthreads=[])
async def test_worker_fds(s):
    proc = psutil.Process()
    before = psutil.Process().num_fds()

    async with Worker(s.address):
        assert proc.num_fds() > before

    while proc.num_fds() > before:
        await asyncio.sleep(0.01)


@gen_cluster(nthreads=[])
async def test_service_hosts_match_worker(s):
    async with Worker(s.address, host="tcp://0.0.0.0") as w:
        sock = first(w.http_server._sockets.values())
        assert sock.getsockname()[0] in ("::", "0.0.0.0")

    async with Worker(
        s.address, host="tcp://127.0.0.1", dashboard_address="0.0.0.0:0"
    ) as w:
        sock = first(w.http_server._sockets.values())
        assert sock.getsockname()[0] in ("::", "0.0.0.0")

    async with Worker(s.address, host="tcp://127.0.0.1") as w:
        sock = first(w.http_server._sockets.values())
        assert sock.getsockname()[0] in ("::", "0.0.0.0")

    # See what happens with e.g. `dask-worker --listen-address tcp://:8811`
    async with Worker(s.address, host="") as w:
        sock = first(w.http_server._sockets.values())
        assert sock.getsockname()[0] in ("::", "0.0.0.0")
        # Address must be a connectable address. 0.0.0.0 is not!
        address_all = w.address.rsplit(":", 1)[0]
        assert address_all in ("tcp://[::1]", "tcp://127.0.0.1")

    # Check various malformed IPv6 addresses
    # Since these hostnames get passed to distributed.comm.address_from_user_args,
    # bracketing is mandatory for IPv6.
    with pytest.raises(ValueError) as exc:
        async with Worker(s.address, host="::") as w:
            pass
    assert "bracketed" in str(exc)
    with pytest.raises(ValueError) as exc:
        async with Worker(s.address, host="tcp://::1") as w:
            pass
    assert "bracketed" in str(exc)


@gen_cluster(nthreads=[])
async def test_start_services(s):
    async with Worker(s.address, dashboard_address=1234) as w:
        assert w.http_server.port == 1234


@gen_test()
async def test_scheduler_file():
    with tmpfile() as fn:
        async with Scheduler(scheduler_file=fn, dashboard_address=":0") as s:
            async with Worker(scheduler_file=fn) as w:
                assert set(s.workers) == {w.address}


@gen_cluster(client=True)
async def test_scheduler_delay(c, s, a, b):
    old = a.scheduler_delay
    assert abs(a.scheduler_delay) < 0.6
    assert abs(b.scheduler_delay) < 0.6
    await asyncio.sleep(a.periodic_callbacks["heartbeat"].callback_time / 1000 + 0.6)
    assert a.scheduler_delay != old


@pytest.mark.flaky(reruns=10, reruns_delay=5)
@gen_cluster(
    client=True,
    config={
        "distributed.worker.profile.enabled": True,
    },
)
async def test_statistical_profiling(c, s, a, b):
    futures = c.map(slowinc, range(10), delay=0.1)
    await wait(futures)

    profile = a.profile_keys["slowinc"]
    assert profile["count"]


@pytest.mark.slow
@nodebug
@gen_cluster(
    client=True,
    timeout=30,
    config={
        "distributed.worker.profile.enabled": True,
        "distributed.worker.profile.interval": "1ms",
        "distributed.worker.profile.cycle": "100ms",
    },
)
async def test_statistical_profiling_2(c, s, a, b):
    da = pytest.importorskip("dask.array")
    while True:
        x = da.random.random(1000000, chunks=(10000,))
        y = (x + x * 2) - x.sum().persist()
        await wait(y)

        profile = await a.get_profile()
        text = str(profile)
        if profile["count"] and "sum" in text and "random" in text:
            break


@gen_cluster(
    client=True,
    config={
        "distributed.worker.profile.enabled": True,
        "distributed.worker.profile.cycle": "100ms",
    },
)
async def test_statistical_profiling_cycle(c, s, a, b):
    futures = c.map(slowinc, range(20), delay=0.05)
    await wait(futures)
    await asyncio.sleep(0.01)
    end = time()
    assert len(a.profile_history) > 3

    x = await a.get_profile(start=time() + 10, stop=time() + 20)
    assert not x["count"]

    x = await a.get_profile(start=0, stop=time() + 10)
    recent = a.profile_recent["count"]
    actual = sum(p["count"] for _, p in a.profile_history) + a.profile_recent["count"]
    x2 = await a.get_profile(start=0, stop=time() + 10)
    assert x["count"] <= actual <= x2["count"]

    y = await a.get_profile(start=end - 0.300, stop=time())
    assert 0 < y["count"] <= x["count"]


@gen_cluster(client=True)
async def test_get_current_task(c, s, a, b):
    def some_name():
        return get_worker().get_current_task()

    result = await c.submit(some_name)
    assert result.startswith("some_name")


@gen_cluster(nthreads=[])
async def test_deque_handler(s):
    from distributed.worker import logger

    async with Worker(s.address) as w:
        deque_handler = w._deque_handler
        logger.info("foo456")
        assert deque_handler.deque
        msg = deque_handler.deque[-1]
        assert "distributed.worker" in deque_handler.format(msg)
        assert any(msg.msg == "foo456" for msg in deque_handler.deque)


def test_get_worker_name(client):
    def f():
        get_client().submit(inc, 1).result()

    client.run(f)

    def func(dask_scheduler):
        return list(dask_scheduler.clients)

    start = time()
    while not any("worker" in n for n in client.run_on_scheduler(func)):
        sleep(0.1)
        assert time() < start + 10


@gen_cluster(nthreads=[], client=True)
async def test_scheduler_address_config(c, s):
    with dask.config.set({"scheduler-address": s.address}):
        async with Worker() as w:
            assert w.scheduler.address == s.address


@pytest.mark.xfail(reason="very high flakiness")
@pytest.mark.slow
@gen_cluster(client=True)
async def test_wait_for_outgoing(c, s, a, b):
    np = pytest.importorskip("numpy")
    x = np.random.random(10000000)
    future = await c.scatter(x, workers=a.address)

    y = c.submit(inc, future, workers=b.address)
    await wait(y)

    assert len(b.transfer_incoming_log) == len(a.transfer_outgoing_log) == 1
    bb = b.transfer_incoming_log[0]["duration"]
    aa = a.outgoing_transfer_log[0]["duration"]
    ratio = aa / bb

    assert 1 / 3 < ratio < 3


@pytest.mark.skipif(not LINUX, reason="Need 127.0.0.2 to mean localhost")
@gen_cluster(
    nthreads=[("127.0.0.1", 1), ("127.0.0.1", 1), ("127.0.0.2", 1)],
    client=True,
    config=NO_AMM,
)
async def test_prefer_gather_from_local_address(c, s, w1, w2, w3):
    x = await c.scatter(123, workers=[w1.address, w3.address], broadcast=True)

    y = c.submit(inc, x, workers=[w2.address])
    await wait(y)

    assert any(d["who"] == w2.address for d in w1.transfer_outgoing_log)
    assert not any(d["who"] == w2.address for d in w3.transfer_outgoing_log)


@gen_cluster(
    client=True,
    nthreads=[("127.0.0.1", 1)] * 20,
    config={"distributed.worker.connections.incoming": 1},
)
async def test_avoid_oversubscription(c, s, *workers):
    np = pytest.importorskip("numpy")
    x = c.submit(np.random.random, 1000000, workers=[workers[0].address])
    await wait(x)

    futures = [c.submit(len, x, pure=False, workers=[w.address]) for w in workers[1:]]

    await wait(futures)

    # Original worker not responsible for all transfers
    assert len(workers[0].transfer_outgoing_log) < len(workers) - 2

    # Some other workers did some work
    assert len([w for w in workers if len(w.transfer_outgoing_log) > 0]) >= 3


@gen_cluster(client=True, worker_kwargs={"metrics": {"my_port": lambda w: w.port}})
async def test_custom_metrics(c, s, a, b):
    assert s.workers[a.address].metrics["my_port"] == a.port
    assert s.workers[b.address].metrics["my_port"] == b.port


@gen_cluster(client=True)
async def test_register_worker_callbacks(c, s, a, b):
    # plugin function to run
    def mystartup(dask_worker):
        dask_worker.init_variable = 1

    def mystartup2():
        import os

        os.environ["MY_ENV_VALUE"] = "WORKER_ENV_VALUE"
        return "Env set."

    # Check that plugin function has been run
    def test_import(dask_worker):
        return hasattr(dask_worker, "init_variable")
        #       and dask_worker.init_variable == 1

    def test_startup2():
        import os

        return os.getenv("MY_ENV_VALUE", None) == "WORKER_ENV_VALUE"

    # Nothing has been run yet
    result = await c.run(test_import)
    assert list(result.values()) == [False] * 2
    result = await c.run(test_startup2)
    assert list(result.values()) == [False] * 2

    # Start a worker and check that startup is not run
    async with Worker(s.address) as worker:
        result = await c.run(test_import, workers=[worker.address])
        assert list(result.values()) == [False]

    # Add a plugin function
    response = await c.register_worker_callbacks(setup=mystartup)
    assert len(response) == 2

    # Check it has been ran on existing worker
    result = await c.run(test_import)
    assert list(result.values()) == [True] * 2

    # Start a worker and check it is run on it
    async with Worker(s.address) as worker:
        result = await c.run(test_import, workers=[worker.address])
        assert list(result.values()) == [True]

    # Register another plugin function
    response = await c.register_worker_callbacks(setup=mystartup2)
    assert len(response) == 2

    # Check it has been run
    result = await c.run(test_startup2)
    assert list(result.values()) == [True] * 2

    # Start a worker and check it is run on it
    async with Worker(s.address) as worker:
        result = await c.run(test_import, workers=[worker.address])
        assert list(result.values()) == [True]
        result = await c.run(test_startup2, workers=[worker.address])
        assert list(result.values()) == [True]


@gen_cluster(client=True)
async def test_register_worker_callbacks_err(c, s, a, b):
    with pytest.raises(ZeroDivisionError):
        await c.register_worker_callbacks(setup=lambda: 1 / 0)


@gen_cluster(nthreads=[])
async def test_local_directory(s, tmp_path):
    with dask.config.set(temporary_directory=str(tmp_path)):
        async with Worker(s.address) as w:
            assert w.local_directory.startswith(str(tmp_path))
            assert "dask-worker-space" in w.local_directory


@gen_cluster(nthreads=[])
async def test_local_directory_make_new_directory(s, tmp_path):
    async with Worker(s.address, local_directory=str(tmp_path / "foo" / "bar")) as w:
        assert w.local_directory.startswith(str(tmp_path))
        assert "foo" in w.local_directory
        assert "dask-worker-space" in w.local_directory


@pytest.mark.skipif(not LINUX, reason="Need 127.0.0.2 to mean localhost")
@gen_cluster(nthreads=[], client=True)
async def test_host_address(c, s):
    async with Worker(s.address, host="127.0.0.2") as w:
        assert "127.0.0.2" in w.address

    async with Nanny(s.address, host="127.0.0.3") as n:
        assert "127.0.0.3" in n.address
        assert "127.0.0.3" in n.worker_address


@pytest.mark.parametrize("Worker", [Worker, Nanny])
@gen_test()
async def test_interface_async(Worker):
    from distributed.utils import get_ip_interface

    psutil = pytest.importorskip("psutil")
    if_names = sorted(psutil.net_if_addrs())
    for if_name in if_names:
        try:
            ipv4_addr = get_ip_interface(if_name)
        except ValueError:
            pass
        else:
            if ipv4_addr == "127.0.0.1":
                break
    else:
        pytest.skip(
            "Could not find loopback interface. "
            "Available interfaces are: %s." % (if_names,)
        )

    async with Scheduler(dashboard_address=":0", interface=if_name) as s:
        assert s.address.startswith("tcp://127.0.0.1")
        async with Worker(s.address, interface=if_name) as w:
            assert w.address.startswith("tcp://127.0.0.1")
            assert w.ip == "127.0.0.1"
            async with Client(s.address, asynchronous=True) as c:
                info = c.scheduler_info()
                assert "tcp://127.0.0.1" in info["address"]
                assert all("127.0.0.1" == d["host"] for d in info["workers"].values())


@pytest.mark.gpu
@pytest.mark.parametrize("Worker", [Worker, Nanny])
@gen_test()
async def test_protocol_from_scheduler_address(ucx_loop, Worker):
    pytest.importorskip("ucp")

    async with Scheduler(protocol="ucx", dashboard_address=":0") as s:
        assert s.address.startswith("ucx://")
        async with Worker(s.address) as w:
            assert w.address.startswith("ucx://")
            async with Client(s.address, asynchronous=True) as c:
                info = c.scheduler_info()
                assert info["address"].startswith("ucx://")


@gen_test()
async def test_host_uses_scheduler_protocol(monkeypatch):
    # Ensure worker uses scheduler's protocol to determine host address, not the default scheme
    # See https://github.com/dask/distributed/pull/4883
    from distributed.comm.tcp import TCPBackend

    class BadBackend(TCPBackend):
        def get_address_host(self, loc):
            raise ValueError("asdf")

    monkeypatch.setitem(backends, "foo", BadBackend())

    with dask.config.set({"distributed.comm.default-scheme": "foo"}):
        async with Scheduler(protocol="tcp", dashboard_address=":0") as s:
            async with Worker(s.address):
                # Ensure that worker is able to properly start up
                # without BadBackend.get_address_host raising a ValueError
                pass


@pytest.mark.parametrize("Worker", [Worker, Nanny])
@gen_test()
async def test_worker_listens_on_same_interface_by_default(Worker):
    async with Scheduler(host="localhost", dashboard_address=":0") as s:
        assert s.ip in {"127.0.0.1", "localhost"}
        async with Worker(s.address) as w:
            assert s.ip == w.ip


def assert_amm_transfer_story(key: str, w_from: Worker, w_to: Worker) -> None:
    """Test that an in-memory key was transferred from worker w_from to worker w_to by
    the Active Memory Manager and it was not recalculated on w_to
    """
    assert_story(
        w_to.state.story(key),
        [
            (key, "fetch", "flight", "flight", {}),
            ("request-dep", w_from.address, lambda set_: key in set_),
            ("receive-dep", w_from.address, lambda set_: key in set_),
            (key, "put-in-memory"),
            (key, "flight", "memory", "memory", {}),
        ],
        strict=False,
    )
    assert key in w_to.data
    # The key may or may not still be in w_from.data, depending if the AMM had the
    # chance to run a second time after the copy was successful.


@pytest.mark.slow
@gen_cluster(client=True)
async def test_close_gracefully(c, s, a, b):
    futures = c.map(slowinc, range(200), delay=0.1, workers=[b.address])

    # Note: keys will appear in b.data several milliseconds before they switch to
    # status=memory in s.tasks. It's important to sample the in-memory keys from the
    # scheduler side, because those that the scheduler thinks are still processing won't
    # be replicated by retire_workers().
    while True:
        mem = {k for k, ts in s.tasks.items() if ts.state == "memory"}
        if len(mem) >= 8 and any(
            ts.state == "executing" for ts in b.state.tasks.values()
        ):
            break
        await asyncio.sleep(0.01)

    assert any(ts for ts in b.state.tasks.values() if ts.state == "executing")

    await b.close_gracefully()

    assert b.status == Status.closed
    assert b.address not in s.workers

    # All tasks that were in memory in b have been copied over to a;
    # they have not been recomputed
    for key in mem:
        assert_amm_transfer_story(key, b, a)


@pytest.mark.parametrize("sync", [False, pytest.param(True, marks=[pytest.mark.slow])])
@gen_cluster(client=True, nthreads=[("", 1)])
async def test_close_while_executing(c, s, a, sync):
    ev = Event()

    if sync:

        def f(ev):
            ev.set()
            sleep(2)

    else:

        async def f(ev):
            await ev.set()
            await asyncio.Event().wait()  # Block indefinitely

    f1 = c.submit(f, ev, key="f1")
    await ev.wait()
    task = next(
        task for task in asyncio.all_tasks() if "execute(f1)" in task.get_name()
    )
    await a.close()
    assert task.cancelled()
    assert s.tasks["f1"].state in ("queued", "no-worker")


@pytest.mark.slow
@gen_cluster(client=True, nthreads=[("", 1)])
async def test_close_async_task_handles_cancellation(c, s, a):
    ev = Event()

    async def f(ev):
        await ev.set()
        try:
            await asyncio.Event().wait()  # Block indefinitely
        except asyncio.CancelledError:
            await asyncio.Event().wait()  # Ignore the first cancel()

    f1 = c.submit(f, ev, key="f1")
    await ev.wait()
    task = next(
        task for task in asyncio.all_tasks() if "execute(f1)" in task.get_name()
    )
    start = time()
    with captured_logger(
        "distributed.worker_state_machine", level=logging.ERROR
    ) as logger:
        await a.close(timeout=1)
    assert "Failed to cancel asyncio task" in logger.getvalue()
    assert time() - start < 5
    assert not task.cancelled()
    assert s.tasks["f1"].state in ("queued", "no-worker")
    task.cancel()
    await asyncio.wait({task})


@pytest.mark.slow
@gen_cluster(client=True, nthreads=[("", 1)], timeout=10)
async def test_lifetime(c, s, a):
    # Note: test was occasionally failing with lifetime="1 seconds"
    async with Worker(s.address, lifetime="2 seconds") as b:
        futures = c.map(slowinc, range(200), delay=0.1, workers=[b.address])

        # Note: keys will appear in b.data several milliseconds before they switch to
        # status=memory in s.tasks. It's important to sample the in-memory keys from the
        # scheduler side, because those that the scheduler thinks are still processing
        # won't be replicated by retire_workers().
        while True:
            mem = {k for k, ts in s.tasks.items() if ts.state == "memory"}
            if len(mem) >= 8:
                break
            await asyncio.sleep(0.01)

        assert b.status == Status.running
        assert not a.data

        while b.status != Status.closed:
            await asyncio.sleep(0.01)

    # All tasks that were in memory in b have been copied over to a;
    # they have not been recomputed
    for key in mem:
        assert_amm_transfer_story(key, b, a)


@gen_cluster(worker_kwargs={"lifetime": "10s", "lifetime_stagger": "2s"})
async def test_lifetime_stagger(s, a, b):
    assert a.lifetime != b.lifetime
    assert 8 <= a.lifetime <= 12
    assert 8 <= b.lifetime <= 12


@gen_cluster(nthreads=[])
async def test_bad_metrics(s):
    def bad_metric(w):
        raise Exception("Hello")

    async with Worker(s.address, metrics={"bad": bad_metric}) as w:
        assert "bad" not in s.workers[w.address].metrics


@gen_cluster(nthreads=[])
async def test_bad_startup(s):
    """Bad startup functions do not cause the Worker to fail"""

    def bad_startup(w):
        raise Exception("Hello")

    async with Worker(s.address, startup_information={"bad": bad_startup}):
        pass


@gen_cluster(client=True)
async def test_pip_install(c, s, a, b):
    with mock.patch(
        "distributed.diagnostics.plugin.subprocess.Popen.communicate",
        return_value=(b"", b""),
    ) as p1:
        with mock.patch(
            "distributed.diagnostics.plugin.subprocess.Popen", return_value=p1
        ) as p2:
            p1.communicate.return_value = b"", b""
            p1.wait.return_value = 0
            await c.register_worker_plugin(
                PipInstall(packages=["requests"], pip_options=["--upgrade"])
            )

            args = p2.call_args[0][0]
            assert "python" in args[0]
            assert args[1:] == ["-m", "pip", "install", "--upgrade", "requests"]


@gen_cluster(client=True)
async def test_pip_install_fails(c, s, a, b):
    with captured_logger(
        "distributed.diagnostics.plugin", level=logging.ERROR
    ) as logger:
        with mock.patch(
            "distributed.diagnostics.plugin.subprocess.Popen.communicate",
            return_value=(b"", b"error"),
        ) as p1:
            with mock.patch(
                "distributed.diagnostics.plugin.subprocess.Popen", return_value=p1
            ) as p2:
                p1.communicate.return_value = (
                    b"",
                    b"Could not find a version that satisfies the requirement not-a-package",
                )
                p1.wait.return_value = 1
                await c.register_worker_plugin(PipInstall(packages=["not-a-package"]))

                assert "not-a-package" in logger.getvalue()


#             args = p2.call_args[0][0]
#             assert "python" in args[0]
#             assert args[1:] == ["-m", "pip", "--upgrade", "install", "requests"]


@gen_cluster(nthreads=[])
async def test_update_latency(s):
    async with Worker(s.address) as w:
        original = w.latency
        await w.heartbeat()
        assert original != w.latency

        if w.digests is not None:
            assert w.digests["latency"].size() > 0


@pytest.mark.slow
@gen_cluster(client=True, nthreads=[("127.0.0.1", 1)])
async def test_workerstate_executing(c, s, a):
    ws = s.workers[a.address]
    # Initially there are no active tasks
    assert not ws.executing
    # Submit a task and ensure the WorkerState is updated with the task
    # it's executing
    f = c.submit(slowinc, 1, delay=3)
    while not ws.executing:
        assert f.status == "pending"
        await asyncio.sleep(0.01)
    assert s.tasks[f.key] in ws.executing
    await f


@gen_cluster(nthreads=[("", 1)])
async def test_shutdown_on_scheduler_comm_closed(s, a):
    with captured_logger("distributed.worker", level=logging.INFO) as logger:
        # Temporary network disconnect
        s.stream_comms[a.address].abort()

        await a.finished()
        assert a.status == Status.closed
        assert not s.workers
        assert not s.stream_comms
        assert "Connection to scheduler broken" in logger.getvalue()


@gen_cluster(nthreads=[])
async def test_heartbeat_comm_closed(s, monkeypatch):
    with captured_logger("distributed.worker", level=logging.WARNING) as logger:

        def bad_heartbeat_worker(*args, **kwargs):
            raise CommClosedError()

        async with Worker(s.address) as w:
            # Trigger CommClosedError during worker heartbeat
            monkeypatch.setattr(w.scheduler, "heartbeat_worker", bad_heartbeat_worker)

            await w.heartbeat()
            assert w.status == Status.closed
            while s.workers:
                await asyncio.sleep(0.01)
    assert "Heartbeat to scheduler failed" in logger.getvalue()


@gen_cluster(nthreads=[("", 1)], worker_kwargs={"heartbeat_interval": "100s"})
async def test_heartbeat_missing(s, a, monkeypatch):
    async def missing_heartbeat_worker(*args, **kwargs):
        return {"status": "missing"}

    with captured_logger("distributed.worker", level=logging.WARNING) as wlogger:
        monkeypatch.setattr(a.scheduler, "heartbeat_worker", missing_heartbeat_worker)
        await a.heartbeat()
        assert a.status == Status.closed
        assert "Scheduler was unaware of this worker" in wlogger.getvalue()

        while s.workers:
            await asyncio.sleep(0.01)


@gen_cluster(nthreads=[("", 1)], worker_kwargs={"heartbeat_interval": "100s"})
async def test_heartbeat_missing_real_cluster(s, a):
    # The idea here is to create a situation where `s.workers[a.address]`,
    # doesn't exist, but the worker is not yet closed and can still heartbeat.
    # Ideally, this state would be impossible, and this test would be removed,
    # and the `status: missing` handling would be replaced with an assertion error.
    # However, `Scheduler.remove_worker` and `Worker.close` both currently leave things
    # in degenerate, half-closed states while they're running (and yielding control
    # via `await`).
    # When https://github.com/dask/distributed/issues/6390 is fixed, this should no
    # longer be possible.

    assumption_msg = "Test assumptions have changed. Race condition may have been fixed; this test may be removable."

    with captured_logger(
        "distributed.worker", level=logging.WARNING
    ) as wlogger, captured_logger(
        "distributed.scheduler", level=logging.WARNING
    ) as slogger:
        with freeze_batched_send(s.stream_comms[a.address]):
            await s.remove_worker(a.address, stimulus_id="foo")
            assert not s.workers

            # The scheduler has removed the worker state, but the close message has
            # not reached the worker yet.
            assert a.status == Status.running, assumption_msg
            assert a.periodic_callbacks["heartbeat"].is_running(), assumption_msg

            # The heartbeat PeriodicCallback is still running, so one _could_ fire
            # before the `op: close` message reaches the worker. We simulate that explicitly.
            await a.heartbeat()

            # The heartbeat receives a `status: missing` from the scheduler, so it
            # closes the worker. Heartbeats aren't sent over batched comms, so
            # `freeze_batched_send` doesn't affect them.
            assert a.status == Status.closed

            assert "Scheduler was unaware of this worker" in wlogger.getvalue()
            assert "Received heartbeat from unregistered worker" in slogger.getvalue()

        assert not s.workers


@gen_cluster(
    client=True,
    nthreads=[("", 1)],
    Worker=Nanny,
    worker_kwargs={"heartbeat_interval": "1ms"},
)
async def test_heartbeat_missing_restarts(c, s, n):
    old_heartbeat_handler = s.handlers["heartbeat_worker"]
    s.handlers["heartbeat_worker"] = lambda *args, **kwargs: {"status": "missing"}

    assert n.process
    await n.process.stopped.wait()

    assert not s.workers
    s.handlers["heartbeat_worker"] = old_heartbeat_handler

    await n.process.running.wait()
    assert n.status == Status.running

    await c.wait_for_workers(1)


@gen_cluster(nthreads=[])
async def test_bad_local_directory(s):
    try:
        async with Worker(s.address, local_directory="/not/a/valid-directory"):
            pass
    except OSError:
        # On Linux: [Errno 13] Permission denied: '/not'
        # On MacOSX: [Errno 30] Read-only file system: '/not'
        pass
    else:
        assert WINDOWS

    assert not any("error" in log for log in s.get_logs())


@gen_cluster(client=True, nthreads=[])
async def test_taskstate_metadata(c, s):
    async with Worker(s.address) as a:
        await c.register_worker_plugin(TaskStateMetadataPlugin())

        f = c.submit(inc, 1)
        await f

        ts = a.state.tasks[f.key]
        assert "start_time" in ts.metadata
        assert "stop_time" in ts.metadata
        assert ts.metadata["stop_time"] > ts.metadata["start_time"]

        # Check that Scheduler TaskState.metadata was also updated
        assert s.tasks[f.key].metadata == ts.metadata


@gen_cluster(client=True, nthreads=[])
async def test_executor_offload(c, s, monkeypatch):
    class SameThreadClass:
        def __getstate__(self):
            return ()

        def __setstate__(self, state):
            self._thread_ident = threading.get_ident()
            return self

    monkeypatch.setattr("distributed.worker.OFFLOAD_THRESHOLD", 1)

    async with Worker(s.address, executor="offload") as w:
        from distributed.utils import _offload_executor

        assert w.executor is _offload_executor

        x = SameThreadClass()

        def f(x):
            return threading.get_ident() == x._thread_ident

        assert await c.submit(f, x)


@gen_cluster(client=True, nthreads=[("127.0.0.1", 1)])
async def test_story(c, s, w):
    future = c.submit(inc, 1)
    await future
    ts = w.state.tasks[future.key]
    assert ts.state in str(w.state.story(ts))
    assert w.state.story(ts) == w.state.story(ts.key)


@gen_cluster(client=True, nthreads=[("", 1)])
async def test_stimulus_story(c, s, a):
    # Test that substrings aren't matched by stimulus_story()
    f = c.submit(inc, 1, key="f")
    f1 = c.submit(lambda: "foo", key="f1")
    f2 = c.submit(inc, f1, key="f2")  # This will fail
    await wait([f, f1, f2])

    story = a.state.stimulus_story("f1", "f2")
    assert len(story) == 4

    assert isinstance(story[0], ComputeTaskEvent)
    assert story[0].key == "f1"
    assert story[0].run_spec == SerializedTask(task=None)  # Not logged

    assert isinstance(story[1], ExecuteSuccessEvent)
    assert story[1].key == "f1"
    assert story[1].value is None  # Not logged
    assert story[1].handled >= story[0].handled

    assert isinstance(story[2], ComputeTaskEvent)
    assert story[2].key == "f2"
    assert story[2].who_has == {"f1": (a.address,)}
    assert story[2].run_spec == SerializedTask(task=None)  # Not logged
    assert story[2].handled >= story[1].handled

    assert isinstance(story[3], ExecuteFailureEvent)
    assert story[3].key == "f2"
    assert story[3].handled >= story[2].handled


@gen_cluster(client=True, nthreads=[("", 1)])
async def test_worker_descopes_data(c, s, a):
    """Test that data is released on the worker:
    1. when it's the output of a successful task
    2. when it's the input of a failed task
    3. when it's a local variable in the frame of a failed task
    4. when it's embedded in the exception of a failed task
    """

    class C:
        instances = weakref.WeakSet()

        def __init__(self):
            C.instances.add(self)

    def f(x):
        y = C()
        raise Exception(x, y)

    f1 = c.submit(C, key="f1")
    f2 = c.submit(f, f1, key="f2")
    await wait([f2])

    assert type(a.data["f1"]) is C

    del f1
    del f2
    while a.data:
        await asyncio.sleep(0.01)
    with profile.lock:
        gc.collect()
    assert not C.instances


# @pytest.mark.slow
@gen_cluster(client=True, config=NO_AMM)
async def test_gather_dep_one_worker_always_busy(c, s, a, b):
    # Ensure that both dependencies for H are on another worker than H itself.
    # The worker where the dependencies are on is then later blocked such that
    # the data cannot be fetched
    # In the past it was important that there is more than one key on the
    # worker. This should be kept to avoid any edge case specific to one
    f = c.submit(inc, 1, key="f", workers=[a.address])
    g = c.submit(inc, 2, key="g", workers=[a.address])
    await wait([f, g])
    assert set(a.state.tasks) == {"f", "g"}

    # We will block A for any outgoing communication. This simulates an
    # overloaded worker which will always return "busy" for get_data requests,
    # effectively blocking H indefinitely
    a.transfer_outgoing_count = 10000000

    h = c.submit(add, f, g, key="h", workers=[b.address])

    await wait_for_state(h.key, "waiting", b)
    assert b.state.tasks[f.key].state in ("flight", "fetch")
    assert b.state.tasks[g.key].state in ("flight", "fetch")

    with pytest.raises(asyncio.TimeoutError):
        await h.result(timeout=0.8)

    story = b.state.story("busy-gather")
    # 1 busy response straight away, followed by 1 retry every 150ms for 800ms.
    # The requests for b and g are clustered together in single messages.
    # We need to be very lax in measuring as PeriodicCallback+network comms have been
    # observed on CI to occasionally lag behind by several hundreds of ms.
    assert 2 <= len(story) <= 8

    async with Worker(s.address, name="x") as x:
        # We "scatter" the data to another worker which is able to serve this data.
        # In reality this could be another worker which fetched this dependency and got
        # through to A or another worker executed the task using work stealing or any
        # other. To avoid cross effects, we'll just put the data onto the worker
        # ourselves. Note that doing so means that B won't know about the existence of
        # the extra replicas until it takes the initiative to invoke scheduler.who_has.
        x.update_data({"f": 2, "g": 3})
        assert await h == 5


@pytest.mark.skipif(not LINUX, reason="Need 127.0.0.2 to mean localhost")
@gen_cluster(
    client=True,
    nthreads=[("127.0.0.1", 1)] * 2 + [("127.0.0.2", 2)] * 10,  # type: ignore
    config=NO_AMM,
)
async def test_gather_dep_local_workers_first(c, s, a, lw, *rws):
    f = (
        await c.scatter(
            {"f": 1}, workers=[w.address for w in (lw,) + rws], broadcast=True
        )
    )["f"]
    g = c.submit(inc, f, key="g", workers=[a.address])
    assert await g == 2
    assert_story(a.state.story("f"), [("receive-dep", lw.address, {"f"})])


@pytest.mark.skipif(not LINUX, reason="Need 127.0.0.2 to mean localhost")
@gen_cluster(
    client=True,
    nthreads=[("127.0.0.2", 1)] + [("127.0.0.1", 1)] * 10,  # type: ignore
    config=NO_AMM,
)
async def test_gather_dep_from_remote_workers_if_all_local_workers_are_busy(
    c, s, rw, a, *lws
):
    f = (
        await c.scatter(
            {"f": 1}, workers=[w.address for w in (rw,) + lws], broadcast=True
        )
    )["f"]
    for w in lws:
        w.transfer_outgoing_count = 10000000

    g = c.submit(inc, f, key="g", workers=[a.address])
    assert await g == 2

    # Tried fetching from each local worker exactly once before falling back to the
    # remote worker
    assert sorted(ev[1] for ev in a.state.story("busy-gather")) == sorted(
        w.address for w in lws
    )
    assert_story(a.state.story("receive-dep"), [("receive-dep", rw.address, {"f"})])


@gen_cluster(client=True, nthreads=[("127.0.0.1", 1)])
async def test_worker_client_uses_default_no_close(c, s, a):
    """
    If a default client is available in the process, the worker will pick this
    one and will not close it if it is closed
    """
    assert not Worker._initialized_clients
    assert default_client() is c
    existing_client = c.id

    def get_worker_client_id():
        def_client = get_client()
        return def_client.id

    worker_client = await c.submit(get_worker_client_id)
    assert worker_client == existing_client

    assert not Worker._initialized_clients

    await a.close()

    assert len(Client._instances) == 1
    assert c.status == "running"
    c_def = default_client()
    assert c is c_def


@gen_cluster(nthreads=[("127.0.0.1", 1)])
async def test_worker_client_closes_if_created_on_worker_one_worker(s, a):
    async with Client(s.address, set_as_default=False, asynchronous=True) as c:
        with pytest.raises(ValueError):
            default_client()

        def get_worker_client_id():
            def_client = get_client()
            return def_client.id

        new_client_id = await c.submit(get_worker_client_id)
        default_client_id = await c.submit(get_worker_client_id)
        assert new_client_id != c.id
        assert new_client_id == default_client_id

        new_client = default_client()
        assert new_client_id == new_client.id
        assert new_client.status == "running"

        # If a worker closes, all clients created on it should close as well
        await a.close()
        assert new_client.status == "closed"

        assert len(Client._instances) == 2

        assert c.status == "running"

        with pytest.raises(ValueError):
            default_client()


@gen_cluster()
async def test_worker_client_closes_if_created_on_worker_last_worker_alive(s, a, b):
    async with Client(s.address, set_as_default=False, asynchronous=True) as c:

        with pytest.raises(ValueError):
            default_client()

        def get_worker_client_id():
            def_client = get_client()
            return def_client.id

        new_client_id = await c.submit(get_worker_client_id, workers=[a.address])
        default_client_id = await c.submit(get_worker_client_id, workers=[a.address])

        default_client_id_b = await c.submit(get_worker_client_id, workers=[b.address])
        assert not b._comms
        assert new_client_id != c.id
        assert new_client_id == default_client_id
        assert new_client_id == default_client_id_b

        new_client = default_client()
        assert new_client_id == new_client.id
        assert new_client.status == "running"

        # We'll close A. This should *not* close the client since the client is also used by B
        await a.close()
        assert new_client.status == "running"

        client_id_b_after = await c.submit(get_worker_client_id, workers=[b.address])
        assert client_id_b_after == default_client_id_b

        assert len(Client._instances) == 2
        await b.close()
        assert new_client.status == "closed"

        assert c.status == "running"

        with pytest.raises(ValueError):
            default_client()


@gen_cluster(client=True, nthreads=[])
async def test_multiple_executors(c, s):
    def get_thread_name():
        return threading.current_thread().name

    async with Worker(
        s.address,
        nthreads=2,
        executor={"foo": ThreadPoolExecutor(1, thread_name_prefix="Dask-Foo-Threads")},
    ):
        futures = []
        with dask.annotate(executor="default"):
            futures.append(c.submit(get_thread_name, pure=False))
        with dask.annotate(executor="foo"):
            futures.append(c.submit(get_thread_name, pure=False))
        default_result, gpu_result = await c.gather(futures)
        assert "Dask-Default-Threads" in default_result
        assert "Dask-Foo-Threads" in gpu_result


@gen_cluster(client=True)
async def test_bad_executor_annotation(c, s, a, b):
    with dask.annotate(executor="bad"):
        future = c.submit(inc, 1)
    with pytest.raises(ValueError, match="Invalid executor 'bad'; expected one of: "):
        await future
    assert future.status == "error"


@gen_cluster(client=True)
async def test_process_executor(c, s, a, b):
    with ProcessPoolExecutor() as e:
        a.executors["processes"] = e
        b.executors["processes"] = e

        future = c.submit(os.getpid, pure=False)
        assert (await future) == os.getpid()

        with dask.annotate(executor="processes"):
            future = c.submit(os.getpid, pure=False)

        assert (await future) != os.getpid()


def kill_process():
    import os
    import signal

    if WINDOWS:
        # There's no SIGKILL on Windows
        sig = signal.SIGTERM
    else:
        # With SIGTERM there may be several seconds worth of delay before the worker
        # actually shuts down - particularly on slow CI. Use SIGKILL for instant
        # termination.
        sig = signal.SIGKILL

    os.kill(os.getpid(), sig)
    sleep(60)  # Cope with non-instantaneous termination


@gen_cluster(nthreads=[("127.0.0.1", 1)], client=True)
async def test_process_executor_kills_process(c, s, a):
    with ProcessPoolExecutor() as e:
        a.executors["processes"] = e
        with dask.annotate(executor="processes", retries=1):
            future = c.submit(kill_process)

        msg = "A child process terminated abruptly, the process pool is not usable anymore"
        with pytest.raises(BrokenProcessPool, match=msg):
            await future

        with dask.annotate(executor="processes", retries=1):
            future = c.submit(inc, 1)

        # The process pool is now unusable and the worker is effectively dead
        with pytest.raises(BrokenProcessPool, match=msg):
            await future


def raise_exc():
    raise RuntimeError("foo")


@gen_cluster(client=True)
async def test_process_executor_raise_exception(c, s, a, b):
    with ProcessPoolExecutor() as e:
        a.executors["processes"] = e
        b.executors["processes"] = e
        with dask.annotate(executor="processes", retries=1):
            future = c.submit(raise_exc)

        with pytest.raises(RuntimeError, match="foo"):
            await future


@pytest.mark.gpu
@gen_cluster(client=True, nthreads=[("127.0.0.1", 1)])
async def test_gpu_executor(c, s, w):
    if nvml.device_get_count() > 0:
        e = w.executors["gpu"]
        assert isinstance(e, distributed.threadpoolexecutor.ThreadPoolExecutor)
        assert e._max_workers == 1
    else:
        assert "gpu" not in w.executors


async def assert_task_states_on_worker(
    expected: dict[str, str], worker: Worker
) -> None:
    active_exc = None
    for _ in range(10):
        try:
            for dep_key, expected_state in expected.items():
                assert dep_key in worker.state.tasks, (
                    worker.name,
                    dep_key,
                    worker.state.tasks,
                )
                dep_ts = worker.state.tasks[dep_key]
                assert dep_ts.state == expected_state, (
                    worker.name,
                    dep_ts,
                    expected_state,
                )
            assert set(expected) == set(worker.state.tasks)
            return
        except AssertionError as exc:
            active_exc = exc
            await asyncio.sleep(0.1)
    # If after a second the workers are not in equilibrium, they are broken
    assert active_exc
    raise active_exc


@gen_cluster(client=True, config=NO_AMM)
async def test_worker_state_error_release_error_last(c, s, a, b):
    """
    Create a chain of tasks and err one of them. Then release tasks in a certain
    order and ensure the tasks are released and/or kept in memory as appropriate

    F -- RES (error)
        /
       /
    G

    Free error last
    """

    def raise_exc(*args):
        raise RuntimeError()

    f = c.submit(inc, 1, workers=[a.address], key="f")
    g = c.submit(inc, 1, workers=[b.address], key="g")
    res = c.submit(raise_exc, f, g, workers=[a.address])

    with pytest.raises(RuntimeError):
        await res

    # Nothing bad happened on B, therefore B should hold on to G
    assert len(b.state.tasks) == 1
    assert g.key in b.state.tasks

    # A raised the exception therefore we should hold on to the erroneous task
    assert res.key in a.state.tasks
    ts = a.state.tasks[res.key]
    assert ts.state == "error"

    expected_states = {
        # A was instructed to compute this result and we're still holding a ref via `f`
        f.key: "memory",
        # This was fetched from another worker. While we hold a ref via `g`, the
        # scheduler only instructed to compute this on B
        g.key: "memory",
        res.key: "error",
    }
    await assert_task_states_on_worker(expected_states, a)
    # Expected states after we release references to the futures
    f.release()
    g.release()

    # We no longer hold any refs to f or g and B didn't have any erros. It
    # releases everything as expected
    while b.state.tasks:
        await asyncio.sleep(0.01)

    expected_states = {
        f.key: "released",
        g.key: "released",
        res.key: "error",
    }

    await assert_task_states_on_worker(expected_states, a)

    res.release()

    # We no longer hold any refs. Cluster should reset completely
    # This is not happening
    while any((s.tasks, a.state.tasks, b.state.tasks)):
        await asyncio.sleep(0.01)


@gen_cluster(client=True, config=NO_AMM)
async def test_worker_state_error_release_error_first(c, s, a, b):
    """
    Create a chain of tasks and err one of them. Then release tasks in a certain
    order and ensure the tasks are released and/or kept in memory as appropriate

    F -- RES (error)
        /
       /
    G

    Free error first
    """

    def raise_exc(*args):
        raise RuntimeError()

    f = c.submit(inc, 1, workers=[a.address], key="f")
    g = c.submit(inc, 1, workers=[b.address], key="g")
    res = c.submit(raise_exc, f, g, workers=[a.address])

    with pytest.raises(RuntimeError):
        await res

    # Nothing bad happened on B, therefore B should hold on to G
    assert len(b.state.tasks) == 1
    assert g.key in b.state.tasks

    # A raised the exception therefore we should hold on to the erroneous task
    assert res.key in a.state.tasks
    ts = a.state.tasks[res.key]
    assert ts.state == "error"

    expected_states = {
        # A was instructed to compute this result and we're still holding a ref
        # via `f`
        f.key: "memory",
        # This was fetched from another worker. While we hold a ref via `g`, the
        # scheduler only instructed to compute this on B
        g.key: "memory",
        res.key: "error",
    }
    await assert_task_states_on_worker(expected_states, a)
    # Expected states after we release references to the futures

    res.release()
    # We no longer hold any refs to f or g and B didn't have any erros. It
    # releases everything as expected
    while res.key in a.state.tasks:
        await asyncio.sleep(0.01)

    expected_states = {
        f.key: "memory",
        g.key: "memory",
    }

    await assert_task_states_on_worker(expected_states, a)

    f.release()
    g.release()

    while any((s.tasks, a.state.tasks, b.state.tasks)):
        await asyncio.sleep(0.01)


@gen_cluster(client=True, config=NO_AMM)
async def test_worker_state_error_release_error_int(c, s, a, b):
    """
    Create a chain of tasks and err one of them. Then release tasks in a certain
    order and ensure the tasks are released and/or kept in memory as appropriate

    F -- RES (error)
        /
       /
    G

    Free one successful task, then error, then last task
    """

    def raise_exc(*args):
        raise RuntimeError()

    f = c.submit(inc, 1, workers=[a.address], key="f")
    g = c.submit(inc, 1, workers=[b.address], key="g")
    res = c.submit(raise_exc, f, g, workers=[a.address])

    with pytest.raises(RuntimeError):
        await res

    # Nothing bad happened on B, therefore B should hold on to G
    assert len(b.state.tasks) == 1
    assert g.key in b.state.tasks

    # A raised the exception therefore we should hold on to the erroneous task
    assert res.key in a.state.tasks
    ts = a.state.tasks[res.key]
    assert ts.state == "error"

    expected_states = {
        # A was instructed to compute this result and we're still holding a ref via `f`
        f.key: "memory",
        # This was fetched from another worker. While we hold a ref via `g`, the
        # scheduler only instructed to compute this on B
        g.key: "memory",
        res.key: "error",
    }
    await assert_task_states_on_worker(expected_states, a)
    # Expected states after we release references to the futures

    f.release()
    res.release()
    # We no longer hold any refs to f or g and B didn't have any erros. It
    # releases everything as expected
    while len(a.state.tasks) > 1:
        await asyncio.sleep(0.01)

    expected_states = {
        g.key: "memory",
    }

    await assert_task_states_on_worker(expected_states, a)
    await assert_task_states_on_worker(expected_states, b)

    g.release()

    # We no longer hold any refs. Cluster should reset completely
    while any((s.tasks, a.state.tasks, b.state.tasks)):
        await asyncio.sleep(0.01)


@gen_cluster(client=True, config=NO_AMM)
async def test_worker_state_error_long_chain(c, s, a, b):
    def raise_exc(*args):
        raise RuntimeError()

    # f (A) --------> res (B)
    #                /
    # g (B) -> h (A)

    f = c.submit(inc, 1, workers=[a.address], key="f", allow_other_workers=False)
    g = c.submit(inc, 1, workers=[b.address], key="g", allow_other_workers=False)
    h = c.submit(inc, g, workers=[a.address], key="h", allow_other_workers=False)
    res = c.submit(
        raise_exc, f, h, workers=[b.address], allow_other_workers=False, key="res"
    )

    with pytest.raises(RuntimeError):
        await res

    expected_states_A = {
        f.key: "memory",
        g.key: "memory",
        h.key: "memory",
    }
    await assert_task_states_on_worker(expected_states_A, a)

    expected_states_B = {
        f.key: "memory",
        g.key: "memory",
        h.key: "memory",
        res.key: "error",
    }
    await assert_task_states_on_worker(expected_states_B, b)

    f.release()

    expected_states_A = {
        g.key: "memory",
        h.key: "memory",
    }
    await assert_task_states_on_worker(expected_states_A, a)

    expected_states_B = {
        f.key: "released",
        g.key: "memory",
        h.key: "memory",
        res.key: "error",
    }
    await assert_task_states_on_worker(expected_states_B, b)

    g.release()

    expected_states_A = {
        g.key: "released",
        h.key: "memory",
    }
    await assert_task_states_on_worker(expected_states_A, a)

    # B must not forget a task since all have a still valid dependent
    expected_states_B = {
        f.key: "released",
        h.key: "memory",
        res.key: "error",
    }
    await assert_task_states_on_worker(expected_states_B, b)
    h.release()

    expected_states_A = {}
    await assert_task_states_on_worker(expected_states_A, a)
    expected_states_B = {
        f.key: "released",
        h.key: "released",
        res.key: "error",
    }

    await assert_task_states_on_worker(expected_states_B, b)
    res.release()

    # We no longer hold any refs. Cluster should reset completely
    while any((s.tasks, a.state.tasks, b.state.tasks)):
        await asyncio.sleep(0.01)


@gen_cluster(client=True, nthreads=[("", x) for x in (1, 2, 3, 4)], config=NO_AMM)
async def test_hold_on_to_replicas(c, s, *workers):
    f1 = c.submit(inc, 1, workers=[workers[0].address], key="f1")
    f2 = c.submit(inc, 2, workers=[workers[1].address], key="f2")

    sum_1 = c.submit(
        slowsum, [f1, f2], delay=0.1, workers=[workers[2].address], key="sum"
    )
    sum_2 = c.submit(
        slowsum, [f1, sum_1], delay=0.2, workers=[workers[3].address], key="sum_2"
    )
    f1.release()
    f2.release()

    while sum_2.key not in workers[3].state.tasks:
        await asyncio.sleep(0.01)

    while not workers[3].state.tasks[sum_2.key].state == "memory":
        assert len(s.tasks[f1.key].who_has) >= 2
        assert s.tasks[f2.key].state == "released"
        await asyncio.sleep(0.01)

    while len(workers[2].data) > 1:
        await asyncio.sleep(0.01)


@gen_cluster(client=True, nthreads=[("127.0.0.1", 1)])
async def test_forget_dependents_after_release(c, s, a):

    fut = c.submit(inc, 1, key="f-1")
    fut2 = c.submit(inc, fut, key="f-2")

    await asyncio.wait([fut, fut2])

    assert fut.key in a.state.tasks
    assert fut2.key in a.state.tasks
    assert fut2.key in {d.key for d in a.state.tasks[fut.key].dependents}

    fut2.release()

    while fut2.key in a.state.tasks:
        await asyncio.sleep(0.001)
    assert fut2.key not in {d.key for d in a.state.tasks[fut.key].dependents}


@gen_cluster(client=True)
async def test_steal_during_task_deserialization(c, s, a, b, monkeypatch):
    stealing_ext = s.extensions["stealing"]
    await stealing_ext.stop()
    from distributed.utils import ThreadPoolExecutor

    class CountingThreadPool(ThreadPoolExecutor):
        counter = 0

        def submit(self, *args, **kwargs):
            CountingThreadPool.counter += 1
            return super().submit(*args, **kwargs)

    # Ensure we're always offloading
    monkeypatch.setattr("distributed.worker.OFFLOAD_THRESHOLD", 1)
    threadpool = CountingThreadPool(
        max_workers=1, thread_name_prefix="Counting-Offload-Threadpool"
    )
    try:
        monkeypatch.setattr("distributed.utils._offload_executor", threadpool)

        class SlowDeserializeCallable:
            def __init__(self, delay=0.1):
                self.delay = delay

            def __getstate__(self):
                return self.delay

            def __setstate__(self, state):
                delay = state
                import time

                time.sleep(delay)
                return SlowDeserializeCallable(delay)

            def __call__(self, *args, **kwargs):
                return 41

        slow_deserialized_func = SlowDeserializeCallable()
        fut = c.submit(
            slow_deserialized_func, 1, workers=[a.address], allow_other_workers=True
        )

        while CountingThreadPool.counter == 0:
            await asyncio.sleep(0)

        ts = s.tasks[fut.key]
        a.handle_stimulus(StealRequestEvent(key=fut.key, stimulus_id="test"))
        stealing_ext.scheduler.send_task_to_worker(b.address, ts)

        fut2 = c.submit(inc, fut, workers=[a.address])
        fut3 = c.submit(inc, fut2, workers=[a.address])

        assert await fut2 == 42
        await fut3

    finally:
        threadpool.shutdown()


@gen_cluster(client=True)
async def test_run_spec_deserialize_fail(c, s, a, b):
    class F:
        def __call__(self):
            pass

        def __reduce__(self):
            return lambda: 1 / 0, ()

    with captured_logger("distributed.worker") as logger:
        fut = c.submit(F())
        assert isinstance(await fut.exception(), ZeroDivisionError)

    logvalue = logger.getvalue()
    assert "Could not deserialize task" in logvalue
    assert "return lambda: 1 / 0, ()" in logvalue


@gen_cluster(client=True, config=NO_AMM)
async def test_acquire_replicas(c, s, a, b):
    fut = c.submit(inc, 1, workers=[a.address])
    await fut

    s.request_acquire_replicas(b.address, [fut.key], stimulus_id=f"test-{time()}")

    while len(s.tasks[fut.key].who_has) != 2:
        await asyncio.sleep(0.005)

    for w in (a, b):
        assert w.data[fut.key] == 2
        assert w.state.tasks[fut.key].state == "memory"

    fut.release()

    while b.state.tasks or a.state.tasks:
        await asyncio.sleep(0.005)


@gen_cluster(client=True, config=NO_AMM)
async def test_acquire_replicas_same_channel(c, s, a, b):
    futA = c.submit(inc, 1, workers=[a.address], key="f-A")
    futB = c.submit(inc, 2, workers=[a.address], key="f-B")
    futC = c.submit(inc, futB, workers=[b.address], key="f-C")
    await futA

    s.request_acquire_replicas(b.address, [futA.key], stimulus_id=f"test-{time()}")

    await futC
    while (
        futA.key not in b.state.tasks or not b.state.tasks[futA.key].state == "memory"
    ):
        await asyncio.sleep(0.005)

    while len(s.tasks[futA.key].who_has) != 2:
        await asyncio.sleep(0.005)

    # Ensure that both the replica and an ordinary dependency pass through the
    # same communication channel

    for fut in (futA, futB):
        assert_story(
            b.state.story(fut.key),
            [
                ("gather-dependencies", a.address, {fut.key}),
                ("request-dep", a.address, {fut.key}),
            ],
        )
        assert any(fut.key in msg["keys"] for msg in b.transfer_incoming_log)


@gen_cluster(client=True, nthreads=[("127.0.0.1", 1)] * 3, config=NO_AMM)
async def test_acquire_replicas_many(c, s, w1, w2, w3):
    futs = c.map(inc, range(10), workers=[w1.address])
    res = c.submit(sum, futs, workers=[w2.address])
    final = c.submit(slowinc, res, delay=0.5, workers=[w2.address])

    await wait(futs)

    s.request_acquire_replicas(
        w3.address, [fut.key for fut in futs], stimulus_id=f"test-{time()}"
    )

    # Worker 2 should normally not even be involved if there was no replication
    while not all(
        f.key in w3.state.tasks and w3.state.tasks[f.key].state == "memory"
        for f in futs
    ):
        await asyncio.sleep(0.01)

    assert all(ts.state == "memory" for ts in w3.state.tasks.values())

    assert await final == sum(map(inc, range(10))) + 1
    # All workers have a replica
    assert all(len(s.tasks[f.key].who_has) == 3 for f in futs)
    del futs, res, final

    while any(w.state.tasks for w in (w1, w2, w3)):
        await asyncio.sleep(0.001)


@gen_cluster(client=True, nthreads=[("", 1)], config=NO_AMM)
async def test_acquire_replicas_already_in_flight(c, s, a):
    """Trying to acquire a replica that is already in flight is a no-op"""
    async with BlockedGatherDep(s.address) as b:
        x = c.submit(inc, 1, workers=[a.address], key="x")
        y = c.submit(inc, x, workers=[b.address], key="y")
        await b.in_gather_dep.wait()
        assert b.state.tasks["x"].state == "flight"

        b.handle_stimulus(
            AcquireReplicasEvent(
                who_has={"x": a.address}, nbytes={"x": 1}, stimulus_id="test"
            )
        )
        assert b.state.tasks["x"].state == "flight"
        b.block_gather_dep.set()
        assert await y == 3

        assert_story(
            b.state.story("x"),
            [
                ("x", "fetch", "flight", "flight", {}),
                ("x", "flight", "fetch", "flight", {}),
            ],
        )


@pytest.mark.slow
@gen_cluster(client=True, config=NO_AMM)
async def test_forget_acquire_replicas(c, s, a, b):
    """
    1. The scheduler sends acquire-replicas to the worker
    2. Before the task can reach the worker, the task is forgotten on the scheduler
       and on the peer workers holding the replicas.
       This is unlike in a compute-task command, where the workers that are fetching
       the key are tracked on the scheduler side and receive a release-key command too.
    3. The task eventually transitions to missing
    4. At the next run of find_missing, the worker sends a request-refresh-who-has
       message to the scheduler
    5. The scheduler responds with free-keys
    6. The task is forgotten everywhere.
    """
    x = c.submit(inc, 2, key="x", workers=[a.address])
    await x
    with freeze_data_fetching(b, jump_start=True):
        s.request_acquire_replicas(b.address, ["x"], stimulus_id="test")
        await wait_for_state("x", "fetch", b)
        x.release()
        while "x" in s.tasks or "x" in a.state.tasks:
            await asyncio.sleep(0.01)

    while "x" in b.state.tasks:
        await asyncio.sleep(0.01)
    assert "x" not in s.tasks


@gen_cluster(client=True, config=NO_AMM)
async def test_remove_replicas_simple(c, s, a, b):
    futs = c.map(inc, range(10), workers=[a.address])
    await wait(futs)
    s.request_acquire_replicas(
        b.address, [fut.key for fut in futs], stimulus_id=f"test-{time()}"
    )

    while not all(len(s.tasks[f.key].who_has) == 2 for f in futs):
        await asyncio.sleep(0.01)

    s.request_remove_replicas(
        b.address, [fut.key for fut in futs], stimulus_id=f"test-{time()}"
    )

    assert all(len(s.tasks[f.key].who_has) == 1 for f in futs)

    while b.state.tasks:
        await asyncio.sleep(0.01)

    # Ensure there is no delayed reply to re-register the key
    await asyncio.sleep(0.01)
    assert all(s.tasks[f.key].who_has == {s.workers[a.address]} for f in futs)


@gen_cluster(
    client=True,
    nthreads=[("", 1), ("", 6)],  # Up to 5 threads of b will get stuck; read below
    config=merge(NO_AMM, {"distributed.comm.recent-messages-log-length": 1_000}),
)
async def test_remove_replicas_while_computing(c, s, a, b):
    futs = c.map(inc, range(10), workers=[a.address])
    dependents_event = distributed.Event()

    def some_slow(x, event):
        if x % 2:
            event.wait()
        return x + 1

    # All interesting things will happen on b
    dependents = c.map(some_slow, futs, event=dependents_event, workers=[b.address])

    while not any(f.key in b.state.tasks for f in dependents):
        await asyncio.sleep(0.01)

    # The scheduler removes keys from who_has/has_what immediately
    # Make sure the worker responds to the rejection and the scheduler corrects
    # the state
    ws = s.workers[b.address]

    def ws_has_futs(aggr_func):
        nonlocal futs
        return aggr_func(s.tasks[fut.key] in ws.has_what for fut in futs)

    # Wait for all futs to transfer over
    while not ws_has_futs(all):
        await asyncio.sleep(0.01)

    # Wait for some dependent tasks to be done. No more than half of the dependents can
    # finish, as the others are blocked on dependents_event.
    # Note: for this to work reliably regardless of scheduling order, we need to have 6+
    # threads. At the moment of writing it works with 2 because futures of Client.map
    # are always scheduled from left to right, but we'd rather not rely on this
    # assumption.
    while not any(fut.status == "finished" for fut in dependents):
        await asyncio.sleep(0.01)
    assert not all(fut.status == "finished" for fut in dependents)

    # Try removing the initial keys
    s.request_remove_replicas(
        b.address, [fut.key for fut in futs], stimulus_id=f"test-{time()}"
    )
    # Scheduler removed all keys immediately...
    assert not ws_has_futs(any)
    # ... but the state is properly restored for all tasks for which the dependent task
    # isn't done yet
    while not ws_has_futs(any):
        await asyncio.sleep(0.01)

    # Let the remaining dependent tasks complete
    await dependents_event.set()
    await wait(dependents)
    assert ws_has_futs(any) and not ws_has_futs(all)

    # If a request is rejected, the worker responds with an add-keys message to
    # reenlist the key in the schedulers state system to avoid race conditions,
    # see also https://github.com/dask/distributed/issues/5265
    rejections = set()
    for msg in b.state.log:
        if msg[0] == "remove-replica-rejected":
            rejections.update(msg[1])
    assert rejections

    def answer_sent(key):
        for batch in b.batched_stream.recent_message_log:
            for msg in batch:
                if "op" in msg and msg["op"] == "add-keys" and key in msg["keys"]:
                    return True
        return False

    for rejected_key in rejections:
        assert answer_sent(rejected_key)

    # Now that all dependent tasks are done, futs replicas may be removed.
    # They might be already gone due to the above remove replica calls
    s.request_remove_replicas(
        b.address,
        [fut.key for fut in futs if ws in s.tasks[fut.key].who_has],
        stimulus_id=f"test-{time()}",
    )

    while any(
        b.state.tasks[f.key].state != "released" for f in futs if f.key in b.state.tasks
    ):
        await asyncio.sleep(0.01)

    # The scheduler actually gets notified about the removed replica
    while ws_has_futs(any):
        await asyncio.sleep(0.01)
    # A replica is still on workers[0]
    assert all(len(s.tasks[f.key].who_has) == 1 for f in futs)

    del dependents, futs

    while any(w.state.tasks for w in (a, b)):
        await asyncio.sleep(0.01)


@gen_cluster(client=True, nthreads=[("", 1)] * 3, config=NO_AMM)
async def test_who_has_consistent_remove_replicas(c, s, *workers):
    a = workers[0]
    other_workers = {w for w in workers if w != a}
    f1 = c.submit(inc, 1, key="f1", workers=[w.address for w in other_workers])
    await wait(f1)
    for w in other_workers:
        s.request_acquire_replicas(w.address, [f1.key], stimulus_id=f"test-{time()}")

    while not len(s.tasks[f1.key].who_has) == len(other_workers):
        await asyncio.sleep(0)

    f2 = c.submit(inc, f1, workers=[a.address])

    # Wait just until the moment the worker received the task and scheduled the
    # task to be fetched, then remove the replica from the worker this one is
    # trying to get the data from. Ensure this is handled gracefully and no
    # suspicious counters are raised since this is expected behaviour when
    # removing replicas

    while f1.key not in a.state.tasks or a.state.tasks[f1.key].state != "flight":
        await asyncio.sleep(0)

    coming_from = None
    for w in other_workers:
        coming_from = w
        if w.address == a.state.tasks[f1.key].coming_from:
            break

    coming_from.handle_stimulus(RemoveReplicasEvent(keys=[f1.key], stimulus_id="test"))
    await f2

    assert a.state.tasks[f1.key].suspicious_count == 0
    assert s.tasks[f1.key].suspicious == 0


@gen_cluster(client=True, config=NO_AMM)
async def test_acquire_replicas_with_no_priority(c, s, a, b):
    """Scattered tasks have no priority. When they transit to another worker through
    acquire-replicas, they end up in the Worker.data_needed heap together with tasks
    with a priority; they must gain a priority to become sortable.
    """
    x = (await c.scatter({"x": 1}, workers=[a.address]))["x"]
    y = c.submit(lambda: 2, key="y", workers=[a.address])
    await y
    assert s.tasks["x"].priority is None
    assert a.state.tasks["x"].priority is None
    assert s.tasks["y"].priority is not None
    assert a.state.tasks["y"].priority is not None

    s.request_acquire_replicas(b.address, [x.key, y.key], stimulus_id=f"test-{time()}")
    while b.data != {"x": 1, "y": 2}:
        await asyncio.sleep(0.01)

    assert s.tasks["x"].priority is None
    assert a.state.tasks["x"].priority is None
    assert b.state.tasks["x"].priority is not None


@gen_cluster(client=True, nthreads=[("", 1)], config=NO_AMM)
async def test_acquire_replicas_large_data(c, s, a):
    """When acquire-replicas is used to acquire multiple sizeable tasks, it respects
    transfer_message_bytes_limit and acquires them over multiple iterations.
    """
    size = a.state.transfer_message_bytes_limit // 5 - 10_000

    class C:
        def __sizeof__(self):
            return size

    futs = [c.submit(C, key=f"x{i}", workers=[a.address]) for i in range(10)]
    await wait(futs)

    async with BlockedGatherDep(s.address) as b:
        s.request_acquire_replicas(
            b.address, [f"x{i}" for i in range(10)], stimulus_id="test"
        )
        await b.in_gather_dep.wait()
        assert len(b.state.in_flight_tasks) == 5
        assert len(b.state.data_needed[a.address]) == 5
        b.block_gather_dep.set()
        while len(b.data) < 10:
            await asyncio.sleep(0.01)


@gen_cluster(client=True)
async def test_missing_released_zombie_tasks(c, s, a, b):
    """
    Ensure that no fetch/flight tasks are left in the task dict of a
    worker after everything was released
    """
    a.transfer_outgoing_count_limit = 0
    f1 = c.submit(inc, 1, key="f1", workers=[a.address])
    f2 = c.submit(inc, f1, key="f2", workers=[b.address])
    key = f1.key

    while key not in b.state.tasks or b.state.tasks[key].state != "fetch":
        await asyncio.sleep(0.01)

    await a.close()

    del f1, f2

    while b.state.tasks:
        await asyncio.sleep(0.01)


class BrokenWorker(Worker):
    async def get_data(self, comm, *args, **kwargs):
        comm.abort()


@gen_cluster(client=True, nthreads=[("", 1)])
async def test_missing_released_zombie_tasks_2(c, s, b):
    # If get_data_from_worker raises this will suggest a dead worker to B and it
    # will transition the task to missing. We want to make sure that a missing
    # task is properly released and not left as a zombie
    async with BrokenWorker(s.address) as a:
        f1 = c.submit(inc, 1, key="f1", workers=[a.address])
        f2 = c.submit(inc, f1, key="f2", workers=[b.address])

        while f1.key not in b.state.tasks:
            await asyncio.sleep(0)

        ts = b.state.tasks[f1.key]
        assert ts.state == "flight"

        while ts.state != "missing":
            # If we sleep for a longer time, the worker will spin into an
            # endless loop of asking the scheduler who_has and trying to connect
            # to A
            await asyncio.sleep(0)

        del f1, f2

        while b.state.tasks:
            await asyncio.sleep(0.01)

        assert_story(
            b.state.story(ts),
            [("f1", "missing", "released", "released", {"f1": "forgotten"})],
        )


@gen_cluster(nthreads=[("", 1)], config={"distributed.worker.memory.pause": False})
async def test_worker_status_sync(s, a):
    ws = s.workers[a.address]
    a.status = Status.paused
    while ws.status != Status.paused:
        await asyncio.sleep(0.01)

    a.status = Status.running
    while ws.status != Status.running:
        await asyncio.sleep(0.01)

    await s.retire_workers()
    while ws.status != Status.closed:
        await asyncio.sleep(0.01)

    events = [ev for _, ev in s.events[ws.address] if ev["action"] != "heartbeat"]
    assert events == [
        {"action": "add-worker"},
        {
            "action": "worker-status-change",
            "prev-status": "init",
            "status": "running",
        },
        {
            "action": "worker-status-change",
            "prev-status": "running",
            "status": "paused",
        },
        {
            "action": "worker-status-change",
            "prev-status": "paused",
            "status": "running",
        },
        {
            "action": "worker-status-change",
            "prev-status": "running",
            "status": "closing_gracefully",
        },
        {"action": "remove-worker", "processing-tasks": {}},
        {"action": "retired"},
    ]


@gen_cluster(client=True)
async def test_task_flight_compute_oserror(c, s, a, b):
    """If the remote worker dies while a task is in flight, the task may be
    rescheduled to be computed on the worker trying to fetch the data.
    However, the OSError caused by the dead remote would try to transition the
    task to missing which is not what we want. This test ensures that the task
    is properly transitioned to executing and the scheduler doesn't reschedule
    anything and rejects the "false missing" signal from the worker, if there is
    any.
    """

    write_queue = asyncio.Queue()
    write_event = asyncio.Event()
    b.rpc = _LockedCommPool(
        b.rpc,
        write_queue=write_queue,
        write_event=write_event,
    )
    futs = c.submit(map, inc, range(10), workers=[a.address], allow_other_workers=True)
    await wait(futs)
    assert a.data
    assert write_queue.empty()
    f1 = c.submit(sum, futs, workers=[b.address], key="f1")
    peer, msg = await write_queue.get()
    assert peer == a.address
    assert msg["op"] == "get_data"
    in_flight_tasks = [ts for ts in b.state.tasks.values() if ts.key != "f1"]
    assert all(ts.state == "flight" for ts in in_flight_tasks)
    await a.close()
    write_event.set()

    await f1

    # If the above doesn't deadlock the behavior should be OK. We're still
    # asserting a few internals to make sure that if things change this is done
    # deliberately

    sum_story = b.state.story("f1")
    expected_sum_story = [
        ("f1", "compute-task", "released"),
        (
            "f1",
            "released",
            "waiting",
            "waiting",
            {ts.key: "fetch" for ts in in_flight_tasks},
        ),
        # inc is lost and needs to be recomputed. Therefore, sum is released
        ("free-keys", ("f1",)),
        # The recommendations here are hard to predict. Whatever key is
        # currently scheduled to be fetched, if any, will be recommended to be
        # released.
        ("f1", "waiting", "released", "released", lambda msg: msg["f1"] == "forgotten"),
        ("f1", "released", "forgotten", "forgotten", {}),
        # Now, we actually compute the task *once*. This must not cycle back
        ("f1", "compute-task", "released"),
        ("f1", "released", "waiting", "waiting", {"f1": "ready"}),
        ("f1", "waiting", "ready", "ready", {"f1": "executing"}),
        ("f1", "ready", "executing", "executing", {}),
        ("f1", "put-in-memory"),
        ("f1", "executing", "memory", "memory", {}),
    ]
    assert_story(sum_story, expected_sum_story, strict=True)


@gen_cluster(client=True, nthreads=[])
async def test_gather_dep_cancelled_rescheduled(c, s):
    """At time of writing, the gather_dep implementation filtered tasks again
    for in-flight state. The response parser, however, did not distinguish
    resulting in unwanted missing-data signals to the scheduler, causing
    potential rescheduling or data leaks.
    (Note: missing-data was removed in #6445).

    If a cancelled key is rescheduled for fetching while gather_dep waits
    internally for get_data, the response parser would misclassify this key and
    cause the key to be recommended for a release causing deadlocks and/or lost
    keys.
    At time of writing, this transition was implemented wrongly and caused a
    flight->cancelled transition which should be recoverable but the cancelled
    state was corrupted by this transition since ts.done==True. This attribute
    setting would cause a cancelled->fetch transition to actually drop the key
    instead, causing https://github.com/dask/distributed/issues/5366

    See also test_gather_dep_do_not_handle_response_of_not_requested_tasks
    """
    async with BlockedGetData(s.address) as a:
        async with BlockedGatherDep(s.address) as b:
            fut1 = c.submit(inc, 1, workers=[a.address], key="f1")
            fut2 = c.submit(inc, fut1, workers=[a.address], key="f2")
            await wait(fut2)
            fut4 = c.submit(sum, fut1, fut2, workers=[b.address], key="f4")
            fut3 = c.submit(inc, fut1, workers=[b.address], key="f3")

            await wait_for_state(fut2.key, "flight", b)
            await b.in_gather_dep.wait()

            fut4.release()
            while fut4.key in b.state.tasks:
                await asyncio.sleep(0)

            assert b.state.tasks[fut2.key].state == "cancelled"

            b.block_gather_dep.set()
            await a.in_get_data.wait()

            fut4 = c.submit(sum, [fut1, fut2], workers=[b.address], key="f4")
            await wait_for_state(fut2.key, "flight", b)

            a.block_get_data.set()
            await wait([fut3, fut4])
            f2_story = b.state.story(fut2.key)
            assert f2_story


@gen_cluster(client=True, nthreads=[("", 1)])
async def test_gather_dep_do_not_handle_response_of_not_requested_tasks(c, s, a):
    """At time of writing, the gather_dep implementation filtered tasks again
    for in-flight state. The response parser, however, did not distinguish
    resulting in unwanted missing-data signals to the scheduler, causing
    potential rescheduling or data leaks.
    (Note: missing-data was removed in #6445).

    This test may become obsolete if the implementation changes significantly.
    """
    async with BlockedGatherDep(s.address) as b:
        fut1 = c.submit(inc, 1, workers=[a.address], key="f1")
        fut2 = c.submit(inc, fut1, workers=[a.address], key="f2")
        await fut2
        fut4 = c.submit(sum, fut1, fut2, workers=[b.address], key="f4")
        fut3 = c.submit(inc, fut1, workers=[b.address], key="f3")

        await b.in_gather_dep.wait()
        assert b.state.tasks[fut2.key].state == "flight"

        fut4.release()
        while fut4.key in b.state.tasks:
            await asyncio.sleep(0.01)

        assert b.state.tasks[fut2.key].state == "cancelled"

        b.block_gather_dep.set()

        await fut3
        assert fut2.key not in b.state.tasks
        f2_story = b.state.story(fut2.key)
        assert f2_story
        assert not any("missing-dep" in msg for msg in f2_story)


@gen_cluster(
    client=True,
    nthreads=[("", 1)],
    config={"distributed.comm.recent-messages-log-length": 1000},
)
async def test_gather_dep_no_longer_in_flight_tasks(c, s, a):
    async with BlockedGatherDep(s.address) as b:
        fut1 = c.submit(inc, 1, workers=[a.address], key="f1")
        fut2 = c.submit(sum, fut1, fut1, workers=[b.address], key="f2")

        await wait_for_state(fut1.key, "flight", b)
        await b.in_gather_dep.wait()

        fut2.release()
        while fut2.key in b.state.tasks:
            await asyncio.sleep(0.01)

        assert b.state.tasks[fut1.key].state == "cancelled"

        b.block_gather_dep.set()
        while fut2.key in b.state.tasks:
            await asyncio.sleep(0.01)

        f1_story = b.state.story(fut1.key)
        f2_story = b.state.story(fut2.key)
        assert f1_story
        assert f2_story
        assert not any("missing-dep" in msg for msg in f2_story)


@gen_cluster(client=True, nthreads=[("", 1)])
async def test_Worker__to_dict(c, s, a):
    x = c.submit(inc, 1, key="x")
    await wait(x)
    d = a._to_dict()
    assert set(d) == {
        "type",
        "id",
        "scheduler",
        "address",
        "status",
        "thread_id",
        "logs",
        "config",
        "transfer_incoming_log",
        "transfer_outgoing_log",
        # Attributes of WorkerMemoryManager
        "data",
        "max_spill",
        "memory_limit",
        "memory_monitor_interval",
        "memory_pause_fraction",
        "memory_spill_fraction",
        "memory_target_fraction",
        # Attributes of WorkerState
        "nthreads",
        "running",
        "ready",
        "has_what",
        "constrained",
        "executing",
        "long_running",
        "missing_dep_flight",
        "in_flight_tasks",
        "in_flight_workers",
        "busy_workers",
        "log",
        "stimulus_log",
        "transition_counter",
        "tasks",
        "data_needed",
    }
    assert d["tasks"]["x"]["key"] == "x"
    assert d["data"] == {"x": None}


@gen_cluster(nthreads=[])
async def test_extension_methods(s):
    flag = False
    shutdown = False

    class WorkerExtension:
        def __init__(self, worker):
            pass

        def heartbeat(self):
            return {"data": 123}

        async def close(self):
            nonlocal shutdown
            shutdown = True

    class SchedulerExtension:
        def __init__(self, scheduler):
            self.scheduler = scheduler
            pass

        def heartbeat(self, ws, data):
            nonlocal flag
            assert ws in self.scheduler.workers.values()
            assert data == {"data": 123}
            flag = True

    s.extensions["test"] = SchedulerExtension(s)

    async with Worker(s.address, extensions={"test": WorkerExtension}) as w:
        assert not shutdown
        await w.heartbeat()
        assert flag

    assert shutdown


@gen_cluster()
async def test_benchmark_hardware(s, a, b):
    sizes = ["1 kiB", "10 kiB"]
    disk = benchmark_disk(sizes=sizes, duration="1 ms")
    memory = benchmark_memory(sizes=sizes, duration="1 ms")
    network = await benchmark_network(
        address=a.address, rpc=b.rpc, sizes=sizes, duration="1 ms"
    )

    assert set(disk) == set(memory) == set(network) == set(sizes)


@gen_cluster(
    client=True,
    config={
        "distributed.admin.tick.interval": "5ms",
        "distributed.admin.tick.cycle": "100ms",
    },
)
async def test_tick_interval(c, s, a, b):
    import time

    await a.heartbeat()
    x = s.workers[a.address].metrics["event_loop_interval"]
    while s.workers[a.address].metrics["event_loop_interval"] > 0.050:
        await asyncio.sleep(0.01)
    while s.workers[a.address].metrics["event_loop_interval"] < 0.100:
        await asyncio.sleep(0.01)
        time.sleep(0.200)


class BreakingWorker(Worker):
    broke_once = False

    def get_data(self, comm, **kwargs):
        if not self.broke_once:
            self.broke_once = True
            raise OSError("fake error")
        return super().get_data(comm, **kwargs)


@pytest.mark.slow
@gen_cluster(client=True, Worker=BreakingWorker)
async def test_broken_comm(c, s, a, b):
    df = dask.datasets.timeseries(
        start="2000-01-01",
        end="2000-01-10",
    )
    s = df.shuffle("id", shuffle="tasks")
    await c.compute(s.size)


@gen_cluster(nthreads=[])
async def test_do_not_block_event_loop_during_shutdown(s):
    loop = asyncio.get_running_loop()
    called_handler = threading.Event()
    block_handler = threading.Event()

    w = await Worker(s.address)
    executor = w.executors["default"]

    # The block wait must be smaller than the test timeout and smaller than the
    # default value for timeout in `Worker.close``
    async def block():
        def fn():
            called_handler.set()
            assert block_handler.wait(20)

        await loop.run_in_executor(executor, fn)

    async def set_future():
        while True:
            try:
                await loop.run_in_executor(executor, sleep, 0.1)
            except RuntimeError:  # executor has started shutting down
                block_handler.set()
                return

    async def close():
        called_handler.wait()
        # executor_wait is True by default but we want to be explicit here
        await w.close(executor_wait=True)

    await asyncio.gather(block(), close(), set_future())


@gen_cluster(nthreads=[])
async def test_reconnect_argument_deprecated(s):
    with pytest.deprecated_call(match="`reconnect` argument"):
        async with Worker(s.address, reconnect=False):
            pass
    with pytest.raises(ValueError, match="reconnect=True"):
        async with Worker(s.address, reconnect=True):
            pass

    with warnings.catch_warnings():
        # No argument should not warn or raise
        warnings.simplefilter("error")
        async with Worker(s.address):
            pass


@gen_cluster(client=True, nthreads=[])
async def test_worker_running_before_running_plugins(c, s, caplog):
    class InitWorkerNewThread(WorkerPlugin):
        name: str = "init_worker_new_thread"
        setup_status: Status | None = None

        def setup(self, worker):
            self.setup_status = worker.status

        def teardown(self, worker):
            pass

    await c.register_worker_plugin(InitWorkerNewThread())
    async with Worker(s.address) as worker:
        assert await c.submit(inc, 1) == 2
        assert worker.plugins[InitWorkerNewThread.name].setup_status is Status.running


@gen_cluster(
    client=True,
    nthreads=[],
    config={
        # This is just to make Scheduler.retire_worker more reactive to changes
        "distributed.scheduler.active-memory-manager.start": True,
        "distributed.scheduler.active-memory-manager.interval": "50ms",
    },
)
async def test_execute_preamble_abort_retirement(c, s):
    """Test race condition in the preamble of Worker.execute(), which used to cause a
    task to remain permanently in executing state in case of very tight timings when
    exiting the closing_gracefully status.

    See also
    --------
    https://github.com/dask/distributed/issues/6867
    test_cancelled_state.py::test_execute_preamble_early_cancel
    """
    async with BlockedExecute(s.address) as a:
        await c.wait_for_workers(1)
        a.block_deserialize_task.set()  # Uninteresting in this test

        x = await c.scatter({"x": 1}, workers=[a.address])
        y = c.submit(inc, 1, key="y", workers=[a.address])
        await a.in_execute.wait()

        async with BlockedGatherDep(s.address) as b:
            await c.wait_for_workers(2)
            retire_fut = asyncio.create_task(c.retire_workers([a.address]))
            while a.status != Status.closing_gracefully:
                await asyncio.sleep(0.01)
            # The Active Memory Manager will send to b the message
            # {op: acquire-replicas, who_has: {x: [a.address]}}
            await b.in_gather_dep.wait()

            # Run Worker.execute. At the moment of writing this test, the method would
            # detect the closing_gracefully status and perform an early exit.
            a.block_execute.set()
            await a.in_execute_exit.wait()

        # b has shut down. There's nowhere to replicate x to anymore, so retire_workers
        # will give up and reinstate a to running status.
        assert await retire_fut == {}
        while a.status != Status.running:
            await asyncio.sleep(0.01)

        # Finally let the done_callback of Worker.execute run
        a.block_execute_exit.set()

        # Test that y does not get stuck.
        assert await y == 2


@gen_cluster()
async def test_deprecation_of_renamed_worker_attributes(s, a, b):
    msg = (
        "The `Worker.outgoing_count` attribute has been renamed to "
        "`Worker.transfer_outgoing_count_total`"
    )
    with pytest.warns(DeprecationWarning, match=msg):
        assert a.outgoing_count == a.transfer_outgoing_count_total

    msg = (
        "The `Worker.outgoing_current_count` attribute has been renamed to "
        "`Worker.transfer_outgoing_count`"
    )
    with pytest.warns(DeprecationWarning, match=msg):
        assert a.outgoing_current_count == a.transfer_outgoing_count<|MERGE_RESOLUTION|>--- conflicted
+++ resolved
@@ -805,17 +805,10 @@
 )
 async def test_share_communication(c, s, w1, w2, w3):
     x = c.submit(
-<<<<<<< HEAD
-        mul, b"1", int(w3.state.transfer_message_target_bytes + 1), workers=w1.address
-    )
-    y = c.submit(
-        mul, b"2", int(w3.state.transfer_message_target_bytes + 1), workers=w2.address
-=======
         mul, b"1", int(w3.transfer_message_bytes_limit + 1), workers=w1.address
     )
     y = c.submit(
         mul, b"2", int(w3.transfer_message_bytes_limit + 1), workers=w2.address
->>>>>>> 162a7c0f
     )
     await wait([x, y])
     await c.replicate([x, y], workers=[w1.address, w2.address])
@@ -829,17 +822,8 @@
 @pytest.mark.xfail(reason="very high flakiness")
 @gen_cluster(client=True)
 async def test_dont_overlap_communications_to_same_worker(c, s, a, b):
-<<<<<<< HEAD
-    x = c.submit(
-        mul, b"1", int(b.state.transfer_message_target_bytes + 1), workers=a.address
-    )
-    y = c.submit(
-        mul, b"2", int(b.state.transfer_message_target_bytes + 1), workers=a.address
-    )
-=======
     x = c.submit(mul, b"1", int(b.transfer_message_bytes_limit + 1), workers=a.address)
     y = c.submit(mul, b"2", int(b.transfer_message_bytes_limit + 1), workers=a.address)
->>>>>>> 162a7c0f
     await wait([x, y])
     z = c.submit(add, x, y, workers=b.address)
     await wait(z)
