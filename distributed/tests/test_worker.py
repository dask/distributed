import asyncio
import importlib
import logging
import os
import sys
import threading
import traceback
from concurrent.futures import ProcessPoolExecutor, ThreadPoolExecutor
from concurrent.futures.process import BrokenProcessPool
from numbers import Number
from operator import add
from time import sleep
from unittest import mock

import psutil
import pytest
from tlz import first, pluck, sliding_window

import dask
from dask import delayed
from dask.system import CPU_COUNT
from dask.utils import tmpfile

import distributed
from distributed import (
    Client,
    Nanny,
    Reschedule,
    default_client,
    get_client,
    get_worker,
    wait,
)
from distributed.comm.registry import backends
from distributed.comm.tcp import TCPBackend
from distributed.compatibility import LINUX, WINDOWS
from distributed.core import CommClosedError, Status, rpc
from distributed.diagnostics import nvml
from distributed.diagnostics.plugin import PipInstall
from distributed.metrics import time
from distributed.scheduler import Scheduler
from distributed.utils import TimeoutError
from distributed.utils_test import (
    TaskStateMetadataPlugin,
    _LockedCommPool,
    captured_logger,
    dec,
    div,
    gen_cluster,
    gen_test,
    inc,
    mul,
    nodebug,
    slowinc,
    slowsum,
)
from distributed.worker import Worker, error_message, logger, parse_memory_limit

pytestmark = pytest.mark.ci1


@gen_cluster(nthreads=[])
async def test_worker_nthreads(s):
    async with Worker(s.address) as w:
        assert w.executor._max_workers == CPU_COUNT


@gen_cluster()
async def test_str(s, a, b):
    assert a.address in str(a)
    assert a.address in repr(a)
    assert str(a.nthreads) in str(a)
    assert str(a.nthreads) in repr(a)
    assert str(a.executing_count) in repr(a)


@gen_cluster(nthreads=[])
async def test_identity(s):
    async with Worker(s.address) as w:
        ident = w.identity(None)
        assert "Worker" in ident["type"]
        assert ident["scheduler"] == s.address
        assert isinstance(ident["nthreads"], int)
        assert isinstance(ident["memory_limit"], Number)


@gen_cluster(client=True)
async def test_worker_bad_args(c, s, a, b):
    class NoReprObj:
        """This object cannot be properly represented as a string."""

        def __str__(self):
            raise ValueError("I have no str representation.")

        def __repr__(self):
            raise ValueError("I have no repr representation.")

    x = c.submit(NoReprObj, workers=a.address)
    await wait(x)
    assert not a.executing_count
    assert a.data

    def bad_func(*args, **kwargs):
        1 / 0

    class MockLoggingHandler(logging.Handler):
        """Mock logging handler to check for expected logs."""

        def __init__(self, *args, **kwargs):
            self.reset()
            super().__init__(*args, **kwargs)

        def emit(self, record):
            self.messages[record.levelname.lower()].append(record.getMessage())

        def reset(self):
            self.messages = {
                "debug": [],
                "info": [],
                "warning": [],
                "error": [],
                "critical": [],
            }

    hdlr = MockLoggingHandler()
    old_level = logger.level
    logger.setLevel(logging.DEBUG)
    logger.addHandler(hdlr)
    y = c.submit(bad_func, x, k=x, workers=b.address)
    await wait(y)

    assert not b.executing_count
    assert y.status == "error"
    # Make sure job died because of bad func and not because of bad
    # argument.
    with pytest.raises(ZeroDivisionError):
        await y

    tb = await y._traceback()
    assert any("1 / 0" in line for line in pluck(3, traceback.extract_tb(tb)) if line)
    assert "Compute Failed" in hdlr.messages["warning"][0]
    logger.setLevel(old_level)

    # Now we check that both workers are still alive.

    xx = c.submit(add, 1, 2, workers=a.address)
    yy = c.submit(add, 3, 4, workers=b.address)

    results = await c._gather([xx, yy])

    assert tuple(results) == (3, 7)


@gen_cluster(client=True)
async def test_upload_file(c, s, a, b):
    assert not os.path.exists(os.path.join(a.local_directory, "foobar.py"))
    assert not os.path.exists(os.path.join(b.local_directory, "foobar.py"))
    assert a.local_directory != b.local_directory

    with rpc(a.address) as aa, rpc(b.address) as bb:
        await asyncio.gather(
            aa.upload_file(filename="foobar.py", data=b"x = 123"),
            bb.upload_file(filename="foobar.py", data="x = 123"),
        )

    assert os.path.exists(os.path.join(a.local_directory, "foobar.py"))
    assert os.path.exists(os.path.join(b.local_directory, "foobar.py"))

    def g():
        import foobar

        return foobar.x

    future = c.submit(g, workers=a.address)
    result = await future
    assert result == 123

    await c.close()
    await s.close(close_workers=True)
    assert not os.path.exists(os.path.join(a.local_directory, "foobar.py"))


@pytest.mark.skip(reason="don't yet support uploading pyc files")
@gen_cluster(client=True, nthreads=[("127.0.0.1", 1)])
async def test_upload_file_pyc(c, s, w):
    with tmpfile() as dirname:
        os.mkdir(dirname)
        with open(os.path.join(dirname, "foo.py"), mode="w") as f:
            f.write("def f():\n    return 123")

        sys.path.append(dirname)
        try:
            import foo

            assert foo.f() == 123
            pyc = importlib.util.cache_from_source(os.path.join(dirname, "foo.py"))
            assert os.path.exists(pyc)
            await c.upload_file(pyc)

            def g():
                import foo

                return foo.x

            future = c.submit(g)
            result = await future
            assert result == 123
        finally:
            sys.path.remove(dirname)


@gen_cluster(client=True)
async def test_upload_egg(c, s, a, b):
    eggname = "testegg-1.0.0-py3.4.egg"
    local_file = __file__.replace("test_worker.py", eggname)
    assert not os.path.exists(os.path.join(a.local_directory, eggname))
    assert not os.path.exists(os.path.join(b.local_directory, eggname))
    assert a.local_directory != b.local_directory

    await c.upload_file(filename=local_file)

    assert os.path.exists(os.path.join(a.local_directory, eggname))
    assert os.path.exists(os.path.join(b.local_directory, eggname))

    def g(x):
        import testegg

        return testegg.inc(x)

    future = c.submit(g, 10, workers=a.address)
    result = await future
    assert result == 10 + 1

    await c.close()
    await s.close()
    await a.close()
    await b.close()
    assert not os.path.exists(os.path.join(a.local_directory, eggname))


@gen_cluster(client=True)
async def test_upload_pyz(c, s, a, b):
    pyzname = "mytest.pyz"
    local_file = __file__.replace("test_worker.py", pyzname)
    assert not os.path.exists(os.path.join(a.local_directory, pyzname))
    assert not os.path.exists(os.path.join(b.local_directory, pyzname))
    assert a.local_directory != b.local_directory

    await c.upload_file(filename=local_file)

    assert os.path.exists(os.path.join(a.local_directory, pyzname))
    assert os.path.exists(os.path.join(b.local_directory, pyzname))

    def g(x):
        from mytest import mytest

        return mytest.inc(x)

    future = c.submit(g, 10, workers=a.address)
    result = await future
    assert result == 10 + 1

    await c.close()
    await s.close()
    await a.close()
    await b.close()
    assert not os.path.exists(os.path.join(a.local_directory, pyzname))


@pytest.mark.xfail(reason="Still lose time to network I/O")
@gen_cluster(client=True)
async def test_upload_large_file(c, s, a, b):
    pytest.importorskip("crick")
    await asyncio.sleep(0.05)
    with rpc(a.address) as aa:
        await aa.upload_file(filename="myfile.dat", data=b"0" * 100000000)
        await asyncio.sleep(0.05)
        assert a.digests["tick-duration"].components[0].max() < 0.050


@gen_cluster()
async def test_broadcast(s, a, b):
    with rpc(s.address) as cc:
        results = await cc.broadcast(msg={"op": "ping"})
        assert results == {a.address: b"pong", b.address: b"pong"}


@gen_cluster(nthreads=[])
async def test_worker_with_port_zero(s):
    async with Worker(s.address) as w:
        assert isinstance(w.port, int)
        assert w.port > 1024


@gen_cluster(nthreads=[])
async def test_worker_port_range(s):
    port = "9867:9868"
    async with Worker(s.address, port=port) as w1:
        assert w1.port == 9867  # Selects first port in range
        async with Worker(s.address, port=port) as w2:
            assert w2.port == 9868  # Selects next port in range
            with pytest.raises(
                ValueError, match="Could not start Worker"
            ):  # No more ports left
                async with Worker(s.address, port=port):
                    pass


@pytest.mark.slow
@gen_test(timeout=60)
async def test_worker_waits_for_scheduler():
    w = Worker("127.0.0.1:8724")
    try:
        await asyncio.wait_for(w, 3)
    except TimeoutError:
        pass
    else:
        assert False
    assert w.status not in (Status.closed, Status.running, Status.paused)
    await w.close(timeout=0.1)


@gen_cluster(client=True, nthreads=[("127.0.0.1", 1)])
async def test_worker_task_data(c, s, w):
    x = delayed(2)
    xx = c.persist(x)
    await wait(xx)
    assert w.data[x.key] == 2


def test_error_message():
    class MyException(Exception):
        def __init__(self, a, b):
            self.args = (a + b,)

        def __str__(self):
            return "MyException(%s)" % self.args

    msg = error_message(MyException("Hello", "World!"))
    assert "Hello" in str(msg["exception"])

    max_error_len = 100
    with dask.config.set({"distributed.admin.max-error-length": max_error_len}):
        msg = error_message(RuntimeError("-" * max_error_len))
        assert len(msg["exception_text"]) <= max_error_len + 30
        assert len(msg["exception_text"]) < max_error_len * 2
        msg = error_message(RuntimeError("-" * max_error_len * 20))

    max_error_len = 1000000
    with dask.config.set({"distributed.admin.max-error-length": max_error_len}):
        msg = error_message(RuntimeError("-" * max_error_len * 2))
        assert len(msg["exception_text"]) > 10100  # default + 100


@gen_cluster(client=True)
async def test_chained_error_message(c, s, a, b):
    def chained_exception_fn():
        class MyException(Exception):
            def __init__(self, msg):
                self.msg = msg

            def __str__(self):
                return "MyException(%s)" % self.msg

        exception = MyException("Foo")
        inner_exception = MyException("Bar")

        try:
            raise inner_exception
        except Exception as e:
            raise exception from e

    f = c.submit(chained_exception_fn)
    try:
        await f
    except Exception as e:
        assert e.__cause__ is not None
        assert "Bar" in str(e.__cause__)


<<<<<<< HEAD
@pytest.mark.asyncio
async def test_plugin_exception(cleanup):
    class MyPlugin:
        def setup(self, worker=None):
            raise ValueError("Setup failed")

    async with Scheduler(port=0) as s:
        with pytest.raises(ValueError, match="Setup failed"):
            async with Worker(
                s.address,
                plugins={
                    MyPlugin(),
                },
            ) as w:
                pass


@gen_cluster()
async def test_gather(s, a, b):
    b.data["x"] = 1
    b.data["y"] = 2
=======
@gen_cluster(client=True)
async def test_gather(c, s, a, b):
    x, y = await c.scatter(["x", "y"], workers=[b.address])
>>>>>>> 60cb52f3
    with rpc(a.address) as aa:
        resp = await aa.gather(who_has={x.key: [b.address], y.key: [b.address]})

    assert resp == {"status": "OK"}
    assert a.data[x.key] == b.data[x.key] == "x"
    assert a.data[y.key] == b.data[y.key] == "y"


@gen_cluster(client=True)
async def test_gather_missing_keys(c, s, a, b):
    """A key is missing. Other keys are gathered successfully."""
    x = await c.scatter("x", workers=[b.address])
    with rpc(a.address) as aa:
        resp = await aa.gather(who_has={x.key: [b.address], "y": [b.address]})

    assert resp == {"status": "partial-fail", "keys": {"y": (b.address,)}}
    assert a.data[x.key] == b.data[x.key] == "x"


@gen_cluster(client=True, worker_kwargs={"timeout": "100ms"})
async def test_gather_missing_workers(c, s, a, b):
    """A worker owning the only copy of a key is missing.
    Keys from other workers are gathered successfully.
    """
    assert b.address.startswith("tcp://127.0.0.1:")
    bad_addr = "tcp://127.0.0.1:12345"
    x = await c.scatter("x", workers=[b.address])

    with rpc(a.address) as aa:
        resp = await aa.gather(who_has={x.key: [b.address], "y": [bad_addr]})

    assert resp == {"status": "partial-fail", "keys": {"y": (bad_addr,)}}
    assert a.data[x.key] == b.data[x.key] == "x"


@pytest.mark.parametrize("missing_first", [False, True])
@gen_cluster(client=True, worker_kwargs={"timeout": "100ms"})
async def test_gather_missing_workers_replicated(c, s, a, b, missing_first):
    """A worker owning a redundant copy of a key is missing.
    The key is successfully gathered from other workers.
    """
    assert b.address.startswith("tcp://127.0.0.1:")
    x = await c.scatter("x", workers=[b.address])
    bad_addr = "tcp://127.0.0.1:12345"
    # Order matters! Test both
    addrs = [bad_addr, b.address] if missing_first else [b.address, bad_addr]
    with rpc(a.address) as aa:
        resp = await aa.gather(who_has={x.key: addrs})
    assert resp == {"status": "OK"}
    assert a.data[x.key] == b.data[x.key] == "x"


@gen_cluster(nthreads=[])
async def test_io_loop(s):
    async with Worker(s.address, loop=s.loop) as w:
        assert w.io_loop is s.loop


@gen_cluster(client=True, nthreads=[])
async def test_spill_to_disk(c, s):
    np = pytest.importorskip("numpy")
    w = await Worker(
        s.address,
        loop=s.loop,
        memory_limit=1200 / 0.6,
        memory_pause_fraction=None,
        memory_spill_fraction=None,
    )

    x = c.submit(np.random.randint, 0, 255, size=500, dtype="u1", key="x")
    await wait(x)
    y = c.submit(np.random.randint, 0, 255, size=500, dtype="u1", key="y")
    await wait(y)

    assert set(w.data) == {x.key, y.key}
    assert set(w.data.memory) == {x.key, y.key}

    z = c.submit(np.random.randint, 0, 255, size=500, dtype="u1", key="z")
    await wait(z)
    assert set(w.data) == {x.key, y.key, z.key}
    assert set(w.data.memory) == {y.key, z.key}
    assert set(w.data.disk) == {x.key}

    await x
    assert set(w.data.memory) == {x.key, z.key}
    assert set(w.data.disk) == {y.key}
    await w.close()


@gen_cluster(client=True)
async def test_access_key(c, s, a, b):
    def f(i):
        from distributed.worker import thread_state

        return thread_state.key

    futures = [c.submit(f, i, key="x-%d" % i) for i in range(20)]
    results = await c._gather(futures)
    assert list(results) == ["x-%d" % i for i in range(20)]


@gen_cluster(client=True)
async def test_run_dask_worker(c, s, a, b):
    def f(dask_worker=None):
        return dask_worker.id

    response = await c._run(f)
    assert response == {a.address: a.id, b.address: b.id}


@gen_cluster(client=True)
async def test_run_coroutine_dask_worker(c, s, a, b):
    async def f(dask_worker=None):
        await asyncio.sleep(0.001)
        return dask_worker.id

    response = await c.run(f)
    assert response == {a.address: a.id, b.address: b.id}


@gen_cluster(client=True, nthreads=[])
async def test_Executor(c, s):
    with ThreadPoolExecutor(2) as e:
        async with Worker(s.address, executor=e) as w:
            assert w.executor is e

            future = c.submit(inc, 1)
            result = await future
            assert result == 2

            assert e._threads  # had to do some work


@pytest.mark.skip(
    reason="Other tests leak memory, so process-level checks trigger immediately"
)
@gen_cluster(
    client=True,
    nthreads=[("127.0.0.1", 1)],
    timeout=30,
    worker_kwargs={"memory_limit": 10e6},
)
async def test_spill_by_default(c, s, w):
    da = pytest.importorskip("dask.array")
    x = da.ones(int(10e6 * 0.7), chunks=1e6, dtype="u1")
    y = c.persist(x)
    await wait(y)
    assert len(w.data.disk)  # something is on disk


@gen_cluster(nthreads=[("127.0.0.1", 1)], worker_kwargs={"reconnect": False})
async def test_close_on_disconnect(s, w):
    await s.close()

    start = time()
    while w.status != Status.closed:
        await asyncio.sleep(0.01)
        assert time() < start + 5


@gen_cluster(nthreads=[])
async def test_memory_limit_auto(s):
    async with Worker(s.address, nthreads=1) as a, Worker(
        s.address, nthreads=2
    ) as b, Worker(s.address, nthreads=100) as c, Worker(s.address, nthreads=200) as d:
        assert isinstance(a.memory_limit, Number)
        assert isinstance(b.memory_limit, Number)

        if CPU_COUNT > 1:
            assert a.memory_limit < b.memory_limit

        assert c.memory_limit == d.memory_limit


@gen_cluster(client=True)
async def test_inter_worker_communication(c, s, a, b):
    [x, y] = await c._scatter([1, 2], workers=a.address)

    future = c.submit(add, x, y, workers=b.address)
    result = await future
    assert result == 3


@gen_cluster(client=True)
async def test_clean(c, s, a, b):
    x = c.submit(inc, 1, workers=a.address)
    y = c.submit(inc, x, workers=b.address)

    await y

    collections = [
        a.tasks,
        a.data,
        a.threads,
    ]
    for c in collections:
        assert c

    x.release()
    y.release()

    while x.key in a.tasks:
        await asyncio.sleep(0.01)

    for c in collections:
        assert not c


@gen_cluster(client=True)
async def test_message_breakup(c, s, a, b):
    n = 100000
    a.target_message_size = 10 * n
    b.target_message_size = 10 * n
    xs = [c.submit(mul, b"%d" % i, n, workers=a.address) for i in range(30)]
    y = c.submit(lambda *args: None, xs, workers=b.address)
    await y

    assert 2 <= len(b.incoming_transfer_log) <= 20
    assert 2 <= len(a.outgoing_transfer_log) <= 20

    assert all(msg["who"] == b.address for msg in a.outgoing_transfer_log)
    assert all(msg["who"] == a.address for msg in a.incoming_transfer_log)


@gen_cluster(client=True)
async def test_types(c, s, a, b):
    assert all(ts.type is None for ts in a.tasks.values())
    assert all(ts.type is None for ts in b.tasks.values())
    x = c.submit(inc, 1, workers=a.address)
    await wait(x)
    assert a.tasks[x.key].type == int

    y = c.submit(inc, x, workers=b.address)
    await wait(y)
    assert b.tasks[x.key].type == int
    assert b.tasks[y.key].type == int

    await c._cancel(y)

    start = time()
    while y.key in b.data:
        await asyncio.sleep(0.01)
        assert time() < start + 5

    assert y.key not in b.tasks


@gen_cluster()
async def test_system_monitor(s, a, b):
    assert b.monitor
    b.monitor.update()


@gen_cluster(
    client=True, nthreads=[("127.0.0.1", 2, {"resources": {"A": 1}}), ("127.0.0.1", 1)]
)
async def test_restrictions(c, s, a, b):
    # Worker has resource available
    assert a.available_resources == {"A": 1}
    # Resource restrictions
    x = c.submit(inc, 1, resources={"A": 1})
    await x
    ts = a.tasks[x.key]
    assert ts.resource_restrictions == {"A": 1}
    await c._cancel(x)

    while ts.state != "memory":
        # Resource should be unavailable while task isn't finished
        assert a.available_resources == {"A": 0}
        await asyncio.sleep(0.01)

    # Resource restored after task is in memory
    assert a.available_resources["A"] == 1


@gen_cluster(client=True)
async def test_clean_nbytes(c, s, a, b):
    L = [delayed(inc)(i) for i in range(10)]
    for i in range(5):
        L = [delayed(add)(x, y) for x, y in sliding_window(2, L)]
    total = delayed(sum)(L)

    future = c.compute(total)
    await wait(future)

    await asyncio.sleep(1)
    assert (
        len(list(filter(None, [ts.nbytes for ts in a.tasks.values()])))
        + len(list(filter(None, [ts.nbytes for ts in b.tasks.values()])))
        == 1
    )


@gen_cluster(client=True, nthreads=[("127.0.0.1", 1)] * 20)
async def test_gather_many_small(c, s, a, *workers):
    """If the dependencies of a given task are very small, do not limit the
    number of concurrent outgoing connections
    """
    a.total_out_connections = 2
    futures = await c._scatter(list(range(100)))

    assert all(w.data for w in workers)

    def f(*args):
        return 10

    future = c.submit(f, *futures, workers=a.address)
    await wait(future)

    types = list(pluck(0, a.log))
    req = [i for i, t in enumerate(types) if t == "request-dep"]
    recv = [i for i, t in enumerate(types) if t == "receive-dep"]
    assert min(recv) > max(req)

    assert a.comm_nbytes == 0


@gen_cluster(client=True, nthreads=[("127.0.0.1", 1)] * 3)
async def test_multiple_transfers(c, s, w1, w2, w3):
    x = c.submit(inc, 1, workers=w1.address)
    y = c.submit(inc, 2, workers=w2.address)
    z = c.submit(add, x, y, workers=w3.address)

    await wait(z)

    r = w3.tasks[z.key].startstops
    transfers = [t for t in r if t["action"] == "transfer"]
    assert len(transfers) == 2


@pytest.mark.xfail(reason="very high flakiness")
@gen_cluster(client=True, nthreads=[("127.0.0.1", 1)] * 3)
async def test_share_communication(c, s, w1, w2, w3):
    x = c.submit(mul, b"1", int(w3.target_message_size + 1), workers=w1.address)
    y = c.submit(mul, b"2", int(w3.target_message_size + 1), workers=w2.address)
    await wait([x, y])
    await c._replicate([x, y], workers=[w1.address, w2.address])
    z = c.submit(add, x, y, workers=w3.address)
    await wait(z)
    assert len(w3.incoming_transfer_log) == 2
    assert w1.outgoing_transfer_log
    assert w2.outgoing_transfer_log


@pytest.mark.xfail(reason="very high flakiness")
@gen_cluster(client=True)
async def test_dont_overlap_communications_to_same_worker(c, s, a, b):
    x = c.submit(mul, b"1", int(b.target_message_size + 1), workers=a.address)
    y = c.submit(mul, b"2", int(b.target_message_size + 1), workers=a.address)
    await wait([x, y])
    z = c.submit(add, x, y, workers=b.address)
    await wait(z)
    assert len(b.incoming_transfer_log) == 2
    l1, l2 = b.incoming_transfer_log

    assert l1["stop"] < l2["start"]


@gen_cluster(client=True)
async def test_log_exception_on_failed_task(c, s, a, b):
    with captured_logger("distributed.worker") as logger:
        future = c.submit(div, 1, 0)
        await wait(future)

        await asyncio.sleep(0.1)

    text = logger.getvalue()
    assert "ZeroDivisionError" in text
    assert "Exception" in text


@gen_cluster(client=True)
async def test_clean_up_dependencies(c, s, a, b):
    x = delayed(inc)(1)
    y = delayed(inc)(2)
    xx = delayed(inc)(x)
    yy = delayed(inc)(y)
    z = delayed(add)(xx, yy)

    zz = c.persist(z)
    await wait(zz)

    while len(a.data) + len(b.data) > 1:
        await asyncio.sleep(0.01)

    assert set(a.data) | set(b.data) == {zz.key}


@gen_cluster(client=True)
async def test_hold_onto_dependents(c, s, a, b):
    x = c.submit(inc, 1, workers=a.address)
    y = c.submit(inc, x, workers=b.address)
    await wait(y)

    assert x.key in b.data

    await c._cancel(y)
    while x.key not in b.data:
        await asyncio.sleep(0.1)


# Normally takes >2s but it has been observed to take >30s occasionally
@pytest.mark.slow
@gen_test(timeout=120)
async def test_worker_death_timeout():
    w = Worker("tcp://127.0.0.1:12345", death_timeout=0.1)
    with pytest.raises(TimeoutError) as info:
        await w

    assert "Worker" in str(info.value)
    assert "timed out" in str(info.value) or "failed to start" in str(info.value)
    assert w.status == Status.closed


@gen_cluster(client=True)
async def test_stop_doing_unnecessary_work(c, s, a, b):
    futures = c.map(slowinc, range(1000), delay=0.01)
    await asyncio.sleep(0.1)

    del futures

    start = time()
    while a.executing_count:
        await asyncio.sleep(0.01)
        assert time() - start < 0.5


@gen_cluster(client=True, nthreads=[("127.0.0.1", 1)])
async def test_priorities(c, s, w):
    values = []
    for i in range(10):
        a = delayed(slowinc)(i, dask_key_name="a-%d" % i, delay=0.01)
        a1 = delayed(inc)(a, dask_key_name="a1-%d" % i)
        a2 = delayed(inc)(a1, dask_key_name="a2-%d" % i)
        b1 = delayed(dec)(a, dask_key_name="b1-%d" % i)  # <<-- least favored

        values.append(a2)
        values.append(b1)

    futures = c.compute(values)
    await wait(futures)

    log = [
        t[0]
        for t in w.log
        if t[1] == "executing" and t[2] == "memory" and not t[0].startswith("finalize")
    ]

    assert any(key.startswith("b1") for key in log[: len(log) // 2])


@gen_cluster(client=True)
async def test_heartbeats(c, s, a, b):
    x = s.workers[a.address].last_seen
    start = time()
    await asyncio.sleep(a.periodic_callbacks["heartbeat"].callback_time / 1000 + 0.1)
    while s.workers[a.address].last_seen == x:
        await asyncio.sleep(0.01)
        assert time() < start + 2
    assert a.periodic_callbacks["heartbeat"].callback_time < 1000


@pytest.mark.parametrize("worker", [Worker, Nanny])
def test_worker_dir(worker):
    with tmpfile() as fn:

        @gen_cluster(client=True, worker_kwargs={"local_directory": fn})
        async def test_worker_dir(c, s, a, b):
            directories = [w.local_directory for w in s.workers.values()]
            assert all(d.startswith(fn) for d in directories)
            assert len(set(directories)) == 2  # distinct

        test_worker_dir()


@gen_cluster(nthreads=[])
async def test_false_worker_dir(s):
    async with Worker(s.address, local_directory="") as w:
        local_directory = w.local_directory

    cwd = os.getcwd()
    assert os.path.dirname(local_directory) == os.path.join(cwd, "dask-worker-space")


@gen_cluster(client=True)
async def test_dataframe_attribute_error(c, s, a, b):
    class BadSize:
        def __init__(self, data):
            self.data = data

        def __sizeof__(self):
            raise TypeError("Hello")

    future = c.submit(BadSize, 123)
    result = await future
    assert result.data == 123


@gen_cluster(client=True)
async def test_fail_write_to_disk(c, s, a, b):
    class Bad:
        def __getstate__(self):
            raise TypeError()

        def __sizeof__(self):
            return int(100e9)

    future = c.submit(Bad)
    await wait(future)

    assert future.status == "error"

    with pytest.raises(TypeError):
        await future

    futures = c.map(inc, range(10))
    results = await c._gather(futures)
    assert results == list(map(inc, range(10)))


@pytest.mark.skip(reason="Our logic here is faulty")
@gen_cluster(
    nthreads=[("127.0.0.1", 2)], client=True, worker_kwargs={"memory_limit": 10e9}
)
async def test_fail_write_many_to_disk(c, s, a):
    a.validate = False
    await asyncio.sleep(0.1)
    assert a.status == Status.running

    class Bad:
        def __init__(self, x):
            pass

        def __getstate__(self):
            raise TypeError()

        def __sizeof__(self):
            return int(2e9)

    futures = c.map(Bad, range(11))
    future = c.submit(lambda *args: 123, *futures)

    await wait(future)

    with pytest.raises(Exception) as info:
        await future

    # workers still operational
    result = await c.submit(inc, 1, workers=a.address)
    assert result == 2


@gen_cluster()
async def test_pid(s, a, b):
    assert s.workers[a.address].pid == os.getpid()


@gen_cluster(client=True)
async def test_get_client(c, s, a, b):
    def f(x):
        cc = get_client()
        future = cc.submit(inc, x)
        return future.result()

    assert default_client() is c

    future = c.submit(f, 10, workers=a.address)
    result = await future
    assert result == 11

    assert a._client
    assert not b._client

    assert a._client is c
    assert default_client() is c

    a_client = a._client

    for i in range(10):
        await wait(c.submit(f, i))

    assert a._client is a_client


def test_get_client_sync(client):
    def f(x):
        cc = get_client()
        future = cc.submit(inc, x)
        return future.result()

    future = client.submit(f, 10)
    assert future.result() == 11


@gen_cluster(client=True)
async def test_get_client_coroutine(c, s, a, b):
    async def f():
        client = await get_client()
        future = client.submit(inc, 10)
        result = await future
        return result

    results = await c.run(f)
    assert results == {a.address: 11, b.address: 11}


def test_get_client_coroutine_sync(client, s, a, b):
    async def f():
        client = await get_client()
        future = client.submit(inc, 10)
        result = await future
        return result

    results = client.run(f)
    assert results == {a["address"]: 11, b["address"]: 11}


@gen_cluster()
async def test_global_workers(s, a, b):
    n = len(Worker._instances)
    w = first(Worker._instances)
    assert w is a or w is b


@pytest.mark.skipif(WINDOWS, reason="num_fds not supported on windows")
@gen_cluster(nthreads=[])
async def test_worker_fds(s):
    proc = psutil.Process()
    before = psutil.Process().num_fds()

    async with Worker(s.address, loop=s.loop):
        assert proc.num_fds() > before

    while proc.num_fds() > before:
        await asyncio.sleep(0.01)


@gen_cluster(nthreads=[])
async def test_service_hosts_match_worker(s):
    async with Worker(s.address, host="tcp://0.0.0.0") as w:
        sock = first(w.http_server._sockets.values())
        assert sock.getsockname()[0] in ("::", "0.0.0.0")

    async with Worker(
        s.address, host="tcp://127.0.0.1", dashboard_address="0.0.0.0:0"
    ) as w:
        sock = first(w.http_server._sockets.values())
        assert sock.getsockname()[0] in ("::", "0.0.0.0")

    async with Worker(s.address, host="tcp://127.0.0.1") as w:
        sock = first(w.http_server._sockets.values())
        assert sock.getsockname()[0] in ("::", "0.0.0.0")

    # See what happens with e.g. `dask-worker --listen-address tcp://:8811`
    async with Worker(s.address, host="") as w:
        sock = first(w.http_server._sockets.values())
        assert sock.getsockname()[0] in ("::", "0.0.0.0")
        # Address must be a connectable address. 0.0.0.0 is not!
        address_all = w.address.rsplit(":", 1)[0]
        assert address_all in ("tcp://[::1]", "tcp://127.0.0.1")

    # Check various malformed IPv6 addresses
    # Since these hostnames get passed to distributed.comm.address_from_user_args,
    # bracketing is mandatory for IPv6.
    with pytest.raises(ValueError) as exc:
        async with Worker(s.address, host="::") as w:
            pass
    assert "bracketed" in str(exc)
    with pytest.raises(ValueError) as exc:
        async with Worker(s.address, host="tcp://::1") as w:
            pass
    assert "bracketed" in str(exc)


@gen_cluster(nthreads=[])
async def test_start_services(s):
    async with Worker(s.address, dashboard_address=1234) as w:
        assert w.http_server.port == 1234


@gen_test()
async def test_scheduler_file():
    with tmpfile() as fn:
        async with Scheduler(scheduler_file=fn, dashboard_address=":0") as s:
            async with Worker(scheduler_file=fn) as w:
                assert set(s.workers) == {w.address}


@gen_cluster(client=True)
async def test_scheduler_delay(c, s, a, b):
    old = a.scheduler_delay
    assert abs(a.scheduler_delay) < 0.6
    assert abs(b.scheduler_delay) < 0.6
    await asyncio.sleep(a.periodic_callbacks["heartbeat"].callback_time / 1000 + 0.6)
    assert a.scheduler_delay != old


@pytest.mark.flaky(reruns=10, reruns_delay=5)
@gen_cluster(client=True)
async def test_statistical_profiling(c, s, a, b):
    futures = c.map(slowinc, range(10), delay=0.1)
    await wait(futures)

    profile = a.profile_keys["slowinc"]
    assert profile["count"]


@pytest.mark.slow
@nodebug
@gen_cluster(
    client=True,
    timeout=30,
    config={
        "distributed.worker.profile.interval": "1ms",
        "distributed.worker.profile.cycle": "100ms",
    },
)
async def test_statistical_profiling_2(c, s, a, b):
    da = pytest.importorskip("dask.array")
    while True:
        x = da.random.random(1000000, chunks=(10000,))
        y = (x + x * 2) - x.sum().persist()
        await wait(y)

        profile = await a.get_profile()
        text = str(profile)
        if profile["count"] and "sum" in text and "random" in text:
            break


@gen_cluster(
    nthreads=[("127.0.0.1", 1)],
    client=True,
    worker_kwargs={"memory_monitor_interval": 10},
)
async def test_robust_to_bad_sizeof_estimates(c, s, a):
    np = pytest.importorskip("numpy")
    memory = psutil.Process().memory_info().rss
    a.memory_limit = memory / 0.7 + 400e6

    class BadAccounting:
        def __init__(self, data):
            self.data = data

        def __sizeof__(self):
            return 10

    def f(n):
        x = np.ones(int(n), dtype="u1")
        result = BadAccounting(x)
        return result

    futures = c.map(f, [100e6] * 8, pure=False)

    start = time()
    while not a.data.disk:
        await asyncio.sleep(0.1)
        assert time() < start + 5


@pytest.mark.slow
@gen_cluster(
    nthreads=[("127.0.0.1", 2)],
    client=True,
    worker_kwargs={
        "memory_monitor_interval": 10,
        "memory_spill_fraction": False,  # don't spill
        "memory_target_fraction": False,
        "memory_pause_fraction": 0.5,
    },
)
async def test_pause_executor(c, s, a):
    memory = psutil.Process().memory_info().rss
    a.memory_limit = memory / 0.5 + 200e6
    np = pytest.importorskip("numpy")

    def f():
        x = np.ones(int(400e6), dtype="u1")
        sleep(1)

    with captured_logger(logging.getLogger("distributed.worker")) as logger:
        future = c.submit(f)
        futures = c.map(slowinc, range(30), delay=0.1)

        while a.status != Status.paused:
            await asyncio.sleep(0.01)

        out = logger.getvalue()
        assert "memory" in out.lower()
        assert "pausing" in out.lower()

    assert sum(f.status == "finished" for f in futures) < 4

    await wait(futures)


@gen_cluster(client=True, worker_kwargs={"profile_cycle_interval": "50 ms"})
async def test_statistical_profiling_cycle(c, s, a, b):
    futures = c.map(slowinc, range(20), delay=0.05)
    await wait(futures)
    await asyncio.sleep(0.01)
    end = time()
    assert len(a.profile_history) > 3

    x = await a.get_profile(start=time() + 10, stop=time() + 20)
    assert not x["count"]

    x = await a.get_profile(start=0, stop=time() + 10)
    recent = a.profile_recent["count"]
    actual = sum(p["count"] for _, p in a.profile_history) + a.profile_recent["count"]
    x2 = await a.get_profile(start=0, stop=time() + 10)
    assert x["count"] <= actual <= x2["count"]

    y = await a.get_profile(start=end - 0.300, stop=time())
    assert 0 < y["count"] <= x["count"]


@gen_cluster(client=True)
async def test_get_current_task(c, s, a, b):
    def some_name():
        return get_worker().get_current_task()

    result = await c.submit(some_name)
    assert result.startswith("some_name")


@gen_cluster(client=True, nthreads=[("127.0.0.1", 1)] * 2)
async def test_reschedule(c, s, a, b):
    s.extensions["stealing"]._pc.stop()
    a_address = a.address

    def f(x):
        sleep(0.1)
        if get_worker().address == a_address:
            raise Reschedule()

    futures = c.map(f, range(4))
    futures2 = c.map(slowinc, range(10), delay=0.1, workers=a.address)
    await wait(futures)

    assert all(f.key in b.data for f in futures)


@gen_cluster(nthreads=[])
async def test_deque_handler(s):
    from distributed.worker import logger

    async with Worker(s.address) as w:
        deque_handler = w._deque_handler
        logger.info("foo456")
        assert deque_handler.deque
        msg = deque_handler.deque[-1]
        assert "distributed.worker" in deque_handler.format(msg)
        assert any(msg.msg == "foo456" for msg in deque_handler.deque)


@gen_cluster(nthreads=[], client=True)
async def test_avoid_memory_monitor_if_zero_limit(c, s):
    worker = await Worker(
        s.address, loop=s.loop, memory_limit=0, memory_monitor_interval=10
    )
    assert type(worker.data) is dict
    assert "memory" not in worker.periodic_callbacks

    future = c.submit(inc, 1)
    assert (await future) == 2
    await asyncio.sleep(worker.memory_monitor_interval / 1000)

    await c.submit(inc, 2)  # worker doesn't pause

    await worker.close()


@gen_cluster(
    nthreads=[("127.0.0.1", 1)],
    config={
        "distributed.worker.memory.spill": False,
        "distributed.worker.memory.target": False,
    },
)
async def test_dict_data_if_no_spill_to_disk(s, w):
    assert type(w.data) is dict


def test_get_worker_name(client):
    def f():
        get_client().submit(inc, 1).result()

    client.run(f)

    def func(dask_scheduler):
        return list(dask_scheduler.clients)

    start = time()
    while not any("worker" in n for n in client.run_on_scheduler(func)):
        sleep(0.1)
        assert time() < start + 10


@gen_cluster(nthreads=[("127.0.0.1", 1)], worker_kwargs={"memory_limit": "2e3 MB"})
async def test_parse_memory_limit(s, w):
    assert w.memory_limit == 2e9


@gen_cluster(nthreads=[], client=True)
async def test_scheduler_address_config(c, s):
    with dask.config.set({"scheduler-address": s.address}):
        worker = await Worker(loop=s.loop)
        assert worker.scheduler.address == s.address
    await worker.close()


@pytest.mark.xfail(reason="very high flakiness")
@pytest.mark.slow
@gen_cluster(client=True)
async def test_wait_for_outgoing(c, s, a, b):
    np = pytest.importorskip("numpy")
    x = np.random.random(10000000)
    future = await c.scatter(x, workers=a.address)

    y = c.submit(inc, future, workers=b.address)
    await wait(y)

    assert len(b.incoming_transfer_log) == len(a.outgoing_transfer_log) == 1
    bb = b.incoming_transfer_log[0]["duration"]
    aa = a.outgoing_transfer_log[0]["duration"]
    ratio = aa / bb

    assert 1 / 3 < ratio < 3


@pytest.mark.skipif(not LINUX, reason="Need 127.0.0.2 to mean localhost")
@gen_cluster(
    nthreads=[("127.0.0.1", 1), ("127.0.0.1", 1), ("127.0.0.2", 1)], client=True
)
async def test_prefer_gather_from_local_address(c, s, w1, w2, w3):
    x = await c.scatter(123, workers=[w1.address, w3.address], broadcast=True)

    y = c.submit(inc, x, workers=[w2.address])
    await wait(y)

    assert any(d["who"] == w2.address for d in w1.outgoing_transfer_log)
    assert not any(d["who"] == w2.address for d in w3.outgoing_transfer_log)


@gen_cluster(
    client=True,
    nthreads=[("127.0.0.1", 1)] * 20,
    timeout=30,
    config={"distributed.worker.connections.incoming": 1},
)
async def test_avoid_oversubscription(c, s, *workers):
    np = pytest.importorskip("numpy")
    x = c.submit(np.random.random, 1000000, workers=[workers[0].address])
    await wait(x)

    futures = [c.submit(len, x, pure=False, workers=[w.address]) for w in workers[1:]]

    await wait(futures)

    # Original worker not responsible for all transfers
    assert len(workers[0].outgoing_transfer_log) < len(workers) - 2

    # Some other workers did some work
    assert len([w for w in workers if len(w.outgoing_transfer_log) > 0]) >= 3


@gen_cluster(client=True, worker_kwargs={"metrics": {"my_port": lambda w: w.port}})
async def test_custom_metrics(c, s, a, b):
    assert s.workers[a.address].metrics["my_port"] == a.port
    assert s.workers[b.address].metrics["my_port"] == b.port


@gen_cluster(client=True)
async def test_register_worker_callbacks(c, s, a, b):
    # preload function to run
    def mystartup(dask_worker):
        dask_worker.init_variable = 1

    def mystartup2():
        import os

        os.environ["MY_ENV_VALUE"] = "WORKER_ENV_VALUE"
        return "Env set."

    # Check that preload function has been run
    def test_import(dask_worker):
        return hasattr(dask_worker, "init_variable")
        #       and dask_worker.init_variable == 1

    def test_startup2():
        import os

        return os.getenv("MY_ENV_VALUE", None) == "WORKER_ENV_VALUE"

    # Nothing has been run yet
    result = await c.run(test_import)
    assert list(result.values()) == [False] * 2
    result = await c.run(test_startup2)
    assert list(result.values()) == [False] * 2

    # Start a worker and check that startup is not run
    worker = await Worker(s.address, loop=s.loop)
    result = await c.run(test_import, workers=[worker.address])
    assert list(result.values()) == [False]
    await worker.close()

    # Add a preload function
    response = await c.register_worker_callbacks(setup=mystartup)
    assert len(response) == 2

    # Check it has been ran on existing worker
    result = await c.run(test_import)
    assert list(result.values()) == [True] * 2

    # Start a worker and check it is ran on it
    worker = await Worker(s.address, loop=s.loop)
    result = await c.run(test_import, workers=[worker.address])
    assert list(result.values()) == [True]
    await worker.close()

    # Register another preload function
    response = await c.register_worker_callbacks(setup=mystartup2)
    assert len(response) == 2

    # Check it has been run
    result = await c.run(test_startup2)
    assert list(result.values()) == [True] * 2

    # Start a worker and check it is ran on it
    worker = await Worker(s.address, loop=s.loop)
    result = await c.run(test_import, workers=[worker.address])
    assert list(result.values()) == [True]
    result = await c.run(test_startup2, workers=[worker.address])
    assert list(result.values()) == [True]
    await worker.close()


@gen_cluster(client=True)
async def test_register_worker_callbacks_err(c, s, a, b):
    with pytest.raises(ZeroDivisionError):
        await c.register_worker_callbacks(setup=lambda: 1 / 0)


@gen_cluster(nthreads=[])
async def test_data_types(s):
    w = await Worker(s.address, data=dict)
    assert isinstance(w.data, dict)
    await w.close()

    data = dict()
    w = await Worker(s.address, data=data)
    assert w.data is data
    await w.close()

    class Data(dict):
        def __init__(self, x, y):
            self.x = x
            self.y = y

    w = await Worker(s.address, data=(Data, {"x": 123, "y": 456}))
    assert w.data.x == 123
    assert w.data.y == 456
    await w.close()


@gen_cluster(nthreads=[])
async def test_local_directory(s):
    with tmpfile() as fn:
        with dask.config.set(temporary_directory=fn):
            w = await Worker(s.address)
            assert w.local_directory.startswith(fn)
            assert "dask-worker-space" in w.local_directory


@gen_cluster(nthreads=[])
async def test_local_directory_make_new_directory(s):
    with tmpfile() as fn:
        w = await Worker(s.address, local_directory=os.path.join(fn, "foo", "bar"))
        assert w.local_directory.startswith(fn)
        assert "foo" in w.local_directory
        assert "dask-worker-space" in w.local_directory


@pytest.mark.skipif(not LINUX, reason="Need 127.0.0.2 to mean localhost")
@gen_cluster(nthreads=[], client=True)
async def test_host_address(c, s):
    w = await Worker(s.address, host="127.0.0.2")
    assert "127.0.0.2" in w.address
    await w.close()

    n = await Nanny(s.address, host="127.0.0.3")
    assert "127.0.0.3" in n.address
    assert "127.0.0.3" in n.worker_address
    await n.close()


def test_resource_limit(monkeypatch):
    assert parse_memory_limit("250MiB", 1, total_cores=1) == 1024 * 1024 * 250

    new_limit = 1024 * 1024 * 200
    import distributed.worker

    monkeypatch.setattr(distributed.system, "MEMORY_LIMIT", new_limit)
    assert parse_memory_limit("250MiB", 1, total_cores=1) == new_limit


@pytest.mark.asyncio
@pytest.mark.parametrize("Worker", [Worker, Nanny])
async def test_interface_async(cleanup, loop, Worker):
    from distributed.utils import get_ip_interface

    psutil = pytest.importorskip("psutil")
    if_names = sorted(psutil.net_if_addrs())
    for if_name in if_names:
        try:
            ipv4_addr = get_ip_interface(if_name)
        except ValueError:
            pass
        else:
            if ipv4_addr == "127.0.0.1":
                break
    else:
        pytest.skip(
            "Could not find loopback interface. "
            "Available interfaces are: %s." % (if_names,)
        )

    async with Scheduler(dashboard_address=":0", interface=if_name) as s:
        assert s.address.startswith("tcp://127.0.0.1")
        async with Worker(s.address, interface=if_name) as w:
            assert w.address.startswith("tcp://127.0.0.1")
            assert w.ip == "127.0.0.1"
            async with Client(s.address, asynchronous=True) as c:
                info = c.scheduler_info()
                assert "tcp://127.0.0.1" in info["address"]
                assert all("127.0.0.1" == d["host"] for d in info["workers"].values())


@pytest.mark.asyncio
@pytest.mark.parametrize("Worker", [Worker, Nanny])
async def test_protocol_from_scheduler_address(cleanup, Worker):
    pytest.importorskip("ucp")

    async with Scheduler(protocol="ucx", dashboard_address=":0") as s:
        assert s.address.startswith("ucx://")
        async with Worker(s.address) as w:
            assert w.address.startswith("ucx://")
            async with Client(s.address, asynchronous=True) as c:
                info = c.scheduler_info()
                assert info["address"].startswith("ucx://")


@pytest.mark.asyncio
async def test_host_uses_scheduler_protocol(cleanup, monkeypatch):
    # Ensure worker uses scheduler's protocol to determine host address, not the default scheme
    # See https://github.com/dask/distributed/pull/4883

    class BadBackend(TCPBackend):
        def get_address_host(self, loc):
            raise ValueError("asdf")

    monkeypatch.setitem(backends, "foo", BadBackend())

    with dask.config.set({"distributed.comm.default-scheme": "foo"}):
        async with Scheduler(protocol="tcp", dashboard_address=":0") as s:
            async with Worker(s.address):
                # Ensure that worker is able to properly start up
                # without BadBackend.get_address_host raising a ValueError
                pass


@pytest.mark.asyncio
@pytest.mark.parametrize("Worker", [Worker, Nanny])
async def test_worker_listens_on_same_interface_by_default(cleanup, Worker):
    async with Scheduler(host="localhost", dashboard_address=":0") as s:
        assert s.ip in {"127.0.0.1", "localhost"}
        async with Worker(s.address) as w:
            assert s.ip == w.ip


@gen_cluster(client=True)
async def test_close_gracefully(c, s, a, b):
    futures = c.map(slowinc, range(200), delay=0.1)
    while not b.data:
        await asyncio.sleep(0.1)

    mem = set(b.data)
    proc = [ts for ts in b.tasks.values() if ts.state == "executing"]

    await b.close_gracefully()

    assert b.status == Status.closed
    assert b.address not in s.workers
    assert mem.issubset(set(a.data))
    for ts in proc:
        assert ts.state in ("executing", "memory")


@pytest.mark.slow
@gen_cluster(client=True, nthreads=[])
async def test_lifetime(c, s):
    async with Worker(s.address) as a, Worker(s.address, lifetime="1 seconds") as b:
        futures = c.map(slowinc, range(200), delay=0.1, worker=[b.address])
        await asyncio.sleep(1.5)
        assert b.status not in (Status.running, Status.paused)
        await b.finished()
        assert set(b.data) == set(a.data)  # successfully moved data over


@gen_cluster(worker_kwargs={"lifetime": "10s", "lifetime_stagger": "2s"})
async def test_lifetime_stagger(s, a, b):
    assert a.lifetime != b.lifetime
    assert 8 <= a.lifetime <= 12
    assert 8 <= b.lifetime <= 12


@gen_cluster(nthreads=[])
async def test_bad_metrics(s):
    def bad_metric(w):
        raise Exception("Hello")

    async with Worker(s.address, metrics={"bad": bad_metric}) as w:
        assert "bad" not in s.workers[w.address].metrics


@gen_cluster(nthreads=[])
async def test_bad_startup(s):
    def bad_startup(w):
        raise Exception("Hello")

    try:
        await Worker(s.address, startup_information={"bad": bad_startup})
    except Exception:
        pytest.fail("Startup exception was raised")


@gen_cluster(client=True)
async def test_pip_install(c, s, a, b):
    with mock.patch(
        "distributed.diagnostics.plugin.subprocess.Popen.communicate",
        return_value=(b"", b""),
    ) as p1:
        with mock.patch(
            "distributed.diagnostics.plugin.subprocess.Popen", return_value=p1
        ) as p2:
            p1.communicate.return_value = b"", b""
            p1.wait.return_value = 0
            await c.register_worker_plugin(
                PipInstall(packages=["requests"], pip_options=["--upgrade"])
            )

            args = p2.call_args[0][0]
            assert "python" in args[0]
            assert args[1:] == ["-m", "pip", "install", "--upgrade", "requests"]


@gen_cluster(client=True)
async def test_pip_install_fails(c, s, a, b):
    with captured_logger(
        "distributed.diagnostics.plugin", level=logging.ERROR
    ) as logger:
        with mock.patch(
            "distributed.diagnostics.plugin.subprocess.Popen.communicate",
            return_value=(b"", b"error"),
        ) as p1:
            with mock.patch(
                "distributed.diagnostics.plugin.subprocess.Popen", return_value=p1
            ) as p2:
                p1.communicate.return_value = (
                    b"",
                    b"Could not find a version that satisfies the requirement not-a-package",
                )
                p1.wait.return_value = 1
                await c.register_worker_plugin(PipInstall(packages=["not-a-package"]))

                assert "not-a-package" in logger.getvalue()


#             args = p2.call_args[0][0]
#             assert "python" in args[0]
#             assert args[1:] == ["-m", "pip", "--upgrade", "install", "requests"]


@gen_cluster(nthreads=[])
async def test_update_latency(s):
    async with await Worker(s.address) as w:
        original = w.latency
        await w.heartbeat()
        assert original != w.latency

        if w.digests is not None:
            assert w.digests["latency"].size() > 0


@pytest.mark.slow
@gen_cluster(client=True, nthreads=[("127.0.0.1", 1)])
async def test_workerstate_executing(c, s, a):
    ws = s.workers[a.address]
    # Initially there are no active tasks
    assert not ws.executing
    # Submit a task and ensure the WorkerState is updated with the task
    # it's executing
    f = c.submit(slowinc, 1, delay=3)
    while not ws.executing:
        assert f.status == "pending"
        await asyncio.sleep(0.01)
    assert s.tasks[f.key] in ws.executing
    await f


@pytest.mark.parametrize("reconnect", [True, False])
@gen_cluster(nthreads=[])
async def test_heartbeat_comm_closed(s, monkeypatch, reconnect):
    with captured_logger("distributed.worker", level=logging.WARNING) as logger:

        def bad_heartbeat_worker(*args, **kwargs):
            raise CommClosedError()

        async with await Worker(s.address, reconnect=reconnect) as w:
            # Trigger CommClosedError during worker heartbeat
            monkeypatch.setattr(w.scheduler, "heartbeat_worker", bad_heartbeat_worker)

            await w.heartbeat()
            if reconnect:
                assert w.status == Status.running
            else:
                assert w.status == Status.closed
    assert "Heartbeat to scheduler failed" in logger.getvalue()


@gen_cluster(nthreads=[])
async def test_bad_local_directory(s):
    try:
        async with Worker(s.address, local_directory="/not/a/valid-directory"):
            pass
    except OSError:
        # On Linux: [Errno 13] Permission denied: '/not'
        # On MacOSX: [Errno 30] Read-only file system: '/not'
        pass
    else:
        assert WINDOWS

    assert not any("error" in log for log in s.get_logs())


@gen_cluster(client=True, nthreads=[])
async def test_taskstate_metadata(c, s):
    async with await Worker(s.address) as w:
        await c.register_worker_plugin(TaskStateMetadataPlugin())

        f = c.submit(inc, 1)
        await f

        ts = w.tasks[f.key]
        assert "start_time" in ts.metadata
        assert "stop_time" in ts.metadata
        assert ts.metadata["stop_time"] > ts.metadata["start_time"]

        # Check that Scheduler TaskState.metadata was also updated
        assert s.tasks[f.key].metadata == ts.metadata


@gen_cluster(client=True, nthreads=[])
async def test_executor_offload(c, s, monkeypatch):
    class SameThreadClass:
        def __getstate__(self):
            return ()

        def __setstate__(self, state):
            self._thread_ident = threading.get_ident()
            return self

    monkeypatch.setattr("distributed.worker.OFFLOAD_THRESHOLD", 1)

    async with Worker(s.address, executor="offload") as w:
        from distributed.utils import _offload_executor

        assert w.executor is _offload_executor

        x = SameThreadClass()

        def f(x):
            return threading.get_ident() == x._thread_ident

        assert await c.submit(f, x)


@gen_cluster(client=True, nthreads=[("127.0.0.1", 1)])
async def test_story(c, s, w):
    future = c.submit(inc, 1)
    await future
    ts = w.tasks[future.key]
    assert ts.state in str(w.story(ts))
    assert w.story(ts) == w.story(ts.key)


@gen_cluster(client=True)
async def test_story_with_deps(c, s, a, b):
    """
    Assert that the structure of the story does not change unintentionally and
    expected subfields are actually filled
    """
    dep = c.submit(inc, 1, workers=[a.address])
    res = c.submit(inc, dep, workers=[b.address])
    await res
    key = res.key

    story = a.story(key)
    assert story == []
    story = b.story(key)

    pruned_story = []
    stimulus_ids = set()
    # Story now includes randomized stimulus_ids and timestamps.
    for msg in story:
        assert isinstance(msg, tuple), msg
        assert isinstance(msg[-1], float), msg
        assert msg[-1] > time() - 60, msg
        pruned_msg = list(msg)
        stimulus_ids.add(msg[-2])
        pruned_story.append(tuple(pruned_msg[:-2]))

    assert len(stimulus_ids) == 3, stimulus_ids
    stimulus_id = pruned_story[0][-1]
    assert isinstance(stimulus_id, str)
    assert stimulus_id.startswith("compute-task")
    # This is a simple transition log
    expected_story = [
        (key, "compute-task"),
        (key, "released", "waiting", "waiting", {dep.key: "fetch"}),
        (key, "waiting", "ready", "ready", {}),
        (key, "ready", "executing", "executing", {}),
        (key, "put-in-memory"),
        (key, "executing", "memory", "memory", {}),
    ]
    assert pruned_story == expected_story

    dep_story = dep.key

    story = b.story(dep_story)
    pruned_story = []
    stimulus_ids = set()
    for msg in story:
        assert isinstance(msg, tuple), msg
        assert isinstance(msg[-1], float), msg
        assert msg[-1] > time() - 60, msg
        pruned_msg = list(msg)
        stimulus_ids.add(msg[-2])
        pruned_story.append(tuple(pruned_msg[:-2]))

    assert len(stimulus_ids) == 2, stimulus_ids
    stimulus_id = pruned_story[0][-1]
    assert isinstance(stimulus_id, str)
    expected_story = [
        (dep_story, "ensure-task-exists", "released"),
        (dep_story, "released", "fetch", "fetch", {}),
        (
            "gather-dependencies",
            a.address,
            {dep.key},
        ),
        (dep_story, "fetch", "flight", "flight", {}),
        (
            "request-dep",
            a.address,
            {dep.key},
        ),
        (
            "receive-dep",
            a.address,
            {dep.key},
        ),
        (dep_story, "put-in-memory"),
        (dep_story, "flight", "memory", "memory", {res.key: "ready"}),
    ]
    assert pruned_story == expected_story


@gen_cluster(client=True)
async def test_gather_dep_one_worker_always_busy(c, s, a, b):
    # Ensure that both dependencies for H are on another worker than H itself.
    # The worker where the dependencies are on is then later blocked such that
    # the data cannot be fetched
    # In the past it was important that there is more than one key on the
    # worker. This should be kept to avoid any edge case specific to one
    f = c.submit(inc, 1, workers=[a.address])
    g = c.submit(
        inc,
        2,
        workers=[a.address],
    )

    await f
    await g
    # We will block A for any outgoing communication. This simulates an
    # overloaded worker which will always return "busy" for get_data requests,
    # effectively blocking H indefinitely
    a.outgoing_current_count = 10000000
    assert f.key in a.tasks
    assert g.key in a.tasks
    # Ensure there are actually two distinct tasks and not some pure=True
    # caching
    assert f.key != g.key
    h = c.submit(add, f, g, workers=[b.address])

    fut = asyncio.wait_for(h, 0.1)

    while h.key not in b.tasks:
        await asyncio.sleep(0.01)

    ts_h = b.tasks[h.key]
    ts_f = b.tasks[f.key]
    ts_g = b.tasks[g.key]

    with pytest.raises(asyncio.TimeoutError):
        assert ts_h.state == "waiting"
        assert ts_f.state in ["flight", "fetch"]
        assert ts_g.state in ["flight", "fetch"]
        await fut

    # Ensure B wasn't lazy but tried at least once
    assert b.repetitively_busy

    x = await Worker(s.address, name="x")
    # We "scatter" the data to another worker which is able to serve this data.
    # In reality this could be another worker which fetched this dependency and
    # got through to A or another worker executed the task using work stealing
    # or any other. To avoid cross effects, we'll just put the data onto the
    # worker ourselves
    x.update_data(data={key: a.data[key] for key in [f.key, g.key]})

    assert await h == 5

    # Since we put the data onto the worker ourselves, the gather_dep might
    # still be mid execution and we'll get a dangling task. Let it finish
    # naturally
    while any(["Worker.gather_dep" in str(t) for t in asyncio.all_tasks()]):
        await asyncio.sleep(0.05)


@gen_cluster(client=True, nthreads=[("127.0.0.1", 0)])
async def test_worker_client_uses_default_no_close(c, s, a):
    """
    If a default client is available in the process, the worker will pick this
    one and will not close it if it is closed
    """
    assert not Worker._initialized_clients
    assert default_client() is c
    existing_client = c.id

    def get_worker_client_id():
        def_client = get_client()
        return def_client.id

    worker_client = await c.submit(get_worker_client_id)
    assert worker_client == existing_client

    assert not Worker._initialized_clients

    await a.close()

    assert len(Client._instances) == 1
    assert c.status == "running"
    c_def = default_client()
    assert c is c_def


@gen_cluster(nthreads=[("127.0.0.1", 0)])
async def test_worker_client_closes_if_created_on_worker_one_worker(s, a):
    async with Client(s.address, set_as_default=False, asynchronous=True) as c:

        with pytest.raises(ValueError):
            default_client()

        def get_worker_client_id():
            def_client = get_client()
            return def_client.id

        new_client_id = await c.submit(get_worker_client_id)
        default_client_id = await c.submit(get_worker_client_id)
        assert new_client_id != c.id
        assert new_client_id == default_client_id

        new_client = default_client()
        assert new_client_id == new_client.id
        assert new_client.status == "running"

        # If a worker closes, all clients created on it should close as well
        await a.close()
        assert new_client.status == "closed"

        assert len(Client._instances) == 2

        assert c.status == "running"

        with pytest.raises(ValueError):
            default_client()


@gen_cluster()
async def test_worker_client_closes_if_created_on_worker_last_worker_alive(s, a, b):
    async with Client(s.address, set_as_default=False, asynchronous=True) as c:

        with pytest.raises(ValueError):
            default_client()

        def get_worker_client_id():
            def_client = get_client()
            return def_client.id

        new_client_id = await c.submit(get_worker_client_id, workers=[a.address])
        default_client_id = await c.submit(get_worker_client_id, workers=[a.address])

        default_client_id_b = await c.submit(get_worker_client_id, workers=[b.address])
        assert not b._comms
        assert new_client_id != c.id
        assert new_client_id == default_client_id
        assert new_client_id == default_client_id_b

        new_client = default_client()
        assert new_client_id == new_client.id
        assert new_client.status == "running"

        # We'll close A. This should *not* close the client since the client is also used by B
        await a.close()
        assert new_client.status == "running"

        client_id_b_after = await c.submit(get_worker_client_id, workers=[b.address])
        assert client_id_b_after == default_client_id_b

        assert len(Client._instances) == 2
        await b.close()
        assert new_client.status == "closed"

        assert c.status == "running"

        with pytest.raises(ValueError):
            default_client()


@gen_cluster(client=True, nthreads=[])
async def test_multiple_executors(c, s):
    def get_thread_name():
        return threading.current_thread().name

    async with Worker(
        s.address,
        nthreads=2,
        executor={"foo": ThreadPoolExecutor(1, thread_name_prefix="Dask-Foo-Threads")},
    ):
        futures = []
        with dask.annotate(executor="default"):
            futures.append(c.submit(get_thread_name, pure=False))
        with dask.annotate(executor="foo"):
            futures.append(c.submit(get_thread_name, pure=False))
        default_result, gpu_result = await c.gather(futures)
        assert "Dask-Default-Threads" in default_result
        assert "Dask-Foo-Threads" in gpu_result


@gen_cluster(client=True)
async def test_process_executor(c, s, a, b):
    with ProcessPoolExecutor() as e:
        a.executors["processes"] = e
        b.executors["processes"] = e

        future = c.submit(os.getpid, pure=False)
        assert (await future) == os.getpid()

        with dask.annotate(executor="processes"):
            future = c.submit(os.getpid, pure=False)

        assert (await future) != os.getpid()


def kill_process():
    import os
    import signal

    if WINDOWS:
        # There's no SIGKILL on Windows
        sig = signal.SIGTERM
    else:
        # With SIGTERM there may be several seconds worth of delay before the worker
        # actually shuts down - particularly on slow CI. Use SIGKILL for instant
        # termination.
        sig = signal.SIGKILL

    os.kill(os.getpid(), sig)
    sleep(60)  # Cope with non-instantaneous termination


@gen_cluster(nthreads=[("127.0.0.1", 1)], client=True)
async def test_process_executor_kills_process(c, s, a):
    with ProcessPoolExecutor() as e:
        a.executors["processes"] = e
        with dask.annotate(executor="processes", retries=1):
            future = c.submit(kill_process)

        msg = "A child process terminated abruptly, the process pool is not usable anymore"
        with pytest.raises(BrokenProcessPool, match=msg):
            await future

        with dask.annotate(executor="processes", retries=1):
            future = c.submit(inc, 1)

        # The process pool is now unusable and the worker is effectively dead
        with pytest.raises(BrokenProcessPool, match=msg):
            await future


def raise_exc():
    raise RuntimeError("foo")


@gen_cluster(client=True)
async def test_process_executor_raise_exception(c, s, a, b):
    with ProcessPoolExecutor() as e:
        a.executors["processes"] = e
        b.executors["processes"] = e
        with dask.annotate(executor="processes", retries=1):
            future = c.submit(raise_exc)

        with pytest.raises(RuntimeError, match="foo"):
            await future


@pytest.mark.gpu
@gen_cluster(client=True, nthreads=[("127.0.0.1", 1)])
async def test_gpu_executor(c, s, w):
    if nvml.device_get_count() > 0:
        e = w.executors["gpu"]
        assert isinstance(e, distributed.threadpoolexecutor.ThreadPoolExecutor)
        assert e._max_workers == 1
    else:
        assert "gpu" not in w.executors


def assert_task_states_on_worker(expected, worker):
    for dep_key, expected_state in expected.items():
        assert dep_key in worker.tasks, (worker.name, dep_key, worker.tasks)
        dep_ts = worker.tasks[dep_key]
        assert dep_ts.state == expected_state, (worker.name, dep_ts, expected_state)
    assert set(expected) == set(worker.tasks)


@gen_cluster(client=True)
async def test_worker_state_error_release_error_last(c, s, a, b):
    """
    Create a chain of tasks and err one of them. Then release tasks in a certain
    order and ensure the tasks are released and/or kept in memory as appropriate

    F -- RES (error)
        /
       /
    G

    Free error last
    """

    def raise_exc(*args):
        raise RuntimeError()

    f = c.submit(inc, 1, workers=[a.address], key="f")
    g = c.submit(inc, 1, workers=[b.address], key="g")
    res = c.submit(raise_exc, f, g, workers=[a.address])

    with pytest.raises(RuntimeError):
        await res

    # Nothing bad happened on B, therefore B should hold on to G
    assert len(b.tasks) == 1
    assert g.key in b.tasks

    # A raised the exception therefore we should hold on to the erroneous task
    assert res.key in a.tasks
    ts = a.tasks[res.key]
    assert ts.state == "error"

    expected_states = {
        # A was instructed to compute this result and we're still holding a ref via `f`
        f.key: "memory",
        # This was fetched from another worker. While we hold a ref via `g`, the
        # scheduler only instructed to compute this on B
        g.key: "memory",
        res.key: "error",
    }
    assert_task_states_on_worker(expected_states, a)
    # Expected states after we release references to the futures
    f.release()
    g.release()

    # We no longer hold any refs to f or g and B didn't have any erros. It
    # releases everything as expected
    while b.tasks:
        await asyncio.sleep(0.01)

    expected_states = {
        f.key: "released",
        g.key: "released",
        res.key: "error",
    }

    assert_task_states_on_worker(expected_states, a)

    res.release()

    # We no longer hold any refs. Cluster should reset completely
    # This is not happening
    for server in [s, a, b]:
        while server.tasks:
            await asyncio.sleep(0.01)


@gen_cluster(client=True)
async def test_worker_state_error_release_error_first(c, s, a, b):
    """
    Create a chain of tasks and err one of them. Then release tasks in a certain
    order and ensure the tasks are released and/or kept in memory as appropriate

    F -- RES (error)
        /
       /
    G

    Free error first
    """

    def raise_exc(*args):
        raise RuntimeError()

    f = c.submit(inc, 1, workers=[a.address], key="f")
    g = c.submit(inc, 1, workers=[b.address], key="g")
    res = c.submit(raise_exc, f, g, workers=[a.address])

    with pytest.raises(RuntimeError):
        await res

    # Nothing bad happened on B, therefore B should hold on to G
    assert len(b.tasks) == 1
    assert g.key in b.tasks

    # A raised the exception therefore we should hold on to the erroneous task
    assert res.key in a.tasks
    ts = a.tasks[res.key]
    assert ts.state == "error"

    expected_states = {
        # A was instructed to compute this result and we're still holding a ref
        # via `f`
        f.key: "memory",
        # This was fetched from another worker. While we hold a ref via `g`, the
        # scheduler only instructed to compute this on B
        g.key: "memory",
        res.key: "error",
    }
    assert_task_states_on_worker(expected_states, a)
    # Expected states after we release references to the futures

    res.release()
    # We no longer hold any refs to f or g and B didn't have any erros. It
    # releases everything as expected
    while res.key in a.tasks:
        await asyncio.sleep(0.01)

    expected_states = {
        f.key: "memory",
        g.key: "memory",
    }

    assert_task_states_on_worker(expected_states, a)

    f.release()
    g.release()

    for server in [s, a, b]:
        while server.tasks:
            await asyncio.sleep(0.01)


@gen_cluster(client=True)
async def test_worker_state_error_release_error_int(c, s, a, b):
    """
    Create a chain of tasks and err one of them. Then release tasks in a certain
    order and ensure the tasks are released and/or kept in memory as appropriate

    F -- RES (error)
        /
       /
    G

    Free one successful task, then error, then last task
    """

    def raise_exc(*args):
        raise RuntimeError()

    f = c.submit(inc, 1, workers=[a.address], key="f")
    g = c.submit(inc, 1, workers=[b.address], key="g")
    res = c.submit(raise_exc, f, g, workers=[a.address])

    with pytest.raises(RuntimeError):
        await res

    # Nothing bad happened on B, therefore B should hold on to G
    assert len(b.tasks) == 1
    assert g.key in b.tasks

    # A raised the exception therefore we should hold on to the erroneous task
    assert res.key in a.tasks
    ts = a.tasks[res.key]
    assert ts.state == "error"

    expected_states = {
        # A was instructed to compute this result and we're still holding a ref via `f`
        f.key: "memory",
        # This was fetched from another worker. While we hold a ref via `g`, the
        # scheduler only instructed to compute this on B
        g.key: "memory",
        res.key: "error",
    }
    assert_task_states_on_worker(expected_states, a)
    # Expected states after we release references to the futures

    f.release()
    res.release()
    # We no longer hold any refs to f or g and B didn't have any erros. It
    # releases everything as expected
    while len(a.tasks) > 1:
        await asyncio.sleep(0.01)

    expected_states = {
        g.key: "memory",
    }

    assert_task_states_on_worker(expected_states, a)
    assert_task_states_on_worker(expected_states, b)

    g.release()

    # We no longer hold any refs. Cluster should reset completely
    for server in [s, a, b]:
        while server.tasks:
            await asyncio.sleep(0.01)


@gen_cluster(client=True)
async def test_worker_state_error_long_chain(c, s, a, b):
    def raise_exc(*args):
        raise RuntimeError()

    # f (A) --------> res (B)
    #                /
    # g (B) -> h (A)

    f = c.submit(inc, 1, workers=[a.address], key="f", allow_other_workers=False)
    g = c.submit(inc, 1, workers=[b.address], key="g", allow_other_workers=False)
    h = c.submit(inc, g, workers=[a.address], key="h", allow_other_workers=False)
    res = c.submit(
        raise_exc, f, h, workers=[b.address], allow_other_workers=False, key="res"
    )

    with pytest.raises(RuntimeError):
        await res

    expected_states_A = {
        f.key: "memory",
        g.key: "memory",
        h.key: "memory",
    }
    await asyncio.sleep(0.05)
    assert_task_states_on_worker(expected_states_A, a)

    expected_states_B = {
        f.key: "memory",
        g.key: "memory",
        h.key: "memory",
        res.key: "error",
    }
    await asyncio.sleep(0.05)
    assert_task_states_on_worker(expected_states_B, b)

    f.release()

    expected_states_A = {
        g.key: "memory",
        h.key: "memory",
    }
    await asyncio.sleep(0.05)
    assert_task_states_on_worker(expected_states_A, a)

    expected_states_B = {
        f.key: "released",
        g.key: "memory",
        h.key: "memory",
        res.key: "error",
    }
    await asyncio.sleep(0.05)
    assert_task_states_on_worker(expected_states_B, b)

    g.release()

    expected_states_A = {
        g.key: "released",
        h.key: "memory",
    }
    await asyncio.sleep(0.05)
    assert_task_states_on_worker(expected_states_A, a)

    # B must not forget a task since all have a still valid dependent
    expected_states_B = {
        f.key: "released",
        h.key: "memory",
        res.key: "error",
    }
    assert_task_states_on_worker(expected_states_B, b)
    h.release()
    await asyncio.sleep(0.05)

    expected_states_A = {}
    assert_task_states_on_worker(expected_states_A, a)
    expected_states_B = {
        f.key: "released",
        h.key: "released",
        res.key: "error",
    }

    assert_task_states_on_worker(expected_states_B, b)
    res.release()

    # We no longer hold any refs. Cluster should reset completely
    for server in [s, a, b]:
        while server.tasks:
            await asyncio.sleep(0.01)


@gen_cluster(client=True, nthreads=[("127.0.0.1", x) for x in range(4)])
async def test_hold_on_to_replicas(c, s, *workers):
    f1 = c.submit(inc, 1, workers=[workers[0].address], key="f1")
    f2 = c.submit(inc, 2, workers=[workers[1].address], key="f2")

    sum_1 = c.submit(
        slowsum, [f1, f2], delay=0.1, workers=[workers[2].address], key="sum"
    )
    sum_2 = c.submit(
        slowsum, [f1, sum_1], delay=0.2, workers=[workers[3].address], key="sum_2"
    )
    f1.release()
    f2.release()

    while sum_2.key not in workers[3].tasks:
        await asyncio.sleep(0.01)

    while not workers[3].tasks[sum_2.key].state == "memory":
        assert len(s.tasks[f1.key].who_has) >= 2
        assert s.tasks[f2.key].state == "released"
        await asyncio.sleep(0.01)

    while len(workers[2].data) > 1:
        await asyncio.sleep(0.01)


@gen_cluster(client=True)
async def test_worker_reconnects_mid_compute(c, s, a, b):
    """Ensure that, if a worker disconnects while computing a result, the scheduler will
    still accept the result.

    There is also an edge case tested which ensures that the reconnect is
    successful if a task is currently executing; see
    https://github.com/dask/distributed/issues/5078

    See also distributed.tests.test_scheduler.py::test_gather_allow_worker_reconnect
    """
    with captured_logger("distributed.scheduler") as s_logs:
        # Let's put one task in memory to ensure the reconnect has tasks in
        # different states
        f1 = c.submit(inc, 1, workers=[a.address], allow_other_workers=True)
        await f1
        a_address = a.address
        a.periodic_callbacks["heartbeat"].stop()
        await a.heartbeat()
        a.heartbeat_active = True

        from distributed import Lock

        def fast_on_a(lock):
            w = get_worker()
            import time

            if w.address != a_address:
                lock.acquire()
            else:
                time.sleep(1)

        lock = Lock()
        # We want to be sure that A is the only one computing this result
        async with lock:

            f2 = c.submit(
                fast_on_a, lock, workers=[a.address], allow_other_workers=True
            )

            while f2.key not in a.tasks:
                await asyncio.sleep(0.01)

            await s.stream_comms[a.address].close()

            assert len(s.workers) == 1
            a.heartbeat_active = False
            await a.heartbeat()
            assert len(s.workers) == 2
            # Since B is locked, this is ensured to originate from A
            await f2

    assert "Unexpected worker completed task" in s_logs.getvalue()

    # Ensure that all in-memory tasks on A have been restored on the
    # scheduler after reconnect
    for ts in a.tasks.values():
        if ts.state == "memory":
            assert a.address in {ws.address for ws in s.tasks[ts.key].who_has}

    # Ensure that all keys have been properly registered and will also be
    # cleaned up nicely.
    del f1, f2

    while any(w.tasks for w in [a, b]):
        await asyncio.sleep(0.001)


@gen_cluster(client=True)
async def test_worker_reconnects_mid_compute_multiple_states_on_scheduler(c, s, a, b):
    """
    Ensure that a reconnecting worker does not break the scheduler regardless of
    what state the keys of the worker are in when it connects back

    See also test_worker_reconnects_mid_compute which uses a smaller chain of
    tasks and does not release f1 in between
    """

    with captured_logger("distributed.scheduler") as s_logs:
        # Let's put one task in memory to ensure the reconnect has tasks in
        # different states
        f1 = c.submit(inc, 1, workers=[a.address], allow_other_workers=True)
        f2 = c.submit(inc, f1, workers=[a.address], allow_other_workers=True)
        a_address = a.address

        a.periodic_callbacks["heartbeat"].stop()
        await a.heartbeat()
        a.heartbeat_active = True

        from distributed import Lock

        def fast_on_a(lock):
            w = get_worker()
            import time

            if w.address != a_address:
                lock.acquire()
            else:
                time.sleep(1)

        lock = Lock()
        # We want to be sure that A is the only one computing this result
        async with lock:

            f3 = c.submit(
                fast_on_a, lock, workers=[a.address], allow_other_workers=True
            )

            while f3.key not in a.tasks:
                await asyncio.sleep(0.01)

            await s.stream_comms[a.address].close()
            f1.release()
            assert len(s.workers) == 1
            while s.tasks[f1.key].state != "released":
                await asyncio.sleep(0)
            a.heartbeat_active = False
            await a.heartbeat()
            assert len(s.workers) == 2
            # Since B is locked, this is ensured to originate from A
            await f3

    assert "Unexpected worker completed task" in s_logs.getvalue()

    # Ensure that all in-memory tasks on A have been restored on the
    # scheduler after reconnect
    for ts in a.tasks.values():
        if ts.state == "memory":
            assert a.address in {ws.address for ws in s.tasks[ts.key].who_has}

    del f1, f2, f3
    while any(w.tasks for w in [a, b]):
        await asyncio.sleep(0.001)


@gen_cluster(client=True, nthreads=[("127.0.0.1", 1)])
async def test_forget_dependents_after_release(c, s, a):

    fut = c.submit(inc, 1, key="f-1")
    fut2 = c.submit(inc, fut, key="f-2")

    await asyncio.wait([fut, fut2])

    assert fut.key in a.tasks
    assert fut2.key in a.tasks
    assert fut2.key in {d.key for d in a.tasks[fut.key].dependents}

    fut2.release()

    while fut2.key in a.tasks:
        await asyncio.sleep(0.001)
    assert fut2.key not in {d.key for d in a.tasks[fut.key].dependents}


@gen_cluster(client=True)
async def test_steal_during_task_deserialization(c, s, a, b, monkeypatch):
    stealing_ext = s.extensions["stealing"]
    stealing_ext._pc.stop()
    from distributed.utils import ThreadPoolExecutor

    class CountingThreadPool(ThreadPoolExecutor):
        counter = 0

        def submit(self, *args, **kwargs):
            CountingThreadPool.counter += 1
            return super().submit(*args, **kwargs)

    # Ensure we're always offloading
    monkeypatch.setattr("distributed.worker.OFFLOAD_THRESHOLD", 1)
    threadpool = CountingThreadPool(
        max_workers=1, thread_name_prefix="Counting-Offload-Threadpool"
    )
    try:
        monkeypatch.setattr("distributed.utils._offload_executor", threadpool)

        class SlowDeserializeCallable:
            def __init__(self, delay=0.1):
                self.delay = delay

            def __getstate__(self):
                return self.delay

            def __setstate__(self, state):
                delay = state
                import time

                time.sleep(delay)
                return SlowDeserializeCallable(delay)

            def __call__(self, *args, **kwargs):
                return 41

        slow_deserialized_func = SlowDeserializeCallable()
        fut = c.submit(
            slow_deserialized_func, 1, workers=[a.address], allow_other_workers=True
        )

        while CountingThreadPool.counter == 0:
            await asyncio.sleep(0)

        ts = s.tasks[fut.key]
        a.handle_steal_request(fut.key, stimulus_id="test")
        stealing_ext.scheduler.send_task_to_worker(b.address, ts)

        fut2 = c.submit(inc, fut, workers=[a.address])
        fut3 = c.submit(inc, fut2, workers=[a.address])

        assert await fut2 == 42
        await fut3

    finally:
        threadpool.shutdown()


@gen_cluster(client=True)
async def test_gather_dep_exception_one_task(c, s, a, b):
    """Ensure an exception in a single task does not tear down an entire batch of gather_dep


    See also https://github.com/dask/distributed/issues/5152
    See also test_gather_dep_exception_one_task_2
    """
    fut = c.submit(inc, 1, workers=[a.address], key="f1")
    fut2 = c.submit(inc, 2, workers=[a.address], key="f2")
    fut3 = c.submit(inc, 3, workers=[a.address], key="f3")

    import asyncio

    event = asyncio.Event()
    write_queue = asyncio.Queue()
    event.clear()
    b.rpc = _LockedCommPool(b.rpc, write_event=event, write_queue=write_queue)
    b.rpc.remove(a.address)

    def sink(a, b, *args):
        return a + b

    res1 = c.submit(sink, fut, fut2, fut3, workers=[b.address])
    res2 = c.submit(sink, fut, fut2, workers=[b.address])

    # Wait until we're sure the worker is attempting to fetch the data
    while True:
        peer_addr, msg = await write_queue.get()
        if peer_addr == a.address and msg["op"] == "get_data":
            break

    # Provoke an "impossible transision exception"
    # By choosing a state which doesn't exist we're not running into validation
    # errors and the state machine should raise if we want to transition from
    # fetch to memory

    b.validate = False
    b.tasks[fut3.key].state = "fetch"
    event.set()

    assert await res1 == 5
    assert await res2 == 5

    del res1, res2, fut, fut2
    fut3.release()

    while a.tasks and b.tasks:
        await asyncio.sleep(0.1)


@gen_cluster(client=True)
async def test_gather_dep_exception_one_task_2(c, s, a, b):
    """Ensure an exception in a single task does not tear down an entire batch of gather_dep

    The below triggers an fetch->memory transition

    See also https://github.com/dask/distributed/issues/5152
    See also test_gather_dep_exception_one_task
    """
    # This test does not trigger the condition reliably but is a very easy case
    # which should function correctly regardles

    fut1 = c.submit(inc, 1, workers=[a.address], key="f1")
    fut2 = c.submit(inc, fut1, workers=[b.address], key="f2")

    while fut1.key not in b.tasks or b.tasks[fut1.key].state == "flight":
        await asyncio.sleep(0)

    s.handle_missing_data(key="f1", errant_worker=a.address)

    await fut2


def _acquire_replicas(scheduler, worker, *futures):
    keys = [f.key for f in futures]

    scheduler.stream_comms[worker.address].send(
        {
            "op": "acquire-replicas",
            "keys": keys,
            "stimulus_id": f"acquire-replicas-{time()}",
            "priorities": {key: scheduler.tasks[key].priority for key in keys},
            "who_has": {
                key: {w.address for w in scheduler.tasks[key].who_has} for key in keys
            },
        },
    )


def _remove_replicas(scheduler, worker, *futures):
    keys = [f.key for f in futures]
    ws = scheduler.workers[worker.address]
    for k in keys:
        ts = scheduler.tasks[k]
        if ws in ts.who_has:
            scheduler.remove_replica(ts, ws)
    scheduler.stream_comms[ws.address].send(
        {
            "op": "remove-replicas",
            "keys": keys,
            "stimulus_id": f"remove-replicas-{time()}",
        }
    )


@gen_cluster(client=True)
async def test_acquire_replicas(c, s, a, b):
    fut = c.submit(inc, 1, workers=[a.address])
    await fut

    _acquire_replicas(s, b, fut)

    while len(s.who_has[fut.key]) != 2:
        await asyncio.sleep(0.005)

    for w in (a, b):
        assert w.data[fut.key] == 2
        assert w.tasks[fut.key].state == "memory"

    fut.release()

    while b.tasks or a.tasks:
        await asyncio.sleep(0.005)


@gen_cluster(client=True)
async def test_acquire_replicas_same_channel(c, s, a, b):
    fut = c.submit(inc, 1, workers=[a.address], key="f-replica")
    futB = c.submit(inc, 2, workers=[a.address], key="f-B")
    futC = c.submit(inc, futB, workers=[b.address], key="f-C")
    await fut

    _acquire_replicas(s, b, fut)

    await futC
    while fut.key not in b.tasks or not b.tasks[fut.key].state == "memory":
        await asyncio.sleep(0.005)
    assert len(s.who_has[fut.key]) == 2

    # Ensure that both the replica and an ordinary dependency pass through the
    # same communication channel

    for f in [fut, futB]:
        assert any("request-dep" in msg for msg in b.story(f.key))
        assert any("gather-dependencies" in msg for msg in b.story(f.key))
        assert any(f.key in msg["keys"] for msg in b.incoming_transfer_log)


@gen_cluster(client=True, nthreads=[("127.0.0.1", 1)] * 3)
async def test_acquire_replicas_many(c, s, *workers):
    futs = c.map(inc, range(10), workers=[workers[0].address])
    res = c.submit(sum, futs, workers=[workers[1].address])
    final = c.submit(slowinc, res, delay=0.5, workers=[workers[1].address])

    await wait(futs)

    _acquire_replicas(s, workers[2], *futs)

    # Worker 2 should normally not even be involved if there was no replication
    while not all(
        f.key in workers[2].tasks and workers[2].tasks[f.key].state == "memory"
        for f in futs
    ):
        await asyncio.sleep(0.01)

    assert all(ts.state == "memory" for ts in workers[2].tasks.values())

    assert await final == sum(map(inc, range(10))) + 1
    # All workers have a replica
    assert all(len(s.tasks[f.key].who_has) == 3 for f in futs)
    del futs, res, final

    while any(w.tasks for w in workers):
        await asyncio.sleep(0.001)


@gen_cluster(client=True)
async def test_remove_replica_simple(c, s, a, b):
    futs = c.map(inc, range(10), workers=[a.address])
    await wait(futs)
    _acquire_replicas(s, b, *futs)

    while not all(len(s.tasks[f.key].who_has) == 2 for f in futs):
        await asyncio.sleep(0.01)

    _remove_replicas(s, b, *futs)

    assert all(len(s.tasks[f.key].who_has) == 1 for f in futs)

    while b.tasks:
        await asyncio.sleep(0.01)

    # Ensure there is no delayed reply to re-register the key
    await asyncio.sleep(0.01)
    assert all(s.tasks[f.key].who_has == {s.workers[a.address]} for f in futs)


@gen_cluster(
    client=True,
    config={"distributed.comm.recent-messages-log-length": 1_000},
)
async def test_remove_replica_while_computing(c, s, *workers):
    futs = c.map(inc, range(10), workers=[workers[0].address])

    # All interesting things will happen on that worker
    w = workers[1]
    intermediate = c.map(slowinc, futs, delay=0.05, workers=[w.address])

    def reduce(*args, **kwargs):
        import time

        time.sleep(0.5)
        return

    final = c.submit(reduce, intermediate, workers=[w.address], key="final")

    while not any(f.key in w.tasks for f in intermediate):
        await asyncio.sleep(0.001)

    # The scheduler removes keys from who_has/has_what immediately
    # Make sure the worker responds to the rejection and the scheduler corrects
    # the state
    ws = s.workers[w.address]
    while not any(s.tasks[fut.key] in ws.has_what for fut in futs):
        await asyncio.sleep(0.001)

    _remove_replicas(s, w, *futs)
    # Scheduler removed keys immediately...
    assert not any(s.tasks[fut.key] in ws.has_what for fut in futs)
    # ... but the state is properly restored
    while not any(s.tasks[fut.key] in ws.has_what for fut in futs):
        await asyncio.sleep(0.01)

    # The worker should reject all of these since they are required
    while not all(fut.done() for fut in intermediate):
        _remove_replicas(s, w, *futs)
        await asyncio.sleep(0.01)

    await wait(intermediate)

    # If a request is rejected, the worker responds with an add-keys message to
    # reenlist the key in the schedulers state system to avoid race conditions,
    # see also https://github.com/dask/distributed/issues/5265
    rejections = set()
    for msg in w.log:
        if msg[0] == "remove-replica-rejected":
            rejections.update(msg[1])
    for rejected_key in rejections:

        def answer_sent(key):
            for batch in w.batched_stream.recent_message_log:
                for msg in batch:
                    if "op" in msg and msg["op"] == "add-keys" and key in msg["keys"]:
                        return True
            return False

        assert answer_sent(rejected_key)

    # Since intermediate is done, futs replicas may be removed.
    # They might be already gone due to the above remove replica calls
    _remove_replicas(s, w, *futs)

    while any(w.tasks[f.key].state != "released" for f in futs if f.key in w.tasks):
        await asyncio.sleep(0.001)

    # The scheduler actually gets notified about the removed replica
    while not all(len(s.tasks[f.key].who_has) == 1 for f in futs):
        await asyncio.sleep(0.001)

    await final
    del final, intermediate, futs

    while any(w.tasks for w in workers):
        await asyncio.sleep(0.001)


@gen_cluster(client=True, nthreads=[("", 1)] * 3)
async def test_who_has_consistent_remove_replica(c, s, *workers):
    a = workers[0]
    other_workers = {w for w in workers if w != a}
    f1 = c.submit(inc, 1, key="f1", workers=[w.address for w in other_workers])
    await wait(f1)
    for w in other_workers:
        _acquire_replicas(s, w, f1)

    while not len(s.tasks[f1.key].who_has) == len(other_workers):
        await asyncio.sleep(0)

    f2 = c.submit(inc, f1, workers=[a.address])

    # Wait just until the moment the worker received the task and scheduled the
    # task to be fetched, then remove the replica from the worker this one is
    # trying to get the data from. Ensure this is handled gracefully and no
    # suspicious counters are raised since this is expected behaviour when
    # removing replicas

    while f1.key not in a.tasks or a.tasks[f1.key].state != "flight":
        await asyncio.sleep(0)

    coming_from = None
    for w in other_workers:
        coming_from = w
        if w.address == a.tasks[f1.key].coming_from:
            break

    coming_from.handle_remove_replicas([f1.key], "test")

    await f2

    assert (f1.key, "missing-dep") in a.story(f1.key)
    assert a.tasks[f1.key].suspicious_count == 0
    assert s.tasks[f1.key].suspicious == 0


@gen_cluster(client=True)
async def test_missing_released_zombie_tasks(c, s, a, b):
    """
    Ensure that no fetch/flight tasks are left in the task dict of a
    worker after everything was released
    """
    a.total_in_connections = 0
    f1 = c.submit(inc, 1, key="f1", workers=[a.address])
    f2 = c.submit(inc, f1, key="f2", workers=[b.address])
    key = f1.key

    while key not in b.tasks or b.tasks[key].state != "fetch":
        await asyncio.sleep(0.01)

    await a.close(report=False)

    del f1, f2

    while b.tasks:
        await asyncio.sleep(0.01)


@gen_cluster(client=True)
async def test_missing_released_zombie_tasks_2(c, s, a, b):
    a.total_in_connections = 0
    f1 = c.submit(inc, 1, key="f1", workers=[a.address])
    f2 = c.submit(inc, f1, key="f2", workers=[b.address])

    while f1.key not in b.tasks:
        await asyncio.sleep(0)

    ts = b.tasks[f1.key]
    assert ts.state == "fetch"

    # A few things can happen to clear who_has. The dominant process is upon
    # connection failure to a worker. Regardless of how the set was cleared, the
    # task will be transitioned to missing where the worker is trying to
    # reaquire this information from the scheduler. While this is happening on
    # worker side, the tasks are released and we want to ensure that no dangling
    # zombie tasks are left on the worker
    ts.who_has.clear()

    del f1, f2

    while b.tasks:
        await asyncio.sleep(0.01)

    story = b.story(ts)
    assert any("missing" in msg for msg in story)


@pytest.mark.slow
@gen_cluster(
    client=True,
    Worker=Nanny,
    nthreads=[("", 1)],
    config={"distributed.worker.memory.pause": 0.5},
    worker_kwargs={"memory_limit": 2 ** 29},  # 500 MiB
)
async def test_worker_status_sync(c, s, a):
    (ws,) = s.workers.values()

    while ws.status != Status.running:
        await asyncio.sleep(0.01)

    def leak():
        distributed._test_leak = "x" * 2 ** 28  # 250 MiB

    def clear_leak():
        del distributed._test_leak

    await c.run(leak)

    while ws.status != Status.paused:
        await asyncio.sleep(0.01)

    await c.run(clear_leak)

    while ws.status != Status.running:
        await asyncio.sleep(0.01)

    await s.retire_workers()

    while ws.status != Status.closed:
        await asyncio.sleep(0.01)

    events = [ev for _, ev in s.events[ws.address] if ev["action"] != "heartbeat"]
    assert events == [
        {"action": "add-worker"},
        {
            "action": "worker-status-change",
            "prev-status": "undefined",
            "status": "running",
        },
        {
            "action": "worker-status-change",
            "prev-status": "running",
            "status": "paused",
        },
        {
            "action": "worker-status-change",
            "prev-status": "paused",
            "status": "running",
        },
        {"action": "remove-worker", "processing-tasks": {}},
        {"action": "retired"},
    ]


async def _wait_for_state(key: str, worker: Worker, state: str):
    # Keep the sleep interval at 0 since the tests using this are very sensitive
    # about timing. they intend to capture loop cycles after this specific
    # condition was set
    while key not in worker.tasks or worker.tasks[key].state != state:
        await asyncio.sleep(0)


@gen_cluster(client=True)
async def test_gather_dep_cancelled_rescheduled(c, s, a, b):
    """At time of writing, the gather_dep implementation filtered tasks again
    for in-flight state. The response parser, however, did not distinguish
    resulting in unwanted missing-data signals to the scheduler, causing
    potential rescheduling or data leaks.

    If a cancelled key is rescheduled for fetching while gather_dep waits
    internally for get_data, the response parser would misclassify this key and
    cause the key to be recommended for a release causing deadlocks and/or lost
    keys.
    At time of writing, this transition was implemented wrongly and caused a
    flight->cancelled transition which should be recoverable but the cancelled
    state was corrupted by this transition since ts.done==True. This attribute
    setting would cause a cancelled->fetch transition to actually drop the key
    instead, causing https://github.com/dask/distributed/issues/5366

    See also test_gather_dep_do_not_handle_response_of_not_requested_tasks
    """
    import distributed

    with mock.patch.object(distributed.worker.Worker, "gather_dep") as mocked_gather:
        fut1 = c.submit(inc, 1, workers=[a.address], key="f1")
        fut2 = c.submit(inc, fut1, workers=[a.address], key="f2")
        await fut2
        fut4 = c.submit(sum, fut1, fut2, workers=[b.address], key="f4")
        fut3 = c.submit(inc, fut1, workers=[b.address], key="f3")

        fut2_key = fut2.key

        await _wait_for_state(fut2_key, b, "flight")
        while not mocked_gather.call_args:
            await asyncio.sleep(0)

        fut4.release()
        while fut4.key in b.tasks:
            await asyncio.sleep(0)

    assert b.tasks[fut2.key].state == "cancelled"
    args, kwargs = mocked_gather.call_args
    assert fut2.key in kwargs["to_gather"]

    # The below synchronization and mock structure allows us to intercept the
    # state after gather_dep has been scheduled and is waiting for the
    # get_data_from_worker to finish. If state transitions happen during this
    # time, the response parser needs to handle this properly
    lock = asyncio.Lock()
    event = asyncio.Event()
    async with lock:

        async def wait_get_data(*args, **kwargs):
            event.set()
            async with lock:
                return await distributed.worker.get_data_from_worker(*args, **kwargs)

        with mock.patch.object(
            distributed.worker,
            "get_data_from_worker",
            side_effect=wait_get_data,
        ):
            gather_dep_fut = asyncio.ensure_future(
                Worker.gather_dep(b, *args, **kwargs)
            )

            await event.wait()

            fut4 = c.submit(sum, [fut1, fut2], workers=[b.address], key="f4")
            while b.tasks[fut2.key].state != "flight":
                await asyncio.sleep(0.1)
    await gather_dep_fut
    f2_story = b.story(fut2.key)
    assert f2_story
    await fut3
    await fut4


@gen_cluster(client=True)
async def test_gather_dep_do_not_handle_response_of_not_requested_tasks(c, s, a, b):
    """At time of writing, the gather_dep implementation filtered tasks again
    for in-flight state. The response parser, however, did not distinguish
    resulting in unwanted missing-data signals to the scheduler, causing
    potential rescheduling or data leaks.
    This test may become obsolete if the implementation changes significantly.
    """
    import distributed

    with mock.patch.object(distributed.worker.Worker, "gather_dep") as mocked_gather:
        fut1 = c.submit(inc, 1, workers=[a.address], key="f1")
        fut2 = c.submit(inc, fut1, workers=[a.address], key="f2")
        await fut2
        fut4 = c.submit(sum, fut1, fut2, workers=[b.address], key="f4")
        fut3 = c.submit(inc, fut1, workers=[b.address], key="f3")

        fut2_key = fut2.key

        await _wait_for_state(fut2_key, b, "flight")
        while not mocked_gather.call_args:
            await asyncio.sleep(0)

        fut4.release()
        while fut4.key in b.tasks:
            await asyncio.sleep(0)

    assert b.tasks[fut2.key].state == "cancelled"
    args, kwargs = mocked_gather.call_args
    assert fut2.key in kwargs["to_gather"]

    await Worker.gather_dep(b, *args, **kwargs)
    assert fut2.key not in b.tasks
    f2_story = b.story(fut2.key)
    assert f2_story
    assert not any("missing-dep" in msg for msg in b.story(fut2.key))
    await fut3


@gen_cluster(
    client=True,
    config={
        "distributed.comm.recent-messages-log-length": 1000,
    },
)
async def test_gather_dep_no_longer_in_flight_tasks(c, s, a, b):
    import distributed

    with mock.patch.object(distributed.worker.Worker, "gather_dep") as mocked_gather:
        fut1 = c.submit(inc, 1, workers=[a.address], key="f1")
        fut2 = c.submit(sum, fut1, fut1, workers=[b.address], key="f2")

        fut1_key = fut1.key

        await _wait_for_state(fut1_key, b, "flight")
        while not mocked_gather.call_args:
            await asyncio.sleep(0)

        fut2.release()
        while fut2.key in b.tasks:
            await asyncio.sleep(0)

    assert b.tasks[fut1.key].state == "cancelled"

    args, kwargs = mocked_gather.call_args
    await Worker.gather_dep(b, *args, **kwargs)

    assert fut2.key not in b.tasks
    f1_story = b.story(fut1.key)
    assert f1_story
    assert not any("missing-dep" in msg for msg in b.story(fut2.key))


@pytest.mark.parametrize("intermediate_state", ["resumed", "cancelled"])
@pytest.mark.parametrize("close_worker", [False, True])
@gen_cluster(client=True, nthreads=[("", 1)] * 3)
async def test_deadlock_cancelled_after_inflight_before_gather_from_worker(
    c, s, a, b, x, intermediate_state, close_worker
):
    """If a task was transitioned to in-flight, the gather-dep coroutine was
    scheduled but a cancel request came in before gather_data_from_worker was
    issued this might corrupt the state machine if the cancelled key is not
    properly handled"""

    fut1 = c.submit(slowinc, 1, workers=[a.address], key="f1")
    fut1B = c.submit(slowinc, 2, workers=[x.address], key="f1B")
    fut2 = c.submit(sum, [fut1, fut1B], workers=[x.address], key="f2")
    await fut2
    with mock.patch.object(distributed.worker.Worker, "gather_dep") as mocked_gather:
        fut3 = c.submit(inc, fut2, workers=[b.address], key="f3")

        fut2_key = fut2.key

        await _wait_for_state(fut2_key, b, "flight")

        s.set_restrictions(worker={fut1B.key: a.address, fut2.key: b.address})
        while not mocked_gather.call_args:
            await asyncio.sleep(0)

        await s.remove_worker(address=x.address, safe=True, close=close_worker)

        await _wait_for_state(fut2_key, b, intermediate_state)

    args, kwargs = mocked_gather.call_args
    await Worker.gather_dep(b, *args, **kwargs)
    await fut3<|MERGE_RESOLUTION|>--- conflicted
+++ resolved
@@ -378,7 +378,6 @@
         assert "Bar" in str(e.__cause__)
 
 
-<<<<<<< HEAD
 @pytest.mark.asyncio
 async def test_plugin_exception(cleanup):
     class MyPlugin:
@@ -396,15 +395,9 @@
                 pass
 
 
-@gen_cluster()
-async def test_gather(s, a, b):
-    b.data["x"] = 1
-    b.data["y"] = 2
-=======
 @gen_cluster(client=True)
 async def test_gather(c, s, a, b):
     x, y = await c.scatter(["x", "y"], workers=[b.address])
->>>>>>> 60cb52f3
     with rpc(a.address) as aa:
         resp = await aa.gather(who_has={x.key: [b.address], y.key: [b.address]})
 
