--- conflicted
+++ resolved
@@ -3364,32 +3364,6 @@
         time.sleep(0.200)
 
 
-<<<<<<< HEAD
-=======
-@gen_cluster(client=True, nthreads=[("127.0.0.1", 1)])
-async def test_log_invalid_transitions(c, s, a):
-    x = c.submit(inc, 1)
-    y = c.submit(inc, x)
-    xkey = x.key
-    del x
-    await y
-    while a.tasks[xkey].state != "released":
-        await asyncio.sleep(0.01)
-    ts = a.tasks[xkey]
-    with pytest.raises(InvalidTransition):
-        a._transition(ts, "foo", stimulus_id="bar")
-
-    while not s.events["invalid-worker-transition"]:
-        await asyncio.sleep(0.01)
-
-    assert "foo" in str(s.events["invalid-worker-transition"])
-    assert a.address in str(s.events["invalid-worker-transition"])
-    assert ts.key in str(s.events["invalid-worker-transition"])
-
-    del s.events["invalid-worker-transition"]  # for test cleanup
-
-
->>>>>>> bd98e660
 class BreakingWorker(Worker):
     broke_once = False
 
