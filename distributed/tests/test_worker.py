--- conflicted
+++ resolved
@@ -2749,26 +2749,6 @@
 @gen_cluster(client=True, nthreads=[("", 1)])
 async def test_acquire_replicas_already_in_flight(c, s, a):
     """Trying to acquire a replica that is already in flight is a no-op"""
-<<<<<<< HEAD
-    async with BlockedGetData(s.address) as b:
-        x = c.submit(inc, 1, key="x", workers=[b.address])
-        y = c.submit(inc, x, key="y", workers=[a.address])
-        await _wait_for_state("x", a, "flight")
-
-        a.handle_acquire_replicas(
-            keys=["x"], who_has={"x": [b.address]}, stimulus_id="test"
-        )
-        b.block_get_data.set()
-        assert await y == 3
-
-    assert_story(
-        a.story("x"),
-        [
-            ("x", "fetch", "flight", "flight", {}),
-            ("x", "flight", "fetch", "flight", {}),
-        ],
-    )
-=======
     async with BlockedGatherDep(s.address) as b:
         x = c.submit(inc, 1, workers=[a.address], key="x")
         y = c.submit(inc, x, workers=[b.address], key="y")
@@ -2789,7 +2769,6 @@
                 ("x", "flight", "fetch", "flight", {}),
             ],
         )
->>>>>>> 642f64c4
 
 
 @gen_cluster(client=True)
