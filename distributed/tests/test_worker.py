--- conflicted
+++ resolved
@@ -1356,12 +1356,8 @@
     # TODO: add back in error handling logic to get this working again
     #       or maybe handle it generally in broadcast?
     # Final exception test
-<<<<<<< HEAD
     # with pytest.raises(ZeroDivisionError):
     #     yield c.register_worker_callbacks(setup=lambda: 1 / 0)
-=======
-    with pytest.raises(ZeroDivisionError):
-        yield c.register_worker_callbacks(setup=lambda: 1 / 0)
 
 
 @gen_cluster(ncores=[])
@@ -1429,5 +1425,4 @@
         resource.setrlimit(resource.RLIMIT_RSS, (new_limit, new_limit))
         assert parse_memory_limit(hard_limit, 1, total_cores=1) == new_limit
     except OSError:
-        pytest.skip("resource could not set the RSS limit")
->>>>>>> 1a96f70d
+        pytest.skip("resource could not set the RSS limit")