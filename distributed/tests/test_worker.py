from __future__ import print_function, division, absolute_import

from concurrent.futures import ThreadPoolExecutor
import logging
from numbers import Number
from operator import add
import os
import psutil
import shutil
import sys
from time import sleep
import traceback

import dask
from dask import delayed
import pytest
from toolz import pluck, sliding_window, first
import tornado
from tornado import gen
from tornado.ioloop import TimeoutError

from distributed import Nanny, get_client, wait, default_client, get_worker, Reschedule
from distributed.compatibility import WINDOWS, cache_from_source
from distributed.core import rpc
from distributed.client import wait
from distributed.scheduler import Scheduler
from distributed.metrics import time
from distributed.worker import Worker, error_message, logger
from distributed.utils import tmpfile, format_bytes
from distributed.utils_test import (
    inc,
    mul,
    gen_cluster,
    div,
    dec,
    slowinc,
    gen_test,
    captured_logger,
)
from distributed.utils_test import (  # noqa: F401
    client,
    loop,
    nodebug,
    cluster_fixture,
    s,
    a,
    b,
)


def test_worker_ncores():
    from distributed.worker import _ncores

    w = Worker("127.0.0.1", 8019)
    try:
        assert w.executor._max_workers == _ncores
    finally:
        shutil.rmtree(w.local_dir)


@gen_cluster()
def test_str(s, a, b):
    assert a.address in str(a)
    assert a.address in repr(a)
    assert str(a.ncores) in str(a)
    assert str(a.ncores) in repr(a)
    assert str(len(a.executing)) in repr(a)


def test_identity():
    w = Worker("127.0.0.1", 8019)
    ident = w.identity(None)
    assert "Worker" in ident["type"]
    assert ident["scheduler"] == "tcp://127.0.0.1:8019"
    assert isinstance(ident["ncores"], int)
    assert isinstance(ident["memory_limit"], Number)


@gen_cluster(client=True)
def test_worker_bad_args(c, s, a, b):
    class NoReprObj(object):
        """ This object cannot be properly represented as a string. """

        def __str__(self):
            raise ValueError("I have no str representation.")

        def __repr__(self):
            raise ValueError("I have no repr representation.")

    x = c.submit(NoReprObj, workers=a.address)
    yield wait(x)
    assert not a.executing
    assert a.data

    def bad_func(*args, **kwargs):
        1 / 0

    class MockLoggingHandler(logging.Handler):
        """Mock logging handler to check for expected logs."""

        def __init__(self, *args, **kwargs):
            self.reset()
            logging.Handler.__init__(self, *args, **kwargs)

        def emit(self, record):
            self.messages[record.levelname.lower()].append(record.getMessage())

        def reset(self):
            self.messages = {
                "debug": [],
                "info": [],
                "warning": [],
                "error": [],
                "critical": [],
            }

    hdlr = MockLoggingHandler()
    old_level = logger.level
    logger.setLevel(logging.DEBUG)
    logger.addHandler(hdlr)
    y = c.submit(bad_func, x, k=x, workers=b.address)
    yield wait(y)

    assert not b.executing
    assert y.status == "error"
    # Make sure job died because of bad func and not because of bad
    # argument.
    with pytest.raises(ZeroDivisionError):
        yield y

    if sys.version_info[0] >= 3:
        tb = yield y._traceback()
        assert any(
            "1 / 0" in line for line in pluck(3, traceback.extract_tb(tb)) if line
        )
    assert "Compute Failed" in hdlr.messages["warning"][0]
    logger.setLevel(old_level)

    # Now we check that both workers are still alive.

    xx = c.submit(add, 1, 2, workers=a.address)
    yy = c.submit(add, 3, 4, workers=b.address)

    results = yield c._gather([xx, yy])

    assert tuple(results) == (3, 7)


@pytest.mark.slow
@gen_cluster()
def dont_test_delete_data_with_missing_worker(c, a, b):
    bad = "127.0.0.1:9001"  # this worker doesn't exist
    c.who_has["z"].add(bad)
    c.who_has["z"].add(a.address)
    c.has_what[bad].add("z")
    c.has_what[a.address].add("z")
    a.data["z"] = 5

    cc = rpc(ip=c.ip, port=c.port)

    yield cc.delete_data(keys=["z"])  # TODO: this hangs for a while
    assert "z" not in a.data
    assert not c.who_has["z"]
    assert not c.has_what[bad]
    assert not c.has_what[a.address]

    cc.close_rpc()


@gen_cluster(client=True)
def test_upload_file(c, s, a, b):
    assert not os.path.exists(os.path.join(a.local_dir, "foobar.py"))
    assert not os.path.exists(os.path.join(b.local_dir, "foobar.py"))
    assert a.local_dir != b.local_dir

    with rpc(a.address) as aa, rpc(b.address) as bb:
        yield [
            aa.upload_file(filename="foobar.py", data=b"x = 123"),
            bb.upload_file(filename="foobar.py", data="x = 123"),
        ]

    assert os.path.exists(os.path.join(a.local_dir, "foobar.py"))
    assert os.path.exists(os.path.join(b.local_dir, "foobar.py"))

    def g():
        import foobar

        return foobar.x

    future = c.submit(g, workers=a.address)
    result = yield future
    assert result == 123

    yield c.close()
    yield s.close(close_workers=True)
    assert not os.path.exists(os.path.join(a.local_dir, "foobar.py"))


@pytest.mark.skip(reason="don't yet support uploading pyc files")
@gen_cluster(client=True, ncores=[("127.0.0.1", 1)])
def test_upload_file_pyc(c, s, w):
    with tmpfile() as dirname:
        os.mkdir(dirname)
        with open(os.path.join(dirname, "foo.py"), mode="w") as f:
            f.write("def f():\n    return 123")

        sys.path.append(dirname)
        try:
            import foo

            assert foo.f() == 123
            pyc = cache_from_source(os.path.join(dirname, "foo.py"))
            assert os.path.exists(pyc)
            yield c.upload_file(pyc)

            def g():
                import foo

                return foo.x

            future = c.submit(g)
            result = yield future
            assert result == 123
        finally:
            sys.path.remove(dirname)


@gen_cluster(client=True)
def test_upload_egg(c, s, a, b):
    eggname = "testegg-1.0.0-py3.4.egg"
    local_file = __file__.replace("test_worker.py", eggname)
    assert not os.path.exists(os.path.join(a.local_dir, eggname))
    assert not os.path.exists(os.path.join(b.local_dir, eggname))
    assert a.local_dir != b.local_dir

    yield c.upload_file(filename=local_file)

    assert os.path.exists(os.path.join(a.local_dir, eggname))
    assert os.path.exists(os.path.join(b.local_dir, eggname))

    def g(x):
        import testegg

        return testegg.inc(x)

    future = c.submit(g, 10, workers=a.address)
    result = yield future
    assert result == 10 + 1

    yield c.close()
    yield s.close()
    yield a.close()
    yield b.close()
    assert not os.path.exists(os.path.join(a.local_dir, eggname))


@gen_cluster(client=True)
def test_upload_pyz(c, s, a, b):
    pyzname = "mytest.pyz"
    local_file = __file__.replace("test_worker.py", pyzname)
    assert not os.path.exists(os.path.join(a.local_dir, pyzname))
    assert not os.path.exists(os.path.join(b.local_dir, pyzname))
    assert a.local_dir != b.local_dir

    yield c.upload_file(filename=local_file)

    assert os.path.exists(os.path.join(a.local_dir, pyzname))
    assert os.path.exists(os.path.join(b.local_dir, pyzname))

    def g(x):
        from mytest import mytest

        return mytest.inc(x)

    future = c.submit(g, 10, workers=a.address)
    result = yield future
    assert result == 10 + 1

    yield c.close()
    yield s.close()
    yield a.close()
    yield b.close()
    assert not os.path.exists(os.path.join(a.local_dir, pyzname))


@pytest.mark.xfail(reason="Still lose time to network I/O")
@gen_cluster(client=True)
def test_upload_large_file(c, s, a, b):
    pytest.importorskip("crick")
    yield gen.sleep(0.05)
    with rpc(a.address) as aa:
        yield aa.upload_file(filename="myfile.dat", data=b"0" * 100000000)
        yield gen.sleep(0.05)
        assert a.digests["tick-duration"].components[0].max() < 0.050


@gen_cluster()
def test_broadcast(s, a, b):
    with rpc(s.address) as cc:
        results = yield cc.broadcast(msg={"op": "ping"})
        assert results == {a.address: b"pong", b.address: b"pong"}


@gen_test()
def test_worker_with_port_zero():
    s = yield Scheduler(port=8007)
    w = yield Worker(s.address)
    assert isinstance(w.port, int)
    assert w.port > 1024

    yield w.close()


@pytest.mark.slow
def test_worker_waits_for_center_to_come_up(loop):
    @gen.coroutine
    def f():
        w = yield Worker("127.0.0.1", 8007)

    try:
        loop.run_sync(f, timeout=4)
    except TimeoutError:
        pass


@gen_cluster(client=True, ncores=[("127.0.0.1", 1)])
def test_worker_task_data(c, s, w):
    x = delayed(2)
    xx = c.persist(x)
    yield wait(xx)
    assert w.data[x.key] == 2


def test_error_message():
    class MyException(Exception):
        def __init__(self, a, b):
            self.args = (a + b,)

        def __str__(self):
            return "MyException(%s)" % self.args

    msg = error_message(MyException("Hello", "World!"))
    assert "Hello" in str(msg["exception"])


@gen_cluster()
def test_gather(s, a, b):
    b.data["x"] = 1
    b.data["y"] = 2
    with rpc(a.address) as aa:
        resp = yield aa.gather(who_has={"x": [b.address], "y": [b.address]})
        assert resp["status"] == "OK"

        assert a.data["x"] == b.data["x"]
        assert a.data["y"] == b.data["y"]


def test_io_loop(loop):
    s = Scheduler(loop=loop)
    s.listen(0)
    assert s.io_loop is loop
    w = Worker(s.address, loop=loop)
    assert w.io_loop is loop


@gen_cluster(client=True, ncores=[])
def test_spill_to_disk(c, s):
    np = pytest.importorskip("numpy")
    w = yield Worker(
        s.address,
        loop=s.loop,
        memory_limit=1200 / 0.6,
        memory_pause_fraction=None,
        memory_spill_fraction=None,
    )

    x = c.submit(np.random.randint, 0, 255, size=500, dtype="u1", key="x")
    yield wait(x)
    y = c.submit(np.random.randint, 0, 255, size=500, dtype="u1", key="y")
    yield wait(y)

    assert set(w.data) == {x.key, y.key}
    assert set(w.data.memory) == {x.key, y.key}
    assert set(w.data.fast) == set(w.data.memory)

    z = c.submit(np.random.randint, 0, 255, size=500, dtype="u1", key="z")
    yield wait(z)
    assert set(w.data) == {x.key, y.key, z.key}
    assert set(w.data.memory) == {y.key, z.key}
    assert set(w.data.disk) == {x.key} or set(w.data.slow) == {x.key, y.key}
    assert set(w.data.fast) == set(w.data.memory)
    assert set(w.data.slow) == set(w.data.disk)

    yield x
    assert set(w.data.memory) == {x.key, z.key}
    assert set(w.data.disk) == {y.key} or set(w.data.slow) == {x.key, y.key}
    assert set(w.data.fast) == set(w.data.memory)
    assert set(w.data.slow) == set(w.data.disk)
    yield w.close()


@gen_cluster(client=True)
def test_access_key(c, s, a, b):
    def f(i):
        from distributed.worker import thread_state

        return thread_state.key

    futures = [c.submit(f, i, key="x-%d" % i) for i in range(20)]
    results = yield c._gather(futures)
    assert list(results) == ["x-%d" % i for i in range(20)]


@gen_cluster(client=True)
def test_run_dask_worker(c, s, a, b):
    def f(dask_worker=None):
        return dask_worker.id

    response = yield c._run(f)
    assert response == {a.address: a.id, b.address: b.id}


@gen_cluster(client=True)
def test_run_coroutine_dask_worker(c, s, a, b):
    if sys.version_info < (3,) and tornado.version_info < (4, 5):
        pytest.skip("test needs Tornado 4.5+ on Python 2.7")

    @gen.coroutine
    def f(dask_worker=None):
        yield gen.sleep(0.001)
        raise gen.Return(dask_worker.id)

    response = yield c.run(f)
    assert response == {a.address: a.id, b.address: b.id}


@gen_cluster(client=True, ncores=[])
def test_Executor(c, s):
    with ThreadPoolExecutor(2) as e:
        w = Worker(s.address, executor=e)
        assert w.executor is e
        w = yield w

        future = c.submit(inc, 1)
        result = yield future
        assert result == 2

        assert e._threads  # had to do some work

        yield w.close()


@pytest.mark.skip(
    reason="Other tests leak memory, so process-level checks" "trigger immediately"
)
@gen_cluster(
    client=True,
    ncores=[("127.0.0.1", 1)],
    timeout=30,
    worker_kwargs={"memory_limit": 10e6},
)
def test_spill_by_default(c, s, w):
    da = pytest.importorskip("dask.array")
    x = da.ones(int(10e6 * 0.7), chunks=1e6, dtype="u1")
    y = c.persist(x)
    yield wait(y)
    assert len(w.data.disk)  # something is on disk
    del x, y


@gen_cluster(ncores=[("127.0.0.1", 1)], worker_kwargs={"reconnect": False})
def test_close_on_disconnect(s, w):
    yield s.close()

    start = time()
    while w.status != "closed":
        yield gen.sleep(0.01)
        assert time() < start + 5


def test_memory_limit_auto():
    a = Worker("127.0.0.1", 8099, ncores=1)
    b = Worker("127.0.0.1", 8099, ncores=2)
    c = Worker("127.0.0.1", 8099, ncores=100)
    d = Worker("127.0.0.1", 8099, ncores=200)

    assert isinstance(a.memory_limit, Number)
    assert isinstance(b.memory_limit, Number)

    assert a.memory_limit < b.memory_limit

    assert c.memory_limit == d.memory_limit


@gen_cluster(client=True)
def test_inter_worker_communication(c, s, a, b):
    [x, y] = yield c._scatter([1, 2], workers=a.address)

    future = c.submit(add, x, y, workers=b.address)
    result = yield future
    assert result == 3


@gen_cluster(client=True)
def test_clean(c, s, a, b):
    x = c.submit(inc, 1, workers=a.address)
    y = c.submit(inc, x, workers=b.address)

    yield y

    collections = [
        a.tasks,
        a.task_state,
        a.startstops,
        a.data,
        a.nbytes,
        a.durations,
        a.priorities,
        a.types,
        a.threads,
    ]
    for c in collections:
        assert c

    x.release()
    y.release()

    while x.key in a.task_state:
        yield gen.sleep(0.01)

    for c in collections:
        assert not c


@pytest.mark.skipif(sys.version_info[:2] == (3, 4), reason="mul bytes fails")
@gen_cluster(client=True)
def test_message_breakup(c, s, a, b):
    n = 100000
    a.target_message_size = 10 * n
    b.target_message_size = 10 * n
    xs = [c.submit(mul, b"%d" % i, n, workers=a.address) for i in range(30)]
    y = c.submit(lambda *args: None, xs, workers=b.address)
    yield y

    assert 2 <= len(b.incoming_transfer_log) <= 20
    assert 2 <= len(a.outgoing_transfer_log) <= 20

    assert all(msg["who"] == b.address for msg in a.outgoing_transfer_log)
    assert all(msg["who"] == a.address for msg in a.incoming_transfer_log)


@gen_cluster(client=True)
def test_types(c, s, a, b):
    assert not a.types
    assert not b.types
    x = c.submit(inc, 1, workers=a.address)
    yield wait(x)
    assert a.types[x.key] == int

    y = c.submit(inc, x, workers=b.address)
    yield wait(y)
    assert b.types == {x.key: int, y.key: int}

    yield c._cancel(y)

    start = time()
    while y.key in b.data:
        yield gen.sleep(0.01)
        assert time() < start + 5

    assert y.key not in b.types


@gen_cluster()
def test_system_monitor(s, a, b):
    assert b.monitor
    b.monitor.update()


@gen_cluster(
    client=True, ncores=[("127.0.0.1", 2, {"resources": {"A": 1}}), ("127.0.0.1", 1)]
)
def test_restrictions(c, s, a, b):
    # Resource restrictions
    x = c.submit(inc, 1, resources={"A": 1})
    yield x
    assert a.resource_restrictions == {x.key: {"A": 1}}
    yield c._cancel(x)

    while x.key in a.task_state:
        yield gen.sleep(0.01)

    assert a.resource_restrictions == {}


@pytest.mark.xfail
@gen_cluster(client=True)
def test_clean_nbytes(c, s, a, b):
    L = [delayed(inc)(i) for i in range(10)]
    for i in range(5):
        L = [delayed(add)(x, y) for x, y in sliding_window(2, L)]
    total = delayed(sum)(L)

    future = c.compute(total)
    yield wait(future)

    yield gen.sleep(1)
    assert len(a.nbytes) + len(b.nbytes) == 1


@gen_cluster(client=True, ncores=[("127.0.0.1", 1)] * 20)
def test_gather_many_small(c, s, a, *workers):
    a.total_out_connections = 2
    futures = yield c._scatter(list(range(100)))

    assert all(w.data for w in workers)

    def f(*args):
        return 10

    future = c.submit(f, *futures, workers=a.address)
    yield wait(future)

    types = list(pluck(0, a.log))
    req = [i for i, t in enumerate(types) if t == "request-dep"]
    recv = [i for i, t in enumerate(types) if t == "receive-dep"]
    assert min(recv) > max(req)

    assert a.comm_nbytes == 0


@gen_cluster(client=True, ncores=[("127.0.0.1", 1)] * 3)
def test_multiple_transfers(c, s, w1, w2, w3):
    x = c.submit(inc, 1, workers=w1.address)
    y = c.submit(inc, 2, workers=w2.address)
    z = c.submit(add, x, y, workers=w3.address)

    yield wait(z)

    r = w3.startstops[z.key]
    transfers = [t for t in r if t[0] == "transfer"]
    assert len(transfers) == 2


@gen_cluster(client=True, ncores=[("127.0.0.1", 1)] * 3)
def test_share_communication(c, s, w1, w2, w3):
    x = c.submit(mul, b"1", int(w3.target_message_size + 1), workers=w1.address)
    y = c.submit(mul, b"2", int(w3.target_message_size + 1), workers=w2.address)
    yield wait([x, y])
    yield c._replicate([x, y], workers=[w1.address, w2.address])
    z = c.submit(add, x, y, workers=w3.address)
    yield wait(z)
    assert len(w3.incoming_transfer_log) == 2
    assert w1.outgoing_transfer_log
    assert w2.outgoing_transfer_log


@gen_cluster(client=True)
def test_dont_overlap_communications_to_same_worker(c, s, a, b):
    x = c.submit(mul, b"1", int(b.target_message_size + 1), workers=a.address)
    y = c.submit(mul, b"2", int(b.target_message_size + 1), workers=a.address)
    yield wait([x, y])
    z = c.submit(add, x, y, workers=b.address)
    yield wait(z)
    assert len(b.incoming_transfer_log) == 2
    l1, l2 = b.incoming_transfer_log

    assert l1["stop"] < l2["start"]


@pytest.mark.avoid_travis
@gen_cluster(client=True)
def test_log_exception_on_failed_task(c, s, a, b):
    with tmpfile() as fn:
        fh = logging.FileHandler(fn)
        try:
            from distributed.worker import logger

            logger.addHandler(fh)

            future = c.submit(div, 1, 0)
            yield wait(future)

            yield gen.sleep(0.1)
            fh.flush()
            with open(fn) as f:
                text = f.read()

            assert "ZeroDivisionError" in text
            assert "Exception" in text
        finally:
            logger.removeHandler(fh)


@gen_cluster(client=True)
def test_clean_up_dependencies(c, s, a, b):
    x = delayed(inc)(1)
    y = delayed(inc)(2)
    xx = delayed(inc)(x)
    yy = delayed(inc)(y)
    z = delayed(add)(xx, yy)

    zz = c.persist(z)
    yield wait(zz)

    start = time()
    while len(a.data) + len(b.data) > 1:
        yield gen.sleep(0.01)
        assert time() < start + 2

    assert set(a.data) | set(b.data) == {zz.key}


@gen_cluster(client=True)
def test_hold_onto_dependents(c, s, a, b):
    x = c.submit(inc, 1, workers=a.address)
    y = c.submit(inc, x, workers=b.address)
    yield wait(y)

    assert x.key in b.data

    yield c._cancel(y)
    yield gen.sleep(0.1)

    assert x.key in b.data


@pytest.mark.slow
@gen_cluster(client=False, ncores=[])
def test_worker_death_timeout(s):
    with dask.config.set({"distributed.comm.timeouts.connect": "1s"}):
        yield s.close()
        w = yield Worker(s.address, death_timeout=1)

    yield gen.sleep(2)
    assert w.status == "closed"


@gen_cluster(client=True)
def test_stop_doing_unnecessary_work(c, s, a, b):
    futures = c.map(slowinc, range(1000), delay=0.01)
    yield gen.sleep(0.1)

    del futures

    start = time()
    while a.executing:
        yield gen.sleep(0.01)
        assert time() - start < 0.5


@gen_cluster(client=True, ncores=[("127.0.0.1", 1)])
def test_priorities(c, s, w):
    values = []
    for i in range(10):
        a = delayed(slowinc)(i, dask_key_name="a-%d" % i, delay=0.01)
        a1 = delayed(inc)(a, dask_key_name="a1-%d" % i)
        a2 = delayed(inc)(a1, dask_key_name="a2-%d" % i)
        b1 = delayed(dec)(a, dask_key_name="b1-%d" % i)  # <<-- least favored

        values.append(a2)
        values.append(b1)

    futures = c.compute(values)
    yield wait(futures)

    log = [
        t[0]
        for t in w.log
        if t[1] == "executing" and t[2] == "memory" and not t[0].startswith("finalize")
    ]

    assert any(key.startswith("b1") for key in log[: len(log) // 2])


@gen_cluster(client=True)
def test_heartbeats(c, s, a, b):
    x = s.workers[a.address].last_seen
    start = time()
    yield gen.sleep(a.periodic_callbacks["heartbeat"].callback_time / 1000 + 0.1)
    while s.workers[a.address].last_seen == x:
        yield gen.sleep(0.01)
        assert time() < start + 2
    assert a.periodic_callbacks["heartbeat"].callback_time < 1000


@pytest.mark.parametrize("worker", [Worker, Nanny])
def test_worker_dir(worker):
    with tmpfile() as fn:

        @gen_cluster(client=True, worker_kwargs={"local_dir": fn})
        def test_worker_dir(c, s, a, b):
            directories = [w.local_directory for w in s.workers.values()]
            assert all(d.startswith(fn) for d in directories)
            assert len(set(directories)) == 2  # distinct

        test_worker_dir()


@gen_cluster(client=True)
def test_dataframe_attribute_error(c, s, a, b):
    class BadSize(object):
        def __init__(self, data):
            self.data = data

        def __sizeof__(self):
            raise TypeError("Hello")

    future = c.submit(BadSize, 123)
    result = yield future
    assert result.data == 123


@gen_cluster(client=True)
def test_fail_write_to_disk(c, s, a, b):
    class Bad(object):
        def __getstate__(self):
            raise TypeError()

        def __sizeof__(self):
            return int(100e9)

    future = c.submit(Bad)
    yield wait(future)

    assert future.status == "error"

    with pytest.raises(TypeError):
        yield future

    futures = c.map(inc, range(10))
    results = yield c._gather(futures)
    assert results == list(map(inc, range(10)))


@pytest.mark.skip(reason="Our logic here is faulty")
@gen_cluster(
    ncores=[("127.0.0.1", 2)], client=True, worker_kwargs={"memory_limit": 10e9}
)
def test_fail_write_many_to_disk(c, s, a):
    a.validate = False
    yield gen.sleep(0.1)
    assert not a.paused

    class Bad(object):
        def __init__(self, x):
            pass

        def __getstate__(self):
            raise TypeError()

        def __sizeof__(self):
            return int(2e9)

    futures = c.map(Bad, range(11))
    future = c.submit(lambda *args: 123, *futures)

    yield wait(future)

    with pytest.raises(Exception) as info:
        yield future

    # workers still operational
    result = yield c.submit(inc, 1, workers=a.address)
    assert result == 2


@gen_cluster()
def test_pid(s, a, b):
    assert s.workers[a.address].pid == os.getpid()


@gen_cluster(client=True)
def test_get_client(c, s, a, b):
    def f(x):
        cc = get_client()
        future = cc.submit(inc, x)
        return future.result()

    assert default_client() is c

    future = c.submit(f, 10, workers=a.address)
    result = yield future
    assert result == 11

    assert a._client
    assert not b._client

    assert a._client is c
    assert default_client() is c

    a_client = a._client

    for i in range(10):
        yield wait(c.submit(f, i))

    assert a._client is a_client


def test_get_client_sync(client):
    def f(x):
        cc = get_client()
        future = cc.submit(inc, x)
        return future.result()

    future = client.submit(f, 10)
    assert future.result() == 11


@gen_cluster(client=True)
def test_get_client_coroutine(c, s, a, b):
    @gen.coroutine
    def f():
        client = yield get_client()
        future = client.submit(inc, 10)
        result = yield future
        raise gen.Return(result)

    results = yield c.run(f)
    assert results == {a.address: 11, b.address: 11}


def test_get_client_coroutine_sync(client, s, a, b):
    @gen.coroutine
    def f():
        client = yield get_client()
        future = client.submit(inc, 10)
        result = yield future
        raise gen.Return(result)

    results = client.run(f)
    assert results == {a["address"]: 11, b["address"]: 11}


@gen_cluster()
def test_global_workers(s, a, b):
    from distributed.worker import _global_workers

    n = len(_global_workers)
    w = _global_workers[-1]()
    assert w is a or w is b
    yield a.close()
    yield b.close()
    assert len(_global_workers) == n - 2


@pytest.mark.skipif(WINDOWS, reason="file descriptors")
@gen_cluster(ncores=[])
def test_worker_fds(s):
    psutil = pytest.importorskip("psutil")
    yield gen.sleep(0.05)
    start = psutil.Process().num_fds()

    worker = yield Worker(s.address, loop=s.loop)
    yield gen.sleep(0.1)
    middle = psutil.Process().num_fds()
    start = time()
    while middle > start:
        yield gen.sleep(0.01)
        assert time() < start + 1

    yield worker.close()

    start = time()
    while psutil.Process().num_fds() > start:
        yield gen.sleep(0.01)
        assert time() < start + 0.5


@gen_cluster(ncores=[])
def test_service_hosts_match_worker(s):
    pytest.importorskip("bokeh")
    from distributed.bokeh.worker import BokehWorker

    services = {("bokeh", ":0"): BokehWorker}

    w = Worker(s.address, services={("bokeh", ":0"): BokehWorker})
    yield w._start("tcp://0.0.0.0")
    sock = first(w.services["bokeh"].server._http._sockets.values())
    assert sock.getsockname()[0] in ("::", "0.0.0.0")
    yield w.close()

    w = Worker(s.address, services={("bokeh", ":0"): BokehWorker})
    yield w._start("tcp://127.0.0.1")
    sock = first(w.services["bokeh"].server._http._sockets.values())
    assert sock.getsockname()[0] in ("::", "0.0.0.0")
    yield w.close()

    w = Worker(s.address, services={("bokeh", 0): BokehWorker})
    yield w._start("tcp://127.0.0.1")
    sock = first(w.services["bokeh"].server._http._sockets.values())
    assert sock.getsockname()[0] == "127.0.0.1"
    yield w.close()


@gen_cluster(ncores=[])
def test_start_services(s):
    pytest.importorskip("bokeh")
    from distributed.bokeh.worker import BokehWorker

    services = {("bokeh", ":1234"): BokehWorker}

    w = Worker(s.address, services=services)
    yield w._start()

    assert w.services["bokeh"].server.port == 1234
    yield w.close()


@gen_test()
def test_scheduler_file():
    with tmpfile() as fn:
        s = yield Scheduler(scheduler_file=fn, port=8009)
        w = yield Worker(scheduler_file=fn)
        assert set(s.workers) == {w.address}
        yield w.close()
        s.stop()


@gen_cluster(client=True)
def test_scheduler_delay(c, s, a, b):
    old = a.scheduler_delay
    assert abs(a.scheduler_delay) < 0.3
    assert abs(b.scheduler_delay) < 0.3
    yield gen.sleep(a.periodic_callbacks["heartbeat"].callback_time / 1000 + 0.3)
    assert a.scheduler_delay != old


@gen_cluster(client=True)
def test_statistical_profiling(c, s, a, b):
    futures = c.map(slowinc, range(10), delay=0.1)
    yield wait(futures)

    profile = a.profile_keys["slowinc"]
    assert profile["count"]


@nodebug
@gen_cluster(client=True)
def test_statistical_profiling_2(c, s, a, b):
    da = pytest.importorskip("dask.array")
    for i in range(5):
        x = da.random.random(1000000, chunks=(10000,))
        y = (x + x * 2) - x.sum().persist()
        yield wait(y)
    profile = a.get_profile()
    assert profile["count"]
    assert "sum" in str(profile) or "random" in str(profile)


@gen_cluster(
    ncores=[("127.0.0.1", 1)],
    client=True,
    worker_kwargs={"memory_monitor_interval": 10},
)
def test_robust_to_bad_sizeof_estimates(c, s, a):
    np = pytest.importorskip("numpy")
    memory = psutil.Process().memory_info().rss
    a.memory_limit = memory / 0.7 + 400e6

    class BadAccounting(object):
        def __init__(self, data):
            self.data = data

        def __sizeof__(self):
            return 10

    def f(n):
        x = np.ones(int(n), dtype="u1")
        result = BadAccounting(x)
        return result

    futures = c.map(f, [100e6] * 8, pure=False)

    start = time()
    while not a.data.disk:
        yield gen.sleep(0.1)
        assert time() < start + 5


@pytest.mark.slow
@gen_cluster(
    ncores=[("127.0.0.1", 2)],
    client=True,
    worker_kwargs={
        "memory_monitor_interval": 10,
        "memory_spill_fraction": False,  # don't spill
        "memory_target_fraction": False,
        "memory_pause_fraction": 0.5,
    },
    timeout=20,
)
def test_pause_executor(c, s, a):
    memory = psutil.Process().memory_info().rss
    a.memory_limit = memory / 0.5 + 200e6
    np = pytest.importorskip("numpy")

    def f():
        x = np.ones(int(400e6), dtype="u1")
        sleep(1)

    with captured_logger(logging.getLogger("distributed.worker")) as logger:
        future = c.submit(f)
        futures = c.map(slowinc, range(30), delay=0.1)

        start = time()
        while not a.paused:
            yield gen.sleep(0.01)
            assert time() < start + 4, (
                format_bytes(psutil.Process().memory_info().rss),
                format_bytes(a.memory_limit),
                len(a.data),
            )
        out = logger.getvalue()
        assert "memory" in out.lower()
        assert "pausing" in out.lower()

    assert sum(f.status == "finished" for f in futures) < 4

    yield wait(futures)


@gen_cluster(client=True, worker_kwargs={"profile_cycle_interval": "50 ms"})
def test_statistical_profiling_cycle(c, s, a, b):
    futures = c.map(slowinc, range(20), delay=0.05)
    yield wait(futures)
    yield gen.sleep(0.01)
    end = time()
    assert len(a.profile_history) > 3

    x = a.get_profile(start=time() + 10, stop=time() + 20)
    assert not x["count"]

    x = a.get_profile(start=0, stop=time())
    actual = sum(p["count"] for _, p in a.profile_history) + a.profile_recent["count"]
    x2 = a.get_profile(start=0, stop=time())
    assert x["count"] <= actual <= x2["count"]

    y = a.get_profile(start=end - 0.300, stop=time())
    assert 0 < y["count"] <= x["count"]


@gen_cluster(client=True)
def test_get_current_task(c, s, a, b):
    def some_name():
        return get_worker().get_current_task()

    result = yield c.submit(some_name)
    assert result.startswith("some_name")


@gen_cluster(client=True, ncores=[("127.0.0.1", 1)] * 2)
def test_reschedule(c, s, a, b):
    s.extensions["stealing"]._pc.stop()
    a_address = a.address

    def f(x):
        sleep(0.1)
        if get_worker().address == a_address:
            raise Reschedule()

    futures = c.map(f, range(4))
    futures2 = c.map(slowinc, range(10), delay=0.1, workers=a.address)
    yield wait(futures)

    assert all(f.key in b.data for f in futures)


def test_deque_handler():
    from distributed.worker import logger

    w = Worker("127.0.0.1", 8019)
    deque_handler = w._deque_handler
    logger.info("foo456")
    assert deque_handler.deque
    msg = deque_handler.deque[-1]
    assert "distributed.worker" in deque_handler.format(msg)
    assert any(msg.msg == "foo456" for msg in deque_handler.deque)


@gen_cluster(ncores=[], client=True)
def test_avoid_memory_monitor_if_zero_limit(c, s):
    worker = yield Worker(
        s.address, loop=s.loop, memory_limit=0, memory_monitor_interval=10
    )
    assert type(worker.data) is dict
    assert "memory" not in worker.periodic_callbacks

    future = c.submit(inc, 1)
    assert (yield future) == 2
    yield gen.sleep(worker.memory_monitor_interval / 1000)

    yield c.submit(inc, 2)  # worker doesn't pause

    yield worker.close()


@gen_cluster(
    ncores=[("127.0.0.1", 1)],
    config={
        "distributed.worker.memory.spill": False,
        "distributed.worker.memory.target": False,
    },
)
def test_dict_data_if_no_spill_to_disk(s, w):
    assert type(w.data) is dict


def test_get_worker_name(client):
    def f():
        get_client().submit(inc, 1).result()

    client.run(f)

    def func(dask_scheduler):
        return list(dask_scheduler.clients)

    start = time()
    while not any("worker" in n for n in client.run_on_scheduler(func)):
        sleep(0.1)
        assert time() < start + 10


@gen_cluster(ncores=[("127.0.0.1", 1)], worker_kwargs={"memory_limit": "2e3 MB"})
def test_parse_memory_limit(s, w):
    assert w.memory_limit == 2e9


@gen_cluster(ncores=[], client=True)
def test_scheduler_address_config(c, s):
    with dask.config.set({"scheduler-address": s.address}):
        worker = yield Worker(loop=s.loop)
        assert worker.scheduler.address == s.address
    yield worker.close()


@pytest.mark.slow
@gen_cluster(client=True)
def test_wait_for_outgoing(c, s, a, b):
    np = pytest.importorskip("numpy")
    x = np.random.random(10000000)
    future = yield c.scatter(x, workers=a.address)

    y = c.submit(inc, future, workers=b.address)
    yield wait(y)

    assert len(b.incoming_transfer_log) == len(a.outgoing_transfer_log) == 1
    bb = b.incoming_transfer_log[0]["duration"]
    aa = a.outgoing_transfer_log[0]["duration"]
    ratio = aa / bb

    assert 1 / 3 < ratio < 3


@pytest.mark.skipif(
    not sys.platform.startswith("linux"), reason="Need 127.0.0.2 to mean localhost"
)
@gen_cluster(ncores=[("127.0.0.1", 1), ("127.0.0.1", 1), ("127.0.0.2", 1)], client=True)
def test_prefer_gather_from_local_address(c, s, w1, w2, w3):
    x = yield c.scatter(123, workers=[w1.address, w3.address], broadcast=True)

    y = c.submit(inc, x, workers=[w2.address])
    yield wait(y)

    assert any(d["who"] == w2.address for d in w1.outgoing_transfer_log)
    assert not any(d["who"] == w2.address for d in w3.outgoing_transfer_log)


@gen_cluster(
    client=True,
    ncores=[("127.0.0.1", 1)] * 20,
    timeout=30,
    config={"distributed.worker.connections.incoming": 1},
)
def test_avoid_oversubscription(c, s, *workers):
    np = pytest.importorskip("numpy")
    x = c.submit(np.random.random, 1000000, workers=[workers[0].address])
    yield wait(x)

    futures = [c.submit(len, x, pure=False, workers=[w.address]) for w in workers[1:]]

    yield wait(futures)

    # Original worker not responsible for all transfers
    assert len(workers[0].outgoing_transfer_log) < len(workers) - 2

    # Some other workers did some work
    assert len([w for w in workers if len(w.outgoing_transfer_log) > 0]) >= 3


@gen_cluster(client=True, worker_kwargs={"metrics": {"my_port": lambda w: w.port}})
def test_custom_metrics(c, s, a, b):
    assert s.workers[a.address].metrics["my_port"] == a.port
    assert s.workers[b.address].metrics["my_port"] == b.port


@gen_cluster(client=True)
def test_register_worker_callbacks(c, s, a, b):
    # preload function to run
    def mystartup(dask_worker):
        dask_worker.init_variable = 1

    def mystartup2():
        import os

        os.environ["MY_ENV_VALUE"] = "WORKER_ENV_VALUE"
        return "Env set."

    # Check that preload function has been run
    def test_import(dask_worker):
        return hasattr(dask_worker, "init_variable")
        #       and dask_worker.init_variable == 1

    def test_startup2():
        import os

        return os.getenv("MY_ENV_VALUE", None) == "WORKER_ENV_VALUE"

    # Nothing has been run yet
    assert len(s.worker_setups) == 0
    result = yield c.run(test_import)
    assert list(result.values()) == [False] * 2
    result = yield c.run(test_startup2)
    assert list(result.values()) == [False] * 2

    # Start a worker and check that startup is not run
    worker = yield Worker(s.address, loop=s.loop)
    result = yield c.run(test_import, workers=[worker.address])
    assert list(result.values()) == [False]
    yield worker.close()

    # Add a preload function
    response = yield c.register_worker_callbacks(setup=mystartup)
    assert len(response) == 2
    assert len(s.worker_setups) == 1

    # Check it has been ran on existing worker
    result = yield c.run(test_import)
    assert list(result.values()) == [True] * 2

    # Start a worker and check it is ran on it
    worker = yield Worker(s.address, loop=s.loop)
    result = yield c.run(test_import, workers=[worker.address])
    assert list(result.values()) == [True]
    yield worker.close()

    # Register another preload function
    response = yield c.register_worker_callbacks(setup=mystartup2)
    assert len(response) == 2
    assert len(s.worker_setups) == 2

    # Check it has been run
    result = yield c.run(test_startup2)
    assert list(result.values()) == [True] * 2

    # Start a worker and check it is ran on it
    worker = yield Worker(s.address, loop=s.loop)
    result = yield c.run(test_import, workers=[worker.address])
    assert list(result.values()) == [True]
    result = yield c.run(test_startup2, workers=[worker.address])
    assert list(result.values()) == [True]
    yield worker.close()

    # Final exception test
    with pytest.raises(ZeroDivisionError):
        yield c.register_worker_callbacks(setup=lambda: 1 / 0)


@gen_cluster(ncores=[])
def test_data_types(s):
    w = yield Worker(s.address, data=dict)
    assert isinstance(w.data, dict)
    yield w.close()

    data = dict()
    w = yield Worker(s.address, data=data)
    assert w.data is data
    yield w.close()

    class Data(dict):
        def __init__(self, x, y):
            self.x = x
            self.y = y

    w = yield Worker(s.address, data=(Data, {"x": 123, "y": 456}))
    assert w.data.x == 123
    assert w.data.y == 456
    yield w.close()


<<<<<<< HEAD
@gen_cluster(ncores=[])
def test_local_dir(s):
    with tmpfile() as fn:
        with dask.config.set(temporary_directory=fn):
            w = yield Worker(s.address)
            assert w.local_dir.startswith(fn)
            assert "dask-worker-space" in w.local_dir
=======
@pytest.mark.skipif(
    not sys.platform.startswith("linux"), reason="Need 127.0.0.2 to mean localhost"
)
@gen_cluster(ncores=[], client=True)
def test_host_address(c, s):
    w = yield Worker(s.address, host="127.0.0.2")
    assert "127.0.0.2" in w.address
    yield w.close()

    n = yield Nanny(s.address, host="127.0.0.3")
    assert "127.0.0.3" in n.address
    assert "127.0.0.3" in n.worker_address
    yield n.close()
>>>>>>> edc00144
<|MERGE_RESOLUTION|>--- conflicted
+++ resolved
@@ -1388,7 +1388,6 @@
     yield w.close()
 
 
-<<<<<<< HEAD
 @gen_cluster(ncores=[])
 def test_local_dir(s):
     with tmpfile() as fn:
@@ -1396,7 +1395,8 @@
             w = yield Worker(s.address)
             assert w.local_dir.startswith(fn)
             assert "dask-worker-space" in w.local_dir
-=======
+
+            
 @pytest.mark.skipif(
     not sys.platform.startswith("linux"), reason="Need 127.0.0.2 to mean localhost"
 )
@@ -1409,5 +1409,4 @@
     n = yield Nanny(s.address, host="127.0.0.3")
     assert "127.0.0.3" in n.address
     assert "127.0.0.3" in n.worker_address
-    yield n.close()
->>>>>>> edc00144
+    yield n.close()