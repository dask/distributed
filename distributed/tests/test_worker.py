from concurrent.futures import ThreadPoolExecutor
from datetime import timedelta
import importlib
import logging
from numbers import Number
from operator import add
import os
import psutil
import shutil
import sys
from time import sleep
import traceback

import dask
from dask import delayed
from dask.utils import format_bytes
import pytest
from toolz import pluck, sliding_window, first
import tornado
from tornado import gen
from tornado.ioloop import TimeoutError

from distributed import (
    Client,
    Nanny,
    get_client,
    wait,
    default_client,
    get_worker,
    Reschedule,
    wait,
    system,
)
from distributed.compatibility import WINDOWS
from distributed.core import rpc
from distributed.scheduler import Scheduler
from distributed.metrics import time
from distributed.worker import Worker, error_message, logger, parse_memory_limit
from distributed.utils import tmpfile
from distributed.utils_test import (  # noqa: F401
    cleanup,
    inc,
    mul,
    gen_cluster,
    div,
    dec,
    slowinc,
    gen_test,
    captured_logger,
)
from distributed.utils_test import (  # noqa: F401
    client,
    loop,
    nodebug,
    cluster_fixture,
    s,
    a,
    b,
)


def test_worker_nthreads():
    w = Worker("127.0.0.1", 8019)
    try:
        assert w.executor._max_workers == system.CPU_COUNT
    finally:
        shutil.rmtree(w.local_directory)


@gen_cluster()
def test_str(s, a, b):
    assert a.address in str(a)
    assert a.address in repr(a)
    assert str(a.nthreads) in str(a)
    assert str(a.nthreads) in repr(a)
    assert str(len(a.executing)) in repr(a)


def test_identity():
    w = Worker("127.0.0.1", 8019)
    ident = w.identity(None)
    assert "Worker" in ident["type"]
    assert ident["scheduler"] == "tcp://127.0.0.1:8019"
    assert isinstance(ident["nthreads"], int)
    assert isinstance(ident["memory_limit"], Number)


@gen_cluster(client=True)
def test_worker_bad_args(c, s, a, b):
    class NoReprObj(object):
        """ This object cannot be properly represented as a string. """

        def __str__(self):
            raise ValueError("I have no str representation.")

        def __repr__(self):
            raise ValueError("I have no repr representation.")

    x = c.submit(NoReprObj, workers=a.address)
    yield wait(x)
    assert not a.executing
    assert a.data

    def bad_func(*args, **kwargs):
        1 / 0

    class MockLoggingHandler(logging.Handler):
        """Mock logging handler to check for expected logs."""

        def __init__(self, *args, **kwargs):
            self.reset()
            logging.Handler.__init__(self, *args, **kwargs)

        def emit(self, record):
            self.messages[record.levelname.lower()].append(record.getMessage())

        def reset(self):
            self.messages = {
                "debug": [],
                "info": [],
                "warning": [],
                "error": [],
                "critical": [],
            }

    hdlr = MockLoggingHandler()
    old_level = logger.level
    logger.setLevel(logging.DEBUG)
    logger.addHandler(hdlr)
    y = c.submit(bad_func, x, k=x, workers=b.address)
    yield wait(y)

    assert not b.executing
    assert y.status == "error"
    # Make sure job died because of bad func and not because of bad
    # argument.
    with pytest.raises(ZeroDivisionError):
        yield y

    if sys.version_info[0] >= 3:
        tb = yield y._traceback()
        assert any(
            "1 / 0" in line for line in pluck(3, traceback.extract_tb(tb)) if line
        )
    assert "Compute Failed" in hdlr.messages["warning"][0]
    logger.setLevel(old_level)

    # Now we check that both workers are still alive.

    xx = c.submit(add, 1, 2, workers=a.address)
    yy = c.submit(add, 3, 4, workers=b.address)

    results = yield c._gather([xx, yy])

    assert tuple(results) == (3, 7)


@pytest.mark.slow
@gen_cluster()
def dont_test_delete_data_with_missing_worker(c, a, b):
    bad = "127.0.0.1:9001"  # this worker doesn't exist
    c.who_has["z"].add(bad)
    c.who_has["z"].add(a.address)
    c.has_what[bad].add("z")
    c.has_what[a.address].add("z")
    a.data["z"] = 5

    cc = rpc(ip=c.ip, port=c.port)

    yield cc.delete_data(keys=["z"])  # TODO: this hangs for a while
    assert "z" not in a.data
    assert not c.who_has["z"]
    assert not c.has_what[bad]
    assert not c.has_what[a.address]

    yield cc.close_rpc()


@gen_cluster(client=True)
def test_upload_file(c, s, a, b):
    assert not os.path.exists(os.path.join(a.local_directory, "foobar.py"))
    assert not os.path.exists(os.path.join(b.local_directory, "foobar.py"))
    assert a.local_directory != b.local_directory

    with rpc(a.address) as aa, rpc(b.address) as bb:
        yield [
            aa.upload_file(filename="foobar.py", data=b"x = 123"),
            bb.upload_file(filename="foobar.py", data="x = 123"),
        ]

    assert os.path.exists(os.path.join(a.local_directory, "foobar.py"))
    assert os.path.exists(os.path.join(b.local_directory, "foobar.py"))

    def g():
        import foobar

        return foobar.x

    future = c.submit(g, workers=a.address)
    result = yield future
    assert result == 123

    yield c.close()
    yield s.close(close_workers=True)
    assert not os.path.exists(os.path.join(a.local_directory, "foobar.py"))


@pytest.mark.skip(reason="don't yet support uploading pyc files")
@gen_cluster(client=True, nthreads=[("127.0.0.1", 1)])
def test_upload_file_pyc(c, s, w):
    with tmpfile() as dirname:
        os.mkdir(dirname)
        with open(os.path.join(dirname, "foo.py"), mode="w") as f:
            f.write("def f():\n    return 123")

        sys.path.append(dirname)
        try:
            import foo

            assert foo.f() == 123
            pyc = importlib.util.cache_from_source(os.path.join(dirname, "foo.py"))
            assert os.path.exists(pyc)
            yield c.upload_file(pyc)

            def g():
                import foo

                return foo.x

            future = c.submit(g)
            result = yield future
            assert result == 123
        finally:
            sys.path.remove(dirname)


@gen_cluster(client=True)
def test_upload_egg(c, s, a, b):
    eggname = "testegg-1.0.0-py3.4.egg"
    local_file = __file__.replace("test_worker.py", eggname)
    assert not os.path.exists(os.path.join(a.local_directory, eggname))
    assert not os.path.exists(os.path.join(b.local_directory, eggname))
    assert a.local_directory != b.local_directory

    yield c.upload_file(filename=local_file)

    assert os.path.exists(os.path.join(a.local_directory, eggname))
    assert os.path.exists(os.path.join(b.local_directory, eggname))

    def g(x):
        import testegg

        return testegg.inc(x)

    future = c.submit(g, 10, workers=a.address)
    result = yield future
    assert result == 10 + 1

    yield c.close()
    yield s.close()
    yield a.close()
    yield b.close()
    assert not os.path.exists(os.path.join(a.local_directory, eggname))


@gen_cluster(client=True)
def test_upload_pyz(c, s, a, b):
    pyzname = "mytest.pyz"
    local_file = __file__.replace("test_worker.py", pyzname)
    assert not os.path.exists(os.path.join(a.local_directory, pyzname))
    assert not os.path.exists(os.path.join(b.local_directory, pyzname))
    assert a.local_directory != b.local_directory

    yield c.upload_file(filename=local_file)

    assert os.path.exists(os.path.join(a.local_directory, pyzname))
    assert os.path.exists(os.path.join(b.local_directory, pyzname))

    def g(x):
        from mytest import mytest

        return mytest.inc(x)

    future = c.submit(g, 10, workers=a.address)
    result = yield future
    assert result == 10 + 1

    yield c.close()
    yield s.close()
    yield a.close()
    yield b.close()
    assert not os.path.exists(os.path.join(a.local_directory, pyzname))


@pytest.mark.xfail(reason="Still lose time to network I/O")
@gen_cluster(client=True)
def test_upload_large_file(c, s, a, b):
    pytest.importorskip("crick")
    yield gen.sleep(0.05)
    with rpc(a.address) as aa:
        yield aa.upload_file(filename="myfile.dat", data=b"0" * 100000000)
        yield gen.sleep(0.05)
        assert a.digests["tick-duration"].components[0].max() < 0.050


@gen_cluster()
def test_broadcast(s, a, b):
    with rpc(s.address) as cc:
        results = yield cc.broadcast(msg={"op": "ping"})
        assert results == {a.address: b"pong", b.address: b"pong"}


@gen_test()
def test_worker_with_port_zero():
    s = yield Scheduler(port=8007)
    w = yield Worker(s.address)
    assert isinstance(w.port, int)
    assert w.port > 1024

    yield w.close()


@pytest.mark.slow
def test_worker_waits_for_scheduler(loop):
    @gen.coroutine
    def f():
        w = Worker("127.0.0.1", 8007)
        try:
            yield gen.with_timeout(timedelta(seconds=3), w)
        except TimeoutError:
            pass
        else:
            assert False
        assert w.status not in ("closed", "running")
        yield w.close(timeout=0.1)

    loop.run_sync(f)


@gen_cluster(client=True, nthreads=[("127.0.0.1", 1)])
def test_worker_task_data(c, s, w):
    x = delayed(2)
    xx = c.persist(x)
    yield wait(xx)
    assert w.data[x.key] == 2


def test_error_message():
    class MyException(Exception):
        def __init__(self, a, b):
            self.args = (a + b,)

        def __str__(self):
            return "MyException(%s)" % self.args

    msg = error_message(MyException("Hello", "World!"))
    assert "Hello" in str(msg["exception"])

    max_error_len = 100
    with dask.config.set({"distributed.admin.max-error-length": max_error_len}):
        msg = error_message(RuntimeError("-" * max_error_len))
        assert len(msg["text"]) <= max_error_len
        assert len(msg["text"]) < max_error_len * 2
        msg = error_message(RuntimeError("-" * max_error_len * 20))
        cut_text = msg["text"].replace("('Long error message', '", "")[:-2]
        assert len(cut_text) == max_error_len

    max_error_len = 1000000
    with dask.config.set({"distributed.admin.max-error-length": max_error_len}):
        msg = error_message(RuntimeError("-" * max_error_len * 2))
        cut_text = msg["text"].replace("('Long error message', '", "")[:-2]
        assert len(cut_text) == max_error_len
        assert len(msg["text"]) > 10100  # default + 100


@gen_cluster()
def test_gather(s, a, b):
    b.data["x"] = 1
    b.data["y"] = 2
    with rpc(a.address) as aa:
        resp = yield aa.gather(who_has={"x": [b.address], "y": [b.address]})
        assert resp["status"] == "OK"

        assert a.data["x"] == b.data["x"]
        assert a.data["y"] == b.data["y"]


@pytest.mark.asyncio
async def test_io_loop(cleanup):
    async with Scheduler(port=0) as s:
        async with Worker(s.address, loop=s.loop) as w:
            assert w.io_loop is s.loop


@gen_cluster(client=True, nthreads=[])
def test_spill_to_disk(c, s):
    np = pytest.importorskip("numpy")
    w = yield Worker(
        s.address,
        loop=s.loop,
        memory_limit=1200 / 0.6,
        memory_pause_fraction=None,
        memory_spill_fraction=None,
    )

    x = c.submit(np.random.randint, 0, 255, size=500, dtype="u1", key="x")
    yield wait(x)
    y = c.submit(np.random.randint, 0, 255, size=500, dtype="u1", key="y")
    yield wait(y)

    assert set(w.data) == {x.key, y.key}
    assert set(w.data.memory) == {x.key, y.key}
    assert set(w.data.fast) == set(w.data.memory)

    z = c.submit(np.random.randint, 0, 255, size=500, dtype="u1", key="z")
    yield wait(z)
    assert set(w.data) == {x.key, y.key, z.key}
    assert set(w.data.memory) == {y.key, z.key}
    assert set(w.data.disk) == {x.key} or set(w.data.slow) == {x.key, y.key}
    assert set(w.data.fast) == set(w.data.memory)
    assert set(w.data.slow) == set(w.data.disk)

    yield x
    assert set(w.data.memory) == {x.key, z.key}
    assert set(w.data.disk) == {y.key} or set(w.data.slow) == {x.key, y.key}
    assert set(w.data.fast) == set(w.data.memory)
    assert set(w.data.slow) == set(w.data.disk)
    yield w.close()


@gen_cluster(client=True)
def test_access_key(c, s, a, b):
    def f(i):
        from distributed.worker import thread_state

        return thread_state.key

    futures = [c.submit(f, i, key="x-%d" % i) for i in range(20)]
    results = yield c._gather(futures)
    assert list(results) == ["x-%d" % i for i in range(20)]


@gen_cluster(client=True)
def test_run_dask_worker(c, s, a, b):
    def f(dask_worker=None):
        return dask_worker.id

    response = yield c._run(f)
    assert response == {a.address: a.id, b.address: b.id}


@gen_cluster(client=True)
def test_run_coroutine_dask_worker(c, s, a, b):
    if sys.version_info < (3,) and tornado.version_info < (4, 5):
        pytest.skip("test needs Tornado 4.5+ on Python 2.7")

    @gen.coroutine
    def f(dask_worker=None):
        yield gen.sleep(0.001)
        raise gen.Return(dask_worker.id)

    response = yield c.run(f)
    assert response == {a.address: a.id, b.address: b.id}


@gen_cluster(client=True, nthreads=[])
def test_Executor(c, s):
    with ThreadPoolExecutor(2) as e:
        w = Worker(s.address, executor=e)
        assert w.executor is e
        w = yield w

        future = c.submit(inc, 1)
        result = yield future
        assert result == 2

        assert e._threads  # had to do some work

        yield w.close()


@pytest.mark.skip(
    reason="Other tests leak memory, so process-level checks trigger immediately"
)
@gen_cluster(
    client=True,
    nthreads=[("127.0.0.1", 1)],
    timeout=30,
    worker_kwargs={"memory_limit": 10e6},
)
def test_spill_by_default(c, s, w):
    da = pytest.importorskip("dask.array")
    x = da.ones(int(10e6 * 0.7), chunks=1e6, dtype="u1")
    y = c.persist(x)
    yield wait(y)
    assert len(w.data.disk)  # something is on disk
    del x, y


@gen_cluster(nthreads=[("127.0.0.1", 1)], worker_kwargs={"reconnect": False})
def test_close_on_disconnect(s, w):
    yield s.close()

    start = time()
    while w.status != "closed":
        yield gen.sleep(0.01)
        assert time() < start + 5


def test_memory_limit_auto():
    a = Worker("127.0.0.1", 8099, nthreads=1)
    b = Worker("127.0.0.1", 8099, nthreads=2)
    c = Worker("127.0.0.1", 8099, nthreads=100)
    d = Worker("127.0.0.1", 8099, nthreads=200)

    assert isinstance(a.memory_limit, Number)
    assert isinstance(b.memory_limit, Number)

    if system.CPU_COUNT > 1:
        assert a.memory_limit < b.memory_limit

    assert c.memory_limit == d.memory_limit


@gen_cluster(client=True)
def test_inter_worker_communication(c, s, a, b):
    [x, y] = yield c._scatter([1, 2], workers=a.address)

    future = c.submit(add, x, y, workers=b.address)
    result = yield future
    assert result == 3


@gen_cluster(client=True)
def test_clean(c, s, a, b):
    x = c.submit(inc, 1, workers=a.address)
    y = c.submit(inc, x, workers=b.address)

    yield y

    collections = [
        a.tasks,
        a.task_state,
        a.startstops,
        a.data,
        a.nbytes,
        a.durations,
        a.priorities,
        a.types,
        a.threads,
    ]
    for c in collections:
        assert c

    x.release()
    y.release()

    while x.key in a.task_state:
        yield gen.sleep(0.01)

    for c in collections:
        assert not c


@pytest.mark.skipif(sys.version_info[:2] == (3, 4), reason="mul bytes fails")
@gen_cluster(client=True)
def test_message_breakup(c, s, a, b):
    n = 100000
    a.target_message_size = 10 * n
    b.target_message_size = 10 * n
    xs = [c.submit(mul, b"%d" % i, n, workers=a.address) for i in range(30)]
    y = c.submit(lambda *args: None, xs, workers=b.address)
    yield y

    assert 2 <= len(b.incoming_transfer_log) <= 20
    assert 2 <= len(a.outgoing_transfer_log) <= 20

    assert all(msg["who"] == b.address for msg in a.outgoing_transfer_log)
    assert all(msg["who"] == a.address for msg in a.incoming_transfer_log)


@gen_cluster(client=True)
def test_types(c, s, a, b):
    assert not a.types
    assert not b.types
    x = c.submit(inc, 1, workers=a.address)
    yield wait(x)
    assert a.types[x.key] == int

    y = c.submit(inc, x, workers=b.address)
    yield wait(y)
    assert b.types == {x.key: int, y.key: int}

    yield c._cancel(y)

    start = time()
    while y.key in b.data:
        yield gen.sleep(0.01)
        assert time() < start + 5

    assert y.key not in b.types


@gen_cluster()
def test_system_monitor(s, a, b):
    assert b.monitor
    b.monitor.update()


@gen_cluster(
    client=True, nthreads=[("127.0.0.1", 2, {"resources": {"A": 1}}), ("127.0.0.1", 1)]
)
def test_restrictions(c, s, a, b):
    # Resource restrictions
    x = c.submit(inc, 1, resources={"A": 1})
    yield x
    assert a.resource_restrictions == {x.key: {"A": 1}}
    yield c._cancel(x)

    while x.key in a.task_state:
        yield gen.sleep(0.01)

    assert a.resource_restrictions == {}


@pytest.mark.xfail
@gen_cluster(client=True)
def test_clean_nbytes(c, s, a, b):
    L = [delayed(inc)(i) for i in range(10)]
    for i in range(5):
        L = [delayed(add)(x, y) for x, y in sliding_window(2, L)]
    total = delayed(sum)(L)

    future = c.compute(total)
    yield wait(future)

    yield gen.sleep(1)
    assert len(a.nbytes) + len(b.nbytes) == 1


@gen_cluster(client=True, nthreads=[("127.0.0.1", 1)] * 20)
def test_gather_many_small(c, s, a, *workers):
    a.total_out_connections = 2
    futures = yield c._scatter(list(range(100)))

    assert all(w.data for w in workers)

    def f(*args):
        return 10

    future = c.submit(f, *futures, workers=a.address)
    yield wait(future)

    types = list(pluck(0, a.log))
    req = [i for i, t in enumerate(types) if t == "request-dep"]
    recv = [i for i, t in enumerate(types) if t == "receive-dep"]
    assert min(recv) > max(req)

    assert a.comm_nbytes == 0


@gen_cluster(client=True, nthreads=[("127.0.0.1", 1)] * 3)
def test_multiple_transfers(c, s, w1, w2, w3):
    x = c.submit(inc, 1, workers=w1.address)
    y = c.submit(inc, 2, workers=w2.address)
    z = c.submit(add, x, y, workers=w3.address)

    yield wait(z)

    r = w3.startstops[z.key]
    transfers = [t for t in r if t[0] == "transfer"]
    assert len(transfers) == 2


@gen_cluster(client=True, nthreads=[("127.0.0.1", 1)] * 3)
def test_share_communication(c, s, w1, w2, w3):
    x = c.submit(mul, b"1", int(w3.target_message_size + 1), workers=w1.address)
    y = c.submit(mul, b"2", int(w3.target_message_size + 1), workers=w2.address)
    yield wait([x, y])
    yield c._replicate([x, y], workers=[w1.address, w2.address])
    z = c.submit(add, x, y, workers=w3.address)
    yield wait(z)
    assert len(w3.incoming_transfer_log) == 2
    assert w1.outgoing_transfer_log
    assert w2.outgoing_transfer_log


@gen_cluster(client=True)
def test_dont_overlap_communications_to_same_worker(c, s, a, b):
    x = c.submit(mul, b"1", int(b.target_message_size + 1), workers=a.address)
    y = c.submit(mul, b"2", int(b.target_message_size + 1), workers=a.address)
    yield wait([x, y])
    z = c.submit(add, x, y, workers=b.address)
    yield wait(z)
    assert len(b.incoming_transfer_log) == 2
    l1, l2 = b.incoming_transfer_log

    assert l1["stop"] < l2["start"]


@pytest.mark.avoid_travis
@gen_cluster(client=True)
def test_log_exception_on_failed_task(c, s, a, b):
    with tmpfile() as fn:
        fh = logging.FileHandler(fn)
        try:
            from distributed.worker import logger

            logger.addHandler(fh)

            future = c.submit(div, 1, 0)
            yield wait(future)

            yield gen.sleep(0.1)
            fh.flush()
            with open(fn) as f:
                text = f.read()

            assert "ZeroDivisionError" in text
            assert "Exception" in text
        finally:
            logger.removeHandler(fh)


@gen_cluster(client=True)
def test_clean_up_dependencies(c, s, a, b):
    x = delayed(inc)(1)
    y = delayed(inc)(2)
    xx = delayed(inc)(x)
    yy = delayed(inc)(y)
    z = delayed(add)(xx, yy)

    zz = c.persist(z)
    yield wait(zz)

    start = time()
    while len(a.data) + len(b.data) > 1:
        yield gen.sleep(0.01)
        assert time() < start + 2

    assert set(a.data) | set(b.data) == {zz.key}


@gen_cluster(client=True)
def test_hold_onto_dependents(c, s, a, b):
    x = c.submit(inc, 1, workers=a.address)
    y = c.submit(inc, x, workers=b.address)
    yield wait(y)

    assert x.key in b.data

    yield c._cancel(y)
    yield gen.sleep(0.1)

    assert x.key in b.data


@pytest.mark.slow
@gen_cluster(client=False, nthreads=[])
def test_worker_death_timeout(s):
    with dask.config.set({"distributed.comm.timeouts.connect": "1s"}):
        yield s.close()
        w = Worker(s.address, death_timeout=1)

    with pytest.raises(gen.TimeoutError) as info:
        yield w

    assert "Worker" in str(info.value)
    assert "timed out" in str(info.value) or "failed to start" in str(info.value)

    assert w.status == "closed"


@gen_cluster(client=True)
def test_stop_doing_unnecessary_work(c, s, a, b):
    futures = c.map(slowinc, range(1000), delay=0.01)
    yield gen.sleep(0.1)

    del futures

    start = time()
    while a.executing:
        yield gen.sleep(0.01)
        assert time() - start < 0.5


@gen_cluster(client=True, nthreads=[("127.0.0.1", 1)])
def test_priorities(c, s, w):
    values = []
    for i in range(10):
        a = delayed(slowinc)(i, dask_key_name="a-%d" % i, delay=0.01)
        a1 = delayed(inc)(a, dask_key_name="a1-%d" % i)
        a2 = delayed(inc)(a1, dask_key_name="a2-%d" % i)
        b1 = delayed(dec)(a, dask_key_name="b1-%d" % i)  # <<-- least favored

        values.append(a2)
        values.append(b1)

    futures = c.compute(values)
    yield wait(futures)

    log = [
        t[0]
        for t in w.log
        if t[1] == "executing" and t[2] == "memory" and not t[0].startswith("finalize")
    ]

    assert any(key.startswith("b1") for key in log[: len(log) // 2])


@gen_cluster(client=True)
def test_heartbeats(c, s, a, b):
    x = s.workers[a.address].last_seen
    start = time()
    yield gen.sleep(a.periodic_callbacks["heartbeat"].callback_time / 1000 + 0.1)
    while s.workers[a.address].last_seen == x:
        yield gen.sleep(0.01)
        assert time() < start + 2
    assert a.periodic_callbacks["heartbeat"].callback_time < 1000


@pytest.mark.parametrize("worker", [Worker, Nanny])
def test_worker_dir(worker):
    with tmpfile() as fn:

        @gen_cluster(client=True, worker_kwargs={"local_directory": fn})
        def test_worker_dir(c, s, a, b):
            directories = [w.local_directory for w in s.workers.values()]
            assert all(d.startswith(fn) for d in directories)
            assert len(set(directories)) == 2  # distinct

        test_worker_dir()


@gen_cluster(client=True)
def test_dataframe_attribute_error(c, s, a, b):
    class BadSize(object):
        def __init__(self, data):
            self.data = data

        def __sizeof__(self):
            raise TypeError("Hello")

    future = c.submit(BadSize, 123)
    result = yield future
    assert result.data == 123


@gen_cluster(client=True)
def test_fail_write_to_disk(c, s, a, b):
    class Bad(object):
        def __getstate__(self):
            raise TypeError()

        def __sizeof__(self):
            return int(100e9)

    future = c.submit(Bad)
    yield wait(future)

    assert future.status == "error"

    with pytest.raises(TypeError):
        yield future

    futures = c.map(inc, range(10))
    results = yield c._gather(futures)
    assert results == list(map(inc, range(10)))


@pytest.mark.skip(reason="Our logic here is faulty")
@gen_cluster(
    nthreads=[("127.0.0.1", 2)], client=True, worker_kwargs={"memory_limit": 10e9}
)
def test_fail_write_many_to_disk(c, s, a):
    a.validate = False
    yield gen.sleep(0.1)
    assert not a.paused

    class Bad(object):
        def __init__(self, x):
            pass

        def __getstate__(self):
            raise TypeError()

        def __sizeof__(self):
            return int(2e9)

    futures = c.map(Bad, range(11))
    future = c.submit(lambda *args: 123, *futures)

    yield wait(future)

    with pytest.raises(Exception) as info:
        yield future

    # workers still operational
    result = yield c.submit(inc, 1, workers=a.address)
    assert result == 2


@gen_cluster()
def test_pid(s, a, b):
    assert s.workers[a.address].pid == os.getpid()


@gen_cluster(client=True)
def test_get_client(c, s, a, b):
    def f(x):
        cc = get_client()
        future = cc.submit(inc, x)
        return future.result()

    assert default_client() is c

    future = c.submit(f, 10, workers=a.address)
    result = yield future
    assert result == 11

    assert a._client
    assert not b._client

    assert a._client is c
    assert default_client() is c

    a_client = a._client

    for i in range(10):
        yield wait(c.submit(f, i))

    assert a._client is a_client


def test_get_client_sync(client):
    def f(x):
        cc = get_client()
        future = cc.submit(inc, x)
        return future.result()

    future = client.submit(f, 10)
    assert future.result() == 11


@gen_cluster(client=True)
def test_get_client_coroutine(c, s, a, b):
    @gen.coroutine
    def f():
        client = yield get_client()
        future = client.submit(inc, 10)
        result = yield future
        raise gen.Return(result)

    results = yield c.run(f)
    assert results == {a.address: 11, b.address: 11}


def test_get_client_coroutine_sync(client, s, a, b):
    @gen.coroutine
    def f():
        client = yield get_client()
        future = client.submit(inc, 10)
        result = yield future
        raise gen.Return(result)

    results = client.run(f)
    assert results == {a["address"]: 11, b["address"]: 11}


@gen_cluster()
def test_global_workers(s, a, b):
    n = len(Worker._instances)
    w = first(Worker._instances)
    assert w is a or w is b


@pytest.mark.skipif(WINDOWS, reason="file descriptors")
@gen_cluster(nthreads=[])
def test_worker_fds(s):
    psutil = pytest.importorskip("psutil")
    yield gen.sleep(0.05)
    start = psutil.Process().num_fds()

    worker = yield Worker(s.address, loop=s.loop)
    yield gen.sleep(0.1)
    middle = psutil.Process().num_fds()
    start = time()
    while middle > start:
        yield gen.sleep(0.01)
        assert time() < start + 1

    yield worker.close()

    start = time()
    while psutil.Process().num_fds() > start:
        yield gen.sleep(0.01)
        assert time() < start + 0.5


@gen_cluster(nthreads=[])
async def test_service_hosts_match_worker(s):
    pytest.importorskip("bokeh")
    from distributed.dashboard import BokehWorker

    async with Worker(
        s.address, services={("dashboard", ":0"): BokehWorker}, host="tcp://0.0.0.0"
    ) as w:
        sock = first(w.services["dashboard"].server._http._sockets.values())
        assert sock.getsockname()[0] in ("::", "0.0.0.0")

    async with Worker(
        s.address, services={("dashboard", ":0"): BokehWorker}, host="tcp://127.0.0.1"
    ) as w:
        sock = first(w.services["dashboard"].server._http._sockets.values())
        assert sock.getsockname()[0] in ("::", "0.0.0.0")

    async with Worker(
        s.address, services={("dashboard", 0): BokehWorker}, host="tcp://127.0.0.1"
    ) as w:
        sock = first(w.services["dashboard"].server._http._sockets.values())
        assert sock.getsockname()[0] == "127.0.0.1"


@gen_cluster(nthreads=[])
def test_start_services(s):
    pytest.importorskip("bokeh")
    from distributed.dashboard import BokehWorker

    services = {("dashboard", ":1234"): BokehWorker}

    w = yield Worker(s.address, services=services)

    assert w.services["dashboard"].server.port == 1234
    yield w.close()


@gen_test()
def test_scheduler_file():
    with tmpfile() as fn:
        s = yield Scheduler(scheduler_file=fn, port=8009)
        w = yield Worker(scheduler_file=fn)
        assert set(s.workers) == {w.address}
        yield w.close()
        s.stop()


@gen_cluster(client=True)
def test_scheduler_delay(c, s, a, b):
    old = a.scheduler_delay
    assert abs(a.scheduler_delay) < 0.3
    assert abs(b.scheduler_delay) < 0.3
    yield gen.sleep(a.periodic_callbacks["heartbeat"].callback_time / 1000 + 0.3)
    assert a.scheduler_delay != old


@gen_cluster(client=True)
def test_statistical_profiling(c, s, a, b):
    futures = c.map(slowinc, range(10), delay=0.1)
    yield wait(futures)

    profile = a.profile_keys["slowinc"]
    assert profile["count"]


@pytest.mark.slow
@nodebug
@gen_cluster(
    client=True,
    timeout=30,
    config={
        "distributed.worker.profile.interval": "1ms",
        "distributed.worker.profile.cycle": "100ms",
    },
)
def test_statistical_profiling_2(c, s, a, b):
    da = pytest.importorskip("dask.array")
    while True:
        x = da.random.random(1000000, chunks=(10000,))
        y = (x + x * 2) - x.sum().persist()
        yield wait(y)

        profile = a.get_profile()
        text = str(profile)
        if profile["count"] and "sum" in text and "random" in text:
            break


@gen_cluster(
    nthreads=[("127.0.0.1", 1)],
    client=True,
    worker_kwargs={"memory_monitor_interval": 10},
)
def test_robust_to_bad_sizeof_estimates(c, s, a):
    np = pytest.importorskip("numpy")
    memory = psutil.Process().memory_info().rss
    a.memory_limit = memory / 0.7 + 400e6

    class BadAccounting(object):
        def __init__(self, data):
            self.data = data

        def __sizeof__(self):
            return 10

    def f(n):
        x = np.ones(int(n), dtype="u1")
        result = BadAccounting(x)
        return result

    futures = c.map(f, [100e6] * 8, pure=False)

    start = time()
    while not a.data.disk:
        yield gen.sleep(0.1)
        assert time() < start + 5


@pytest.mark.slow
@gen_cluster(
    nthreads=[("127.0.0.1", 2)],
    client=True,
    worker_kwargs={
        "memory_monitor_interval": 10,
        "memory_spill_fraction": False,  # don't spill
        "memory_target_fraction": False,
        "memory_pause_fraction": 0.5,
    },
    timeout=20,
)
def test_pause_executor(c, s, a):
    memory = psutil.Process().memory_info().rss
    a.memory_limit = memory / 0.5 + 200e6
    np = pytest.importorskip("numpy")

    def f():
        x = np.ones(int(400e6), dtype="u1")
        sleep(1)

    with captured_logger(logging.getLogger("distributed.worker")) as logger:
        future = c.submit(f)
        futures = c.map(slowinc, range(30), delay=0.1)

        start = time()
        while not a.paused:
            yield gen.sleep(0.01)
            assert time() < start + 4, (
                format_bytes(psutil.Process().memory_info().rss),
                format_bytes(a.memory_limit),
                len(a.data),
            )
        out = logger.getvalue()
        assert "memory" in out.lower()
        assert "pausing" in out.lower()

    assert sum(f.status == "finished" for f in futures) < 4

    yield wait(futures)


@gen_cluster(client=True, worker_kwargs={"profile_cycle_interval": "50 ms"})
def test_statistical_profiling_cycle(c, s, a, b):
    futures = c.map(slowinc, range(20), delay=0.05)
    yield wait(futures)
    yield gen.sleep(0.01)
    end = time()
    assert len(a.profile_history) > 3

    x = a.get_profile(start=time() + 10, stop=time() + 20)
    assert not x["count"]

    x = a.get_profile(start=0, stop=time())
    actual = sum(p["count"] for _, p in a.profile_history) + a.profile_recent["count"]
    x2 = a.get_profile(start=0, stop=time())
    assert x["count"] <= actual <= x2["count"]

    y = a.get_profile(start=end - 0.300, stop=time())
    assert 0 < y["count"] <= x["count"]


@gen_cluster(client=True)
def test_get_current_task(c, s, a, b):
    def some_name():
        return get_worker().get_current_task()

    result = yield c.submit(some_name)
    assert result.startswith("some_name")


@gen_cluster(client=True, nthreads=[("127.0.0.1", 1)] * 2)
def test_reschedule(c, s, a, b):
    s.extensions["stealing"]._pc.stop()
    a_address = a.address

    def f(x):
        sleep(0.1)
        if get_worker().address == a_address:
            raise Reschedule()

    futures = c.map(f, range(4))
    futures2 = c.map(slowinc, range(10), delay=0.1, workers=a.address)
    yield wait(futures)

    assert all(f.key in b.data for f in futures)


def test_deque_handler():
    from distributed.worker import logger

    w = Worker("127.0.0.1", 8019)
    deque_handler = w._deque_handler
    logger.info("foo456")
    assert deque_handler.deque
    msg = deque_handler.deque[-1]
    assert "distributed.worker" in deque_handler.format(msg)
    assert any(msg.msg == "foo456" for msg in deque_handler.deque)


@gen_cluster(nthreads=[], client=True)
def test_avoid_memory_monitor_if_zero_limit(c, s):
    worker = yield Worker(
        s.address, loop=s.loop, memory_limit=0, memory_monitor_interval=10
    )
    assert type(worker.data) is dict
    assert "memory" not in worker.periodic_callbacks

    future = c.submit(inc, 1)
    assert (yield future) == 2
    yield gen.sleep(worker.memory_monitor_interval / 1000)

    yield c.submit(inc, 2)  # worker doesn't pause

    yield worker.close()


@gen_cluster(
    nthreads=[("127.0.0.1", 1)],
    config={
        "distributed.worker.memory.spill": False,
        "distributed.worker.memory.target": False,
    },
)
def test_dict_data_if_no_spill_to_disk(s, w):
    assert type(w.data) is dict


def test_get_worker_name(client):
    def f():
        get_client().submit(inc, 1).result()

    client.run(f)

    def func(dask_scheduler):
        return list(dask_scheduler.clients)

    start = time()
    while not any("worker" in n for n in client.run_on_scheduler(func)):
        sleep(0.1)
        assert time() < start + 10


@gen_cluster(nthreads=[("127.0.0.1", 1)], worker_kwargs={"memory_limit": "2e3 MB"})
def test_parse_memory_limit(s, w):
    assert w.memory_limit == 2e9


@gen_cluster(nthreads=[], client=True)
def test_scheduler_address_config(c, s):
    with dask.config.set({"scheduler-address": s.address}):
        worker = yield Worker(loop=s.loop)
        assert worker.scheduler.address == s.address
    yield worker.close()


@pytest.mark.slow
@gen_cluster(client=True)
def test_wait_for_outgoing(c, s, a, b):
    np = pytest.importorskip("numpy")
    x = np.random.random(10000000)
    future = yield c.scatter(x, workers=a.address)

    y = c.submit(inc, future, workers=b.address)
    yield wait(y)

    assert len(b.incoming_transfer_log) == len(a.outgoing_transfer_log) == 1
    bb = b.incoming_transfer_log[0]["duration"]
    aa = a.outgoing_transfer_log[0]["duration"]
    ratio = aa / bb

    assert 1 / 3 < ratio < 3


@pytest.mark.skipif(
    not sys.platform.startswith("linux"), reason="Need 127.0.0.2 to mean localhost"
)
@gen_cluster(
    nthreads=[("127.0.0.1", 1), ("127.0.0.1", 1), ("127.0.0.2", 1)], client=True
)
def test_prefer_gather_from_local_address(c, s, w1, w2, w3):
    x = yield c.scatter(123, workers=[w1.address, w3.address], broadcast=True)

    y = c.submit(inc, x, workers=[w2.address])
    yield wait(y)

    assert any(d["who"] == w2.address for d in w1.outgoing_transfer_log)
    assert not any(d["who"] == w2.address for d in w3.outgoing_transfer_log)


@gen_cluster(
    client=True,
    nthreads=[("127.0.0.1", 1)] * 20,
    timeout=30,
    config={"distributed.worker.connections.incoming": 1},
)
def test_avoid_oversubscription(c, s, *workers):
    np = pytest.importorskip("numpy")
    x = c.submit(np.random.random, 1000000, workers=[workers[0].address])
    yield wait(x)

    futures = [c.submit(len, x, pure=False, workers=[w.address]) for w in workers[1:]]

    yield wait(futures)

    # Original worker not responsible for all transfers
    assert len(workers[0].outgoing_transfer_log) < len(workers) - 2

    # Some other workers did some work
    assert len([w for w in workers if len(w.outgoing_transfer_log) > 0]) >= 3


@gen_cluster(client=True, worker_kwargs={"metrics": {"my_port": lambda w: w.port}})
def test_custom_metrics(c, s, a, b):
<<<<<<< HEAD
    assert s.workers[a.address].metrics['my_port'] == a.port
    assert s.workers[b.address].metrics['my_port'] == b.port


@gen_cluster(client=True, ncores=[('127.0.0.1', 1)] * 3,
        config={'distributed.worker.connections.outgoing': 1,
                'distributed.worker.connections.incoming': 1})
def test_move_cancel_move(c, s, w1, w2, w3):
    """ This test forces a worker dep transition from waiting to memory

    In order to keep something in the waiting state and not immediately flip to
    flight, we need to have enough other transfers active.  Hence the config
    values above set to one and the xx/yy transfer happening in the background.

    We also need to have another active transfer in the background for this
    task, so we submit something, then cancel it, then quickly submit it again.

    1.  cause x->y transfer to start
    2.  cause xx->yy transfer to start
    3.  cancel y, and resubmit, it gets bumped back to waiting state
    4.  original x->y transfer comes in, bumps directly to memory
    """
    np = pytest.importorskip('numpy')
    xx = c.submit(np.random.random, 10000000, workers=[w1.address], pure=False)
    yield wait(xx)

    x = c.submit(np.random.random, 10000000, workers=[w1.address], pure=False)
    yield wait(x)
    yield c.replicate(x, n=2, workers=[w1.address, w2.address])

    y = c.submit(len, x, workers=[w3.address])
    yy = c.submit(len, xx, workers=[w3.address])
    while x.key not in w3.dep_state:
        yield gen.sleep(0.001)
    assert w3.dep_state[x.key] == 'flight'

    yield y.cancel()
    yield gen.sleep(0.01)
    y = c.submit(len, x, workers=[w3.address])
    yield wait(y)
=======
    assert s.workers[a.address].metrics["my_port"] == a.port
    assert s.workers[b.address].metrics["my_port"] == b.port


@gen_cluster(client=True)
def test_register_worker_callbacks(c, s, a, b):
    # preload function to run
    def mystartup(dask_worker):
        dask_worker.init_variable = 1

    def mystartup2():
        import os

        os.environ["MY_ENV_VALUE"] = "WORKER_ENV_VALUE"
        return "Env set."

    # Check that preload function has been run
    def test_import(dask_worker):
        return hasattr(dask_worker, "init_variable")
        #       and dask_worker.init_variable == 1

    def test_startup2():
        import os

        return os.getenv("MY_ENV_VALUE", None) == "WORKER_ENV_VALUE"

    # Nothing has been run yet
    result = yield c.run(test_import)
    assert list(result.values()) == [False] * 2
    result = yield c.run(test_startup2)
    assert list(result.values()) == [False] * 2

    # Start a worker and check that startup is not run
    worker = yield Worker(s.address, loop=s.loop)
    result = yield c.run(test_import, workers=[worker.address])
    assert list(result.values()) == [False]
    yield worker.close()

    # Add a preload function
    response = yield c.register_worker_callbacks(setup=mystartup)
    assert len(response) == 2

    # Check it has been ran on existing worker
    result = yield c.run(test_import)
    assert list(result.values()) == [True] * 2

    # Start a worker and check it is ran on it
    worker = yield Worker(s.address, loop=s.loop)
    result = yield c.run(test_import, workers=[worker.address])
    assert list(result.values()) == [True]
    yield worker.close()

    # Register another preload function
    response = yield c.register_worker_callbacks(setup=mystartup2)
    assert len(response) == 2

    # Check it has been run
    result = yield c.run(test_startup2)
    assert list(result.values()) == [True] * 2

    # Start a worker and check it is ran on it
    worker = yield Worker(s.address, loop=s.loop)
    result = yield c.run(test_import, workers=[worker.address])
    assert list(result.values()) == [True]
    result = yield c.run(test_startup2, workers=[worker.address])
    assert list(result.values()) == [True]
    yield worker.close()


@gen_cluster(client=True)
def test_register_worker_callbacks_err(c, s, a, b):
    with pytest.raises(ZeroDivisionError):
        yield c.register_worker_callbacks(setup=lambda: 1 / 0)


@gen_cluster(nthreads=[])
def test_data_types(s):
    w = yield Worker(s.address, data=dict)
    assert isinstance(w.data, dict)
    yield w.close()

    data = dict()
    w = yield Worker(s.address, data=data)
    assert w.data is data
    yield w.close()

    class Data(dict):
        def __init__(self, x, y):
            self.x = x
            self.y = y

    w = yield Worker(s.address, data=(Data, {"x": 123, "y": 456}))
    assert w.data.x == 123
    assert w.data.y == 456
    yield w.close()


@gen_cluster(nthreads=[])
def test_local_directory(s):
    with tmpfile() as fn:
        with dask.config.set(temporary_directory=fn):
            w = yield Worker(s.address)
            assert w.local_directory.startswith(fn)
            assert "dask-worker-space" in w.local_directory


@pytest.mark.skipif(
    not sys.platform.startswith("linux"), reason="Need 127.0.0.2 to mean localhost"
)
@gen_cluster(nthreads=[], client=True)
def test_host_address(c, s):
    w = yield Worker(s.address, host="127.0.0.2")
    assert "127.0.0.2" in w.address
    yield w.close()

    n = yield Nanny(s.address, host="127.0.0.3")
    assert "127.0.0.3" in n.address
    assert "127.0.0.3" in n.worker_address
    yield n.close()


def test_resource_limit(monkeypatch):
    assert parse_memory_limit("250MiB", 1, total_cores=1) == 1024 * 1024 * 250

    new_limit = 1024 * 1024 * 200
    import distributed.worker

    monkeypatch.setattr(distributed.system, "MEMORY_LIMIT", new_limit)
    assert parse_memory_limit("250MiB", 1, total_cores=1) == new_limit


@pytest.mark.asyncio
@pytest.mark.parametrize("Worker", [Worker, Nanny])
async def test_interface_async(loop, Worker):
    from distributed.utils import get_ip_interface

    psutil = pytest.importorskip("psutil")
    if_names = sorted(psutil.net_if_addrs())
    for if_name in if_names:
        try:
            ipv4_addr = get_ip_interface(if_name)
        except ValueError:
            pass
        else:
            if ipv4_addr == "127.0.0.1":
                break
    else:
        pytest.skip(
            "Could not find loopback interface. "
            "Available interfaces are: %s." % (if_names,)
        )

    async with Scheduler(interface=if_name) as s:
        assert s.address.startswith("tcp://127.0.0.1")
        async with Worker(s.address, interface=if_name) as w:
            assert w.address.startswith("tcp://127.0.0.1")
            assert w.ip == "127.0.0.1"
            async with Client(s.address, asynchronous=True) as c:
                info = c.scheduler_info()
                assert "tcp://127.0.0.1" in info["address"]
                assert all("127.0.0.1" == d["host"] for d in info["workers"].values())


@pytest.mark.asyncio
@pytest.mark.parametrize("Worker", [Worker, Nanny])
async def test_protocol_from_scheduler_address(Worker):
    ucp = pytest.importorskip("ucp")

    async with Scheduler(protocol="ucx") as s:
        assert s.address.startswith("ucx://")
        async with Worker(s.address) as w:
            assert w.address.startswith("ucx://")
            async with Client(s.address, asynchronous=True) as c:
                info = c.scheduler_info()
                assert info["address"].startswith("ucx://")


@pytest.mark.asyncio
@pytest.mark.parametrize("Worker", [Worker, Nanny])
async def test_worker_listens_on_same_interface_by_default(Worker):
    async with Scheduler(host="localhost") as s:
        assert s.ip in {"127.0.0.1", "localhost"}
        async with Worker(s.address) as w:
            assert s.ip == w.ip


@gen_cluster(client=True)
async def test_close_gracefully(c, s, a, b):
    futures = c.map(slowinc, range(200), delay=0.1)
    while not b.data:
        await gen.sleep(0.1)

    mem = set(b.data)
    proc = set(b.executing)

    await b.close_gracefully()

    assert b.status == "closed"
    assert b.address not in s.workers
    assert mem.issubset(set(a.data))
    for key in proc:
        assert s.tasks[key].state in ("processing", "memory")


@pytest.mark.slow
@pytest.mark.asyncio
async def test_lifetime(cleanup):
    async with Scheduler() as s:
        async with Worker(s.address) as a, Worker(s.address, lifetime="1 seconds") as b:
            async with Client(s.address, asynchronous=True) as c:
                futures = c.map(slowinc, range(200), delay=0.1)
                await gen.sleep(1.5)
                assert b.status != "running"
                await b.finished()

                assert set(b.data).issubset(a.data)  # successfully moved data over


@gen_cluster(client=True, worker_kwargs={"lifetime": "10s", "lifetime_stagger": "2s"})
async def test_lifetime_stagger(c, s, a, b):
    assert a.lifetime != b.lifetime
    assert 8 <= a.lifetime <= 12
    assert 8 <= b.lifetime <= 12


@gen_cluster()
async def test_gpu_metrics(s, a, b):
    pytest.importorskip("pynvml")
    from distributed.diagnostics.nvml import count

    assert "gpu" in a.metrics
    assert len(s.workers[a.address].metrics["gpu"]["memory-used"]) == count

    assert "gpu" in a.startup_information
    assert len(s.workers[a.address].extra["gpu"]["name"]) == count


@pytest.mark.asyncio
async def test_bad_metrics(cleanup):
    def bad_metric(w):
        raise Exception("Hello")

    async with Scheduler() as s:
        async with Worker(s.address, metrics={"bad": bad_metric}) as w:
            assert "bad" not in s.workers[w.address].metrics


@pytest.mark.asyncio
async def test_bad_startup(cleanup):
    def bad_startup(w):
        raise Exception("Hello")

    async with Scheduler() as s:
        try:
            w = await Worker(s.address, startup_information={"bad": bad_startup})
        except Exception:
            pytest.fail("Startup exception was raised")
>>>>>>> 0766d783
<|MERGE_RESOLUTION|>--- conflicted
+++ resolved
@@ -1329,7 +1329,6 @@
 
 @gen_cluster(client=True, worker_kwargs={"metrics": {"my_port": lambda w: w.port}})
 def test_custom_metrics(c, s, a, b):
-<<<<<<< HEAD
     assert s.workers[a.address].metrics['my_port'] == a.port
     assert s.workers[b.address].metrics['my_port'] == b.port
 
@@ -1370,10 +1369,6 @@
     yield gen.sleep(0.01)
     y = c.submit(len, x, workers=[w3.address])
     yield wait(y)
-=======
-    assert s.workers[a.address].metrics["my_port"] == a.port
-    assert s.workers[b.address].metrics["my_port"] == b.port
-
 
 @gen_cluster(client=True)
 def test_register_worker_callbacks(c, s, a, b):
@@ -1627,5 +1622,4 @@
         try:
             w = await Worker(s.address, startup_information={"bad": bad_startup})
         except Exception:
-            pytest.fail("Startup exception was raised")
->>>>>>> 0766d783
+            pytest.fail("Startup exception was raised")