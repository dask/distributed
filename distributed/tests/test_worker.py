--- conflicted
+++ resolved
@@ -3654,43 +3654,6 @@
     assert "baz" == out
     assert "" == err
 
-<<<<<<< HEAD
-    await fut2
-
-
-@gen_cluster(client=True)
-async def test_exception_to_events_handler(c, s, a, b):
-    def raise_exc(*args, **kwargs):
-        raise RuntimeError()
-
-    a.handlers["raise_exception"] = raise_exc
-
-    received = None
-    received_count = 0
-
-    def handler(record):
-        nonlocal received, received_count
-        received = record
-        received_count += 1
-
-    c.subscribe_topic("ERROR", handler)
-
-    while not s.event_subscriber["ERROR"]:
-        await asyncio.sleep(0.01)
-    rpc = s.rpc(a.address)
-    try:
-        await rpc.raise_exception()
-    except Exception:
-        pass
-
-    while not received:
-        await asyncio.sleep(0.01)
-    _, msg = received
-    assert msg == "Exception while handling op raise_exception"
-    assert received_count == 1
-    assert len(s.events["logs"]) == 1
-    assert len(s.events["ERROR"]) == 1
-=======
     await c.submit(print_stdout, "first\nsecond", end="", key=next(counter))
     out, err = capsys.readouterr()
 
@@ -3786,4 +3749,37 @@
         < ss[1]["stop"]
         < t1 + b.scheduler_delay
     )
->>>>>>> 02749c6a
+
+
+@gen_cluster(client=True)
+async def test_exception_to_events_handler(c, s, a, b):
+    def raise_exc(*args, **kwargs):
+        raise RuntimeError()
+
+    a.handlers["raise_exception"] = raise_exc
+
+    received = None
+    received_count = 0
+
+    def handler(record):
+        nonlocal received, received_count
+        received = record
+        received_count += 1
+
+    c.subscribe_topic("ERROR", handler)
+
+    while not s.event_subscriber["ERROR"]:
+        await asyncio.sleep(0.01)
+    rpc = s.rpc(a.address)
+    try:
+        await rpc.raise_exception()
+    except Exception:
+        pass
+
+    while not received:
+        await asyncio.sleep(0.01)
+    _, msg = received
+    assert msg == "Exception while handling op raise_exception"
+    assert received_count == 1
+    assert len(s.events["logs"]) == 1
+    assert len(s.events["ERROR"]) == 1