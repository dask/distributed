--- conflicted
+++ resolved
@@ -1,10 +1,8 @@
-<<<<<<< HEAD
+from __future__ import annotations
+
 import operator
 import pickle
 import random
-=======
-from __future__ import annotations
->>>>>>> 3551d157
 
 import pytest
 
