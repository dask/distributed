from __future__ import annotations

import heapq
import operator
import pickle
import random

import pytest

from distributed.collections import LRU, HeapSet


def test_lru():
    l = LRU(maxsize=3)
    l["a"] = 1
    l["b"] = 2
    l["c"] = 3
    assert list(l.keys()) == ["a", "b", "c"]

    # Use "a" and ensure it becomes the most recently used item
    l["a"]
    assert list(l.keys()) == ["b", "c", "a"]

    # Ensure maxsize is respected
    l["d"] = 4
    assert len(l) == 3
    assert list(l.keys()) == ["c", "a", "d"]


class C:
    def __init__(self, k, i):
        self.k = k
        self.i = i

    def __hash__(self):
        return hash(self.k)

    def __eq__(self, other):
        return isinstance(other, C) and other.k == self.k

<<<<<<< HEAD
        def __repr__(self):
            return f"C({self.k}, {self.i})"

    heap = HeapSet(key=lambda c: c.i)
=======

def test_heapset():
    heap = HeapSet(key=operator.attrgetter("i"))
>>>>>>> 3647cfef

    cx = C("x", 2)
    cy = C("y", 1)
    cz = C("z", 3)
    cw = C("w", 4)
    heap.add(cx)
    heap.add(cy)
    heap.add(cz)
    heap.add(cw)
    heap.add(C("x", 0))  # Ignored; x already in heap
    assert len(heap) == 4
    assert repr(heap) == "<HeapSet: 4 items>"

    assert cx in heap
    assert cy in heap
    assert cz in heap
    assert cw in heap

    heap_sorted = heap.sorted()
    # iteration does not empty heap
    assert len(heap) == 4
    assert next(heap_sorted) is cy
    assert next(heap_sorted) is cx
    assert next(heap_sorted) is cz
    assert next(heap_sorted) is cw
    with pytest.raises(StopIteration):
        next(heap_sorted)

    assert set(heap) == {cx, cy, cz, cw}

    assert heap.peek() is cy
    assert heap.pop() is cy
    assert cx in heap
    assert cy not in heap
    assert cz in heap
    assert cw in heap

    assert heap.peek() is cx
    assert heap.pop() is cx
    assert heap.pop() is cz
    assert heap.pop() is cw
    assert not heap
    with pytest.raises(KeyError):
        heap.pop()
    with pytest.raises(KeyError):
        heap.peek()

    # Test out-of-order discard
    heap.add(cx)
    heap.add(cy)
    heap.add(cz)
    heap.add(cw)
    assert heap.peek() is cy

    heap.remove(cy)
    assert cy not in heap
    with pytest.raises(KeyError):
        heap.remove(cy)

    heap.discard(cw)
    assert cw not in heap
    heap.discard(cw)

    assert len(heap) == 2
    assert list(heap.sorted()) == [cx, cz]
    # cy is at the top of heap._heap, but is skipped
    assert heap.peek() is cx
    assert heap.pop() is cx
    assert heap.peek() is cz
    assert heap.pop() is cz
    # heap._heap is not empty
    assert not heap
    with pytest.raises(KeyError):
        heap.peek()
    with pytest.raises(KeyError):
        heap.pop()
    assert list(heap.sorted()) == []

    # Test clear()
    heap.add(cx)
    heap.clear()
    assert not heap
    heap.add(cx)
    assert cx in heap
    # Test discard last element
    heap.discard(cx)
    assert not heap
    heap.add(cx)
    assert cx in heap

    # Test topk()
    heap.add(cy)
    heap.add(cw)
    heap.add(cz)
    heap.add(cx)
    assert list(heap.topk(3)) == [cy, cx, cz]
    heap.remove(cz)
    assert list(heap.topk(10)) == [cy, cx, cw]
    assert list(heap.topk(0)) == []
    assert list(heap.topk(-1)) == []
    heap.remove(cy)
    assert list(heap.topk(1)) == [cx]
    heap.remove(cw)
    assert list(heap.topk(1)) == [cx]

    # Test resilience to failure in key()
    bad_key = C("bad_key", 0)
    del bad_key.i
    with pytest.raises(AttributeError):
        heap.add(bad_key)
    assert len(heap) == 1
    assert set(heap) == {cx}

    # Test resilience to failure in weakref.ref()
    class D:
        __slots__ = ("i",)

        def __init__(self, i):
            self.i = i

    with pytest.raises(TypeError):
        heap.add(D("bad_weakref", 2))
    assert len(heap) == 1
    assert set(heap) == {cx}

    # Test resilience to key() returning non-sortable output
    with pytest.raises(TypeError):
        heap.add(C("unsortable_key", None))
    assert len(heap) == 1
    assert set(heap) == {cx}


@pytest.mark.parametrize("peek", [False, True])
def test_heapset_popright(peek):
    heap = HeapSet(key=operator.attrgetter("i"))
    with pytest.raises(KeyError):
        heap.peekright()
    with pytest.raises(KeyError):
        heap.popright()

    # The heap contains broken weakrefs
    for i in range(200):
        c = C(f"y{i}", random.random())
        heap.add(c)
        if random.random() > 0.7:
            heap.remove(c)

    c0 = heap.peek()
    while len(heap) > 1:
        # These two code paths determine which of the two methods deals with the
        # removal of broken weakrefs
        if peek:
            c1 = heap.peekright()
            assert c1.i >= c0.i
            assert heap.popright() is c1
        else:
            c1 = heap.popright()
            assert c1.i >= c0.i

        # Test that the heap hasn't been corrupted
        h2 = heap._heap[:]
        heapq.heapify(h2)
        assert h2 == heap._heap

    assert heap.peekright() is c0
    assert heap.popright() is c0
    assert not heap


def test_heapset_pickle():
    """Test pickle roundtrip for a HeapSet.

    Note
    ----
    To make this test work with plain pickle and not need cloudpickle, we had to avoid
    lambdas and local classes in our test. Here we're testing that HeapSet doesn't add
    lambdas etc. of its own.
    """
    heap = HeapSet(key=operator.attrgetter("i"))

    # The heap contains broken weakrefs
    for i in range(200):
        c = C(f"y{i}", random.random())
        heap.add(c)
        if random.random() > 0.7:
            heap.remove(c)

    heap2 = pickle.loads(pickle.dumps(heap))
    assert len(heap) == len(heap2)
    # Test that the heap has been re-heapified upon unpickle
    assert len(heap2._heap) < len(heap._heap)
    while heap:
        assert heap.pop() == heap2.pop()<|MERGE_RESOLUTION|>--- conflicted
+++ resolved
@@ -38,16 +38,12 @@
     def __eq__(self, other):
         return isinstance(other, C) and other.k == self.k
 
-<<<<<<< HEAD
-        def __repr__(self):
-            return f"C({self.k}, {self.i})"
-
-    heap = HeapSet(key=lambda c: c.i)
-=======
+    def __repr__(self):
+        return f"C({self.k}, {self.i})"
+
 
 def test_heapset():
     heap = HeapSet(key=operator.attrgetter("i"))
->>>>>>> 3647cfef
 
     cx = C("x", 2)
     cy = C("y", 1)
