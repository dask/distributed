from __future__ import annotations

import asyncio
import contextlib
import itertools
import logging
import math
import random
import weakref
from collections import defaultdict
from operator import mul
from time import sleep
from typing import Callable, Iterable, Mapping, Sequence

import numpy as np
import pytest
from tlz import merge, sliding_window

import dask
from dask.utils import key_split

from distributed import (
    Client,
    Event,
    Lock,
    Nanny,
    Scheduler,
    Worker,
    profile,
    wait,
    worker_client,
)
from distributed.client import Future
from distributed.compatibility import LINUX
from distributed.core import Status
from distributed.metrics import time
from distributed.system import MEMORY_LIMIT
from distributed.utils_test import (
    NO_AMM,
    BlockedGetData,
    captured_logger,
    freeze_batched_send,
    gen_cluster,
    gen_nbytes,
    inc,
    nodebug_setup_module,
    nodebug_teardown_module,
    slowadd,
    slowidentity,
    slowinc,
)
from distributed.worker_state_machine import (
    ExecuteSuccessEvent,
    FreeKeysEvent,
    StealRequestEvent,
)

pytestmark = pytest.mark.ci1

# Most tests here are timing-dependent
setup_module = nodebug_setup_module
teardown_module = nodebug_teardown_module


@pytest.fixture(params=[True, False])
def recompute_saturation(request):
    yield request.param


@gen_cluster(client=True, nthreads=[("", 2), ("", 2)])
async def test_work_stealing(c, s, a, b):
    [x] = await c._scatter([1], workers=a.address)
    futures = c.map(slowadd, range(50), [x] * 50)
    await wait(futures)
    assert len(a.data) > 10
    assert len(b.data) > 10


@gen_cluster(client=True, nthreads=[("127.0.0.1", 1)] * 2)
async def test_dont_steal_expensive_data_fast_computation(c, s, a, b):
    np = pytest.importorskip("numpy")
    x = c.submit(np.arange, 1000000, workers=a.address)
    await wait([x])
    future = c.submit(np.sum, [1], workers=a.address)  # learn that sum is fast
    await wait([future])

    cheap = [
        c.submit(np.sum, x, pure=False, workers=a.address, allow_other_workers=True)
        for i in range(10)
    ]
    await wait(cheap)
    assert len(s.tasks[x.key].who_has) == 1
    assert len(b.data) == 0
    assert len(a.data) == 12


@gen_cluster(client=True, nthreads=[("127.0.0.1", 1)] * 2)
async def test_steal_cheap_data_slow_computation(c, s, a, b):
    x = c.submit(slowinc, 100, delay=0.1)  # learn that slowinc is slow
    await wait(x)

    futures = c.map(
        slowinc, range(10), delay=0.1, workers=a.address, allow_other_workers=True
    )
    await wait(futures)
    assert abs(len(a.data) - len(b.data)) <= 5


@pytest.mark.slow
@gen_cluster(client=True, nthreads=[("", 1)] * 2, config=NO_AMM)
async def test_steal_expensive_data_slow_computation(c, s, a, b):
    np = pytest.importorskip("numpy")

    x = c.submit(slowinc, 1, delay=0.2, workers=a.address)
    await wait(x)  # learn that slowinc is slow

    x = c.submit(np.arange, 1_000_000, workers=a.address)  # put expensive data
    await wait(x)

    slow = [c.submit(slowinc, x, delay=0.1, pure=False) for _ in range(20)]
    await wait(slow)
    assert len(s.tasks[x.key].who_has) > 1

    assert b.data  # not empty


@gen_cluster(client=True, nthreads=[("127.0.0.1", 1)] * 10, config=NO_AMM)
async def test_worksteal_many_thieves(c, s, *workers):
    x = c.submit(slowinc, -1, delay=0.1)
    await x

    xs = c.map(slowinc, [x] * 100, pure=False, delay=0.1)

    await wait(xs)

    for ws in s.workers.values():
        assert 2 < len(ws.has_what) < 30

    assert len(s.tasks[x.key].who_has) > 1
    assert sum(len(ws.has_what) for ws in s.workers.values()) < 150


@gen_cluster(
    client=True,
    nthreads=[("127.0.0.1", 1)] * 2,
    config={"distributed.scheduler.work-stealing-interval": "10ms"},
)
async def test_stop_plugin(c, s, a, b):
    steal = s.extensions["stealing"]

    await steal.stop()
    futs = c.map(slowinc, range(10), workers=[a.address], allow_other_workers=True)
    await c.gather(futs)
    assert len(a.data) == 10

    # nothing happens
    for _ in range(10):
        await steal.stop()


@gen_cluster(
    client=True,
    nthreads=[("127.0.0.1", 1)] * 2,
    config={"distributed.scheduler.work-stealing-interval": "1ms"},
)
async def test_stop_in_flight(c, s, a, b):
    steal = s.extensions["stealing"]
    num_tasks = 10
    futs = c.map(
        slowinc, range(num_tasks), workers=[a.address], allow_other_workers=True
    )
    while not steal.in_flight:
        await asyncio.sleep(0)

    assert steal.in_flight
    await steal.stop()
    assert not steal.in_flight

    assert len(a.data) != num_tasks
    del futs
    while s.tasks or a.state.tasks or b.state.tasks:
        await asyncio.sleep(0.1)

    futs = c.map(
        slowinc, range(num_tasks), workers=[a.address], allow_other_workers=True
    )
    await c.gather(futs)
    assert len(a.data) == num_tasks

    del futs
    while s.tasks or a.state.tasks or b.state.tasks:
        await asyncio.sleep(0.1)
    event = Event()

    def block(x, event):
        event.wait()
        return x + 1

    futs = c.map(
        block,
        range(num_tasks),
        event=event,
        workers=[a.address],
        allow_other_workers=True,
    )
    while not len(a.state.tasks) == num_tasks:
        await asyncio.sleep(0.01)
    assert len(b.state.tasks) == 0
    await steal.start()
    await event.set()
    await c.gather(futs)
    assert len(a.state.tasks) != num_tasks
    assert len(b.state.tasks) != 0


@gen_cluster(
    client=True,
    nthreads=[("127.0.0.1", 1)] * 2,
    config={"distributed.scheduler.work-stealing-interval": "10ms"},
)
async def test_allow_tasks_stolen_before_first_completes(c, s, a, b):
    # https://github.com/dask/distributed/issues/5564
    from distributed import Semaphore

    steal = s.extensions["stealing"]
    await steal.stop()
    lock = await Semaphore(max_leases=1)

    # We will reuse the same function such that multiple dispatches have the
    # same task prefix. This ensures that we have tasks queued up but all of
    # them are still classified as unknown.
    # The lock allows us to control the duration of the first task without
    # delaying test runtime or flakyness
    def blocked_task(x, lock):
        if x == 0:
            with lock:
                return x
        return x

    async with lock:
        first = c.submit(blocked_task, 0, lock, workers=[a.address], key="f-0")
        while first.key not in a.state.tasks:
            await asyncio.sleep(0.001)
        # Ensure the task is indeed blocked
        with pytest.raises(asyncio.TimeoutError):
            await asyncio.wait_for(first, 0.01)

        more_tasks = c.map(
            blocked_task,
            # zero is a sentinel for using the lock.
            # Start counting at one for non-blocking funcs
            range(1, 11),
            lock=lock,
            workers=[a.address],
            key=[f"f-{ix}" for ix in range(1, 11)],
            allow_other_workers=True,
        )
        # All tasks are put on A since this is what we asked for. Only work
        # stealing should rebalance the tasks once we allow for it
        while not len(a.state.tasks) == 11:
            await asyncio.sleep(0.1)

        assert len(b.state.tasks) == 0

        await steal.start()
        # A is still blocked by executing task f-1 so this can only pass if
        # workstealing moves the tasks to B
        await asyncio.sleep(5)
        await c.gather(more_tasks)
        assert len(b.data) == 10
    await first


@gen_cluster(
    client=True,
    nthreads=[("127.0.0.1", 1)] * 2,
    config={"distributed.scheduler.work-stealing-interval": "10ms"},
)
async def test_eventually_steal_unknown_functions(c, s, a, b):
    futures = c.map(
        slowinc, range(10), delay=0.1, workers=a.address, allow_other_workers=True
    )
    await wait(futures)
    assert not s.unknown_durations
    assert len(a.data) >= 3, [len(a.data), len(b.data)]
    assert len(b.data) >= 3, [len(a.data), len(b.data)]


@pytest.mark.skip(reason="")
@gen_cluster(client=True, nthreads=[("127.0.0.1", 1)] * 3)
async def test_steal_related_tasks(e, s, a, b, c):
    futures = e.map(
        slowinc, range(20), delay=0.05, workers=a.address, allow_other_workers=True
    )

    await wait(futures)

    nearby = 0
    for f1, f2 in sliding_window(2, futures):
        if s.tasks[f1.key].who_has == s.tasks[f2.key].who_has:
            nearby += 1

    assert nearby > 10


@gen_cluster(client=True, nthreads=[("127.0.0.1", 1)] * 10)
async def test_dont_steal_fast_tasks_compute_time(c, s, *workers):
    def do_nothing(x, y=None):
        pass

    xs = c.map(do_nothing, range(10), workers=workers[0].address)
    await wait(xs)

    futures = c.map(do_nothing, range(100), y=xs)

    await wait(futures)

    assert len(set.union(*(s.tasks[x.key].who_has for x in xs))) == 1
    assert len(s.workers[workers[0].address].has_what) == len(xs) + len(futures)


@gen_cluster(client=True, nthreads=[("", 1)])
async def test_dont_steal_fast_tasks_blocklist(c, s, a):
    async with BlockedGetData(s.address) as b:
        # create a dependency
        x = c.submit(inc, 1, workers=[b.address], key="x")
        await wait(x)

        # If the blocklist of fast tasks is tracked somewhere else, this needs to be
        # changed. This test requires *any* key which is blocked.
        from distributed.stealing import fast_tasks

        blocked_key = next(iter(fast_tasks))

        def fast_blocked(i, x):
            # The task should observe a certain computation time such that we can
            # ensure that it is not stolen due to the blocking. If it is too
            # fast, the standard mechanism shouldn't allow stealing
            sleep(0.01)

        futures = c.map(
            fast_blocked,
            range(50),
            x=x,
            # Submit the task to one worker but allow it to be distributed elsewhere,
            # i.e. this is not a task restriction
            workers=[a.address],
            allow_other_workers=True,
            key=blocked_key,
        )

        while len(s.tasks) < 51:
            await asyncio.sleep(0.01)
        b.block_get_data.set()
        await wait(futures)

        # Note: x may now be on a, b, or both, depending if the Active Memory Manager
        # got to run or not
        ws_a = s.workers[a.address]
        for ts in s.tasks.values():
            if ts.key.startswith(blocked_key):
                assert ts.who_has == {ws_a}


@gen_cluster(client=True, nthreads=[("", 1)], config=NO_AMM)
async def test_new_worker_steals(c, s, a):
    await wait(c.submit(slowinc, 1, delay=0.01))

    futures = c.map(slowinc, range(100), delay=0.05)
    total = c.submit(sum, futures)
    while len(a.state.tasks) < 10:
        await asyncio.sleep(0.01)

    async with Worker(s.address, nthreads=1) as b:
        result = await total
        assert result == sum(map(inc, range(100)))

        for w in (a, b):
            assert all(isinstance(v, int) for v in w.data.values())

        # This requires AMM to be off. Otherwise, if b reports higher optimistic memory
        # than a and `total` happens to be computed on a, then all keys on b will be
        # replicated onto a and then deleted by the AMM.
        assert b.data


@gen_cluster(client=True)
async def test_work_steal_no_kwargs(c, s, a, b):
    await wait(c.submit(slowinc, 1, delay=0.05))

    futures = c.map(
        slowinc, range(100), workers=a.address, allow_other_workers=True, delay=0.05
    )

    await wait(futures)

    assert 20 < len(a.data) < 80
    assert 20 < len(b.data) < 80

    total = c.submit(sum, futures)
    result = await total

    assert result == sum(map(inc, range(100)))


@gen_cluster(client=True, nthreads=[("127.0.0.1", 1), ("127.0.0.1", 2)])
async def test_dont_steal_worker_restrictions(c, s, a, b):
    future = c.submit(slowinc, 1, delay=0.10, workers=a.address)
    await future

    futures = c.map(slowinc, range(100), delay=0.1, workers=a.address)

    while len(a.state.tasks) + len(b.state.tasks) < 100:
        await asyncio.sleep(0.01)

    assert len(a.state.tasks) == 100
    assert len(b.state.tasks) == 0

    s.extensions["stealing"].balance()

    await asyncio.sleep(0.1)

    assert len(a.state.tasks) == 100
    assert len(b.state.tasks) == 0


@gen_cluster(
    client=True, nthreads=[("127.0.0.1", 1), ("127.0.0.1", 2), ("127.0.0.1", 2)]
)
async def test_steal_worker_restrictions(c, s, wa, wb, wc):
    future = c.submit(slowinc, 1, delay=0.1, workers={wa.address, wb.address})
    await future

    ntasks = 100
    futures = c.map(slowinc, range(ntasks), delay=0.1, workers={wa.address, wb.address})

    while sum(len(w.state.tasks) for w in [wa, wb, wc]) < ntasks:
        await asyncio.sleep(0.01)

    assert 0 < len(wa.state.tasks) < ntasks
    assert 0 < len(wb.state.tasks) < ntasks
    assert len(wc.state.tasks) == 0

    s.extensions["stealing"].balance()

    await asyncio.sleep(0.1)

    assert 0 < len(wa.state.tasks) < ntasks
    assert 0 < len(wb.state.tasks) < ntasks
    assert len(wc.state.tasks) == 0


@pytest.mark.skipif(not LINUX, reason="Need 127.0.0.2 to mean localhost")
@gen_cluster(client=True, nthreads=[("127.0.0.1", 1), ("127.0.0.2", 1)])
async def test_dont_steal_host_restrictions(c, s, a, b):
    future = c.submit(slowinc, 1, delay=0.10, workers=a.address)
    await future

    futures = c.map(slowinc, range(100), delay=0.1, workers="127.0.0.1")
    while len(a.state.tasks) + len(b.state.tasks) < 100:
        await asyncio.sleep(0.01)
    assert len(a.state.tasks) == 100
    assert len(b.state.tasks) == 0

    result = s.extensions["stealing"].balance()

    await asyncio.sleep(0.1)
    assert len(a.state.tasks) == 100
    assert len(b.state.tasks) == 0


@pytest.mark.skipif(not LINUX, reason="Need 127.0.0.2 to mean localhost")
@gen_cluster(client=True, nthreads=[("127.0.0.1", 1), ("127.0.0.2", 2)])
async def test_steal_host_restrictions(c, s, wa, wb):
    future = c.submit(slowinc, 1, delay=0.10, workers=wa.address)
    await future

    ntasks = 100
    futures = c.map(slowinc, range(ntasks), delay=0.1, workers="127.0.0.1")
    while len(wa.state.tasks) < ntasks:
        await asyncio.sleep(0.01)
    assert len(wa.state.tasks) == ntasks
    assert len(wb.state.tasks) == 0

    async with Worker(s.address, nthreads=1) as wc:
        start = time()
        while not wc.state.tasks or len(wa.state.tasks) == ntasks:
            await asyncio.sleep(0.01)
            assert time() < start + 3

        await asyncio.sleep(0.1)
        assert 0 < len(wa.state.tasks) < ntasks
        assert len(wb.state.tasks) == 0
        assert 0 < len(wc.state.tasks) < ntasks


@gen_cluster(
    client=True, nthreads=[("127.0.0.1", 1, {"resources": {"A": 2}}), ("127.0.0.1", 1)]
)
async def test_dont_steal_resource_restrictions(c, s, a, b):
    future = c.submit(slowinc, 1, delay=0.10, workers=a.address)
    await future

    futures = c.map(slowinc, range(100), delay=0.1, resources={"A": 1})
    while len(a.state.tasks) + len(b.state.tasks) < 100:
        await asyncio.sleep(0.01)
    assert len(a.state.tasks) == 100
    assert len(b.state.tasks) == 0

    result = s.extensions["stealing"].balance()

    await asyncio.sleep(0.1)
    assert len(a.state.tasks) == 100
    assert len(b.state.tasks) == 0


@gen_cluster(client=True, nthreads=[("127.0.0.1", 1, {"resources": {"A": 2}})])
async def test_steal_resource_restrictions(c, s, a):
    future = c.submit(slowinc, 1, delay=0.10, workers=a.address)
    await future

    futures = c.map(slowinc, range(100), delay=0.2, resources={"A": 1})
    while len(a.state.tasks) < 101:
        await asyncio.sleep(0.01)
    assert len(a.state.tasks) == 101

    async with Worker(s.address, nthreads=1, resources={"A": 4}) as b:
        while not b.state.tasks or len(a.state.tasks) == 101:
            await asyncio.sleep(0.01)

        assert len(b.state.tasks) > 0
        assert len(a.state.tasks) < 101


@gen_cluster(client=True, nthreads=[("127.0.0.1", 1, {"resources": {"A": 2, "C": 1}})])
async def test_steal_resource_restrictions_asym_diff(c, s, a):
    # See https://github.com/dask/distributed/issues/5565
    future = c.submit(slowinc, 1, delay=0.10, workers=a.address)
    await future

    futures = c.map(slowinc, range(100), delay=0.2, resources={"A": 1})
    while len(a.state.tasks) < 101:
        await asyncio.sleep(0.01)
    assert len(a.state.tasks) == 101

    async with Worker(s.address, nthreads=1, resources={"A": 4, "B": 5}) as b:
        while not b.state.tasks or len(a.state.tasks) == 101:
            await asyncio.sleep(0.01)

        assert len(b.state.tasks) > 0
        assert len(a.state.tasks) < 101


@gen_cluster(
    client=True,
    nthreads=[("127.0.0.1", 1)] * 5,
    config={"distributed.scheduler.work-stealing-interval": "20ms"},
)
async def test_balance_without_dependencies(c, s, *workers):
    def slow(x):
        y = random.random() * 0.1
        sleep(y)
        return y

    futures = c.map(slow, range(100))
    await wait(futures)

    durations = [sum(w.data.values()) for w in workers]
    assert max(durations) / min(durations) < 3


@gen_cluster(client=True, nthreads=[("127.0.0.1", 4)] * 2)
async def test_dont_steal_executing_tasks(c, s, a, b):
    futures = c.map(
        slowinc, range(4), delay=0.1, workers=a.address, allow_other_workers=True
    )

    await wait(futures)
    assert len(a.data) == 4
    assert len(b.data) == 0


@gen_cluster(client=True)
async def test_dont_steal_executing_tasks_2(c, s, a, b):
    steal = s.extensions["stealing"]

    future = c.submit(slowinc, 1, delay=0.5, workers=a.address)
    while not a.state.executing_count:
        await asyncio.sleep(0.01)

    steal.move_task_request(
        s.tasks[future.key], s.workers[a.address], s.workers[b.address]
    )
    await asyncio.sleep(0.1)
    assert a.state.tasks[future.key].state == "executing"
    assert not b.state.executing_count


@gen_cluster(
    client=True,
    nthreads=[("127.0.0.1", 1)] * 10,
    config={
        "distributed.scheduler.default-task-durations": {"slowidentity": 0.2},
        "distributed.scheduler.work-stealing-interval": "20ms",
    },
)
async def test_dont_steal_few_saturated_tasks_many_workers(c, s, a, *rest):
    x = c.submit(mul, b"0", 100000000, workers=a.address)  # 100 MB
    await wait(x)

    futures = [c.submit(slowidentity, x, pure=False, delay=0.2) for i in range(2)]

    await wait(futures)

    assert len(a.data) == 3
    assert not any(w.state.tasks for w in rest)


@gen_cluster(
    client=True,
    nthreads=[("127.0.0.1", 1)] * 10,
    worker_kwargs={"memory_limit": MEMORY_LIMIT},
    config={
        "distributed.scheduler.default-task-durations": {"slowidentity": 0.2},
        "distributed.scheduler.work-stealing-interval": "20ms",
    },
)
async def test_steal_when_more_tasks(c, s, a, *rest):
    x = c.submit(mul, b"0", 50000000, workers=a.address)  # 50 MB
    await wait(x)

    futures = [c.submit(slowidentity, x, pure=False, delay=0.2) for i in range(20)]

    start = time()
    while not any(w.state.tasks for w in rest):
        await asyncio.sleep(0.01)
        assert time() < start + 1


@gen_cluster(
    client=True,
    nthreads=[("127.0.0.1", 1)] * 10,
    config={
        "distributed.scheduler.default-task-durations": {
            "slowidentity": 0.2,
            "slow2": 1,
        },
        "distributed.scheduler.work-stealing-interval": "20ms",
    },
)
async def test_steal_more_attractive_tasks(c, s, a, *rest):
    def slow2(x):
        sleep(1)
        return x

    x = c.submit(mul, b"0", 100000000, workers=a.address)  # 100 MB
    await wait(x)

    futures = [c.submit(slowidentity, x, pure=False, delay=0.2) for i in range(10)]
    future = c.submit(slow2, x, priority=-1)

    while not any(w.state.tasks for w in rest):
        await asyncio.sleep(0.01)

    # good future moves first
    assert any(future.key in w.state.tasks for w in rest)


async def assert_balanced(inp, expected, c, s, *workers):
    steal = s.extensions["stealing"]
    await steal.stop()
    ev = Event()

    def block(*args, event, **kwargs):
        event.wait()

    counter = itertools.count()

    futures = []
    for w, ts in zip(workers, inp):
        for t in sorted(ts, reverse=True):
            if t:
                [dat] = await c.scatter(
                    [gen_nbytes(int(t * s.bandwidth))], workers=w.address
                )
            else:
                dat = 123
            i = next(counter)
            f = c.submit(
                block,
                dat,
                event=ev,
                key="%d-%d" % (int(t), i),
                workers=w.address,
                allow_other_workers=True,
                pure=False,
                priority=-i,
            )
            futures.append(f)

    while len([ts for ts in s.tasks.values() if ts.processing_on]) < len(futures):
        await asyncio.sleep(0.001)

    try:
        for _ in range(10):
            steal.balance()
            await steal.stop()

            result = [
                sorted(
                    (int(key_split(ts.key)) for ts in s.workers[w.address].processing),
                    reverse=True,
                )
                for w in workers
            ]

            result2 = sorted(result, reverse=True)
            expected2 = sorted(expected, reverse=True)

            if result2 == expected2:
                # Release the threadpools
                return
    finally:
        await ev.set()
    raise Exception(f"Expected: {expected2}; got: {result2}")


@pytest.mark.parametrize(
    "inp,expected",
    [
        pytest.param([[1], []], [[1], []], id="don't move unnecessarily"),
        pytest.param([[0, 0], []], [[0], [0]], id="balance"),
        pytest.param(
            [[0, 0, 0, 0, 0, 0, 0, 0], []],
            [[0, 0, 0, 0, 0, 0], [0, 0]],
            id="balance until none idle",
        ),
        pytest.param(
            [[0.1, 0.1], []], [[0], [0]], id="balance even if results in even"
        ),
        pytest.param([[0, 0, 0], []], [[0, 0], [0]], id="don't over balance"),
        pytest.param(
            [[0, 0], [0, 0, 0], []], [[0, 0], [0, 0], [0]], id="move from larger"
        ),
        pytest.param([[0, 0, 0], [0], []], [[0, 0], [0], [0]], id="move to smaller"),
        pytest.param([[0, 1], []], [[1], [0]], id="choose easier first"),
        pytest.param([[0, 0, 0, 0], [], []], [[0, 0], [0], [0]], id="spread evenly"),
        pytest.param([[1, 0, 2, 0], [], []], [[2, 1], [0], [0]], id="move easier"),
        pytest.param(
            [[1, 1, 1], []], [[1, 1], [1]], id="be willing to move costly items"
        ),
        pytest.param(
            [[1, 1, 1, 1], []], [[1, 1, 1], [1]], id="but don't move too many"
        ),
        pytest.param(
            [[0, 0], [0, 0], [0, 0], []],
            [[0, 0], [0, 0], [0], [0]],
            id="no one clearly saturated",
        ),
        # NOTE: There is a timing issue that workers may already start executing
        # tasks before we call balance, i.e. the workers will reject the
        # stealing request and we end up with a different end result.
        # Particularly tests with many input tasks are more likely to fail since
        # the test setup takes longer and allows the workers more time to
        # schedule a task on the threadpool
        pytest.param(
            [[4, 2, 2, 2, 2, 1, 1], [4, 2, 1, 1], [], [], []],
            [[4, 2, 2, 2], [4, 2, 1, 1], [2], [1], [1]],
            id="balance multiple saturated workers",
        ),
    ],
)
def test_balance(inp, expected):
    async def test_balance_(*args, **kwargs):
        await assert_balanced(inp, expected, *args, **kwargs)

    config = {
        "distributed.scheduler.default-task-durations": {str(i): 1 for i in range(10)}
    }
    gen_cluster(client=True, nthreads=[("", 1)] * len(inp), config=config)(
        test_balance_
    )()


@gen_cluster(client=True, nthreads=[("127.0.0.1", 1)] * 2, Worker=Nanny, timeout=60)
async def test_restart(c, s, a, b):
    futures = c.map(
        slowinc, range(100), delay=0.01, workers=a.address, allow_other_workers=True
    )
    while not s.workers[b.worker_address].processing:
        await asyncio.sleep(0.01)

    # Unknown tasks are never stolen therefore wait for a measurement
    while not any(s.tasks[f.key].state == "memory" for f in futures):
        await asyncio.sleep(0.01)

    steal = s.extensions["stealing"]
    assert any(x for L in steal.stealable.values() for x in L)

    await c.restart()

    assert not any(x for L in steal.stealable.values() for x in L)


@gen_cluster(client=True)
async def test_do_not_steal_communication_heavy_tasks(c, s, a, b):
    # Never steal unreasonably large tasks
    steal = s.extensions["stealing"]
    x = c.submit(gen_nbytes, int(s.bandwidth) * 1000, workers=a.address, pure=False)
    y = c.submit(gen_nbytes, int(s.bandwidth) * 1000, workers=a.address, pure=False)

    def block_reduce(x, y, event):
        event.wait()
        return None

    event = Event()
    futures = [
        c.submit(
            block_reduce,
            x,
            y,
            event=event,
            pure=False,
            workers=a.address,
            allow_other_workers=True,
        )
        for i in range(10)
    ]
    while not a.state.tasks:
        await asyncio.sleep(0.1)
    steal.balance()
    await steal.stop()
    await event.set()
    await c.gather(futures)
    assert not b.data


@gen_cluster(
    client=True,
    config={"distributed.scheduler.default-task-durations": {"blocked_add": 0.001}},
)
async def test_steal_communication_heavy_tasks(c, s, a, b):
    steal = s.extensions["stealing"]
    await steal.stop()
    x = c.submit(mul, b"0", int(s.bandwidth), workers=a.address)
    y = c.submit(mul, b"1", int(s.bandwidth), workers=b.address)
    event = Event()

    def blocked_add(x, y, event):
        event.wait()
        return x + y

    futures = [
        c.submit(
            blocked_add,
            x,
            y,
            event=event,
            pure=False,
            workers=a.address,
            allow_other_workers=True,
        )
        for i in range(10)
    ]

    while not any(f.key in s.tasks and s.tasks[f.key].processing_on for f in futures):
        await asyncio.sleep(0.01)

    await steal.start()
    steal.balance()
    await steal.stop()
    await event.set()
    await c.gather(futures)


@gen_cluster(client=True)
async def test_steal_twice(c, s, a, b):
    x = c.submit(inc, 1, workers=a.address)
    await wait(x)

    futures = [c.submit(slowadd, x, i, delay=0.2) for i in range(100)]

    while len(s.tasks) < 100:  # tasks are all allocated
        await asyncio.sleep(0.01)
    if math.isinf(s.WORKER_SATURATION):
        # Wait for b to start stealing tasks
        while len(b.state.tasks) < 30:
            await asyncio.sleep(0.01)
    else:
        # Wait for b to complete some tasks
        while len(b.data) < 8:
            await asyncio.sleep(0.01)

    # Army of new workers arrives to help
    async with contextlib.AsyncExitStack() as stack:
        # This is pretty timing sensitive
        workers = [stack.enter_async_context(Worker(s.address)) for _ in range(10)]
        workers = await asyncio.gather(*workers)

        await wait(futures)

        # Note: this includes a and b
        empty_workers = [ws for ws in s.workers.values() if not ws.has_what]
        assert (
            len(empty_workers) < 3
        ), f"Too many workers without keys ({len(empty_workers)} out of {len(s.workers)})"
        # This also tests that some tasks were stolen from b
        # (see `while len(b.state.tasks) < 30` above)
        # If queuing is enabled, then there was nothing to steal from b,
        # so this just tests the queue was balanced not-terribly.
        assert max(len(ws.has_what) for ws in s.workers.values()) < 30

        assert a.state.in_flight_tasks_count == 0
        assert b.state.in_flight_tasks_count == 0


@gen_cluster(
    client=True,
    nthreads=[("", 1)] * 3,
    config={"distributed.worker.memory.pause": False},
)
async def test_paused_workers_must_not_steal(c, s, w1, w2, w3):
    w2.status = Status.paused
    while s.workers[w2.address].status != Status.paused:
        await asyncio.sleep(0.01)

    x = c.submit(inc, 1, workers=w1.address)
    await wait(x)

    futures = [c.submit(slowadd, x, i, delay=0.1) for i in range(10)]
    await wait(futures)

    assert w1.data
    assert not w2.data
    assert w3.data


@gen_cluster(client=True)
async def test_dont_steal_already_released(c, s, a, b):
    future = c.submit(slowinc, 1, delay=0.05, workers=a.address)
    key = future.key
    while key not in a.state.tasks:
        await asyncio.sleep(0.05)

    del future

    while key in a.state.tasks and a.state.tasks[key].state != "released":
        await asyncio.sleep(0.05)

    a.handle_stimulus(StealRequestEvent(key=key, stimulus_id="test"))
    assert len(a.batched_stream.buffer) == 1
    msg = a.batched_stream.buffer[0]
    assert msg["op"] == "steal-response"
    assert msg["key"] == key
    assert msg["state"] in [None, "released"]

    with captured_logger(
        logging.getLogger("distributed.stealing"), level=logging.DEBUG
    ) as stealing_logs:
        msg = f"Key released between request and confirm: {key}"
        while msg not in stealing_logs.getvalue():
            await asyncio.sleep(0.05)


@gen_cluster(client=True, nthreads=[("127.0.0.1", 1)] * 2)
async def test_dont_steal_long_running_tasks(c, s, a, b):
    def long(delay):
        with worker_client() as c:
            sleep(delay)

    await c.submit(long, 0.1)  # learn duration
    await c.submit(inc, 1)  # learn duration

    long_tasks = c.map(long, [0.5, 0.6], workers=a.address, allow_other_workers=True)
    while sum(len(ws.long_running) for ws in s.workers.values()) < 2:  # let them start
        await asyncio.sleep(0.01)

    start = time()
    while any(t.key in s.extensions["stealing"].key_stealable for t in long_tasks):
        await asyncio.sleep(0.01)
        assert time() < start + 1

    na = a.state.executing_count
    nb = b.state.executing_count

    incs = c.map(inc, range(100), workers=a.address, allow_other_workers=True)

    await asyncio.sleep(0.2)
    await wait(long_tasks)

    for t in long_tasks:
        assert (
            sum(log[1] == "executing" for log in a.state.story(t))
            + sum(log[1] == "executing" for log in b.state.story(t))
        ) <= 1


@gen_cluster(
    client=True,
    nthreads=[("127.0.0.1", 5)] * 2,
    config={"distributed.scheduler.work-stealing-interval": "20ms"},
)
async def test_cleanup_repeated_tasks(c, s, a, b):
    class Foo:
        pass

    await c.submit(slowidentity, -1, delay=0.1)
    objects = [c.submit(Foo, pure=False, workers=a.address) for _ in range(50)]

    x = c.map(
        slowidentity, objects, workers=a.address, allow_other_workers=True, delay=0.05
    )
    del objects
    await wait(x)
    assert a.data and b.data
    assert len(a.data) + len(b.data) > 10
    ws = weakref.WeakSet()
    ws.update(a.data.values())
    ws.update(b.data.values())
    del x

    start = time()
    while a.data or b.data:
        await asyncio.sleep(0.01)
        assert time() < start + 1

    assert not s.tasks

    with profile.lock:
        assert not list(ws)


@gen_cluster(client=True, nthreads=[("127.0.0.1", 1)] * 2)
async def test_lose_task(c, s, a, b):
    with captured_logger("distributed.stealing") as log:
        s.periodic_callbacks["stealing"].interval = 1
        for _ in range(100):
            futures = c.map(
                slowinc,
                range(10),
                delay=0.01,
                pure=False,
                workers=a.address,
                allow_other_workers=True,
            )
            await asyncio.sleep(0.01)
            del futures

    out = log.getvalue()
    assert "Error" not in out


@pytest.mark.parametrize("interval, expected", [(None, 100), ("500ms", 500), (2, 2)])
@gen_cluster(nthreads=[], config={"distributed.scheduler.work-stealing": False})
async def test_parse_stealing_interval(s, interval, expected):
    from distributed.scheduler import WorkStealing

    if interval:
        ctx = dask.config.set(
            {"distributed.scheduler.work-stealing-interval": interval}
        )
    else:
        ctx = contextlib.nullcontext()
    with ctx:
        ws = WorkStealing(s)
        await ws.start()
        assert s.periodic_callbacks["stealing"].callback_time == expected


@gen_cluster(client=True)
async def test_balance_with_longer_task(c, s, a, b):
    np = pytest.importorskip("numpy")

    await c.submit(slowinc, 0, delay=0)  # scheduler learns that slowinc is very fast
    x = await c.scatter(np.arange(10000), workers=[a.address])
    y = c.submit(
        slowinc, 1, delay=5, workers=[a.address], priority=1
    )  # a surprisingly long task
    z = c.submit(
        slowadd, x, 1, workers=[a.address], allow_other_workers=True, priority=0
    )  # a task after y, suggesting a, but open to b

    # Allow task to be learned, otherwise it will not be stolen
    _ = c.submit(slowadd, x, 2, workers=[b.address])
    await z
    assert not y.done()
    assert z.key in b.data


@gen_cluster(client=True)
async def test_blocklist_shuffle_split(c, s, a, b):

    pd = pytest.importorskip("pandas")
    dd = pytest.importorskip("dask.dataframe")
    npart = 10
    df = dd.from_pandas(pd.DataFrame({"A": range(100), "B": 1}), npartitions=npart)
    graph = df.shuffle(
        "A",
        shuffle="tasks",
        # If we don't have enough partitions, we'll fall back to a simple shuffle
        max_branch=npart - 1,
    ).sum()
    res = c.compute(graph)

    while not s.tasks:
        await asyncio.sleep(0.005)
    prefixes = set(s.task_prefixes.keys())
    from distributed.stealing import fast_tasks

    blocked = fast_tasks & prefixes
    assert blocked
    assert any(["split" in prefix for prefix in blocked])

    stealable = s.extensions["stealing"].stealable
    while not res.done():
        for tasks_per_level in stealable.values():
            for tasks in tasks_per_level:
                for ts in tasks:
                    assert ts.prefix.name not in fast_tasks
                    assert "split" not in ts.prefix.name
        await asyncio.sleep(0.001)
    await res


@gen_cluster(
    client=True,
    nthreads=[("", 1)] * 3,
    config={
        "distributed.scheduler.work-stealing-interval": 1_000_000,
    },
)
async def test_steal_concurrent_simple(c, s, *workers):
    steal = s.extensions["stealing"]
    w0 = workers[0]
    w1 = workers[1]
    w2 = workers[2]
    futs1 = c.map(
        slowinc,
        range(10),
        key=[f"f1-{ix}" for ix in range(10)],
        workers=[w0.address],
    )

    while not w0.state.tasks:
        await asyncio.sleep(0.1)

    # ready is a heap but we don't need last, just not the next
    victim_key = w0.state.ready.peekright().key
    victim_ts = s.tasks[victim_key]

    ws0 = s.workers[w0.address]
    ws1 = s.workers[w1.address]
    ws2 = s.workers[w2.address]
    steal.move_task_request(victim_ts, ws0, ws1)
    steal.move_task_request(victim_ts, ws0, ws2)

    await c.gather(futs1)

    # First wins
    assert ws1.has_what
    assert not ws2.has_what


<<<<<<< HEAD
@gen_cluster(client=True)
=======
@gen_cluster(
    client=True,
    config={
        "distributed.scheduler.work-stealing-interval": 1_000_000,
    },
)
>>>>>>> 4052350a
async def test_steal_reschedule_reset_in_flight_occupancy(c, s, *workers):
    # https://github.com/dask/distributed/issues/5370
    steal = s.extensions["stealing"]
    await steal.stop()
    w0 = workers[0]
    roots = c.map(
        inc,
        range(6),
        key=[f"r-{ix}" for ix in range(6)],
    )

    def block(x, event):
        event.wait()
        return x + 1

    event = Event()
    futs1 = [
        c.submit(block, r, event=event, key=f"f{ir}-{ix}")
        for ir, r in enumerate(roots)
        for ix in range(4)
    ]
    while not w0.state.ready:
        await asyncio.sleep(0.01)

    # ready is a heap but we don't need last, just not the next
    victim_key = w0.state.ready.peekright().key
    victim_ts = s.tasks[victim_key]

    wsA = victim_ts.processing_on
    other_workers = [ws for ws in s.workers.values() if ws != wsA]
    wsB = other_workers[0]

    steal.move_task_request(victim_ts, wsA, wsB)

    s.reschedule(victim_key, stimulus_id="test")
    await event.set()
    await c.gather(futs1)

    del futs1

    assert all(v == 0 for v in steal.in_flight_occupancy.values())


@gen_cluster(
    client=True,
    config={
        "distributed.scheduler.work-stealing-interval": 10,
    },
)
async def test_get_story(c, s, a, b):
    steal = s.extensions["stealing"]
    futs = c.map(slowinc, range(100), workers=[a.address], allow_other_workers=True)
    collect = c.submit(sum, futs)
    await collect
    key = next(iter(b.state.tasks))
    ts = s.tasks[key]
    msgs = steal.story(key)
    msgs_ts = steal.story(ts)
    assert msgs
    assert msgs == msgs_ts
    assert all(isinstance(m, tuple) for m in msgs)


@gen_cluster(
    client=True,
    config={
        "distributed.scheduler.work-stealing-interval": 1_000_000,
    },
)
async def test_steal_worker_dies_same_ip(c, s, w0, w1):
    # https://github.com/dask/distributed/issues/5370
    steal = s.extensions["stealing"]
    ev = Event()
    futs1 = c.map(
        lambda _, ev: ev.wait(),
        range(10),
        ev=ev,
        key=[f"f1-{ix}" for ix in range(10)],
        workers=[w0.address],
        allow_other_workers=True,
    )
    while not w0.active_keys:
        await asyncio.sleep(0.01)

    # ready is a heap but we don't need last, just not the next
    victim_key = w0.state.ready.peekright().key
    victim_ts = s.tasks[victim_key]

    wsA = victim_ts.processing_on
    assert wsA.address == w0.address
    wsB = s.workers[w1.address]

    steal.move_task_request(victim_ts, wsA, wsB)
    len_before = len(s.events["stealing"])
    with freeze_batched_send(w0.batched_stream):
        while not any(
            isinstance(event, StealRequestEvent) for event in w0.state.stimulus_log
        ):
            await asyncio.sleep(0.1)
        async with contextlib.AsyncExitStack() as stack:
            # Block batched stream of w0 to ensure the steal-confirmation doesn't
            # arrive at the scheduler before we want it to
            await w1.close()
            # Kill worker wsB
            # Restart new worker with same IP, name, etc.
            while w1.address in s.workers:
                await asyncio.sleep(0.1)

            w_new = await stack.enter_async_context(
                Worker(
                    s.address,
                    host=w1.host,
                    port=w1.port,
                    name=w1.name,
                )
            )
            wsB2 = s.workers[w_new.address]
            assert wsB2.address == wsB.address
            assert wsB2 is not wsB
            assert wsB2 != wsB
            assert hash(wsB2) != hash(wsB)

    # Wait for the steal response to arrive
    while len_before == len(s.events["stealing"]):
        await asyncio.sleep(0.1)

    assert victim_ts.processing_on != wsB

    await w_new.close(executor_wait=False)
    await ev.set()
    await c.gather(futs1)


@gen_cluster(
    client=True,
    nthreads=[("", 1)] * 3,
    config={
        "distributed.scheduler.work-stealing-interval": 1_000_000,
    },
)
async def test_reschedule_concurrent_requests_deadlock(c, s, *workers):
    # https://github.com/dask/distributed/issues/5370
    steal = s.extensions["stealing"]
    w0 = workers[0]
    ev = Event()
    futs1 = c.map(
        lambda _, ev: ev.wait(),
        range(10),
        ev=ev,
        key=[f"f1-{ix}" for ix in range(10)],
        workers=[w0.address],
        allow_other_workers=True,
    )
    while not w0.active_keys:
        await asyncio.sleep(0.01)

    # ready is a heap but we don't need last, just not the next
    victim_key = list(w0.active_keys)[0]

    victim_ts = s.tasks[victim_key]

    wsA = victim_ts.processing_on
    other_workers = [ws for ws in s.workers.values() if ws != wsA]
    wsB = other_workers[0]
    wsC = other_workers[1]

    steal.move_task_request(victim_ts, wsA, wsB)

    s.set_restrictions(worker={victim_key: [wsB.address]})
    s.reschedule(victim_key, stimulus_id="test")
    assert wsB == victim_ts.processing_on
    # move_task_request is not responsible for respecting worker restrictions
    steal.move_task_request(victim_ts, wsB, wsC)

    # Let tasks finish
    await ev.set()
    await c.gather(futs1)

    assert victim_ts.who_has != {wsC}
    msgs = steal.story(victim_ts)
    msgs = [msg[:-1] for msg in msgs]  # Remove random IDs

    # There are three possible outcomes
    expect1 = [
        ("stale-response", victim_key, "executing", wsA.address),
        ("already-computing", victim_key, "executing", wsB.address, wsC.address),
    ]
    expect2 = [
        ("already-computing", victim_key, "executing", wsB.address, wsC.address),
        ("already-aborted", victim_key, "executing", wsA.address),
    ]
    # This outcome appears only in ~2% of the runs
    expect3 = [
        ("already-computing", victim_key, "executing", wsB.address, wsC.address),
        ("already-aborted", victim_key, "memory", wsA.address),
    ]
    assert msgs in (expect1, expect2, expect3)


@pytest.mark.skip("executing heartbeats not considered yet")
@gen_cluster(client=True, nthreads=[("127.0.0.1", 1)] * 3)
async def test_correct_bad_time_estimate(c, s, *workers):
    """Initial time estimation causes the task to not be considered for
    stealing. Following occupancy readjustments will re-enlist the keys since
    the duration estimate is now significant.

    This is done during reevaluate occupancy
    """
    steal = s.extensions["stealing"]
    future = c.submit(slowinc, 1, delay=0)
    await wait(future)
    futures = [c.submit(slowinc, future, delay=0.1, pure=False) for _ in range(20)]
    while len(s.tasks) < 21:
        await asyncio.sleep(0)
    assert not any(s.tasks[f.key] in steal.key_stealable for f in futures)
    await asyncio.sleep(0.5)
    assert any(s.tasks[f.key] in steal.key_stealable for f in futures)
    await wait(futures)
    assert all(w.data for w in workers), [sorted(w.data) for w in workers]


@gen_cluster(client=True)
async def test_steal_stimulus_id_unique(c, s, a, b):
    steal = s.extensions["stealing"]
    num_futs = 1_000
    async with Lock() as lock:

        def blocked(x, lock):
            lock.acquire()

        # Setup all tasks on worker 0 such that victim/thief relation is the
        # same for all tasks.
        futures = c.map(blocked, range(num_futs), lock=lock, workers=[a.address])
        # Ensure all tasks are assigned to the worker since otherwise the
        # move_task_request fails.
        while len(a.state.tasks) != num_futs:
            await asyncio.sleep(0.1)
        tasks = [s.tasks[f.key] for f in futures]
        w0 = s.workers[a.address]
        w1 = s.workers[b.address]
        # Generating the move task requests as fast as possible increases the
        # chance of duplicates if the uniqueness is not guaranteed.
        for ts in tasks:
            steal.move_task_request(ts, w0, w1)
        # Values stored in in_flight are used for response verification.
        # Therefore all stimulus IDs are stored here and must be unique
        stimulus_ids = {dct["stimulus_id"] for dct in steal.in_flight.values()}
        assert len(stimulus_ids) == num_futs
        await c.cancel(futures)


def test_steal_worker_state(ws_with_running_task):
    ws = ws_with_running_task

    ws.handle_stimulus(FreeKeysEvent(keys=["x"], stimulus_id="s1"))
    assert ws.available_resources == {"R": 0}
    assert ws.tasks["x"].state == "cancelled"

    instructions = ws.handle_stimulus(ExecuteSuccessEvent.dummy("x", stimulus_id="s2"))
    assert not instructions
    assert "x" not in ws.tasks
    assert "x" not in ws.data
    assert ws.available_resources == {"R": 1}


@pytest.mark.slow()
@gen_cluster(nthreads=[("", 1)] * 4, client=True)
async def test_steal_very_fast_tasks(c, s, *workers):
    # Ensure that very fast tasks are allowed to be stolen
    root = dask.delayed(lambda n: "x" * n)(
        dask.utils.parse_bytes("1MiB"), dask_key_name="root"
    )

    @dask.delayed
    def func(*args):
        import time

        time.sleep(0.002)

    ntasks = 1000
    results = [func(root, i) for i in range(ntasks)]
    futs = c.compute(results)
    await c.gather(futs)

    ntasks_per_worker = np.array([len(w.data) for w in workers])
    ideal = ntasks / len(workers)
    assert (ntasks_per_worker > ideal * 0.5).all(), (ideal, ntasks_per_worker)
    assert (ntasks_per_worker < ideal * 1.5).all(), (ideal, ntasks_per_worker)


def test_balance_even_with_replica(recompute_saturation):
    dependencies = {"a": 1}
    dependency_placement = [["a"], ["a"]]
    task_placement = [[["a"], ["a"]], []]

    def _correct_placement(actual):
        actual_task_counts = [len(placed) for placed in actual]
        return actual_task_counts == [
            1,
            1,
        ]

    _run_dependency_balance_test(
        dependencies,
        dependency_placement,
        task_placement,
        _correct_placement,
        recompute_saturation,
    )


def test_balance_to_replica(recompute_saturation):
    dependencies = {"a": 2}
    dependency_placement = [["a"], ["a"], []]
    task_placement = [[["a"], ["a"]], [], []]

    def _correct_placement(actual):
        actual_task_counts = [len(placed) for placed in actual]
        return actual_task_counts == [
            1,
            1,
            0,
        ]

    _run_dependency_balance_test(
        dependencies,
        dependency_placement,
        task_placement,
        _correct_placement,
        recompute_saturation,
    )


def test_balance_multiple_to_replica(recompute_saturation):
    dependencies = {"a": 6}
    dependency_placement = [["a"], ["a"], []]
    task_placement = [[["a"], ["a"], ["a"], ["a"], ["a"], ["a"], ["a"], ["a"]], [], []]

    def _correct_placement(actual):
        actual_task_counts = [len(placed) for placed in actual]
        # FIXME: A better task placement would be even but the current balancing
        # logic aborts as soon as a worker is no longer classified as idle
        # return actual_task_counts == [
        #     4,
        #     4,
        #     0,
        # ]
        return actual_task_counts == [
            6,
            2,
            0,
        ]

    _run_dependency_balance_test(
        dependencies,
        dependency_placement,
        task_placement,
        _correct_placement,
        recompute_saturation,
    )


def test_balance_to_larger_dependency(recompute_saturation):
    dependencies = {"a": 2, "b": 1}
    dependency_placement = [["a", "b"], ["a"], ["b"]]
    task_placement = [[["a", "b"], ["a", "b"], ["a", "b"]], [], []]

    def _correct_placement(actual):
        actual_task_counts = [len(placed) for placed in actual]
        return actual_task_counts == [
            2,
            1,
            0,
        ]

    _run_dependency_balance_test(
        dependencies,
        dependency_placement,
        task_placement,
        _correct_placement,
        recompute_saturation,
    )


def test_balance_prefers_busier_with_dependency():
    recompute_saturation = True
    dependencies = {"a": 5, "b": 1}
    dependency_placement = [["a"], ["a", "b"], []]
    task_placement = [
        [["a"], ["a"], ["a"], ["a"], ["a"], ["a"]],
        [["b"]],
        [],
    ]

    def _correct_placement(actual):
        actual_task_placements = [sorted(placed) for placed in actual]
        # FIXME: A better task placement would be even but the current balancing
        # logic aborts as soon as a worker is no longer classified as idle
        # return actual_task_placements == [
        #     [["a"], ["a"], ["a"], ["a"]],
        #     [["a"], ["a"], ["b"]],
        #     [],
        # ]
        return actual_task_placements == [
            [["a"], ["a"], ["a"], ["a"], ["a"]],
            [["a"], ["b"]],
            [],
        ]

    _run_dependency_balance_test(
        dependencies,
        dependency_placement,
        task_placement,
        _correct_placement,
        recompute_saturation,
        # This test relies on disabling queueing to flag workers as idle
        config={
            "distributed.scheduler.worker-saturation": float("inf"),
        },
    )


def _run_dependency_balance_test(
    dependencies: Mapping[str, int],
    dependency_placement: list[list[str]],
    task_placement: list[list[list[str]]],
    correct_placement_fn: Callable[[list[list[list[str]]]], bool],
    recompute_saturation: bool,
    config: dict | None = None,
) -> None:
    """Run a test for balancing with task dependencies according to the provided
    specifications.

    This method executes the test logic for all permutations of worker placements
    and generates a new cluster for each one.

    Parameters
    ----------
    dependencies
        Mapping of task dependencies to their weight.
    dependency_placement
        List of list of dependencies to be placed on the worker corresponding
        to the index of the outer list.
    task_placement
        List of list of tasks to be placed on the worker corresponding to the
        index of the outer list. Each task is a list of names of dependencies.
    correct_placement_fn
        Callable used to determine if stealing placed the tasks as expected.
    recompute_saturation
        Whether to recompute worker saturation before stealing.
    config
        Optional configuration to apply to the test.
    See Also
    --------
    _dependency_balance_test_permutation
    """
    nworkers = len(task_placement)
    for permutation in itertools.permutations(range(nworkers)):

        async def _run(
            *args,
            permutation=permutation,
            **kwargs,
        ):
            await _dependency_balance_test_permutation(
                dependencies,
                dependency_placement,
                task_placement,
                correct_placement_fn,
                recompute_saturation,
                permutation,
                *args,
                **kwargs,
            )

        gen_cluster(
            client=True,
            nthreads=[("", 1)] * len(task_placement),
            config=merge(
                config or {},
                {
                    "distributed.scheduler.unknown-task-duration": "1s",
                },
            ),
        )(_run)()


async def _dependency_balance_test_permutation(
    dependencies: Mapping[str, int],
    dependency_placement: list[list[str]],
    task_placement: list[list[list[str]]],
    correct_placement_fn: Callable[[list[list[list[str]]]], bool],
    recompute_saturation: bool,
    permutation: list[int],
    c: Client,
    s: Scheduler,
    *workers: Worker,
) -> None:
    """Run a test for balancing with task dependencies according to the provided
    specifications and worker permutations.

    Parameters
    ----------
    dependencies
        Mapping of task dependencies to their weight.
    dependency_placement
        List of list of dependencies to be placed on the worker corresponding
        to the index of the outer list.
    task_placement
        List of list of tasks to be placed on the worker corresponding to the
        index of the outer list. Each task is a list of names of dependencies.
    correct_placement_fn
        Callable used to determine if stealing placed the tasks as expected.
    recompute_saturation
        Whether to recompute worker saturation before stealing.
    permutation
        Permutation of workers to use for this run.

    See Also
    --------
    _run_dependency_balance_test
    """
    steal = s.extensions["stealing"]
    await steal.stop()

    inverse = [permutation.index(i) for i in range(len(permutation))]
    permutated_dependency_placement = [dependency_placement[i] for i in permutation]
    permutated_task_placement = [task_placement[i] for i in permutation]

    dependency_futures = await _place_dependencies(
        dependencies, permutated_dependency_placement, c, s, workers
    )

    ev, futures = await _place_tasks(
        permutated_task_placement,
        permutated_dependency_placement,
        dependency_futures,
        c,
        s,
        workers,
    )

    if recompute_saturation:
        for ws in s.workers.values():
            s._reevaluate_occupancy_worker(ws)
    try:
        for _ in range(20):
            steal.balance()
            await steal.stop()

            permutated_actual_placement = _get_task_placement(s, workers)
            actual_placement = [permutated_actual_placement[i] for i in inverse]

            if correct_placement_fn(actual_placement):
                return
    finally:
        # Release the threadpools
        await ev.set()
        await c.gather(futures)

    raise AssertionError(actual_placement, permutation)


async def _place_dependencies(
    dependencies: Mapping[str, int],
    placement: list[list[str]],
    c: Client,
    s: Scheduler,
    workers: Sequence[Worker],
) -> dict[str, Future]:
    """Places the dependencies on the workers as specified.

    Parameters
    ----------
    dependencies
        Mapping of task dependencies to their weight.
    placement
        List of list of dependencies to be placed on the worker corresponding to the
        index of the outer list.

    Returns
    -------
    Dictionary of futures matching the input dependencies.

    See Also
    --------
    _run_dependency_balance_test
    """
    dependencies_to_workers = defaultdict(set)
    for worker_idx, placed in enumerate(placement):
        for dependency in placed:
            dependencies_to_workers[dependency].add(workers[worker_idx].address)

    futures = {}
    for name, multiplier in dependencies.items():
        worker_addresses = dependencies_to_workers[name]
        futs = await c.scatter(
            {name: gen_nbytes(int(multiplier * s.bandwidth))},
            workers=worker_addresses,
            broadcast=True,
        )
        futures[name] = futs[name]

    await c.gather(futures.values())

    _assert_dependency_placement(placement, workers)

    return futures


def _assert_dependency_placement(expected, workers):
    """Assert that dependencies are placed on the workers as expected."""
    actual = []
    for worker in workers:
        actual.append(list(worker.state.tasks.keys()))

    assert actual == expected


async def _place_tasks(
    placement: list[list[list[str]]],
    dependency_placement: list[list[str]],
    dependency_futures: Mapping[str, Future],
    c: Client,
    s: Scheduler,
    workers: Sequence[Worker],
) -> tuple[Event, list[Future]]:
    """Places the tasks on the workers as specified.

    Parameters
    ----------
    placement
        List of list of tasks to be placed on the worker corresponding to the
        index of the outer list. Each task is a list of names of dependencies.
    dependency_placement
        List of list of dependencies to be placed on the worker corresponding to the
        index of the outer list.
    dependency_futures
        Mapping of dependency names to their corresponding futures.

    Returns
    -------
    Tuple of the event blocking the placed tasks and list of futures matching
    the input task placement.

    See Also
    --------
    _run_dependency_balance_test
    """
    ev = Event()

    def block(*args, event, **kwargs):
        event.wait()

    counter = itertools.count()
    futures = []
    for worker_idx, tasks in enumerate(placement):
        for dependencies in tasks:
            i = next(counter)
            dep_key = "".join(sorted(dependencies))
            key = f"{dep_key}-{i}"
            f = c.submit(
                block,
                [dependency_futures[dependency] for dependency in dependencies],
                event=ev,
                key=key,
                workers=workers[worker_idx].address,
                allow_other_workers=True,
                pure=False,
                priority=-i,
            )
            futures.append(f)

    while len([ts for ts in s.tasks.values() if ts.processing_on]) < len(futures):
        await asyncio.sleep(0.001)

    while any(
        len(w.state.tasks) < (len(tasks) + len(dependencies))
        for w, dependencies, tasks in zip(workers, dependency_placement, placement)
    ):
        await asyncio.sleep(0.001)

    assert_task_placement(placement, s, workers)

    return ev, futures


def _get_task_placement(
    s: Scheduler, workers: Iterable[Worker]
) -> list[list[list[str]]]:
    """Return the placement of tasks on this worker"""
    actual = []
    for w in workers:
        actual.append(
            [list(key_split(ts.key)) for ts in s.workers[w.address].processing]
        )
    return _deterministic_placement(actual)


def _equal_placement(left, right):
    """Return True IFF the two input placements are equal."""
    return _deterministic_placement(left) == _deterministic_placement(right)


def _deterministic_placement(placement):
    """Return a deterministic ordering of the tasks or dependencies on each worker."""
    return [sorted(placed) for placed in placement]


def assert_task_placement(expected, s, workers):
    """Assert that tasks are placed on the workers as expected."""
    actual = _get_task_placement(s, workers)
    assert _equal_placement(actual, expected)<|MERGE_RESOLUTION|>--- conflicted
+++ resolved
@@ -60,11 +60,6 @@
 # Most tests here are timing-dependent
 setup_module = nodebug_setup_module
 teardown_module = nodebug_teardown_module
-
-
-@pytest.fixture(params=[True, False])
-def recompute_saturation(request):
-    yield request.param
 
 
 @gen_cluster(client=True, nthreads=[("", 2), ("", 2)])
@@ -1161,16 +1156,7 @@
     assert not ws2.has_what
 
 
-<<<<<<< HEAD
 @gen_cluster(client=True)
-=======
-@gen_cluster(
-    client=True,
-    config={
-        "distributed.scheduler.work-stealing-interval": 1_000_000,
-    },
-)
->>>>>>> 4052350a
 async def test_steal_reschedule_reset_in_flight_occupancy(c, s, *workers):
     # https://github.com/dask/distributed/issues/5370
     steal = s.extensions["stealing"]
@@ -1461,7 +1447,7 @@
     assert (ntasks_per_worker < ideal * 1.5).all(), (ideal, ntasks_per_worker)
 
 
-def test_balance_even_with_replica(recompute_saturation):
+def test_balance_even_with_replica():
     dependencies = {"a": 1}
     dependency_placement = [["a"], ["a"]]
     task_placement = [[["a"], ["a"]], []]
@@ -1478,11 +1464,10 @@
         dependency_placement,
         task_placement,
         _correct_placement,
-        recompute_saturation,
-    )
-
-
-def test_balance_to_replica(recompute_saturation):
+    )
+
+
+def test_balance_to_replica():
     dependencies = {"a": 2}
     dependency_placement = [["a"], ["a"], []]
     task_placement = [[["a"], ["a"]], [], []]
@@ -1500,11 +1485,10 @@
         dependency_placement,
         task_placement,
         _correct_placement,
-        recompute_saturation,
-    )
-
-
-def test_balance_multiple_to_replica(recompute_saturation):
+    )
+
+
+def test_balance_multiple_to_replica():
     dependencies = {"a": 6}
     dependency_placement = [["a"], ["a"], []]
     task_placement = [[["a"], ["a"], ["a"], ["a"], ["a"], ["a"], ["a"], ["a"]], [], []]
@@ -1529,11 +1513,10 @@
         dependency_placement,
         task_placement,
         _correct_placement,
-        recompute_saturation,
-    )
-
-
-def test_balance_to_larger_dependency(recompute_saturation):
+    )
+
+
+def test_balance_to_larger_dependency():
     dependencies = {"a": 2, "b": 1}
     dependency_placement = [["a", "b"], ["a"], ["b"]]
     task_placement = [[["a", "b"], ["a", "b"], ["a", "b"]], [], []]
@@ -1551,12 +1534,10 @@
         dependency_placement,
         task_placement,
         _correct_placement,
-        recompute_saturation,
     )
 
 
 def test_balance_prefers_busier_with_dependency():
-    recompute_saturation = True
     dependencies = {"a": 5, "b": 1}
     dependency_placement = [["a"], ["a", "b"], []]
     task_placement = [
@@ -1585,7 +1566,6 @@
         dependency_placement,
         task_placement,
         _correct_placement,
-        recompute_saturation,
         # This test relies on disabling queueing to flag workers as idle
         config={
             "distributed.scheduler.worker-saturation": float("inf"),
@@ -1598,7 +1578,6 @@
     dependency_placement: list[list[str]],
     task_placement: list[list[list[str]]],
     correct_placement_fn: Callable[[list[list[list[str]]]], bool],
-    recompute_saturation: bool,
     config: dict | None = None,
 ) -> None:
     """Run a test for balancing with task dependencies according to the provided
@@ -1619,8 +1598,6 @@
         index of the outer list. Each task is a list of names of dependencies.
     correct_placement_fn
         Callable used to determine if stealing placed the tasks as expected.
-    recompute_saturation
-        Whether to recompute worker saturation before stealing.
     config
         Optional configuration to apply to the test.
     See Also
@@ -1640,7 +1617,6 @@
                 dependency_placement,
                 task_placement,
                 correct_placement_fn,
-                recompute_saturation,
                 permutation,
                 *args,
                 **kwargs,
@@ -1663,7 +1639,6 @@
     dependency_placement: list[list[str]],
     task_placement: list[list[list[str]]],
     correct_placement_fn: Callable[[list[list[list[str]]]], bool],
-    recompute_saturation: bool,
     permutation: list[int],
     c: Client,
     s: Scheduler,
@@ -1684,8 +1659,6 @@
         index of the outer list. Each task is a list of names of dependencies.
     correct_placement_fn
         Callable used to determine if stealing placed the tasks as expected.
-    recompute_saturation
-        Whether to recompute worker saturation before stealing.
     permutation
         Permutation of workers to use for this run.
 
@@ -1713,9 +1686,6 @@
         workers,
     )
 
-    if recompute_saturation:
-        for ws in s.workers.values():
-            s._reevaluate_occupancy_worker(ws)
     try:
         for _ in range(20):
             steal.balance()
