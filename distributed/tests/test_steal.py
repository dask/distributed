from __future__ import annotations

import asyncio
import contextlib
import itertools
import logging
import math
import random
import weakref
from collections import defaultdict
from collections.abc import Callable, Coroutine, Iterable, Mapping, Sequence
from operator import mul
from time import sleep

import pytest
from tlz import merge, sliding_window

import dask
from dask.utils import key_split, parse_bytes

from distributed import (
    Client,
    Event,
    Lock,
    Nanny,
    Scheduler,
    Worker,
    profile,
    wait,
    worker_client,
)
from distributed.client import Task
from distributed.compatibility import LINUX
from distributed.core import Status
from distributed.metrics import time
from distributed.system import MEMORY_LIMIT
from distributed.utils import wait_for
from distributed.utils_test import (
    NO_AMM,
    BlockedGetData,
    captured_logger,
    freeze_batched_send,
    gen_cluster,
    gen_nbytes,
    inc,
    nodebug_setup_module,
    nodebug_teardown_module,
    slowadd,
    slowidentity,
    slowinc,
    wait_for_state,
)
from distributed.worker_state_machine import (
    ExecuteSuccessEvent,
    FreeKeysEvent,
    StealRequestEvent,
)

pytestmark = pytest.mark.ci1

# Most tests here are timing-dependent
setup_module = nodebug_setup_module
teardown_module = nodebug_teardown_module


@gen_cluster(client=True, nthreads=[("", 2), ("", 2)])
async def test_work_stealing(c, s, a, b):
    [x] = await c._scatter([1], workers=a.address)
    tasks = c.map(slowadd, range(50), [x] * 50)
    await wait(tasks)
    assert len(a.data) > 10
    assert len(b.data) > 10


@gen_cluster(client=True, nthreads=[("127.0.0.1", 1)] * 2)
async def test_dont_steal_expensive_data_fast_computation(c, s, a, b):
    np = pytest.importorskip("numpy")

    x = c.submit(np.arange, 1000000, workers=a.address)
    await wait([x])
    task = c.submit(np.sum, [1], workers=a.address)  # learn that sum is fast
    await wait([task])

    cheap = [
        c.submit(np.sum, x, pure=False, workers=a.address, allow_other_workers=True)
        for i in range(10)
    ]
    await wait(cheap)
    assert len(s.tasks[x.key].who_has) == 1
    assert len(b.data) == 0
    assert len(a.data) == 12


@gen_cluster(client=True, nthreads=[("127.0.0.1", 1)] * 2)
async def test_steal_cheap_data_slow_computation(c, s, a, b):
    x = c.submit(slowinc, 100, delay=0.1)  # learn that slowinc is slow
    await wait(x)

    tasks = c.map(
        slowinc, range(10), delay=0.1, workers=a.address, allow_other_workers=True
    )
    await wait(tasks)
    assert abs(len(a.data) - len(b.data)) <= 5


@pytest.mark.slow
@gen_cluster(client=True, nthreads=[("", 1)] * 2, config=NO_AMM)
async def test_steal_expensive_data_slow_computation(c, s, a, b):
    np = pytest.importorskip("numpy")

    x = c.submit(slowinc, 1, delay=0.2, workers=a.address)
    await wait(x)  # learn that slowinc is slow

    x = c.submit(np.arange, 1_000_000, workers=a.address)  # put expensive data
    await wait(x)

    slow = [c.submit(slowinc, x, delay=0.1, pure=False) for _ in range(20)]
    await wait(slow)
    assert len(s.tasks[x.key].who_has) > 1

    assert b.data  # not empty


@gen_cluster(client=True, nthreads=[("127.0.0.1", 1)] * 10, config=NO_AMM)
async def test_worksteal_many_thieves(c, s, *workers):
    x = c.submit(slowinc, -1, delay=0.1)
    await x

    xs = c.map(slowinc, [x] * 100, pure=False, delay=0.1)

    await wait(xs)

    for ws in s.workers.values():
        assert 2 < len(ws.has_what) < 30

    assert len(s.tasks[x.key].who_has) > 1
    assert sum(len(ws.has_what) for ws in s.workers.values()) < 150


@gen_cluster(
    client=True,
    nthreads=[("127.0.0.1", 1)] * 2,
    config={"distributed.scheduler.work-stealing-interval": "10ms"},
)
async def test_stop_plugin(c, s, a, b):
    steal = s.extensions["stealing"]

    await steal.stop()
    futs = c.map(slowinc, range(10), workers=[a.address], allow_other_workers=True)
    await c.gather(futs)
    assert len(a.data) == 10

    # nothing happens
    for _ in range(10):
        await steal.stop()


@gen_cluster(
    client=True,
    nthreads=[("127.0.0.1", 1)] * 2,
    config={"distributed.scheduler.work-stealing-interval": "1ms"},
)
async def test_stop_in_flight(c, s, a, b):
    steal = s.extensions["stealing"]
    num_tasks = 10
    futs = c.map(
        slowinc, range(num_tasks), workers=[a.address], allow_other_workers=True
    )
    while not steal.in_flight:
        await asyncio.sleep(0)

    assert steal.in_flight
    await steal.stop()
    assert not steal.in_flight

    assert len(a.data) != num_tasks
    del futs
    while s.tasks or a.state.tasks or b.state.tasks:
        await asyncio.sleep(0.1)

    futs = c.map(
        slowinc, range(num_tasks), workers=[a.address], allow_other_workers=True
    )
    await c.gather(futs)
    assert len(a.data) == num_tasks

    del futs
    while s.tasks or a.state.tasks or b.state.tasks:
        await asyncio.sleep(0.1)
    event = Event()

    def block(x, event):
        event.wait()
        return x + 1

    futs = c.map(
        block,
        range(num_tasks),
        event=event,
        workers=[a.address],
        allow_other_workers=True,
    )
    while not len(a.state.tasks) == num_tasks:
        await asyncio.sleep(0.01)
    assert len(b.state.tasks) == 0
    await steal.start()
    await event.set()
    await c.gather(futs)
    assert len(a.state.tasks) != num_tasks
    assert len(b.state.tasks) != 0


@gen_cluster(
    client=True,
    nthreads=[("127.0.0.1", 1)] * 2,
    config={"distributed.scheduler.work-stealing-interval": "10ms"},
)
async def test_allow_tasks_stolen_before_first_completes(c, s, a, b):
    # https://github.com/dask/distributed/issues/5564
    from distributed import Semaphore

    steal = s.extensions["stealing"]
    await steal.stop()
    lock = await Semaphore(max_leases=1)

    # We will reuse the same function such that multiple dispatches have the
    # same task prefix. This ensures that we have tasks queued up but all of
    # them are still classified as unknown.
    # The lock allows us to control the duration of the first task without
    # delaying test runtime or flakyness
    def blocked_task(x, lock):
        if x == 0:
            with lock:
                return x
        return x

    async with lock:
        first = c.submit(blocked_task, 0, lock, workers=[a.address], key="f-0")
        while first.key not in a.state.tasks:
            await asyncio.sleep(0.001)
        # Ensure the task is indeed blocked
        with pytest.raises(asyncio.TimeoutError):
            await wait_for(first, 0.01)

        more_tasks = c.map(
            blocked_task,
            # zero is a sentinel for using the lock.
            # Start counting at one for non-blocking funcs
            range(1, 11),
            lock=lock,
            workers=[a.address],
            key=[f"f-{ix}" for ix in range(1, 11)],
            allow_other_workers=True,
        )
        # All tasks are put on A since this is what we asked for. Only work
        # stealing should rebalance the tasks once we allow for it
        while not len(a.state.tasks) == 11:
            await asyncio.sleep(0.1)

        assert len(b.state.tasks) == 0

        await steal.start()
        # A is still blocked by executing task f-1 so this can only pass if
        # workstealing moves the tasks to B
        await c.gather(more_tasks)
        assert len(b.data) == 10
    await first


@gen_cluster(
    client=True,
    nthreads=[("127.0.0.1", 1)] * 2,
    config={"distributed.scheduler.work-stealing-interval": "10ms"},
)
async def test_eventually_steal_unknown_functions(c, s, a, b):
    tasks = c.map(
        slowinc, range(10), delay=0.1, workers=a.address, allow_other_workers=True
    )
    await wait(tasks)
    assert not s.unknown_durations
    assert len(a.data) >= 3, [len(a.data), len(b.data)]
    assert len(b.data) >= 3, [len(a.data), len(b.data)]


@pytest.mark.skip(reason="")
@gen_cluster(client=True, nthreads=[("127.0.0.1", 1)] * 3)
async def test_steal_related_tasks(e, s, a, b, c):
    tasks = e.map(
        slowinc, range(20), delay=0.05, workers=a.address, allow_other_workers=True
    )

    await wait(tasks)

    nearby = 0
    for f1, f2 in sliding_window(2, tasks):
        if s.tasks[f1.key].who_has == s.tasks[f2.key].who_has:
            nearby += 1

    assert nearby > 10


@gen_cluster(client=True, nthreads=[("127.0.0.1", 1)] * 10)
async def test_dont_steal_fast_tasks_compute_time(c, s, *workers):
    def do_nothing(x, y=None):
        pass

    xs = c.map(do_nothing, range(10), workers=workers[0].address)
    await wait(xs)

    tasks = c.map(do_nothing, range(100), y=xs)

    await wait(tasks)

    assert len(set.union(*(s.tasks[x.key].who_has for x in xs))) == 1
    assert len(s.workers[workers[0].address].has_what) == len(xs) + len(tasks)


@gen_cluster(client=True, nthreads=[("", 1)])
async def test_dont_steal_fast_tasks_blocklist(c, s, a):
    async with BlockedGetData(s.address) as b:
        # create a dependency
        x = c.submit(inc, 1, workers=[b.address], key="x")
        await wait(x)

        # If the blocklist of fast tasks is tracked somewhere else, this needs to be
        # changed. This test requires *any* key which is blocked.
        from distributed.stealing import fast_tasks

        blocked_key = next(iter(fast_tasks))

        def fast_blocked(i, x):
            # The task should observe a certain computation time such that we can
            # ensure that it is not stolen due to the blocking. If it is too
            # fast, the standard mechanism shouldn't allow stealing
            sleep(0.01)

        tasks = c.map(
            fast_blocked,
            range(50),
            x=x,
            # Submit the task to one worker but allow it to be distributed elsewhere,
            # i.e. this is not a task restriction
            workers=[a.address],
            allow_other_workers=True,
            key=blocked_key,
        )

        while len(s.tasks) < 51:
            await asyncio.sleep(0.01)
        b.block_get_data.set()
        await wait(tasks)

        # Note: x may now be on a, b, or both, depending if the Active Memory Manager
        # got to run or not
        ws_a = s.workers[a.address]
        for ts in s.tasks.values():
            if ts.key.startswith(blocked_key):
                assert ts.who_has == {ws_a}


@gen_cluster(client=True, nthreads=[("", 1)], config=NO_AMM)
async def test_new_worker_steals(c, s, a):
    await wait(c.submit(slowinc, 1, delay=0.01))

    tasks = c.map(slowinc, range(100), delay=0.05)
    total = c.submit(sum, tasks)
    while len(a.state.tasks) < 10:
        await asyncio.sleep(0.01)

    async with Worker(s.address, nthreads=1) as b:
        result = await total
        assert result == sum(map(inc, range(100)))

        for w in (a, b):
            assert all(isinstance(v, int) for v in w.data.values())

        # This requires AMM to be off. Otherwise, if b reports higher optimistic memory
        # than a and `total` happens to be computed on a, then all keys on b will be
        # replicated onto a and then deleted by the AMM.
        assert b.data


@gen_cluster(client=True)
<<<<<<< HEAD
async def test_work_steal_no_kwargs(c, s, a, b):
    await wait(c.submit(slowinc, 1, delay=0.05))

    tasks = c.map(
        slowinc, range(100), workers=a.address, allow_other_workers=True, delay=0.05
    )

    await wait(tasks)
=======
async def test_work_steal_allow_other_workers(c, s, a, b):
    # Note: this test also verifies the baseline for all other tests below
    futures = c.map(
        slowinc, range(100), workers=a.address, allow_other_workers=True, delay=0.05
    )
    await c.gather(futures)
>>>>>>> 5647d063

    assert 20 < len(a.data) < 80
    assert 20 < len(b.data) < 80

    total = c.submit(sum, tasks)
    result = await total

    assert result == sum(map(inc, range(100)))


@gen_cluster(client=True, nthreads=[("127.0.0.1", 1), ("127.0.0.1", 2)])
async def test_dont_steal_worker_restrictions(c, s, a, b):
<<<<<<< HEAD
    task = c.submit(slowinc, 1, delay=0.10, workers=a.address)
    await task

    tasks = c.map(slowinc, range(100), delay=0.1, workers=a.address)
=======
    futures = c.map(slowinc, range(100), delay=0.05, workers=a.address)
>>>>>>> 5647d063

    while len(a.state.tasks) + len(b.state.tasks) < 100:
        await asyncio.sleep(0.01)

    assert len(a.state.tasks) == 100
    assert len(b.state.tasks) == 0

    s.extensions["stealing"].balance()
    await asyncio.sleep(0.1)

    assert len(a.state.tasks) == 100
    assert len(b.state.tasks) == 0


@gen_cluster(client=True, nthreads=[("", 1), ("", 2), ("", 2)])
async def test_steal_worker_restrictions(c, s, wa, wb, wc):
<<<<<<< HEAD
    task = c.submit(slowinc, 1, delay=0.1, workers={wa.address, wb.address})
    await task

    ntasks = 100
    tasks = c.map(slowinc, range(ntasks), delay=0.1, workers={wa.address, wb.address})

    while sum(len(w.state.tasks) for w in [wa, wb, wc]) < ntasks:
=======
    futures = c.map(slowinc, range(100), delay=0.05, workers={wa.address, wb.address})
    while sum(len(w.state.tasks) for w in [wa, wb, wc]) < 100:
>>>>>>> 5647d063
        await asyncio.sleep(0.01)

    assert 20 < len(wa.state.tasks) < 80
    assert 20 < len(wb.state.tasks) < 80
    assert len(wc.state.tasks) == 0

    s.extensions["stealing"].balance()
    await asyncio.sleep(0.1)

    assert 20 < len(wa.state.tasks) < 80
    assert 20 < len(wb.state.tasks) < 80
    assert len(wc.state.tasks) == 0


@pytest.mark.skipif(not LINUX, reason="Need 127.0.0.2 to mean localhost")
@gen_cluster(client=True, nthreads=[("127.0.0.1", 1), ("127.0.0.2", 1)])
async def test_dont_steal_host_restrictions(c, s, a, b):
<<<<<<< HEAD
    task = c.submit(slowinc, 1, delay=0.10, workers=a.address)
    await task

    tasks = c.map(slowinc, range(100), delay=0.1, workers="127.0.0.1")
=======
    futures = c.map(slowinc, range(100), delay=0.05, workers="127.0.0.1")
>>>>>>> 5647d063
    while len(a.state.tasks) + len(b.state.tasks) < 100:
        await asyncio.sleep(0.01)

    assert len(a.state.tasks) == 100
    assert len(b.state.tasks) == 0

    s.extensions["stealing"].balance()
    await asyncio.sleep(0.1)

    assert len(a.state.tasks) == 100
    assert len(b.state.tasks) == 0


@pytest.mark.skipif(not LINUX, reason="Need 127.0.0.2 to mean localhost")
@gen_cluster(client=True, nthreads=[("127.0.0.1", 1), ("127.0.0.2", 2)])
async def test_steal_host_restrictions(c, s, wa, wb):
<<<<<<< HEAD
    task = c.submit(slowinc, 1, delay=0.10, workers=wa.address)
    await task

    ntasks = 100
    tasks = c.map(slowinc, range(ntasks), delay=0.1, workers="127.0.0.1")
    while len(wa.state.tasks) < ntasks:
=======
    futures = c.map(slowinc, range(100), delay=0.05, workers="127.0.0.1")
    while len(wa.state.tasks) + len(wb.state.tasks) < 100:
>>>>>>> 5647d063
        await asyncio.sleep(0.01)

    assert len(wa.state.tasks) == 100
    assert len(wb.state.tasks) == 0

    async with Worker(s.address, nthreads=1) as wc:
        while s.workers[wc.address].status != Status.running:
            await asyncio.sleep(0.01)

        s.extensions["stealing"].balance()
        await asyncio.sleep(0.1)

        assert 20 < len(wa.state.tasks) < 95
        assert len(wb.state.tasks) == 0
        assert 5 < len(wc.state.tasks) < 80


@gen_cluster(client=True, nthreads=[("", 1, {"resources": {"A": 2}}), ("", 1)])
async def test_dont_steal_resource_restrictions(c, s, a, b):
<<<<<<< HEAD
    task = c.submit(slowinc, 1, delay=0.10, workers=a.address)
    await task

    tasks = c.map(slowinc, range(100), delay=0.1, resources={"A": 1})
=======
    futures = c.map(slowinc, range(100), delay=0.05, resources={"A": 1})
>>>>>>> 5647d063
    while len(a.state.tasks) + len(b.state.tasks) < 100:
        await asyncio.sleep(0.01)

    assert len(a.state.tasks) == 100
    assert len(b.state.tasks) == 0

    s.extensions["stealing"].balance()
    await asyncio.sleep(0.1)

    assert len(a.state.tasks) == 100
    assert len(b.state.tasks) == 0


@gen_cluster(client=True, nthreads=[("", 1, {"resources": {"A": 2}})])
async def test_steal_resource_restrictions(c, s, a):
<<<<<<< HEAD
    task = c.submit(slowinc, 1, delay=0.10, workers=a.address)
    await task

    tasks = c.map(slowinc, range(100), delay=0.2, resources={"A": 1})
    while len(a.state.tasks) < 101:
=======
    futures = c.map(slowinc, range(100), delay=0.05, resources={"A": 1})
    while len(a.state.tasks) < 100:
>>>>>>> 5647d063
        await asyncio.sleep(0.01)

    async with Worker(s.address, nthreads=1, resources={"A": 4}) as b:
        while s.workers[b.address].status != Status.running:
            await asyncio.sleep(0.01)

        s.extensions["stealing"].balance()
        await asyncio.sleep(0.1)

        assert 20 < len(b.state.tasks) < 80
        assert 20 < len(a.state.tasks) < 80


@gen_cluster(client=True, nthreads=[("", 1, {"resources": {"A": 2, "C": 1}})])
async def test_steal_resource_restrictions_asym_diff(c, s, a):
    # See https://github.com/dask/distributed/issues/5565
<<<<<<< HEAD
    task = c.submit(slowinc, 1, delay=0.10, workers=a.address)
    await task
=======
    future = c.submit(slowinc, 1, delay=0.1, workers=a.address)
    await future
>>>>>>> 5647d063

    tasks = c.map(slowinc, range(100), delay=0.2, resources={"A": 1})
    while len(a.state.tasks) < 101:
        await asyncio.sleep(0.01)
    assert len(a.state.tasks) == 101

    async with Worker(s.address, nthreads=1, resources={"A": 4, "B": 5}) as b:
        while not b.state.tasks or len(a.state.tasks) == 101:
            await asyncio.sleep(0.01)

        assert len(b.state.tasks) > 0
        assert len(a.state.tasks) < 101


@gen_cluster(
    client=True,
    nthreads=[("127.0.0.1", 1)] * 5,
    config={"distributed.scheduler.work-stealing-interval": "20ms"},
)
async def test_balance_without_dependencies(c, s, *workers):
    def slow(x):
        y = random.random() * 0.1
        sleep(y)
        return y

    tasks = c.map(slow, range(100))
    await wait(tasks)

    durations = [sum(w.data.values()) for w in workers]
    assert max(durations) / min(durations) < 3


@gen_cluster(client=True, nthreads=[("127.0.0.1", 4)] * 2)
async def test_dont_steal_executing_tasks(c, s, a, b):
    tasks = c.map(
        slowinc, range(4), delay=0.1, workers=a.address, allow_other_workers=True
    )

    await wait(tasks)
    assert len(a.data) == 4
    assert len(b.data) == 0


@gen_cluster(client=True)
async def test_dont_steal_executing_tasks_2(c, s, a, b):
    steal = s.extensions["stealing"]

    task = c.submit(slowinc, 1, delay=0.5, workers=a.address)
    while not a.state.executing_count:
        await asyncio.sleep(0.01)

    steal.move_task_request(
        s.tasks[task.key], s.workers[a.address], s.workers[b.address]
    )
    await asyncio.sleep(0.1)
    assert a.state.tasks[task.key].state == "executing"
    assert not b.state.executing_count


@gen_cluster(
    client=True,
    nthreads=[("127.0.0.1", 1)] * 10,
    config={
        "distributed.scheduler.default-task-durations": {"slowidentity": 0.2},
        "distributed.scheduler.work-stealing-interval": "20ms",
    },
)
async def test_dont_steal_few_saturated_tasks_many_workers(c, s, a, *rest):
    x = c.submit(mul, b"0", 100000000, workers=a.address)  # 100 MB
    await wait(x)

    tasks = [c.submit(slowidentity, x, pure=False, delay=0.2) for i in range(2)]

    await wait(tasks)

    assert len(a.data) == 3
    assert not any(w.state.tasks for w in rest)


@gen_cluster(
    client=True,
    nthreads=[("127.0.0.1", 1)] * 10,
    worker_kwargs={"memory_limit": MEMORY_LIMIT},
    config={
        "distributed.scheduler.default-task-durations": {"slowidentity": 0.2},
        "distributed.scheduler.work-stealing-interval": "20ms",
    },
)
async def test_steal_when_more_tasks(c, s, a, *rest):
    x = c.submit(mul, b"0", 50000000, workers=a.address)  # 50 MB
    await wait(x)

    tasks = [c.submit(slowidentity, x, pure=False, delay=0.2) for i in range(20)]

    start = time()
    while not any(w.state.tasks for w in rest):
        await asyncio.sleep(0.01)
        assert time() < start + 1


@gen_cluster(
    client=True,
    nthreads=[("127.0.0.1", 1)] * 10,
    config={
        "distributed.scheduler.default-task-durations": {
            "slowidentity": 0.2,
            "slow2": 1,
        },
    },
)
async def test_steal_more_attractive_tasks(c, s, a, *rest):
    ext = s.extensions["stealing"]

    def slow2(x):
        sleep(1)
        return x

    x = c.submit(mul, b"0", 100000000, workers=a.address)  # 100 MB
    await wait(x)

    # The submits below are all individual update_graph calls which are very
    # likely submitted in the same batch.
    # Prior to https://github.com/dask/distributed/pull/8049, the entire batch
    # would be processed by the scheduler in the same event loop tick.
    # Therefore, the first PC `stealing.balance` call would be guaranteed to see
    # all the tasks and make the correct decision.
    # After the PR, the batch is processed in multiple event loop ticks, so the
    # first PC `stealing.balance` call would potentially only see the first
    # tasks and would try to rebalance them instead of the slow and heavy one.
    # To guarantee that the stealing extension sees all tasks, we're stopping
    # the callback and are calling balance ourselves once we are certain the
    # tasks are all on the scheduler.
    # Related https://github.com/dask/distributed/pull/5443
    await ext.stop()
    tasks = [c.submit(slowidentity, x, pure=False, delay=0.2) for i in range(10)]
    task = c.submit(slow2, x, priority=-1)

    while task.key not in s.tasks:
        await asyncio.sleep(0.01)
    # Now call it once explicitly to move the heavy task
    ext.balance()
    while not any(w.state.tasks for w in rest):
        await asyncio.sleep(0.01)

    # good task moves first
    assert any(task.key in w.state.tasks for w in rest)


async def assert_balanced(inp, expected, c, s, *workers):
    steal = s.extensions["stealing"]
    await steal.stop()
    ev = Event()

    def block(*args, event, **kwargs):
        event.wait()

    counter = itertools.count()

    futures_per_worker = defaultdict(list)
    for w, tasks in zip(workers, inp):
        for t in sorted(tasks, reverse=True):
            if t:
                [dat] = await c.scatter(
                    [gen_nbytes(int(t * s.bandwidth))], workers=w.address
                )
            else:
                dat = 123
            i = next(counter)
            f = c.submit(
                block,
                dat,
                event=ev,
                key="%d-%d" % (int(t), i),
                workers=w.address,
                allow_other_workers=True,
                pure=False,
                priority=-i,
            )
            futures_per_worker[w].append(f)

    # Make sure all tasks are scheduled on the workers
    # We are relying on the tasks not to be rootish (and thus not to remain in the
    # scheduler-side queue) because they have worker restrictions
    wait_for_states = []
    for w, fs in futures_per_worker.items():
        for i, f in enumerate(fs):
            # Make sure the first task is executing, all others are ready
            state = "executing" if i == 0 else "ready"
            wait_for_states.append(wait_for_state(f.key, state, w))
    await asyncio.gather(*wait_for_states)

    # Balance several times since stealing might attempt to steal the already executing task
    # for each saturated worker and will need a chance to correct its mistake
    for _ in workers:
        steal.balance()
        # steal.stop() ensures that all in-flight stealing requests have been resolved
        await steal.stop()

    await ev.set()
    await c.gather([f for fs in futures_per_worker.values() for f in fs])

    result = [
        sorted(
            # The name of input data starts with ``SizeOf``
            (int(key_split(t)) for t in w.data.keys() if not t.startswith("SizeOf")),
            reverse=True,
        )
        for w in workers
    ]

    result2 = sorted(result, reverse=True)
    expected2 = sorted(expected, reverse=True)

    assert result2 == expected2


@pytest.mark.parametrize(
    "inp,expected",
    [
        pytest.param([[1], []], [[1], []], id="don't move unnecessarily"),
        pytest.param([[0, 0], []], [[0], [0]], id="balance"),
        pytest.param(
            [[0.1, 0.1], []], [[0], [0]], id="balance even if results in even"
        ),
        pytest.param([[0, 0, 0], []], [[0, 0], [0]], id="don't over balance"),
        pytest.param(
            [[0, 0], [0, 0, 0], []], [[0, 0], [0, 0], [0]], id="move from larger"
        ),
        pytest.param([[0, 0, 0], [0], []], [[0, 0], [0], [0]], id="move to smaller"),
        pytest.param([[0, 1], []], [[1], [0]], id="choose easier first"),
        pytest.param([[0, 0, 0, 0], [], []], [[0, 0], [0], [0]], id="spread evenly"),
        pytest.param([[1, 0, 2, 0], [], []], [[2, 1], [0], [0]], id="move easier"),
        pytest.param(
            [[1, 1, 1], []], [[1, 1], [1]], id="be willing to move costly items"
        ),
        pytest.param(
            [[1, 1, 1, 1], []], [[1, 1, 1], [1]], id="but don't move too many"
        ),
        pytest.param(
            [[0, 0], [0, 0], [0, 0], []],
            [[0, 0], [0, 0], [0], [0]],
            id="no one clearly saturated",
        ),
        # NOTE: There is a timing issue that workers may already start executing
        # tasks before we call balance, i.e. the workers will reject the
        # stealing request and we end up with a different end result.
        # Particularly tests with many input tasks are more likely to fail since
        # the test setup takes longer and allows the workers more time to
        # schedule a task on the threadpool
        pytest.param(
            [[4, 2, 2, 2, 2, 1, 1], [4, 2, 1, 1], [], [], []],
            [[4, 2, 2, 2], [4, 2, 1, 1], [2], [1], [1]],
            id="balance multiple saturated workers",
        ),
    ],
)
def test_balance(inp, expected):
    async def test_balance_(*args, **kwargs):
        await assert_balanced(inp, expected, *args, **kwargs)

    config = {
        "distributed.scheduler.default-task-durations": {str(i): 1 for i in range(10)}
    }
    gen_cluster(client=True, nthreads=[("", 1)] * len(inp), config=config)(
        test_balance_
    )()


@gen_cluster(client=True, nthreads=[("127.0.0.1", 1)] * 2, Worker=Nanny, timeout=60)
async def test_restart(c, s, a, b):
    tasks = c.map(
        slowinc, range(100), delay=0.01, workers=a.address, allow_other_workers=True
    )
    while not s.workers[b.worker_address].processing:
        await asyncio.sleep(0.01)

    # Unknown tasks are never stolen therefore wait for a measurement
    while not any(s.tasks[f.key].state == "memory" for f in tasks):
        await asyncio.sleep(0.01)

    steal = s.extensions["stealing"]
    assert any(x for L in steal.stealable.values() for x in L)

    await c.restart()

    assert not any(x for L in steal.stealable.values() for x in L)


@gen_cluster(client=True)
async def test_steal_twice(c, s, a, b):
    x = c.submit(inc, 1, workers=a.address)
    await wait(x)

    tasks = [c.submit(slowadd, x, i, delay=0.2) for i in range(100)]

    while len(s.tasks) < 100:  # tasks are all allocated
        await asyncio.sleep(0.01)
    if math.isinf(s.WORKER_SATURATION):
        # Wait for b to start stealing tasks
        while len(b.state.tasks) < 30:
            await asyncio.sleep(0.01)
    else:
        # Wait for b to complete some tasks
        while len(b.data) < 8:
            await asyncio.sleep(0.01)

    # Army of new workers arrives to help
    async with contextlib.AsyncExitStack() as stack:
        # This is pretty timing sensitive
        workers = [stack.enter_async_context(Worker(s.address)) for _ in range(10)]
        workers = await asyncio.gather(*workers)

        await wait(tasks)

        # Note: this includes a and b
        empty_workers = [ws for ws in s.workers.values() if not ws.has_what]
        assert (
            len(empty_workers) < 3
        ), f"Too many workers without keys ({len(empty_workers)} out of {len(s.workers)})"
        # This also tests that some tasks were stolen from b
        # (see `while len(b.state.tasks) < 30` above)
        # If queuing is enabled, then there was nothing to steal from b,
        # so this just tests the queue was balanced not-terribly.
        assert max(len(ws.has_what) for ws in s.workers.values()) < 30

        assert a.state.in_flight_tasks_count == 0
        assert b.state.in_flight_tasks_count == 0


@gen_cluster(
    client=True,
    nthreads=[("", 1)] * 3,
    config={"distributed.worker.memory.pause": False},
)
async def test_paused_workers_must_not_steal(c, s, w1, w2, w3):
    w2.status = Status.paused
    while s.workers[w2.address].status != Status.paused:
        await asyncio.sleep(0.01)

    x = c.submit(inc, 1, workers=w1.address)
    await wait(x)

    tasks = [c.submit(slowadd, x, i, delay=0.1) for i in range(10)]
    await wait(tasks)

    assert w1.data
    assert not w2.data
    assert w3.data


@gen_cluster(client=True)
async def test_dont_steal_already_released(c, s, a, b):
    task = c.submit(slowinc, 1, delay=0.05, workers=a.address)
    key = task.key
    while key not in a.state.tasks:
        await asyncio.sleep(0.05)

    del task

    while key in a.state.tasks and a.state.tasks[key].state != "released":
        await asyncio.sleep(0.05)

    a.handle_stimulus(StealRequestEvent(key=key, stimulus_id="test"))
    assert len(a.batched_stream.buffer) == 1
    msg = a.batched_stream.buffer[0]
    assert msg["op"] == "steal-response"
    assert msg["key"] == key
    assert msg["state"] in [None, "released"]

    with captured_logger(
        logging.getLogger("distributed.stealing"), level=logging.DEBUG
    ) as stealing_logs:
        msg = f"Key released between request and confirm: {key}"
        while msg not in stealing_logs.getvalue():
            await asyncio.sleep(0.05)


@gen_cluster(client=True, nthreads=[("127.0.0.1", 1)] * 2)
async def test_dont_steal_long_running_tasks(c, s, a, b):
    def long(delay):
        with worker_client() as c:
            sleep(delay)

    await c.submit(long, 0.1)  # learn duration
    await c.submit(inc, 1)  # learn duration

    long_tasks = c.map(long, [0.5, 0.6], workers=a.address, allow_other_workers=True)
    while sum(len(ws.long_running) for ws in s.workers.values()) < 2:  # let them start
        await asyncio.sleep(0.01)

    start = time()
    while any(t.key in s.extensions["stealing"].key_stealable for t in long_tasks):
        await asyncio.sleep(0.01)
        assert time() < start + 1

    na = a.state.executing_count
    nb = b.state.executing_count

    incs = c.map(inc, range(100), workers=a.address, allow_other_workers=True)

    await asyncio.sleep(0.2)
    await wait(long_tasks)

    for t in long_tasks:
        assert (
            sum(log[1] == "executing" for log in a.state.story(t))
            + sum(log[1] == "executing" for log in b.state.story(t))
        ) <= 1


@gen_cluster(
    client=True,
    nthreads=[("127.0.0.1", 5)] * 2,
    config={"distributed.scheduler.work-stealing-interval": "20ms"},
)
async def test_cleanup_repeated_tasks(c, s, a, b):
    class Foo:
        pass

    await c.submit(slowidentity, -1, delay=0.1)
    objects = [c.submit(Foo, pure=False, workers=a.address) for _ in range(50)]

    x = c.map(
        slowidentity, objects, workers=a.address, allow_other_workers=True, delay=0.05
    )
    del objects
    await wait(x)
    assert a.data and b.data
    assert len(a.data) + len(b.data) > 10
    ws = weakref.WeakSet()
    ws.update(a.data.values())
    ws.update(b.data.values())
    del x

    start = time()
    while a.data or b.data:
        await asyncio.sleep(0.01)
        assert time() < start + 1

    assert not s.tasks

    with profile.lock:
        assert not list(ws)


@gen_cluster(client=True, nthreads=[("127.0.0.1", 1)] * 2)
async def test_lose_task(c, s, a, b):
    with captured_logger("distributed.stealing") as log:
        s.periodic_callbacks["stealing"].interval = 1
        for _ in range(100):
            tasks = c.map(
                slowinc,
                range(10),
                delay=0.01,
                pure=False,
                workers=a.address,
                allow_other_workers=True,
            )
            await asyncio.sleep(0.01)
            del tasks

    out = log.getvalue()
    assert "Error" not in out


@pytest.mark.parametrize("interval, expected", [(None, 100), ("500ms", 500), (2, 2)])
@gen_cluster(nthreads=[], config={"distributed.scheduler.work-stealing": False})
async def test_parse_stealing_interval(s, interval, expected):
    from distributed.scheduler import WorkStealing

    if interval:
        ctx = dask.config.set(
            {"distributed.scheduler.work-stealing-interval": interval}
        )
    else:
        ctx = contextlib.nullcontext()
    with ctx:
        ws = WorkStealing(s)
        await ws.start()
        assert s.periodic_callbacks["stealing"].callback_time == expected


@gen_cluster(client=True)
async def test_balance_with_longer_task(c, s, a, b):
    np = pytest.importorskip("numpy")

    await c.submit(slowinc, 0, delay=0)  # scheduler learns that slowinc is very fast
    x = await c.scatter(np.arange(10000), workers=[a.address])
    y = c.submit(
        slowinc, 1, delay=5, workers=[a.address], priority=1
    )  # a surprisingly long task
    z = c.submit(
        slowadd, x, 1, workers=[a.address], allow_other_workers=True, priority=0
    )  # a task after y, suggesting a, but open to b

    # Allow task to be learned, otherwise it will not be stolen
    _ = c.submit(slowadd, x, 2, workers=[b.address])
    await z
    assert not y.done()
    assert z.key in b.data


@gen_cluster(client=True)
async def test_blocklist_shuffle_split(c, s, a, b):
    pd = pytest.importorskip("pandas")
    dd = pytest.importorskip("dask.dataframe")
    npart = 10
    df = dd.from_pandas(pd.DataFrame({"A": range(100), "B": 1}), npartitions=npart)
    with dask.config.set({"dataframe.shuffle.method": "tasks"}):
        graph = df.shuffle(
            "A",
            # If we don't have enough partitions, we'll fall back to a simple shuffle
            max_branch=npart - 1,
        ).sum()
    res = c.compute(graph)

    while not s.tasks:
        await asyncio.sleep(0.005)

    from distributed.stealing import fast_tasks

    blocked = fast_tasks & s.task_prefixes.keys()
    assert blocked
    assert any(["split" in prefix for prefix in blocked])

    stealable = s.extensions["stealing"].stealable
    while not res.done():
        for tasks_per_level in stealable.values():
            for tasks in tasks_per_level:
                for ts in tasks:
                    assert ts.prefix.name not in fast_tasks
                    assert "split" not in ts.prefix.name
        await asyncio.sleep(0.001)
    await res


@gen_cluster(
    client=True,
    nthreads=[("", 1)] * 3,
    config={
        "distributed.scheduler.work-stealing-interval": 1_000_000,
    },
)
async def test_steal_concurrent_simple(c, s, *workers):
    steal = s.extensions["stealing"]
    w0 = workers[0]
    w1 = workers[1]
    w2 = workers[2]
    futs1 = c.map(
        slowinc,
        range(10),
        key=[f"f1-{ix}" for ix in range(10)],
        workers=[w0.address],
    )

    while not w0.state.tasks:
        await asyncio.sleep(0.1)

    # ready is a heap but we don't need last, just not the next
    victim_key = w0.state.ready.peekright().key
    victim_ts = s.tasks[victim_key]

    ws0 = s.workers[w0.address]
    ws1 = s.workers[w1.address]
    ws2 = s.workers[w2.address]
    steal.move_task_request(victim_ts, ws0, ws1)
    steal.move_task_request(victim_ts, ws0, ws2)

    await c.gather(futs1)

    # First wins
    assert ws1.has_what
    assert not ws2.has_what


@gen_cluster(client=True)
async def test_steal_reschedule_reset_in_flight_occupancy(c, s, *workers):
    # https://github.com/dask/distributed/issues/5370
    steal = s.extensions["stealing"]
    await steal.stop()
    w0 = workers[0]
    roots = c.map(
        inc,
        range(6),
        key=[f"r-{ix}" for ix in range(6)],
    )

    def block(x, event):
        event.wait()
        return x + 1

    event = Event()
    futs1 = [
        c.submit(block, r, event=event, key=f"f{ir}-{ix}")
        for ir, r in enumerate(roots)
        for ix in range(4)
    ]
    while not w0.state.ready:
        await asyncio.sleep(0.01)

    # ready is a heap but we don't need last, just not the next
    victim_key = w0.state.ready.peekright().key
    victim_ts = s.tasks[victim_key]

    wsA = victim_ts.processing_on
    other_workers = [ws for ws in s.workers.values() if ws != wsA]
    wsB = other_workers[0]

    steal.move_task_request(victim_ts, wsA, wsB)

    s._reschedule(victim_key, stimulus_id="test")
    await event.set()
    await c.gather(futs1)

    del futs1

    assert all(v == 0 for v in steal.in_flight_occupancy.values())


@gen_cluster(
    client=True,
    config={
        "distributed.scheduler.work-stealing-interval": 10,
    },
)
async def test_get_story(c, s, a, b):
    steal = s.extensions["stealing"]
    futs = c.map(slowinc, range(100), workers=[a.address], allow_other_workers=True)
    collect = c.submit(sum, futs)
    await collect
    key = next(iter(b.state.tasks))
    ts = s.tasks[key]
    msgs = steal.story(key)
    msgs_ts = steal.story(ts)
    assert msgs
    assert msgs == msgs_ts
    assert all(isinstance(m, tuple) for m in msgs)


@gen_cluster(
    client=True,
    config={
        "distributed.scheduler.work-stealing-interval": 1_000_000,
    },
)
async def test_steal_worker_dies_same_ip(c, s, w0, w1):
    # https://github.com/dask/distributed/issues/5370
    steal = s.extensions["stealing"]
    ev = Event()
    futs1 = c.map(
        lambda _, ev: ev.wait(),
        range(10),
        ev=ev,
        key=[f"f1-{ix}" for ix in range(10)],
        workers=[w0.address],
        allow_other_workers=True,
    )
    while not w0.active_keys:
        await asyncio.sleep(0.01)

    # ready is a heap but we don't need last, just not the next
    victim_key = w0.state.ready.peekright().key
    victim_ts = s.tasks[victim_key]

    wsA = victim_ts.processing_on
    assert wsA.address == w0.address
    wsB = s.workers[w1.address]

    steal.move_task_request(victim_ts, wsA, wsB)
    len_before = len(s.events["stealing"])
    with freeze_batched_send(w0.batched_stream):
        while not any(
            isinstance(event, StealRequestEvent) for event in w0.state.stimulus_log
        ):
            await asyncio.sleep(0.1)
        async with contextlib.AsyncExitStack() as stack:
            # Block batched stream of w0 to ensure the steal-confirmation doesn't
            # arrive at the scheduler before we want it to
            await w1.close()
            # Kill worker wsB
            # Restart new worker with same IP, name, etc.
            while w1.address in s.workers:
                await asyncio.sleep(0.1)

            w_new = await stack.enter_async_context(
                Worker(
                    s.address,
                    host=w1.host,
                    port=w1.port,
                    name=w1.name,
                )
            )
            wsB2 = s.workers[w_new.address]
            assert wsB2.address == wsB.address
            assert wsB2 is not wsB
            assert wsB2 != wsB
            assert hash(wsB2) != hash(wsB)

    # Wait for the steal response to arrive
    while len_before == len(s.events["stealing"]):
        await asyncio.sleep(0.1)

    assert victim_ts.processing_on != wsB

    await w_new.close(executor_wait=False)
    await ev.set()
    await c.gather(futs1)


@gen_cluster(
    client=True,
    nthreads=[("", 1)] * 3,
    config={
        "distributed.scheduler.work-stealing-interval": 1_000_000,
    },
)
async def test_reschedule_concurrent_requests_deadlock(c, s, *workers):
    # https://github.com/dask/distributed/issues/5370
    steal = s.extensions["stealing"]
    w0 = workers[0]
    ev = Event()
    futs1 = c.map(
        lambda _, ev: ev.wait(),
        range(10),
        ev=ev,
        key=[f"f1-{ix}" for ix in range(10)],
        workers=[w0.address],
        allow_other_workers=True,
    )
    while not w0.active_keys:
        await asyncio.sleep(0.01)

    # ready is a heap but we don't need last, just not the next
    victim_key = list(w0.active_keys)[0]

    victim_ts = s.tasks[victim_key]

    wsA = victim_ts.processing_on
    other_workers = [ws for ws in s.workers.values() if ws != wsA]
    wsB = other_workers[0]
    wsC = other_workers[1]

    steal.move_task_request(victim_ts, wsA, wsB)

    s.set_restrictions(worker={victim_key: [wsB.address]})
    s._reschedule(victim_key, stimulus_id="test")
    assert wsB == victim_ts.processing_on
    # move_task_request is not responsible for respecting worker restrictions
    steal.move_task_request(victim_ts, wsB, wsC)

    # Let tasks finish
    await ev.set()
    await c.gather(futs1)

    assert victim_ts.who_has != {wsC}
    msgs = steal.story(victim_ts)
    msgs = [msg[:-1] for msg in msgs]  # Remove random IDs

    # There are three possible outcomes
    expect1 = [
        ("stale-response", victim_key, "executing", wsA.address),
        ("already-computing", victim_key, "executing", wsB.address, wsC.address),
    ]
    expect2 = [
        ("already-computing", victim_key, "executing", wsB.address, wsC.address),
        ("already-aborted", victim_key, "executing", wsA.address),
    ]
    # This outcome appears only in ~2% of the runs
    expect3 = [
        ("already-computing", victim_key, "executing", wsB.address, wsC.address),
        ("already-aborted", victim_key, "memory", wsA.address),
    ]
    assert msgs in (expect1, expect2, expect3)


@pytest.mark.skip("executing heartbeats not considered yet")
@gen_cluster(client=True, nthreads=[("127.0.0.1", 1)] * 3)
async def test_correct_bad_time_estimate(c, s, *workers):
    """Initial time estimation causes the task to not be considered for
    stealing. Following occupancy readjustments will re-enlist the keys since
    the duration estimate is now significant.

    This is done during reevaluate occupancy
    """
    steal = s.extensions["stealing"]
    task = c.submit(slowinc, 1, delay=0)
    await wait(task)
    tasks = [c.submit(slowinc, task, delay=0.1, pure=False) for _ in range(20)]
    while len(s.tasks) < 21:
        await asyncio.sleep(0)
    assert not any(s.tasks[f.key] in steal.key_stealable for f in tasks)
    await asyncio.sleep(0.5)
    assert any(s.tasks[f.key] in steal.key_stealable for f in tasks)
    await wait(tasks)
    assert all(w.data for w in workers), [sorted(w.data) for w in workers]


@gen_cluster(client=True)
async def test_steal_stimulus_id_unique(c, s, a, b):
    steal = s.extensions["stealing"]
    num_futs = 1_000
    async with Lock() as lock:

        def blocked(x, lock):
            lock.acquire()

        # Setup all tasks on worker 0 such that victim/thief relation is the
        # same for all tasks.
        tasks = c.map(blocked, range(num_futs), lock=lock, workers=[a.address])
        # Ensure all tasks are assigned to the worker since otherwise the
        # move_task_request fails.
        while len(a.state.tasks) != num_futs:
            await asyncio.sleep(0.1)
        tasks = [s.tasks[f.key] for f in tasks]
        w0 = s.workers[a.address]
        w1 = s.workers[b.address]
        # Generating the move task requests as fast as possible increases the
        # chance of duplicates if the uniqueness is not guaranteed.
        for ts in tasks:
            steal.move_task_request(ts, w0, w1)
        # Values stored in in_flight are used for response verification.
        # Therefore all stimulus IDs are stored here and must be unique
        stimulus_ids = {dct["stimulus_id"] for dct in steal.in_flight.values()}
        assert len(stimulus_ids) == num_futs
        await c.cancel(tasks)


def test_steal_worker_state(ws_with_running_task):
    ws = ws_with_running_task

    ws.handle_stimulus(FreeKeysEvent(keys=["x"], stimulus_id="s1"))
    assert ws.available_resources == {"R": 0}
    assert ws.tasks["x"].state == "cancelled"

    instructions = ws.handle_stimulus(ExecuteSuccessEvent.dummy("x", stimulus_id="s2"))
    assert not instructions
    assert "x" not in ws.tasks
    assert "x" not in ws.data
    assert ws.available_resources == {"R": 1}


@pytest.mark.slow()
@gen_cluster(nthreads=[("", 1)] * 4, client=True)
async def test_steal_very_fast_tasks(c, s, *workers):
    np = pytest.importorskip("numpy")

    # Ensure that very fast tasks are allowed to be stolen
    root = dask.delayed(lambda n: "x" * n)(
        dask.utils.parse_bytes("1MiB"), dask_key_name="root"
    )

    @dask.delayed
    def func(*args):
        import time

        time.sleep(0.002)

    ntasks = 1000
    results = [func(root, i) for i in range(ntasks)]
    futs = c.compute(results)
    await c.gather(futs)

    ntasks_per_worker = np.array([len(w.data) for w in workers])
    ideal = ntasks / len(workers)
    assert (ntasks_per_worker > ideal * 0.5).all(), (ideal, ntasks_per_worker)
    assert (ntasks_per_worker < ideal * 1.5).all(), (ideal, ntasks_per_worker)


@pytest.mark.parametrize(
    "cost, ntasks, expect_steal",
    [
        pytest.param(10, 10, False, id="not enough work to steal"),
        pytest.param(10, 12, True, id="enough work to steal"),
        pytest.param(20, 12, False, id="not enough work for increased cost"),
    ],
)
def test_balance_expensive_tasks(cost, ntasks, expect_steal):
    dependencies = {"a": cost}
    dependency_placement = [["a"], []]
    task_placement = [[["a"]] * ntasks, []]

    def _correct_placement(actual):
        actual_task_counts = [len(placed) for placed in actual]
        return sum(actual_task_counts) == ntasks and (
            (actual_task_counts[1] > 0) == expect_steal
        )

    _run_dependency_balance_test(
        dependencies,
        dependency_placement,
        task_placement,
        _correct_placement,
    )


def test_balance_uneven_without_replica():
    dependencies = {"a": 1}
    dependency_placement = [["a"], []]
    task_placement = [[["a"], ["a"]], []]

    def _correct_placement(actual):
        actual_task_counts = [len(placed) for placed in actual]
        return actual_task_counts == [2, 0]

    _run_dependency_balance_test(
        dependencies,
        dependency_placement,
        task_placement,
        _correct_placement,
    )


def test_balance_eventually_steals_large_dependency_without_replica():
    dependencies = {"a": 10}
    dependency_placement = [["a"], []]
    task_placement = [[["a"]] * 20, []]

    def _correct_placement(actual):
        actual_task_counts = [len(placed) for placed in actual]
        return sum(actual_task_counts) == 20 and actual_task_counts[1] > 0

    _run_dependency_balance_test(
        dependencies,
        dependency_placement,
        task_placement,
        _correct_placement,
    )


def test_balance_even_with_replica():
    dependencies = {"a": 1}
    dependency_placement = [["a"], ["a"]]
    task_placement = [[["a"], ["a"]], []]

    def _correct_placement(actual):
        actual_task_counts = [len(placed) for placed in actual]
        return actual_task_counts == [
            1,
            1,
        ]

    _run_dependency_balance_test(
        dependencies,
        dependency_placement,
        task_placement,
        _correct_placement,
    )


def test_balance_to_replica():
    dependencies = {"a": 2}
    dependency_placement = [["a"], ["a"], []]
    task_placement = [[["a"], ["a"]], [], []]

    def _correct_placement(actual):
        actual_task_counts = [len(placed) for placed in actual]
        return actual_task_counts == [
            1,
            1,
            0,
        ]

    _run_dependency_balance_test(
        dependencies,
        dependency_placement,
        task_placement,
        _correct_placement,
    )


def test_balance_multiple_to_replica():
    dependencies = {"a": 6}
    dependency_placement = [["a"], ["a"], []]
    task_placement = [[["a"], ["a"], ["a"], ["a"], ["a"], ["a"], ["a"], ["a"]], [], []]

    def _correct_placement(actual):
        actual_task_counts = [len(placed) for placed in actual]
        # FIXME: A better task placement would be even but the current balancing
        # logic aborts as soon as a worker is no longer classified as idle
        # return actual_task_counts == [
        #     4,
        #     4,
        #     0,
        # ]
        return actual_task_counts == [
            6,
            2,
            0,
        ]

    _run_dependency_balance_test(
        dependencies,
        dependency_placement,
        task_placement,
        _correct_placement,
    )


def test_balance_to_larger_dependency():
    dependencies = {"a": 2, "b": 1}
    dependency_placement = [["a", "b"], ["a"], ["b"]]
    task_placement = [[["a", "b"], ["a", "b"], ["a", "b"]], [], []]

    def _correct_placement(actual):
        actual_task_counts = [len(placed) for placed in actual]
        return actual_task_counts == [
            2,
            1,
            0,
        ]

    _run_dependency_balance_test(
        dependencies,
        dependency_placement,
        task_placement,
        _correct_placement,
    )


def test_balance_prefers_busier_with_dependency():
    dependencies = {"a": 5, "b": 1}
    dependency_placement = [["a"], ["a", "b"], []]
    task_placement = [
        [["a"], ["a"], ["a"], ["a"], ["a"], ["a"]],
        [["b"]],
        [],
    ]

    def _correct_placement(actual):
        actual_task_placements = [sorted(placed) for placed in actual]
        # FIXME: A better task placement would be even but the current balancing
        # logic aborts as soon as a worker is no longer classified as idle
        # return actual_task_placements == [
        #     [["a"], ["a"], ["a"], ["a"]],
        #     [["a"], ["a"], ["b"]],
        #     [],
        # ]
        return actual_task_placements == [
            [["a"], ["a"], ["a"], ["a"], ["a"]],
            [["a"], ["b"]],
            [],
        ]

    _run_dependency_balance_test(
        dependencies,
        dependency_placement,
        task_placement,
        _correct_placement,
        # This test relies on disabling queueing to flag workers as idle
        config={
            "distributed.scheduler.worker-saturation": float("inf"),
        },
    )


def _run_dependency_balance_test(
    dependencies: Mapping[str, int],
    dependency_placement: list[list[str]],
    task_placement: list[list[list[str]]],
    correct_placement_fn: Callable[[list[list[list[str]]]], bool],
    config: dict | None = None,
) -> None:
    """Run a test for balancing with task dependencies according to the provided
    specifications.

    This method executes the test logic for all permutations of worker placements
    and generates a new cluster for each one.

    Parameters
    ----------
    dependencies
        Mapping of task dependencies to their weight.
    dependency_placement
        List of list of dependencies to be placed on the worker corresponding
        to the index of the outer list.
    task_placement
        List of list of tasks to be placed on the worker corresponding to the
        index of the outer list. Each task is a list of names of dependencies.
    correct_placement_fn
        Callable used to determine if stealing placed the tasks as expected.
    config
        Optional configuration to apply to the test.
    See Also
    --------
    _dependency_balance_test_permutation
    """
    nworkers = len(task_placement)
    for permutation in itertools.permutations(range(nworkers)):

        async def _run(
            *args,
            permutation=permutation,
            **kwargs,
        ):
            await _dependency_balance_test_permutation(
                dependencies,
                dependency_placement,
                task_placement,
                correct_placement_fn,
                permutation,
                *args,
                **kwargs,
            )

        default_task_durations = {
            compose_task_prefix(deps): "1s"
            for tasks in task_placement
            for deps in tasks
        }

        gen_cluster(
            client=True,
            nthreads=[("", 1)] * len(task_placement),
            config=merge(
                NO_AMM,
                config or {},
                {
                    "distributed.scheduler.default-task-durations": default_task_durations,
                },
            ),
            # Avoid heartbeats since comm costs are sensitive to bandwidth updates
            worker_kwargs={"heartbeat_interval": "100s"},
        )(_run)()


def compose_task_prefix(dependencies: list[str]) -> str:
    dep_key = "".join(sorted(dependencies))
    return f"task-{dep_key}"


async def _dependency_balance_test_permutation(
    dependencies: Mapping[str, int],
    dependency_placement: list[list[str]],
    task_placement: list[list[list[str]]],
    correct_placement_fn: Callable[[list[list[list[str]]]], bool],
    permutation: list[int],
    c: Client,
    s: Scheduler,
    *workers: Worker,
) -> None:
    """Run a test for balancing with task dependencies according to the provided
    specifications and worker permutations.

    Parameters
    ----------
    dependencies
        Mapping of task dependencies to their weight.
    dependency_placement
        List of list of dependencies to be placed on the worker corresponding
        to the index of the outer list.
    task_placement
        List of list of tasks to be placed on the worker corresponding to the
        index of the outer list. Each task is a list of names of dependencies.
    correct_placement_fn
        Callable used to determine if stealing placed the tasks as expected.
    permutation
        Permutation of workers to use for this run.

    See Also
    --------
    _run_dependency_balance_test
    """
    steal = s.extensions["stealing"]
    await steal.stop()

    inverse = [permutation.index(i) for i in range(len(permutation))]
    permutated_dependency_placement = [dependency_placement[i] for i in permutation]
    permutated_task_placement = [task_placement[i] for i in permutation]

    dependency_tasks = await _place_dependencies(
        dependencies, permutated_dependency_placement, c, s, workers
    )

    ev, futures_per_worker = await _place_tasks(
        permutated_task_placement,
        permutated_dependency_placement,
        dependency_tasks,
        c,
        s,
        workers,
    )

    # Re-evaluate idle/saturated classification to avoid outdated classifications due to
    # the initialization order of workers. On a real cluster, this would get constantly
    # updated by tasks being added or completing.
    for ws in s.workers.values():
        s.check_idle_saturated(ws)

    # Balance several since stealing might attempt to steal the already executing task
    # for each saturated worker and will need a chance to correct its mistake
    for _ in workers:
        steal.balance()
        # steal.stop() ensures that all in-flight stealing requests have been resolved
        await steal.stop()

    await ev.set()
    await c.gather([f for fs in futures_per_worker.values() for f in fs])

    permutated_actual_placement = _get_task_placement(s, workers)
    actual_placement = [permutated_actual_placement[i] for i in inverse]

    assert correct_placement_fn(actual_placement), (actual_placement, permutation)


async def _place_dependencies(
    dependencies: Mapping[str, int],
    placement: list[list[str]],
    c: Client,
    s: Scheduler,
    workers: Sequence[Worker],
) -> dict[str, Task]:
    """Places the dependencies on the workers as specified.

    Parameters
    ----------
    dependencies
        Mapping of task dependencies to their weight.
    placement
        List of list of dependencies to be placed on the worker corresponding to the
        index of the outer list.

    Returns
    -------
    Dictionary of tasks matching the input dependencies.

    See Also
    --------
    _run_dependency_balance_test
    """
    dependencies_to_workers = defaultdict(set)
    for worker_idx, placed in enumerate(placement):
        for dependency in placed:
            dependencies_to_workers[dependency].add(workers[worker_idx].address)

    tasks = {}
    for name, multiplier in dependencies.items():
        key = f"dep-{name}"
        worker_addresses = dependencies_to_workers[name]
        futs = await c.scatter(
            {key: gen_nbytes(int(multiplier * s.bandwidth))},
            workers=worker_addresses,
            broadcast=True,
        )
        tasks[name] = futs[key]

    await c.gather(tasks.values())

    return tasks


async def _place_tasks(
    placement: list[list[list[str]]],
    dependency_placement: list[list[str]],
    dependency_tasks: Mapping[str, Task],
    c: Client,
    s: Scheduler,
    workers: Sequence[Worker],
) -> tuple[Event, dict[Worker, list[Task]]]:
    """Places the tasks on the workers as specified.

    Parameters
    ----------
    placement
        List of list of tasks to be placed on the worker corresponding to the
        index of the outer list. Each task is a list of names of dependencies.
    dependency_placement
        List of list of dependencies to be placed on the worker corresponding to the
        index of the outer list.
    dependency_tasks
        Mapping of dependency names to their corresponding tasks.

    Returns
    -------
    Tuple of the event blocking the placed tasks and list of tasks matching
    the input task placement.

    See Also
    --------
    _run_dependency_balance_test
    """
    ev = Event()

    def block(*args, event, **kwargs):
        event.wait()

    counter = itertools.count()
    futures_per_worker = defaultdict(list)
    for worker, tasks, placed_dependencies in zip(
        workers, placement, dependency_placement
    ):
        for dependencies in tasks:
            for dependency in dependencies:
                assert dependency in placed_dependencies, (
                    f"Dependency {dependency} of task {dependencies} not found "
                    "on worker {worker}. Make sure that workers already hold all "
                    "dependencies of their tasks to avoid transfers and skewing "
                    "bandwidth measurements"
                )
            i = next(counter)
            key = f"{compose_task_prefix(dependencies)}-{i}"
            f = c.submit(
                block,
                [dependency_tasks[dependency] for dependency in dependencies],
                event=ev,
                key=key,
                workers=worker.address,
                allow_other_workers=True,
                pure=False,
                priority=-i,
            )
            futures_per_worker[worker].append(f)

    # Make sure all tasks are scheduled on the workers
    # We are relying on the tasks not to be rootish (and thus not to remain in the
    # scheduler-side queue) because they have worker restrictions
    waits_for_state: list[Coroutine] = []
    for w, fs in futures_per_worker.items():
        waits_for_executing_state = []
        for f in fs:
            # Every task should be either ready or executing
            waits_for_state.append(wait_for_state(f.key, ["executing", "ready"], w))
            waits_for_executing_state.append(
                asyncio.create_task(wait_for_state(f.key, "executing", w))
            )
        # Ensure that each worker has started executing a task
        waits_for_state.append(
            asyncio.wait(waits_for_executing_state, return_when="FIRST_COMPLETED")
        )
    await asyncio.gather(
        *waits_for_state,
    )

    return ev, futures_per_worker


def _get_task_placement(
    s: Scheduler, workers: Iterable[Worker]
) -> list[list[list[str]]]:
    """Return the placement of tasks on this worker"""
    actual = []
    for w in workers:
        actual.append(
            [
                list(key_split(key[5:]))  # Remove "task-" prefix
                for key in w.data
                if isinstance(key, str) and key.startswith("task-")
            ]
        )
    return _deterministic_placement(actual)


def _deterministic_placement(placement):
    """Return a deterministic ordering of the tasks or dependencies on each worker."""
    return [sorted(placed) for placed in placement]


# Reproducer from https://github.com/dask/distributed/issues/6573
@gen_cluster(
    client=True,
    nthreads=[("", 1)] * 4,
)
async def test_trivial_workload_should_not_cause_work_stealing(c, s, *workers):
    root = dask.delayed(lambda n: "x" * n)(parse_bytes("1MiB"), dask_key_name="root")
    results = [dask.delayed(lambda *args: None)(root, i) for i in range(1000)]
    futs = c.compute(results)
    await c.gather(futs)
    events = s.events["stealing"]
    assert len(events) == 0<|MERGE_RESOLUTION|>--- conflicted
+++ resolved
@@ -381,23 +381,12 @@
 
 
 @gen_cluster(client=True)
-<<<<<<< HEAD
-async def test_work_steal_no_kwargs(c, s, a, b):
-    await wait(c.submit(slowinc, 1, delay=0.05))
-
+async def test_work_steal_allow_other_workers(c, s, a, b):
+    # Note: this test also verifies the baseline for all other tests below
     tasks = c.map(
         slowinc, range(100), workers=a.address, allow_other_workers=True, delay=0.05
     )
-
-    await wait(tasks)
-=======
-async def test_work_steal_allow_other_workers(c, s, a, b):
-    # Note: this test also verifies the baseline for all other tests below
-    futures = c.map(
-        slowinc, range(100), workers=a.address, allow_other_workers=True, delay=0.05
-    )
-    await c.gather(futures)
->>>>>>> 5647d063
+    await c.gather(tasks)
 
     assert 20 < len(a.data) < 80
     assert 20 < len(b.data) < 80
@@ -410,14 +399,7 @@
 
 @gen_cluster(client=True, nthreads=[("127.0.0.1", 1), ("127.0.0.1", 2)])
 async def test_dont_steal_worker_restrictions(c, s, a, b):
-<<<<<<< HEAD
-    task = c.submit(slowinc, 1, delay=0.10, workers=a.address)
-    await task
-
-    tasks = c.map(slowinc, range(100), delay=0.1, workers=a.address)
-=======
-    futures = c.map(slowinc, range(100), delay=0.05, workers=a.address)
->>>>>>> 5647d063
+    tasks = c.map(slowinc, range(100), delay=0.05, workers=a.address)
 
     while len(a.state.tasks) + len(b.state.tasks) < 100:
         await asyncio.sleep(0.01)
@@ -434,18 +416,8 @@
 
 @gen_cluster(client=True, nthreads=[("", 1), ("", 2), ("", 2)])
 async def test_steal_worker_restrictions(c, s, wa, wb, wc):
-<<<<<<< HEAD
-    task = c.submit(slowinc, 1, delay=0.1, workers={wa.address, wb.address})
-    await task
-
-    ntasks = 100
-    tasks = c.map(slowinc, range(ntasks), delay=0.1, workers={wa.address, wb.address})
-
-    while sum(len(w.state.tasks) for w in [wa, wb, wc]) < ntasks:
-=======
-    futures = c.map(slowinc, range(100), delay=0.05, workers={wa.address, wb.address})
+    tasks = c.map(slowinc, range(100), delay=0.05, workers={wa.address, wb.address})
     while sum(len(w.state.tasks) for w in [wa, wb, wc]) < 100:
->>>>>>> 5647d063
         await asyncio.sleep(0.01)
 
     assert 20 < len(wa.state.tasks) < 80
@@ -463,14 +435,7 @@
 @pytest.mark.skipif(not LINUX, reason="Need 127.0.0.2 to mean localhost")
 @gen_cluster(client=True, nthreads=[("127.0.0.1", 1), ("127.0.0.2", 1)])
 async def test_dont_steal_host_restrictions(c, s, a, b):
-<<<<<<< HEAD
-    task = c.submit(slowinc, 1, delay=0.10, workers=a.address)
-    await task
-
-    tasks = c.map(slowinc, range(100), delay=0.1, workers="127.0.0.1")
-=======
-    futures = c.map(slowinc, range(100), delay=0.05, workers="127.0.0.1")
->>>>>>> 5647d063
+    tasks = c.map(slowinc, range(100), delay=0.05, workers="127.0.0.1")
     while len(a.state.tasks) + len(b.state.tasks) < 100:
         await asyncio.sleep(0.01)
 
@@ -487,17 +452,8 @@
 @pytest.mark.skipif(not LINUX, reason="Need 127.0.0.2 to mean localhost")
 @gen_cluster(client=True, nthreads=[("127.0.0.1", 1), ("127.0.0.2", 2)])
 async def test_steal_host_restrictions(c, s, wa, wb):
-<<<<<<< HEAD
-    task = c.submit(slowinc, 1, delay=0.10, workers=wa.address)
-    await task
-
-    ntasks = 100
-    tasks = c.map(slowinc, range(ntasks), delay=0.1, workers="127.0.0.1")
-    while len(wa.state.tasks) < ntasks:
-=======
-    futures = c.map(slowinc, range(100), delay=0.05, workers="127.0.0.1")
+    tasks = c.map(slowinc, range(100), delay=0.05, workers="127.0.0.1")
     while len(wa.state.tasks) + len(wb.state.tasks) < 100:
->>>>>>> 5647d063
         await asyncio.sleep(0.01)
 
     assert len(wa.state.tasks) == 100
@@ -517,14 +473,7 @@
 
 @gen_cluster(client=True, nthreads=[("", 1, {"resources": {"A": 2}}), ("", 1)])
 async def test_dont_steal_resource_restrictions(c, s, a, b):
-<<<<<<< HEAD
-    task = c.submit(slowinc, 1, delay=0.10, workers=a.address)
-    await task
-
-    tasks = c.map(slowinc, range(100), delay=0.1, resources={"A": 1})
-=======
-    futures = c.map(slowinc, range(100), delay=0.05, resources={"A": 1})
->>>>>>> 5647d063
+    tasks = c.map(slowinc, range(100), delay=0.05, resources={"A": 1})
     while len(a.state.tasks) + len(b.state.tasks) < 100:
         await asyncio.sleep(0.01)
 
@@ -540,16 +489,8 @@
 
 @gen_cluster(client=True, nthreads=[("", 1, {"resources": {"A": 2}})])
 async def test_steal_resource_restrictions(c, s, a):
-<<<<<<< HEAD
-    task = c.submit(slowinc, 1, delay=0.10, workers=a.address)
-    await task
-
-    tasks = c.map(slowinc, range(100), delay=0.2, resources={"A": 1})
-    while len(a.state.tasks) < 101:
-=======
-    futures = c.map(slowinc, range(100), delay=0.05, resources={"A": 1})
+    tasks = c.map(slowinc, range(100), delay=0.05, resources={"A": 1})
     while len(a.state.tasks) < 100:
->>>>>>> 5647d063
         await asyncio.sleep(0.01)
 
     async with Worker(s.address, nthreads=1, resources={"A": 4}) as b:
@@ -566,13 +507,8 @@
 @gen_cluster(client=True, nthreads=[("", 1, {"resources": {"A": 2, "C": 1}})])
 async def test_steal_resource_restrictions_asym_diff(c, s, a):
     # See https://github.com/dask/distributed/issues/5565
-<<<<<<< HEAD
-    task = c.submit(slowinc, 1, delay=0.10, workers=a.address)
+    task = c.submit(slowinc, 1, delay=0.1, workers=a.address)
     await task
-=======
-    future = c.submit(slowinc, 1, delay=0.1, workers=a.address)
-    await future
->>>>>>> 5647d063
 
     tasks = c.map(slowinc, range(100), delay=0.2, resources={"A": 1})
     while len(a.state.tasks) < 101:
