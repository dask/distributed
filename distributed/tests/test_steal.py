--- conflicted
+++ resolved
@@ -793,8 +793,6 @@
     assert not any(x for L in steal.stealable.values() for x in L)
 
 
-<<<<<<< HEAD
-=======
 @pytest.mark.parametrize("nbytes,expect_steal", [(1000, True), (2**30, False)])
 @gen_cluster(
     client=True,
@@ -869,7 +867,6 @@
     await c.gather(futures)
 
 
->>>>>>> aa1c6d85
 @gen_cluster(client=True)
 async def test_steal_twice(c, s, a, b):
     x = c.submit(inc, 1, workers=a.address)
