--- conflicted
+++ resolved
@@ -36,12 +36,8 @@
 from distributed.metrics import time
 from distributed.system import MEMORY_LIMIT
 from distributed.utils_test import (
-<<<<<<< HEAD
-=======
     NO_AMM,
     BlockedGetData,
-    SizeOf,
->>>>>>> e7057c5d
     captured_logger,
     freeze_batched_send,
     gen_cluster,
