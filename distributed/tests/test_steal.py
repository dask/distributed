--- conflicted
+++ resolved
@@ -1948,15 +1948,8 @@
     client=True,
     config={"distributed.scheduler.worker-saturation": "inf"},
 )
-<<<<<<< HEAD
 async def test_stealing_ogjective_accounts_for_in_flight(c, s, a):
     """Regression test that work-stealing's objective correctly accounts for in-flight data requests"""
-=======
-async def test_do_not_ping_pong(c, s, a):
-    """Regression test that work-stealing does not contihuously move all tasks between
-    two workers without reaching a stable state, eating up CPU time while doing so.
-    """
->>>>>>> b86b714b
     in_event = Event()
     block_event = Event()
 
@@ -1973,7 +1966,6 @@
         futs = c.map(block, range(20), in_event=in_event, block_event=block_event)
         await in_event.wait()
 
-<<<<<<< HEAD
         async with Worker(s.address, nthreads=1) as b:
             try:
                 await async_poll_for(lambda: s.idle, timeout=5)
@@ -2007,7 +1999,37 @@
                 assert extension.stealing_objective(ts, wsB) == s.worker_objective(
                     ts, wsB
                 )
-=======
+            finally:
+                await block_event.set()
+    finally:
+        await block_event.set()
+
+
+@gen_cluster(
+    nthreads=[("", 1)],
+    client=True,
+    config={"distributed.scheduler.worker-saturation": "inf"},
+)
+async def test_do_not_ping_pong(c, s, a):
+    """Regression test that work-stealing does not contihuously move all tasks between
+    two workers without reaching a stable state, eating up CPU time while doing so.
+    """
+    in_event = Event()
+    block_event = Event()
+
+    def block(i: int, in_event: Event, block_event: Event) -> int:
+        in_event.set()
+        block_event.wait()
+        return i
+
+    # Stop stealing for deterministic testing
+    extension = s.extensions["stealing"]
+    await extension.stop()
+
+    try:
+        futs = c.map(block, range(20), in_event=in_event, block_event=block_event)
+        await in_event.wait()
+
         # This is the pre-condition for the observed problem:
         # There are tasks that execute fox a long time but do not have an average
         s.task_prefixes["block"].add_exec_time(100)
@@ -2035,7 +2057,6 @@
                 # On third try, the balancing should be stable
                 extension.balance()
                 assert not extension.in_flight
->>>>>>> b86b714b
             finally:
                 await block_event.set()
     finally:
