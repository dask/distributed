import asyncio
import os
import pathlib
import socket
import threading
from contextlib import contextmanager
from time import sleep

import pytest
import yaml
from tornado import gen

from distributed import Client, Nanny, Scheduler, Worker, config, default_client
from distributed.core import Server, rpc
from distributed.metrics import time
from distributed.utils import get_ip
from distributed.utils_test import (
    _LockedCommPool,
    _UnhashableCallable,
    assert_worker_story,
    cluster,
    dump_cluster_state,
    gen_cluster,
    gen_test,
    inc,
    new_config,
    tls_only_security,
    wait_for_port,
)


def test_bare_cluster(loop):
    with cluster(nworkers=10) as (s, _):
        pass


def test_cluster(loop):
    with cluster() as (s, [a, b]):
        with rpc(s["address"]) as s:
            ident = loop.run_sync(s.identity)
            assert ident["type"] == "Scheduler"
            assert len(ident["workers"]) == 2


@gen_cluster(client=True)
async def test_gen_cluster(c, s, a, b):
    assert isinstance(c, Client)
    assert isinstance(s, Scheduler)
    for w in [a, b]:
        assert isinstance(w, Worker)
    assert s.nthreads == {w.address: w.nthreads for w in [a, b]}
    assert await c.submit(lambda: 123) == 123


@gen_cluster(client=True)
async def test_gen_cluster_pytest_fixture(c, s, a, b, tmp_path):
    assert isinstance(tmp_path, pathlib.Path)
    assert isinstance(c, Client)
    assert isinstance(s, Scheduler)
    for w in [a, b]:
        assert isinstance(w, Worker)


@pytest.mark.parametrize("foo", [True])
@gen_cluster(client=True)
async def test_gen_cluster_parametrized(c, s, a, b, foo):
    assert foo is True
    assert isinstance(c, Client)
    assert isinstance(s, Scheduler)
    for w in [a, b]:
        assert isinstance(w, Worker)


@pytest.mark.parametrize("foo", [True])
@pytest.mark.parametrize("bar", ["a", "b"])
@gen_cluster(client=True)
async def test_gen_cluster_multi_parametrized(c, s, a, b, foo, bar):
    assert foo is True
    assert bar in ("a", "b")
    assert isinstance(c, Client)
    assert isinstance(s, Scheduler)
    for w in [a, b]:
        assert isinstance(w, Worker)


@pytest.mark.parametrize("foo", [True])
@gen_cluster(client=True)
async def test_gen_cluster_parametrized_variadic_workers(c, s, *workers, foo):
    assert foo is True
    assert isinstance(c, Client)
    assert isinstance(s, Scheduler)
    for w in workers:
        assert isinstance(w, Worker)


@gen_cluster(
    client=True,
    Worker=Nanny,
    config={"distributed.comm.timeouts.connect": "1s", "new.config.value": "foo"},
)
async def test_gen_cluster_set_config_nanny(c, s, a, b):
    def assert_config():
        import dask

        assert dask.config.get("distributed.comm.timeouts.connect") == "1s"
        assert dask.config.get("new.config.value") == "foo"
        return dask.config

    await c.run(assert_config)
    await c.run_on_scheduler(assert_config)


@pytest.mark.skip(reason="This hangs on travis")
def test_gen_cluster_cleans_up_client(loop):
    import dask.context

    assert not dask.config.get("get", None)

    @gen_cluster(client=True)
    async def f(c, s, a, b):
        assert dask.config.get("get", None)
        await c.submit(inc, 1)

    f()

    assert not dask.config.get("get", None)


@gen_cluster()
async def test_gen_cluster_without_client(s, a, b):
    assert isinstance(s, Scheduler)
    for w in [a, b]:
        assert isinstance(w, Worker)
    assert s.nthreads == {w.address: w.nthreads for w in [a, b]}

    async with Client(s.address, asynchronous=True) as c:
        future = c.submit(lambda x: x + 1, 1)
        result = await future
        assert result == 2


@gen_cluster(
    client=True,
    scheduler="tls://127.0.0.1",
    nthreads=[("tls://127.0.0.1", 1), ("tls://127.0.0.1", 2)],
    security=tls_only_security(),
)
async def test_gen_cluster_tls(e, s, a, b):
    assert isinstance(e, Client)
    assert isinstance(s, Scheduler)
    assert s.address.startswith("tls://")
    for w in [a, b]:
        assert isinstance(w, Worker)
        assert w.address.startswith("tls://")
    assert s.nthreads == {w.address: w.nthreads for w in [a, b]}


@pytest.mark.xfail(
    reason="Test should always fail to ensure the body of the test function was run",
    strict=True,
)
@gen_test()
async def test_gen_test():
    await asyncio.sleep(0.01)
    assert False


@pytest.mark.xfail(
    reason="Test should always fail to ensure the body of the test function was run",
    strict=True,
)
@gen_test()
def test_gen_test_legacy_implicit():
    yield asyncio.sleep(0.01)
    assert False


@pytest.mark.xfail(
    reason="Test should always fail to ensure the body of the test function was run",
    strict=True,
)
@gen_test()
@gen.coroutine
def test_gen_test_legacy_explicit():
    yield asyncio.sleep(0.01)
    assert False


@pytest.mark.parametrize("foo", [True])
@gen_test()
async def test_gen_test_parametrized(foo):
    assert foo is True


@pytest.mark.parametrize("foo", [True])
@pytest.mark.parametrize("bar", [False])
@gen_test()
async def test_gen_test_double_parametrized(foo, bar):
    assert foo is True
    assert bar is False


@gen_test()
async def test_gen_test_pytest_fixture(tmp_path, c):
    assert isinstance(tmp_path, pathlib.Path)
    assert isinstance(c, Client)


@contextmanager
def _listen(delay=0):
    serv = socket.socket()
    serv.bind(("127.0.0.1", 0))
    e = threading.Event()

    def do_listen():
        e.set()
        sleep(delay)
        serv.listen(5)
        ret = serv.accept()
        if ret is not None:
            cli, _ = ret
            cli.close()
        serv.close()

    t = threading.Thread(target=do_listen)
    t.daemon = True
    t.start()
    try:
        e.wait()
        sleep(0.01)
        yield serv
    finally:
        t.join(5.0)


def test_wait_for_port():
    t1 = time()
    with pytest.raises(RuntimeError):
        wait_for_port((get_ip(), 9999), 0.5)
    t2 = time()
    assert t2 - t1 >= 0.5

    with _listen(0) as s1:
        t1 = time()
        wait_for_port(s1.getsockname())
        t2 = time()
        assert t2 - t1 <= 1.0

    with _listen(1) as s1:
        t1 = time()
        wait_for_port(s1.getsockname())
        t2 = time()
        assert t2 - t1 <= 2.0


def test_new_config():
    c = config.copy()
    with new_config({"xyzzy": 5}):
        config["xyzzy"] == 5

    assert config == c
    assert "xyzzy" not in config


def test_lingering_client():
    @gen_cluster()
    async def f(s, a, b):
        await Client(s.address, asynchronous=True)

    f()

    with pytest.raises(ValueError):
        default_client()


def test_lingering_client_2(loop):
    with cluster() as (s, [a, b]):
        client = Client(s["address"], loop=loop)


def test_tls_cluster(tls_client):
    tls_client.submit(lambda x: x + 1, 10).result() == 11
    assert tls_client.security


@pytest.mark.asyncio
async def test_tls_scheduler(security, cleanup):
    async with Scheduler(
        security=security, host="localhost", dashboard_address=":0"
    ) as s:
        assert s.address.startswith("tls")


def test__UnhashableCallable():
    func = _UnhashableCallable()
    assert func(1) == 2
    with pytest.raises(TypeError, match="unhashable"):
        hash(func)


class MyServer(Server):
    def __init__(self, *args, **kwargs):
        super().__init__(*args, **kwargs)
        self.handlers["ping"] = self.pong
        self.counter = 0

    def pong(self, comm):
        self.counter += 1
        return "pong"


@pytest.mark.asyncio
async def test_locked_comm_drop_in_replacement(loop):

    a = await MyServer({})
    await a.listen(0)

    read_event = asyncio.Event()
    read_event.set()
    read_queue = asyncio.Queue()
    original_pool = a.rpc
    a.rpc = _LockedCommPool(original_pool, read_event=read_event, read_queue=read_queue)

    b = await MyServer({})
    await b.listen(0)
    # Event is set, the pool works like an ordinary pool
    res = await a.rpc(b.address).ping()
    assert await read_queue.get() == (b.address, "pong")
    assert res == "pong"
    assert b.counter == 1

    read_event.clear()
    # Can also be used without a lock to intercept network traffic
    a.rpc = _LockedCommPool(original_pool, read_queue=read_queue)
    a.rpc.remove(b.address)
    res = await a.rpc(b.address).ping()
    assert await read_queue.get() == (b.address, "pong")


@pytest.mark.asyncio
async def test_locked_comm_intercept_read(loop):

    a = await MyServer({})
    await a.listen(0)
    b = await MyServer({})
    await b.listen(0)

    read_event = asyncio.Event()
    read_queue = asyncio.Queue()
    a.rpc = _LockedCommPool(a.rpc, read_event=read_event, read_queue=read_queue)

    async def ping_pong():
        return await a.rpc(b.address).ping()

    fut = asyncio.create_task(ping_pong())

    # We didn't block the write but merely the read. The remove should have
    # received the message and responded already
    while not b.counter:
        await asyncio.sleep(0.001)

    with pytest.raises(asyncio.TimeoutError):
        await asyncio.wait_for(asyncio.shield(fut), 0.01)

    assert await read_queue.get() == (b.address, "pong")
    read_event.set()
    assert await fut == "pong"


@pytest.mark.asyncio
async def test_locked_comm_intercept_write(loop):

    a = await MyServer({})
    await a.listen(0)
    b = await MyServer({})
    await b.listen(0)

    write_event = asyncio.Event()
    write_queue = asyncio.Queue()
    a.rpc = _LockedCommPool(a.rpc, write_event=write_event, write_queue=write_queue)

    async def ping_pong():
        return await a.rpc(b.address).ping()

    fut = asyncio.create_task(ping_pong())

    with pytest.raises(asyncio.TimeoutError):
        await asyncio.wait_for(asyncio.shield(fut), 0.01)
    # Write was blocked. The remote hasn't received the message, yet
    assert b.counter == 0
    assert await write_queue.get() == (b.address, {"op": "ping", "reply": True})
    write_event.set()
    assert await fut == "pong"


@pytest.mark.slow()
def test_dump_cluster_state_timeout(tmp_path):
    sleep_time = 30

    async def inner_test(c, s, a, b):
        await asyncio.sleep(sleep_time)

    # This timeout includes cluster startup and teardown which sometimes can
    # take a significant amount of time. For this particular test we would like
    # to keep the _test timeout_ small because we intend to trigger it but the
    # overall timeout large.
    test = gen_cluster(client=True, timeout=5, cluster_dump_directory=tmp_path)(
        inner_test
    )
    try:
        with pytest.raises(asyncio.TimeoutError) as exc:
            test()
        assert "inner_test" in str(exc)
        assert "await asyncio.sleep(sleep_time)" in str(exc)
    except gen.TimeoutError:
        pytest.xfail("Cluster startup or teardown took too long")

    _, dirs, files = next(os.walk(tmp_path))
    assert not dirs
    assert files == [inner_test.__name__ + ".yaml"]
    import yaml

    with open(tmp_path / files[0], "rb") as fd:
        state = yaml.load(fd, Loader=yaml.Loader)

    assert "scheduler" in state
    assert "workers" in state


<<<<<<< HEAD
@gen_cluster()
async def test_dump_cluster_state(s, a, b, tmpdir):
    await dump_cluster_state(s, [a, b], str(tmpdir), "dump")
    with open(f"{tmpdir}/dump.yaml") as fh:
        out = yaml.safe_load(fh)

    assert out.keys() == {"scheduler", "workers", "versions"}
    assert out["workers"].keys() == {a.address, b.address}


@gen_cluster(nthreads=[])
async def test_dump_cluster_state_no_workers(s, tmpdir):
    await dump_cluster_state(s, [], str(tmpdir), "dump")
    with open(f"{tmpdir}/dump.yaml") as fh:
        out = yaml.safe_load(fh)

    assert out.keys() == {"scheduler", "workers", "versions"}
    assert out["workers"] == {}


@gen_cluster(Worker=Nanny)
async def test_dump_cluster_state_nannies(s, a, b, tmpdir):
    await dump_cluster_state(s, [a, b], str(tmpdir), "dump")
    with open(f"{tmpdir}/dump.yaml") as fh:
        out = yaml.safe_load(fh)

    assert out.keys() == {"scheduler", "workers", "versions"}
    assert out["workers"].keys() == s.workers.keys()


@gen_cluster()
async def test_dump_cluster_state_unresponsive_local_worker(s, a, b, tmpdir):
    a.stop()
    await dump_cluster_state(s, [a, b], str(tmpdir), "dump")
    with open(f"{tmpdir}/dump.yaml") as fh:
        out = yaml.safe_load(fh)

    assert out.keys() == {"scheduler", "workers", "versions"}
    assert isinstance(out["workers"][a.address], dict)
    assert isinstance(out["workers"][b.address], dict)


@pytest.mark.slow
@gen_cluster(
    client=True,
    Worker=Nanny,
    config={"distributed.comm.timeouts.connect": "200ms"},
)
async def test_dump_cluster_unresponsive_remote_worker(c, s, a, b, tmpdir):
    addr1, addr2 = s.workers
    clog_fut = asyncio.create_task(
        c.run(lambda dask_scheduler: dask_scheduler.stop(), workers=[addr1])
    )
    await asyncio.sleep(0.2)

    await dump_cluster_state(s, [a, b], str(tmpdir), "dump")
    with open(f"{tmpdir}/dump.yaml") as fh:
        out = yaml.safe_load(fh)

    assert out.keys() == {"scheduler", "workers", "versions"}
    assert isinstance(out["workers"][addr2], dict)
    assert out["workers"][addr1].startswith("OSError('Timed out trying to connect to")

    clog_fut.cancel()
=======
def test_assert_worker_story():
    now = time()
    story = [
        ("foo", "id1", now - 600),
        ("bar", "id2", now),
        ("baz", {1: 2}, "id2", now),
    ]
    # strict=False
    assert_worker_story(story, [("foo",), ("bar",), ("baz", {1: 2})])
    assert_worker_story(story, [])
    assert_worker_story(story, [("foo",)])
    assert_worker_story(story, [("foo",), ("bar",)])
    with pytest.raises(AssertionError):
        assert_worker_story(story, [("foo", "nomatch")])
    with pytest.raises(AssertionError):
        assert_worker_story(story, [("baz",)])
    with pytest.raises(AssertionError):
        assert_worker_story(story, [("baz", {1: 3})])
    with pytest.raises(AssertionError):
        assert_worker_story(story, [("foo",), ("bar",), ("baz", "extra"), ("+1",)])
    assert_worker_story([], [])
    assert_worker_story([("foo", "id1", now)], [("foo",)])
    with pytest.raises(AssertionError):
        assert_worker_story([], [("foo",)])

    # strict=True
    assert_worker_story([], [], strict=True)
    assert_worker_story([("foo", "id1", now)], [("foo",)])
    assert_worker_story(story, [("foo",), ("bar",), ("baz", {1: 2})], strict=True)
    with pytest.raises(AssertionError):
        assert_worker_story(story, [("foo",), ("bar",)], strict=True)
    with pytest.raises(AssertionError):
        assert_worker_story(story, [("foo",), ("baz", {1: 2})], strict=True)
    with pytest.raises(AssertionError):
        assert_worker_story(story, [], strict=True)


@pytest.mark.parametrize(
    "story",
    [
        [()],  # Missing payload, stimulus_id, ts
        [("foo",)],  # Missing (stimulus_id, ts)
        [("foo", "bar")],  # Missing ts
        [("foo", "bar", "baz")],  # ts is not a float
        [("foo", "bar", time() + 3600)],  # ts is in the future
        [("foo", "bar", time() - 7200)],  # ts is too old
        [("foo", 123, time())],  # stimulus_id is not a string
        [("foo", "", time())],  # stimulus_id is an empty string
        [("", time())],  # no payload
        [("foo", "id", time()), ("foo", "id", time() - 10)],  # timestamps out of order
    ],
)
def test_assert_worker_story_malformed_story(story):
    with pytest.raises(AssertionError, match="Malformed story event"):
        assert_worker_story(story, [])
>>>>>>> ef5b0885
<|MERGE_RESOLUTION|>--- conflicted
+++ resolved
@@ -427,72 +427,6 @@
     assert "workers" in state
 
 
-<<<<<<< HEAD
-@gen_cluster()
-async def test_dump_cluster_state(s, a, b, tmpdir):
-    await dump_cluster_state(s, [a, b], str(tmpdir), "dump")
-    with open(f"{tmpdir}/dump.yaml") as fh:
-        out = yaml.safe_load(fh)
-
-    assert out.keys() == {"scheduler", "workers", "versions"}
-    assert out["workers"].keys() == {a.address, b.address}
-
-
-@gen_cluster(nthreads=[])
-async def test_dump_cluster_state_no_workers(s, tmpdir):
-    await dump_cluster_state(s, [], str(tmpdir), "dump")
-    with open(f"{tmpdir}/dump.yaml") as fh:
-        out = yaml.safe_load(fh)
-
-    assert out.keys() == {"scheduler", "workers", "versions"}
-    assert out["workers"] == {}
-
-
-@gen_cluster(Worker=Nanny)
-async def test_dump_cluster_state_nannies(s, a, b, tmpdir):
-    await dump_cluster_state(s, [a, b], str(tmpdir), "dump")
-    with open(f"{tmpdir}/dump.yaml") as fh:
-        out = yaml.safe_load(fh)
-
-    assert out.keys() == {"scheduler", "workers", "versions"}
-    assert out["workers"].keys() == s.workers.keys()
-
-
-@gen_cluster()
-async def test_dump_cluster_state_unresponsive_local_worker(s, a, b, tmpdir):
-    a.stop()
-    await dump_cluster_state(s, [a, b], str(tmpdir), "dump")
-    with open(f"{tmpdir}/dump.yaml") as fh:
-        out = yaml.safe_load(fh)
-
-    assert out.keys() == {"scheduler", "workers", "versions"}
-    assert isinstance(out["workers"][a.address], dict)
-    assert isinstance(out["workers"][b.address], dict)
-
-
-@pytest.mark.slow
-@gen_cluster(
-    client=True,
-    Worker=Nanny,
-    config={"distributed.comm.timeouts.connect": "200ms"},
-)
-async def test_dump_cluster_unresponsive_remote_worker(c, s, a, b, tmpdir):
-    addr1, addr2 = s.workers
-    clog_fut = asyncio.create_task(
-        c.run(lambda dask_scheduler: dask_scheduler.stop(), workers=[addr1])
-    )
-    await asyncio.sleep(0.2)
-
-    await dump_cluster_state(s, [a, b], str(tmpdir), "dump")
-    with open(f"{tmpdir}/dump.yaml") as fh:
-        out = yaml.safe_load(fh)
-
-    assert out.keys() == {"scheduler", "workers", "versions"}
-    assert isinstance(out["workers"][addr2], dict)
-    assert out["workers"][addr1].startswith("OSError('Timed out trying to connect to")
-
-    clog_fut.cancel()
-=======
 def test_assert_worker_story():
     now = time()
     story = [
@@ -548,4 +482,69 @@
 def test_assert_worker_story_malformed_story(story):
     with pytest.raises(AssertionError, match="Malformed story event"):
         assert_worker_story(story, [])
->>>>>>> ef5b0885
+
+
+@gen_cluster()
+async def test_dump_cluster_state(s, a, b, tmpdir):
+    await dump_cluster_state(s, [a, b], str(tmpdir), "dump")
+    with open(f"{tmpdir}/dump.yaml") as fh:
+        out = yaml.safe_load(fh)
+
+    assert out.keys() == {"scheduler", "workers", "versions"}
+    assert out["workers"].keys() == {a.address, b.address}
+
+
+@gen_cluster(nthreads=[])
+async def test_dump_cluster_state_no_workers(s, tmpdir):
+    await dump_cluster_state(s, [], str(tmpdir), "dump")
+    with open(f"{tmpdir}/dump.yaml") as fh:
+        out = yaml.safe_load(fh)
+
+    assert out.keys() == {"scheduler", "workers", "versions"}
+    assert out["workers"] == {}
+
+
+@gen_cluster(Worker=Nanny)
+async def test_dump_cluster_state_nannies(s, a, b, tmpdir):
+    await dump_cluster_state(s, [a, b], str(tmpdir), "dump")
+    with open(f"{tmpdir}/dump.yaml") as fh:
+        out = yaml.safe_load(fh)
+
+    assert out.keys() == {"scheduler", "workers", "versions"}
+    assert out["workers"].keys() == s.workers.keys()
+
+
+@gen_cluster()
+async def test_dump_cluster_state_unresponsive_local_worker(s, a, b, tmpdir):
+    a.stop()
+    await dump_cluster_state(s, [a, b], str(tmpdir), "dump")
+    with open(f"{tmpdir}/dump.yaml") as fh:
+        out = yaml.safe_load(fh)
+
+    assert out.keys() == {"scheduler", "workers", "versions"}
+    assert isinstance(out["workers"][a.address], dict)
+    assert isinstance(out["workers"][b.address], dict)
+
+
+@pytest.mark.slow
+@gen_cluster(
+    client=True,
+    Worker=Nanny,
+    config={"distributed.comm.timeouts.connect": "200ms"},
+)
+async def test_dump_cluster_unresponsive_remote_worker(c, s, a, b, tmpdir):
+    addr1, addr2 = s.workers
+    clog_fut = asyncio.create_task(
+        c.run(lambda dask_scheduler: dask_scheduler.stop(), workers=[addr1])
+    )
+    await asyncio.sleep(0.2)
+
+    await dump_cluster_state(s, [a, b], str(tmpdir), "dump")
+    with open(f"{tmpdir}/dump.yaml") as fh:
+        out = yaml.safe_load(fh)
+
+    assert out.keys() == {"scheduler", "workers", "versions"}
+    assert isinstance(out["workers"][addr2], dict)
+    assert out["workers"][addr1].startswith("OSError('Timed out trying to connect to")
+
+    clog_fut.cancel()