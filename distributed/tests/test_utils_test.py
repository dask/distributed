--- conflicted
+++ resolved
@@ -789,7 +789,6 @@
     assert test_done
 
 
-<<<<<<< HEAD
 def test_popen_write_during_terminate_deadlock():
     # Fabricate a command which, when terminated, tries to write more than the pipe
     # buffer can hold (OS specific: on Linux it's typically 65536 bytes; on Windows it's
@@ -822,10 +821,10 @@
         capture_output=True,
     ) as proc:
         assert proc.stdout.readline().strip() == b"ready"
-
     # Exiting the context manager (terminating the subprocess) will raise
     # `subprocess.TimeoutExpired` if this test breaks.
-=======
+
+
 @gen_test()
 async def test_freeze_batched_send():
     async with EchoServer() as e:
@@ -860,5 +859,4 @@
 
         assert b.comm is comm
         assert await comm.read() == ("baz",)
-        assert e.count == 3
->>>>>>> 81e237bc
+        assert e.count == 3