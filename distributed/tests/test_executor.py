--- conflicted
+++ resolved
@@ -2236,18 +2236,6 @@
     yield s.close()
 
 
-<<<<<<< HEAD
-def test_executor_num_fds(loop):
-    psutil = pytest.importorskip('psutil')
-    with cluster() as (s, [a, b]):
-        proc = psutil.Process()
-        before = proc.num_fds()
-        with Executor(('127.0.0.1', s['port']), loop=loop) as e:
-            during = proc.num_fds()
-        after = proc.num_fds()
-
-        assert before >= after
-=======
 def test_persist_get_sync(loop):
     with cluster() as (s, [a, b]):
         with Executor(('127.0.0.1', s['port']), loop=loop) as e:
@@ -2279,5 +2267,4 @@
         assert result[0] == ((1+1) + (2+2)) + 10
 
         result = yield e.compute(xxyy3)._result()
-        assert result == ((1+1) + (2+2)) + 10
->>>>>>> ee65f127
+        assert result == ((1+1) + (2+2)) + 10