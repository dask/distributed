--- conflicted
+++ resolved
@@ -3387,7 +3387,6 @@
 
     assert y.status == 'cancelled'
     assert z.status == 'cancelled'
-<<<<<<< HEAD
 
 
 @gen_cluster(ncores=[('127.0.0.1', 1)] * 10, executor=True, timeout=60)
@@ -3481,6 +3480,4 @@
 
     with temp_default_executor(f):
         assert default_executor() is f
-        assert default_executor(e) is e
-=======
->>>>>>> 624ba2a8
+        assert default_executor(e) is e