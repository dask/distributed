from __future__ import annotations

import asyncio
import gc
import pickle
from collections.abc import Iterator

import pytest
from tlz import first

from dask.sizeof import sizeof

import distributed.profile as profile
from distributed import Nanny, Worker, wait
from distributed.protocol.serialize import Serialize
from distributed.scheduler import TaskState as SchedulerTaskState
from distributed.utils import recursive_to_dict
from distributed.utils_test import (
    BlockedGetData,
    _LockedCommPool,
    assert_story,
    freeze_data_fetching,
    gen_cluster,
    inc,
    wait_for_state,
)
from distributed.worker_state_machine import (
    AcquireReplicasEvent,
    ComputeTaskEvent,
    EnsureCommunicatingAfterTransitions,
    ExecuteFailureEvent,
    ExecuteSuccessEvent,
    GatherDep,
    Instruction,
    PauseEvent,
    RecommendationsConflict,
    RefreshWhoHasEvent,
    ReleaseWorkerDataMsg,
    RescheduleEvent,
    RescheduleMsg,
    SerializedTask,
    StateMachineEvent,
    TaskState,
    UnpauseEvent,
    UpdateDataEvent,
    merge_recs_instructions,
)


def test_TaskState_tracking(cleanup):
    gc.collect()
    x = TaskState("x")
    assert len(TaskState._instances) == 1
    assert first(TaskState._instances) == x
    del x
    assert len(TaskState._instances) == 0


def test_TaskState_get_nbytes():
    assert TaskState("x", nbytes=123).get_nbytes() == 123
    # Default to distributed.scheduler.default-data-size
    assert TaskState("y").get_nbytes() == 1024


def test_TaskState_eq():
    """Test that TaskState objects are hashable and that two identical objects compare
    as different. See comment in TaskState.__hash__ for why.
    """
    a = TaskState("x")
    b = TaskState("x")
    assert a != b
    s = {a, b}
    assert len(s) == 2


def test_TaskState__to_dict():
    """Tasks that are listed as dependencies or dependents of other tasks are dumped as
    a short repr and always appear in full directly under Worker.state.tasks.
    Uninteresting fields are omitted.
    """
    x = TaskState("x", state="memory", done=True)
    y = TaskState("y", priority=(0,), dependencies={x})
    x.dependents.add(y)
    actual = recursive_to_dict([x, y])
    assert actual == [
        {
            "key": "x",
            "state": "memory",
            "done": True,
            "dependents": ["<TaskState 'y' released>"],
        },
        {
            "key": "y",
            "state": "released",
            "dependencies": ["<TaskState 'x' memory>"],
            "priority": [0],
        },
    ]


def test_WorkerState__to_dict(ws):
    ws.handle_stimulus(
        AcquireReplicasEvent(
            who_has={"x": ["127.0.0.1:1235"]}, nbytes={"x": 123}, stimulus_id="s1"
        )
    )
    ws.handle_stimulus(
        UpdateDataEvent(data={"y": object()}, report=False, stimulus_id="s2")
    )

    actual = recursive_to_dict(ws)
    # Remove timestamps
    for ev in actual["log"]:
        del ev[-1]
    for stim in actual["stimulus_log"]:
        del stim["handled"]

    expect = {
        "address": "127.0.0.1:1",
        "busy_workers": [],
        "constrained": [],
        "data": {"y": None},
<<<<<<< HEAD
        "data_needed": {"127.0.0.1:1235": ["x"]},
=======
        "data_needed": [],
        "data_needed_per_worker": {"127.0.0.1:1235": []},
>>>>>>> 4b247532
        "executing": [],
        "in_flight_tasks": ["x"],
        "in_flight_workers": {"127.0.0.1:1235": ["x"]},
        "log": [
            ["x", "ensure-task-exists", "released", "s1"],
            ["x", "released", "fetch", "fetch", {}, "s1"],
            ["gather-dependencies", "127.0.0.1:1235", ["x"], "s1"],
            ["x", "fetch", "flight", "flight", {}, "s1"],
            ["y", "put-in-memory", "s2"],
            ["y", "receive-from-scatter", "s2"],
        ],
        "long_running": [],
        "nthreads": 1,
        "ready": [],
        "running": True,
        "stimulus_log": [
            {
                "cls": "AcquireReplicasEvent",
                "stimulus_id": "s1",
                "who_has": {"x": ["127.0.0.1:1235"]},
                "nbytes": {"x": 123},
            },
            {
                "cls": "UpdateDataEvent",
                "data": {"y": None},
                "report": False,
                "stimulus_id": "s2",
            },
        ],
        "tasks": {
            "x": {
                "coming_from": "127.0.0.1:1235",
                "key": "x",
                "nbytes": 123,
                "priority": [1],
                "state": "flight",
                "who_has": ["127.0.0.1:1235"],
            },
            "y": {
                "key": "y",
                "nbytes": sizeof(object()),
                "state": "memory",
            },
        },
        "transition_counter": 2,
    }
    assert actual == expect


def test_WorkerState_pickle(ws):
    """Test pickle round-trip.

    Big caveat
    ----------
    WorkerState, on its own, can be serialized with pickle; it doesn't need cloudpickle.
    A WorkerState extracted from a Worker might, as data contents may only be
    serializable with cloudpickle. Some objects created externally and not designed
    for network transfer - namely, the SpillBuffer - may not be serializable at all.
    """
    ws.handle_stimulus(
        AcquireReplicasEvent(
            who_has={"x": ["127.0.0.1:1235"]}, nbytes={"x": 123}, stimulus_id="s1"
        )
    )
    ws.handle_stimulus(UpdateDataEvent(data={"y": 123}, report=False, stimulus_id="s"))
    ws2 = pickle.loads(pickle.dumps(ws))
    assert ws2.tasks.keys() == {"x", "y"}
    assert ws2.data == {"y": 123}


def traverse_subclasses(cls: type) -> Iterator[type]:
    yield cls
    for subcls in cls.__subclasses__():
        yield from traverse_subclasses(subcls)


@pytest.mark.parametrize(
    "cls",
    [
        *traverse_subclasses(Instruction),
        *traverse_subclasses(StateMachineEvent),
    ],
)
def test_slots(cls):
    params = [
        k
        for k in dir(cls)
        if not k.startswith("_")
        and k not in ("op", "handled")
        and not callable(getattr(cls, k))
    ]
    inst = cls(**dict.fromkeys(params))
    assert not hasattr(inst, "__dict__")


def test_sendmsg_to_dict():
    # Arbitrary sample class
    smsg = ReleaseWorkerDataMsg(key="x", stimulus_id="test")
    assert smsg.to_dict() == {
        "op": "release-worker-data",
        "key": "x",
        "stimulus_id": "test",
    }


def test_merge_recs_instructions():
    x = TaskState("x")
    y = TaskState("y")
    instr1 = RescheduleMsg(key="foo", stimulus_id="test")
    instr2 = RescheduleMsg(key="bar", stimulus_id="test")
    assert merge_recs_instructions(
        ({x: "memory"}, [instr1]),
        ({y: "released"}, [instr2]),
    ) == (
        {x: "memory", y: "released"},
        [instr1, instr2],
    )

    # Identical recommendations are silently ignored; incompatible ones raise
    assert merge_recs_instructions(({x: "memory"}, []), ({x: "memory"}, [])) == (
        {x: "memory"},
        [],
    )
    with pytest.raises(RecommendationsConflict):
        merge_recs_instructions(({x: "memory"}, []), ({x: "released"}, []))


def test_event_to_dict():
    ev = RescheduleEvent(stimulus_id="test", key="x")
    ev2 = ev.to_loggable(handled=11.22)
    assert ev2 == ev
    d = recursive_to_dict(ev2)
    assert d == {
        "cls": "RescheduleEvent",
        "stimulus_id": "test",
        "handled": 11.22,
        "key": "x",
    }
    ev3 = StateMachineEvent.from_dict(d)
    assert ev3 == ev


def test_computetask_to_dict():
    """The potentially very large ComputeTaskEvent.run_spec is not stored in the log"""
    ev = ComputeTaskEvent(
        key="x",
        who_has={"y": ["w1"]},
        nbytes={"y": 123},
        priority=(0,),
        duration=123.45,
        run_spec=None,
        resource_restrictions={},
        actor=False,
        annotations={},
        stimulus_id="test",
        function=b"blob",
        args=b"blob",
        kwargs=None,
    )
    assert ev.run_spec == SerializedTask(function=b"blob", args=b"blob")
    ev2 = ev.to_loggable(handled=11.22)
    assert ev2.handled == 11.22
    assert ev2.run_spec == SerializedTask(task=None)
    assert ev.run_spec == SerializedTask(function=b"blob", args=b"blob")
    d = recursive_to_dict(ev2)
    assert d == {
        "cls": "ComputeTaskEvent",
        "key": "x",
        "who_has": {"y": ["w1"]},
        "nbytes": {"y": 123},
        "priority": [0],
        "run_spec": [None, None, None, None],
        "duration": 123.45,
        "resource_restrictions": {},
        "actor": False,
        "annotations": {},
        "stimulus_id": "test",
        "handled": 11.22,
        "function": None,
        "args": None,
        "kwargs": None,
    }
    ev3 = StateMachineEvent.from_dict(d)
    assert isinstance(ev3, ComputeTaskEvent)
    assert ev3.run_spec == SerializedTask(task=None)
    assert ev3.priority == (0,)  # List is automatically converted back to tuple


def test_updatedata_to_dict():
    """The potentially very large UpdateDataEvent.data is not stored in the log"""
    ev = UpdateDataEvent(
        data={"x": "foo", "y": "bar"},
        report=True,
        stimulus_id="test",
    )
    ev2 = ev.to_loggable(handled=11.22)
    assert ev2.handled == 11.22
    assert ev2.data == {"x": None, "y": None}
    d = recursive_to_dict(ev2)
    assert d == {
        "cls": "UpdateDataEvent",
        "data": {"x": None, "y": None},
        "report": True,
        "stimulus_id": "test",
        "handled": 11.22,
    }
    ev3 = StateMachineEvent.from_dict(d)
    assert isinstance(ev3, UpdateDataEvent)
    assert ev3.data == {"x": None, "y": None}


def test_executesuccess_to_dict():
    """The potentially very large ExecuteSuccessEvent.value is not stored in the log"""
    ev = ExecuteSuccessEvent(
        stimulus_id="test",
        key="x",
        value=123,
        start=123.4,
        stop=456.7,
        nbytes=890,
        type=int,
    )
    ev2 = ev.to_loggable(handled=11.22)
    assert ev2.value is None
    assert ev.value == 123
    d = recursive_to_dict(ev2)
    assert d == {
        "cls": "ExecuteSuccessEvent",
        "stimulus_id": "test",
        "handled": 11.22,
        "key": "x",
        "value": None,
        "nbytes": 890,
        "start": 123.4,
        "stop": 456.7,
        "type": "<class 'int'>",
    }
    ev3 = StateMachineEvent.from_dict(d)
    assert isinstance(ev3, ExecuteSuccessEvent)
    assert ev3.stimulus_id == "test"
    assert ev3.handled == 11.22
    assert ev3.key == "x"
    assert ev3.value is None
    assert ev3.start == 123.4
    assert ev3.stop == 456.7
    assert ev3.nbytes == 890
    assert ev3.type is None


def test_executefailure_to_dict():
    ev = ExecuteFailureEvent(
        stimulus_id="test",
        key="x",
        start=123.4,
        stop=456.7,
        exception=Serialize(ValueError("foo")),
        traceback=Serialize("lose me"),
        exception_text="exc text",
        traceback_text="tb text",
    )
    ev2 = ev.to_loggable(handled=11.22)
    assert ev2 == ev
    d = recursive_to_dict(ev2)
    assert d == {
        "cls": "ExecuteFailureEvent",
        "stimulus_id": "test",
        "handled": 11.22,
        "key": "x",
        "start": 123.4,
        "stop": 456.7,
        "exception": "<Serialize: foo>",
        "traceback": "<Serialize: lose me>",
        "exception_text": "exc text",
        "traceback_text": "tb text",
    }
    ev3 = StateMachineEvent.from_dict(d)
    assert isinstance(ev3, ExecuteFailureEvent)
    assert ev3.stimulus_id == "test"
    assert ev3.handled == 11.22
    assert ev3.key == "x"
    assert ev3.start == 123.4
    assert ev3.stop == 456.7
    assert isinstance(ev3.exception, Serialize)
    assert isinstance(ev3.exception.data, Exception)
    assert ev3.traceback is None
    assert ev3.exception_text == "exc text"
    assert ev3.traceback_text == "tb text"


@gen_cluster(client=True)
async def test_fetch_to_compute(c, s, a, b):
    with freeze_data_fetching(b):
        f1 = c.submit(inc, 1, workers=[a.address], key="f1", allow_other_workers=True)
        f2 = c.submit(inc, f1, workers=[b.address], key="f2")
        await wait_for_state(f1.key, "fetch", b)
        await a.close()

    await f2

    assert_story(
        b.state.log,
        # FIXME: This log should be replaced with a StateMachineEvent log
        [
            (f2.key, "compute-task", "released"),
            # This is a "please fetch" request. We don't have anything like
            # this, yet. We don't see the request-dep signal in here because we
            # do not wait for the key to be actually scheduled
            (f1.key, "ensure-task-exists", "released"),
            # After the worker failed, we're instructed to forget f2 before
            # something new comes in
            ("free-keys", (f2.key,)),
            (f1.key, "compute-task", "released"),
            (f1.key, "put-in-memory"),
            (f2.key, "compute-task", "released"),
        ],
    )


@gen_cluster(client=True)
async def test_fetch_via_amm_to_compute(c, s, a, b):
    with freeze_data_fetching(b):
        f1 = c.submit(inc, 1, workers=[a.address], key="f1", allow_other_workers=True)
        await f1
        s.request_acquire_replicas(b.address, [f1.key], stimulus_id="test")
        await wait_for_state(f1.key, "fetch", b)
        await a.close()

    await f1

    assert_story(
        b.state.log,
        # FIXME: This log should be replaced with a StateMachineEvent log
        [
            (f1.key, "ensure-task-exists", "released"),
            (f1.key, "released", "fetch", "fetch", {}),
            (f1.key, "compute-task", "fetch"),
            (f1.key, "put-in-memory"),
        ],
    )


@pytest.mark.parametrize("as_deps", [False, True])
@gen_cluster(client=True, nthreads=[("", 1)] * 3)
async def test_lose_replica_during_fetch(c, s, w1, w2, w3, as_deps):
    """
    as_deps=True
        0. task x is a dependency of y1 and y2
        1. scheduler calls handle_compute("y1", who_has={"x": [w2, w3]}) on w1
        2. x transitions released -> fetch
        3. the network stack is busy, so x does not transition to flight yet.
        4. scheduler calls handle_compute("y2", who_has={"x": [w3]}) on w1
        5. when x finally reaches the top of the data_needed heap, w1 will not try
           contacting w2

    as_deps=False
        1. scheduler calls handle_acquire_replicas(who_has={"x": [w2, w3]}) on w1
        2. x transitions released -> fetch
        3. the network stack is busy, so x does not transition to flight yet.
        4. scheduler calls handle_acquire_replicas(who_has={"x": [w3]}) on w1
        5. when x finally reaches the top of the data_needed heap, w1 will not try
           contacting w2
    """
    x = (await c.scatter({"x": 1}, workers=[w2.address, w3.address], broadcast=True))[
        "x"
    ]

    # Make sure find_missing is not involved
    w1.periodic_callbacks["find-missing"].stop()

    with freeze_data_fetching(w1, jump_start=True):
        if as_deps:
            y1 = c.submit(inc, x, key="y1", workers=[w1.address])
        else:
            s.request_acquire_replicas(w1.address, ["x"], stimulus_id="test")

        await wait_for_state("x", "fetch", w1)
        assert w1.state.tasks["x"].who_has == {w2.address, w3.address}

        assert len(s.tasks["x"].who_has) == 2
        await w2.close()
        while len(s.tasks["x"].who_has) > 1:
            await asyncio.sleep(0.01)

        if as_deps:
            y2 = c.submit(inc, x, key="y2", workers=[w1.address])
        else:
            s.request_acquire_replicas(w1.address, ["x"], stimulus_id="test")

        while w1.state.tasks["x"].who_has != {w3.address}:
            await asyncio.sleep(0.01)

    await wait_for_state("x", "memory", w1)
    assert_story(
        w1.state.story("request-dep"),
        [("request-dep", w3.address, {"x"})],
        # This tests that there has been no attempt to contact w2.
        # If the assumption being tested breaks, this will fail 50% of the times.
        strict=True,
    )


@gen_cluster(client=True, nthreads=[("", 1)] * 2)
async def test_fetch_to_missing(c, s, a, b):
    """
    1. task x is a dependency of y
    2. scheduler calls handle_compute("y", who_has={"x": [b]}) on a
    3. x transitions released -> fetch -> flight; a connects to b
    4. b responds it's busy. x transitions flight -> fetch
    5. The busy state triggers an RPC call to Scheduler.who_has
    6. the scheduler responds {"x": []}, because w1 in the meantime has lost the key.
    7. x is transitioned fetch -> missing
    """
    x = await c.scatter({"x": 1}, workers=[b.address])
    b.total_in_connections = 0
    # Crucially, unlike with `c.submit(inc, x, workers=[a.address])`, the scheduler
    # doesn't keep track of acquire-replicas requests, so it won't proactively inform a
    # when we call remove_worker later on
    s.request_acquire_replicas(a.address, ["x"], stimulus_id="test")

    # state will flip-flop between fetch and flight every 150ms, which is the retry
    # period for busy workers.
    await wait_for_state("x", "fetch", a)
    assert b.address in a.state.busy_workers

    # Sever connection between b and s, but not between b and a.
    # If a tries fetching from b after this, b will keep responding {status: busy}.
    b.periodic_callbacks["heartbeat"].stop()
    await s.remove_worker(b.address, close=False, stimulus_id="test")

    await wait_for_state("x", "missing", a)

    assert_story(
        a.state.story("x"),
        [
            ("x", "ensure-task-exists", "released"),
            ("x", "released", "fetch", "fetch", {}),
            ("gather-dependencies", b.address, {"x"}),
            ("x", "fetch", "flight", "flight", {}),
            ("request-dep", b.address, {"x"}),
            ("busy-gather", b.address, {"x"}),
            ("x", "flight", "fetch", "fetch", {}),
            ("x", "fetch", "missing", "missing", {}),
        ],
        # There may be a round of find_missing() after this.
        # Due to timings, there also may be multiple attempts to connect from a to b.
        strict=False,
    )


@pytest.mark.skip(reason="https://github.com/dask/distributed/issues/6446")
@gen_cluster(client=True)
async def test_new_replica_while_all_workers_in_flight(c, s, w1, w2):
    """A task is stuck in 'fetch' state because all workers that hold a replica are in
    flight. While in this state, a new replica appears on a different worker and the
    scheduler informs the waiting worker through a new acquire-replicas or
    compute-task op.

    In real life, this will typically happen when the Active Memory Manager replicates a
    key to multiple workers and some workers are much faster than others to acquire it,
    due to unrelated tasks being in flight, so 2 seconds later the AMM reiterates the
    request, passing a larger who_has.

    Test that, when this happens, the task is immediately acquired from the new worker,
    without waiting for the original replica holders to get out of flight.
    """
    # Make sure find_missing is not involved
    w1.periodic_callbacks["find-missing"].stop()

    async with BlockedGetData(s.address) as w3:
        x = c.submit(inc, 1, key="x", workers=[w3.address])
        y = c.submit(inc, 2, key="y", workers=[w3.address])
        await wait([x, y])
        s.request_acquire_replicas(w1.address, ["x"], stimulus_id="test")
        await w3.in_get_data.wait()
        assert w1.state.tasks["x"].state == "flight"
        s.request_acquire_replicas(w1.address, ["y"], stimulus_id="test")
        # This cannot progress beyond fetch because w3 is already in flight
        await wait_for_state("y", "fetch", w1)

        # Simulate that the AMM also requires that w2 acquires a replica of x.
        # The replica lands on w2 soon afterwards, while w3->w1 comms remain blocked by
        # unrelated transfers (x in our case).
        w2.update_data({"y": 3}, report=True)
        ws2 = s.workers[w2.address]
        while ws2 not in s.tasks["y"].who_has:
            await asyncio.sleep(0.01)

        # 2 seconds later, the AMM reiterates that w1 should acquire a replica of y
        s.request_acquire_replicas(w1.address, ["y"], stimulus_id="test")
        await wait_for_state("y", "memory", w1)

        # Finally let the other worker to get out of flight
        w3.block_get_data.set()
        await wait_for_state("x", "memory", w1)


@gen_cluster(client=True)
async def test_cancelled_while_in_flight(c, s, a, b):
    event = asyncio.Event()
    a.rpc = _LockedCommPool(a.rpc, write_event=event)

    x = c.submit(inc, 1, key="x", workers=[b.address])
    y = c.submit(inc, x, key="y", workers=[a.address])
    await wait_for_state("x", "flight", a)
    y.release()
    await wait_for_state("x", "cancelled", a)

    # Let the comm from b to a return the result
    event.set()
    # upon reception, x transitions cancelled->forgotten
    while a.state.tasks:
        await asyncio.sleep(0.01)


@gen_cluster(client=True)
async def test_in_memory_while_in_flight(c, s, a, b):
    """
    1. A client scatters x to a
    2. The scheduler does not know about scattered keys until the three-way round-trip
       between client, worker, and scheduler has been completed (see Scheduler.scatter)
    3. In the middle of that handshake, a client (not necessarily the same client) calls
       ``{op: compute-task, key: x}`` on b and then
       ``{op: compute-task, key: y, who_has: {x: [b]}`` on a, which triggers a
       gather_dep call to copy x key from b to a.
    4. while x is in flight from b to a, the scatter finishes, which triggers
       update_data, which in turn transitions x from flight to memory.
    5. later on, gather_dep finishes, but the key is already in memory.
    """
    event = asyncio.Event()
    a.rpc = _LockedCommPool(a.rpc, write_event=event)

    x = c.submit(inc, 1, key="x", workers=[b.address])
    y = c.submit(inc, x, key="y", workers=[a.address])
    await wait_for_state("x", "flight", a)
    a.update_data({"x": 3})
    await wait_for_state("x", "memory", a)

    # Let the comm from b to a return the result
    event.set()
    assert await y == 4  # Data in flight from b has been discarded


@gen_cluster(client=True)
async def test_forget_data_needed(c, s, a, b):
    """
    1. A task transitions to fetch and is added to data_needed
    2. _ensure_communicating runs, but the network is saturated so the task is not
       popped from data_needed
    3. Task is forgotten
    4. Task is recreated from scratch and transitioned to fetch again
    5. BUG: at the moment of writing this test, adding to data_needed silently did
       nothing, because it still contained the forgotten task, which is a different
       TaskState instance which will be no longer updated.
    6. _ensure_communicating runs. It pops the forgotten task and discards it.
    7. We now have a task stuck in fetch state.
    """
    x = c.submit(inc, 1, key="x", workers=[a.address])
    with freeze_data_fetching(b):
        y = c.submit(inc, x, key="y", workers=[b.address])
        await wait_for_state("x", "fetch", b)
        x.release()
        y.release()
        while s.tasks or a.state.tasks or b.state.tasks:
            await asyncio.sleep(0.01)

    x = c.submit(inc, 2, key="x", workers=[a.address])
    y = c.submit(inc, x, key="y", workers=[b.address])
    assert await y == 4


@gen_cluster(client=True, nthreads=[("", 1)] * 3)
async def test_missing_handle_compute_dependency(c, s, w1, w2, w3):
    """Test that it is OK for a dependency to be in state missing if a dependent is
    asked to be computed
    """
    w3.periodic_callbacks["find-missing"].stop()

    f1 = c.submit(inc, 1, key="f1", workers=[w1.address])
    f2 = c.submit(inc, 2, key="f2", workers=[w1.address])
    await wait_for_state(f1.key, "memory", w1)

    w3.handle_stimulus(
        AcquireReplicasEvent(
            who_has={f1.key: [w2.address]}, nbytes={f1.key: 1}, stimulus_id="acquire"
        )
    )
    await wait_for_state(f1.key, "missing", w3)

    f3 = c.submit(sum, [f1, f2], key="f3", workers=[w3.address])

    await f3


@gen_cluster(client=True, nthreads=[("", 1)] * 3)
async def test_missing_to_waiting(c, s, w1, w2, w3):
    w3.periodic_callbacks["find-missing"].stop()

    f1 = c.submit(inc, 1, key="f1", workers=[w1.address], allow_other_workers=True)
    await wait_for_state(f1.key, "memory", w1)

    w3.handle_stimulus(
        AcquireReplicasEvent(
            who_has={f1.key: [w2.address]}, nbytes={f1.key: 1}, stimulus_id="acquire"
        )
    )
    await wait_for_state(f1.key, "missing", w3)

    await w2.close()
    await w1.close()

    await f1


@gen_cluster(client=True, Worker=Nanny)
async def test_task_state_instance_are_garbage_collected(c, s, a, b):
    futs = c.map(inc, range(10))
    red = c.submit(sum, futs)
    f1 = c.submit(inc, red, pure=False)
    f2 = c.submit(inc, red, pure=False)

    async def check(dask_worker):
        while dask_worker.tasks:
            await asyncio.sleep(0.01)
        with profile.lock:
            gc.collect()
        assert not TaskState._instances

    await c.gather([f2, f1])
    del futs, red, f1, f2
    await c.run(check)

    async def check(dask_scheduler):
        while dask_scheduler.tasks:
            await asyncio.sleep(0.01)
        with profile.lock:
            gc.collect()
        assert not SchedulerTaskState._instances

    await c.run_on_scheduler(check)


@gen_cluster(client=True, nthreads=[("", 1)] * 3)
async def test_fetch_to_missing_on_refresh_who_has(c, s, w1, w2, w3):
    """
    1. Two tasks, x and y, are only available on a busy worker.
       The worker sends request-refresh-who-has to the scheduler.
    2. The scheduler responds that x has become missing, while y has gained an
       additional replica
    3. The handler for RefreshWhoHasEvent empties x.who_has and recommends a transition
       to missing.
    4. Before the recommendation can be implemented, the same event invokes
       _ensure_communicating to let y to transition to flight. This in turn pops x from
       data_needed - but x has an empty who_has, which is an exceptional situation.
    5. The transition fetch->missing is executed, but x is no longer in
       data_needed - another exceptional situation.
    """
    x = c.submit(inc, 1, key="x", workers=[w1.address])
    y = c.submit(inc, 2, key="y", workers=[w1.address])
    await wait([x, y])
    w1.total_in_connections = 0
    s.request_acquire_replicas(w3.address, ["x", "y"], stimulus_id="test1")

    # The tasks will now flip-flop between fetch and flight every 150ms
    # (see Worker.retry_busy_worker_later)
    await wait_for_state("x", "fetch", w3)
    await wait_for_state("y", "fetch", w3)
    assert w1.address in w3.state.busy_workers
    # w3 sent {op: request-refresh-who-has, keys: [x, y]}
    # There also may have been enough time for a refresh-who-has message to come back,
    # which reiterated what w3 already knew:
    # {op: refresh-who-has, who_has={x: [w1.address], y: [w1.address]}}

    # Let's instead simulate that, while request-refresh-who-has was in transit,
    # w2 gained a replica of y and w1 closed down.
    # When request-refresh-who-has lands, the scheduler will respond:
    # {op: refresh-who-has, who_has={x: [], y: [w2.address]}}
    w3.handle_stimulus(
        RefreshWhoHasEvent(who_has={"x": [], "y": [w2.address]}, stimulus_id="test2")
    )
    assert w3.state.tasks["x"].state == "missing"
    assert w3.state.tasks["y"].state == "flight"
    assert w3.state.tasks["y"].who_has == {w2.address}


@gen_cluster(client=True, nthreads=[("", 1)])
async def test_fetch_to_missing_on_network_failure(c, s, a):
    """
    1. Two tasks, x and y, are respectively in flight and fetch state from the same
       worker, which holds the only replica of both.
    2. gather_dep for x returns GatherDepNetworkFailureEvent
    3. The event empties has_what, x.who_has, and y.who_has.
    4. The same event invokes _ensure_communicating, which pops y from data_needed
       - but y has an empty who_has, which is an exceptional situation.
       _ensure_communicating recommends a transition to missing for x.
    5. The fetch->missing transition is executed, but y is no longer in data_needed -
       another exceptional situation.
    """
    block_get_data = asyncio.Event()

    class BlockedBreakingWorker(Worker):
        async def get_data(self, comm, *args, **kwargs):
            await block_get_data.wait()
            raise OSError("fake error")

    async with BlockedBreakingWorker(s.address) as b:
        x = c.submit(inc, 1, key="x", workers=[b.address])
        y = c.submit(inc, 2, key="y", workers=[b.address])
        await wait([x, y])
        s.request_acquire_replicas(a.address, ["x"], stimulus_id="test_x")
        await wait_for_state("x", "flight", a)
        s.request_acquire_replicas(a.address, ["y"], stimulus_id="test_y")
        await wait_for_state("y", "fetch", a)

        block_get_data.set()

        await wait_for_state("x", "missing", a)
        await wait_for_state("y", "missing", a)


@gen_cluster()
async def test_deprecated_worker_attributes(s, a, b):
    n = a.state.comm_threshold_bytes
    msg = (
        "The `Worker.comm_threshold_bytes` attribute has been moved to "
        "`Worker.state.comm_threshold_bytes`"
    )
    with pytest.warns(FutureWarning, match=msg):
        assert a.comm_threshold_bytes == n
    with pytest.warns(FutureWarning, match=msg):
        a.comm_threshold_bytes += 1
        assert a.comm_threshold_bytes == n + 1
    assert a.state.comm_threshold_bytes == n + 1

    # Old and new names differ
    msg = (
        "The `Worker.in_flight_tasks` attribute has been moved to "
        "`Worker.state.in_flight_tasks_count`"
    )
    with pytest.warns(FutureWarning, match=msg):
        assert a.in_flight_tasks == 0

<<<<<<< HEAD
    with pytest.warns(FutureWarning, match="attribute has been removed"):
        assert a.data_needed == set()


def test_gather_priority(ws):
    """Test that tasks are fetched in the following order:

    1. by task priority
    2. in case of tie, from local workers first
    3. in case of tie, from the worker with the most tasks queued
    4. in case of tie, from a random worker (which is actually deterministic).
    """
    ws.total_out_connections = 4

    instructions = ws.handle_stimulus(
        PauseEvent(stimulus_id="pause"),
        # Note: tasks fetched by acquire-replicas always have priority=(1, )
        AcquireReplicasEvent(
            who_has={
                # Remote + local
                "x1": ["127.0.0.2:1", "127.0.0.1:2"],
                # Remote. After getting x11 from .1, .2  will have less tasks than .3
                "x2": ["127.0.0.2:1"],
                "x3": ["127.0.0.3:1"],
                "x4": ["127.0.0.3:1"],
                # It will be a random choice between .2, .4, .5, .6, and .7
                "x5": ["127.0.0.4:1"],
                "x6": ["127.0.0.5:1"],
                "x7": ["127.0.0.6:1"],
                # This will be fetched first because it's on the same worker as y
                "x8": ["127.0.0.7:1"],
            },
            # Substantial nbytes prevents total_out_connections to be overridden by
            # comm_threshold_bytes, but it's less than target_message_size
            nbytes={f"x{i}": 4 * 2**20 for i in range(1, 9)},
            stimulus_id="compute1",
        ),
        # A higher-priority task, even if scheduled later, is fetched first
        ComputeTaskEvent(
            key="z",
            who_has={"y": ["127.0.0.7:1"]},
            nbytes={"y": 1},
            priority=(0,),
            duration=1.0,
            run_spec=None,
            resource_restrictions={},
            actor=False,
            annotations={},
            stimulus_id="compute2",
        ),
        UnpauseEvent(stimulus_id="unpause"),
    )

    assert instructions == [
        EnsureCommunicatingAfterTransitions(stimulus_id="compute1"),
        EnsureCommunicatingAfterTransitions(stimulus_id="compute1"),
        EnsureCommunicatingAfterTransitions(stimulus_id="compute1"),
        EnsureCommunicatingAfterTransitions(stimulus_id="compute1"),
        EnsureCommunicatingAfterTransitions(stimulus_id="compute1"),
        EnsureCommunicatingAfterTransitions(stimulus_id="compute1"),
        EnsureCommunicatingAfterTransitions(stimulus_id="compute1"),
        EnsureCommunicatingAfterTransitions(stimulus_id="compute1"),
        EnsureCommunicatingAfterTransitions(stimulus_id="compute2"),
        # Highest-priority task first. Lower priority tasks from the same worker are
        # shoved into the same instruction (up to 50MB worth)
        GatherDep(
            stimulus_id="unpause",
            worker="127.0.0.7:1",
            to_gather={"y", "x8"},
            total_nbytes=1 + 4 * 2**20,
        ),
        # Followed by local workers
        GatherDep(
            stimulus_id="unpause",
            worker="127.0.0.1:2",
            to_gather={"x1"},
            total_nbytes=4 * 2**20,
        ),
        # Followed by remote workers with the most tasks
        GatherDep(
            stimulus_id="unpause",
            worker="127.0.0.3:1",
            to_gather={"x3", "x4"},
            total_nbytes=8 * 2**20,
        ),
        # Followed by other remote workers, randomly.
        # Determinism is guaranteed by a statically-seeded random number generator.
        # FIXME It would have not been deterministic if we instead of multiple keys we
        #       had used a single key with multiple workers, because sets
        #       (like TaskState.who_has) change order at every interpreter restart.
        GatherDep(
            stimulus_id="unpause",
            worker="127.0.0.4:1",
            to_gather={"x5"},
            total_nbytes=4 * 2**20,
        ),
    ]
=======

@pytest.mark.parametrize(
    "nbytes,n_in_flight",
    [
        # Note: target_message_size = 50e6 bytes
        (int(10e6), 3),
        (int(20e6), 2),
        (int(30e6), 1),
    ],
)
def test_aggregate_gather_deps(ws, nbytes, n_in_flight):
    instructions = ws.handle_stimulus(
        AcquireReplicasEvent(
            who_has={
                "x1": ["127.0.0.1:1235"],
                "x2": ["127.0.0.1:1235"],
                "x3": ["127.0.0.1:1235"],
            },
            nbytes={"x1": nbytes, "x2": nbytes, "x3": nbytes},
            stimulus_id="test",
        )
    )
    assert len(instructions) == 1
    assert isinstance(instructions[0], GatherDep)
    assert len(ws.in_flight_tasks) == n_in_flight
>>>>>>> 4b247532
<|MERGE_RESOLUTION|>--- conflicted
+++ resolved
@@ -120,12 +120,7 @@
         "busy_workers": [],
         "constrained": [],
         "data": {"y": None},
-<<<<<<< HEAD
         "data_needed": {"127.0.0.1:1235": ["x"]},
-=======
-        "data_needed": [],
-        "data_needed_per_worker": {"127.0.0.1:1235": []},
->>>>>>> 4b247532
         "executing": [],
         "in_flight_tasks": ["x"],
         "in_flight_workers": {"127.0.0.1:1235": ["x"]},
@@ -867,7 +862,32 @@
     with pytest.warns(FutureWarning, match=msg):
         assert a.in_flight_tasks == 0
 
-<<<<<<< HEAD
+
+@pytest.mark.parametrize(
+    "nbytes,n_in_flight",
+    [
+        # Note: target_message_size = 50e6 bytes
+        (int(10e6), 3),
+        (int(20e6), 2),
+        (int(30e6), 1),
+    ],
+)
+def test_aggregate_gather_deps(ws, nbytes, n_in_flight):
+    instructions = ws.handle_stimulus(
+        AcquireReplicasEvent(
+            who_has={
+                "x1": ["127.0.0.1:1235"],
+                "x2": ["127.0.0.1:1235"],
+                "x3": ["127.0.0.1:1235"],
+            },
+            nbytes={"x1": nbytes, "x2": nbytes, "x3": nbytes},
+            stimulus_id="test",
+        )
+    )
+    assert len(instructions) == 1
+    assert isinstance(instructions[0], GatherDep)
+    assert len(ws.in_flight_tasks) == n_in_flight
+
     with pytest.warns(FutureWarning, match="attribute has been removed"):
         assert a.data_needed == set()
 
@@ -964,31 +984,4 @@
             to_gather={"x5"},
             total_nbytes=4 * 2**20,
         ),
-    ]
-=======
-
-@pytest.mark.parametrize(
-    "nbytes,n_in_flight",
-    [
-        # Note: target_message_size = 50e6 bytes
-        (int(10e6), 3),
-        (int(20e6), 2),
-        (int(30e6), 1),
-    ],
-)
-def test_aggregate_gather_deps(ws, nbytes, n_in_flight):
-    instructions = ws.handle_stimulus(
-        AcquireReplicasEvent(
-            who_has={
-                "x1": ["127.0.0.1:1235"],
-                "x2": ["127.0.0.1:1235"],
-                "x3": ["127.0.0.1:1235"],
-            },
-            nbytes={"x1": nbytes, "x2": nbytes, "x3": nbytes},
-            stimulus_id="test",
-        )
-    )
-    assert len(instructions) == 1
-    assert isinstance(instructions[0], GatherDep)
-    assert len(ws.in_flight_tasks) == n_in_flight
->>>>>>> 4b247532
+    ]