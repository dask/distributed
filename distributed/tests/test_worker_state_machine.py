from itertools import chain

import pytest

from distributed.protocol.serialize import Serialize
from distributed.utils import recursive_to_dict
from distributed.worker_state_machine import (
    ExecuteFailureEvent,
    ExecuteSuccessEvent,
    Instruction,
    ReleaseWorkerDataMsg,
<<<<<<< HEAD
    RescheduleEvent,
=======
    RescheduleMsg,
>>>>>>> f6b2e03c
    SendMessageToScheduler,
    StateMachineEvent,
    TaskState,
    UniqueTaskHeap,
    merge_recs_instructions,
)


def test_TaskState_get_nbytes():
    assert TaskState("x", nbytes=123).get_nbytes() == 123
    # Default to distributed.scheduler.default-data-size
    assert TaskState("y").get_nbytes() == 1024


def test_TaskState__to_dict():
    """Tasks that are listed as dependencies or dependents of other tasks are dumped as
    a short repr and always appear in full directly under Worker.tasks. Uninteresting
    fields are omitted.
    """
    x = TaskState("x", state="memory", done=True)
    y = TaskState("y", priority=(0,), dependencies={x})
    x.dependents.add(y)
    actual = recursive_to_dict([x, y])
    assert actual == [
        {
            "key": "x",
            "state": "memory",
            "done": True,
            "dependents": ["<TaskState 'y' released>"],
        },
        {
            "key": "y",
            "state": "released",
            "dependencies": ["<TaskState 'x' memory>"],
            "priority": [0],
        },
    ]


def test_unique_task_heap():
    heap = UniqueTaskHeap()

    for x in range(10):
        ts = TaskState(f"f{x}", priority=(0,))
        ts.priority = (0, 0, 1, x % 3)
        heap.push(ts)

    heap_list = list(heap)
    # iteration does not empty heap
    assert len(heap) == 10
    assert heap_list == sorted(heap_list, key=lambda ts: ts.priority)

    seen = set()
    last_prio = (0, 0, 0, 0)
    while heap:
        peeked = heap.peek()
        ts = heap.pop()
        assert peeked == ts
        seen.add(ts.key)
        assert ts.priority
        assert last_prio <= ts.priority
        last_prio = last_prio

    ts = TaskState("foo", priority=(0,))
    heap.push(ts)
    heap.push(ts)
    assert len(heap) == 1

    assert repr(heap) == "<UniqueTaskHeap: 1 items>"

    assert heap.pop() == ts
    assert not heap

    # Test that we're cleaning the seen set on pop
    heap.push(ts)
    assert len(heap) == 1
    assert heap.pop() == ts

    assert repr(heap) == "<UniqueTaskHeap: 0 items>"


@pytest.mark.parametrize(
    "cls",
    chain(
        [UniqueTaskHeap],
        Instruction.__subclasses__(),
        SendMessageToScheduler.__subclasses__(),
        StateMachineEvent.__subclasses__(),
    ),
)
def test_slots(cls):
    params = [
        k
        for k in dir(cls)
        if not k.startswith("_")
        and k not in ("op", "handled")
        and not callable(getattr(cls, k))
    ]
    inst = cls(**dict.fromkeys(params))
    assert not hasattr(inst, "__dict__")


def test_sendmsg_to_dict():
    # Arbitrary sample class
    smsg = ReleaseWorkerDataMsg(key="x")
    assert smsg.to_dict() == {"op": "release-worker-data", "key": "x"}


<<<<<<< HEAD
def test_event_to_dict():
    ev = RescheduleEvent(stimulus_id="test", key="x")
    ev2 = ev.log(handled=11.22)
    assert ev2 == ev
    d = recursive_to_dict(ev2)
    assert d == {
        "cls": "RescheduleEvent",
        "stimulus_id": "test",
        "handled": 11.22,
        "key": "x",
    }
    ev3 = StateMachineEvent.from_dict(d)
    assert ev3 == ev


def test_executesuccess_to_dict():
    """The potentially very large ExecuteSuccessEvent.value is not stored in the log"""
    ev = ExecuteSuccessEvent(
        stimulus_id="test",
        key="x",
        value=123,
        start=123.4,
        stop=456.7,
        nbytes=890,
        type=int,
    )
    ev2 = ev.log(handled=11.22)
    assert ev2.value is None
    assert ev.value == 123
    d = recursive_to_dict(ev2)
    assert d == {
        "cls": "ExecuteSuccessEvent",
        "stimulus_id": "test",
        "handled": 11.22,
        "key": "x",
        "value": None,
        "nbytes": 890,
        "start": 123.4,
        "stop": 456.7,
        "type": "<class 'int'>",
    }
    ev3 = StateMachineEvent.from_dict(d)
    assert isinstance(ev3, ExecuteSuccessEvent)
    assert ev3.stimulus_id == "test"
    assert ev3.handled == 11.22
    assert ev3.key == "x"
    assert ev3.value is None
    assert ev3.start == 123.4
    assert ev3.stop == 456.7
    assert ev3.nbytes == 890
    assert ev3.type is None


def test_executefailure_to_dict():
    ev = ExecuteFailureEvent(
        stimulus_id="test",
        key="x",
        start=123.4,
        stop=456.7,
        exception=Serialize(ValueError("foo")),
        traceback=Serialize("lose me"),
        exception_text="exc text",
        traceback_text="tb text",
    )
    ev2 = ev.log(handled=11.22)
    assert ev2 == ev
    d = recursive_to_dict(ev2)
    assert d == {
        "cls": "ExecuteFailureEvent",
        "stimulus_id": "test",
        "handled": 11.22,
        "key": "x",
        "start": 123.4,
        "stop": 456.7,
        "exception": "<Serialize: foo>",
        "traceback": "<Serialize: lose me>",
        "exception_text": "exc text",
        "traceback_text": "tb text",
    }
    ev3 = StateMachineEvent.from_dict(d)
    assert isinstance(ev3, ExecuteFailureEvent)
    assert ev3.stimulus_id == "test"
    assert ev3.handled == 11.22
    assert ev3.key == "x"
    assert ev3.start == 123.4
    assert ev3.stop == 456.7
    assert isinstance(ev3.exception, Serialize)
    assert isinstance(ev3.exception.data, Exception)
    assert ev3.traceback is None
    assert ev3.exception_text == "exc text"
    assert ev3.traceback_text == "tb text"
=======
def test_merge_recs_instructions():
    x = TaskState("x")
    y = TaskState("y")
    instr1 = RescheduleMsg(key="foo", worker="a")
    instr2 = RescheduleMsg(key="bar", worker="b")
    assert merge_recs_instructions(
        ({x: "memory"}, [instr1]),
        ({y: "released"}, [instr2]),
    ) == (
        {x: "memory", y: "released"},
        [instr1, instr2],
    )

    # Identical recommendations are silently ignored; incompatible ones raise
    assert merge_recs_instructions(({x: "memory"}, []), ({x: "memory"}, [])) == (
        {x: "memory"},
        [],
    )
    with pytest.raises(ValueError):
        merge_recs_instructions(({x: "memory"}, []), ({x: "released"}, []))
>>>>>>> f6b2e03c
<|MERGE_RESOLUTION|>--- conflicted
+++ resolved
@@ -9,11 +9,8 @@
     ExecuteSuccessEvent,
     Instruction,
     ReleaseWorkerDataMsg,
-<<<<<<< HEAD
     RescheduleEvent,
-=======
     RescheduleMsg,
->>>>>>> f6b2e03c
     SendMessageToScheduler,
     StateMachineEvent,
     TaskState,
@@ -122,7 +119,28 @@
     assert smsg.to_dict() == {"op": "release-worker-data", "key": "x"}
 
 
-<<<<<<< HEAD
+def test_merge_recs_instructions():
+    x = TaskState("x")
+    y = TaskState("y")
+    instr1 = RescheduleMsg(key="foo", worker="a")
+    instr2 = RescheduleMsg(key="bar", worker="b")
+    assert merge_recs_instructions(
+        ({x: "memory"}, [instr1]),
+        ({y: "released"}, [instr2]),
+    ) == (
+        {x: "memory", y: "released"},
+        [instr1, instr2],
+    )
+
+    # Identical recommendations are silently ignored; incompatible ones raise
+    assert merge_recs_instructions(({x: "memory"}, []), ({x: "memory"}, [])) == (
+        {x: "memory"},
+        [],
+    )
+    with pytest.raises(ValueError):
+        merge_recs_instructions(({x: "memory"}, []), ({x: "released"}, []))
+
+
 def test_event_to_dict():
     ev = RescheduleEvent(stimulus_id="test", key="x")
     ev2 = ev.log(handled=11.22)
@@ -213,26 +231,4 @@
     assert isinstance(ev3.exception.data, Exception)
     assert ev3.traceback is None
     assert ev3.exception_text == "exc text"
-    assert ev3.traceback_text == "tb text"
-=======
-def test_merge_recs_instructions():
-    x = TaskState("x")
-    y = TaskState("y")
-    instr1 = RescheduleMsg(key="foo", worker="a")
-    instr2 = RescheduleMsg(key="bar", worker="b")
-    assert merge_recs_instructions(
-        ({x: "memory"}, [instr1]),
-        ({y: "released"}, [instr2]),
-    ) == (
-        {x: "memory", y: "released"},
-        [instr1, instr2],
-    )
-
-    # Identical recommendations are silently ignored; incompatible ones raise
-    assert merge_recs_instructions(({x: "memory"}, []), ({x: "memory"}, [])) == (
-        {x: "memory"},
-        [],
-    )
-    with pytest.raises(ValueError):
-        merge_recs_instructions(({x: "memory"}, []), ({x: "released"}, []))
->>>>>>> f6b2e03c
+    assert ev3.traceback_text == "tb text"