from __future__ import annotations

import asyncio
import gc
import pickle
from collections.abc import Iterator

import pytest
from tlz import first

from dask.sizeof import sizeof

import distributed.profile as profile
from distributed import Nanny, Worker, wait
from distributed.protocol.serialize import Serialize
from distributed.scheduler import TaskState as SchedulerTaskState
from distributed.utils import recursive_to_dict
from distributed.utils_test import (
    _LockedCommPool,
    assert_story,
    freeze_data_fetching,
    gen_cluster,
    inc,
    wait_for_state,
)
from distributed.worker_state_machine import (
    AcquireReplicasEvent,
    AddKeysMsg,
    ComputeTaskEvent,
    Execute,
    ExecuteFailureEvent,
    ExecuteSuccessEvent,
    FreeKeysEvent,
    GatherDep,
    GatherDepFailureEvent,
    GatherDepSuccessEvent,
    Instruction,
    InvalidTaskState,
    InvalidTransition,
    PauseEvent,
    RecommendationsConflict,
    RefreshWhoHasEvent,
    ReleaseWorkerDataMsg,
    RescheduleEvent,
    RescheduleMsg,
    SecedeEvent,
    SerializedTask,
    StateMachineEvent,
    TaskErredMsg,
    TaskState,
    TransitionCounterMaxExceeded,
    UnpauseEvent,
    UpdateDataEvent,
    merge_recs_instructions,
)


def test_instruction_match():
    i = ReleaseWorkerDataMsg(key="x", stimulus_id="s1")
    assert i == ReleaseWorkerDataMsg(key="x", stimulus_id="s1")
    assert i != ReleaseWorkerDataMsg(key="y", stimulus_id="s1")
    assert i != ReleaseWorkerDataMsg(key="x", stimulus_id="s2")
    assert i != RescheduleMsg(key="x", stimulus_id="s1")

    assert i == ReleaseWorkerDataMsg.match(key="x")
    assert i == ReleaseWorkerDataMsg.match(stimulus_id="s1")
    assert i != ReleaseWorkerDataMsg.match(key="y")
    assert i != ReleaseWorkerDataMsg.match(stimulus_id="s2")
    assert i != RescheduleMsg.match(key="x")


def test_TaskState_tracking(cleanup):
    gc.collect()
    x = TaskState("x")
    assert len(TaskState._instances) == 1
    assert first(TaskState._instances) == x
    del x
    assert len(TaskState._instances) == 0


def test_TaskState_get_nbytes():
    assert TaskState("x", nbytes=123).get_nbytes() == 123
    # Default to distributed.scheduler.default-data-size
    assert TaskState("y").get_nbytes() == 1024


def test_TaskState_eq():
    """Test that TaskState objects are hashable and that two identical objects compare
    as different. See comment in TaskState.__hash__ for why.
    """
    a = TaskState("x")
    b = TaskState("x")
    assert a != b
    s = {a, b}
    assert len(s) == 2


def test_TaskState__to_dict():
    """Tasks that are listed as dependencies or dependents of other tasks are dumped as
    a short repr and always appear in full directly under Worker.state.tasks.
    Uninteresting fields are omitted.
    """
    x = TaskState("x", state="memory", done=True)
    y = TaskState("y", priority=(0,), dependencies={x})
    x.dependents.add(y)
    actual = recursive_to_dict([x, y])
    assert actual == [
        {
            "key": "x",
            "state": "memory",
            "done": True,
            "dependents": ["<TaskState 'y' released>"],
        },
        {
            "key": "y",
            "state": "released",
            "dependencies": ["<TaskState 'x' memory>"],
            "priority": [0],
        },
    ]


def test_TaskState_repr():
    ts = TaskState("x")
    assert str(ts) == "<TaskState 'x' released>"
    ts.state = "cancelled"
    ts.previous = "flight"
    assert str(ts) == "<TaskState 'x' cancelled(flight)>"
    ts.state = "resumed"
    ts.next = "waiting"
    assert str(ts) == "<TaskState 'x' resumed(flight->waiting)>"


def test_WorkerState__to_dict(ws):
    ws.handle_stimulus(
        AcquireReplicasEvent(
            who_has={"x": ["127.0.0.1:1235"]}, nbytes={"x": 123}, stimulus_id="s1"
        )
    )
    ws.handle_stimulus(
        UpdateDataEvent(data={"y": object()}, report=False, stimulus_id="s2")
    )

    actual = recursive_to_dict(ws)
    # Remove timestamps
    for ev in actual["log"]:
        del ev[-1]
    for stim in actual["stimulus_log"]:
        del stim["handled"]

    expect = {
        "address": "127.0.0.1:1",
        "busy_workers": [],
        "constrained": [],
        "data": {"y": None},
        "data_needed": {},
        "executing": [],
        "has_what": {"127.0.0.1:1235": ["x"]},
        "in_flight_tasks": ["x"],
        "in_flight_workers": {"127.0.0.1:1235": ["x"]},
        "log": [
            ["x", "ensure-task-exists", "released", "s1"],
            ["x", "released", "fetch", "fetch", {}, "s1"],
            ["gather-dependencies", "127.0.0.1:1235", ["x"], "s1"],
            ["x", "fetch", "flight", "flight", {}, "s1"],
            ["y", "put-in-memory", "s2"],
            ["y", "receive-from-scatter", "s2"],
        ],
        "long_running": [],
        "missing_dep_flight": [],
        "nthreads": 1,
        "ready": [],
        "running": True,
        "stimulus_log": [
            {
                "cls": "AcquireReplicasEvent",
                "stimulus_id": "s1",
                "who_has": {"x": ["127.0.0.1:1235"]},
                "nbytes": {"x": 123},
            },
            {
                "cls": "UpdateDataEvent",
                "data": {"y": None},
                "report": False,
                "stimulus_id": "s2",
            },
        ],
        "tasks": {
            "x": {
                "coming_from": "127.0.0.1:1235",
                "key": "x",
                "nbytes": 123,
                "priority": [1],
                "state": "flight",
                "who_has": ["127.0.0.1:1235"],
            },
            "y": {
                "key": "y",
                "nbytes": sizeof(object()),
                "state": "memory",
            },
        },
        "transition_counter": 2,
    }
    assert actual == expect


def test_WorkerState_pickle(ws):
    """Test pickle round-trip.

    Big caveat
    ----------
    WorkerState, on its own, can be serialized with pickle; it doesn't need cloudpickle.
    A WorkerState extracted from a Worker might, as data contents may only be
    serializable with cloudpickle. Some objects created externally and not designed
    for network transfer - namely, the SpillBuffer - may not be serializable at all.
    """
    ws.handle_stimulus(
        AcquireReplicasEvent(
            who_has={"x": ["127.0.0.1:1235"]}, nbytes={"x": 123}, stimulus_id="s1"
        )
    )
    ws.handle_stimulus(UpdateDataEvent(data={"y": 123}, report=False, stimulus_id="s"))
    ws2 = pickle.loads(pickle.dumps(ws))
    assert ws2.tasks.keys() == {"x", "y"}
    assert ws2.data == {"y": 123}


@pytest.mark.parametrize(
    "cls,kwargs",
    [
        (
            InvalidTransition,
            dict(key="x", start="released", finish="waiting", story=[]),
        ),
        (
            TransitionCounterMaxExceeded,
            dict(key="x", start="released", finish="waiting", story=[]),
        ),
        (InvalidTaskState, dict(key="x", state="released", story=[])),
    ],
)
@pytest.mark.parametrize("positional", [False, True])
def test_pickle_exceptions(cls, kwargs, positional):
    if positional:
        e = cls(*kwargs.values())
    else:
        e = cls(**kwargs)
    e2 = pickle.loads(pickle.dumps(e))
    assert type(e2) is type(e)
    for k, v in kwargs.items():
        assert getattr(e2, k) == v


def traverse_subclasses(cls: type) -> Iterator[type]:
    yield cls
    for subcls in cls.__subclasses__():
        yield from traverse_subclasses(subcls)


@pytest.mark.parametrize(
    "cls",
    [
        *traverse_subclasses(Instruction),
        *traverse_subclasses(StateMachineEvent),
    ],
)
def test_slots(cls):
    params = [
        k
        for k in dir(cls)
        if not k.startswith("_")
        and k not in ("op", "handled")
        and not callable(getattr(cls, k))
    ]
    inst = cls(**dict.fromkeys(params))
    assert not hasattr(inst, "__dict__")


def test_sendmsg_to_dict():
    # Arbitrary sample class
    smsg = ReleaseWorkerDataMsg(key="x", stimulus_id="test")
    assert smsg.to_dict() == {
        "op": "release-worker-data",
        "key": "x",
        "stimulus_id": "test",
    }


def test_merge_recs_instructions():
    x = TaskState("x")
    y = TaskState("y")
    instr1 = RescheduleMsg(key="foo", stimulus_id="test")
    instr2 = RescheduleMsg(key="bar", stimulus_id="test")
    assert merge_recs_instructions(
        ({x: "memory"}, [instr1]),
        ({y: "released"}, [instr2]),
    ) == (
        {x: "memory", y: "released"},
        [instr1, instr2],
    )

    # Identical recommendations are silently ignored; incompatible ones raise
    assert merge_recs_instructions(({x: "memory"}, []), ({x: "memory"}, [])) == (
        {x: "memory"},
        [],
    )
    with pytest.raises(RecommendationsConflict):
        merge_recs_instructions(({x: "memory"}, []), ({x: "released"}, []))


def test_event_to_dict_with_annotations():
    """Test recursive_to_dict(ev), where ev is a subclass of StateMachineEvent that
    defines its own annotations
    """
    ev = RescheduleEvent(stimulus_id="test", key="x")
    ev2 = ev.to_loggable(handled=11.22)
    assert ev2 == ev
    d = recursive_to_dict(ev2)
    assert d == {
        "cls": "RescheduleEvent",
        "stimulus_id": "test",
        "handled": 11.22,
        "key": "x",
    }
    ev3 = StateMachineEvent.from_dict(d)
    assert ev3 == ev


def test_event_to_dict_without_annotations():
    """Test recursive_to_dict(ev), where ev is a subclass of StateMachineEvent that
    does not define its own annotations
    """
    ev = PauseEvent(stimulus_id="test")
    ev2 = ev.to_loggable(handled=11.22)
    assert ev2 == ev
    d = recursive_to_dict(ev2)
    assert d == {
        "cls": "PauseEvent",
        "stimulus_id": "test",
        "handled": 11.22,
    }
    ev3 = StateMachineEvent.from_dict(d)
    assert ev3 == ev


def test_computetask_to_dict():
    """The potentially very large ComputeTaskEvent.run_spec is not stored in the log"""
    ev = ComputeTaskEvent(
        key="x",
        who_has={"y": ["w1"]},
        nbytes={"y": 123},
        priority=(0,),
        duration=123.45,
        run_spec=None,
        resource_restrictions={},
        actor=False,
        annotations={},
        stimulus_id="test",
        function=b"blob",
        args=b"blob",
        kwargs=None,
    )
    assert ev.run_spec == SerializedTask(function=b"blob", args=b"blob")
    ev2 = ev.to_loggable(handled=11.22)
    assert ev2.handled == 11.22
    assert ev2.run_spec == SerializedTask(task=None)
    assert ev.run_spec == SerializedTask(function=b"blob", args=b"blob")
    d = recursive_to_dict(ev2)
    assert d == {
        "cls": "ComputeTaskEvent",
        "key": "x",
        "who_has": {"y": ["w1"]},
        "nbytes": {"y": 123},
        "priority": [0],
        "run_spec": [None, None, None, None],
        "duration": 123.45,
        "resource_restrictions": {},
        "actor": False,
        "annotations": {},
        "stimulus_id": "test",
        "handled": 11.22,
        "function": None,
        "args": None,
        "kwargs": None,
    }
    ev3 = StateMachineEvent.from_dict(d)
    assert isinstance(ev3, ComputeTaskEvent)
    assert ev3.run_spec == SerializedTask(task=None)
    assert ev3.priority == (0,)  # List is automatically converted back to tuple


def test_computetask_dummy():
    ev = ComputeTaskEvent.dummy("x", stimulus_id="s")
    assert ev == ComputeTaskEvent(
        key="x",
        who_has={},
        nbytes={},
        priority=(0,),
        duration=1.0,
        run_spec=None,
        resource_restrictions={},
        actor=False,
        annotations={},
        stimulus_id="s",
        function=None,
        args=None,
        kwargs=None,
    )

    # nbytes is generated from who_has if omitted
    ev2 = ComputeTaskEvent.dummy("x", who_has={"y": "127.0.0.1:2"}, stimulus_id="s")
    assert ev2.nbytes == {"y": 1}


def test_updatedata_to_dict():
    """The potentially very large UpdateDataEvent.data is not stored in the log"""
    ev = UpdateDataEvent(
        data={"x": "foo", "y": "bar"},
        report=True,
        stimulus_id="test",
    )
    ev2 = ev.to_loggable(handled=11.22)
    assert ev2.handled == 11.22
    assert ev2.data == {"x": None, "y": None}
    d = recursive_to_dict(ev2)
    assert d == {
        "cls": "UpdateDataEvent",
        "data": {"x": None, "y": None},
        "report": True,
        "stimulus_id": "test",
        "handled": 11.22,
    }
    ev3 = StateMachineEvent.from_dict(d)
    assert isinstance(ev3, UpdateDataEvent)
    assert ev3.data == {"x": None, "y": None}


def test_executesuccess_to_dict():
    """The potentially very large ExecuteSuccessEvent.value is not stored in the log"""
    ev = ExecuteSuccessEvent(
        stimulus_id="test",
        key="x",
        value=123,
        start=123.4,
        stop=456.7,
        nbytes=890,
        type=int,
    )
    ev2 = ev.to_loggable(handled=11.22)
    assert ev2.value is None
    assert ev.value == 123
    d = recursive_to_dict(ev2)
    assert d == {
        "cls": "ExecuteSuccessEvent",
        "stimulus_id": "test",
        "handled": 11.22,
        "key": "x",
        "value": None,
        "nbytes": 890,
        "start": 123.4,
        "stop": 456.7,
        "type": "<class 'int'>",
    }
    ev3 = StateMachineEvent.from_dict(d)
    assert isinstance(ev3, ExecuteSuccessEvent)
    assert ev3.stimulus_id == "test"
    assert ev3.handled == 11.22
    assert ev3.key == "x"
    assert ev3.value is None
    assert ev3.start == 123.4
    assert ev3.stop == 456.7
    assert ev3.nbytes == 890
    assert ev3.type is None


def test_executesuccess_dummy():
    ev = ExecuteSuccessEvent.dummy("x", stimulus_id="s")
    assert ev == ExecuteSuccessEvent(
        key="x",
        value=None,
        start=0.0,
        stop=1.0,
        nbytes=1,
        type=None,
        stimulus_id="s",
    )

    ev2 = ExecuteSuccessEvent.dummy("x", 123, stimulus_id="s")
    assert ev2.value == 123


def test_executefailure_to_dict():
    ev = ExecuteFailureEvent(
        stimulus_id="test",
        key="x",
        start=123.4,
        stop=456.7,
        exception=Serialize(ValueError("foo")),
        traceback=Serialize("lose me"),
        exception_text="exc text",
        traceback_text="tb text",
    )
    ev2 = ev.to_loggable(handled=11.22)
    assert ev2 == ev
    d = recursive_to_dict(ev2)
    assert d == {
        "cls": "ExecuteFailureEvent",
        "stimulus_id": "test",
        "handled": 11.22,
        "key": "x",
        "start": 123.4,
        "stop": 456.7,
        "exception": "<Serialize: foo>",
        "traceback": "<Serialize: lose me>",
        "exception_text": "exc text",
        "traceback_text": "tb text",
    }
    ev3 = StateMachineEvent.from_dict(d)
    assert isinstance(ev3, ExecuteFailureEvent)
    assert ev3.stimulus_id == "test"
    assert ev3.handled == 11.22
    assert ev3.key == "x"
    assert ev3.start == 123.4
    assert ev3.stop == 456.7
    assert isinstance(ev3.exception, Serialize)
    assert isinstance(ev3.exception.data, Exception)
    assert ev3.traceback is None
    assert ev3.exception_text == "exc text"
    assert ev3.traceback_text == "tb text"


def test_executefailure_dummy():
    ev = ExecuteFailureEvent.dummy("x", stimulus_id="s")
    assert ev == ExecuteFailureEvent(
        key="x",
        start=None,
        stop=None,
        exception=Serialize(None),
        traceback=None,
        exception_text="",
        traceback_text="",
        stimulus_id="s",
    )


@gen_cluster(client=True)
async def test_fetch_to_compute(c, s, a, b):
    with freeze_data_fetching(b):
        f1 = c.submit(inc, 1, workers=[a.address], key="f1", allow_other_workers=True)
        f2 = c.submit(inc, f1, workers=[b.address], key="f2")
        await wait_for_state(f1.key, "fetch", b)
        await a.close()

    await f2

    assert_story(
        b.state.log,
        # FIXME: This log should be replaced with a StateMachineEvent log
        [
            (f2.key, "compute-task", "released"),
            # This is a "please fetch" request. We don't have anything like
            # this, yet. We don't see the request-dep signal in here because we
            # do not wait for the key to be actually scheduled
            (f1.key, "ensure-task-exists", "released"),
            # After the worker failed, we're instructed to forget f2 before
            # something new comes in
            ("free-keys", (f2.key,)),
            (f1.key, "compute-task", "released"),
            (f1.key, "put-in-memory"),
            (f2.key, "compute-task", "released"),
        ],
    )


@gen_cluster(client=True)
async def test_fetch_via_amm_to_compute(c, s, a, b):
    with freeze_data_fetching(b):
        f1 = c.submit(inc, 1, workers=[a.address], key="f1", allow_other_workers=True)
        await f1
        s.request_acquire_replicas(b.address, [f1.key], stimulus_id="test")
        await wait_for_state(f1.key, "fetch", b)
        await a.close()

    await f1

    assert_story(
        b.state.log,
        # FIXME: This log should be replaced with a StateMachineEvent log
        [
            (f1.key, "ensure-task-exists", "released"),
            (f1.key, "released", "fetch", "fetch", {}),
            (f1.key, "compute-task", "fetch"),
            (f1.key, "put-in-memory"),
        ],
    )


@pytest.mark.parametrize("as_deps", [False, True])
@gen_cluster(client=True, nthreads=[("", 1)] * 3)
async def test_lose_replica_during_fetch(c, s, w1, w2, w3, as_deps):
    """
    as_deps=True
        0. task x is a dependency of y1 and y2
        1. scheduler calls handle_compute("y1", who_has={"x": [w2, w3]}) on w1
        2. x transitions released -> fetch
        3. the network stack is busy, so x does not transition to flight yet.
        4. scheduler calls handle_compute("y2", who_has={"x": [w3]}) on w1
        5. when x finally reaches the top of the data_needed heap, w1 will not try
           contacting w2

    as_deps=False
        1. scheduler calls handle_acquire_replicas(who_has={"x": [w2, w3]}) on w1
        2. x transitions released -> fetch
        3. the network stack is busy, so x does not transition to flight yet.
        4. scheduler calls handle_acquire_replicas(who_has={"x": [w3]}) on w1
        5. when x finally reaches the top of the data_needed heap, w1 will not try
           contacting w2
    """
    x = (await c.scatter({"x": 1}, workers=[w2.address, w3.address], broadcast=True))[
        "x"
    ]

    # Make sure find_missing is not involved
    w1.periodic_callbacks["find-missing"].stop()

    with freeze_data_fetching(w1, jump_start=True):
        if as_deps:
            y1 = c.submit(inc, x, key="y1", workers=[w1.address])
        else:
            s.request_acquire_replicas(w1.address, ["x"], stimulus_id="test")

        await wait_for_state("x", "fetch", w1)
        assert w1.state.tasks["x"].who_has == {w2.address, w3.address}

        assert len(s.tasks["x"].who_has) == 2
        await w2.close()
        while len(s.tasks["x"].who_has) > 1:
            await asyncio.sleep(0.01)

        if as_deps:
            y2 = c.submit(inc, x, key="y2", workers=[w1.address])
        else:
            s.request_acquire_replicas(w1.address, ["x"], stimulus_id="test")

        while w1.state.tasks["x"].who_has != {w3.address}:
            await asyncio.sleep(0.01)

    await wait_for_state("x", "memory", w1)
    assert_story(
        w1.state.story("request-dep"),
        [("request-dep", w3.address, {"x"})],
        # This tests that there has been no attempt to contact w2.
        # If the assumption being tested breaks, this will fail 50% of the times.
        strict=True,
    )


@gen_cluster(client=True, nthreads=[("", 1)] * 2)
async def test_fetch_to_missing_on_busy(c, s, a, b):
    """
    1. task x is a dependency of y
    2. scheduler calls handle_compute("y", who_has={"x": [b]}) on a
    3. x transitions released -> fetch -> flight; a connects to b
    4. b responds it's busy. x transitions flight -> fetch
    5. The busy state triggers an RPC call to Scheduler.who_has
    6. the scheduler responds {"x": []}, because w1 in the meantime has lost the key.
    7. x is transitioned fetch -> missing
    """
    # Note: submit and scatter are different. If you lose all workers holding the
    # replicas of a scattered key, the scheduler forgets the task, which in turn would
    # trigger a free-keys response to request-refresh-who-has.
    x = c.submit(inc, 1, key="x", workers=[b.address])
    await x

    b.transfer_outgoing_count_limit = 0
    # Crucially, unlike with `c.submit(inc, x, workers=[a.address])`, the scheduler
    # doesn't keep track of acquire-replicas requests, so it won't proactively inform a
    # when we call remove_worker later on
    s.request_acquire_replicas(a.address, ["x"], stimulus_id="test")

    # state will flip-flop between fetch and flight every 150ms, which is the retry
    # period for busy workers.
    await wait_for_state("x", "fetch", a)
    assert b.address in a.state.busy_workers

    # Sever connection between b and s, but not between b and a.
    # If a tries fetching from b after this, b will keep responding {status: busy}.
    b.periodic_callbacks["heartbeat"].stop()
    await s.remove_worker(b.address, close=False, stimulus_id="test")

    await wait_for_state("x", "missing", a)

    assert_story(
        a.state.story("x"),
        [
            ("x", "ensure-task-exists", "released"),
            ("x", "released", "fetch", "fetch", {}),
            ("gather-dependencies", b.address, {"x"}),
            ("x", "fetch", "flight", "flight", {}),
            ("request-dep", b.address, {"x"}),
            ("busy-gather", b.address, {"x"}),
            ("x", "flight", "fetch", "fetch", {}),
            ("x", "fetch", "missing", "missing", {}),
        ],
        # There may be a round of find_missing() after this.
        # Due to timings, there also may be multiple attempts to connect from a to b.
        strict=False,
    )


def test_new_replica_while_all_workers_in_flight(ws):
    """A task is stuck in 'fetch' state because all workers that hold a replica are in
    flight. While in this state, a new replica appears on a different worker and the
    scheduler informs the waiting worker through a new acquire-replicas or
    compute-task op.

    In real life, this will typically happen when the Active Memory Manager replicates a
    key to multiple workers and some workers are much faster than others to acquire it,
    due to unrelated tasks being in flight, so 2 seconds later the AMM reiterates the
    request, passing a larger who_has.

    Test that, when this happens, the task is immediately acquired from the new worker,
    without waiting for the original replica holders to get out of flight.
    """
    ws2 = "127.0.0.1:2"
    ws3 = "127.0.0.1:3"
    instructions = ws.handle_stimulus(
        AcquireReplicasEvent(
            who_has={"x": [ws2]},
            nbytes={"x": 1},
            stimulus_id="s1",
        ),
        AcquireReplicasEvent(
            who_has={"y": [ws2]},
            nbytes={"y": 1},
            stimulus_id="s2",
        ),
        AcquireReplicasEvent(
            who_has={"y": [ws2, ws3]},
            nbytes={"y": 1},
            stimulus_id="s3",
        ),
    )
    assert instructions == [
        GatherDep(
            worker=ws2,
            to_gather={"x"},
            total_nbytes=1,
            stimulus_id="s1",
        ),
        GatherDep(
            worker=ws3,
            to_gather={"y"},
            total_nbytes=1,
            stimulus_id="s3",
        ),
    ]
    assert ws.tasks["x"].state == "flight"
    assert ws.tasks["y"].state == "flight"


@gen_cluster(client=True)
async def test_cancelled_while_in_flight(c, s, a, b):
    event = asyncio.Event()
    a.rpc = _LockedCommPool(a.rpc, write_event=event)

    x = c.submit(inc, 1, key="x", workers=[b.address])
    y = c.submit(inc, x, key="y", workers=[a.address])
    await wait_for_state("x", "flight", a)
    y.release()
    await wait_for_state("x", "cancelled", a)

    # Let the comm from b to a return the result
    event.set()
    # upon reception, x transitions cancelled->forgotten
    while a.state.tasks:
        await asyncio.sleep(0.01)


@gen_cluster(client=True)
async def test_in_memory_while_in_flight(c, s, a, b):
    """
    1. A client scatters x to a
    2. The scheduler does not know about scattered keys until the three-way round-trip
       between client, worker, and scheduler has been completed (see Scheduler.scatter)
    3. In the middle of that handshake, a client (not necessarily the same client) calls
       ``{op: compute-task, key: x}`` on b and then
       ``{op: compute-task, key: y, who_has: {x: [b]}`` on a, which triggers a
       gather_dep call to copy x key from b to a.
    4. while x is in flight from b to a, the scatter finishes, which triggers
       update_data, which in turn transitions x from flight to memory.
    5. later on, gather_dep finishes, but the key is already in memory.
    """
    event = asyncio.Event()
    a.rpc = _LockedCommPool(a.rpc, write_event=event)

    x = c.submit(inc, 1, key="x", workers=[b.address])
    y = c.submit(inc, x, key="y", workers=[a.address])
    await wait_for_state("x", "flight", a)
    a.update_data({"x": 3})
    await wait_for_state("x", "memory", a)

    # Let the comm from b to a return the result
    event.set()
    assert await y == 4  # Data in flight from b has been discarded


@gen_cluster(client=True)
async def test_forget_data_needed(c, s, a, b):
    """
    1. A task transitions to fetch and is added to data_needed
    2. _ensure_communicating runs, but the network is saturated so the task is not
       popped from data_needed
    3. Task is forgotten
    4. Task is recreated from scratch and transitioned to fetch again
    5. BUG: at the moment of writing this test, adding to data_needed silently did
       nothing, because it still contained the forgotten task, which is a different
       TaskState instance which will be no longer updated.
    6. _ensure_communicating runs. It pops the forgotten task and discards it.
    7. We now have a task stuck in fetch state.
    """
    x = c.submit(inc, 1, key="x", workers=[a.address])
    with freeze_data_fetching(b):
        y = c.submit(inc, x, key="y", workers=[b.address])
        await wait_for_state("x", "fetch", b)
        x.release()
        y.release()
        while s.tasks or a.state.tasks or b.state.tasks:
            await asyncio.sleep(0.01)

    x = c.submit(inc, 2, key="x", workers=[a.address])
    y = c.submit(inc, x, key="y", workers=[b.address])
    assert await y == 4


@gen_cluster(client=True, nthreads=[("", 1)] * 3)
async def test_missing_handle_compute_dependency(c, s, w1, w2, w3):
    """Test that it is OK for a dependency to be in state missing if a dependent is
    asked to be computed
    """
    w3.periodic_callbacks["find-missing"].stop()

    f1 = c.submit(inc, 1, key="f1", workers=[w1.address])
    f2 = c.submit(inc, 2, key="f2", workers=[w1.address])
    await wait_for_state(f1.key, "memory", w1)

    w3.handle_stimulus(
        AcquireReplicasEvent(
            who_has={f1.key: [w2.address]}, nbytes={f1.key: 1}, stimulus_id="acquire"
        )
    )
    await wait_for_state(f1.key, "missing", w3)

    f3 = c.submit(sum, [f1, f2], key="f3", workers=[w3.address])

    await f3


@gen_cluster(client=True, nthreads=[("", 1)] * 3)
async def test_missing_to_waiting(c, s, w1, w2, w3):
    w3.periodic_callbacks["find-missing"].stop()

    f1 = c.submit(inc, 1, key="f1", workers=[w1.address], allow_other_workers=True)
    await wait_for_state(f1.key, "memory", w1)

    w3.handle_stimulus(
        AcquireReplicasEvent(
            who_has={f1.key: [w2.address]}, nbytes={f1.key: 1}, stimulus_id="acquire"
        )
    )
    await wait_for_state(f1.key, "missing", w3)

    await w2.close()
    await w1.close()

    await f1


@gen_cluster(client=True, Worker=Nanny)
async def test_task_state_instance_are_garbage_collected(c, s, a, b):
    futs = c.map(inc, range(10))
    red = c.submit(sum, futs)
    f1 = c.submit(inc, red, pure=False)
    f2 = c.submit(inc, red, pure=False)

    async def check(dask_worker):
        while dask_worker.tasks:
            await asyncio.sleep(0.01)
        with profile.lock:
            gc.collect()
        assert not TaskState._instances

    await c.gather([f2, f1])
    del futs, red, f1, f2
    await c.run(check)

    async def check(dask_scheduler):
        while dask_scheduler.tasks:
            await asyncio.sleep(0.01)
        with profile.lock:
            gc.collect()
        assert not SchedulerTaskState._instances

    await c.run_on_scheduler(check)


@gen_cluster(client=True, nthreads=[("", 1)] * 3)
async def test_fetch_to_missing_on_refresh_who_has(c, s, w1, w2, w3):
    """
    1. Two tasks, x and y, are only available on a busy worker.
       The worker sends request-refresh-who-has to the scheduler.
    2. The scheduler responds that x has become missing, while y has gained an
       additional replica
    3. The handler for RefreshWhoHasEvent empties x.who_has and recommends a transition
       to missing.
    4. Before the recommendation can be implemented, the same event invokes
       _ensure_communicating to let y to transition to flight. This in turn pops x from
       data_needed - but x has an empty who_has, which is an exceptional situation.
    5. The transition fetch->missing is executed, but x is no longer in
       data_needed - another exceptional situation.
    """
    x = c.submit(inc, 1, key="x", workers=[w1.address])
    y = c.submit(inc, 2, key="y", workers=[w1.address])
    await wait([x, y])
    w1.transfer_outgoing_count_limit = 0
    s.request_acquire_replicas(w3.address, ["x", "y"], stimulus_id="test1")

    # The tasks will now flip-flop between fetch and flight every 150ms
    # (see Worker.retry_busy_worker_later)
    await wait_for_state("x", "fetch", w3)
    await wait_for_state("y", "fetch", w3)
    assert w1.address in w3.state.busy_workers
    # w3 sent {op: request-refresh-who-has, keys: [x, y]}
    # There also may have been enough time for a refresh-who-has message to come back,
    # which reiterated what w3 already knew:
    # {op: refresh-who-has, who_has={x: [w1.address], y: [w1.address]}}

    # Let's instead simulate that, while request-refresh-who-has was in transit,
    # w2 gained a replica of y and w1 closed down.
    # When request-refresh-who-has lands, the scheduler will respond:
    # {op: refresh-who-has, who_has={x: [], y: [w2.address]}}
    w3.handle_stimulus(
        RefreshWhoHasEvent(who_has={"x": [], "y": [w2.address]}, stimulus_id="test2")
    )
    assert w3.state.tasks["x"].state == "missing"
    assert w3.state.tasks["y"].state == "flight"
    assert w3.state.tasks["y"].who_has == {w2.address}


@gen_cluster(client=True, nthreads=[("", 1)])
async def test_fetch_to_missing_on_network_failure(c, s, a):
    """
    1. Two tasks, x and y, are respectively in flight and fetch state from the same
       worker, which holds the only replica of both.
    2. gather_dep for x returns GatherDepNetworkFailureEvent
    3. The event empties has_what, x.who_has, and y.who_has.
    4. The same event invokes _ensure_communicating, which pops y from data_needed
       - but y has an empty who_has, which is an exceptional situation.
       _ensure_communicating recommends a transition to missing for x.
    5. The fetch->missing transition is executed, but y is no longer in data_needed -
       another exceptional situation.
    """
    block_get_data = asyncio.Event()

    class BlockedBreakingWorker(Worker):
        async def get_data(self, comm, *args, **kwargs):
            await block_get_data.wait()
            raise OSError("fake error")

    async with BlockedBreakingWorker(s.address) as b:
        x = c.submit(inc, 1, key="x", workers=[b.address])
        y = c.submit(inc, 2, key="y", workers=[b.address])
        await wait([x, y])
        s.request_acquire_replicas(a.address, ["x"], stimulus_id="test_x")
        await wait_for_state("x", "flight", a)
        s.request_acquire_replicas(a.address, ["y"], stimulus_id="test_y")
        await wait_for_state("y", "fetch", a)

        block_get_data.set()

        await wait_for_state("x", "missing", a)
        await wait_for_state("y", "missing", a)


@gen_cluster()
async def test_deprecated_worker_attributes(s, a, b):
    n = a.state.generation
    msg = (
        "The `Worker.generation` attribute has been moved to "
        "`Worker.state.generation`"
    )
    with pytest.warns(FutureWarning, match=msg):
        assert a.generation == n
    with pytest.warns(FutureWarning, match=msg):
        a.generation -= 1
        assert a.generation == n - 1
    assert a.state.generation == n - 1

    # Old and new names differ
    msg = (
        "The `Worker.in_flight_tasks` attribute has been moved to "
        "`Worker.state.in_flight_tasks_count`"
    )
    with pytest.warns(FutureWarning, match=msg):
        assert a.in_flight_tasks == 0

    with pytest.warns(FutureWarning, match="attribute has been removed"):
        assert a.data_needed == set()


@pytest.mark.parametrize(
    "nbytes,n_in_flight",
    [
        # Note: transfer_message_target_bytes = 50e6 bytes
        (int(10e6), 3),
        (int(20e6), 2),
        (int(30e6), 1),
    ],
)
def test_aggregate_gather_deps(ws, nbytes, n_in_flight):
    ws2 = "127.0.0.1:2"
    instructions = ws.handle_stimulus(
        AcquireReplicasEvent(
            who_has={"x1": [ws2], "x2": [ws2], "x3": [ws2]},
            nbytes={"x1": nbytes, "x2": nbytes, "x3": nbytes},
            stimulus_id="s1",
        )
    )
    assert instructions == [GatherDep.match(worker=ws2, stimulus_id="s1")]
    assert len(instructions[0].to_gather) == n_in_flight
    assert len(ws.in_flight_tasks) == n_in_flight
    assert ws.transfer_incoming_bytes == nbytes * n_in_flight
    assert ws.transfer_incoming_count == 1
    assert ws.transfer_incoming_count_total == 1


def test_gather_priority(ws):
    """Test that tasks are fetched in the following order:

    1. by task priority
    2. in case of tie, from local workers first
    3. in case of tie, from the worker with the most tasks queued
    4. in case of tie, from a random worker (which is actually deterministic).
    """
    ws.transfer_incoming_count_limit = 4

    instructions = ws.handle_stimulus(
        PauseEvent(stimulus_id="pause"),
        # Note: tasks fetched by acquire-replicas always have priority=(1, )
        AcquireReplicasEvent(
            who_has={
                # Remote + local
                "x1": ["127.0.0.2:1", "127.0.0.1:2"],
                # Remote. After getting x11 from .1, .2  will have less tasks than .3
                "x2": ["127.0.0.2:1"],
                "x3": ["127.0.0.3:1"],
                "x4": ["127.0.0.3:1"],
                # It will be a random choice between .2, .4, .5, .6, and .7
                "x5": ["127.0.0.4:1"],
                "x6": ["127.0.0.5:1"],
                "x7": ["127.0.0.6:1"],
                # This will be fetched first because it's on the same worker as y
                "x8": ["127.0.0.7:1"],
            },
            # Substantial nbytes prevents transfer_incoming_count_limit to be
            # overridden by transfer_incoming_bytes_throttle_threshold,
            # but it's less than transfer_message_target_bytes
            nbytes={f"x{i}": 4 * 2**20 for i in range(1, 9)},
            stimulus_id="compute1",
        ),
        # A higher-priority task, even if scheduled later, is fetched first
        ComputeTaskEvent.dummy(
            key="z",
            who_has={"y": ["127.0.0.7:1"]},
            priority=(0,),
            stimulus_id="compute2",
        ),
        UnpauseEvent(stimulus_id="unpause"),
    )

    assert instructions == [
        # Highest-priority task first. Lower priority tasks from the same worker are
        # shoved into the same instruction (up to 50MB worth)
        GatherDep(
            stimulus_id="unpause",
            worker="127.0.0.7:1",
            to_gather={"y", "x8"},
            total_nbytes=1 + 4 * 2**20,
        ),
        # Followed by local workers
        GatherDep(
            stimulus_id="unpause",
            worker="127.0.0.1:2",
            to_gather={"x1"},
            total_nbytes=4 * 2**20,
        ),
        # Followed by remote workers with the most tasks
        GatherDep(
            stimulus_id="unpause",
            worker="127.0.0.3:1",
            to_gather={"x3", "x4"},
            total_nbytes=8 * 2**20,
        ),
        # Followed by other remote workers, randomly.
        # Determinism is guaranteed by a statically-seeded random number generator.
        # FIXME It would have not been deterministic if we instead of multiple keys we
        #       had used a single key with multiple workers, because sets
        #       (like TaskState.who_has) change order at every interpreter restart.
        GatherDep(
            stimulus_id="unpause",
            worker="127.0.0.4:1",
            to_gather={"x5"},
            total_nbytes=4 * 2**20,
        ),
    ]
    expected_bytes = 1 + 4 * 2**20 + 4 * 2**20 + 8 * 2**20 + 4 * 2**20
    assert ws.transfer_incoming_bytes == expected_bytes
    assert ws.transfer_incoming_count == 4
    assert ws.transfer_incoming_count_total == 4


@pytest.mark.parametrize("state", ["executing", "long-running"])
def test_task_acquires_resources(ws, state):
    ws.available_resources = {"R": 1}
    ws.total_resources = {"R": 1}

    ws.handle_stimulus(
        ComputeTaskEvent.dummy(
            key="x", resource_restrictions={"R": 1}, stimulus_id="compute"
        )
    )
    if state == "long-running":
        ws.handle_stimulus(
            SecedeEvent(key="x", compute_duration=1.0, stimulus_id="secede")
        )
    assert ws.tasks["x"].state == state
    assert ws.available_resources == {"R": 0}


@pytest.mark.parametrize(
    "done_ev_cls", [ExecuteSuccessEvent, ExecuteFailureEvent, RescheduleEvent]
)
def test_task_releases_resources(ws_with_running_task, done_ev_cls):
    ws = ws_with_running_task
    assert ws.available_resources == {"R": 0}

    ws.handle_stimulus(done_ev_cls.dummy("x", stimulus_id="success"))
    assert ws.available_resources == {"R": 1}


def test_task_with_dependencies_acquires_resources(ws):
    ws.available_resources = {"R": 1}
    ws.total_resources = {"R": 1}
    ws2 = "127.0.0.1:2"
    ws.handle_stimulus(
        ComputeTaskEvent.dummy(
            "y", who_has={"x": [ws2]}, resource_restrictions={"R": 1}, stimulus_id="s1"
        )
    )
    assert ws.tasks["x"].state == "flight"
    assert ws.tasks["y"].state == "waiting"
    assert ws.available_resources == {"R": 1}

    instructions = ws.handle_stimulus(
        GatherDepSuccessEvent(
            worker=ws2, data={"x": 123}, total_nbytes=8, stimulus_id="s2"
        )
    )
    assert instructions == [
        AddKeysMsg(keys=["x"], stimulus_id="s2"),
        Execute(key="y", stimulus_id="s2"),
    ]
    assert ws.tasks["y"].state == "executing"
    assert ws.available_resources == {"R": 0}


@pytest.mark.parametrize(
    "done_ev_cls", [ExecuteSuccessEvent, ExecuteFailureEvent, RescheduleEvent]
)
def test_resumed_task_releases_resources(ws_with_running_task, done_ev_cls):
    ws = ws_with_running_task
    assert ws.available_resources == {"R": 0}
    ws2 = "127.0.0.1:2"

    ws.handle_stimulus(FreeKeysEvent("cancel", ["x"]))
    assert ws.tasks["x"].state == "cancelled"
    assert ws.available_resources == {"R": 0}

    instructions = ws.handle_stimulus(
        ComputeTaskEvent.dummy("y", who_has={"x": [ws2]}, stimulus_id="compute")
    )
    assert not instructions
    assert ws.tasks["x"].state == "resumed"
    assert ws.available_resources == {"R": 0}

    ws.handle_stimulus(done_ev_cls.dummy("x", stimulus_id="s2"))
    assert ws.available_resources == {"R": 1}


@gen_cluster()
async def test_clean_log(s, a, b):
    """Test that brand new workers start with a clean log"""
    assert not a.state.log
    assert not a.state.stimulus_log


def test_running_task_in_all_running_tasks(ws_with_running_task):
    ws = ws_with_running_task
    ws2 = "127.0.0.1:2"
    ts = ws.tasks["x"]
    assert ts in ws.all_running_tasks

    ws.handle_stimulus(FreeKeysEvent(keys=["x"], stimulus_id="s1"))
    assert ts.state == "cancelled"
    assert ts in ws.all_running_tasks

    ws.handle_stimulus(
        ComputeTaskEvent.dummy("y", who_has={"x": [ws2]}, stimulus_id="s2")
    )
    assert ts.state == "resumed"
    assert ts in ws.all_running_tasks


@pytest.mark.parametrize(
    "done_ev_cls", [ExecuteSuccessEvent, ExecuteFailureEvent, RescheduleEvent]
)
def test_done_task_not_in_all_running_tasks(ws_with_running_task, done_ev_cls):
    ws = ws_with_running_task
    ts = ws.tasks["x"]
    assert ts in ws.all_running_tasks

    ws.handle_stimulus(done_ev_cls.dummy("x", stimulus_id="s1"))
    assert ts not in ws.all_running_tasks


@pytest.mark.parametrize(
    "done_ev_cls", [ExecuteSuccessEvent, ExecuteFailureEvent, RescheduleEvent]
)
def test_done_resumed_task_not_in_all_running_tasks(ws_with_running_task, done_ev_cls):
    ws = ws_with_running_task
    ws2 = "127.0.0.1:2"

    ws.handle_stimulus(
        FreeKeysEvent(keys=["x"], stimulus_id="s1"),
        ComputeTaskEvent.dummy("y", who_has={"x": [ws2]}, stimulus_id="s2"),
        done_ev_cls.dummy("x", stimulus_id="s3"),
    )
    ts = ws.tasks["x"]
    assert ts not in ws.all_running_tasks


@pytest.mark.xfail(reason="https://github.com/dask/distributed/issues/6705")
def test_gather_dep_failure(ws):
    """Simulate a task failing to unpickle when it reaches the destination worker after
    a flight.

    See also test_worker_memory.py::test_workerstate_fail_to_pickle_flight,
    where the task instead is gathered successfully, but fails to spill.
    """
    ws2 = "127.0.0.1:2"
    instructions = ws.handle_stimulus(
        ComputeTaskEvent.dummy("y", who_has={"x": [ws2]}, stimulus_id="s1"),
        GatherDepFailureEvent.from_exception(
            Exception(), worker=ws2, total_nbytes=1, stimulus_id="s2"
        ),
    )
    assert instructions == [
        GatherDep(worker=ws2, to_gather={"x"}, total_nbytes=1, stimulus_id="s1"),
        TaskErredMsg.match(key="x", stimulus_id="s2"),
    ]
    assert ws.tasks["x"].state == "error"
    assert ws.tasks["y"].state == "waiting"  # Not ready
<<<<<<< HEAD


def test_throttling_does_not_affect_first_transfer(ws):
    ws.transfer_incoming_count_limit = 100
    ws.transfer_incoming_bytes_limit = 100
    ws.transfer_incoming_bytes_throttle_threshold = 1
    ws2 = "127.0.0.1:2"
    ws.handle_stimulus(
        ComputeTaskEvent.dummy(
            "c",
            who_has={"a": [ws2], "b": [ws2]},
            nbytes={"a": 1, "b": 200},
            stimulus_id="s1",
        )
    )
    assert ws.tasks["a"].state == "fetch"
    assert ws.tasks["b"].state == "flight"

    instructions = ws.handle_stimulus(
        GatherDepSuccessEvent(
            worker=ws2, data={"b": 123}, total_nbytes=200, stimulus_id="s2"
        )
    )
    assert instructions == [
        AddKeysMsg.match(keys=["b"], stimulus_id="s2"),
        GatherDep.match(worker=ws2, to_gather={"a"}, stimulus_id="s2"),
    ]
    assert ws.tasks["a"].state == "flight"


def test_throttle_incoming_transfers_on__count_limit(ws):
    ws.transfer_incoming_count_limit = 1
    ws.transfer_incoming_bytes_limit = 100_000
    ws.transfer_incoming_bytes_throttle_threshold = 1
    ws2 = "127.0.0.1:2"
    ws3 = "127.0.0.1:3"
    ws.handle_stimulus(
        ComputeTaskEvent.dummy(
            "c",
            who_has={"a": [ws2], "b": [ws3]},
            nbytes={"a": 100, "b": 100},
            stimulus_id="s1",
        )
    )
    assert ws.tasks["a"].state == "flight"
    assert ws.tasks["b"].state == "fetch"

    instructions = ws.handle_stimulus(
        GatherDepSuccessEvent(
            worker=ws2, data={"a": 123}, total_nbytes=100, stimulus_id="s2"
        )
    )
    assert instructions == [
        AddKeysMsg.match(keys=["a"], stimulus_id="s2"),
        GatherDep.match(worker=ws3, to_gather={"b"}, stimulus_id="s2"),
    ]
    assert ws.tasks["b"].state == "flight"


def test_throttle_incoming_transfers_on_transfer_bytes(ws):
    ws.transfer_incoming_count_limit = 100
    ws.transfer_incoming_bytes_limit = 100
    ws.transfer_incoming_bytes_throttle_threshold = 1
    ws2 = "127.0.0.1:2"
    ws.handle_stimulus(
        ComputeTaskEvent.dummy(
            "c",
            who_has={"a": [ws2], "b": [ws2]},
            nbytes={"a": 100, "b": 100},
            stimulus_id="s1",
        )
    )
    assert ws.tasks["a"].state == "fetch"
    assert ws.tasks["b"].state == "flight"

    instructions = ws.handle_stimulus(
        GatherDepSuccessEvent(
            worker=ws2, data={"b": 123}, total_nbytes=100, stimulus_id="s2"
        )
    )
    assert instructions == [
        AddKeysMsg.match(keys=["b"], stimulus_id="s2"),
        GatherDep.match(worker=ws2, to_gather={"a"}, stimulus_id="s2"),
    ]
    assert ws.tasks["a"].state == "flight"


def test_do_not_throttle_connections_while_below_threshold(ws):
    ws.transfer_incoming_count_limit = 1
    ws.transfer_incoming_bytes_limit = 200
    ws.transfer_incoming_bytes_throttle_threshold = 100
    ws2 = "127.0.0.1:2"
    ws3 = "127.0.0.1:2"
    ws4 = "127.0.0.1:2"
    ws.handle_stimulus(
        ComputeTaskEvent.dummy(
            "d",
            who_has={"a": [ws2], "b": [ws3], "c": [ws4]},
            nbytes={"a": 200, "b": 100, "c": 100},
            stimulus_id="s1",
        )
    )
    assert ws.tasks["a"].state == "fetch"
    assert ws.tasks["b"].state == "flight"
    assert ws.tasks["c"].state == "flight"
    assert ws.transfer_incoming_bytes == 200

    instructions = ws.handle_stimulus(
        GatherDepSuccessEvent(
            worker=ws4, data={"c": 123}, total_nbytes=100, stimulus_id="s2"
        )
    )
    assert instructions == [
        AddKeysMsg.match(keys=["c"], stimulus_id="s2"),
        GatherDep.match(worker=ws2, to_gather={"a"}, stimulus_id="s2"),
    ]
    assert ws.tasks["a"].state == "flight"
    # Note: We ignore transfer_incoming_bytes if it's below
    # transfer_incoming_bytes_throttle_threshold and always fetch at least one task
    assert ws.transfer_incoming_bytes == 300
=======
    assert ws.transfer_incoming_bytes == 0
    assert ws.transfer_incoming_count == 0
    assert ws.transfer_incoming_count_total == 1


def test_transfer_incoming_metrics(ws):
    assert ws.transfer_incoming_bytes == 0
    assert ws.transfer_incoming_count == 0
    assert ws.transfer_incoming_count_total == 0

    ws2 = "127.0.0.1:2"
    ws.handle_stimulus(
        ComputeTaskEvent.dummy(
            "b", who_has={"a": [ws2]}, nbytes={"a": 7}, stimulus_id="s1"
        )
    )
    assert ws.transfer_incoming_bytes == 7
    assert ws.transfer_incoming_count == 1
    assert ws.transfer_incoming_count_total == 1

    ws.handle_stimulus(
        GatherDepSuccessEvent(
            worker=ws2, data={"a": 123}, total_nbytes=7, stimulus_id="s2"
        )
    )
    assert ws.transfer_incoming_bytes == 0
    assert ws.transfer_incoming_count == 0
    assert ws.transfer_incoming_count_total == 1

    ws.handle_stimulus(
        ComputeTaskEvent.dummy(
            "e",
            who_has={"c": [ws2], "d": [ws2]},
            nbytes={"c": 11, "d": 13},
            stimulus_id="s2",
        )
    )
    assert ws.transfer_incoming_bytes == 24
    assert ws.transfer_incoming_count == 1
    assert ws.transfer_incoming_count_total == 2

    ws.handle_stimulus(
        GatherDepSuccessEvent(
            worker=ws2, data={"c": 123, "d": 234}, total_nbytes=24, stimulus_id="s3"
        )
    )
    assert ws.transfer_incoming_bytes == 0
    assert ws.transfer_incoming_count == 0
    assert ws.transfer_incoming_count_total == 2

    ws3 = "127.0.0.1:3"
    ws.handle_stimulus(
        ComputeTaskEvent.dummy(
            "h",
            who_has={"f": [ws2], "g": [ws3]},
            nbytes={"f": 17, "g": 19},
            stimulus_id="s4",
        )
    )
    assert ws.transfer_incoming_bytes == 36
    assert ws.transfer_incoming_count == 2
    assert ws.transfer_incoming_count_total == 4

    ws.handle_stimulus(
        GatherDepSuccessEvent(
            worker=ws3, data={"g": 345}, total_nbytes=19, stimulus_id="s5"
        )
    )
    assert ws.transfer_incoming_bytes == 17
    assert ws.transfer_incoming_count == 1
    assert ws.transfer_incoming_count_total == 4

    ws.handle_stimulus(
        GatherDepSuccessEvent(
            worker=ws2, data={"g": 456}, total_nbytes=17, stimulus_id="s6"
        )
    )
    assert ws.transfer_incoming_bytes == 0
    assert ws.transfer_incoming_count == 0
    assert ws.transfer_incoming_count_total == 4
>>>>>>> bfc5cfea
<|MERGE_RESOLUTION|>--- conflicted
+++ resolved
@@ -1271,7 +1271,86 @@
     ]
     assert ws.tasks["x"].state == "error"
     assert ws.tasks["y"].state == "waiting"  # Not ready
-<<<<<<< HEAD
+    assert ws.transfer_incoming_bytes == 0
+    assert ws.transfer_incoming_count == 0
+    assert ws.transfer_incoming_count_total == 1
+
+
+def test_transfer_incoming_metrics(ws):
+    assert ws.transfer_incoming_bytes == 0
+    assert ws.transfer_incoming_count == 0
+    assert ws.transfer_incoming_count_total == 0
+
+    ws2 = "127.0.0.1:2"
+    ws.handle_stimulus(
+        ComputeTaskEvent.dummy(
+            "b", who_has={"a": [ws2]}, nbytes={"a": 7}, stimulus_id="s1"
+        )
+    )
+    assert ws.transfer_incoming_bytes == 7
+    assert ws.transfer_incoming_count == 1
+    assert ws.transfer_incoming_count_total == 1
+
+    ws.handle_stimulus(
+        GatherDepSuccessEvent(
+            worker=ws2, data={"a": 123}, total_nbytes=7, stimulus_id="s2"
+        )
+    )
+    assert ws.transfer_incoming_bytes == 0
+    assert ws.transfer_incoming_count == 0
+    assert ws.transfer_incoming_count_total == 1
+
+    ws.handle_stimulus(
+        ComputeTaskEvent.dummy(
+            "e",
+            who_has={"c": [ws2], "d": [ws2]},
+            nbytes={"c": 11, "d": 13},
+            stimulus_id="s2",
+        )
+    )
+    assert ws.transfer_incoming_bytes == 24
+    assert ws.transfer_incoming_count == 1
+    assert ws.transfer_incoming_count_total == 2
+
+    ws.handle_stimulus(
+        GatherDepSuccessEvent(
+            worker=ws2, data={"c": 123, "d": 234}, total_nbytes=24, stimulus_id="s3"
+        )
+    )
+    assert ws.transfer_incoming_bytes == 0
+    assert ws.transfer_incoming_count == 0
+    assert ws.transfer_incoming_count_total == 2
+
+    ws3 = "127.0.0.1:3"
+    ws.handle_stimulus(
+        ComputeTaskEvent.dummy(
+            "h",
+            who_has={"f": [ws2], "g": [ws3]},
+            nbytes={"f": 17, "g": 19},
+            stimulus_id="s4",
+        )
+    )
+    assert ws.transfer_incoming_bytes == 36
+    assert ws.transfer_incoming_count == 2
+    assert ws.transfer_incoming_count_total == 4
+
+    ws.handle_stimulus(
+        GatherDepSuccessEvent(
+            worker=ws3, data={"g": 345}, total_nbytes=19, stimulus_id="s5"
+        )
+    )
+    assert ws.transfer_incoming_bytes == 17
+    assert ws.transfer_incoming_count == 1
+    assert ws.transfer_incoming_count_total == 4
+
+    ws.handle_stimulus(
+        GatherDepSuccessEvent(
+            worker=ws2, data={"g": 456}, total_nbytes=17, stimulus_id="s6"
+        )
+    )
+    assert ws.transfer_incoming_bytes == 0
+    assert ws.transfer_incoming_count == 0
+    assert ws.transfer_incoming_count_total == 4
 
 
 def test_throttling_does_not_affect_first_transfer(ws):
@@ -1391,86 +1470,4 @@
     assert ws.tasks["a"].state == "flight"
     # Note: We ignore transfer_incoming_bytes if it's below
     # transfer_incoming_bytes_throttle_threshold and always fetch at least one task
-    assert ws.transfer_incoming_bytes == 300
-=======
-    assert ws.transfer_incoming_bytes == 0
-    assert ws.transfer_incoming_count == 0
-    assert ws.transfer_incoming_count_total == 1
-
-
-def test_transfer_incoming_metrics(ws):
-    assert ws.transfer_incoming_bytes == 0
-    assert ws.transfer_incoming_count == 0
-    assert ws.transfer_incoming_count_total == 0
-
-    ws2 = "127.0.0.1:2"
-    ws.handle_stimulus(
-        ComputeTaskEvent.dummy(
-            "b", who_has={"a": [ws2]}, nbytes={"a": 7}, stimulus_id="s1"
-        )
-    )
-    assert ws.transfer_incoming_bytes == 7
-    assert ws.transfer_incoming_count == 1
-    assert ws.transfer_incoming_count_total == 1
-
-    ws.handle_stimulus(
-        GatherDepSuccessEvent(
-            worker=ws2, data={"a": 123}, total_nbytes=7, stimulus_id="s2"
-        )
-    )
-    assert ws.transfer_incoming_bytes == 0
-    assert ws.transfer_incoming_count == 0
-    assert ws.transfer_incoming_count_total == 1
-
-    ws.handle_stimulus(
-        ComputeTaskEvent.dummy(
-            "e",
-            who_has={"c": [ws2], "d": [ws2]},
-            nbytes={"c": 11, "d": 13},
-            stimulus_id="s2",
-        )
-    )
-    assert ws.transfer_incoming_bytes == 24
-    assert ws.transfer_incoming_count == 1
-    assert ws.transfer_incoming_count_total == 2
-
-    ws.handle_stimulus(
-        GatherDepSuccessEvent(
-            worker=ws2, data={"c": 123, "d": 234}, total_nbytes=24, stimulus_id="s3"
-        )
-    )
-    assert ws.transfer_incoming_bytes == 0
-    assert ws.transfer_incoming_count == 0
-    assert ws.transfer_incoming_count_total == 2
-
-    ws3 = "127.0.0.1:3"
-    ws.handle_stimulus(
-        ComputeTaskEvent.dummy(
-            "h",
-            who_has={"f": [ws2], "g": [ws3]},
-            nbytes={"f": 17, "g": 19},
-            stimulus_id="s4",
-        )
-    )
-    assert ws.transfer_incoming_bytes == 36
-    assert ws.transfer_incoming_count == 2
-    assert ws.transfer_incoming_count_total == 4
-
-    ws.handle_stimulus(
-        GatherDepSuccessEvent(
-            worker=ws3, data={"g": 345}, total_nbytes=19, stimulus_id="s5"
-        )
-    )
-    assert ws.transfer_incoming_bytes == 17
-    assert ws.transfer_incoming_count == 1
-    assert ws.transfer_incoming_count_total == 4
-
-    ws.handle_stimulus(
-        GatherDepSuccessEvent(
-            worker=ws2, data={"g": 456}, total_nbytes=17, stimulus_id="s6"
-        )
-    )
-    assert ws.transfer_incoming_bytes == 0
-    assert ws.transfer_incoming_count == 0
-    assert ws.transfer_incoming_count_total == 4
->>>>>>> bfc5cfea
+    assert ws.transfer_incoming_bytes == 300