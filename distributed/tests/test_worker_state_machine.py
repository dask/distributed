--- conflicted
+++ resolved
@@ -43,8 +43,6 @@
 )
 
 
-<<<<<<< HEAD
-=======
 def test_TaskState_tracking(cleanup):
     gc.collect()
     x = TaskState("x")
@@ -54,7 +52,6 @@
     assert len(TaskState._instances) == 0
 
 
->>>>>>> 17978636
 def test_TaskState_get_nbytes():
     assert TaskState("x", nbytes=123).get_nbytes() == 123
     # Default to distributed.scheduler.default-data-size
