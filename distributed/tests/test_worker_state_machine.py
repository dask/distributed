--- conflicted
+++ resolved
@@ -109,23 +109,19 @@
 
 def test_sendmsg_to_dict():
     # Arbitrary sample class
-<<<<<<< HEAD
     smsg = ReleaseWorkerDataMsg(key="x", stimulus_id="test")
     assert smsg.to_dict() == {
         "op": "release-worker-data",
         "key": "x",
         "stimulus_id": "test",
     }
-=======
-    smsg = ReleaseWorkerDataMsg(key="x")
-    assert smsg.to_dict() == {"op": "release-worker-data", "key": "x"}
 
 
 def test_merge_recs_instructions():
     x = TaskState("x")
     y = TaskState("y")
-    instr1 = RescheduleMsg(key="foo", worker="a")
-    instr2 = RescheduleMsg(key="bar", worker="b")
+    instr1 = RescheduleMsg(key="foo", worker="a", stimulus_id="test")
+    instr2 = RescheduleMsg(key="bar", worker="b", stimulus_id="test")
     assert merge_recs_instructions(
         ({x: "memory"}, [instr1]),
         ({y: "released"}, [instr2]),
@@ -140,5 +136,4 @@
         [],
     )
     with pytest.raises(ValueError):
-        merge_recs_instructions(({x: "memory"}, []), ({x: "released"}, []))
->>>>>>> f6b2e03c
+        merge_recs_instructions(({x: "memory"}, []), ({x: "released"}, []))