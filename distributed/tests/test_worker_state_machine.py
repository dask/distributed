--- conflicted
+++ resolved
@@ -1020,16 +1020,10 @@
         (int(60e6), 1),
     ],
 )
-<<<<<<< HEAD
 def test_aggregate_gather_deps(ws, nbytes, n_in_flight_per_worker, n_remote_workers):
-    ws.transfer_message_target_bytes = int(50e6)
+    ws.transfer_message_bytes_limit = int(50e6)
     wss = [f"127.0.0.1:{2 + i}" for i in range(n_remote_workers)]
     who_has = {f"x{i}": [wss[i // 3]] for i in range(3 * n_remote_workers)}
-=======
-def test_aggregate_gather_deps(ws, nbytes, n_in_flight):
-    ws.transfer_message_bytes_limit = int(50e6)
-    ws2 = "127.0.0.1:2"
->>>>>>> 8c4133cd
     instructions = ws.handle_stimulus(
         AcquireReplicasEvent(
             who_has=who_has,
@@ -1374,7 +1368,7 @@
     ws.transfer_incoming_count_limit = 100
     ws.transfer_incoming_bytes_limit = 100
     ws.transfer_incoming_bytes_throttle_threshold = 1
-    ws.transfer_message_target_bytes = 100
+    ws.transfer_message_bytes_limit = 100
     ws2 = "127.0.0.1:2"
     ws.handle_stimulus(
         ComputeTaskEvent.dummy(
@@ -1390,7 +1384,7 @@
 def test_message_target_does_not_affect_first_transfer_on_different_worker(ws):
     ws.transfer_incoming_count_limit = 100
     ws.transfer_incoming_bytes_limit = 600
-    ws.transfer_message_target_bytes = 100
+    ws.transfer_message_bytes_limit = 100
     ws.transfer_incoming_bytes_throttle_threshold = 1
     ws2 = "127.0.0.1:2"
     ws3 = "127.0.0.1:3"
