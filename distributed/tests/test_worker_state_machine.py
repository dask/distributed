from __future__ import annotations

import asyncio
from collections.abc import Iterator

import pytest

from distributed import Worker, wait
from distributed.protocol.serialize import Serialize
from distributed.utils import recursive_to_dict
from distributed.utils_test import (
    BlockedGetData,
    _LockedCommPool,
    assert_story,
    freeze_data_fetching,
    gen_cluster,
    inc,
)
from distributed.worker_state_machine import (
    AcquireReplicasEvent,
    ComputeTaskEvent,
    ExecuteFailureEvent,
    ExecuteSuccessEvent,
    Instruction,
    RecommendationsConflict,
    RefreshWhoHasEvent,
    ReleaseWorkerDataMsg,
    RescheduleEvent,
    RescheduleMsg,
    SerializedTask,
    StateMachineEvent,
    TaskState,
    TaskStateState,
    UpdateDataEvent,
    merge_recs_instructions,
)


async def wait_for_state(key: str, state: TaskStateState, dask_worker: Worker) -> None:
    while key not in dask_worker.tasks or dask_worker.tasks[key].state != state:
        await asyncio.sleep(0.005)


def test_TaskState_get_nbytes():
    assert TaskState("x", nbytes=123).get_nbytes() == 123
    # Default to distributed.scheduler.default-data-size
    assert TaskState("y").get_nbytes() == 1024


def test_TaskState__to_dict():
    """Tasks that are listed as dependencies or dependents of other tasks are dumped as
    a short repr and always appear in full directly under Worker.tasks. Uninteresting
    fields are omitted.
    """
    x = TaskState("x", state="memory", done=True)
    y = TaskState("y", priority=(0,), dependencies={x})
    x.dependents.add(y)
    actual = recursive_to_dict([x, y])
    assert actual == [
        {
            "key": "x",
            "state": "memory",
            "done": True,
            "dependents": ["<TaskState 'y' released>"],
        },
        {
            "key": "y",
            "state": "released",
            "dependencies": ["<TaskState 'x' memory>"],
            "priority": [0],
        },
    ]


def traverse_subclasses(cls: type) -> Iterator[type]:
    yield cls
    for subcls in cls.__subclasses__():
        yield from traverse_subclasses(subcls)


@pytest.mark.parametrize(
    "cls",
    [
        *traverse_subclasses(Instruction),
        *traverse_subclasses(StateMachineEvent),
    ],
)
def test_slots(cls):
    params = [
        k
        for k in dir(cls)
        if not k.startswith("_")
        and k not in ("op", "handled")
        and not callable(getattr(cls, k))
    ]
    inst = cls(**dict.fromkeys(params))
    assert not hasattr(inst, "__dict__")


def test_sendmsg_to_dict():
    # Arbitrary sample class
    smsg = ReleaseWorkerDataMsg(key="x", stimulus_id="test")
    assert smsg.to_dict() == {
        "op": "release-worker-data",
        "key": "x",
        "stimulus_id": "test",
    }


def test_merge_recs_instructions():
    x = TaskState("x")
    y = TaskState("y")
    instr1 = RescheduleMsg(key="foo", stimulus_id="test")
    instr2 = RescheduleMsg(key="bar", stimulus_id="test")
    assert merge_recs_instructions(
        ({x: "memory"}, [instr1]),
        ({y: "released"}, [instr2]),
    ) == (
        {x: "memory", y: "released"},
        [instr1, instr2],
    )

    # Identical recommendations are silently ignored; incompatible ones raise
    assert merge_recs_instructions(({x: "memory"}, []), ({x: "memory"}, [])) == (
        {x: "memory"},
        [],
    )
    with pytest.raises(RecommendationsConflict):
        merge_recs_instructions(({x: "memory"}, []), ({x: "released"}, []))


def test_event_to_dict():
    ev = RescheduleEvent(stimulus_id="test", key="x")
    ev2 = ev.to_loggable(handled=11.22)
    assert ev2 == ev
    d = recursive_to_dict(ev2)
    assert d == {
        "cls": "RescheduleEvent",
        "stimulus_id": "test",
        "handled": 11.22,
        "key": "x",
    }
    ev3 = StateMachineEvent.from_dict(d)
    assert ev3 == ev


def test_computetask_to_dict():
    """The potentially very large ComputeTaskEvent.run_spec is not stored in the log"""
    ev = ComputeTaskEvent(
        key="x",
        who_has={"y": ["w1"]},
        nbytes={"y": 123},
        priority=(0,),
        duration=123.45,
        # Automatically converted to SerializedTask on init
        run_spec={"function": b"blob", "args": b"blob"},
        resource_restrictions={},
        actor=False,
        annotations={},
        stimulus_id="test",
    )
    assert ev.run_spec == SerializedTask(function=b"blob", args=b"blob")
    ev2 = ev.to_loggable(handled=11.22)
    assert ev2.handled == 11.22
    assert ev2.run_spec == SerializedTask(task=None)
    assert ev.run_spec == SerializedTask(function=b"blob", args=b"blob")
    d = recursive_to_dict(ev2)
    assert d == {
        "cls": "ComputeTaskEvent",
        "key": "x",
        "who_has": {"y": ["w1"]},
        "nbytes": {"y": 123},
        "priority": [0],
        "run_spec": [None, None, None, None],
        "duration": 123.45,
        "resource_restrictions": {},
        "actor": False,
        "annotations": {},
        "stimulus_id": "test",
        "handled": 11.22,
    }
    ev3 = StateMachineEvent.from_dict(d)
    assert isinstance(ev3, ComputeTaskEvent)
    assert ev3.run_spec == SerializedTask(task=None)
    assert ev3.priority == (0,)  # List is automatically converted back to tuple


def test_updatedata_to_dict():
    """The potentially very large UpdateDataEvent.data is not stored in the log"""
    ev = UpdateDataEvent(
        data={"x": "foo", "y": "bar"},
        report=True,
        stimulus_id="test",
    )
    ev2 = ev.to_loggable(handled=11.22)
    assert ev2.handled == 11.22
    assert ev2.data == {"x": None, "y": None}
    d = recursive_to_dict(ev2)
    assert d == {
        "cls": "UpdateDataEvent",
        "data": {"x": None, "y": None},
        "report": True,
        "stimulus_id": "test",
        "handled": 11.22,
    }
    ev3 = StateMachineEvent.from_dict(d)
    assert isinstance(ev3, UpdateDataEvent)
    assert ev3.data == {"x": None, "y": None}


def test_executesuccess_to_dict():
    """The potentially very large ExecuteSuccessEvent.value is not stored in the log"""
    ev = ExecuteSuccessEvent(
        stimulus_id="test",
        key="x",
        value=123,
        start=123.4,
        stop=456.7,
        nbytes=890,
        type=int,
    )
    ev2 = ev.to_loggable(handled=11.22)
    assert ev2.value is None
    assert ev.value == 123
    d = recursive_to_dict(ev2)
    assert d == {
        "cls": "ExecuteSuccessEvent",
        "stimulus_id": "test",
        "handled": 11.22,
        "key": "x",
        "value": None,
        "nbytes": 890,
        "start": 123.4,
        "stop": 456.7,
        "type": "<class 'int'>",
    }
    ev3 = StateMachineEvent.from_dict(d)
    assert isinstance(ev3, ExecuteSuccessEvent)
    assert ev3.stimulus_id == "test"
    assert ev3.handled == 11.22
    assert ev3.key == "x"
    assert ev3.value is None
    assert ev3.start == 123.4
    assert ev3.stop == 456.7
    assert ev3.nbytes == 890
    assert ev3.type is None


def test_executefailure_to_dict():
    ev = ExecuteFailureEvent(
        stimulus_id="test",
        key="x",
        start=123.4,
        stop=456.7,
        exception=Serialize(ValueError("foo")),
        traceback=Serialize("lose me"),
        exception_text="exc text",
        traceback_text="tb text",
    )
    ev2 = ev.to_loggable(handled=11.22)
    assert ev2 == ev
    d = recursive_to_dict(ev2)
    assert d == {
        "cls": "ExecuteFailureEvent",
        "stimulus_id": "test",
        "handled": 11.22,
        "key": "x",
        "start": 123.4,
        "stop": 456.7,
        "exception": "<Serialize: foo>",
        "traceback": "<Serialize: lose me>",
        "exception_text": "exc text",
        "traceback_text": "tb text",
    }
    ev3 = StateMachineEvent.from_dict(d)
    assert isinstance(ev3, ExecuteFailureEvent)
    assert ev3.stimulus_id == "test"
    assert ev3.handled == 11.22
    assert ev3.key == "x"
    assert ev3.start == 123.4
    assert ev3.stop == 456.7
    assert isinstance(ev3.exception, Serialize)
    assert isinstance(ev3.exception.data, Exception)
    assert ev3.traceback is None
    assert ev3.exception_text == "exc text"
    assert ev3.traceback_text == "tb text"


@gen_cluster(client=True)
async def test_fetch_to_compute(c, s, a, b):
    with freeze_data_fetching(b):
        f1 = c.submit(inc, 1, workers=[a.address], key="f1", allow_other_workers=True)
        f2 = c.submit(inc, f1, workers=[b.address], key="f2")
        await wait_for_state(f1.key, "fetch", b)
        await a.close()

    await f2

    assert_story(
        b.log,
        # FIXME: This log should be replaced with a StateMachineEvent log
        [
            (f2.key, "compute-task", "released"),
            # This is a "please fetch" request. We don't have anything like
            # this, yet. We don't see the request-dep signal in here because we
            # do not wait for the key to be actually scheduled
            (f1.key, "ensure-task-exists", "released"),
            # After the worker failed, we're instructed to forget f2 before
            # something new comes in
            ("free-keys", (f2.key,)),
            (f1.key, "compute-task", "released"),
            (f1.key, "put-in-memory"),
            (f2.key, "compute-task", "released"),
        ],
    )


@gen_cluster(client=True)
async def test_fetch_via_amm_to_compute(c, s, a, b):
    with freeze_data_fetching(b):
        f1 = c.submit(inc, 1, workers=[a.address], key="f1", allow_other_workers=True)
        await f1
        s.request_acquire_replicas(b.address, [f1.key], stimulus_id="test")
        await wait_for_state(f1.key, "fetch", b)
        await a.close()

    await f1

    assert_story(
        b.log,
        # FIXME: This log should be replaced with a StateMachineEvent log
        [
            (f1.key, "ensure-task-exists", "released"),
            (f1.key, "released", "fetch", "fetch", {}),
            (f1.key, "compute-task", "fetch"),
            (f1.key, "put-in-memory"),
        ],
    )


@pytest.mark.parametrize("as_deps", [False, True])
@gen_cluster(client=True, nthreads=[("", 1)] * 3)
async def test_lose_replica_during_fetch(c, s, w1, w2, w3, as_deps):
    """
    as_deps=True
        0. task x is a dependency of y1 and y2
        1. scheduler calls handle_compute("y1", who_has={"x": [w2, w3]}) on w1
        2. x transitions released -> fetch
        3. the network stack is busy, so x does not transition to flight yet.
        4. scheduler calls handle_compute("y2", who_has={"x": [w3]}) on w1
        5. when x finally reaches the top of the data_needed heap, w1 will not try
           contacting w2

    as_deps=False
        1. scheduler calls handle_acquire_replicas(who_has={"x": [w2, w3]}) on w1
        2. x transitions released -> fetch
        3. the network stack is busy, so x does not transition to flight yet.
        4. scheduler calls handle_acquire_replicas(who_has={"x": [w3]}) on w1
        5. when x finally reaches the top of the data_needed heap, w1 will not try
           contacting w2
    """
    x = (await c.scatter({"x": 1}, workers=[w2.address, w3.address], broadcast=True))[
        "x"
    ]

    # Make sure find_missing is not involved
    w1.periodic_callbacks["find-missing"].stop()

    with freeze_data_fetching(w1, jump_start=True):
        if as_deps:
            y1 = c.submit(inc, x, key="y1", workers=[w1.address])
        else:
            s.request_acquire_replicas(w1.address, ["x"], stimulus_id="test")

        await wait_for_state("x", "fetch", w1)
        assert w1.tasks["x"].who_has == {w2.address, w3.address}

        assert len(s.tasks["x"].who_has) == 2
        await w2.close()
        while len(s.tasks["x"].who_has) > 1:
            await asyncio.sleep(0.01)

        if as_deps:
            y2 = c.submit(inc, x, key="y2", workers=[w1.address])
        else:
            s.request_acquire_replicas(w1.address, ["x"], stimulus_id="test")

        while w1.tasks["x"].who_has != {w3.address}:
            await asyncio.sleep(0.01)

    await wait_for_state("x", "memory", w1)
    assert_story(
        w1.story("request-dep"),
        [("request-dep", w3.address, {"x"})],
        # This tests that there has been no attempt to contact w2.
        # If the assumption being tested breaks, this will fail 50% of the times.
        strict=True,
    )


@gen_cluster(client=True, nthreads=[("", 1)] * 2)
async def test_fetch_to_missing(c, s, a, b):
    """
    1. task x is a dependency of y
    2. scheduler calls handle_compute("y", who_has={"x": [b]}) on a
    3. x transitions released -> fetch -> flight; a connects to b
    4. b responds it's busy. x transitions flight -> fetch
    5. The busy state triggers an RPC call to Scheduler.who_has
    6. the scheduler responds {"x": []}, because w1 in the meantime has lost the key.
    7. x is transitioned fetch -> missing
    """
    x = await c.scatter({"x": 1}, workers=[b.address])
    b.total_in_connections = 0
    # Crucially, unlike with `c.submit(inc, x, workers=[a.address])`, the scheduler
    # doesn't keep track of acquire-replicas requests, so it won't proactively inform a
    # when we call remove_worker later on
    s.request_acquire_replicas(a.address, ["x"], stimulus_id="test")

    # state will flip-flop between fetch and flight every 150ms, which is the retry
    # period for busy workers.
    await wait_for_state("x", "fetch", a)
    assert b.address in a.busy_workers

    # Sever connection between b and s, but not between b and a.
    # If a tries fetching from b after this, b will keep responding {status: busy}.
    b.periodic_callbacks["heartbeat"].stop()
    await s.remove_worker(b.address, close=False, stimulus_id="test")

    await wait_for_state("x", "missing", a)

    assert_story(
        a.story("x"),
        [
            ("x", "ensure-task-exists", "released"),
            ("x", "released", "fetch", "fetch", {}),
            ("gather-dependencies", b.address, {"x"}),
            ("x", "fetch", "flight", "flight", {}),
            ("request-dep", b.address, {"x"}),
            ("busy-gather", b.address, {"x"}),
            ("x", "flight", "fetch", "fetch", {}),
            ("x", "fetch", "missing", "missing", {}),
        ],
        # There may be a round of find_missing() after this.
        # Due to timings, there also may be multiple attempts to connect from a to b.
        strict=False,
    )


@pytest.mark.skip(reason="https://github.com/dask/distributed/issues/6446")
@gen_cluster(client=True)
async def test_new_replica_while_all_workers_in_flight(c, s, w1, w2):
    """A task is stuck in 'fetch' state because all workers that hold a replica are in
    flight. While in this state, a new replica appears on a different worker and the
    scheduler informs the waiting worker through a new acquire-replicas or
    compute-task op.

    In real life, this will typically happen when the Active Memory Manager replicates a
    key to multiple workers and some workers are much faster than others to acquire it,
    due to unrelated tasks being in flight, so 2 seconds later the AMM reiterates the
    request, passing a larger who_has.

    Test that, when this happens, the task is immediately acquired from the new worker,
    without waiting for the original replica holders to get out of flight.
    """
    # Make sure find_missing is not involved
    w1.periodic_callbacks["find-missing"].stop()

    async with BlockedGetData(s.address) as w3:
        x = c.submit(inc, 1, key="x", workers=[w3.address])
        y = c.submit(inc, 2, key="y", workers=[w3.address])
        await wait([x, y])
        s.request_acquire_replicas(w1.address, ["x"], stimulus_id="test")
        await w3.in_get_data.wait()
        assert w1.tasks["x"].state == "flight"
        s.request_acquire_replicas(w1.address, ["y"], stimulus_id="test")
        # This cannot progress beyond fetch because w3 is already in flight
        await wait_for_state("y", "fetch", w1)

        # Simulate that the AMM also requires that w2 acquires a replica of x.
        # The replica lands on w2 soon afterwards, while w3->w1 comms remain blocked by
        # unrelated transfers (x in our case).
        w2.update_data({"y": 3}, report=True)
        ws2 = s.workers[w2.address]
        while ws2 not in s.tasks["y"].who_has:
            await asyncio.sleep(0.01)

        # 2 seconds later, the AMM reiterates that w1 should acquire a replica of y
        s.request_acquire_replicas(w1.address, ["y"], stimulus_id="test")
        await wait_for_state("y", "memory", w1)

        # Finally let the other worker to get out of flight
        w3.block_get_data.set()
        await wait_for_state("x", "memory", w1)


@gen_cluster(client=True)
async def test_cancelled_while_in_flight(c, s, a, b):
    event = asyncio.Event()
    a.rpc = _LockedCommPool(a.rpc, write_event=event)

    x = c.submit(inc, 1, key="x", workers=[b.address])
    y = c.submit(inc, x, key="y", workers=[a.address])
    await wait_for_state("x", "flight", a)
    y.release()
    await wait_for_state("x", "cancelled", a)

    # Let the comm from b to a return the result
    event.set()
    # upon reception, x transitions cancelled->forgotten
    while a.tasks:
        await asyncio.sleep(0.01)


@gen_cluster(client=True)
async def test_in_memory_while_in_flight(c, s, a, b):
    """
    1. A client scatters x to a
    2. The scheduler does not know about scattered keys until the three-way round-trip
       between client, worker, and scheduler has been completed (see Scheduler.scatter)
    3. In the middle of that handshake, a client (not necessarily the same client) calls
       ``{op: compute-task, key: x}`` on b and then
       ``{op: compute-task, key: y, who_has: {x: [b]}`` on a, which triggers a
       gather_dep call to copy x key from b to a.
    4. while x is in flight from b to a, the scatter finishes, which triggers
       update_data, which in turn transitions x from flight to memory.
    5. later on, gather_dep finishes, but the key is already in memory.
    """
    event = asyncio.Event()
    a.rpc = _LockedCommPool(a.rpc, write_event=event)

    x = c.submit(inc, 1, key="x", workers=[b.address])
    y = c.submit(inc, x, key="y", workers=[a.address])
    await wait_for_state("x", "flight", a)
    a.update_data({"x": 3})
    await wait_for_state("x", "memory", a)

    # Let the comm from b to a return the result
    event.set()
    assert await y == 4  # Data in flight from b has been discarded


@gen_cluster(client=True)
async def test_forget_data_needed(c, s, a, b):
    """
    1. A task transitions to fetch and is added to data_needed
    2. _ensure_communicating runs, but the network is saturated so the task is not
       popped from data_needed
    3. Task is forgotten
    4. Task is recreated from scratch and transitioned to fetch again
    5. BUG: at the moment of writing this test, adding to data_needed silently did
       nothing, because it still contained the forgotten task, which is a different
       TaskState instance which will be no longer updated.
    6. _ensure_communicating runs. It pops the forgotten task and discards it.
    7. We now have a task stuck in fetch state.
    """
    x = c.submit(inc, 1, key="x", workers=[a.address])
    with freeze_data_fetching(b):
        y = c.submit(inc, x, key="y", workers=[b.address])
        await wait_for_state("x", "fetch", b)
        x.release()
        y.release()
        while s.tasks or a.tasks or b.tasks:
            await asyncio.sleep(0.01)

    x = c.submit(inc, 2, key="x", workers=[a.address])
    y = c.submit(inc, x, key="y", workers=[b.address])
    assert await y == 4


@gen_cluster(client=True, nthreads=[("", 1)] * 3)
async def test_missing_handle_compute_dependency(c, s, w1, w2, w3):
    """Test that it is OK for a dependency to be in state missing if a dependent is
    asked to be computed
    """
    w3.periodic_callbacks["find-missing"].stop()

    f1 = c.submit(inc, 1, key="f1", workers=[w1.address])
    f2 = c.submit(inc, 2, key="f2", workers=[w1.address])
    await wait_for_state(f1.key, "memory", w1)

    w3.handle_stimulus(
        AcquireReplicasEvent(who_has={f1.key: [w2.address]}, stimulus_id="acquire")
    )
    await wait_for_state(f1.key, "missing", w3)

    f3 = c.submit(sum, [f1, f2], key="f3", workers=[w3.address])

    await f3


@gen_cluster(client=True, nthreads=[("", 1)] * 3)
async def test_missing_to_waiting(c, s, w1, w2, w3):
    w3.periodic_callbacks["find-missing"].stop()

    f1 = c.submit(inc, 1, key="f1", workers=[w1.address], allow_other_workers=True)
    await wait_for_state(f1.key, "memory", w1)

    w3.handle_stimulus(
        AcquireReplicasEvent(who_has={f1.key: [w2.address]}, stimulus_id="acquire")
    )
    await wait_for_state(f1.key, "missing", w3)

    await w2.close()
    await w1.close()

    await f1


@gen_cluster(client=True, nthreads=[("", 1)] * 3)
async def test_fetch_to_missing_on_refresh_who_has(c, s, w1, w2, w3):
    """
    1. Two tasks, x and y, are only available on a busy worker.
       The worker sends request-refresh-who-has to the scheduler.
    2. The scheduler responds that x has become missing, while y has gained an
       additional replica
    3. The handler for RefreshWhoHasEvent empties x.who_has and recommends a transition
       to missing.
<<<<<<< HEAD
    5. Before the recommendation can be implemented, the same event invokes
       _ensure_communicating to let y to transition to flight. This in turn pops x from
       data_needed - but x has an empty who_has, which is an exceptional situation.
    6. The transition fetch->missing is executed, but x is  no longer in
=======
    4. Before the recommendation can be implemented, the same event invokes
       _ensure_communicating to let y to transition to flight. This in turn pops x from
       data_needed - but x has an empty who_has, which is an exceptional situation.
    5. The transition fetch->missing is executed, but x is no longer in
>>>>>>> 9b8172b5
       data_needed - another exceptional situation.
    """
    x = c.submit(inc, 1, key="x", workers=[w1.address])
    y = c.submit(inc, 2, key="y", workers=[w1.address])
    await wait([x, y])
    w1.total_in_connections = 0
    s.request_acquire_replicas(w3.address, ["x", "y"], stimulus_id="test1")

    # The tasks will now flip-flop between fetch and flight every 150ms
    # (see Worker.retry_busy_worker_later)
    await wait_for_state("x", "fetch", w3)
    await wait_for_state("y", "fetch", w3)
    assert w1.address in w3.busy_workers
    # w3 sent {op: request-refresh-who-has, keys: [x, y]}
    # There also may have been enough time for a refresh-who-has message to come back,
<<<<<<< HEAD
    # which reiterated what the w3 already knew:
    # {op: refresh-who-has, who_has={x: [w1.address], y: [w1.address]}}

    # Let's instead simulate that, while request-refresh-who-has was in transit,
    # w2 gained a replica of y and then subsequently w1 closed down.
    # When request-refresh-who-has lands, the scheduler will respond:
    # {op: refresh-who-has, who_has={x: [], y: [w2.address]}}
    w3.handle_stimulus(
        RefreshWhoHasEvent(who_has={"x": {}, "y": {w2.address}}, stimulus_id="test3")
    )
    assert w3.tasks["x"].state == "missing"
    assert w3.tasks["y"].state == "flight"
    assert w3.tasks["y"].who_has == {w2.address}


@gen_cluster(client=True, nthreads=[("", 1)])
async def test_fetch_to_missing_on_network_failure(c, s, a):
    """
    1. Multiple tasks can be fetched from the same worker
    2. Only some transition to flight, while the others remain in fetch state, e.g.
       because of excessive size
    3. gather_dep returns GatherDepNetworkFailureEvent
    4. The event empties has_what. This impacts both the tasks in fetch as well as those
       in flight. The event recommends a transition to missing for all tasks with empty
       who_has.
    5. Before the recommendation can be implemented, the same event invokes
       _ensure_communicating, which pops the tasks in fetch state from data_needed - but
       they have an empty who_has, which is an exceptional situation.
    7. The transition fetch->missing is executed, but the tasks are no longer in
       data_needed - another exceptional situation.
    """
    block_get_data = asyncio.Event()

    class BlockedBreakingWorker(Worker):
        async def get_data(self, comm, *args, **kwargs):
            await block_get_data.wait()
            raise OSError("fake error")

    async with BlockedBreakingWorker(s.address) as b:
        x = c.submit(inc, 1, key="x", workers=[b.address])
        y = c.submit(inc, 2, key="y", workers=[b.address])
        await wait([x, y])
        s.request_acquire_replicas(a.address, ["x"], stimulus_id="test_x")
        await wait_for_state("x", "flight", a)
        s.request_acquire_replicas(a.address, ["y"], stimulus_id="test_y")
        await wait_for_state("y", "fetch", a)

        block_get_data.set()

        await wait_for_state("x", "missing", a)
        await wait_for_state("y", "missing", a)
=======
    # which reiterated what w3 already knew:
    # {op: refresh-who-has, who_has={x: [w1.address], y: [w1.address]}}

    # Let's instead simulate that, while request-refresh-who-has was in transit,
    # w2 gained a replica of y and w1 closed down.
    # When request-refresh-who-has lands, the scheduler will respond:
    # {op: refresh-who-has, who_has={x: [], y: [w2.address]}}
    w3.handle_stimulus(
        RefreshWhoHasEvent(who_has={"x": [], "y": [w2.address]}, stimulus_id="test2")
    )
    assert w3.tasks["x"].state == "missing"
    assert w3.tasks["y"].state == "flight"
    assert w3.tasks["y"].who_has == {w2.address}
>>>>>>> 9b8172b5
<|MERGE_RESOLUTION|>--- conflicted
+++ resolved
@@ -615,17 +615,10 @@
        additional replica
     3. The handler for RefreshWhoHasEvent empties x.who_has and recommends a transition
        to missing.
-<<<<<<< HEAD
-    5. Before the recommendation can be implemented, the same event invokes
-       _ensure_communicating to let y to transition to flight. This in turn pops x from
-       data_needed - but x has an empty who_has, which is an exceptional situation.
-    6. The transition fetch->missing is executed, but x is  no longer in
-=======
     4. Before the recommendation can be implemented, the same event invokes
        _ensure_communicating to let y to transition to flight. This in turn pops x from
        data_needed - but x has an empty who_has, which is an exceptional situation.
     5. The transition fetch->missing is executed, but x is no longer in
->>>>>>> 9b8172b5
        data_needed - another exceptional situation.
     """
     x = c.submit(inc, 1, key="x", workers=[w1.address])
@@ -641,16 +634,15 @@
     assert w1.address in w3.busy_workers
     # w3 sent {op: request-refresh-who-has, keys: [x, y]}
     # There also may have been enough time for a refresh-who-has message to come back,
-<<<<<<< HEAD
-    # which reiterated what the w3 already knew:
+    # which reiterated what w3 already knew:
     # {op: refresh-who-has, who_has={x: [w1.address], y: [w1.address]}}
 
     # Let's instead simulate that, while request-refresh-who-has was in transit,
-    # w2 gained a replica of y and then subsequently w1 closed down.
+    # w2 gained a replica of y and w1 closed down.
     # When request-refresh-who-has lands, the scheduler will respond:
     # {op: refresh-who-has, who_has={x: [], y: [w2.address]}}
     w3.handle_stimulus(
-        RefreshWhoHasEvent(who_has={"x": {}, "y": {w2.address}}, stimulus_id="test3")
+        RefreshWhoHasEvent(who_has={"x": [], "y": [w2.address]}, stimulus_id="test2")
     )
     assert w3.tasks["x"].state == "missing"
     assert w3.tasks["y"].state == "flight"
@@ -692,19 +684,4 @@
         block_get_data.set()
 
         await wait_for_state("x", "missing", a)
-        await wait_for_state("y", "missing", a)
-=======
-    # which reiterated what w3 already knew:
-    # {op: refresh-who-has, who_has={x: [w1.address], y: [w1.address]}}
-
-    # Let's instead simulate that, while request-refresh-who-has was in transit,
-    # w2 gained a replica of y and w1 closed down.
-    # When request-refresh-who-has lands, the scheduler will respond:
-    # {op: refresh-who-has, who_has={x: [], y: [w2.address]}}
-    w3.handle_stimulus(
-        RefreshWhoHasEvent(who_has={"x": [], "y": [w2.address]}, stimulus_id="test2")
-    )
-    assert w3.tasks["x"].state == "missing"
-    assert w3.tasks["y"].state == "flight"
-    assert w3.tasks["y"].who_has == {w2.address}
->>>>>>> 9b8172b5
+        await wait_for_state("y", "missing", a)