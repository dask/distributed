--- conflicted
+++ resolved
@@ -7,14 +7,10 @@
 import pytest
 from tlz import first
 
-<<<<<<< HEAD
 from dask.sizeof import sizeof
 
-from distributed import Worker, wait
-=======
 import distributed.profile as profile
 from distributed import Nanny, Worker, wait
->>>>>>> 33c5cb2c
 from distributed.protocol.serialize import Serialize
 from distributed.scheduler import TaskState as SchedulerTaskState
 from distributed.utils import recursive_to_dict
