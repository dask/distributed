--- conflicted
+++ resolved
@@ -5,16 +5,10 @@
 import tempfile
 import pytest
 
-<<<<<<< HEAD
 import dask
 from distributed import Client, Scheduler, Worker, Nanny
 from distributed.utils_test import cluster
 from distributed.utils_test import loop, cleanup  # noqa F401
-=======
-from distributed import Client, Scheduler, Worker
-from distributed.utils_test import cluster
-from distributed.utils_test import cleanup, loop  # noqa F401
->>>>>>> f7f6bd77
 
 
 PRELOAD_TEXT = """
@@ -63,7 +57,6 @@
             assert w.foo == "setup"
 
 
-<<<<<<< HEAD
 @pytest.mark.asyncio
 async def test_worker_preload_config(cleanup):
     text = """
@@ -78,8 +71,6 @@
                     assert d == {w.worker_address: "setup"}
 
 
-=======
->>>>>>> f7f6bd77
 def test_worker_preload_module(loop):
     def check_worker():
         import worker_info
