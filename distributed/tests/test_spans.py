from __future__ import annotations

import asyncio

import pytest

import dask
from dask import delayed

<<<<<<< HEAD
from distributed import Client, Event, Future, Worker, span, wait
=======
import distributed
from distributed import Client, Event, Future, Worker, wait
>>>>>>> a47cb0a0
from distributed.compatibility import WINDOWS
from distributed.diagnostics.plugin import SchedulerPlugin
from distributed.metrics import time
from distributed.utils_test import (
    NoSchedulerDelayWorker,
    async_poll_for,
    gen_cluster,
    inc,
    slowinc,
    wait_for_state,
)


@gen_cluster(client=True, nthreads=[("", 1)])
async def test_spans(c, s, a):
    x = delayed(inc)(1)  # Default span

    @span("p2")
    def f(i):
        return i * 2

    with span("my workflow") as mywf_id:
        with span("p1") as p1_id:
            y = x + 1
        z = f(y)

    zp = c.persist(z)
    assert await c.compute(zp) == 6

    ext = s.extensions["spans"]

    p2_id = s.tasks[z.key].group.span_id
    assert mywf_id
    assert p1_id
    assert p2_id
    assert s.tasks[y.key].group.span_id == p1_id
    assert mywf_id != p1_id != p2_id

    expect_annotations = {
        x: {},
        y: {"span": {"name": ("my workflow", "p1"), "ids": (mywf_id, p1_id)}},
        z: {"span": {"name": ("my workflow", "p2"), "ids": (mywf_id, p2_id)}},
    }

    for fut in (x, y, z):
        sts = s.tasks[fut.key]
        wts = a.state.tasks[fut.key]
        assert sts.annotations == expect_annotations[fut]
        assert wts.annotations == expect_annotations[fut]
        assert sts.group.span_id == wts.span_id
        assert sts.group.span_id in ext.spans
        assert sts.group in ext.spans[sts.group.span_id].groups

    for k, sp in ext.spans.items():
        assert sp.id == k
        assert sp in ext.spans_search_by_name[sp.name]
        for tag in sp.name:
            assert sp in ext.spans_search_by_tag[tag]

    assert list(ext.spans_search_by_name) == [
        # Scheduler._generate_taskstates yields tasks from rightmost leaf to root
        ("my workflow",),
        ("my workflow", "p2"),
        ("my workflow", "p1"),
        ("default",),
    ]

    default = ext.spans_search_by_name["default",][0]
    mywf = ext.spans_search_by_name["my workflow",][0]
    p1 = ext.spans_search_by_name["my workflow", "p1"][0]
    p2 = ext.spans_search_by_name["my workflow", "p2"][0]

    assert default.children == []
    assert mywf.children == [p2, p1]
    assert p1.children == []
    assert p2.children == []
    assert p1.parent is p2.parent is mywf
    assert mywf.parent is None
    assert default.parent is None

    assert str(default).startswith("Span<name=('default',), id=")
    assert ext.root_spans == [mywf, default]
    assert ext.spans_search_by_name["my workflow",] == [mywf]
    assert ext.spans_search_by_tag["my workflow"] == [mywf, p2, p1]

    assert default.annotation is None
    assert mywf.annotation == {"name": ("my workflow",), "ids": (mywf.id,)}
    assert p1.annotation == {"name": ("my workflow", "p1"), "ids": (mywf.id, p1.id)}

    # Test that spans survive their tasks
    prev_span_ids = set(ext.spans)
    del zp
    await async_poll_for(lambda: not s.tasks, timeout=5)
    assert ext.spans.keys() == prev_span_ids


@gen_cluster(client=True)
async def test_submit(c, s, a, b):
    x = c.submit(inc, 1, key="x")
    with span("foo") as span_id:
        y = c.submit(inc, 2, key="y")
    assert await x == 2
    assert await y == 3

    default = s.extensions["spans"].spans_search_by_name["default",][0]
    assert s.tasks["x"].group.span_id == default.id
    assert s.tasks["y"].group.span_id == span_id


@gen_cluster(client=True)
async def test_multiple_tags(c, s, a, b):
    with span("foo", "bar"):
        x = c.submit(inc, 1, key="x")
    assert await x == 2

    sbn = s.extensions["spans"].spans_search_by_name
    assert s.tasks["x"].group.span_id == sbn["foo", "bar"][0].id
    assert s.tasks["x"].group.span_id == sbn["foo", "bar"][0].id
    assert sbn["foo", "bar"][0].parent is sbn["foo",][0]


@gen_cluster(client=True)
async def test_repeat_span(c, s, a, b):
    """Opening and closing the same span will result in multiple spans with different
    ids and same name
    """

    @span("foo")
    def f(x, key):
        return c.submit(inc, x, key=key)

    with span("foo"):
        x = c.submit(inc, 1, key="x")
    y = f(x, key="y")
    z = f(y, key="z")
    assert await z == 4

    sbn = s.extensions["spans"].spans_search_by_name["foo",]
    assert len(sbn) == 3
    assert sbn[0].id != sbn[1].id != sbn[2].id
    assert sbn[0].name == sbn[1].name == sbn[2].name == ("foo",)

    assert s.tasks["x"].group.span_id == sbn[0].id
    assert s.tasks["y"].group.span_id == sbn[1].id
    assert s.tasks["z"].group.span_id == sbn[2].id


@gen_cluster(client=True, nthreads=[("", 4)])
async def test_default_span(c, s, a):
    """If the user does not explicitly define a span, tasks are attached to the default
    span. The default span is automatically closed and reopened if all of its tasks are
    done.
    """
    ev1 = Event()
    ev2 = Event()
    ev3 = Event()
    # Tasks not attached to the default span are inconsequential
    with span("foo"):
        x = c.submit(ev1.wait, key="x")
    await wait_for_state("x", "processing", s)

    # Create new default span
    y = c.submit(ev2.wait, key="y")
    await wait_for_state("y", "processing", s)
    # Default span has incomplete tasks; attach to the same span
    z = c.submit(inc, 1, key="z")
    await z

    await ev2.set()
    await y

    # All tasks of the previous default span are done; create a new one
    w = c.submit(ev3.wait, key="w")
    await wait_for_state("w", "processing", s)

    defaults = s.extensions["spans"].spans_search_by_name["default",]
    assert len(defaults) == 2
    assert defaults[0].id != defaults[1].id
    assert defaults[0].name == defaults[1].name == ("default",)
    assert s.tasks["y"].group.span_id == defaults[0].id
    assert s.tasks["z"].group.span_id == defaults[0].id
    assert s.tasks["w"].group.span_id == defaults[1].id
    assert defaults[0].done is True
    assert defaults[1].done is False
    await ev3.set()
    await w
    assert defaults[1].done is True

    await ev1.set()  # Let x complete


@gen_cluster(
    client=True,
    nthreads=[("", 1)],
    scheduler_kwargs={"extensions": {}},
    worker_kwargs={"extensions": {}},
)
async def test_no_extension(c, s, a, b):
    x = c.submit(inc, 1, key="x")
    assert await x == 2
    assert "spans" not in s.extensions
    assert s.tasks["x"].group.span_id is None
    assert a.state.tasks["x"].span_id is None


@pytest.mark.parametrize("release", [False, True])
@gen_cluster(
    client=True,
    Worker=NoSchedulerDelayWorker,
    config={"optimization.fuse.active": False},
)
async def test_task_groups(c, s, a, b, release):
    da = pytest.importorskip("dask.array")
    with span("wf"):
        with span("p1"):
            a = da.ones(10, chunks=5, dtype="int64") + 1
        with span("p2"):
            a = a + 2
        a = a.sum()  # A TaskGroup attached directly to a non-leaf Span
        finalizer = c.compute(a)

    t0 = time()
    assert await finalizer == 40
    t1 = time()

    if release:
        # Test that the information in the Spans survives the tasks
        finalizer.release()
        await async_poll_for(lambda: not s.tasks, timeout=5)
        assert not s.task_groups

    sbn = s.extensions["spans"].spans_search_by_name
    root = sbn["wf",][0]
    assert [s.name for s in root.traverse_spans()] == [
        ("wf",),
        ("wf", "p2"),
        ("wf", "p1"),
    ]

    # Note: TaskGroup.prefix is reset when a TaskGroup is forgotten
    assert {tg.name.rsplit("-", 1)[0] for tg in root.traverse_groups()} == {
        "sum",
        "add",
        "finalize",
        "sum-aggregate",
    }
    assert {tg.name.rsplit("-", 1)[0] for tg in sbn["wf", "p1"][0].groups} == {
        "add",
    }

    assert root.nbytes_total == 240
    assert root.duration > 0
    assert root.all_durations["compute"] > 0
    assert t0 < root.enqueued < root.start < root.stop < t1

    if release:
        assert root.states == {
            "erred": 0,
            "forgotten": 8,
            "memory": 0,
            "no-worker": 0,
            "processing": 0,
            "queued": 0,
            "released": 0,
            "waiting": 0,
        }
    else:
        assert root.states == {
            "erred": 0,
            "forgotten": 0,
            "memory": 1,
            "no-worker": 0,
            "processing": 0,
            "queued": 0,
            "released": 7,
            "waiting": 0,
        }


@gen_cluster(client=True, nthreads=[("", 1)], Worker=NoSchedulerDelayWorker)
async def test_before_first_task_finished(c, s, a):
    t0 = time()
    ev = Event()
    x = c.submit(ev.wait, key="x")
    await wait_for_state("x", "executing", a)
    sp = s.extensions["spans"].spans_search_by_name["default",][-1]
    t1 = time()
    assert t0 < sp.enqueued < t1
    assert sp.start == 0
    assert t1 < sp.stop < t1 + 1
    assert sp.duration == 0
    assert sp.all_durations == {}
    assert sp.nbytes_total == 0

    await ev.set()
    await x
    t2 = time()
    assert t0 < sp.enqueued < sp.start < t1 < sp.stop < t2
    assert sp.duration > 0
    assert sp.all_durations["compute"] > 0
    assert sp.nbytes_total > 0


@gen_cluster(client=True)
async def test_duplicate_task_group(c, s, a, b):
    """When a TaskGroup is forgotten, you may end up with multiple TaskGroups with the
    same key attached to the same Span
    """
    with span("foo"):
        for _ in range(2):
            await c.submit(inc, 1, key="x")
            await async_poll_for(lambda: not s.tasks, timeout=5)
    sp = s.extensions["spans"].spans_search_by_name["foo",][-1]
    assert len(sp.groups) == 2
    tg0, tg1 = sp.groups
    assert tg0.name == tg1.name
    assert tg0 is not tg1
    assert sp.states["forgotten"] == 2


@pytest.mark.parametrize("use_default", [False, True])
@gen_cluster(client=True, nthreads=[("", 1)])
async def test_mismatched_span(c, s, a, use_default):
    """Test use case of 2+ tasks within the same TaskGroup, but different spans.
    All tasks are coerced to the span of the first seen task, and the annotations are
    updated. This includes scheduler plugins.
    """

    class MyPlugin(SchedulerPlugin):
        annotations = []

        def update_graph(self, scheduler, annotations, **kwargs):
            self.annotations.append(annotations)

    s.add_plugin(MyPlugin(), name="my-plugin")

    if use_default:
        x0 = delayed(inc)(1, dask_key_name=("x", 0)).persist()
    else:
        with span("p1"):
            x0 = delayed(inc)(1, dask_key_name=("x", 0)).persist()
    await x0

    with span("p2"):
        x1 = delayed(inc)(2, dask_key_name=("x", 1)).persist()
    await x1
    span_name = ("default",) if use_default else ("p1",)

    sbn = s.extensions["spans"].spans_search_by_name
    # First task to attach to the TaskGroup sets the span. This is arbitrary.
    assert sbn.keys() == {span_name}
    assert len(sbn[span_name][0].groups) == 1
    assert s.task_groups["x"].span_id == sbn[span_name][0].id

    sts0 = s.tasks[str(x0.key)]
    sts1 = s.tasks[str(x1.key)]
    wts0 = a.state.tasks[str(x0.key)]
    wts1 = a.state.tasks[str(x1.key)]
    assert sts0.group is sts1.group
    assert wts0.span_id == wts1.span_id

    if use_default:
        assert s.plugins["my-plugin"].annotations == [{}, {}]
        for ts in (sts0, sts1, wts0, wts1):
            assert "span" not in ts.annotations
    else:
        expect = {"ids": (wts0.span_id,), "name": ("p1",)}
        assert s.plugins["my-plugin"].annotations == [
            {"span": {"('x', 0)": expect}},
            {"span": {"('x', 1)": expect}},
        ]
        for ts in (sts0, sts1, wts0, wts1):
            assert ts.annotations["span"] == expect


def test_no_tags():
    with pytest.raises(ValueError, match="at least one"):
        with span():
            pass


@gen_cluster(client=True)
async def test_client_desires_keys_creates_ts(c, s, a, b):
    """A TaskState object is created by client_desires_keys, and
    is only later submitted with submit/compute by a different client

    See also
    --------
    test_scheduler.py::test_client_desires_keys_creates_ts
    test_spans.py::test_client_desires_keys_creates_tg
    test_spans.py::test_scatter_creates_ts
    test_spans.py::test_scatter_creates_tg
    """
    x = Future(key="x")
    await wait_for_state("x", "released", s)
    assert s.tasks["x"].group.span_id is None
    async with Client(s.address, asynchronous=True) as c2:
        c2.submit(inc, 1, key="x")
        assert await x == 2
    assert s.tasks["x"].group.span_id is not None


@gen_cluster(client=True)
async def test_client_desires_keys_creates_tg(c, s, a, b):
    """A TaskGroup object is created by client_desires_keys, and
    only later gains runnable tasks

    See also
    --------
    test_spans.py::test_client_desires_keys_creates_ts
    test_spans.py::test_scatter_creates_ts
    test_spans.py::test_scatter_creates_tg
    """
    x0 = Future(key="x-0")
    await wait_for_state("x-0", "released", s)
    assert s.tasks["x-0"].group.span_id is None
    x1 = c.submit(inc, 1, key="x-1")
    assert await x1 == 2
    assert s.tasks["x-0"].group.span_id is not None


@gen_cluster(client=True)
async def test_scatter_creates_ts(c, s, a, b):
    """A TaskState object is created by scatter, and only later becomes runnable

    See also
    --------
    test_scheduler.py::test_scatter_creates_ts
    test_spans.py::test_client_desires_keys_creates_ts
    test_spans.py::test_client_desires_keys_creates_tg
    test_spans.py::test_scatter_creates_tg
    """
    x1 = (await c.scatter({"x": 1}, workers=[a.address]))["x"]
    await wait_for_state("x", "memory", s)
    assert s.tasks["x"].group.span_id is None
    async with Client(s.address, asynchronous=True) as c2:
        x2 = c2.submit(inc, 1, key="x")
        assert await x2 == 1
        await a.close()
        assert await x2 == 2
    assert s.tasks["x"].group.span_id is not None


@gen_cluster(client=True)
async def test_scatter_creates_tg(c, s, a, b):
    """A TaskGroup object is created by scatter, and only later gains runnable tasks

    See also
    --------
    test_spans.py::test_client_desires_keys_creates_ts
    test_spans.py::test_client_desires_keys_creates_tg
    test_spans.py::test_scatter_creates_ts
    """
    x0 = (await c.scatter({"x-0": 1}))["x-0"]
    await wait_for_state("x-0", "memory", s)
    assert s.tasks["x-0"].group.span_id is None
    x1 = c.submit(inc, 1, key="x-1")
    assert await x1 == 2
    assert s.tasks["x-0"].group.span_id is not None


@gen_cluster(client=True)
async def test_worker_metrics(c, s, a, b):
    """Test that Scheduler.cumulative_worker_metrics and Span.cumulative_worker_metrics
    are sync'ed for all 'execute' activities

    See also
    --------
    test_worker_metrics.py::test_send_metrics_to_scheduler
    """
    bar_sid = []
    with span("foo") as foo_sid:
        # Make sure that cumulative sync over multiple heartbeats works as expected
        for _ in range(2):
            # Span 'foo' remains the same across for iterations
            x0 = c.submit(inc, 1, key=("x", 0), workers=[a.address])
            x1 = c.submit(inc, 1, key=("x", 1), workers=[b.address])
            await wait([x0, x1])

            # Span 'bar' is opened and closed between for iterations
            with span("bar") as bar_sid_i:
                bar_sid.append(bar_sid_i)
                await c.submit(inc, 1, key=("y", 0))

            # Populate gather_dep and get_data metrics.
            # They will be ignored by the spans extension because they have no span_id.
            x2 = c.submit(inc, x0, key=("x", 2), workers=[b.address])
            x3 = c.submit(inc, x1, key=("x", 3), workers=[a.address])
            await wait([x2, x3])

            # Flush metrics from workers to scheduler
            await a.heartbeat()
            await b.heartbeat()

            # Cleanup
            del x0, x1, x2, x3
            await async_poll_for(lambda: not s.tasks, timeout=5)

            # Have metrics with 'y' task prefix in foo too
            await c.submit(inc, 1, key=("y", 1))

    ext = s.extensions["spans"]

    foo_metrics = ext.spans[foo_sid].cumulative_worker_metrics
    bar0_metrics = ext.spans[bar_sid[0]].cumulative_worker_metrics
    bar1_metrics = ext.spans[bar_sid[1]].cumulative_worker_metrics

    # metrics for foo include self and its child bar
    assert list(foo_metrics) == [
        ("execute", "x", "deserialize", "seconds"),
        ("execute", "x", "thread-cpu", "seconds"),
        ("execute", "x", "thread-noncpu", "seconds"),
        ("execute", "x", "executor", "seconds"),
        ("execute", "x", "other", "seconds"),
        ("execute", "x", "memory-read", "count"),
        ("execute", "x", "memory-read", "bytes"),
        ("execute", "y", "deserialize", "seconds"),
        ("execute", "y", "thread-cpu", "seconds"),
        ("execute", "y", "thread-noncpu", "seconds"),
        ("execute", "y", "executor", "seconds"),
        ("execute", "y", "other", "seconds"),
        ("execute", "N/A", "idle or other spans", "seconds"),
    ]
    assert (
        list(bar0_metrics)
        == list(bar1_metrics)
        == [
            ("execute", "y", "deserialize", "seconds"),
            ("execute", "y", "thread-cpu", "seconds"),
            ("execute", "y", "thread-noncpu", "seconds"),
            ("execute", "y", "executor", "seconds"),
            ("execute", "y", "other", "seconds"),
            ("execute", "N/A", "idle or other spans", "seconds"),
        ]
    )

    if not WINDOWS:
        for metrics in (foo_metrics, bar0_metrics, bar1_metrics):
            assert all(v > 0 for v in metrics.values()), metrics

    # Metrics have been synchronized from scheduler to spans
    for k, v in foo_metrics.items():
        if k[2] != "idle or other spans":
            assert s.cumulative_worker_metrics[k] == pytest.approx(v), k

    # Metrics for foo contain the sum of metrics from itself and for bar
    for k in bar0_metrics:
        if k[2] != "idle or other spans":
            assert foo_metrics[k] == pytest.approx(
                bar0_metrics[k]
                + bar1_metrics[k]
                + ext.spans[foo_sid]._cumulative_worker_metrics[k]
            ), k


@gen_cluster(client=True)
async def test_merge_by_tags(c, s, a, b):
    with span("foo") as foo1:
        await c.submit(inc, 1, key="x1")
        with span("bar") as bar1:  # foo, bar
            await c.submit(inc, 2, key="x2")
            with span("foo") as foo2:  # foo, bar, foo
                await c.submit(inc, 3, key="x3")
        with span("foo") as foo3:  # foo, foo
            await c.submit(inc, 4, key="x4")
    with span("bar") as bar2:  # bar
        await c.submit(inc, 5, key="x5")

    ext = s.extensions["spans"]
    assert {s.id for s in ext.find_by_tags("foo")} == {foo1}
    assert {s.id for s in ext.find_by_tags("foo", "bar")} == {foo1, bar2}
    assert {s.id for s in ext.find_by_tags("bar", "foo")} == {foo1, bar2}
    assert {s.id for s in ext.find_by_tags("bar")} == {bar1, bar2}

    def tgnames(*tags):
        return [tg.name for tg in ext.merge_by_tags(*tags).traverse_groups()]

    assert tgnames("foo") == ["x1", "x2", "x3", "x4"]
    assert tgnames("foo", "bar") == ["x1", "x2", "x3", "x4", "x5"]
    assert tgnames("bar", "foo") == ["x5", "x1", "x2", "x3", "x4"]
    assert tgnames("bar") == ["x5", "x2", "x3"]


@gen_cluster(client=True)
async def test_merge_by_tags_metrics(c, s, a, b):
    with span("foo") as foo1:
        await c.submit(slowinc, 1, delay=0.05, key="x-1")
    await async_poll_for(lambda: not s.task_groups, timeout=5)

    with span("foo") as foo2:
        await c.submit(slowinc, 2, delay=0.06, key="x-2")
    await async_poll_for(lambda: not s.task_groups, timeout=5)

    with span("bar") as bar1:
        await c.submit(slowinc, 3, delay=0.07, key="x-3")
    await async_poll_for(lambda: not s.task_groups, timeout=5)

    await a.heartbeat()
    await b.heartbeat()

    ext = s.extensions["spans"]
    k = ("execute", "x", "thread-noncpu", "seconds")
    t_foo = ext.merge_by_tags("foo").cumulative_worker_metrics[k]
    t_bar = ext.merge_by_tags("bar").cumulative_worker_metrics[k]
    t_foo1 = ext.spans[foo1]._cumulative_worker_metrics[k]
    t_foo2 = ext.spans[foo2]._cumulative_worker_metrics[k]
    t_bar1 = ext.spans[bar1]._cumulative_worker_metrics[k]
    assert t_foo1 > 0
    assert t_foo2 > 0
    assert t_bar1 > 0
    assert t_foo == t_foo1 + t_foo2
    assert t_bar == t_bar1

    assert ext.merge_by_tags("foo").enqueued == min(
        ext.spans[foo1].enqueued, ext.spans[foo2].enqueued
    )


@gen_cluster(client=True, config={"distributed.diagnostics.computations.nframes": 10})
async def test_code(c, s, a, b):
    with span("foo") as foo:
        for subspan in ("bar", "baz"):
            with span(subspan):
                for key in ("x", "y"):
                    # Call update-graph four times in two different subspans,
                    # all with the same code stack
                    await c.submit(inc, 1, key=key)

        await c.submit(inc, 2, key="z")
        await c.submit(inc, 3, key="w")

    code = s.extensions["spans"].spans[foo].code

    # Identical code stacks have been deduplicated
    assert len(code) == 3
    assert "def _run(self)" in code[0][-2].code
    assert "inc, 1" in code[0][-1].code
    assert code[0][-1].lineno_relative == 10
    assert code[1][-1].lineno_relative == 11
    assert code[2][-1].lineno_relative == 8


@gen_cluster(client=True)
async def test_no_code_by_default(c, s, a, b):
    with span("foo") as foo:
        await c.submit(inc, 1, key="x")
    assert s.extensions["spans"].spans[foo].code == []


@gen_cluster(client=True)
async def test_merge_all(c, s, a, b):
    with span("foo"):
        await c.submit(inc, 1, key="x")
        with span("bar"):
            await c.submit(inc, 1, key="y")
    await c.submit(inc, 1, key="z")
    sp = s.extensions["spans"].merge_all()
    assert [tg.name for tg in sp.traverse_groups()] == ["x", "y", "z"]


@gen_cluster(nthreads=[])
async def test_merge_nothing(s):
    ext = s.extensions["spans"]
    with pytest.raises(ValueError):
        ext.merge_by_tags()
    with pytest.raises(ValueError):
        ext.merge_all()


@gen_cluster(client=True)
async def test_active_cpu_seconds_trivial(c, s, a, b):
    await c.submit(slowinc, 1, delay=0.1, key="x")
    await a.heartbeat()
    await b.heartbeat()
    span = s.extensions["spans"].spans_search_by_name["default",][0]

    assert span.done
    assert span.nthreads_intervals == [(span.enqueued, span.stop, 3)]
    assert span.active_cpu_seconds == (span.stop - span.enqueued) * 3
    k = "execute", "N/A", "idle or other spans", "seconds"
    assert 0.15 < span.cumulative_worker_metrics[k] < span.active_cpu_seconds


@pytest.mark.parametrize("some_done", [False, True])
@gen_cluster(client=True, nthreads=[("", 2)], Worker=NoSchedulerDelayWorker)
async def test_active_cpu_seconds_not_done(c, s, a, some_done):
    ev = Event()
    x0 = c.submit(ev.wait, key="x-0", workers=[a.address])
    if some_done:
        await c.submit(inc, 1, key="x-1")
    await wait_for_state("x-0", "executing", a)
    await a.heartbeat()

    span = s.extensions["spans"].spans_search_by_name["default",][0]
    assert not span.done
    now = time()

    intervals = span.nthreads_intervals
    assert len(intervals) == 1
    assert intervals[0][0] == span.enqueued
    assert now < intervals[0][1] < now + 1
    assert intervals[0][2] == 2

    expect = (now - span.enqueued) * 2
    assert expect < span.active_cpu_seconds < expect + 1
    k = "execute", "N/A", "idle or other spans", "seconds"
    assert 0 < span.cumulative_worker_metrics[k] < expect + 1

    await ev.set()
    await x0


@gen_cluster(client=True, Worker=NoSchedulerDelayWorker)
async def test_active_cpu_seconds_change_nthreads(c, s, a, b):
    ev = Event()
    x = c.submit(ev.wait, key="x", workers=[a.address])
    await wait_for_state("x", "executing", a)

    assert s.total_nthreads == 3
    await asyncio.sleep(0.01)
    async with Worker(s.address, nthreads=4):
        assert s.total_nthreads == 7
        await asyncio.sleep(0.01)
    assert s.total_nthreads == 3
    await asyncio.sleep(0.01)
    await ev.set()
    await x
    async with Worker(s.address, nthreads=2):
        assert s.total_nthreads == 5
        await asyncio.sleep(0.01)
    assert s.total_nthreads == 3
    await asyncio.sleep(0.01)

    await a.heartbeat()
    await b.heartbeat()

    span = s.extensions["spans"].spans_search_by_name["default",][0]
    assert span.done

    # There were two more changes in nthreads_total, from 3 to 5 and then back to 3, but
    # they do not appear in nthreads_intervals because they happened past the lifetime
    # of the span
    assert len(span.nthreads_intervals) == 3
    assert span.nthreads_intervals[0][2] == 3
    assert span.nthreads_intervals[1][2] == 7
    assert span.nthreads_intervals[2][2] == 3
    t0, t1, t2, t3, t4, t5 = (
        span.nthreads_intervals[0][0],
        span.nthreads_intervals[0][1],
        span.nthreads_intervals[1][0],
        span.nthreads_intervals[1][1],
        span.nthreads_intervals[2][0],
        span.nthreads_intervals[2][1],
    )
    assert t0 == span.enqueued
    assert t1 == t2
    assert t3 == t4
    assert t5 == span.stop
    assert t0 < t1 < t3 < t5

    assert span.active_cpu_seconds == pytest.approx(
        (t1 - t0) * 3 + (t3 - t2) * 7 + (t5 - t4) * 3
    )


@gen_cluster(client=True, nthreads=[("", 2)], Worker=NoSchedulerDelayWorker)
async def test_active_cpu_seconds_merged(c, s, a):
    """Overlapping input spans are not double-counted
    Empty gap between input spans is not counted
    """
    ev1 = Event()
    ev2 = Event()

    with span("root") as root_id:
        with span("foo") as foo_id:
            x = c.submit(ev1.wait, key="x")
        await wait_for_state("x", "executing", a)
        await asyncio.sleep(0.1)

        with span("bar") as bar_id:
            y = c.submit(ev2.wait, key="y")
        await wait_for_state("y", "executing", a)

        await asyncio.sleep(0.1)
        await ev1.set()
        await x
        await asyncio.sleep(0.1)
        await ev2.set()
        await y

        await asyncio.sleep(0.1)
        with span("baz") as baz_id:
            await c.submit(inc, 1, key="z")

    await a.heartbeat()
    ext = s.extensions["spans"]
    root = ext.spans[root_id]
    foo = ext.spans[foo_id]
    bar = ext.spans[bar_id]
    baz = ext.spans[baz_id]
    merged = ext.merge_by_tags("foo", "bar", "baz")

    assert foo.enqueued - 0.1 < root.enqueued < foo.enqueued
    assert merged.enqueued == foo.enqueued
    assert merged.stop == root.stop == baz.stop
    assert bar.stop < baz.enqueued
    assert root.nthreads_intervals == [(root.enqueued, baz.stop, 2)]
    assert merged.nthreads_intervals == [
        (foo.enqueued, bar.stop, 2),
        (baz.enqueued, baz.stop, 2),
    ]
    assert root.active_cpu_seconds == pytest.approx((baz.stop - root.enqueued) * 2)
    assert merged.active_cpu_seconds == pytest.approx(
        (bar.stop - foo.enqueued + baz.stop - baz.enqueued) * 2
    )


@gen_cluster(client=True)
async def test_spans_are_visible_from_tasks(c, s, a, b):
    def f():
        client = distributed.get_client()
        with span("bar"):
            return client.submit(inc, 1).result()

    with span("foo") as foo_id:
        annotations = await c.submit(dask.get_annotations)
        assert annotations == {"span": {"name": ("foo",), "ids": (foo_id,)}}
        assert await c.submit(f) == 2

    ext = s.extensions["spans"]
    assert list(ext.spans_search_by_name) == [("foo",), ("foo", "bar")]

    # No annotation is created for the default span
    assert await c.submit(dask.get_annotations) == {}<|MERGE_RESOLUTION|>--- conflicted
+++ resolved
@@ -7,12 +7,8 @@
 import dask
 from dask import delayed
 
-<<<<<<< HEAD
+import distributed
 from distributed import Client, Event, Future, Worker, span, wait
-=======
-import distributed
-from distributed import Client, Event, Future, Worker, wait
->>>>>>> a47cb0a0
 from distributed.compatibility import WINDOWS
 from distributed.diagnostics.plugin import SchedulerPlugin
 from distributed.metrics import time
