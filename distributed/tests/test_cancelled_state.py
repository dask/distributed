--- conflicted
+++ resolved
@@ -164,15 +164,8 @@
         await block_compute.acquire()
 
         # Close in scheduler to ensure we transition and reschedule task properly
-<<<<<<< HEAD
-        await asyncio.gather(
-            wait_for_state(fut1.key, "resumed", b, interval=0),
-            s.close_worker(worker=a.address, stimulus_id="test"),
-        )
-=======
-        await s.remove_worker(a.address, stimulus_id="test")
-        await wait_for_state(fut1.key, "resumed", b)
->>>>>>> 5e56d13a
+        s.close_worker(worker=a.address)
+        await wait_for_state(fut1.key, "resumed", b, interval=0)
 
         block_get_data.release()
         await block_compute.release()
@@ -408,48 +401,6 @@
         # Make b dead to s, but not to a
         await s.remove_worker(b.address, stimulus_id="stim-id")
 
-<<<<<<< HEAD
-        async def get_data(self, comm, *args, **kwargs):
-            self._get_data_event.set()
-            async with self._get_data_lock:
-                return await super().get_data(comm, *args, **kwargs)
-
-    async with await BlockGetDataWorker(
-        s.address,
-        get_data_event=enter_get_data_1,
-        get_data_lock=block_get_data_1,
-        name="w1",
-    ) as w1:
-
-        f1 = c.submit(inc, 1, key="f1", workers=[w1.address])
-        f2 = c.submit(inc, 2, key="f2", workers=[w1.address])
-        f3 = c.submit(sum, [f1, f2], key="f3", workers=[w1.address])
-
-        await wait(f3)
-        f4 = c.submit(inc, f3, key="f4", workers=[w2.address])
-
-        await enter_get_data_1.wait()
-        s.set_restrictions(
-            {
-                f1.key: {w3.address},
-                f2.key: {w3.address},
-                f3.key: {w2.address},
-            }
-        )
-        await asyncio.gather(
-            wait_for_state(f3.key, "resumed", w2, interval=0),
-            s.remove_worker(w1.address, stimulus_id="stim-id"),
-        )
-        assert_story(
-            w2.state.log,
-            [
-                (f3.key, "flight", "released", "cancelled", {}),
-                # ...
-                (f3.key, "cancelled", "waiting", "resumed", {}),
-            ],
-        )
-    # w1 closed
-=======
         # Wait for the scheduler to reschedule x on a.
         # We want the comms from the scheduler to reach a before b closes the RPC
         # channel, causing a.gather_dep() to raise OSError.
@@ -459,7 +410,6 @@
     # be recomputed on a until this happens.
     assert await y == 3
 
->>>>>>> 5e56d13a
 
 def test_cancelled_resumed_after_flight_with_dependencies_workerstate(ws):
     """Same as test_cancelled_resumed_after_flight_with_dependencies, but testing the
