--- conflicted
+++ resolved
@@ -15,13 +15,8 @@
 
 from distributed.metrics import time
 from distributed.process import AsyncProcess
-<<<<<<< HEAD
 from distributed.utils import mp_context
-from distributed.utils_test import gen_test
-=======
-from distributed.utils import ignoring, mp_context
 from distributed.utils_test import gen_test, pristine_loop
->>>>>>> 9f36da53
 
 
 def feed(in_q, out_q):
