import array
import asyncio
import io
import os
import queue
import socket
import sys
import traceback
from time import sleep

import pytest
import toolz
from tornado.ioloop import IOLoop

import dask

from distributed.metrics import time
from distributed.utils import (
    LRU,
    All,
    Log,
    Logs,
    LoopRunner,
    TimeoutError,
    _clean_filename,
    _maybe_complex,
    ensure_bytes,
    ensure_ip,
    format_dashboard_link,
    get_ip_interface,
    get_traceback,
    is_kernel,
    is_valid_xml,
    nbytes,
    offload,
    open_port,
    parse_ports,
    read_block,
    seek_delimiter,
    set_thread_state,
    sync,
    thread_state,
    truncate_exception,
    warn_on_duration,
)
from distributed.utils_test import captured_logger, div, gen_test, has_ipv6, inc, throws


def test_All(loop):
    async def throws():
        1 / 0

    async def slow():
        await asyncio.sleep(10)

    async def inc(x):
        return x + 1

    async def f():
        results = await All([inc(i) for i in range(10)])
        assert results == list(range(1, 11))

        start = time()
        for tasks in [[throws(), slow()], [slow(), throws()]]:
            try:
                await All(tasks)
                assert False
            except ZeroDivisionError:
                pass
            end = time()
            assert end - start < 10

    loop.run_sync(f)


def test_sync_error(loop_in_thread):
    loop = loop_in_thread
    try:
        result = sync(loop, throws, 1)
    except Exception as exc:
        f = exc
        assert "hello" in str(exc)
        tb = get_traceback()
        L = traceback.format_tb(tb)
        assert any("throws" in line for line in L)

    def function1(x):
        return function2(x)

    def function2(x):
        return throws(x)

    try:
        result = sync(loop, function1, 1)
    except Exception as exc:
        assert "hello" in str(exc)
        tb = get_traceback()
        L = traceback.format_tb(tb)
        assert any("function1" in line for line in L)
        assert any("function2" in line for line in L)


def test_sync_timeout(loop_in_thread):
    loop = loop_in_thread
    with pytest.raises(TimeoutError):
        sync(loop_in_thread, asyncio.sleep, 0.5, callback_timeout=0.05)

    with pytest.raises(TimeoutError):
        sync(loop_in_thread, asyncio.sleep, 0.5, callback_timeout="50ms")


def test_sync_closed_loop():
    loop = IOLoop.current()
    loop.close()
    IOLoop.clear_current()
    IOLoop.clear_instance()

    with pytest.raises(RuntimeError) as exc_info:
        sync(loop, inc, 1)
    exc_info.match("IOLoop is clos(ed|ing)")


def test_is_kernel():
    pytest.importorskip("IPython")
    assert is_kernel() is False


# @pytest.mark.leaking('fds')
# def test_zzz_leaks(l=[]):
# import os, subprocess
# l.append(b"x" * (17 * 1024**2))
# os.open(__file__, os.O_RDONLY)
# subprocess.Popen('sleep 100', shell=True, stdin=subprocess.DEVNULL)


def test_ensure_ip():
    assert ensure_ip("localhost") in ("127.0.0.1", "::1")
    assert ensure_ip("123.123.123.123") == "123.123.123.123"
    assert ensure_ip("8.8.8.8") == "8.8.8.8"
    if has_ipv6():
        assert ensure_ip("2001:4860:4860::8888") == "2001:4860:4860::8888"
        assert ensure_ip("::1") == "::1"


def test_get_ip_interface():
    if sys.platform == "darwin":
        assert get_ip_interface("lo0") == "127.0.0.1"
    elif sys.platform.startswith("linux"):
        assert get_ip_interface("lo") == "127.0.0.1"
    else:
        pytest.skip(f"test needs to be enhanced for platform {sys.platform!r}")

    non_existent_interface = "__non-existent-interface"
    expected_error_message = f"{non_existent_interface!r}.+network interface.+"

    if sys.platform == "darwin":
        expected_error_message += "'lo0'"
    elif sys.platform.startswith("linux"):
        expected_error_message += "'lo'"
    with pytest.raises(ValueError, match=expected_error_message):
        get_ip_interface(non_existent_interface)


def test_truncate_exception():
    e = ValueError("a" * 1000)
    assert len(str(e)) >= 1000
    f = truncate_exception(e, 100)
    assert type(f) == type(e)
    assert len(str(f)) < 200
    assert "aaaa" in str(f)

    e = ValueError("a")
    assert truncate_exception(e) is e


def test_get_traceback():
    def a(x):
        return div(x, 0)

    def b(x):
        return a(x)

    def c(x):
        return b(x)

    try:
        c(1)
    except Exception as e:
        tb = get_traceback()
        assert type(tb).__name__ == "traceback"


def test_maybe_complex():
    assert not _maybe_complex(1)
    assert not _maybe_complex("x")
    assert _maybe_complex((inc, 1))
    assert _maybe_complex([(inc, 1)])
    assert _maybe_complex([(inc, 1)])
    assert _maybe_complex({"x": (inc, 1)})


def test_read_block():
    delimiter = b"\n"
    data = delimiter.join([b"123", b"456", b"789"])
    f = io.BytesIO(data)

    assert read_block(f, 1, 2) == b"23"
    assert read_block(f, 0, 1, delimiter=b"\n") == b"123\n"
    assert read_block(f, 0, 2, delimiter=b"\n") == b"123\n"
    assert read_block(f, 0, 3, delimiter=b"\n") == b"123\n"
    assert read_block(f, 0, 5, delimiter=b"\n") == b"123\n456\n"
    assert read_block(f, 0, 8, delimiter=b"\n") == b"123\n456\n789"
    assert read_block(f, 0, 100, delimiter=b"\n") == b"123\n456\n789"
    assert read_block(f, 1, 1, delimiter=b"\n") == b""
    assert read_block(f, 1, 5, delimiter=b"\n") == b"456\n"
    assert read_block(f, 1, 8, delimiter=b"\n") == b"456\n789"

    for ols in [[(0, 3), (3, 3), (6, 3), (9, 2)], [(0, 4), (4, 4), (8, 4)]]:
        out = [read_block(f, o, l, b"\n") for o, l in ols]
        assert b"".join(filter(None, out)) == data


def test_seek_delimiter_endline():
    f = io.BytesIO(b"123\n456\n789")

    # if at zero, stay at zero
    seek_delimiter(f, b"\n", 5)
    assert f.tell() == 0

    # choose the first block
    for bs in [1, 5, 100]:
        f.seek(1)
        seek_delimiter(f, b"\n", blocksize=bs)
        assert f.tell() == 4

    # handle long delimiters well, even with short blocksizes
    f = io.BytesIO(b"123abc456abc789")
    for bs in [1, 2, 3, 4, 5, 6, 10]:
        f.seek(1)
        seek_delimiter(f, b"abc", blocksize=bs)
        assert f.tell() == 6

    # End at the end
    f = io.BytesIO(b"123\n456")
    f.seek(5)
    seek_delimiter(f, b"\n", 5)
    assert f.tell() == 7


def test_ensure_bytes():
    data = [b"1", "1", memoryview(b"1"), bytearray(b"1"), array.array("b", [49])]
    for d in data:
        result = ensure_bytes(d)
        assert isinstance(result, bytes)
        assert result == b"1"


def test_ensure_bytes_ndarray():
    np = pytest.importorskip("numpy")
    result = ensure_bytes(np.arange(12))
    assert isinstance(result, bytes)


def test_ensure_bytes_pyarrow_buffer():
    pa = pytest.importorskip("pyarrow")
    buf = pa.py_buffer(b"123")
    result = ensure_bytes(buf)
    assert isinstance(result, bytes)


def test_nbytes():
    np = pytest.importorskip("numpy")

    def check(obj, expected):
        assert nbytes(obj) == expected
        assert nbytes(memoryview(obj)) == expected

    check(b"123", 3)
    check(bytearray(b"4567"), 4)

    multi_dim = np.ones(shape=(10, 10))
    scalar = np.array(1)

    check(multi_dim, multi_dim.nbytes)
    check(scalar, scalar.nbytes)


def test_open_port():
    port = open_port()
    s = socket.socket(socket.AF_INET, socket.SOCK_STREAM)
    s.bind(("", port))
    s.close()


def test_set_thread_state():
    with set_thread_state(x=1):
        assert thread_state.x == 1

    assert not hasattr(thread_state, "x")


def assert_running(loop):
    """
    Raise if the given IOLoop is not running.
    """
    q = queue.Queue()
    loop.add_callback(q.put, 42)
    assert q.get(timeout=1) == 42


def assert_not_running(loop):
    """
    Raise if the given IOLoop is running.
    """
    q = queue.Queue()
    try:
        loop.add_callback(q.put, 42)
    except RuntimeError:
        # On AsyncIOLoop, can't add_callback() after the loop is closed
        pass
    else:
        with pytest.raises(queue.Empty):
            q.get(timeout=0.02)


def test_loop_runner(loop_in_thread):
    # Implicit loop
    loop = IOLoop()
    loop.make_current()
    runner = LoopRunner()
    assert runner.loop not in (loop, loop_in_thread)
    assert not runner.is_started()
    assert_not_running(runner.loop)
    runner.start()
    assert runner.is_started()
    assert_running(runner.loop)
    runner.stop()
    assert not runner.is_started()
    assert_not_running(runner.loop)

    # Explicit loop
    loop = IOLoop()
    runner = LoopRunner(loop=loop)
    assert runner.loop is loop
    assert not runner.is_started()
    assert_not_running(loop)
    runner.start()
    assert runner.is_started()
    assert_running(loop)
    runner.stop()
    assert not runner.is_started()
    assert_not_running(loop)

    # Explicit loop, already started
    runner = LoopRunner(loop=loop_in_thread)
    assert not runner.is_started()
    assert_running(loop_in_thread)
    runner.start()
    assert runner.is_started()
    assert_running(loop_in_thread)
    runner.stop()
    assert not runner.is_started()
    assert_running(loop_in_thread)

    # Implicit loop, asynchronous=True
    loop = IOLoop()
    loop.make_current()
    runner = LoopRunner(asynchronous=True)
    assert runner.loop is loop
    assert not runner.is_started()
    assert_not_running(runner.loop)
    runner.start()
    assert runner.is_started()
    assert_not_running(runner.loop)
    runner.stop()
    assert not runner.is_started()
    assert_not_running(runner.loop)

    # Explicit loop, asynchronous=True
    loop = IOLoop()
    runner = LoopRunner(loop=loop, asynchronous=True)
    assert runner.loop is loop
    assert not runner.is_started()
    assert_not_running(runner.loop)
    runner.start()
    assert runner.is_started()
    assert_not_running(runner.loop)
    runner.stop()
    assert not runner.is_started()
    assert_not_running(runner.loop)


def test_two_loop_runners(loop_in_thread):
    # Loop runners tied to the same loop should cooperate

    # ABCCBA
    loop = IOLoop()
    a = LoopRunner(loop=loop)
    b = LoopRunner(loop=loop)
    assert_not_running(loop)
    a.start()
    assert_running(loop)
    c = LoopRunner(loop=loop)
    b.start()
    assert_running(loop)
    c.start()
    assert_running(loop)
    c.stop()
    assert_running(loop)
    b.stop()
    assert_running(loop)
    a.stop()
    assert_not_running(loop)

    # ABCABC
    loop = IOLoop()
    a = LoopRunner(loop=loop)
    b = LoopRunner(loop=loop)
    assert_not_running(loop)
    a.start()
    assert_running(loop)
    b.start()
    assert_running(loop)
    c = LoopRunner(loop=loop)
    c.start()
    assert_running(loop)
    a.stop()
    assert_running(loop)
    b.stop()
    assert_running(loop)
    c.stop()
    assert_not_running(loop)

    # Explicit loop, already started
    a = LoopRunner(loop=loop_in_thread)
    b = LoopRunner(loop=loop_in_thread)
    assert_running(loop_in_thread)
    a.start()
    assert_running(loop_in_thread)
    b.start()
    assert_running(loop_in_thread)
    a.stop()
    assert_running(loop_in_thread)
    b.stop()
    assert_running(loop_in_thread)


@gen_test()
async def test_loop_runner_gen():
    runner = LoopRunner(asynchronous=True)
    assert runner.loop is IOLoop.current()
    assert not runner.is_started()
    await asyncio.sleep(0.01)
    runner.start()
    assert runner.is_started()
    await asyncio.sleep(0.01)
    runner.stop()
    assert not runner.is_started()
    await asyncio.sleep(0.01)


@gen_test()
async def test_all_exceptions_logging():
    async def throws():
        raise Exception("foo1234")

    with captured_logger("") as sio:
        try:
            await All([throws() for _ in range(5)], quiet_exceptions=Exception)
        except Exception:
            pass

        import gc

        gc.collect()
        await asyncio.sleep(0.1)

    assert "foo1234" not in sio.getvalue()


def test_warn_on_duration():
    with pytest.warns(None) as record:
        with warn_on_duration("10s", "foo"):
            pass
    assert not record

    with pytest.warns(None) as record:
        with warn_on_duration("1ms", "foo"):
            sleep(0.100)

    assert record
    assert any("foo" in str(rec.message) for rec in record)


def test_logs():
    log = Log("Hello")
    assert isinstance(log, str)
    d = Logs({"123": log, "456": Log("World!")})
    assert isinstance(d, dict)
    text = d._repr_html_()
    assert is_valid_xml("<div>" + text + "</div>")
    assert "Hello" in text
    assert "456" in text


def test_is_valid_xml():
    assert is_valid_xml("<a>foo</a>")
    with pytest.raises(Exception):
        assert is_valid_xml("<a>foo")


def test_format_dashboard_link():
    with dask.config.set({"distributed.dashboard.link": "foo"}):
        assert format_dashboard_link("host", 1234) == "foo"

    assert "host" in format_dashboard_link("host", 1234)
    assert "1234" in format_dashboard_link("host", 1234)

    try:
        os.environ["host"] = "hello"
        assert "hello" not in format_dashboard_link("host", 1234)
    finally:
        del os.environ["host"]


def test_parse_ports():
    assert parse_ports(None) == [None]
    assert parse_ports(23) == [23]
    assert parse_ports("45") == [45]
    assert parse_ports("100:103") == [100, 101, 102, 103]

    with pytest.raises(ValueError, match="port_stop must be greater than port_start"):
        parse_ports("103:100")


def test_lru():

    l = LRU(maxsize=3)
    l["a"] = 1
    l["b"] = 2
    l["c"] = 3
    assert list(l.keys()) == ["a", "b", "c"]

    # Use "a" and ensure it becomes the most recently used item
    l["a"]
    assert list(l.keys()) == ["b", "c", "a"]

    # Ensure maxsize is respected
    l["d"] = 4
    assert len(l) == 3
    assert list(l.keys()) == ["c", "a", "d"]


@pytest.mark.asyncio
async def test_offload():
    assert (await offload(inc, 1)) == 2
    assert (await offload(lambda x, y: x + y, 1, y=2)) == 3


def test_serialize_for_cli_deprecated():
    with pytest.warns(FutureWarning, match="serialize_for_cli is deprecated"):
        from distributed.utils import serialize_for_cli
    assert serialize_for_cli is dask.config.serialize


def test_deserialize_for_cli_deprecated():
    with pytest.warns(FutureWarning, match="deserialize_for_cli is deprecated"):
        from distributed.utils import deserialize_for_cli
    assert deserialize_for_cli is dask.config.deserialize


def test_parse_bytes_deprecated():
    with pytest.warns(FutureWarning, match="parse_bytes is deprecated"):
        from distributed.utils import parse_bytes
    assert parse_bytes is dask.utils.parse_bytes


def test_format_bytes_deprecated():
    with pytest.warns(FutureWarning, match="format_bytes is deprecated"):
        from distributed.utils import format_bytes
    assert format_bytes is dask.utils.format_bytes


def test_format_time_deprecated():
    with pytest.warns(FutureWarning, match="format_time is deprecated"):
        from distributed.utils import format_time
    assert format_time is dask.utils.format_time


def test_funcname_deprecated():
    with pytest.warns(FutureWarning, match="funcname is deprecated"):
        from distributed.utils import funcname
    assert funcname is dask.utils.funcname


<<<<<<< HEAD
    with pytest.warns(DeprecationWarning, match="removed in version 1.2.3"):
        assert foo() == "bar"


def test__clean_filename():
    # python standard library case
    # path with sys.exec_prefix and no site-packages
    filename = os.path.join.__code__.co_filename
    result = _clean_filename(filename)
    assert sys.exec_prefix not in result
    assert result.startswith(os.path.join("...", "lib"))
    if os.sep != "\\":
        assert f"python{sys.version_info[0]}.{sys.version_info[1]}" in result

    # Third-party package - site-packages
    filename = toolz.merge.__code__.co_filename
    result = _clean_filename(filename)
    assert sys.exec_prefix not in result
    assert result.startswith(os.path.join("...", "toolz"))
    assert "site-packages" not in result

    # Other case where esername in path
    filename = os.path.join(os.path.expanduser("~"), "dir", "filename.py")
    result = _clean_filename(filename)
    assert result == filename.replace(os.path.expanduser("~"), "...")
=======
def test_parse_timedelta_deprecated():
    with pytest.warns(FutureWarning, match="parse_timedelta is deprecated"):
        from distributed.utils import parse_timedelta
    assert parse_timedelta is dask.utils.parse_timedelta
>>>>>>> 28366d6b
<|MERGE_RESOLUTION|>--- conflicted
+++ resolved
@@ -593,11 +593,6 @@
     assert funcname is dask.utils.funcname
 
 
-<<<<<<< HEAD
-    with pytest.warns(DeprecationWarning, match="removed in version 1.2.3"):
-        assert foo() == "bar"
-
-
 def test__clean_filename():
     # python standard library case
     # path with sys.exec_prefix and no site-packages
@@ -619,9 +614,9 @@
     filename = os.path.join(os.path.expanduser("~"), "dir", "filename.py")
     result = _clean_filename(filename)
     assert result == filename.replace(os.path.expanduser("~"), "...")
-=======
+
+
 def test_parse_timedelta_deprecated():
     with pytest.warns(FutureWarning, match="parse_timedelta is deprecated"):
         from distributed.utils import parse_timedelta
-    assert parse_timedelta is dask.utils.parse_timedelta
->>>>>>> 28366d6b
+    assert parse_timedelta is dask.utils.parse_timedelta