--- conflicted
+++ resolved
@@ -305,10 +305,7 @@
     """
     a.monitor.get_process_memory = lambda: 701 if a.data.fast else 0
 
-<<<<<<< HEAD
     spill_logger.clear()
-=======
->>>>>>> 70abff08
     with captured_logger("distributed.spill") as logs:
         bad = c.submit(FailToPickle, key="bad")
         await wait(bad)
