from __future__ import print_function, division, absolute_import

import gc
import os
import random
import sys

import numpy as np

import pytest
<<<<<<< HEAD
from toolz import valmap
=======
from toolz import valmap, first
from tornado.tcpclient import TCPClient
>>>>>>> 400a0296
from tornado import gen

from distributed import Nanny, rpc
from distributed.core import CommClosedError
from distributed.metrics import time
from distributed.protocol.pickle import dumps
from distributed.utils import ignoring
from distributed.utils_test import gen_cluster, slow


@gen_cluster(ncores=[])
def test_nanny(s):
    n = Nanny(s.ip, s.port, ncores=2, loop=s.loop)

    yield n._start(0)
    with rpc(n.address) as nn:
        assert n.is_alive()
        assert s.ncores[n.worker_address] == 2
        assert s.worker_info[n.worker_address]['services']['nanny'] > 1024

        yield nn.kill()
        assert not n.is_alive()
        assert n.worker_address not in s.ncores
        assert n.worker_address not in s.worker_info

        yield nn.kill()
        assert not n.is_alive()
        assert n.worker_address not in s.ncores
        assert n.worker_address not in s.worker_info

        yield nn.instantiate()
        assert n.is_alive()
        assert s.ncores[n.worker_address] == 2
        assert s.worker_info[n.worker_address]['services']['nanny'] > 1024

        yield nn.terminate()
        assert not n.is_alive()

    yield n._close()


@gen_cluster(ncores=[])
def test_many_kills(s):
    n = Nanny(s.address, ncores=2, loop=s.loop)
    yield n._start(0)
    assert n.is_alive()
    yield [n.kill() for i in range(5)]
    yield [n.kill() for i in range(5)]
    yield n._close()


@gen_cluster(Worker=Nanny)
def test_str(s, a, b):
    assert a.worker_address in str(a)
    assert a.worker_address in repr(a)
    assert str(a.ncores) in str(a)
    assert str(a.ncores) in repr(a)


@gen_cluster(ncores=[], timeout=20, client=True)
def test_nanny_process_failure(c, s):
    n = Nanny(s.ip, s.port, ncores=2, loop=s.loop)
    yield n._start()
    first_dir = n.worker_dir

    assert os.path.exists(first_dir)

    original_address = n.worker_address
    ww = rpc(n.worker_address)
    yield ww.update_data(data=valmap(dumps, {'x': 1, 'y': 2}))
    pid = n.pid
    assert pid is not None
    with ignoring(CommClosedError):
        yield c._run(os._exit, 0, workers=[n.worker_address])

    start = time()
    while n.pid == pid:  # wait while process dies and comes back
        yield gen.sleep(0.01)
        assert time() - start < 5

    start = time()
    while not n.is_alive():  # wait while process comes back
        yield gen.sleep(0.01)
        assert time() - start < 5

    # assert n.worker_address != original_address  # most likely

    start = time()
    while n.worker_address not in s.ncores or n.worker_dir is None:
        yield gen.sleep(0.01)
        assert time() - start < 5

    second_dir = n.worker_dir

    yield n._close()
    assert not os.path.exists(second_dir)
    assert not os.path.exists(first_dir)
    assert first_dir != n.worker_dir
    ww.close_rpc()
    s.stop()


def test_nanny_no_port():
    _ = str(Nanny('127.0.0.1', 8786))


@gen_cluster(ncores=[])
def test_run(s):
    pytest.importorskip('psutil')
    n = Nanny(s.ip, s.port, ncores=2, loop=s.loop)
    yield n._start()

    with rpc(n.address) as nn:
        response = yield nn.run(function=dumps(lambda: 1))
        assert response['status'] == 'OK'
        assert response['result'] == 1

    yield n._close()


@slow
@gen_cluster(Worker=Nanny,
             ncores=[('127.0.0.1', 1)],
             worker_kwargs={'reconnect': False})
def test_close_on_disconnect(s, w):
    yield s.close()

    start = time()
    while w.status != 'closed':
        yield gen.sleep(0.05)
        assert time() < start + 9


@slow
@gen_cluster(client=False, ncores=[])
def test_nanny_death_timeout(s):
    yield s.close()
    w = Nanny(s.address, death_timeout=1)
    yield w._start()

    yield gen.sleep(3)
    assert w.status == 'closed'


@gen_cluster(client=True, Worker=Nanny)
def test_random_seed(c, s, a, b):
    @gen.coroutine
    def check_func(func):
        x = c.submit(func, 0, 2**31, pure=False, workers=a.worker_address)
        y = c.submit(func, 0, 2**31, pure=False, workers=b.worker_address)
        assert x.key != y.key
        x = yield x
        y = yield y
        assert x != y

    yield check_func(lambda a, b: random.randint(a, b))
    yield check_func(lambda a, b: np.random.randint(a, b))


@pytest.mark.skipif(sys.platform.startswith('win'),
                    reason="num_fds not supported on windows")
@gen_cluster(client=False, ncores=[])
def test_num_fds(s):
    psutil = pytest.importorskip('psutil')
    proc = psutil.Process()

    # Warm up
    w = Nanny(s.address)
    yield w._start()
    yield w._close()
    del w
    gc.collect()

    before = proc.num_fds()

    for i in range(3):
        w = Nanny(s.address)
        yield w._start()
        yield gen.sleep(0.1)
        yield w._close()

    start = time()
    while proc.num_fds() > before:
        print("fds:", before, proc.num_fds())
        yield gen.sleep(0.1)
        assert time() < start + 10


@gen_cluster(client=True, ncores=[])
def test_worker_uses_same_host_as_nanny(c, s):
    for host in ['tcp://0.0.0.0', 'tcp://127.0.0.2']:
        n = Nanny(s.address)
        yield n._start(host)

        def func(dask_worker):
            return dask_worker.listener.listen_address

        result = yield c.run(func)
        assert host in first(result.values())
        yield n._close()<|MERGE_RESOLUTION|>--- conflicted
+++ resolved
@@ -8,12 +8,7 @@
 import numpy as np
 
 import pytest
-<<<<<<< HEAD
-from toolz import valmap
-=======
 from toolz import valmap, first
-from tornado.tcpclient import TCPClient
->>>>>>> 400a0296
 from tornado import gen
 
 from distributed import Nanny, rpc
