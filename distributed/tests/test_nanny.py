import asyncio
import gc
import logging
import os
import random
import sys
import multiprocessing as mp

import numpy as np

import pytest
from tlz import valmap, first
from tornado.ioloop import IOLoop

import dask
from distributed.diagnostics import SchedulerPlugin
from distributed import Nanny, rpc, Scheduler, Worker, Client, wait, worker
from distributed.core import CommClosedError
from distributed.metrics import time
from distributed.protocol.pickle import dumps
from distributed.utils import ignoring, tmpfile, TimeoutError, parse_ports
from distributed.utils_test import (  # noqa: F401
    gen_cluster,
    gen_test,
    inc,
    captured_logger,
    cleanup,
)


# FIXME why does this leave behind unclosed Comm objects?
@gen_cluster(nthreads=[], allow_unclosed=True)
async def test_nanny(s):
    async with Nanny(s.address, nthreads=2, loop=s.loop) as n:
        async with rpc(n.address) as nn:
            assert n.is_alive()
            [ws] = s.workers.values()
            assert ws.nthreads == 2
            assert ws.nanny == n.address

            await nn.kill()
            assert not n.is_alive()
            start = time()
            while n.worker_address in s.workers:
                assert time() < start + 1
                await asyncio.sleep(0.01)

            await nn.kill()
            assert not n.is_alive()
            assert n.worker_address not in s.workers

            await nn.instantiate()
            assert n.is_alive()
            [ws] = s.workers.values()
            assert ws.nthreads == 2
            assert ws.nanny == n.address

            await nn.terminate()
            assert not n.is_alive()


@gen_cluster(nthreads=[])
async def test_many_kills(s):
    n = await Nanny(s.address, nthreads=2, loop=s.loop)
    assert n.is_alive()
    await asyncio.gather(*(n.kill() for _ in range(5)))
    await asyncio.gather(*(n.kill() for _ in range(5)))
    await n.close()


@gen_cluster(Worker=Nanny)
async def test_str(s, a, b):
    assert a.worker_address in str(a)
    assert a.worker_address in repr(a)
    assert str(a.nthreads) in str(a)
    assert str(a.nthreads) in repr(a)


@gen_cluster(nthreads=[], timeout=20, client=True)
async def test_nanny_process_failure(c, s):
    n = await Nanny(s.address, nthreads=2, loop=s.loop)
    first_dir = n.worker_dir

    assert os.path.exists(first_dir)

    original_address = n.worker_address
    ww = rpc(n.worker_address)
    await ww.update_data(data=valmap(dumps, {"x": 1, "y": 2}))
    pid = n.pid
    assert pid is not None
    with ignoring(CommClosedError):
        await c.run(os._exit, 0, workers=[n.worker_address])

    start = time()
    while n.pid == pid:  # wait while process dies and comes back
        await asyncio.sleep(0.01)
        assert time() - start < 5

    start = time()
    await asyncio.sleep(1)
    while not n.is_alive():  # wait while process comes back
        await asyncio.sleep(0.01)
        assert time() - start < 5

    # assert n.worker_address != original_address  # most likely

    start = time()
    while n.worker_address not in s.nthreads or n.worker_dir is None:
        await asyncio.sleep(0.01)
        assert time() - start < 5

    second_dir = n.worker_dir

    await n.close()
    assert not os.path.exists(second_dir)
    assert not os.path.exists(first_dir)
    assert first_dir != n.worker_dir
    await ww.close_rpc()
    s.stop()


@gen_cluster(nthreads=[])
async def test_run(s):
    pytest.importorskip("psutil")
    n = await Nanny(s.address, nthreads=2, loop=s.loop)

    with rpc(n.address) as nn:
        response = await nn.run(function=dumps(lambda: 1))
        assert response["status"] == "OK"
        assert response["result"] == 1

    await n.close()


@pytest.mark.slow
@gen_cluster(config={"distributed.comm.timeouts.connect": "1s"})
async def test_no_hang_when_scheduler_closes(s, a, b):
    # https://github.com/dask/distributed/issues/2880
    with captured_logger("tornado.application", logging.ERROR) as logger:
        await s.close()
        await asyncio.sleep(1.2)
        assert a.status == "closed"
        assert b.status == "closed"

    out = logger.getvalue()
    assert "Timed out trying to connect" not in out


@pytest.mark.slow
@gen_cluster(
    Worker=Nanny, nthreads=[("127.0.0.1", 1)], worker_kwargs={"reconnect": False}
)
async def test_close_on_disconnect(s, w):
    await s.close()

    start = time()
    while w.status != "closed":
        await asyncio.sleep(0.05)
        assert time() < start + 9


class Something(Worker):
    # a subclass of Worker which is not Worker
    pass


@gen_cluster(client=True, Worker=Nanny)
async def test_nanny_worker_class(c, s, w1, w2):
    out = await c._run(lambda dask_worker=None: str(dask_worker.__class__))
    assert "Worker" in list(out.values())[0]
    assert w1.Worker is Worker


@gen_cluster(client=True, Worker=Nanny, worker_kwargs={"worker_class": Something})
async def test_nanny_alt_worker_class(c, s, w1, w2):
    out = await c._run(lambda dask_worker=None: str(dask_worker.__class__))
    assert "Something" in list(out.values())[0]
    assert w1.Worker is Something


@pytest.mark.slow
@gen_cluster(client=False, nthreads=[])
async def test_nanny_death_timeout(s):
    await s.close()
    w = Nanny(s.address, death_timeout=1)
    with pytest.raises(TimeoutError):
        await w

    assert w.status == "closed"


@gen_cluster(client=True, Worker=Nanny)
async def test_random_seed(c, s, a, b):
    async def check_func(func):
        x = c.submit(func, 0, 2 ** 31, pure=False, workers=a.worker_address)
        y = c.submit(func, 0, 2 ** 31, pure=False, workers=b.worker_address)
        assert x.key != y.key
        x = await x
        y = await y
        assert x != y

    await check_func(lambda a, b: random.randint(a, b))
    await check_func(lambda a, b: np.random.randint(a, b))


@pytest.mark.skipif(
    sys.platform.startswith("win"), reason="num_fds not supported on windows"
)
@gen_cluster(client=False, nthreads=[])
async def test_num_fds(s):
    psutil = pytest.importorskip("psutil")
    proc = psutil.Process()

    # Warm up
    w = await Nanny(s.address)
    await w.close()
    del w
    gc.collect()

    before = proc.num_fds()

    for i in range(3):
        w = await Nanny(s.address)
        await asyncio.sleep(0.1)
        await w.close()

    start = time()
    while proc.num_fds() > before:
        print("fds:", before, proc.num_fds())
        await asyncio.sleep(0.1)
        assert time() < start + 10


@pytest.mark.skipif(
    not sys.platform.startswith("linux"), reason="Need 127.0.0.2 to mean localhost"
)
@gen_cluster(client=True, nthreads=[])
async def test_worker_uses_same_host_as_nanny(c, s):
    for host in ["tcp://0.0.0.0", "tcp://127.0.0.2"]:
        n = await Nanny(s.address, host=host)

        def func(dask_worker):
            return dask_worker.listener.listen_address

        result = await c.run(func)
        assert host in first(result.values())
        await n.close()


@gen_test()
async def test_scheduler_file():
    with tmpfile() as fn:
        s = await Scheduler(scheduler_file=fn, port=8008)
        w = await Nanny(scheduler_file=fn)
        assert set(s.workers) == {w.worker_address}
        await w.close()
        s.stop()


@gen_cluster(client=True, Worker=Nanny, nthreads=[("127.0.0.1", 2)])
async def test_nanny_timeout(c, s, a):
    x = await c.scatter(123)
    with captured_logger(
        logging.getLogger("distributed.nanny"), level=logging.ERROR
    ) as logger:
        response = await a.restart(timeout=0.1)

    out = logger.getvalue()
    assert "timed out" in out.lower()

    start = time()
    while x.status != "cancelled":
        await asyncio.sleep(0.1)
        assert time() < start + 7


@gen_cluster(
    nthreads=[("127.0.0.1", 1)],
    client=True,
    Worker=Nanny,
    worker_kwargs={"memory_limit": 1e8},
    timeout=20,
    clean_kwargs={"threads": False},
)
async def test_nanny_terminate(c, s, a):
    from time import sleep

    def leak():
        L = []
        while True:
            L.append(b"0" * 5000000)
            sleep(0.01)

    proc = a.process.pid
    with captured_logger(logging.getLogger("distributed.nanny")) as logger:
        future = c.submit(leak)
        start = time()
        while a.process.pid == proc:
            await asyncio.sleep(0.1)
            assert time() < start + 10
        out = logger.getvalue()
        assert "restart" in out.lower()
        assert "memory" in out.lower()


@gen_cluster(
    nthreads=[("127.0.0.1", 1)] * 8,
    client=True,
    Worker=Worker,
    clean_kwargs={"threads": False},
)
async def test_throttle_outgoing_connections(c, s, a, *workers):
    # But a bunch of small data on worker a
    await c.run(lambda: logging.getLogger("distributed.worker").setLevel(logging.DEBUG))
    remote_data = c.map(
        lambda x: b"0" * 10000, range(10), pure=False, workers=[a.address]
    )
    await wait(remote_data)

    def pause(dask_worker):
        # Patch paused and memory_monitor on the one worker
        # This is is very fragile, since a refactor of memory_monitor to
        # remove _memory_monitoring will break this test.
        dask_worker._memory_monitoring = True
        dask_worker.paused = True
        dask_worker.outgoing_current_count = 2

    await c.run(pause, workers=[a.address])
    requests = [
        await a.get_data(await w.rpc.connect(w.address), keys=[f.key], who=w.address)
        for w in workers
        for f in remote_data
    ]
    await wait(requests)
    wlogs = await c.get_worker_logs(workers=[a.address])
    wlogs = "\n".join(x[1] for x in wlogs[a.address])
    assert "throttling" in wlogs.lower()


@gen_cluster(nthreads=[], client=True)
async def test_avoid_memory_monitor_if_zero_limit(c, s):
    nanny = await Nanny(s.address, loop=s.loop, memory_limit=0)
    typ = await c.run(lambda dask_worker: type(dask_worker.data))
    assert typ == {nanny.worker_address: dict}
    pcs = await c.run(lambda dask_worker: list(dask_worker.periodic_callbacks))
    assert "memory" not in pcs
    assert "memory" not in nanny.periodic_callbacks

    future = c.submit(inc, 1)
    assert await future == 2
    await asyncio.sleep(0.02)

    await c.submit(inc, 2)  # worker doesn't pause

    await nanny.close()


@gen_cluster(nthreads=[], client=True)
async def test_scheduler_address_config(c, s):
    with dask.config.set({"scheduler-address": s.address}):
        nanny = await Nanny(loop=s.loop)
        assert nanny.scheduler.address == s.address

        start = time()
        while not s.workers:
            await asyncio.sleep(0.1)
            assert time() < start + 10

    await nanny.close()


@pytest.mark.slow
@gen_test(timeout=20)
async def test_wait_for_scheduler():
    with captured_logger("distributed") as log:
        w = Nanny("127.0.0.1:44737")
        IOLoop.current().add_callback(w.start)
        await asyncio.sleep(6)
        await w.close()

    log = log.getvalue()
    assert "error" not in log.lower(), log
    assert "restart" not in log.lower(), log


@gen_cluster(nthreads=[], client=True)
async def test_environment_variable(c, s):
    a = Nanny(s.address, loop=s.loop, memory_limit=0, env={"FOO": "123"})
    b = Nanny(s.address, loop=s.loop, memory_limit=0, env={"FOO": "456"})
    await asyncio.gather(a, b)
    results = await c.run(lambda: os.environ["FOO"])
    assert results == {a.worker_address: "123", b.worker_address: "456"}
    await asyncio.gather(a.close(), b.close())


@gen_cluster(nthreads=[], client=True)
async def test_data_types(c, s):
    w = await Nanny(s.address, data=dict)
    r = await c.run(lambda dask_worker: type(dask_worker.data))
    assert r[w.worker_address] == dict
    await w.close()


@gen_cluster(nthreads=[])
async def test_local_directory(s):
    with tmpfile() as fn:
        with dask.config.set(temporary_directory=fn):
            w = await Nanny(s.address)
            assert w.local_directory.startswith(fn)
            assert "dask-worker-space" in w.local_directory
            await w.close()


def _noop(x):
    """Define here because closures aren't pickleable."""
    pass


@gen_cluster(
    nthreads=[("127.0.0.1", 1)],
    client=True,
    Worker=Nanny,
    config={"distributed.worker.daemon": False},
)
async def test_mp_process_worker_no_daemon(c, s, a):
    def multiprocessing_worker():
        p = mp.Process(target=_noop, args=(None,))
        p.start()
        p.join()

    await c.submit(multiprocessing_worker)


@gen_cluster(
    nthreads=[("127.0.0.1", 1)],
    client=True,
    Worker=Nanny,
    config={"distributed.worker.daemon": False},
)
async def test_mp_pool_worker_no_daemon(c, s, a):
    def pool_worker(world_size):
        with mp.Pool(processes=world_size) as p:
            p.map(_noop, range(world_size))

    await c.submit(pool_worker, 4)


@pytest.mark.asyncio
async def test_nanny_closes_cleanly(cleanup):
    async with Scheduler() as s:
        n = await Nanny(s.address)
        assert n.process.pid
        proc = n.process.process
        await n.close()
        assert not n.process
        assert not proc.is_alive()
        assert proc.exitcode == 0


@pytest.mark.slow
@pytest.mark.asyncio
async def test_lifetime(cleanup):
    counter = 0
    event = asyncio.Event()

    class Plugin(SchedulerPlugin):
        def add_worker(self, **kwargs):
            pass

        def remove_worker(self, **kwargs):
            nonlocal counter
            counter += 1
            if counter == 2:  # wait twice, then trigger closing event
                event.set()

    async with Scheduler() as s:
        s.add_plugin(Plugin())
        async with Nanny(s.address) as a:
            async with Nanny(s.address, lifetime="500 ms", lifetime_restart=True) as b:
                await event.wait()


@pytest.mark.asyncio
async def test_nanny_closes_cleanly(cleanup):
    async with Scheduler() as s:
        async with Nanny(s.address) as n:
            async with Client(s.address, asynchronous=True) as client:
                with client.rpc(n.worker_address) as w:
                    IOLoop.current().add_callback(w.terminate)
                    start = time()
                    while n.status != "closed":
                        await asyncio.sleep(0.01)
                        assert time() < start + 5

                    assert n.status == "closed"


@pytest.mark.asyncio
async def test_config(cleanup):
    async with Scheduler() as s:
        async with Nanny(s.address, config={"foo": "bar"}) as n:
            async with Client(s.address, asynchronous=True) as client:
                config = await client.run(dask.config.get, "foo")
                assert config[n.worker_address] == "bar"


<<<<<<< HEAD
@pytest.mark.asyncio
async def test_nanny_port_range(cleanup):
    async with Scheduler() as s:
        async with Client(s.address, asynchronous=True) as client:
            nanny_port = "9867:9868"
            worker_port = "9869:9870"
            async with Nanny(s.address, port=nanny_port, worker_port=worker_port) as n1:
                assert n1.port == 9867  # Selects first port in range
                async with Nanny(
                    s.address, port=nanny_port, worker_port=worker_port
                ) as n2:
                    assert n2.port == 9868  # Selects next port in range
                    with pytest.raises(
                        ValueError, match="Could not start Nanny"
                    ):  # No more ports left
                        async with Nanny(
                            s.address, port=nanny_port, worker_port=worker_port
                        ):
                            pass

                    # Ensure Worker ports are in worker_port range
                    def get_worker_port(dask_worker):
                        return dask_worker.port

                    worker_ports = await client.run(get_worker_port)
                    assert list(worker_ports.values()) == parse_ports(worker_port)
=======
class KeyboardInterruptWorker(worker.Worker):
    """A Worker that raises KeyboardInterrupt almost immediately"""

    async def heartbeat(self):
        def raise_err():
            raise KeyboardInterrupt()

        self.loop.add_callback(raise_err)


@pytest.mark.parametrize("protocol", ["tcp", "ucx"])
@pytest.mark.asyncio
async def test_nanny_closed_by_keyboard_interrupt(cleanup, protocol):
    if protocol == "ucx":  # Skip if UCX isn't available
        pytest.importorskip("ucp")

    async with Scheduler(protocol=protocol) as s:
        async with Nanny(
            s.address, nthreads=1, worker_class=KeyboardInterruptWorker
        ) as n:
            n.auto_restart = False
            await n.process.stopped.wait()
            # Check that the scheduler has been notified about the closed worker
            assert len(s.workers) == 0
>>>>>>> a673396a
<|MERGE_RESOLUTION|>--- conflicted
+++ resolved
@@ -504,7 +504,6 @@
                 assert config[n.worker_address] == "bar"
 
 
-<<<<<<< HEAD
 @pytest.mark.asyncio
 async def test_nanny_port_range(cleanup):
     async with Scheduler() as s:
@@ -531,7 +530,8 @@
 
                     worker_ports = await client.run(get_worker_port)
                     assert list(worker_ports.values()) == parse_ports(worker_port)
-=======
+
+
 class KeyboardInterruptWorker(worker.Worker):
     """A Worker that raises KeyboardInterrupt almost immediately"""
 
@@ -555,5 +555,4 @@
             n.auto_restart = False
             await n.process.stopped.wait()
             # Check that the scheduler has been notified about the closed worker
-            assert len(s.workers) == 0
->>>>>>> a673396a
+            assert len(s.workers) == 0