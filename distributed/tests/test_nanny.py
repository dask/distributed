--- conflicted
+++ resolved
@@ -550,13 +550,8 @@
         raise StartException("broken")
 
 
-<<<<<<< HEAD
-@gen_test()
-async def test_worker_start_exception():
-=======
 @gen_cluster(nthreads=[])
 async def test_worker_start_exception(s):
->>>>>>> 50fd3ff3
     # make sure this raises the right Exception:
     with pytest.raises(StartException):
         async with Nanny(s.address, worker_class=BrokenWorker) as n:
@@ -566,17 +561,10 @@
 @gen_cluster(nthreads=[])
 async def test_failure_during_worker_initialization(s):
     with captured_logger(logger="distributed.nanny", level=logging.WARNING) as logs:
-<<<<<<< HEAD
         with pytest.raises(Exception):
             async with Nanny(s.address, foo="bar") as n:
                 await n
     assert "Restarting worker" not in logs.getvalue()
-=======
-        async with Scheduler() as s:
-            with pytest.raises(Exception):
-                async with Nanny(s.address, foo="bar") as n:
-                    await n
-        assert "Restarting worker" not in logs.getvalue()
 
 
 @gen_cluster(client=True, Worker=Nanny, timeout=10000000)
@@ -589,5 +577,4 @@
         results = await c.run(os.getenv, "ABC")
         assert results[a.worker_address] == "123"
         assert results[b.worker_address] == "123"
-        assert results[n.worker_address] == "123"
->>>>>>> 50fd3ff3
+        assert results[n.worker_address] == "123"