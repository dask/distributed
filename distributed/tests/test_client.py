--- conflicted
+++ resolved
@@ -5916,24 +5916,13 @@
 
 @gen_cluster()
 async def test_mixing_clients(s, a, b):
-<<<<<<< HEAD
-    async with Client(s.address, asynchronous=True) as c1:
-        async with Client(s.address, asynchronous=True) as c2:
-
-            future = c1.submit(inc, 1)
-            out = await c2.submit(inc, future)
-            assert out == 3
-=======
     async with Client(s.address, asynchronous=True) as c1, Client(
         s.address, asynchronous=True
     ) as c2:
 
         future = c1.submit(inc, 1)
-        with pytest.raises(ValueError):
-            c2.submit(inc, future)
-
-        assert not c2.futures  # Don't create Futures on second Client
->>>>>>> a9e57905
+        out = await c2.submit(inc, future)
+        assert out == 3
 
 
 @gen_cluster(client=True)
@@ -7509,11 +7498,11 @@
         assert c.scheduler_info()["workers"]
 
 
-<<<<<<< HEAD
 def test_future_without_client():
     future = Future("x")
     assert future.client is None
-=======
+
+
 client_script = """
 from dask.distributed import Client
 if __name__ == "__main__":
@@ -7549,5 +7538,4 @@
         (DeprecationWarning, "setting the loop property is deprecated"),
         (DeprecationWarning, "The io_loop property is deprecated"),
         (DeprecationWarning, "setting the loop property is deprecated"),
-    ]
->>>>>>> a9e57905
+    ]