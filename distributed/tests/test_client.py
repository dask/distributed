--- conflicted
+++ resolved
@@ -10,7 +10,6 @@
 import os
 import pickle
 import random
-import subprocess
 import sys
 import threading
 from threading import Semaphore
@@ -58,19 +57,6 @@
 from distributed.metrics import time
 from distributed.scheduler import Scheduler, KilledWorker
 from distributed.sizeof import sizeof
-<<<<<<< HEAD
-from distributed.utils import (ignoring, mp_context, sync, tmp_text, tokey,
-                               tmpfile)
-from distributed.utils_test import (cluster, slow, slowinc, slowadd, slowdec,
-                                    randominc, inc, dec, div, throws, geninc, asyncinc,
-                                    gen_cluster, gen_test, double, popen,
-                                    captured_logger, varying, map_varying,
-                                    wait_for, async_wait_for, pristine_loop,
-                                    save_sys_modules)
-from distributed.utils_test import (client as c, client_secondary as c2,# noqa F401
-                                    cluster_fixture, loop, loop_in_thread,# noqa F401
-                                    nodebug, s, a, b)  # noqa F401
-=======
 from distributed.utils import ignoring, mp_context, sync, tmp_text, tokey, tmpfile
 from distributed.utils_test import (
     cluster,
@@ -107,7 +93,6 @@
     a,
     b,
 )
->>>>>>> cb6ed575
 
 
 @gen_cluster(client=True, timeout=None)
@@ -1599,7 +1584,7 @@
 
         return myfile.f()
 
-    with save_sys_modules():
+    try:
         for value in [123, 456]:
             with tmp_text("myfile.py", "def f():\n    return {}".format(value)) as fn:
                 yield c.upload_file(fn)
@@ -1607,13 +1592,10 @@
             x = c.submit(g, pure=False)
             result = yield x
             assert result == value
-<<<<<<< HEAD
-=======
     finally:
         # Ensure that this test won't impact the others
         if "myfile" in sys.modules:
             del sys.modules["myfile"]
->>>>>>> cb6ed575
 
 
 @gen_cluster(client=True)
@@ -1629,73 +1611,8 @@
 
         return myfile.f()
 
-    with save_sys_modules():
-        try:
-            for value in [123, 456]:
-                with tmp_text('myfile.py', 'def f():\n    return {}'.format(value)) as fn_my_file:
-                    with zipfile.ZipFile('myfile.zip', 'w') as z:
-                        z.write(fn_my_file, arcname=os.path.basename(fn_my_file))
-                    yield c.upload_file('myfile.zip')
-
-                    x = c.submit(g, pure=False)
-                    result = yield x
-                    assert result == value
-        finally:
-            if os.path.exists('myfile.zip'):
-                os.remove('myfile.zip')
-
-
-@gen_cluster(client=True)
-def test_upload_file_egg(c, s, a, b):
-    def g():
-        import package_1, package_2
-        return package_1.a, package_2.b
-
-    # c.upload_file tells each worker to
-    # - put this file in their local_dir
-    # - modify their sys.path to include it
-    # we don't care about the local_dir
-    # but we do care about restoring the path
-
-    with save_sys_modules():
+    try:
         for value in [123, 456]:
-<<<<<<< HEAD
-            with tmpfile() as dirname:
-                os.mkdir(dirname)
-
-                with open(os.path.join(dirname, 'setup.py'), 'w') as f:
-                    f.write('from setuptools import setup, find_packages\n')
-                    f.write('setup(name="my_package", packages=find_packages(), version="{}")\n'.format(value))
-
-                # test a package with an underscore in the name
-                package_1 = os.path.join(dirname, 'package_1')
-                os.mkdir(package_1)
-                with open(os.path.join(package_1, '__init__.py'), 'w') as f:
-                    f.write('a = {}\n'.format(value))
-
-                # test multiple top-level packages
-                package_2 = os.path.join(dirname, 'package_2')
-                os.mkdir(package_2)
-                with open(os.path.join(package_2, '__init__.py'), 'w') as f:
-                    f.write('b = {}\n'.format(value))
-
-                # compile these into an egg
-                subprocess.check_call([sys.executable, 'setup.py', 'bdist_egg'],
-                                      cwd=dirname)
-
-                egg_root = os.path.join(dirname, 'dist')
-                # first file ending with '.egg'
-                egg_name = [fname for fname in os.listdir(egg_root)
-                            if fname.endswith('.egg')][0]
-                egg_path = os.path.join(egg_root, egg_name)
-
-                yield c.upload_file(egg_path)
-                os.remove(egg_path)
-
-                x = c.submit(g, pure=False)
-                result = yield x
-                assert result == (value, value)
-=======
             with tmp_text(
                 "myfile.py", "def f():\n    return {}".format(value)
             ) as fn_my_file:
@@ -1716,7 +1633,6 @@
             if os.path.basename(path) == "myfile.zip":
                 sys.path.remove(path)
                 break
->>>>>>> cb6ed575
 
 
 @gen_cluster(client=True)
