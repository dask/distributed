import asyncio
import gc
import inspect
import logging
import os
import pickle
import random
import subprocess
import sys
import threading
import traceback
import warnings
import weakref
import zipfile
from collections import deque
from contextlib import suppress
from functools import partial
from operator import add
from threading import Semaphore
from time import sleep

import psutil
import pytest
from tlz import concat, first, identity, isdistinct, merge, pluck, valmap

import dask
import dask.bag as db
from dask import delayed
from dask.optimization import SubgraphCallable
from dask.utils import stringify

from distributed import (
    CancelledError,
    Executor,
    LocalCluster,
    Nanny,
    TimeoutError,
    Worker,
    fire_and_forget,
    get_client,
    get_worker,
    performance_report,
    profile,
    secede,
)
from distributed.client import (
    Client,
    Future,
    _get_global_client,
    as_completed,
    default_client,
    futures_of,
    get_task_metadata,
    temp_default_client,
    tokenize,
    wait,
)
from distributed.comm import CommClosedError
from distributed.compatibility import LINUX, WINDOWS
from distributed.core import Status
from distributed.metrics import time
from distributed.objects import HasWhat, WhoHas
from distributed.scheduler import (
    COMPILED,
    CollectTaskMetaDataPlugin,
    KilledWorker,
    Scheduler,
)
from distributed.sizeof import sizeof
from distributed.utils import is_valid_xml, mp_context, sync, tmp_text, tmpfile
from distributed.utils_test import (
    TaskStateMetadataPlugin,
    _UnhashableCallable,
    async_wait_for,
    asyncinc,
    captured_logger,
    cluster,
    dec,
    div,
    double,
    gen_cluster,
    gen_test,
    geninc,
    inc,
    map_varying,
    nodebug,
    popen,
    pristine_loop,
    randominc,
    save_sys_modules,
    slowadd,
    slowdec,
    slowinc,
    throws,
    varying,
    wait_for,
)

pytestmark = pytest.mark.ci1


@gen_cluster(client=True)
async def test_submit(c, s, a, b):
    x = c.submit(inc, 10)
    assert not x.done()

    assert isinstance(x, Future)
    assert x.client is c

    result = await x
    assert result == 11
    assert x.done()

    y = c.submit(inc, 20)
    z = c.submit(add, x, y)

    result = await z
    assert result == 11 + 21
    s.validate_state()


@gen_cluster(client=True)
async def test_map(c, s, a, b):
    L1 = c.map(inc, range(5))
    assert len(L1) == 5
    assert isdistinct(x.key for x in L1)
    assert all(isinstance(x, Future) for x in L1)

    result = await L1[0]
    assert result == inc(0)
    assert len(s.tasks) == 5

    L2 = c.map(inc, L1)

    result = await L2[1]
    assert result == inc(inc(1))
    assert len(s.tasks) == 10
    # assert L1[0].key in s.tasks[L2[0].key]

    total = c.submit(sum, L2)
    result = await total
    assert result == sum(map(inc, map(inc, range(5))))

    L3 = c.map(add, L1, L2)
    result = await L3[1]
    assert result == inc(1) + inc(inc(1))

    L4 = c.map(add, range(3), range(4))
    results = await c.gather(L4)
    assert results == list(map(add, range(3), range(4)))

    def f(x, y=10):
        return x + y

    L5 = c.map(f, range(5), y=5)
    results = await c.gather(L5)
    assert results == list(range(5, 10))

    y = c.submit(f, 10)
    L6 = c.map(f, range(5), y=y)
    results = await c.gather(L6)
    assert results == list(range(20, 25))
    s.validate_state()


@gen_cluster(client=True)
async def test_map_empty(c, s, a, b):
    L1 = c.map(inc, [], pure=False)
    assert len(L1) == 0
    results = await c.gather(L1)
    assert results == []


@gen_cluster(client=True)
async def test_map_keynames(c, s, a, b):
    futures = c.map(inc, range(4), key="INC")
    assert all(f.key.startswith("INC") for f in futures)
    assert isdistinct(f.key for f in futures)

    futures2 = c.map(inc, [5, 6, 7, 8], key="INC")
    assert [f.key for f in futures] != [f.key for f in futures2]

    keys = ["inc-1", "inc-2", "inc-3", "inc-4"]
    futures = c.map(inc, range(4), key=keys)
    assert [f.key for f in futures] == keys


@gen_cluster(client=True)
async def test_map_retries(c, s, a, b):
    args = [
        [ZeroDivisionError("one"), 2, 3],
        [4, 5, 6],
        [ZeroDivisionError("seven"), ZeroDivisionError("eight"), 9],
    ]

    x, y, z = c.map(*map_varying(args), retries=2)
    assert await x == 2
    assert await y == 4
    assert await z == 9

    x, y, z = c.map(*map_varying(args), retries=1, pure=False)
    assert await x == 2
    assert await y == 4
    with pytest.raises(ZeroDivisionError, match="eight"):
        await z

    x, y, z = c.map(*map_varying(args), retries=0, pure=False)
    with pytest.raises(ZeroDivisionError, match="one"):
        await x
    assert await y == 4
    with pytest.raises(ZeroDivisionError, match="seven"):
        await z


@gen_cluster(client=True)
async def test_map_batch_size(c, s, a, b):
    result = c.map(inc, range(100), batch_size=10)
    result = await c.gather(result)
    assert result == list(range(1, 101))

    result = c.map(add, range(100), range(100), batch_size=10)
    result = await c.gather(result)
    assert result == list(range(0, 200, 2))

    # mismatch shape
    result = c.map(add, range(100, 200), range(10), batch_size=2)
    result = await c.gather(result)
    assert result == list(range(100, 120, 2))


@gen_cluster(client=True)
async def test_custom_key_with_batches(c, s, a, b):
    """Test of <https://github.com/dask/distributed/issues/4588>"""

    futs = c.map(
        lambda x: x ** 2,
        range(10),
        batch_size=5,
        key=[str(x) for x in range(10)],
    )
    assert len(futs) == 10
    await wait(futs)


@gen_cluster(client=True)
async def test_compute_retries(c, s, a, b):
    args = [ZeroDivisionError("one"), ZeroDivisionError("two"), 3]

    # Sanity check for varying() use
    x = c.compute(delayed(varying(args))())
    with pytest.raises(ZeroDivisionError, match="one"):
        await x

    # Same retries for all
    x = c.compute(delayed(varying(args))(), retries=1)
    with pytest.raises(ZeroDivisionError, match="two"):
        await x

    x = c.compute(delayed(varying(args))(), retries=2)
    assert await x == 3

    args.append(4)
    x = c.compute(delayed(varying(args))(), retries=2)
    assert await x == 3


@gen_cluster(client=True)
async def test_compute_retries_annotations(c, s, a, b):
    # Per-future retries
    xargs = [ZeroDivisionError("one"), ZeroDivisionError("two"), 30, 40]
    yargs = [ZeroDivisionError("five"), ZeroDivisionError("six"), 70]
    zargs = [80, 90, 100]

    with dask.annotate(retries=2):
        x = delayed(varying(xargs))()
    y = delayed(varying(yargs))()

    x, y = c.compute([x, y], optimize_graph=False)
    gc.collect()

    assert await x == 30
    with pytest.raises(ZeroDivisionError, match="five"):
        await y

    x = delayed(varying(xargs))()
    with dask.annotate(retries=2):
        y = delayed(varying(yargs))()
        z = delayed(varying(zargs))()

    x, y, z = c.compute([x, y, z], optimize_graph=False)

    with pytest.raises(ZeroDivisionError, match="one"):
        await x
    assert await y == 70
    assert await z == 80


def test_retries_get(c):
    args = [ZeroDivisionError("one"), ZeroDivisionError("two"), 3]
    x = delayed(varying(args))()
    assert x.compute(retries=5) == 3

    args = [ZeroDivisionError("one"), ZeroDivisionError("two"), 3]
    x = delayed(varying(args))()
    with pytest.raises(ZeroDivisionError):
        x.compute()


@gen_cluster(client=True)
async def test_compute_persisted_retries(c, s, a, b):
    args = [ZeroDivisionError("one"), ZeroDivisionError("two"), 3]

    # Sanity check
    x = c.persist(delayed(varying(args))())
    fut = c.compute(x)
    with pytest.raises(ZeroDivisionError, match="one"):
        await fut

    x = c.persist(delayed(varying(args))())
    fut = c.compute(x, retries=1)
    with pytest.raises(ZeroDivisionError, match="two"):
        await fut

    x = c.persist(delayed(varying(args))())
    fut = c.compute(x, retries=2)
    assert await fut == 3

    args.append(4)
    x = c.persist(delayed(varying(args))())
    fut = c.compute(x, retries=3)
    assert await fut == 3


@gen_cluster(client=True)
async def test_persist_retries(c, s, a, b):
    # Same retries for all
    args = [ZeroDivisionError("one"), ZeroDivisionError("two"), 3]

    x = c.persist(delayed(varying(args))(), retries=1)
    x = c.compute(x)
    with pytest.raises(ZeroDivisionError, match="two"):
        await x

    x = c.persist(delayed(varying(args))(), retries=2)
    x = c.compute(x)
    assert await x == 3


@gen_cluster(client=True)
async def test_persist_retries_annotations(c, s, a, b):
    # Per-key retries
    xargs = [ZeroDivisionError("one"), ZeroDivisionError("two"), 30, 40]
    yargs = [ZeroDivisionError("five"), ZeroDivisionError("six"), 70]
    zargs = [80, 90, 100]

    x = delayed(varying(xargs))()
    with dask.annotate(retries=2):
        y = delayed(varying(yargs))()
        z = delayed(varying(zargs))()

    x, y, z = c.persist([x, y, z], optimize_graph=False)
    x, y, z = c.compute([x, y, z])

    with pytest.raises(ZeroDivisionError, match="one"):
        await x
    assert await y == 70
    assert await z == 80


@gen_cluster(client=True)
async def test_retries_dask_array(c, s, a, b):
    da = pytest.importorskip("dask.array")
    x = da.ones((10, 10), chunks=(3, 3))
    future = c.compute(x.sum(), retries=2)
    y = await future
    assert y == 100


@gen_cluster(client=True)
async def test_future_repr(c, s, a, b):
    pd = pytest.importorskip("pandas")
    x = c.submit(inc, 10)
    y = c.submit(pd.DataFrame, {"x": [1, 2, 3]})
    await x
    await y

    for func in [repr, lambda x: x._repr_html_()]:
        assert str(x.key) in func(x)
        assert str(x.status) in func(x)
        assert str(x.status) in repr(c.futures[x.key])

        assert "int" in func(x)
        assert "pandas" in func(y)
        assert "DataFrame" in func(y)


@gen_cluster(client=True)
async def test_future_tuple_repr(c, s, a, b):
    da = pytest.importorskip("dask.array")
    y = da.arange(10, chunks=(5,)).persist()
    f = futures_of(y)[0]
    for func in [repr, lambda x: x._repr_html_()]:
        for k in f.key:
            assert str(k) in func(f)


@gen_cluster(client=True)
async def test_Future_exception(c, s, a, b):
    x = c.submit(div, 1, 0)
    result = await x.exception()
    assert isinstance(result, ZeroDivisionError)

    x = c.submit(div, 1, 1)
    result = await x.exception()
    assert result is None


def test_Future_exception_sync(c):
    x = c.submit(div, 1, 0)
    assert isinstance(x.exception(), ZeroDivisionError)

    x = c.submit(div, 1, 1)
    assert x.exception() is None


@gen_cluster(client=True)
async def test_Future_release(c, s, a, b):
    # Released Futures should be removed timely from the Client
    x = c.submit(div, 1, 1)
    await x
    x.release()
    await asyncio.sleep(0)
    assert not c.futures

    x = c.submit(slowinc, 1, delay=0.5)
    x.release()
    await asyncio.sleep(0)
    assert not c.futures

    x = c.submit(div, 1, 0)
    await x.exception()
    x.release()
    await asyncio.sleep(0)
    assert not c.futures


def test_Future_release_sync(c):
    # Released Futures should be removed timely from the Client
    x = c.submit(div, 1, 1)
    x.result()
    x.release()
    wait_for(lambda: not c.futures, timeout=0.3)

    x = c.submit(slowinc, 1, delay=0.8)
    x.release()
    wait_for(lambda: not c.futures, timeout=0.3)

    x = c.submit(div, 1, 0)
    x.exception()
    x.release()
    wait_for(lambda: not c.futures, timeout=0.3)


def test_short_tracebacks(loop, c):
    tblib = pytest.importorskip("tblib")
    future = c.submit(div, 1, 0)
    try:
        future.result()
    except Exception:
        _, _, tb = sys.exc_info()
    tb = tblib.Traceback(tb).to_dict()
    n = 0

    while tb is not None:
        n += 1
        tb = tb["tb_next"]

    assert n < 5


@gen_cluster(client=True)
async def test_map_naming(c, s, a, b):
    L1 = c.map(inc, range(5))
    L2 = c.map(inc, range(5))

    assert [x.key for x in L1] == [x.key for x in L2]

    L3 = c.map(inc, [1, 1, 1, 1])
    assert len({x._state for x in L3}) == 1

    L4 = c.map(inc, [1, 1, 1, 1], pure=False)
    assert len({x._state for x in L4}) == 4


@gen_cluster(client=True)
async def test_submit_naming(c, s, a, b):
    a = c.submit(inc, 1)
    b = c.submit(inc, 1)

    assert a._state is b._state

    c = c.submit(inc, 1, pure=False)
    assert c.key != a.key


@gen_cluster(client=True)
async def test_exceptions(c, s, a, b):
    x = c.submit(div, 1, 2)
    result = await x
    assert result == 1 / 2

    x = c.submit(div, 1, 0)
    with pytest.raises(ZeroDivisionError):
        await x

    x = c.submit(div, 10, 2)  # continues to operate
    result = await x
    assert result == 10 / 2


@gen_cluster()
async def test_gc(s, a, b):
    c = await Client(s.address, asynchronous=True)

    x = c.submit(inc, 10)
    await x
    assert s.tasks[x.key].who_has
    x.__del__()
    await async_wait_for(
        lambda: x.key not in s.tasks or not s.tasks[x.key].who_has, timeout=0.3
    )

    await c.close()


def test_thread(c):
    x = c.submit(inc, 1)
    assert x.result() == 2

    x = c.submit(slowinc, 1, delay=0.3)
    with pytest.raises(TimeoutError):
        x.result(timeout="10 ms")
    assert x.result() == 2


def test_sync_exceptions(c):
    x = c.submit(div, 10, 2)
    assert x.result() == 5

    y = c.submit(div, 10, 0)
    try:
        y.result()
        assert False
    except ZeroDivisionError:
        pass

    z = c.submit(div, 10, 5)
    assert z.result() == 2


@gen_cluster(client=True)
async def test_gather(c, s, a, b):
    x = c.submit(inc, 10)
    y = c.submit(inc, x)

    result = await c.gather(x)
    assert result == 11
    result = await c.gather([x])
    assert result == [11]
    result = await c.gather({"x": x, "y": [y]})
    assert result == {"x": 11, "y": [12]}


@gen_cluster(client=True)
async def test_gather_lost(c, s, a, b):
    [x] = await c.scatter([1], workers=a.address)
    y = c.submit(inc, 1, workers=b.address)

    await a.close()

    with pytest.raises(Exception):
        await c.gather([x, y])


def test_gather_sync(c):
    x = c.submit(inc, 1)
    assert c.gather(x) == 2

    y = c.submit(div, 1, 0)

    with pytest.raises(ZeroDivisionError):
        c.gather([x, y])

    [xx] = c.gather([x, y], errors="skip")
    assert xx == 2


@gen_cluster(client=True)
async def test_gather_strict(c, s, a, b):
    x = c.submit(div, 2, 1)
    y = c.submit(div, 1, 0)

    with pytest.raises(ZeroDivisionError):
        await c.gather([x, y])

    [xx] = await c.gather([x, y], errors="skip")
    assert xx == 2


@gen_cluster(client=True, nthreads=[("127.0.0.1", 1)])
async def test_gather_skip(c, s, a):
    x = c.submit(div, 1, 0, priority=10)
    y = c.submit(slowinc, 1, delay=0.5)

    with captured_logger(logging.getLogger("distributed.scheduler")) as sched:
        with captured_logger(logging.getLogger("distributed.client")) as client:
            L = await c.gather([x, y], errors="skip")
            assert L == [2]

    assert not client.getvalue()
    assert not sched.getvalue()


@gen_cluster(client=True)
async def test_limit_concurrent_gathering(c, s, a, b):
    futures = c.map(inc, range(100))
    await c.gather(futures)
    assert len(a.outgoing_transfer_log) + len(b.outgoing_transfer_log) < 100


@gen_cluster(client=True)
async def test_get(c, s, a, b):
    future = c.get({"x": (inc, 1)}, "x", sync=False)
    assert isinstance(future, Future)
    result = await future
    assert result == 2

    futures = c.get({"x": (inc, 1)}, ["x"], sync=False)
    assert isinstance(futures[0], Future)
    result = await c.gather(futures)
    assert result == [2]

    futures = c.get({}, [], sync=False)
    result = await c.gather(futures)
    assert result == []

    result = await c.get(
        {("x", 1): (inc, 1), ("x", 2): (inc, ("x", 1))}, ("x", 2), sync=False
    )
    assert result == 3


def test_get_sync(c):
    assert c.get({"x": (inc, 1)}, "x") == 2


def test_no_future_references(c):
    from weakref import WeakSet

    ws = WeakSet()
    futures = c.map(inc, range(10))
    ws.update(futures)
    del futures
    import gc

    gc.collect()
    start = time()
    while list(ws):
        sleep(0.01)
        assert time() < start + 2


def test_get_sync_optimize_graph_passes_through(c):
    bag = db.range(10, npartitions=3).map(inc)
    dask.compute(bag.sum(), optimize_graph=False)


@gen_cluster(client=True)
async def test_gather_errors(c, s, a, b):
    def f(a, b):
        raise TypeError

    def g(a, b):
        raise AttributeError

    future_f = c.submit(f, 1, 2)
    future_g = c.submit(g, 1, 2)
    with pytest.raises(TypeError):
        await c.gather(future_f)
    with pytest.raises(AttributeError):
        await c.gather(future_g)

    await a.close()


@gen_cluster(client=True)
async def test_wait(c, s, a, b):
    x = c.submit(inc, 1)
    y = c.submit(inc, 1)
    z = c.submit(inc, 2)

    done, not_done = await wait([x, y, z])

    assert done == {x, y, z}
    assert not_done == set()
    assert x.status == y.status == "finished"


@gen_cluster(client=True)
async def test_wait_first_completed(c, s, a, b):
    x = c.submit(slowinc, 1)
    y = c.submit(slowinc, 1)
    z = c.submit(inc, 2)

    done, not_done = await wait([x, y, z], return_when="FIRST_COMPLETED")

    assert done == {z}
    assert not_done == {x, y}
    assert z.status == "finished"
    assert x.status == "pending"
    assert y.status == "pending"


@gen_cluster(client=True)
async def test_wait_timeout(c, s, a, b):
    future = c.submit(sleep, 0.3)
    with pytest.raises(TimeoutError):
        await wait(future, timeout=0.01)


def test_wait_sync(c):
    x = c.submit(inc, 1)
    y = c.submit(inc, 2)

    done, not_done = wait([x, y])
    assert done == {x, y}
    assert not_done == set()
    assert x.status == y.status == "finished"

    future = c.submit(sleep, 0.3)
    with pytest.raises(TimeoutError):
        wait(future, timeout=0.01)


def test_wait_informative_error_for_timeouts(c):
    x = c.submit(inc, 1)
    y = c.submit(inc, 2)

    try:
        wait(x, y)
    except Exception as e:
        assert "timeout" in str(e)
        assert "list" in str(e)


@gen_cluster(client=True)
async def test_garbage_collection(c, s, a, b):
    x = c.submit(inc, 1)
    y = c.submit(inc, 1)

    assert c.refcount[x.key] == 2
    x.__del__()
    await asyncio.sleep(0)
    assert c.refcount[x.key] == 1

    z = c.submit(inc, y)
    y.__del__()
    await asyncio.sleep(0)

    result = await z
    assert result == 3

    ykey = y.key
    y.__del__()
    await asyncio.sleep(0)
    assert ykey not in c.futures


@gen_cluster(client=True)
async def test_garbage_collection_with_scatter(c, s, a, b):
    [future] = await c.scatter([1])
    assert future.key in c.futures
    assert future.status == "finished"
    assert s.who_wants[future.key] == {c.id}

    key = future.key
    assert c.refcount[key] == 1
    future.__del__()
    await asyncio.sleep(0)
    assert c.refcount[key] == 0

    start = time()
    while True:
        if key not in s.tasks or not s.tasks[key].who_has:
            break
        else:
            assert time() < start + 3
            await asyncio.sleep(0.1)


@gen_cluster(client=True)
async def test_recompute_released_key(c, s, a, b):
    x = c.submit(inc, 100)
    result1 = await x
    xkey = x.key
    del x
    import gc

    gc.collect()
    await asyncio.sleep(0)
    assert c.refcount[xkey] == 0

    # 1 second batching needs a second action to trigger
    while xkey in s.tasks and s.tasks[xkey].who_has or xkey in a.data or xkey in b.data:
        await asyncio.sleep(0.1)

    x = c.submit(inc, 100)
    assert x.key in c.futures
    result2 = await x
    assert result1 == result2


@pytest.mark.slow
@gen_cluster(client=True)
async def test_long_tasks_dont_trigger_timeout(c, s, a, b):
    from time import sleep

    x = c.submit(sleep, 3)
    await x


@pytest.mark.skip
@gen_cluster(client=True)
async def test_missing_data_heals(c, s, a, b):
    a.validate = False
    b.validate = False
    x = c.submit(inc, 1)
    y = c.submit(inc, x)
    z = c.submit(inc, y)

    await wait([x, y, z])

    # Secretly delete y's key
    if y.key in a.data:
        del a.data[y.key]
        a.release_key(y.key)
    if y.key in b.data:
        del b.data[y.key]
        b.release_key(y.key)
    await asyncio.sleep(0)

    w = c.submit(add, y, z)

    result = await w
    assert result == 3 + 4


@pytest.mark.skip
@gen_cluster(client=True)
async def test_gather_robust_to_missing_data(c, s, a, b):
    a.validate = False
    b.validate = False
    x, y, z = c.map(inc, range(3))
    await wait([x, y, z])  # everything computed

    for f in [x, y]:
        for w in [a, b]:
            if f.key in w.data:
                del w.data[f.key]
                await asyncio.sleep(0)
                w.release_key(f.key)

    xx, yy, zz = await c.gather([x, y, z])
    assert (xx, yy, zz) == (1, 2, 3)


@pytest.mark.skip
@gen_cluster(client=True)
async def test_gather_robust_to_nested_missing_data(c, s, a, b):
    a.validate = False
    b.validate = False
    w = c.submit(inc, 1)
    x = c.submit(inc, w)
    y = c.submit(inc, x)
    z = c.submit(inc, y)

    await wait([z])

    for worker in [a, b]:
        for datum in [y, z]:
            if datum.key in worker.data:
                del worker.data[datum.key]
                await asyncio.sleep(0)
                worker.release_key(datum.key)

    result = await c.gather([z])

    assert result == [inc(inc(inc(inc(1))))]


@gen_cluster(client=True)
async def test_tokenize_on_futures(c, s, a, b):
    x = c.submit(inc, 1)
    y = c.submit(inc, 1)
    tok = tokenize(x)
    assert tokenize(x) == tokenize(x)
    assert tokenize(x) == tokenize(y)

    c.futures[x.key].finish()

    assert tok == tokenize(y)


@pytest.mark.skipif(not LINUX, reason="Need 127.0.0.2 to mean localhost")
@gen_cluster([("127.0.0.1", 1), ("127.0.0.2", 2)], client=True)
async def test_restrictions_submit(c, s, a, b):
    x = c.submit(inc, 1, workers={a.ip})
    y = c.submit(inc, x, workers={b.ip})
    await wait([x, y])

    assert s.host_restrictions[x.key] == {a.ip}
    assert x.key in a.data

    assert s.host_restrictions[y.key] == {b.ip}
    assert y.key in b.data


@gen_cluster(client=True)
async def test_restrictions_ip_port(c, s, a, b):
    x = c.submit(inc, 1, workers={a.address})
    y = c.submit(inc, x, workers={b.address})
    await wait([x, y])

    assert s.worker_restrictions[x.key] == {a.address}
    assert x.key in a.data

    assert s.worker_restrictions[y.key] == {b.address}
    assert y.key in b.data


@pytest.mark.skipif(not LINUX, reason="Need 127.0.0.2 to mean localhost")
@gen_cluster([("127.0.0.1", 1), ("127.0.0.2", 2)], client=True)
async def test_restrictions_map(c, s, a, b):
    L = c.map(inc, range(5), workers={a.ip})
    await wait(L)

    assert set(a.data) == {x.key for x in L}
    assert not b.data
    for x in L:
        assert s.host_restrictions[x.key] == {a.ip}


@pytest.mark.skipif(not LINUX, reason="Need 127.0.0.2 to mean localhost")
@gen_cluster([("127.0.0.1", 1), ("127.0.0.2", 2)], client=True)
async def test_restrictions_get(c, s, a, b):
    dsk = {"x": 1, "y": (inc, "x"), "z": (inc, "y")}

    futures = c.get(dsk, ["y", "z"], workers=a.ip, sync=False)
    result = await c.gather(futures)
    assert result == [2, 3]
    assert "y" in a.data
    assert "z" in a.data
    assert len(b.data) == 0


@gen_cluster(client=True)
async def test_restrictions_get_annotate(c, s, a, b):
    x = 1
    with dask.annotate(workers=a.address):
        y = delayed(inc)(x)
    with dask.annotate(workers=b.address):
        z = delayed(inc)(y)

    futures = c.get(z.__dask_graph__(), [y.key, z.key], sync=False)
    result = await c.gather(futures)
    assert result == [2, 3]
    assert y.key in a.data
    assert z.key in b.data


@gen_cluster(client=True)
async def dont_test_bad_restrictions_raise_exception(c, s, a, b):
    z = c.submit(inc, 2, workers={"bad-address"})
    try:
        await z
        assert False
    except ValueError as e:
        assert "bad-address" in str(e)
        assert z.key in str(e)


@gen_cluster(client=True)
async def test_remove_worker(c, s, a, b):
    L = c.map(inc, range(20))
    await wait(L)

    await b.close()

    assert b.address not in s.workers

    result = await c.gather(L)
    assert result == list(map(inc, range(20)))


@gen_cluster(nthreads=[("127.0.0.1", 1)], client=True)
async def test_errors_dont_block(c, s, w):
    L = [c.submit(inc, 1), c.submit(throws, 1), c.submit(inc, 2), c.submit(throws, 2)]

    start = time()
    while not (L[0].status == L[2].status == "finished"):
        assert time() < start + 5
        await asyncio.sleep(0.01)

    result = await c.gather([L[0], L[2]])
    assert result == [2, 3]


@gen_cluster(client=True)
async def test_submit_quotes(c, s, a, b):
    def assert_list(x, z=[]):
        return isinstance(x, list) and isinstance(z, list)

    x = c.submit(assert_list, [1, 2, 3])
    result = await x
    assert result

    x = c.submit(assert_list, [1, 2, 3], z=[4, 5, 6])
    result = await x
    assert result

    x = c.submit(inc, 1)
    y = c.submit(inc, 2)
    z = c.submit(assert_list, [x, y])
    result = await z
    assert result


@gen_cluster(client=True)
async def test_map_quotes(c, s, a, b):
    def assert_list(x, z=[]):
        return isinstance(x, list) and isinstance(z, list)

    L = c.map(assert_list, [[1, 2, 3], [4]])
    result = await c.gather(L)
    assert all(result)

    L = c.map(assert_list, [[1, 2, 3], [4]], z=[10])
    result = await c.gather(L)
    assert all(result)

    L = c.map(assert_list, [[1, 2, 3], [4]], [[]] * 3)
    result = await c.gather(L)
    assert all(result)


@gen_cluster()
async def test_two_consecutive_clients_share_results(s, a, b):
    c = await Client(s.address, asynchronous=True)

    x = c.submit(random.randint, 0, 1000, pure=True)
    xx = await x

    f = await Client(s.address, asynchronous=True)

    y = f.submit(random.randint, 0, 1000, pure=True)
    yy = await y

    assert xx == yy

    await c.close()
    await f.close()


@gen_cluster(client=True)
async def test_submit_then_get_with_Future(c, s, a, b):
    x = c.submit(slowinc, 1)
    dsk = {"y": (inc, x)}

    result = await c.get(dsk, "y", sync=False)
    assert result == 3


@gen_cluster(client=True)
async def test_aliases(c, s, a, b):
    x = c.submit(inc, 1)

    dsk = {"y": x}
    result = await c.get(dsk, "y", sync=False)
    assert result == 2


@gen_cluster(client=True)
async def test_aliases_2(c, s, a, b):
    dsk_keys = [
        ({"x": (inc, 1), "y": "x", "z": "x", "w": (add, "y", "z")}, ["y", "w"]),
        ({"x": "y", "y": 1}, ["x"]),
        ({"x": 1, "y": "x", "z": "y", "w": (inc, "z")}, ["w"]),
    ]
    for dsk, keys in dsk_keys:
        result = await c.gather(c.get(dsk, keys, sync=False))
        assert list(result) == list(dask.get(dsk, keys))
        await asyncio.sleep(0)


@gen_cluster(client=True)
async def test_scatter(c, s, a, b):
    d = await c.scatter({"y": 20})
    assert isinstance(d["y"], Future)
    assert a.data.get("y") == 20 or b.data.get("y") == 20
    y_who_has = s.get_who_has(keys=["y"])["y"]
    assert a.address in y_who_has or b.address in y_who_has
    assert s.get_nbytes(summary=False) == {"y": sizeof(20)}
    yy = await c.gather([d["y"]])
    assert yy == [20]

    [x] = await c.scatter([10])
    assert isinstance(x, Future)
    assert a.data.get(x.key) == 10 or b.data.get(x.key) == 10
    xx = await c.gather([x])
    x_who_has = s.get_who_has(keys=[x.key])[x.key]
    assert s.tasks[x.key].who_has
    assert (
        s.workers[a.address] in s.tasks[x.key].who_has
        or s.workers[b.address] in s.tasks[x.key].who_has
    )
    assert s.get_nbytes(summary=False) == {"y": sizeof(20), x.key: sizeof(10)}
    assert xx == [10]

    z = c.submit(add, x, d["y"])  # submit works on Future
    result = await z
    assert result == 10 + 20
    result = await c.gather([z, x])
    assert result == [30, 10]


@gen_cluster(client=True)
async def test_scatter_types(c, s, a, b):
    d = await c.scatter({"x": 1})
    assert isinstance(d, dict)
    assert list(d) == ["x"]

    for seq in [[1], (1,), {1}, frozenset([1])]:
        L = await c.scatter(seq)
        assert isinstance(L, type(seq))
        assert len(L) == 1
        s.validate_state()

    seq = await c.scatter(range(5))
    assert isinstance(seq, list)
    assert len(seq) == 5
    s.validate_state()


@gen_cluster(client=True)
async def test_scatter_non_list(c, s, a, b):
    x = await c.scatter(1)
    assert isinstance(x, Future)
    result = await x
    assert result == 1


@gen_cluster(client=True)
async def test_scatter_tokenize_local(c, s, a, b):
    from dask.base import normalize_token

    class MyObj:
        pass

    L = []

    @normalize_token.register(MyObj)
    def f(x):
        L.append(x)
        return "x"

    obj = MyObj()

    future = await c.scatter(obj)
    assert L and L[0] is obj


@gen_cluster(client=True)
async def test_scatter_singletons(c, s, a, b):
    np = pytest.importorskip("numpy")
    pd = pytest.importorskip("pandas")
    for x in [1, np.ones(5), pd.DataFrame({"x": [1, 2, 3]})]:
        future = await c.scatter(x)
        result = await future
        assert str(result) == str(x)


@gen_cluster(client=True)
async def test_scatter_typename(c, s, a, b):
    future = await c.scatter(123)
    assert future.key.startswith("int")


@gen_cluster(client=True)
async def test_scatter_hash(c, s, a, b):
    x = await c.scatter(123)
    y = await c.scatter(123)
    assert x.key == y.key

    z = await c.scatter(123, hash=False)
    assert z.key != y.key


@gen_cluster(client=True)
async def test_scatter_hash_2(c, s, a, b):
    [a] = await c.scatter([1])
    [b] = await c.scatter([1])

    assert a.key == b.key
    s.validate_state()


@gen_cluster(client=True)
async def test_get_releases_data(c, s, a, b):
    await c.gather(c.get({"x": (inc, 1)}, ["x"], sync=False))
    import gc

    gc.collect()

    start = time()
    while c.refcount["x"]:
        await asyncio.sleep(0.01)
        assert time() < start + 2


def test_current(s, a, b):
    with Client(s["address"]) as c:
        assert Client.current() is c
    with pytest.raises(ValueError):
        Client.current()
    with Client(s["address"]) as c:
        assert Client.current() is c


def test_global_clients(loop):
    assert _get_global_client() is None
    with pytest.raises(ValueError):
        default_client()
    with cluster() as (s, [a, b]):
        with Client(s["address"], loop=loop) as c:
            assert _get_global_client() is c
            assert default_client() is c
            with Client(s["address"], loop=loop) as f:
                assert _get_global_client() is f
                assert default_client() is f
                assert default_client(c) is c
                assert default_client(f) is f

    assert _get_global_client() is None


@gen_cluster(client=True)
async def test_exception_on_exception(c, s, a, b):
    x = c.submit(lambda: 1 / 0)
    y = c.submit(inc, x)

    with pytest.raises(ZeroDivisionError):
        await y

    z = c.submit(inc, y)

    with pytest.raises(ZeroDivisionError):
        await z


@gen_cluster(client=True)
async def test_get_nbytes(c, s, a, b):
    [x] = await c.scatter([1])
    assert s.get_nbytes(summary=False) == {x.key: sizeof(1)}

    y = c.submit(inc, x)
    await y

    assert s.get_nbytes(summary=False) == {x.key: sizeof(1), y.key: sizeof(2)}


@pytest.mark.skipif(not LINUX, reason="Need 127.0.0.2 to mean localhost")
@gen_cluster([("127.0.0.1", 1), ("127.0.0.2", 2)], client=True)
async def test_nbytes_determines_worker(c, s, a, b):
    x = c.submit(identity, 1, workers=[a.ip])
    y = c.submit(identity, tuple(range(100)), workers=[b.ip])
    await c.gather([x, y])

    z = c.submit(lambda x, y: None, x, y)
    await z
    assert s.tasks[z.key].who_has == {s.workers[b.address]}


@gen_cluster(client=True)
async def test_if_intermediates_clear_on_error(c, s, a, b):
    x = delayed(div, pure=True)(1, 0)
    y = delayed(div, pure=True)(1, 2)
    z = delayed(add, pure=True)(x, y)
    f = c.compute(z)
    with pytest.raises(ZeroDivisionError):
        await f
    s.validate_state()
    assert not any(ts.who_has for ts in s.tasks.values())


@gen_cluster(
    client=True, config={"distributed.scheduler.default-task-durations": {"f": "1ms"}}
)
async def test_pragmatic_move_small_data_to_large_data(c, s, a, b):
    np = pytest.importorskip("numpy")
    lists = c.map(np.ones, [10000] * 10, pure=False)
    sums = c.map(np.sum, lists)
    total = c.submit(sum, sums)

    def f(x, y):
        return None

    results = c.map(f, lists, [total] * 10)

    await wait([total])
    await wait(results)

    assert (
        sum(
            s.tasks[r.key].who_has.issubset(s.tasks[l.key].who_has)
            for l, r in zip(lists, results)
        )
        >= 9
    )


@gen_cluster(client=True)
async def test_get_with_non_list_key(c, s, a, b):
    dsk = {("x", 0): (inc, 1), 5: (inc, 2)}

    x = await c.get(dsk, ("x", 0), sync=False)
    y = await c.get(dsk, 5, sync=False)
    assert x == 2
    assert y == 3


@gen_cluster(client=True)
async def test_get_with_error(c, s, a, b):
    dsk = {"x": (div, 1, 0), "y": (inc, "x")}
    with pytest.raises(ZeroDivisionError):
        await c.get(dsk, "y", sync=False)


def test_get_with_error_sync(c):
    dsk = {"x": (div, 1, 0), "y": (inc, "x")}
    with pytest.raises(ZeroDivisionError):
        c.get(dsk, "y")


@gen_cluster(client=True)
async def test_directed_scatter(c, s, a, b):
    await c.scatter([1, 2, 3], workers=[a.address])
    assert len(a.data) == 3
    assert not b.data

    await c.scatter([4, 5], workers=[b.name])
    assert len(b.data) == 2


def test_directed_scatter_sync(c, s, a, b, loop):
    futures = c.scatter([1, 2, 3], workers=[b["address"]])
    has_what = sync(loop, c.scheduler.has_what)
    assert len(has_what[b["address"]]) == len(futures)
    assert len(has_what[a["address"]]) == 0


@gen_cluster(client=True)
async def test_scatter_direct(c, s, a, b):
    future = await c.scatter(123, direct=True)
    assert future.key in a.data or future.key in b.data
    assert s.tasks[future.key].who_has
    assert future.status == "finished"
    result = await future
    assert result == 123
    assert not s.counters["op"].components[0]["scatter"]

    result = await future
    assert not s.counters["op"].components[0]["gather"]

    result = await c.gather(future)
    assert not s.counters["op"].components[0]["gather"]


@gen_cluster()
async def test_scatter_direct_2(s, a, b):
    c = await Client(s.address, asynchronous=True, heartbeat_interval=10)

    last = s.clients[c.id].last_seen

    start = time()
    while s.clients[c.id].last_seen == last:
        await asyncio.sleep(0.10)
        assert time() < start + 5

    await c.close()


@gen_cluster(client=True)
async def test_scatter_direct_numpy(c, s, a, b):
    np = pytest.importorskip("numpy")
    x = np.ones(5)
    future = await c.scatter(x, direct=True)
    result = await future
    assert np.allclose(x, result)
    assert not s.counters["op"].components[0]["scatter"]


@gen_cluster(client=True)
async def test_scatter_direct_broadcast(c, s, a, b):
    future2 = await c.scatter(456, direct=True, broadcast=True)
    assert future2.key in a.data
    assert future2.key in b.data
    assert s.tasks[future2.key].who_has == {s.workers[a.address], s.workers[b.address]}
    result = await future2
    assert result == 456
    assert not s.counters["op"].components[0]["scatter"]


@gen_cluster(client=True, nthreads=[("127.0.0.1", 1)] * 4)
async def test_scatter_direct_balanced(c, s, *workers):
    futures = await c.scatter([1, 2, 3], direct=True)
    assert sorted([len(w.data) for w in workers]) == [0, 1, 1, 1]


@gen_cluster(client=True, nthreads=[("127.0.0.1", 1)] * 4)
async def test_scatter_direct_broadcast_target(c, s, *workers):
    futures = await c.scatter([123, 456], direct=True, workers=workers[0].address)
    assert futures[0].key in workers[0].data
    assert futures[1].key in workers[0].data

    futures = await c.scatter(
        [123, 456],
        direct=True,
        broadcast=True,
        workers=[w.address for w in workers[:3]],
    )
    assert (
        f.key in w.data and w.address in s.tasks[f.key].who_has
        for f in futures
        for w in workers[:3]
    )


@gen_cluster(client=True, nthreads=[])
async def test_scatter_direct_empty(c, s):
    with pytest.raises((ValueError, TimeoutError)):
        await c.scatter(123, direct=True, timeout=0.1)


@gen_cluster(client=True, nthreads=[("127.0.0.1", 1)] * 5)
async def test_scatter_direct_spread_evenly(c, s, *workers):
    futures = []
    for i in range(10):
        future = await c.scatter(i, direct=True)
        futures.append(future)

    assert all(w.data for w in workers)


@pytest.mark.parametrize("direct", [True, False])
@pytest.mark.parametrize("broadcast", [True, False])
def test_scatter_gather_sync(c, direct, broadcast):
    futures = c.scatter([1, 2, 3], direct=direct, broadcast=broadcast)
    results = c.gather(futures, direct=direct)
    assert results == [1, 2, 3]

    delayed(inc)(1).compute(direct=direct)


@gen_cluster(client=True)
async def test_gather_direct(c, s, a, b):
    futures = await c.scatter([1, 2, 3])

    data = await c.gather(futures, direct=True)
    assert data == [1, 2, 3]


@gen_cluster(client=True)
async def test_many_submits_spread_evenly(c, s, a, b):
    L = [c.submit(inc, i) for i in range(10)]
    await wait(L)

    assert a.data and b.data


@gen_cluster(client=True)
async def test_traceback(c, s, a, b):
    x = c.submit(div, 1, 0)
    tb = await x.traceback()
    assert any("x / y" in line for line in pluck(3, traceback.extract_tb(tb)))


@gen_cluster(client=True)
async def test_get_traceback(c, s, a, b):
    try:
        await c.get({"x": (div, 1, 0)}, "x", sync=False)
    except ZeroDivisionError:
        exc_type, exc_value, exc_traceback = sys.exc_info()
        L = traceback.format_tb(exc_traceback)
        assert any("x / y" in line for line in L)


@gen_cluster(client=True)
async def test_gather_traceback(c, s, a, b):
    x = c.submit(div, 1, 0)
    try:
        await c.gather(x)
    except ZeroDivisionError:
        exc_type, exc_value, exc_traceback = sys.exc_info()
        L = traceback.format_tb(exc_traceback)
        assert any("x / y" in line for line in L)


def test_traceback_sync(c):
    x = c.submit(div, 1, 0)
    tb = x.traceback()
    assert any(
        "x / y" in line
        for line in concat(traceback.extract_tb(tb))
        if isinstance(line, str)
    )

    y = c.submit(inc, x)
    tb2 = y.traceback()

    assert set(pluck(3, traceback.extract_tb(tb2))).issuperset(
        set(pluck(3, traceback.extract_tb(tb)))
    )

    z = c.submit(div, 1, 2)
    tb = z.traceback()
    assert tb is None


@gen_cluster(client=True)
async def test_upload_file(c, s, a, b):
    def g():
        import myfile

        return myfile.f()

    with save_sys_modules():
        for value in [123, 456]:
            with tmp_text("myfile.py", f"def f():\n    return {value}") as fn:
                await c.upload_file(fn)

            x = c.submit(g, pure=False)
            result = await x
            assert result == value


@gen_cluster(client=True)
async def test_upload_file_refresh_delayed(c, s, a, b):
    with save_sys_modules():
        for value in [123, 456]:
            with tmp_text("myfile.py", f"def f():\n    return {value}") as fn:
                await c.upload_file(fn)

            sys.path.append(os.path.dirname(fn))
            from myfile import f

            b = delayed(f)()
            bb = c.compute(b, sync=False)
            result = await c.gather(bb)
            assert result == value


@gen_cluster(client=True)
async def test_upload_file_no_extension(c, s, a, b):
    with tmp_text("myfile", "") as fn:
        await c.upload_file(fn)


@gen_cluster(client=True)
async def test_upload_file_zip(c, s, a, b):
    def g():
        import myfile

        return myfile.f()

    with save_sys_modules():
        try:
            for value in [123, 456]:
                with tmp_text(
                    "myfile.py", f"def f():\n    return {value}"
                ) as fn_my_file:
                    with zipfile.ZipFile("myfile.zip", "w") as z:
                        z.write(fn_my_file, arcname=os.path.basename(fn_my_file))
                    await c.upload_file("myfile.zip")

                    x = c.submit(g, pure=False)
                    result = await x
                    assert result == value
        finally:
            if os.path.exists("myfile.zip"):
                os.remove("myfile.zip")


@gen_cluster(client=True)
async def test_upload_file_egg(c, s, a, b):
    def g():
        import package_1
        import package_2

        return package_1.a, package_2.b

    # c.upload_file tells each worker to
    # - put this file in their local_directory
    # - modify their sys.path to include it
    # we don't care about the local_directory
    # but we do care about restoring the path

    with save_sys_modules():
        for value in [123, 456]:
            with tmpfile() as dirname:
                os.mkdir(dirname)

                with open(os.path.join(dirname, "setup.py"), "w") as f:
                    f.write("from setuptools import setup, find_packages\n")
                    f.write(
                        'setup(name="my_package", packages=find_packages(), version="{}")\n'.format(
                            value
                        )
                    )

                # test a package with an underscore in the name
                package_1 = os.path.join(dirname, "package_1")
                os.mkdir(package_1)
                with open(os.path.join(package_1, "__init__.py"), "w") as f:
                    f.write(f"a = {value}\n")

                # test multiple top-level packages
                package_2 = os.path.join(dirname, "package_2")
                os.mkdir(package_2)
                with open(os.path.join(package_2, "__init__.py"), "w") as f:
                    f.write(f"b = {value}\n")

                # compile these into an egg
                subprocess.check_call(
                    [sys.executable, "setup.py", "bdist_egg"], cwd=dirname
                )

                egg_root = os.path.join(dirname, "dist")
                # first file ending with '.egg'
                egg_name = [
                    fname for fname in os.listdir(egg_root) if fname.endswith(".egg")
                ][0]
                egg_path = os.path.join(egg_root, egg_name)

                await c.upload_file(egg_path)
                os.remove(egg_path)

                x = c.submit(g, pure=False)
                result = await x
                assert result == (value, value)


@gen_cluster(client=True)
async def test_upload_large_file(c, s, a, b):
    assert a.local_directory
    assert b.local_directory
    with tmp_text("myfile", "abc") as fn:
        with tmp_text("myfile2", "def") as fn2:
            await c._upload_large_file(fn, remote_filename="x")
            await c._upload_large_file(fn2)

            for w in [a, b]:
                assert os.path.exists(os.path.join(w.local_directory, "x"))
                assert os.path.exists(os.path.join(w.local_directory, "myfile2"))
                with open(os.path.join(w.local_directory, "x")) as f:
                    assert f.read() == "abc"
                with open(os.path.join(w.local_directory, "myfile2")) as f:
                    assert f.read() == "def"


def test_upload_file_sync(c):
    def g():
        import myfile

        return myfile.x

    with tmp_text("myfile.py", "x = 123") as fn:
        c.upload_file(fn)
        x = c.submit(g)
        assert x.result() == 123


@gen_cluster(client=True)
async def test_upload_file_exception(c, s, a, b):
    with tmp_text("myfile.py", "syntax-error!") as fn:
        with pytest.raises(SyntaxError):
            await c.upload_file(fn)


def test_upload_file_exception_sync(c):
    with tmp_text("myfile.py", "syntax-error!") as fn:
        with pytest.raises(SyntaxError):
            c.upload_file(fn)


@gen_cluster(client=True, nthreads=[])
async def test_upload_file_new_worker(c, s):
    def g():
        import myfile

        return myfile.x

    with tmp_text("myfile.py", "x = 123") as fn:
        await c.upload_file(fn)
        async with Worker(s.address):
            x = await c.submit(g)

        assert x == 123


@pytest.mark.skip
@gen_cluster()
async def test_multiple_clients(s, a, b):
    a = await Client(s.address, asynchronous=True)
    b = await Client(s.address, asynchronous=True)

    x = a.submit(inc, 1)
    y = b.submit(inc, 2)
    assert x.client is a
    assert y.client is b
    xx = await x
    yy = await y
    assert xx == 2
    assert yy == 3
    z = a.submit(add, x, y)
    assert z.client is a
    zz = await z
    assert zz == 5

    await a.close()
    await b.close()


@gen_cluster(client=True)
async def test_async_compute(c, s, a, b):
    from dask.delayed import delayed

    x = delayed(1)
    y = delayed(inc)(x)
    z = delayed(dec)(x)

    [yy, zz, aa] = c.compute([y, z, 3], sync=False)
    assert isinstance(yy, Future)
    assert isinstance(zz, Future)
    assert aa == 3

    result = await c.gather([yy, zz])
    assert result == [2, 0]

    assert isinstance(c.compute(y), Future)
    assert isinstance(c.compute([y]), (tuple, list))


@gen_cluster(client=True)
async def test_async_compute_with_scatter(c, s, a, b):
    d = await c.scatter({("x", 1): 1, ("y", 1): 2})
    x, y = d[("x", 1)], d[("y", 1)]

    from dask.delayed import delayed

    z = delayed(add)(delayed(inc)(x), delayed(inc)(y))
    zz = c.compute(z)

    [result] = await c.gather([zz])
    assert result == 2 + 3


def test_sync_compute(c):
    x = delayed(1)
    y = delayed(inc)(x)
    z = delayed(dec)(x)

    yy, zz = c.compute([y, z], sync=True)
    assert (yy, zz) == (2, 0)


@gen_cluster(client=True)
async def test_remote_scatter_gather(c, s, a, b):
    x, y, z = await c.scatter([1, 2, 3])

    assert x.key in a.data or x.key in b.data
    assert y.key in a.data or y.key in b.data
    assert z.key in a.data or z.key in b.data

    xx, yy, zz = await c.gather([x, y, z])
    assert (xx, yy, zz) == (1, 2, 3)


@gen_cluster(client=True)
async def test_remote_submit_on_Future(c, s, a, b):
    x = c.submit(lambda x: x + 1, 1)
    y = c.submit(lambda x: x + 1, x)
    result = await y
    assert result == 3


def test_start_is_idempotent(c):
    c.start()
    c.start()
    c.start()

    x = c.submit(inc, 1)
    assert x.result() == 2


@gen_cluster(client=True)
async def test_client_with_scheduler(c, s, a, b):
    assert s.nthreads == {a.address: a.nthreads, b.address: b.nthreads}

    x = c.submit(inc, 1)
    y = c.submit(inc, 2)
    z = c.submit(add, x, y)
    result = await x
    assert result == 1 + 1
    result = await z
    assert result == 1 + 1 + 1 + 2

    A, B, C = await c.scatter([1, 2, 3])
    AA, BB, xx = await c.gather([A, B, x])
    assert (AA, BB, xx) == (1, 2, 2)

    result = await c.get({"x": (inc, 1), "y": (add, "x", 10)}, "y", sync=False)
    assert result == 12


@pytest.mark.skipif(not LINUX, reason="Need 127.0.0.2 to mean localhost")
@gen_cluster([("127.0.0.1", 1), ("127.0.0.2", 2)], client=True)
async def test_allow_restrictions(c, s, a, b):
    aws = s.workers[a.address]
    bws = s.workers[a.address]

    x = c.submit(inc, 1, workers=a.ip)
    await x
    assert s.tasks[x.key].who_has == {aws}
    assert not s.loose_restrictions

    x = c.submit(inc, 2, workers=a.ip, allow_other_workers=True)
    await x
    assert s.tasks[x.key].who_has == {aws}
    assert x.key in s.loose_restrictions

    L = c.map(inc, range(3, 13), workers=a.ip, allow_other_workers=True)
    await wait(L)
    assert all(s.tasks[f.key].who_has == {aws} for f in L)
    assert {f.key for f in L}.issubset(s.loose_restrictions)

    x = c.submit(inc, 15, workers="127.0.0.3", allow_other_workers=True)

    await x
    assert s.tasks[x.key].who_has
    assert x.key in s.loose_restrictions

    L = c.map(inc, range(15, 25), workers="127.0.0.3", allow_other_workers=True)
    await wait(L)
    assert all(s.tasks[f.key].who_has for f in L)
    assert {f.key for f in L}.issubset(s.loose_restrictions)

    with pytest.raises(ValueError):
        c.submit(inc, 1, allow_other_workers=True)

    with pytest.raises(ValueError):
        c.map(inc, [1], allow_other_workers=True)

    with pytest.raises(TypeError):
        c.submit(inc, 20, workers="127.0.0.1", allow_other_workers="Hello!")

    with pytest.raises(TypeError):
        c.map(inc, [20], workers="127.0.0.1", allow_other_workers="Hello!")


def test_bad_address():
    with pytest.raises(OSError, match="connect"):
        Client("123.123.123.123:1234", timeout=0.1)
    with pytest.raises(OSError, match="connect"):
        Client("127.0.0.1:1234", timeout=0.1)


def test_informative_error_on_cluster_type():
    with pytest.raises(TypeError) as exc_info:
        Client(LocalCluster)

    assert "Scheduler address must be a string or a Cluster instance" in str(
        exc_info.value
    )


@gen_cluster(client=True)
async def test_long_error(c, s, a, b):
    def bad(x):
        raise ValueError("a" * 100000)

    x = c.submit(bad, 10)

    try:
        await x
    except ValueError as e:
        assert len(str(e)) < 100000

    tb = await x.traceback()
    assert all(
        len(line) < 100000
        for line in concat(traceback.extract_tb(tb))
        if isinstance(line, str)
    )


@gen_cluster(client=True)
async def test_map_on_futures_with_kwargs(c, s, a, b):
    def f(x, y=10):
        return x + y

    futures = c.map(inc, range(10))
    futures2 = c.map(f, futures, y=20)
    results = await c.gather(futures2)
    assert results == [i + 1 + 20 for i in range(10)]

    future = c.submit(inc, 100)
    future2 = c.submit(f, future, y=200)
    result = await future2
    assert result == 100 + 1 + 200


class BadlySerializedObject:
    def __getstate__(self):
        return 1

    def __setstate__(self, state):
        raise TypeError("hello!")


class FatallySerializedObject:
    def __getstate__(self):
        return 1

    def __setstate__(self, state):
        print("This should never have been deserialized, closing")
        import sys

        sys.exit(0)


@gen_cluster(client=True)
async def test_badly_serialized_input(c, s, a, b):
    o = BadlySerializedObject()

    future = c.submit(inc, o)
    futures = c.map(inc, range(10))

    L = await c.gather(futures)
    assert list(L) == list(map(inc, range(10)))
    assert future.status == "error"

    with pytest.raises(Exception) as info:
        await future

    assert "hello!" in str(info.value)


@pytest.mark.skip
async def test_badly_serialized_input_stderr(capsys, c):
    o = BadlySerializedObject()
    future = c.submit(inc, o)

    start = time()
    while True:
        sleep(0.01)
        out, err = capsys.readouterr()
        if "hello!" in err:
            break
        assert time() - start < 20
    assert future.status == "error"


def test_repr(loop):
    funcs = [str, repr, lambda x: x._repr_html_()]
    with cluster(nworkers=3, worker_kwargs={"memory_limit": "2 GiB"}) as (s, [a, b, c]):
        with Client(s["address"], loop=loop) as c:
            for func in funcs:
                text = func(c)
                assert c.scheduler.address in text
                assert "threads=3" in text or "Total threads: </strong>" in text
                assert "6.00 GiB" in text
                if "<table" not in text:
                    assert len(text) < 80

        for func in funcs:
            text = func(c)
            assert "No scheduler connected" in text


@gen_cluster(client=True)
async def test_repr_async(c, s, a, b):
    c._repr_html_()


@gen_cluster(client=True, worker_kwargs={"memory_limit": None})
async def test_repr_no_memory_limit(c, s, a, b):
    c._repr_html_()


@gen_test()
async def test_repr_localcluster():
    cluster = await LocalCluster(
        processes=False, dashboard_address=":0", asynchronous=True
    )
    client = await Client(cluster, asynchronous=True)
    try:
        text = client._repr_html_()
        assert cluster.scheduler.address in text
        assert is_valid_xml(client._repr_html_())
    finally:
        await client.close()
        await cluster.close()


@gen_cluster(client=True)
async def test_forget_simple(c, s, a, b):
    x = c.submit(inc, 1, retries=2)
    y = c.submit(inc, 2)
    z = c.submit(add, x, y, workers=[a.ip], allow_other_workers=True)

    await wait([x, y, z])
    assert not s.waiting_data.get(x.key)
    assert not s.waiting_data.get(y.key)

    assert set(s.tasks) == {x.key, y.key, z.key}

    s.client_releases_keys(keys=[x.key], client=c.id)
    assert x.key in s.tasks
    s.client_releases_keys(keys=[z.key], client=c.id)

    assert x.key not in s.tasks
    assert z.key not in s.tasks
    assert not s.tasks[y.key].dependents

    s.client_releases_keys(keys=[y.key], client=c.id)
    assert not s.tasks


@gen_cluster(client=True)
async def test_forget_complex(e, s, A, B):
    a, b, c, d = await e.scatter(list(range(4)))
    ab = e.submit(add, a, b)
    cd = e.submit(add, c, d)
    ac = e.submit(add, a, c)
    acab = e.submit(add, ac, ab)

    await wait([a, b, c, d, ab, ac, cd, acab])

    assert set(s.tasks) == {f.key for f in [ab, ac, cd, acab, a, b, c, d]}

    s.client_releases_keys(keys=[ab.key], client=e.id)
    assert set(s.tasks) == {f.key for f in [ab, ac, cd, acab, a, b, c, d]}

    s.client_releases_keys(keys=[b.key], client=e.id)
    assert set(s.tasks) == {f.key for f in [ac, cd, acab, a, c, d]}

    s.client_releases_keys(keys=[acab.key], client=e.id)
    assert set(s.tasks) == {f.key for f in [ac, cd, a, c, d]}
    assert b.key not in s.tasks

    start = time()
    while b.key in A.data or b.key in B.data:
        await asyncio.sleep(0.01)
        assert time() < start + 10

    s.client_releases_keys(keys=[ac.key], client=e.id)
    assert set(s.tasks) == {f.key for f in [cd, a, c, d]}


@gen_cluster(client=True)
async def test_forget_in_flight(e, s, A, B):
    delayed2 = partial(delayed, pure=True)
    a, b, c, d = [delayed2(slowinc)(i) for i in range(4)]
    ab = delayed2(slowadd)(a, b, dask_key_name="ab")
    cd = delayed2(slowadd)(c, d, dask_key_name="cd")
    ac = delayed2(slowadd)(a, c, dask_key_name="ac")
    acab = delayed2(slowadd)(ac, ab, dask_key_name="acab")

    x, y = e.compute([ac, acab])
    s.validate_state()

    for i in range(5):
        await asyncio.sleep(0.01)
        s.validate_state()

    s.client_releases_keys(keys=[y.key], client=e.id)
    s.validate_state()

    for k in [acab.key, ab.key, b.key]:
        assert k not in s.tasks


@gen_cluster(client=True)
async def test_forget_errors(c, s, a, b):
    x = c.submit(div, 1, 0)
    y = c.submit(inc, x)
    z = c.submit(inc, y)
    await wait([y])

    assert x.key in s.exceptions
    assert x.key in s.exceptions_blame
    assert y.key in s.exceptions_blame
    assert z.key in s.exceptions_blame

    s.client_releases_keys(keys=[z.key], client=c.id)

    assert x.key in s.exceptions
    assert x.key in s.exceptions_blame
    assert y.key in s.exceptions_blame
    assert z.key not in s.exceptions_blame

    s.client_releases_keys(keys=[x.key], client=c.id)

    assert x.key in s.exceptions
    assert x.key in s.exceptions_blame
    assert y.key in s.exceptions_blame
    assert z.key not in s.exceptions_blame

    s.client_releases_keys(keys=[y.key], client=c.id)

    assert x.key not in s.exceptions
    assert x.key not in s.exceptions_blame
    assert y.key not in s.exceptions_blame
    assert z.key not in s.exceptions_blame


def test_repr_sync(c):
    s = str(c)
    r = repr(c)
    assert c.scheduler.address in s
    assert c.scheduler.address in r
    assert str(2) in s  # nworkers
    assert "cores" in s or "threads" in s


@gen_cluster(client=True)
async def test_waiting_data(c, s, a, b):
    x = c.submit(inc, 1)
    y = c.submit(inc, 2)
    z = c.submit(add, x, y, workers=[a.ip], allow_other_workers=True)

    await wait([x, y, z])

    assert not s.waiting_data.get(x.key)
    assert not s.waiting_data.get(y.key)


@gen_cluster()
async def test_multi_client(s, a, b):
    c = await Client(s.address, asynchronous=True)
    f = await Client(s.address, asynchronous=True)

    assert set(s.client_comms) == {c.id, f.id}

    x = c.submit(inc, 1)
    y = f.submit(inc, 2)
    y2 = c.submit(inc, 2)

    assert y.key == y2.key

    await wait([x, y])

    assert s.wants_what == {
        c.id: {x.key, y.key},
        f.id: {y.key},
        "fire-and-forget": set(),
    }
    assert s.who_wants == {x.key: {c.id}, y.key: {c.id, f.id}}

    await c.close()

    start = time()
    while c.id in s.wants_what:
        await asyncio.sleep(0.01)
        assert time() < start + 5

    assert c.id not in s.wants_what
    assert c.id not in s.who_wants[y.key]
    assert x.key not in s.who_wants

    await f.close()

    start = time()
    while s.tasks:
        await asyncio.sleep(0.01)
        assert time() < start + 2, s.tasks


def long_running_client_connection(address):
    with pristine_loop():
        c = Client(address)
        x = c.submit(lambda x: x + 1, 10)
        x.result()
        sleep(100)


@gen_cluster()
async def test_cleanup_after_broken_client_connection(s, a, b):
    proc = mp_context.Process(target=long_running_client_connection, args=(s.address,))
    proc.daemon = True
    proc.start()

    start = time()
    while not s.tasks:
        await asyncio.sleep(0.01)
        assert time() < start + 5

    proc.terminate()

    start = time()
    while s.tasks:
        await asyncio.sleep(0.01)
        assert time() < start + 5


@gen_cluster()
async def test_multi_garbage_collection(s, a, b):
    c = await Client(s.address, asynchronous=True)

    f = await Client(s.address, asynchronous=True)

    x = c.submit(inc, 1)
    y = f.submit(inc, 2)
    y2 = c.submit(inc, 2)

    assert y.key == y2.key

    await wait([x, y])

    x.__del__()
    start = time()
    while x.key in a.data or x.key in b.data:
        await asyncio.sleep(0.01)
        assert time() < start + 5

    assert s.wants_what == {c.id: {y.key}, f.id: {y.key}, "fire-and-forget": set()}
    assert s.who_wants == {y.key: {c.id, f.id}}

    y.__del__()
    start = time()
    while x.key in s.wants_what[f.id]:
        await asyncio.sleep(0.01)
        assert time() < start + 5

    await asyncio.sleep(0.1)
    assert y.key in a.data or y.key in b.data
    assert s.wants_what == {c.id: {y.key}, f.id: set(), "fire-and-forget": set()}
    assert s.who_wants == {y.key: {c.id}}

    y2.__del__()
    start = time()
    while y.key in a.data or y.key in b.data:
        await asyncio.sleep(0.01)
        assert time() < start + 5

    assert not any(v for v in s.wants_what.values())
    assert not s.who_wants

    await c.close()
    await f.close()


@gen_cluster(client=True)
async def test__broadcast(c, s, a, b):
    x, y = await c.scatter([1, 2], broadcast=True)
    assert a.data == b.data == {x.key: 1, y.key: 2}


@gen_cluster(client=True, nthreads=[("127.0.0.1", 1)] * 4)
async def test__broadcast_integer(c, s, *workers):
    x, y = await c.scatter([1, 2], broadcast=2)
    assert len(s.tasks[x.key].who_has) == 2
    assert len(s.tasks[y.key].who_has) == 2


@gen_cluster(client=True)
async def test__broadcast_dict(c, s, a, b):
    d = await c.scatter({"x": 1}, broadcast=True)
    assert a.data == b.data == {"x": 1}


def test_broadcast(c, s, a, b):
    x, y = c.scatter([1, 2], broadcast=True)

    has_what = sync(c.loop, c.scheduler.has_what)

    assert {k: set(v) for k, v in has_what.items()} == {
        a["address"]: {x.key, y.key},
        b["address"]: {x.key, y.key},
    }

    [z] = c.scatter([3], broadcast=True, workers=[a["address"]])

    has_what = sync(c.loop, c.scheduler.has_what)
    assert {k: set(v) for k, v in has_what.items()} == {
        a["address"]: {x.key, y.key, z.key},
        b["address"]: {x.key, y.key},
    }


@gen_cluster(client=True)
async def test_proxy(c, s, a, b):
    msg = await c.scheduler.proxy(msg={"op": "identity"}, worker=a.address)
    assert msg["id"] == a.identity()["id"]


@gen_cluster(client=True)
async def test__cancel(c, s, a, b):
    x = c.submit(slowinc, 1)
    y = c.submit(slowinc, x)

    while y.key not in s.tasks:
        await asyncio.sleep(0.01)

    await c.cancel([x])

    assert x.cancelled()
    assert "cancel" in str(x)
    s.validate_state()

    start = time()
    while not y.cancelled():
        await asyncio.sleep(0.01)
        assert time() < start + 5

    assert not s.tasks
    s.validate_state()


@gen_cluster(client=True)
async def test_cancel_tuple_key(c, s, a, b):
    x = c.submit(inc, 1, key=("x", 0, 1))
    await x
    await c.cancel(x)
    with pytest.raises(CancelledError):
        await x


@gen_cluster()
async def test_cancel_multi_client(s, a, b):
    c = await Client(s.address, asynchronous=True)
    f = await Client(s.address, asynchronous=True)

    x = c.submit(slowinc, 1)
    y = f.submit(slowinc, 1)

    assert x.key == y.key

    await c.cancel([x])

    assert x.cancelled()
    assert not y.cancelled()

    start = time()
    while y.key not in s.tasks:
        await asyncio.sleep(0.01)
        assert time() < start + 5

    out = await y
    assert out == 2

    with pytest.raises(CancelledError):
        await x

    await c.close()
    await f.close()


@gen_cluster(client=True)
async def test_cancel_collection(c, s, a, b):
    L = c.map(double, [[1], [2], [3]])
    x = db.Bag({("b", i): f for i, f in enumerate(L)}, "b", 3)

    await c.cancel(x)
    await c.cancel([x])
    assert all(f.cancelled() for f in L)
    start = time()
    while s.tasks:
        assert time() < start + 1
        await asyncio.sleep(0.01)


def test_cancel(c):
    x = c.submit(slowinc, 1, key="x")
    y = c.submit(slowinc, x, key="y")
    z = c.submit(slowinc, y, key="z")

    c.cancel([y])

    start = time()
    while not z.cancelled():
        sleep(0.01)
        assert time() < start + 5

    assert x.result() == 2

    z.cancel()
    assert z.cancelled()


@gen_cluster(client=True)
async def test_future_type(c, s, a, b):
    x = c.submit(inc, 1)
    await wait([x])
    assert x.type == int
    assert "int" in str(x)


@gen_cluster(client=True)
async def test_traceback_clean(c, s, a, b):
    x = c.submit(div, 1, 0)
    try:
        await x
    except Exception as e:
        f = e
        exc_type, exc_value, tb = sys.exc_info()
        while tb:
            assert "scheduler" not in tb.tb_frame.f_code.co_filename
            assert "worker" not in tb.tb_frame.f_code.co_filename
            tb = tb.tb_next


@gen_cluster(client=True)
async def test_map_differnet_lengths(c, s, a, b):
    assert len(c.map(add, [1, 2], [1, 2, 3])) == 2


def test_Future_exception_sync_2(loop, capsys):
    with cluster() as (s, [a, b]):
        with Client(s["address"], loop=loop) as c:
            assert dask.base.get_scheduler() == c.get

    out, err = capsys.readouterr()
    assert len(out.strip().split("\n")) == 1

    assert dask.base.get_scheduler() != c.get


@gen_cluster(timeout=60, client=True)
async def test_async_persist(c, s, a, b):
    from dask.delayed import Delayed, delayed

    x = delayed(1)
    y = delayed(inc)(x)
    z = delayed(dec)(x)
    w = delayed(add)(y, z)

    yy, ww = c.persist([y, w])
    assert type(yy) == type(y)
    assert type(ww) == type(w)
    assert len(yy.dask) == 1
    assert len(ww.dask) == 1
    assert len(w.dask) > 1
    assert y.__dask_keys__() == yy.__dask_keys__()
    assert w.__dask_keys__() == ww.__dask_keys__()

    while y.key not in s.tasks and w.key not in s.tasks:
        await asyncio.sleep(0.01)

    assert s.who_wants[y.key] == {c.id}
    assert s.who_wants[w.key] == {c.id}

    yyf, wwf = c.compute([yy, ww])
    yyy, www = await c.gather([yyf, wwf])
    assert yyy == inc(1)
    assert www == add(inc(1), dec(1))

    assert isinstance(c.persist(y), Delayed)
    assert isinstance(c.persist([y]), (list, tuple))


@gen_cluster(client=True)
async def test__persist(c, s, a, b):
    pytest.importorskip("dask.array")
    import dask.array as da

    x = da.ones((10, 10), chunks=(5, 10))
    y = 2 * (x + 1)
    assert len(y.dask) == 6
    yy = c.persist(y)

    assert len(y.dask) == 6
    assert len(yy.dask) == 2
    assert all(isinstance(v, Future) for v in yy.dask.values())
    assert yy.__dask_keys__() == y.__dask_keys__()

    g, h = c.compute([y, yy])

    gg, hh = await c.gather([g, h])
    assert (gg == hh).all()


def test_persist(c):
    pytest.importorskip("dask.array")
    import dask.array as da

    x = da.ones((10, 10), chunks=(5, 10))
    y = 2 * (x + 1)
    assert len(y.dask) == 6
    yy = c.persist(y)
    assert len(y.dask) == 6
    assert len(yy.dask) == 2
    assert all(isinstance(v, Future) for v in yy.dask.values())
    assert yy.__dask_keys__() == y.__dask_keys__()

    zz = yy.compute()
    z = y.compute()
    assert (zz == z).all()


@gen_cluster(timeout=60, client=True)
async def test_long_traceback(c, s, a, b):
    from distributed.protocol.pickle import dumps

    def deep(n):
        if n == 0:
            1 / 0
        else:
            return deep(n - 1)

    x = c.submit(deep, 200)
    await wait([x])
    assert len(dumps(c.futures[x.key].traceback)) < 10000
    assert isinstance(c.futures[x.key].exception, ZeroDivisionError)


@gen_cluster(client=True)
async def test_wait_on_collections(c, s, a, b):
    L = c.map(double, [[1], [2], [3]])
    x = db.Bag({("b", i): f for i, f in enumerate(L)}, "b", 3)

    await wait(x)
    assert all(f.key in a.data or f.key in b.data for f in L)


@gen_cluster(client=True)
async def test_futures_of_get(c, s, a, b):
    x, y, z = c.map(inc, [1, 2, 3])

    assert set(futures_of(0)) == set()
    assert set(futures_of(x)) == {x}
    assert set(futures_of([x, y, z])) == {x, y, z}
    assert set(futures_of([x, [y], [[z]]])) == {x, y, z}
    assert set(futures_of({"x": x, "y": [y]})) == {x, y}

    b = db.Bag({("b", i): f for i, f in enumerate([x, y, z])}, "b", 3)
    assert set(futures_of(b)) == {x, y, z}

    sg = SubgraphCallable(
        {"x": x, "y": y, "z": z, "out": (add, (add, (add, x, y), z), "in")},
        "out",
        ("in",),
    )
    assert set(futures_of(sg)) == {x, y, z}


def test_futures_of_class():
    da = pytest.importorskip("dask.array")
    assert futures_of([da.Array]) == []


@gen_cluster(client=True)
async def test_futures_of_cancelled_raises(c, s, a, b):
    x = c.submit(inc, 1)
    await c.cancel([x])

    with pytest.raises(CancelledError):
        await x

    with pytest.raises(CancelledError):
        await c.get({"x": (inc, x), "y": (inc, 2)}, ["x", "y"], sync=False)

    with pytest.raises(CancelledError):
        c.submit(inc, x)

    with pytest.raises(CancelledError):
        c.submit(add, 1, y=x)

    with pytest.raises(CancelledError):
        c.map(add, [1], y=x)

    assert "y" not in s.tasks


@pytest.mark.skip
@gen_cluster(nthreads=[("127.0.0.1", 1)], client=True)
async def test_dont_delete_recomputed_results(c, s, w):
    x = c.submit(inc, 1)  # compute first time
    await wait([x])
    x.__del__()  # trigger garbage collection
    await asyncio.sleep(0)
    xx = c.submit(inc, 1)  # compute second time

    start = time()
    while xx.key not in w.data:  # data shows up
        await asyncio.sleep(0.01)
        assert time() < start + 1

    while time() < start + (s.delete_interval + 100) / 1000:  # and stays
        assert xx.key in w.data
        await asyncio.sleep(0.01)


@gen_cluster(nthreads=[], client=True)
async def test_fatally_serialized_input(c, s):
    o = FatallySerializedObject()

    future = c.submit(inc, o)

    while not s.tasks:
        await asyncio.sleep(0.01)


@pytest.mark.skip(reason="Use fast random selection now")
@gen_cluster(client=True)
async def test_balance_tasks_by_stacks(c, s, a, b):
    x = c.submit(inc, 1)
    await wait(x)

    y = c.submit(inc, 2)
    await wait(y)

    assert len(a.data) == len(b.data) == 1


@gen_cluster(client=True)
async def test_run(c, s, a, b):
    results = await c.run(inc, 1)
    assert results == {a.address: 2, b.address: 2}

    results = await c.run(inc, 1, workers=[a.address])
    assert results == {a.address: 2}

    results = await c.run(inc, 1, workers=[])
    assert results == {}


@gen_cluster(client=True)
async def test_run_handles_picklable_data(c, s, a, b):
    futures = c.map(inc, range(10))
    await wait(futures)

    def func():
        return {}, set(), [], (), 1, "hello", b"100"

    results = await c.run_on_scheduler(func)
    assert results == func()

    results = await c.run(func)
    assert results == {w.address: func() for w in [a, b]}


def test_run_sync(c, s, a, b):
    def func(x, y=10):
        return x + y

    result = c.run(func, 1, y=2)
    assert result == {a["address"]: 3, b["address"]: 3}

    result = c.run(func, 1, y=2, workers=[a["address"]])
    assert result == {a["address"]: 3}


@gen_cluster(client=True)
async def test_run_coroutine(c, s, a, b):
    results = await c.run(geninc, 1, delay=0.05)
    assert results == {a.address: 2, b.address: 2}

    results = await c.run(geninc, 1, delay=0.05, workers=[a.address])
    assert results == {a.address: 2}

    results = await c.run(geninc, 1, workers=[])
    assert results == {}

    with pytest.raises(RuntimeError, match="hello"):
        await c.run(throws, 1)

    results = await c.run(asyncinc, 2, delay=0.01)
    assert results == {a.address: 3, b.address: 3}


def test_run_coroutine_sync(c, s, a, b):
    result = c.run(geninc, 2, delay=0.01)
    assert result == {a["address"]: 3, b["address"]: 3}

    result = c.run(geninc, 2, workers=[a["address"]])
    assert result == {a["address"]: 3}

    t1 = time()
    result = c.run(geninc, 2, delay=10, wait=False)
    t2 = time()
    assert result is None
    assert t2 - t1 <= 1.0


@gen_cluster(client=True)
async def test_run_coroutine_deprecated(c, s, a, b):
    async def foo():
        return "bar"

    with pytest.warns(FutureWarning, match="Client.run "):
        results = await c.run_coroutine(foo)
    assert results == {a.address: "bar", b.address: "bar"}


def test_run_exception(c):
    def raise_exception(exc_type, exc_msg):
        raise exc_type(exc_msg)

    for exc_type in [ValueError, RuntimeError]:
        with pytest.raises(exc_type, match="informative message"):
            c.run(raise_exception, exc_type, "informative message")


def test_diagnostic_ui(loop):
    with cluster() as (s, [a, b]):
        a_addr = a["address"]
        b_addr = b["address"]
        with Client(s["address"], loop=loop) as c:
            d = c.nthreads()
            assert d == {a_addr: 1, b_addr: 1}

            d = c.nthreads([a_addr])
            assert d == {a_addr: 1}
            d = c.nthreads(a_addr)
            assert d == {a_addr: 1}
            d = c.nthreads(a["address"])
            assert d == {a_addr: 1}

            x = c.submit(inc, 1)
            y = c.submit(inc, 2)
            z = c.submit(inc, 3)
            wait([x, y, z])
            d = c.who_has()
            assert set(d) == {x.key, y.key, z.key}
            assert all(w in [a_addr, b_addr] for v in d.values() for w in v)
            assert all(d.values())

            d = c.who_has([x, y])
            assert set(d) == {x.key, y.key}

            d = c.who_has(x)
            assert set(d) == {x.key}

            d = c.has_what()
            assert set(d) == {a_addr, b_addr}
            assert all(k in [x.key, y.key, z.key] for v in d.values() for k in v)

            d = c.has_what([a_addr])
            assert set(d) == {a_addr}

            d = c.has_what(a_addr)
            assert set(d) == {a_addr}


def test_diagnostic_nbytes_sync(c):
    incs = c.map(inc, [1, 2, 3])
    doubles = c.map(double, [1, 2, 3])
    wait(incs + doubles)

    assert c.nbytes(summary=False) == {k.key: sizeof(1) for k in incs + doubles}
    assert c.nbytes(summary=True) == {"inc": sizeof(1) * 3, "double": sizeof(1) * 3}


@gen_cluster(client=True)
async def test_diagnostic_nbytes(c, s, a, b):
    incs = c.map(inc, [1, 2, 3])
    doubles = c.map(double, [1, 2, 3])
    await wait(incs + doubles)

    assert s.get_nbytes(summary=False) == {k.key: sizeof(1) for k in incs + doubles}
    assert s.get_nbytes(summary=True) == {"inc": sizeof(1) * 3, "double": sizeof(1) * 3}


@gen_cluster(client=True, nthreads=[])
async def test_worker_aliases(c, s):
    a = Worker(s.address, name="alice")
    b = Worker(s.address, name="bob")
    w = Worker(s.address, name=3)
    await asyncio.gather(a, b, w)

    L = c.map(inc, range(10), workers="alice")
    future = await c.scatter(123, workers=3)
    await wait(L)
    assert len(a.data) == 10
    assert len(b.data) == 0
    assert dict(w.data) == {future.key: 123}

    for i, alias in enumerate([3, [3], "alice"]):
        result = await c.submit(lambda x: x + 1, i, workers=alias)
        assert result == i + 1

    await asyncio.gather(a.close(), b.close(), w.close())


def test_persist_get_sync(c):
    x, y = delayed(1), delayed(2)
    xx = delayed(add)(x, x)
    yy = delayed(add)(y, y)
    xxyy = delayed(add)(xx, yy)

    xxyy2 = c.persist(xxyy)
    xxyy3 = delayed(add)(xxyy2, 10)

    assert xxyy3.compute() == ((1 + 1) + (2 + 2)) + 10


@gen_cluster(client=True)
async def test_persist_get(c, s, a, b):
    x, y = delayed(1), delayed(2)
    xx = delayed(add)(x, x)
    yy = delayed(add)(y, y)
    xxyy = delayed(add)(xx, yy)

    xxyy2 = c.persist(xxyy)
    xxyy3 = delayed(add)(xxyy2, 10)

    await asyncio.sleep(0.5)
    result = await c.gather(c.get(xxyy3.dask, xxyy3.__dask_keys__(), sync=False))
    assert result[0] == ((1 + 1) + (2 + 2)) + 10

    result = await c.compute(xxyy3)
    assert result == ((1 + 1) + (2 + 2)) + 10

    result = await c.compute(xxyy3)
    assert result == ((1 + 1) + (2 + 2)) + 10

    result = await c.compute(xxyy3)
    assert result == ((1 + 1) + (2 + 2)) + 10


@pytest.mark.skipif(WINDOWS, reason="num_fds not supported on windows")
def test_client_num_fds(loop):
    with cluster() as (s, [a, b]):
        proc = psutil.Process()
        with Client(s["address"], loop=loop) as c:  # first client to start loop
            before = proc.num_fds()  # measure
            for i in range(4):
                with Client(s["address"], loop=loop):  # start more clients
                    pass
            start = time()
            while proc.num_fds() > before:
                sleep(0.01)
                assert time() < start + 10, (before, proc.num_fds())


@gen_cluster()
async def test_startup_close_startup(s, a, b):
    c = await Client(s.address, asynchronous=True)
    await c.close()

    c = await Client(s.address, asynchronous=True)
    await c.close()


def test_startup_close_startup_sync(loop):
    with cluster() as (s, [a, b]):
        with Client(s["address"], loop=loop) as c:
            sleep(0.1)
        with Client(s["address"]) as c:
            pass
        with Client(s["address"]) as c:
            pass
        sleep(0.1)
        with Client(s["address"]) as c:
            pass


@gen_cluster(client=True)
async def test_badly_serialized_exceptions(c, s, a, b):
    def f():
        class BadlySerializedException(Exception):
            def __reduce__(self):
                raise TypeError()

        raise BadlySerializedException("hello world")

    x = c.submit(f)
    with pytest.raises(Exception, match="hello world"):
        await x


@gen_cluster(
    client=True,
    Worker=Nanny,
    worker_kwargs={"memory_limit": "1 GiB"},
    config={"distributed.worker.memory.rebalance.sender-min": 0.3},
)
async def test_rebalance(c, s, *_):
    """Test Client.rebalance(). These are just to test the Client wrapper around
    Scheduler.rebalance(); for more thorough tests on the latter see test_scheduler.py.
    """
    # We used nannies to have separate processes for each worker
    a, b = s.workers

    # Generate 10 buffers worth 512 MiB total on worker a. This sends its memory
    # utilisation slightly above 50% (after counting unmanaged) which is above the
    # distributed.worker.memory.rebalance.sender-min threshold.
    futures = c.map(lambda _: "x" * (2 ** 29 // 10), range(10), workers=[a])
    await wait(futures)
    # Wait for heartbeats
    while s.memory.process < 2 ** 29:
        await asyncio.sleep(0.1)

    assert await c.run(lambda dask_worker: len(dask_worker.data)) == {a: 10, b: 0}

    await c.rebalance()

    ndata = await c.run(lambda dask_worker: len(dask_worker.data))
    # Allow for some uncertainty as the unmanaged memory is not stable
    assert sum(ndata.values()) == 10
    assert 3 <= ndata[a] <= 7
    assert 3 <= ndata[b] <= 7


@gen_cluster(
    nthreads=[("127.0.0.1", 1)] * 3,
    client=True,
    Worker=Nanny,
    worker_kwargs={"memory_limit": "1 GiB"},
)
async def test_rebalance_workers_and_keys(client, s, *_):
    """Test Client.rebalance(). These are just to test the Client wrapper around
    Scheduler.rebalance(); for more thorough tests on the latter see test_scheduler.py.
    """
    a, b, c = s.workers
    futures = client.map(lambda _: "x" * (2 ** 29 // 10), range(10), workers=[a])
    await wait(futures)
    # Wait for heartbeats
    while s.memory.process < 2 ** 29:
        await asyncio.sleep(0.1)

    # Passing empty iterables is not the same as omitting the arguments
    await client.rebalance([])
    await client.rebalance(workers=[])
    assert await client.run(lambda dask_worker: len(dask_worker.data)) == {
        a: 10,
        b: 0,
        c: 0,
    }

    # Limit rebalancing to two arbitrary keys and two arbitrary workers.
    await client.rebalance([futures[3], futures[7]], [a, b])
    assert await client.run(lambda dask_worker: len(dask_worker.data)) == {
        a: 8,
        b: 2,
        c: 0,
    }

    with pytest.raises(KeyError):
        await client.rebalance(workers=["notexist"])


def test_rebalance_sync():
    # can't use the 'c' fixture because we need workers to run in a separate process
    with Client(n_workers=2, memory_limit="1 GiB", dashboard_address=":0") as c:
        s = c.cluster.scheduler
        a, b = [ws.address for ws in s.workers.values()]
        futures = c.map(lambda _: "x" * (2 ** 29 // 10), range(10), workers=[a])
        wait(futures)
        # Wait for heartbeat
        while s.memory.process < 2 ** 29:
            sleep(0.1)

        assert c.run(lambda dask_worker: len(dask_worker.data)) == {a: 10, b: 0}
        c.rebalance()
        ndata = c.run(lambda dask_worker: len(dask_worker.data))
        # Allow for some uncertainty as the unmanaged memory is not stable
        assert sum(ndata.values()) == 10
        assert 3 <= ndata[a] <= 7
        assert 3 <= ndata[b] <= 7


@gen_cluster(client=True)
async def test_rebalance_unprepared(c, s, a, b):
    """Client.rebalance() internally waits for unfinished futures"""
    futures = c.map(slowinc, range(10), delay=0.05, workers=a.address)
    # Let the futures reach the scheduler
    await asyncio.sleep(0.1)
    # We didn't wait enough for futures to complete. However, Client.rebalance() will
    # block until all futures are completed before invoking Scheduler.rebalance().
    await c.rebalance(futures)
    s.validate_state()


@gen_cluster(client=True)
async def test_rebalance_raises_on_explicit_missing_data(c, s, a, b):
    """rebalance() raises KeyError if explicitly listed futures disappear"""
    f = Future("x", client=c, state="memory")
    with pytest.raises(KeyError, match="Could not rebalance keys:"):
        await c.rebalance(futures=[f])


@gen_cluster(client=True)
async def test_receive_lost_key(c, s, a, b):
    x = c.submit(inc, 1, workers=[a.address])
    await x
    await a.close()

    start = time()
    while x.status == "finished":
        assert time() < start + 5
        await asyncio.sleep(0.01)


@pytest.mark.skipif(not LINUX, reason="Need 127.0.0.2 to mean localhost")
@gen_cluster([("127.0.0.1", 1), ("127.0.0.2", 2)], client=True)
async def test_unrunnable_task_runs(c, s, a, b):
    x = c.submit(inc, 1, workers=[a.ip])
    await x

    await a.close()
    start = time()
    while x.status == "finished":
        assert time() < start + 5
        await asyncio.sleep(0.01)

    assert s.tasks[x.key] in s.unrunnable
    assert s.get_task_status(keys=[x.key]) == {x.key: "no-worker"}

    w = await Worker(s.address, loop=s.loop)

    start = time()
    while x.status != "finished":
        assert time() < start + 2
        await asyncio.sleep(0.01)

    assert s.tasks[x.key] not in s.unrunnable
    result = await x
    assert result == 2
    await w.close()


@gen_cluster(client=True, nthreads=[])
async def test_add_worker_after_tasks(c, s):
    futures = c.map(inc, range(10))
    n = await Nanny(s.address, nthreads=2, loop=s.loop)
    await c.gather(futures)
    await n.close()


@pytest.mark.skipif(not LINUX, reason="Need 127.0.0.2 to mean localhost")
@gen_cluster([("127.0.0.1", 1), ("127.0.0.2", 2)], client=True)
async def test_workers_register_indirect_data(c, s, a, b):
    [x] = await c.scatter([1], workers=a.address)
    y = c.submit(inc, x, workers=b.ip)
    await y
    assert b.data[x.key] == 1
    assert s.tasks[x.key].who_has == {s.workers[a.address], s.workers[b.address]}
    assert s.workers[b.address].has_what == {s.tasks[x.key], s.tasks[y.key]}
    s.validate_state()


@gen_cluster(client=True)
async def test_submit_on_cancelled_future(c, s, a, b):
    x = c.submit(inc, 1)
    await x

    await c.cancel(x)

    with pytest.raises(CancelledError):
        c.submit(inc, x)


@gen_cluster(client=True, nthreads=[("127.0.0.1", 1)] * 10)
async def test_replicate(c, s, *workers):
    [a, b] = await c.scatter([1, 2])
    await s.replicate(keys=[a.key, b.key], n=5)
    s.validate_state()

    assert len(s.tasks[a.key].who_has) == 5
    assert len(s.tasks[b.key].who_has) == 5

    assert sum(a.key in w.data for w in workers) == 5
    assert sum(b.key in w.data for w in workers) == 5


@gen_cluster(client=True)
async def test_replicate_tuple_keys(c, s, a, b):
    x = delayed(inc)(1, dask_key_name=("x", 1))
    f = c.persist(x)
    await c.replicate(f, n=5)
    s.validate_state()
    assert a.data and b.data

    await c.rebalance(f)
    s.validate_state()


@gen_cluster(client=True, nthreads=[("127.0.0.1", 1)] * 10)
async def test_replicate_workers(c, s, *workers):

    [a, b] = await c.scatter([1, 2], workers=[workers[0].address])
    await s.replicate(
        keys=[a.key, b.key], n=5, workers=[w.address for w in workers[:5]]
    )

    assert len(s.tasks[a.key].who_has) == 5
    assert len(s.tasks[b.key].who_has) == 5

    assert sum(a.key in w.data for w in workers[:5]) == 5
    assert sum(b.key in w.data for w in workers[:5]) == 5
    assert sum(a.key in w.data for w in workers[5:]) == 0
    assert sum(b.key in w.data for w in workers[5:]) == 0

    await s.replicate(keys=[a.key, b.key], n=1)

    assert len(s.tasks[a.key].who_has) == 1
    assert len(s.tasks[b.key].who_has) == 1
    assert sum(a.key in w.data for w in workers) == 1
    assert sum(b.key in w.data for w in workers) == 1

    s.validate_state()

    await s.replicate(keys=[a.key, b.key], n=None)  # all
    assert len(s.tasks[a.key].who_has) == 10
    assert len(s.tasks[b.key].who_has) == 10
    s.validate_state()

    await s.replicate(
        keys=[a.key, b.key], n=1, workers=[w.address for w in workers[:5]]
    )
    assert sum(a.key in w.data for w in workers[:5]) == 1
    assert sum(b.key in w.data for w in workers[:5]) == 1
    assert sum(a.key in w.data for w in workers[5:]) == 5
    assert sum(b.key in w.data for w in workers[5:]) == 5
    s.validate_state()


class CountSerialization:
    def __init__(self):
        self.n = 0

    def __setstate__(self, n):
        self.n = n + 1

    def __getstate__(self):
        return self.n


@gen_cluster(client=True, nthreads=[("127.0.0.1", 1)] * 10)
async def test_replicate_tree_branching(c, s, *workers):
    obj = CountSerialization()
    [future] = await c.scatter([obj])
    await s.replicate(keys=[future.key], n=10)

    max_count = max(w.data[future.key].n for w in workers)
    assert max_count > 1


@gen_cluster(client=True, nthreads=[("127.0.0.1", 1)] * 10)
async def test_client_replicate(c, s, *workers):
    x = c.submit(inc, 1)
    y = c.submit(inc, 2)
    await c.replicate([x, y], n=5)

    assert len(s.tasks[x.key].who_has) == 5
    assert len(s.tasks[y.key].who_has) == 5

    await c.replicate([x, y], n=3)

    assert len(s.tasks[x.key].who_has) == 3
    assert len(s.tasks[y.key].who_has) == 3

    await c.replicate([x, y])
    s.validate_state()

    assert len(s.tasks[x.key].who_has) == 10
    assert len(s.tasks[y.key].who_has) == 10


@pytest.mark.skipif(not LINUX, reason="Need 127.0.0.2 to mean localhost")
@gen_cluster(
    client=True,
    nthreads=[("127.0.0.1", 1), ("127.0.0.2", 1), ("127.0.0.2", 1)],
)
async def test_client_replicate_host(client, s, a, b, c):
    aws = s.workers[a.address]
    bws = s.workers[b.address]
    cws = s.workers[c.address]

    x = client.submit(inc, 1, workers="127.0.0.2")
    await wait([x])
    assert s.tasks[x.key].who_has == {bws} or s.tasks[x.key].who_has == {cws}

    await client.replicate([x], workers=["127.0.0.2"])
    assert s.tasks[x.key].who_has == {bws, cws}

    await client.replicate([x], workers=["127.0.0.1"])
    assert s.tasks[x.key].who_has == {aws, bws, cws}


def test_client_replicate_sync(c):
    x = c.submit(inc, 1)
    y = c.submit(inc, 2)
    c.replicate([x, y], n=2)

    who_has = c.who_has()
    assert len(who_has[x.key]) == len(who_has[y.key]) == 2

    with pytest.raises(ValueError):
        c.replicate([x], n=0)

    assert y.result() == 3


@pytest.mark.skipif(WINDOWS, reason="Windows timer too coarse-grained")
@gen_cluster(client=True, nthreads=[("127.0.0.1", 4)] * 1)
async def test_task_load_adapts_quickly(c, s, a):
    future = c.submit(slowinc, 1, delay=0.2)  # slow
    await wait(future)
    assert 0.15 < s.task_prefixes["slowinc"].duration_average < 0.4

    futures = c.map(slowinc, range(10), delay=0)  # very fast
    await wait(futures)

    assert 0 < s.task_prefixes["slowinc"].duration_average < 0.1


@gen_cluster(client=True, nthreads=[("127.0.0.1", 1)] * 2)
async def test_even_load_after_fast_functions(c, s, a, b):
    x = c.submit(inc, 1, workers=a.address)  # very fast
    y = c.submit(inc, 2, workers=b.address)  # very fast
    await wait([x, y])

    futures = c.map(inc, range(2, 11))
    await wait(futures)
    assert any(f.key in a.data for f in futures)
    assert any(f.key in b.data for f in futures)

    # assert abs(len(a.data) - len(b.data)) <= 3


@gen_cluster(client=True, nthreads=[("127.0.0.1", 1)] * 2)
async def test_even_load_on_startup(c, s, a, b):
    x, y = c.map(inc, [1, 2])
    await wait([x, y])
    assert len(a.data) == len(b.data) == 1


@pytest.mark.skip
@gen_cluster(client=True, nthreads=[("127.0.0.1", 2)] * 2)
async def test_contiguous_load(c, s, a, b):
    w, x, y, z = c.map(inc, [1, 2, 3, 4])
    await wait([w, x, y, z])

    groups = [set(a.data), set(b.data)]
    assert {w.key, x.key} in groups
    assert {y.key, z.key} in groups


@gen_cluster(client=True, nthreads=[("127.0.0.1", 1)] * 4)
async def test_balanced_with_submit(c, s, *workers):
    L = [c.submit(slowinc, i) for i in range(4)]
    await wait(L)
    for w in workers:
        assert len(w.data) == 1


@gen_cluster(client=True, nthreads=[("127.0.0.1", 1)] * 4)
async def test_balanced_with_submit_and_resident_data(c, s, *workers):
    [x] = await c.scatter([10], broadcast=True)
    L = [c.submit(slowinc, x, pure=False) for i in range(4)]
    await wait(L)
    for w in workers:
        assert len(w.data) == 2


@gen_cluster(client=True, nthreads=[("127.0.0.1", 20)] * 2)
async def test_scheduler_saturates_cores(c, s, a, b):
    for delay in [0, 0.01, 0.1]:
        futures = c.map(slowinc, range(100), delay=delay)
        futures = c.map(slowinc, futures, delay=delay / 10)
        while not s.tasks:
            if s.tasks:
                assert all(
                    len(p) >= 20
                    for w in s.workers.values()
                    for p in w.processing.values()
                )
            await asyncio.sleep(0.01)


@gen_cluster(client=True, nthreads=[("127.0.0.1", 20)] * 2)
async def test_scheduler_saturates_cores_random(c, s, a, b):
    for delay in [0, 0.01, 0.1]:
        futures = c.map(randominc, range(100), scale=0.1)
        while not s.tasks:
            if s.tasks:
                assert all(
                    len(p) >= 20
                    for w in s.workers.values()
                    for p in w.processing.values()
                )
            await asyncio.sleep(0.01)


@gen_cluster(client=True, nthreads=[("127.0.0.1", 1)] * 4)
async def test_cancel_clears_processing(c, s, *workers):
    da = pytest.importorskip("dask.array")
    x = c.submit(slowinc, 1, delay=0.2)
    while not s.tasks:
        await asyncio.sleep(0.01)

    await c.cancel(x)

    start = time()
    while any(v for w in s.workers.values() for v in w.processing):
        assert time() < start + 0.2
        await asyncio.sleep(0.01)
    s.validate_state()


def test_default_get():
    with cluster() as (s, [a, b]):
        pre_get = dask.base.get_scheduler()
        pytest.raises(KeyError, dask.config.get, "shuffle")
        with Client(s["address"], set_as_default=True) as c:
            assert dask.base.get_scheduler() == c.get
            assert dask.config.get("shuffle") == "tasks"

        assert dask.base.get_scheduler() == pre_get
        pytest.raises(KeyError, dask.config.get, "shuffle")

        c = Client(s["address"], set_as_default=False)
        assert dask.base.get_scheduler() == pre_get
        pytest.raises(KeyError, dask.config.get, "shuffle")
        c.close()

        c = Client(s["address"], set_as_default=True)
        assert dask.config.get("shuffle") == "tasks"
        assert dask.base.get_scheduler() == c.get
        c.close()
        assert dask.base.get_scheduler() == pre_get
        pytest.raises(KeyError, dask.config.get, "shuffle")

        with Client(s["address"]) as c:
            assert dask.base.get_scheduler() == c.get

        with Client(s["address"], set_as_default=False) as c:
            assert dask.base.get_scheduler() != c.get
        assert dask.base.get_scheduler() != c.get

        with Client(s["address"], set_as_default=True) as c1:
            assert dask.base.get_scheduler() == c1.get
            with Client(s["address"], set_as_default=True) as c2:
                assert dask.base.get_scheduler() == c2.get
            assert dask.base.get_scheduler() == c1.get
        assert dask.base.get_scheduler() == pre_get


@gen_cluster()
async def test_set_as_default(s, a, b):
    with pytest.raises(ValueError):
        default_client()

    async with Client(s.address, set_as_default=False, asynchronous=True) as c1:
        with pytest.raises(ValueError):
            default_client()
        async with Client(s.address, set_as_default=True, asynchronous=True) as c2:
            assert default_client() is c2
            async with Client(s.address, set_as_default=True, asynchronous=True) as c3:
                assert default_client() is c3
                async with Client(
                    s.address, set_as_default=False, asynchronous=True
                ) as c4:
                    assert default_client() is c3

                    await c4.scheduler_comm.close()
                    while c4.status != "running":
                        await asyncio.sleep(0.01)
                    assert default_client() is c3

    with pytest.raises(ValueError):
        default_client()


@gen_cluster(client=True)
async def test_get_processing(c, s, a, b):
    processing = await c.processing()
    assert processing == valmap(tuple, s.processing)

    futures = c.map(
        slowinc, range(10), delay=0.1, workers=[a.address], allow_other_workers=True
    )

    await asyncio.sleep(0.2)

    x = await c.processing()
    assert set(x) == {a.address, b.address}

    x = await c.processing(workers=[a.address])
    assert isinstance(x[a.address], (list, tuple))


@gen_cluster(client=True)
async def test_get_foo(c, s, a, b):
    futures = c.map(inc, range(10))
    await wait(futures)

    x = await c.scheduler.ncores()
    assert x == s.nthreads

    x = await c.scheduler.ncores(workers=[a.address])
    assert x == {a.address: s.nthreads[a.address]}

    x = await c.scheduler.has_what()
    assert valmap(sorted, x) == valmap(sorted, s.has_what)

    x = await c.scheduler.has_what(workers=[a.address])
    assert valmap(sorted, x) == {a.address: sorted(s.has_what[a.address])}

    x = await c.scheduler.nbytes(summary=False)
    assert x == s.get_nbytes(summary=False)

    x = await c.scheduler.nbytes(keys=[futures[0].key], summary=False)
    assert x == {futures[0].key: s.tasks[futures[0].key].nbytes}

    x = await c.scheduler.who_has()
    assert valmap(sorted, x) == valmap(sorted, s.who_has)

    x = await c.scheduler.who_has(keys=[futures[0].key])
    assert valmap(sorted, x) == {futures[0].key: sorted(s.who_has[futures[0].key])}


def assert_dict_key_equal(expected, actual):
    assert set(expected.keys()) == set(actual.keys())
    for k in actual.keys():
        ev = expected[k]
        av = actual[k]
        assert list(ev) == list(av)


@gen_cluster(client=True, nthreads=[("127.0.0.1", 1)] * 3)
async def test_get_foo_lost_keys(c, s, u, v, w):
    x = c.submit(inc, 1, workers=[u.address])
    y = await c.scatter(3, workers=[v.address])
    await wait([x, y])

    ua, va, wa = u.address, v.address, w.address

    d = await c.scheduler.has_what()
    assert_dict_key_equal(d, {ua: [x.key], va: [y.key], wa: []})
    d = await c.scheduler.has_what(workers=[ua, va])
    assert_dict_key_equal(d, {ua: [x.key], va: [y.key]})
    d = await c.scheduler.who_has()
    assert_dict_key_equal(d, {x.key: [ua], y.key: [va]})
    d = await c.scheduler.who_has(keys=[x.key, y.key])
    assert_dict_key_equal(d, {x.key: [ua], y.key: [va]})

    await u.close()
    await v.close()

    d = await c.scheduler.has_what()
    assert_dict_key_equal(d, {wa: []})
    d = await c.scheduler.has_what(workers=[ua, va])
    assert_dict_key_equal(d, {ua: [], va: []})
    # The scattered key cannot be recomputed so it is forgotten
    d = await c.scheduler.who_has()
    assert_dict_key_equal(d, {x.key: []})
    # ... but when passed explicitly, it is included in the result
    d = await c.scheduler.who_has(keys=[x.key, y.key])
    assert_dict_key_equal(d, {x.key: [], y.key: []})


@pytest.mark.slow
@gen_cluster(
    client=True, Worker=Nanny, clean_kwargs={"threads": False, "processes": False}
)
async def test_bad_tasks_fail(c, s, a, b):
    f = c.submit(sys.exit, 0)
    with captured_logger(logging.getLogger("distributed.scheduler")) as logger:
        with pytest.raises(KilledWorker) as info:
            await f

    text = logger.getvalue()
    assert f.key in text

    assert info.value.last_worker.nanny in {a.address, b.address}
    await asyncio.gather(a.close(), b.close())


def test_get_processing_sync(c, s, a, b):
    processing = c.processing()
    assert not any(v for v in processing.values())

    futures = c.map(
        slowinc, range(10), delay=0.1, workers=[a["address"]], allow_other_workers=False
    )

    sleep(0.2)

    aa = a["address"]
    bb = b["address"]
    processing = c.processing()

    assert set(c.processing(aa)) == {aa}
    assert set(c.processing([aa])) == {aa}

    c.cancel(futures)


def test_close_idempotent(c):
    c.close()
    c.close()
    c.close()


@nodebug
def test_get_returns_early(c):
    start = time()
    with suppress(RuntimeError):
        result = c.get({"x": (throws, 1), "y": (sleep, 1)}, ["x", "y"])
    assert time() < start + 0.5
    # Futures should be released and forgotten
    wait_for(lambda: not c.futures, timeout=0.1)

    wait_for(lambda: not any(c.processing().values()), timeout=3)

    x = c.submit(inc, 1)
    x.result()

    with suppress(RuntimeError):
        result = c.get({"x": (throws, 1), x.key: (inc, 1)}, ["x", x.key])
    assert x.key in c.futures


@pytest.mark.slow
@gen_cluster(Worker=Nanny, client=True, timeout=60)
async def test_Client_clears_references_after_restart(c, s, a, b):
    x = c.submit(inc, 1)
    assert x.key in c.refcount

    await c.restart()
    assert x.key not in c.refcount

    key = x.key
    del x
    import gc

    gc.collect()
    await asyncio.sleep(0)

    assert key not in c.refcount


@gen_cluster(Worker=Nanny, client=True)
async def test_restart_timeout_is_logged(c, s, a, b):
    with captured_logger(logging.getLogger("distributed.client")) as logger:
        await c.restart(timeout="0.5s")
    text = logger.getvalue()
    assert "Restart timed out after 0.50 seconds" in text


def test_get_stops_work_after_error(c):
    with pytest.raises(RuntimeError):
        c.get({"x": (throws, 1), "y": (sleep, 1.5)}, ["x", "y"])

    start = time()
    while any(c.processing().values()):
        sleep(0.01)
        assert time() < start + 0.5


def test_as_completed_list(c):
    seq = c.map(inc, range(5))
    seq2 = list(as_completed(seq))
    assert set(c.gather(seq2)) == {1, 2, 3, 4, 5}


def test_as_completed_results(c):
    seq = c.map(inc, range(5))
    seq2 = list(as_completed(seq, with_results=True))
    assert set(pluck(1, seq2)) == {1, 2, 3, 4, 5}
    assert set(pluck(0, seq2)) == set(seq)


@pytest.mark.parametrize("with_results", [True, False])
def test_as_completed_batches(c, with_results):
    n = 50
    futures = c.map(slowinc, range(n), delay=0.01)
    out = []
    for batch in as_completed(futures, with_results=with_results).batches():
        assert isinstance(batch, (tuple, list))
        sleep(0.05)
        out.extend(batch)

    assert len(out) == n
    if with_results:
        assert set(pluck(1, out)) == set(range(1, n + 1))
    else:
        assert set(out) == set(futures)


def test_as_completed_next_batch(c):
    futures = c.map(slowinc, range(2), delay=0.1)
    ac = as_completed(futures)
    assert not ac.is_empty()
    assert ac.next_batch(block=False) == []
    assert set(ac.next_batch(block=True)).issubset(futures)
    while not ac.is_empty():
        assert set(ac.next_batch(block=True)).issubset(futures)
    assert ac.is_empty()
    assert not ac.has_ready()


@gen_cluster(nthreads=[])
async def test_status(s):
    c = await Client(s.address, asynchronous=True)
    assert c.status == "running"
    x = c.submit(inc, 1)

    await c.close()
    assert c.status == "closed"


@gen_cluster(client=True)
async def test_async_whowhat(c, s, a, b):
    [x] = await c.scatter([1], workers=a.address)

    who_has = await c.who_has()
    has_what = await c.has_what()
    assert type(who_has) is WhoHas
    assert type(has_what) is HasWhat

    assert who_has == {x.key: (a.address,)}
    assert has_what == {a.address: (x.key,), b.address: ()}


def test_client_repr_html(c):
    x = c.submit(inc, 1)

    who_has = c.who_has()
    has_what = c.has_what()
    assert type(who_has) is WhoHas
    assert type(has_what) is HasWhat


@gen_cluster(client=True)
async def test_persist_optimize_graph(c, s, a, b):
    i = 10
    for method in [c.persist, c.compute]:
        b = db.range(i, npartitions=2)
        i += 1
        b2 = b.map(inc)
        b3 = b2.map(inc)

        b4 = method(b3, optimize_graph=False)
        await wait(b4)

        assert set(map(stringify, b3.__dask_keys__())).issubset(s.tasks)

        b = db.range(i, npartitions=2)
        i += 1
        b2 = b.map(inc)
        b3 = b2.map(inc)

        b4 = method(b3, optimize_graph=True)
        await wait(b4)

        assert not any(stringify(k) in s.tasks for k in b2.__dask_keys__())


@gen_cluster(client=True, nthreads=[])
async def test_scatter_raises_if_no_workers(c, s):
    with pytest.raises(TimeoutError):
        await c.scatter(1, timeout=0.5)


@pytest.mark.slow
def test_reconnect(loop):
    w = Worker("127.0.0.1", 9393, loop=loop)
    loop.add_callback(w.start)

    scheduler_cli = [
        "dask-scheduler",
        "--host",
        "127.0.0.1",
        "--port",
        "9393",
        "--no-dashboard",
    ]
    with popen(scheduler_cli) as s:
        c = Client("127.0.0.1:9393", loop=loop)
        start = time()
        while len(c.nthreads()) != 1:
            sleep(0.1)
            assert time() < start + 3

        x = c.submit(inc, 1)
        assert x.result() == 2

    start = time()
    while c.status != "connecting":
        assert time() < start + 5
        sleep(0.01)

    assert x.status == "cancelled"
    with pytest.raises(CancelledError):
        x.result()

    with popen(scheduler_cli) as s:
        start = time()
        while c.status != "running":
            sleep(0.1)
            assert time() < start + 5
        start = time()
        while len(c.nthreads()) != 1:
            sleep(0.05)
            assert time() < start + 15

        x = c.submit(inc, 1)
        assert x.result() == 2

    start = time()
    while True:
        try:
            x.result()
            assert False
        except CommClosedError:
            continue
        except CancelledError:
            break
        assert time() < start + 5
        sleep(0.1)

    sync(loop, w.close)
    c.close()


@gen_cluster(client=True, nthreads=[], client_kwargs={"timeout": 0.5})
async def test_reconnect_timeout(c, s):
    with captured_logger(logging.getLogger("distributed.client")) as logger:
        await s.close()
        start = time()
        while c.status != "closed":
            await c._update_scheduler_info()
            await asyncio.sleep(0.05)
            assert time() < start + 5, "Timeout waiting for reconnect to fail"
    text = logger.getvalue()
    assert "Failed to reconnect" in text


@pytest.mark.avoid_ci(reason="hangs on github actions ubuntu-latest CI")
@pytest.mark.slow
@pytest.mark.skipif(WINDOWS, reason="num_fds not supported on windows")
@pytest.mark.parametrize("worker,count,repeat", [(Worker, 100, 5), (Nanny, 10, 20)])
def test_open_close_many_workers(loop, worker, count, repeat):
    proc = psutil.Process()

    with cluster(nworkers=0, active_rpc_timeout=2) as (s, _):
        gc.collect()
        before = proc.num_fds()
        done = Semaphore(0)
        running = weakref.WeakKeyDictionary()
        workers = set()
        status = True

        async def start_worker(sleep, duration, repeat=1):
            for i in range(repeat):
                await asyncio.sleep(sleep)
                if not status:
                    return
                w = worker(s["address"], loop=loop)
                running[w] = None
                await w
                workers.add(w)
                addr = w.worker_address
                running[w] = addr
                await asyncio.sleep(duration)
                await w.close()
                del w
                await asyncio.sleep(0)
            done.release()

        for i in range(count):
            loop.add_callback(
                start_worker, random.random() / 5, random.random() / 5, repeat=repeat
            )

        with Client(s["address"], loop=loop) as c:
            sleep(1)

            for i in range(count):
                done.acquire(timeout=5)
                gc.collect()
                if not running:
                    break

            start = time()
            while c.nthreads():
                sleep(0.2)
                assert time() < start + 10

            while len(workers) < count * repeat:
                sleep(0.2)

            status = False

            [c.sync(w.close) for w in list(workers)]
            for w in workers:
                assert w.status == Status.closed

    start = time()
    while proc.num_fds() > before:
        print("fds:", before, proc.num_fds())
        sleep(0.1)
        if time() > start + 10:
            if worker == Worker:  # this is an esoteric case
                print("File descriptors did not clean up")
                break
            else:
                raise ValueError("File descriptors did not clean up")


@gen_cluster()
async def test_idempotence(s, a, b):
    c = await Client(s.address, asynchronous=True)
    f = await Client(s.address, asynchronous=True)

    # Submit
    x = c.submit(inc, 1)
    await x
    log = list(s.transition_log)

    len_single_submit = len(log)  # see last assert

    y = f.submit(inc, 1)
    assert x.key == y.key
    await y
    await asyncio.sleep(0.1)
    log2 = list(s.transition_log)
    assert log == log2

    # Error
    a = c.submit(div, 1, 0)
    await wait(a)
    assert a.status == "error"
    log = list(s.transition_log)

    b = f.submit(div, 1, 0)
    assert a.key == b.key
    await wait(b)
    await asyncio.sleep(0.1)
    log2 = list(s.transition_log)
    assert log == log2

    s.transition_log.clear()
    # Simultaneous Submit
    d = c.submit(inc, 2)
    e = c.submit(inc, 2)
    await wait([d, e])

    assert len(s.transition_log) == len_single_submit

    await c.close()
    await f.close()


def test_scheduler_info(c):
    info = c.scheduler_info()
    assert isinstance(info, dict)
    assert len(info["workers"]) == 2
    assert isinstance(info["started"], float)


def test_write_scheduler_file(c):
    info = c.scheduler_info()
    with tmpfile("json") as scheduler_file:
        c.write_scheduler_file(scheduler_file)
        with Client(scheduler_file=scheduler_file) as c2:
            info2 = c2.scheduler_info()
            assert c.scheduler.address == c2.scheduler.address

        # test that a ValueError is raised if the scheduler_file
        # attribute is already set
        with pytest.raises(ValueError):
            c.write_scheduler_file(scheduler_file)


def test_get_versions(c):
    requests = pytest.importorskip("requests")

    v = c.get_versions()
    assert v["scheduler"] is not None
    assert v["client"] is not None
    assert len(v["workers"]) == 2
    for k, v in v["workers"].items():
        assert v is not None

    c.get_versions(check=True)
    # smoke test for versions
    # that this does not raise

    v = c.get_versions(packages=["requests"])
    assert v["client"]["packages"]["requests"] == requests.__version__


@gen_cluster(client=True)
async def test_async_get_versions(c, s, a, b):
    await c.get_versions(check=True)


def test_threaded_get_within_distributed(c):
    import dask.multiprocessing

    for get in [dask.local.get_sync, dask.multiprocessing.get, dask.threaded.get]:

        def f():
            return get({"x": (lambda: 1,)}, "x")

        future = c.submit(f)
        assert future.result() == 1


@gen_cluster(client=True)
async def test_lose_scattered_data(c, s, a, b):
    [x] = await c.scatter([1], workers=a.address)

    await a.close()
    await asyncio.sleep(0.1)

    assert x.status == "cancelled"
    assert x.key not in s.tasks


@gen_cluster(client=True, nthreads=[("127.0.0.1", 1)] * 3)
async def test_partially_lose_scattered_data(e, s, a, b, c):
    x = await e.scatter(1, workers=a.address)
    await e.replicate(x, n=2)

    await a.close()
    await asyncio.sleep(0.1)

    assert x.status == "finished"
    assert s.get_task_status(keys=[x.key]) == {x.key: "memory"}


@gen_cluster(client=True)
async def test_scatter_compute_lose(c, s, a, b):
    [x] = await c.scatter([[1, 2, 3, 4]], workers=a.address)
    y = c.submit(inc, 1, workers=b.address)

    z = c.submit(slowadd, x, y, delay=0.2)
    await asyncio.sleep(0.1)

    await a.close()

    with pytest.raises(CancelledError):
        await wait(z)

    assert x.status == "cancelled"
    assert y.status == "finished"
    assert z.status == "cancelled"


@gen_cluster(client=True)
async def test_scatter_compute_store_lose(c, s, a, b):
    """
    Create irreplaceable data on one machine,
    cause a dependent computation to occur on another and complete

    Kill the machine with the irreplaceable data.  What happens to the complete
    result?  How about after it GCs and tries to come back?
    """
    x = await c.scatter(1, workers=a.address)
    xx = c.submit(inc, x, workers=a.address)
    y = c.submit(inc, 1)

    z = c.submit(slowadd, xx, y, delay=0.2, workers=b.address)
    await wait(z)

    await a.close()

    start = time()
    while x.status == "finished":
        await asyncio.sleep(0.01)
        assert time() < start + 2

    # assert xx.status == 'finished'
    assert y.status == "finished"
    assert z.status == "finished"

    zz = c.submit(inc, z)
    await wait(zz)

    zkey = z.key
    del z

    start = time()
    while s.get_task_status(keys=[zkey]) != {zkey: "released"}:
        await asyncio.sleep(0.01)
        assert time() < start + 2

    xxkey = xx.key
    del xx

    start = time()
    while x.key in s.tasks and zkey not in s.tasks and xxkey not in s.tasks:
        await asyncio.sleep(0.01)
        assert time() < start + 2


@gen_cluster(client=True)
async def test_scatter_compute_store_lose_processing(c, s, a, b):
    """
    Create irreplaceable data on one machine,
    cause a dependent computation to occur on another and complete

    Kill the machine with the irreplaceable data.  What happens to the complete
    result?  How about after it GCs and tries to come back?
    """
    [x] = await c.scatter([1], workers=a.address)

    y = c.submit(slowinc, x, delay=0.2)
    z = c.submit(inc, y)
    await asyncio.sleep(0.1)
    await a.close()

    start = time()
    while x.status == "finished":
        await asyncio.sleep(0.01)
        assert time() < start + 2

    assert y.status == "cancelled"
    assert z.status == "cancelled"


@gen_cluster()
async def test_serialize_future(s, a, b):
    c1 = await Client(s.address, asynchronous=True)
    c2 = await Client(s.address, asynchronous=True)

    future = c1.submit(lambda: 1)
    result = await future

    for ci in (c1, c2):
        for ctxman in ci.as_current, lambda: temp_default_client(ci):
            with ctxman():
                future2 = pickle.loads(pickle.dumps(future))
                assert future2.client is ci
                assert stringify(future2.key) in ci.futures
                result2 = await future2
                assert result == result2

    await c1.close()
    await c2.close()


@gen_cluster()
async def test_temp_default_client(s, a, b):
    c1 = await Client(s.address, asynchronous=True)
    c2 = await Client(s.address, asynchronous=True)

    with temp_default_client(c1):
        assert default_client() is c1
        assert default_client(c2) is c2

    with temp_default_client(c2):
        assert default_client() is c2
        assert default_client(c1) is c1

    await c1.close()
    await c2.close()


@gen_cluster(client=True)
async def test_as_current(c, s, a, b):
    c1 = await Client(s.address, asynchronous=True)
    c2 = await Client(s.address, asynchronous=True)

    with temp_default_client(c):
        assert Client.current() is c
        with pytest.raises(ValueError):
            Client.current(allow_global=False)
        with c1.as_current():
            assert Client.current() is c1
            assert Client.current(allow_global=True) is c1
        with c2.as_current():
            assert Client.current() is c2
            assert Client.current(allow_global=True) is c2

    await c1.close()
    await c2.close()


def test_as_current_is_thread_local(s):
    l1 = threading.Lock()
    l2 = threading.Lock()
    l3 = threading.Lock()
    l4 = threading.Lock()
    l1.acquire()
    l2.acquire()
    l3.acquire()
    l4.acquire()

    def run1():
        with Client(s["address"]) as c:
            with c.as_current():
                l1.acquire()
                l2.release()
                try:
                    # This line runs only when both run1 and run2 are inside the
                    # context manager
                    assert Client.current(allow_global=False) is c
                finally:
                    l3.acquire()
                    l4.release()

    def run2():
        with Client(s["address"]) as c:
            with c.as_current():
                l1.release()
                l2.acquire()
                try:
                    # This line runs only when both run1 and run2 are inside the
                    # context manager
                    assert Client.current(allow_global=False) is c
                finally:
                    l3.release()
                    l4.acquire()

    t1 = threading.Thread(target=run1)
    t2 = threading.Thread(target=run2)
    t1.start()
    t2.start()
    t1.join()
    t2.join()


@gen_cluster()
async def test_as_current_is_task_local(s, a, b):
    l1 = asyncio.Lock()
    l2 = asyncio.Lock()
    l3 = asyncio.Lock()
    l4 = asyncio.Lock()
    await l1.acquire()
    await l2.acquire()
    await l3.acquire()
    await l4.acquire()

    async def run1():
        async with Client(s.address, asynchronous=True) as c:
            with c.as_current():
                await l1.acquire()
                l2.release()
                try:
                    # This line runs only when both run1 and run2 are inside the
                    # context manager
                    assert Client.current(allow_global=False) is c
                finally:
                    await l3.acquire()
                    l4.release()

    async def run2():
        async with Client(s.address, asynchronous=True) as c:
            with c.as_current():
                l1.release()
                await l2.acquire()
                try:
                    # This line runs only when both run1 and run2 are inside the
                    # context manager
                    assert Client.current(allow_global=False) is c
                finally:
                    l3.release()
                    await l4.acquire()

    await asyncio.gather(run1(), run2())


@nodebug  # test timing is fragile
@gen_cluster(nthreads=[("127.0.0.1", 1)] * 3, client=True)
async def test_persist_workers_annotate(e, s, a, b, c):
    with dask.annotate(workers=a.address, allow_other_workers=False):
        L1 = [delayed(inc)(i) for i in range(4)]
    with dask.annotate(workers=b.address, allow_other_workers=False):
        total = delayed(sum)(L1)
    with dask.annotate(workers=c.address, allow_other_workers=True):
        L2 = [delayed(add)(i, total) for i in L1]
    with dask.annotate(workers=b.address, allow_other_workers=True):
        total2 = delayed(sum)(L2)

    # TODO: once annotations are faithfully forwarded upon graph optimization,
    # we shouldn't need to disable that here.
    out = e.persist(L1 + L2 + [total, total2], optimize_graph=False)

    await wait(out)
    assert all(v.key in a.data for v in L1)
    assert total.key in b.data

    assert s.loose_restrictions == {total2.key} | {v.key for v in L2}


@gen_cluster(nthreads=[("127.0.0.1", 1)] * 3, client=True)
async def test_persist_workers_annotate2(e, s, a, b, c):
    def key_to_worker(key):
        return a.address

    L1 = [delayed(inc)(i) for i in range(4)]
    for x in L1:
        assert all(layer.annotations is None for layer in x.dask.layers.values())

    with dask.annotate(workers=key_to_worker):
        out = e.persist(L1, optimize_graph=False)
        await wait(out)

    for x in L1:
        assert all(layer.annotations is None for layer in x.dask.layers.values())

    for v in L1:
        assert s.worker_restrictions[v.key] == {a.address}


@nodebug  # test timing is fragile
@gen_cluster(nthreads=[("127.0.0.1", 1)] * 3, client=True)
async def test_persist_workers(e, s, a, b, c):
    L1 = [delayed(inc)(i) for i in range(4)]
    total = delayed(sum)(L1)
    L2 = [delayed(add)(i, total) for i in L1]
    total2 = delayed(sum)(L2)

    out = e.persist(
        L1 + L2 + [total, total2],
        workers=[a.address, b.address],
        allow_other_workers=True,
    )

    await wait(out)

    for v in L1 + L2 + [total, total2]:
        assert s.worker_restrictions[v.key] == {a.address, b.address}
    assert not any(c.address in r for r in s.worker_restrictions)

    assert s.loose_restrictions == {total.key, total2.key} | {v.key for v in L1 + L2}


@gen_cluster(nthreads=[("127.0.0.1", 1)] * 3, client=True)
async def test_compute_workers_annotate(e, s, a, b, c):
    with dask.annotate(workers=a.address, allow_other_workers=True):
        L1 = [delayed(inc)(i) for i in range(4)]
    with dask.annotate(workers=b.address, allow_other_workers=True):
        total = delayed(sum)(L1)
    with dask.annotate(workers=[c.address]):
        L2 = [delayed(add)(i, total) for i in L1]

    # TODO: once annotations are faithfully forwarded upon graph optimization,
    # we shouldn't need to disable that here.
    out = e.compute(L1 + L2 + [total], optimize_graph=False)

    await wait(out)
    for v in L1:
        assert s.worker_restrictions[v.key] == {a.address}
    for v in L2:
        assert s.worker_restrictions[v.key] == {c.address}
    assert s.worker_restrictions[total.key] == {b.address}

    assert s.loose_restrictions == {total.key} | {v.key for v in L1}


@gen_cluster(nthreads=[("127.0.0.1", 1)] * 3, client=True)
async def test_compute_workers(e, s, a, b, c):
    L1 = [delayed(inc)(i) for i in range(4)]
    total = delayed(sum)(L1)
    L2 = [delayed(add)(i, total) for i in L1]

    out = e.compute(
        L1 + L2 + [total],
        workers=[a.address, b.address],
        allow_other_workers=True,
    )

    await wait(out)
    for v in L1 + L2 + [total]:
        assert s.worker_restrictions[v.key] == {a.address, b.address}
    assert not any(c.address in r for r in s.worker_restrictions)

    assert s.loose_restrictions == {total.key} | {v.key for v in L1 + L2}


@gen_cluster(client=True)
async def test_compute_nested_containers(c, s, a, b):
    da = pytest.importorskip("dask.array")
    np = pytest.importorskip("numpy")
    x = da.ones(10, chunks=(5,)) + 1

    future = c.compute({"x": [x], "y": 123})
    result = await future

    assert isinstance(result, dict)
    assert (result["x"][0] == np.ones(10) + 1).all()
    assert result["y"] == 123


@gen_cluster(client=True)
async def test_scatter_type(c, s, a, b):
    [future] = await c.scatter([1])
    assert future.type == int

    d = await c.scatter({"x": 1.0})
    assert d["x"].type == float


@gen_cluster(client=True)
async def test_retire_workers_2(c, s, a, b):
    [x] = await c.scatter([1], workers=a.address)

    await s.retire_workers(workers=[a.address])
    assert b.data == {x.key: 1}
    assert s.who_has == {x.key: {b.address}}
    assert s.has_what == {b.address: {x.key}}

    assert a.address not in s.workers


@gen_cluster(client=True, nthreads=[("127.0.0.1", 1)] * 10)
async def test_retire_many_workers(c, s, *workers):
    futures = await c.scatter(list(range(100)))

    await s.retire_workers(workers=[w.address for w in workers[:7]])

    results = await c.gather(futures)
    assert results == list(range(100))

    while len(s.workers) != 3:
        await asyncio.sleep(0.01)

    assert len(s.has_what) == len(s.nthreads) == 3

    assert all(future.done() for future in futures)
    assert all(s.tasks[future.key].state == "memory" for future in futures)
    for w, keys in s.has_what.items():
        assert 15 < len(keys) < 50


@gen_cluster(
    client=True,
    nthreads=[("127.0.0.1", 3)] * 2,
    config={"distributed.scheduler.default-task-durations": {"f": "10ms"}},
)
async def test_weight_occupancy_against_data_movement(c, s, a, b):
    s.extensions["stealing"]._pc.callback_time = 1000000

    def f(x, y=0, z=0):
        sleep(0.01)
        return x

    y = await c.scatter([[1, 2, 3, 4]], workers=[a.address])
    z = await c.scatter([1], workers=[b.address])

    futures = c.map(f, [1, 2, 3, 4], y=y, z=z)

    await wait(futures)

    assert sum(f.key in a.data for f in futures) >= 2
    assert sum(f.key in b.data for f in futures) >= 1


@gen_cluster(
    client=True,
    nthreads=[("127.0.0.1", 1), ("127.0.0.1", 10)],
    config={"distributed.scheduler.default-task-durations": {"f": "10ms"}},
)
async def test_distribute_tasks_by_nthreads(c, s, a, b):
    s.extensions["stealing"]._pc.callback_time = 1000000

    def f(x, y=0):
        sleep(0.01)
        return x

    y = await c.scatter([1], broadcast=True)

    futures = c.map(f, range(20), y=y)

    await wait(futures)

    assert len(b.data) > 2 * len(a.data)


@gen_cluster(client=True, clean_kwargs={"threads": False})
async def test_add_done_callback(c, s, a, b):
    S = set()

    def f(future):
        future.add_done_callback(g)

    def g(future):
        S.add((future.key, future.status))

    u = c.submit(inc, 1, key="u")
    v = c.submit(throws, "hello", key="v")
    w = c.submit(slowinc, 2, delay=0.3, key="w")
    x = c.submit(inc, 3, key="x")
    u.add_done_callback(f)
    v.add_done_callback(f)
    w.add_done_callback(f)

    await wait((u, v, w, x))

    x.add_done_callback(f)

    t = time()
    while len(S) < 4 and time() - t < 2.0:
        await asyncio.sleep(0.01)

    assert S == {(f.key, f.status) for f in (u, v, w, x)}


@gen_cluster(client=True)
async def test_normalize_collection(c, s, a, b):
    x = delayed(inc)(1)
    y = delayed(inc)(x)
    z = delayed(inc)(y)

    yy = c.persist(y)

    zz = c.normalize_collection(z)
    assert len(z.dask) == len(y.dask) + 1

    assert isinstance(zz.dask[y.key], Future)
    assert len(zz.dask) < len(z.dask)


@gen_cluster(client=True)
async def test_normalize_collection_dask_array(c, s, a, b):
    da = pytest.importorskip("dask.array")

    x = da.ones(10, chunks=(5,))
    y = x + 1
    yy = c.persist(y)

    z = y.sum()
    zdsk = dict(z.dask)
    zz = c.normalize_collection(z)
    assert z.dask == zdsk  # do not mutate input

    assert len(z.dask) > len(zz.dask)
    assert any(isinstance(v, Future) for v in zz.dask.values())

    for k, v in yy.dask.items():
        assert zz.dask[k].key == v.key

    result1 = await c.compute(z)
    result2 = await c.compute(zz)
    assert result1 == result2


@pytest.mark.slow
def test_normalize_collection_with_released_futures(c):
    da = pytest.importorskip("dask.array")

    x = da.arange(2 ** 20, chunks=2 ** 10)
    y = x.persist()
    wait(y)
    sol = y.sum().compute()
    # Start releasing futures
    del y
    # Try to reuse futures. Previously this was a race condition,
    # and the call to `.compute()` would error out due to missing
    # futures on the scheduler at compute time.
    normalized = c.normalize_collection(x)
    res = normalized.sum().compute()
    assert res == sol


@pytest.mark.xfail(reason="https://github.com/dask/distributed/issues/4404")
@gen_cluster(client=True)
async def test_auto_normalize_collection(c, s, a, b):
    da = pytest.importorskip("dask.array")

    x = da.ones(10, chunks=5)
    assert len(x.dask) == 2

    with dask.config.set(optimizations=[c._optimize_insert_futures]):
        y = x.map_blocks(slowinc, delay=1, dtype=x.dtype)
        yy = c.persist(y)

        await wait(yy)

        start = time()
        future = c.compute(y.sum())
        await future
        end = time()
        assert end - start < 1

        start = time()
        z = c.persist(y + 1)
        await wait(z)
        end = time()
        assert end - start < 1


@pytest.mark.xfail(reason="https://github.com/dask/distributed/issues/4404")
def test_auto_normalize_collection_sync(c):
    da = pytest.importorskip("dask.array")
    x = da.ones(10, chunks=5)

    y = x.map_blocks(slowinc, delay=1, dtype=x.dtype)
    yy = c.persist(y)

    wait(yy)

    with dask.config.set(optimizations=[c._optimize_insert_futures]):
        start = time()
        y.sum().compute()
        end = time()
        assert end - start < 1


def assert_no_data_loss(scheduler):
    for key, start, finish, recommendations, _ in scheduler.transition_log:
        if start == "memory" and finish == "released":
            for k, v in recommendations.items():
                assert not (k == key and v == "waiting")


@gen_cluster(client=True)
async def test_interleave_computations(c, s, a, b):
    import distributed

    distributed.g = s
    xs = [delayed(slowinc)(i, delay=0.02) for i in range(30)]
    ys = [delayed(slowdec)(x, delay=0.02) for x in xs]
    zs = [delayed(slowadd)(x, y, delay=0.02) for x, y in zip(xs, ys)]

    total = delayed(sum)(zs)

    future = c.compute(total)

    done = ("memory", "released")

    await asyncio.sleep(0.1)

    x_keys = [x.key for x in xs]
    y_keys = [y.key for y in ys]
    z_keys = [z.key for z in zs]

    while not s.tasks or any(w.processing for w in s.workers.values()):
        await asyncio.sleep(0.05)
        x_done = sum(state in done for state in s.get_task_status(keys=x_keys).values())
        y_done = sum(state in done for state in s.get_task_status(keys=y_keys).values())
        z_done = sum(state in done for state in s.get_task_status(keys=z_keys).values())

        assert x_done >= y_done >= z_done
        assert x_done < y_done + 10
        assert y_done < z_done + 10

    assert_no_data_loss(s)


@pytest.mark.skip(reason="Now prefer first-in-first-out")
@gen_cluster(client=True)
async def test_interleave_computations_map(c, s, a, b):
    xs = c.map(slowinc, range(30), delay=0.02)
    ys = c.map(slowdec, xs, delay=0.02)
    zs = c.map(slowadd, xs, ys, delay=0.02)

    done = ("memory", "released")

    x_keys = [x.key for x in xs]
    y_keys = [y.key for y in ys]
    z_keys = [z.key for z in zs]

    while not s.tasks or any(w.processing for w in s.workers.values()):
        await asyncio.sleep(0.05)
        x_done = sum(state in done for state in s.get_task_status(keys=x_keys).values())
        y_done = sum(state in done for state in s.get_task_status(keys=y_keys).values())
        z_done = sum(state in done for state in s.get_task_status(keys=z_keys).values())

        assert x_done >= y_done >= z_done
        assert x_done < y_done + 10
        assert y_done < z_done + 10


@gen_cluster(client=True)
async def test_scatter_dict_workers(c, s, a, b):
    await c.scatter({"a": 10}, workers=[a.address, b.address])
    assert "a" in a.data or "a" in b.data


@pytest.mark.slow
@gen_test(timeout=180)
async def test_client_timeout():
    c = Client("127.0.0.1:57484", asynchronous=True)

    s = Scheduler(loop=c.loop, port=57484, dashboard_address=":0")
    await asyncio.sleep(4)

    try:
        await s
    except OSError:  # port in use
        await c.close()
        return

    try:
        await c
        await c.close()
    finally:
        await s.close()


@gen_cluster(client=True)
async def test_submit_list_kwargs(c, s, a, b):
    futures = await c.scatter([1, 2, 3])

    def f(L=None):
        return sum(L)

    future = c.submit(f, L=futures)
    result = await future
    assert result == 1 + 2 + 3


@gen_cluster(client=True)
async def test_map_list_kwargs(c, s, a, b):
    futures = await c.scatter([1, 2, 3])

    def f(i, L=None):
        return i + sum(L)

    futures = c.map(f, range(10), L=futures)
    results = await c.gather(futures)
    assert results == [i + 6 for i in range(10)]


@gen_cluster(client=True)
async def test_dont_clear_waiting_data(c, s, a, b):
    start = time()
    x = await c.scatter(1)
    y = c.submit(slowinc, x, delay=0.5)
    while y.key not in s.tasks:
        await asyncio.sleep(0.01)
    key = x.key
    del x
    for i in range(5):
        assert s.waiting_data[key]
        await asyncio.sleep(0)


@gen_cluster(client=True)
async def test_recreate_error_delayed(c, s, a, b):
    x0 = delayed(dec)(2)
    y0 = delayed(dec)(1)
    x = delayed(div)(1, x0)
    y = delayed(div)(1, y0)
    tot = delayed(sum)(x, y)

    f = c.compute(tot)

    assert f.status == "pending"

    error_f = await c._get_errored_future(f)
    function, args, kwargs = await c._get_components_from_future(error_f)
    assert f.status == "error"
    assert function.__name__ == "div"
    assert args == (1, 0)
    with pytest.raises(ZeroDivisionError):
        function(*args, **kwargs)


@gen_cluster(client=True)
async def test_recreate_error_futures(c, s, a, b):
    x0 = c.submit(dec, 2)
    y0 = c.submit(dec, 1)
    x = c.submit(div, 1, x0)
    y = c.submit(div, 1, y0)
    tot = c.submit(sum, x, y)
    f = c.compute(tot)

    assert f.status == "pending"

    error_f = await c._get_errored_future(f)
    function, args, kwargs = await c._get_components_from_future(error_f)
    assert f.status == "error"
    assert function.__name__ == "div"
    assert args == (1, 0)
    with pytest.raises(ZeroDivisionError):
        function(*args, **kwargs)


@gen_cluster(client=True)
async def test_recreate_error_collection(c, s, a, b):
    b = db.range(10, npartitions=4)
    b = b.map(lambda x: 1 / x)
    b = b.persist()
    f = c.compute(b)

    error_f = await c._get_errored_future(f)
    function, args, kwargs = await c._get_components_from_future(error_f)
    with pytest.raises(ZeroDivisionError):
        function(*args, **kwargs)

    dd = pytest.importorskip("dask.dataframe")
    import pandas as pd

    df = dd.from_pandas(pd.DataFrame({"a": [0, 1, 2, 3, 4]}), chunksize=2)

    def make_err(x):
        # because pandas would happily work with NaN
        if x == 0:
            raise ValueError
        return x

    df2 = df.a.map(make_err)
    f = c.compute(df2)
    error_f = await c._get_errored_future(f)
    function, args, kwargs = await c._get_components_from_future(error_f)
    with pytest.raises(ValueError):
        function(*args, **kwargs)

    # with persist
    df3 = c.persist(df2)
    error_f = await c._get_errored_future(df3)
    function, args, kwargs = await c._get_components_from_future(error_f)
    with pytest.raises(ValueError):
        function(*args, **kwargs)


@gen_cluster(client=True)
async def test_recreate_error_array(c, s, a, b):
    da = pytest.importorskip("dask.array")
    pytest.importorskip("scipy")
    z = (da.linalg.inv(da.zeros((10, 10), chunks=10)) + 1).sum()
    zz = z.persist()
    error_f = await c._get_errored_future(zz)
    function, args, kwargs = await c._get_components_from_future(error_f)
    assert "0.,0.,0." in str(args).replace(" ", "")  # args contain actual arrays


def test_recreate_error_sync(c):
    x0 = c.submit(dec, 2)
    y0 = c.submit(dec, 1)
    x = c.submit(div, 1, x0)
    y = c.submit(div, 1, y0)
    tot = c.submit(sum, x, y)
    f = c.compute(tot)

    with pytest.raises(ZeroDivisionError):
        c.recreate_error_locally(f)
    assert f.status == "error"


def test_recreate_error_not_error(c):
    f = c.submit(dec, 2)
    with pytest.raises(ValueError, match="No errored futures passed"):
        c.recreate_error_locally(f)


@gen_cluster(client=True)
async def test_recreate_task_delayed(c, s, a, b):
    x0 = delayed(dec)(2)
    y0 = delayed(dec)(2)
    x = delayed(div)(1, x0)
    y = delayed(div)(1, y0)
    tot = delayed(sum)([x, y])

    f = c.compute(tot)

    assert f.status == "pending"

    function, args, kwargs = await c._get_components_from_future(f)
    assert f.status == "finished"
    assert function.__name__ == "sum"
    assert args == ([1, 1],)
    assert function(*args, **kwargs) == 2


@gen_cluster(client=True)
async def test_recreate_task_futures(c, s, a, b):
    x0 = c.submit(dec, 2)
    y0 = c.submit(dec, 2)
    x = c.submit(div, 1, x0)
    y = c.submit(div, 1, y0)
    tot = c.submit(sum, [x, y])
    f = c.compute(tot)

    assert f.status == "pending"

    function, args, kwargs = await c._get_components_from_future(f)
    assert f.status == "finished"
    assert function.__name__ == "sum"
    assert args == ([1, 1],)
    assert function(*args, **kwargs) == 2


@gen_cluster(client=True)
async def test_recreate_task_collection(c, s, a, b):
    b = db.range(10, npartitions=4)
    b = b.map(lambda x: int(3628800 / (x + 1)))
    b = b.persist()
    f = c.compute(b)

    function, args, kwargs = await c._get_components_from_future(f)
    assert function(*args, **kwargs) == [
        3628800,
        1814400,
        1209600,
        907200,
        725760,
        604800,
        518400,
        453600,
        403200,
        362880,
    ]

    dd = pytest.importorskip("dask.dataframe")
    import pandas as pd

    df = dd.from_pandas(pd.DataFrame({"a": [0, 1, 2, 3, 4]}), chunksize=2)

    df2 = df.a.map(lambda x: x + 1)
    f = c.compute(df2)

    function, args, kwargs = await c._get_components_from_future(f)
    expected = pd.DataFrame({"a": [1, 2, 3, 4, 5]})["a"]
    assert function(*args, **kwargs).equals(expected)

    # with persist
    df3 = c.persist(df2)
    # recreate_task_locally only works with futures
    with pytest.raises(AttributeError):
        function, args, kwargs = await c._get_components_from_future(df3)

    f = c.compute(df3)
    function, args, kwargs = await c._get_components_from_future(f)
    assert function(*args, **kwargs).equals(expected)


@gen_cluster(client=True)
async def test_recreate_task_array(c, s, a, b):
    da = pytest.importorskip("dask.array")
    z = (da.zeros((10, 10), chunks=10) + 1).sum()
    f = c.compute(z)
    function, args, kwargs = await c._get_components_from_future(f)
    assert function(*args, **kwargs) == 100


def test_recreate_task_sync(c):
    x0 = c.submit(dec, 2)
    y0 = c.submit(dec, 2)
    x = c.submit(div, 1, x0)
    y = c.submit(div, 1, y0)
    tot = c.submit(sum, [x, y])
    f = c.compute(tot)

    assert c.recreate_task_locally(f) == 2


@gen_cluster(client=True)
async def test_retire_workers(c, s, a, b):
    assert set(s.workers) == {a.address, b.address}
    await c.retire_workers(workers=[a.address], close_workers=True)
    assert set(s.workers) == {b.address}

    start = time()
    while a.status != Status.closed:
        await asyncio.sleep(0.01)
        assert time() < start + 5


class MyException(Exception):
    pass


@gen_cluster(client=True)
async def test_robust_unserializable(c, s, a, b):
    class Foo:
        def __getstate__(self):
            raise MyException()

    with pytest.raises(MyException):
        future = c.submit(identity, Foo())

    futures = c.map(inc, range(10))
    results = await c.gather(futures)

    assert results == list(map(inc, range(10)))
    assert a.data and b.data


@gen_cluster(client=True)
async def test_robust_undeserializable(c, s, a, b):
    class Foo:
        def __getstate__(self):
            return 1

        def __setstate__(self, state):
            raise MyException("hello")

    future = c.submit(identity, Foo())
    with pytest.raises(MyException):
        await future

    futures = c.map(inc, range(10))
    results = await c.gather(futures)

    assert results == list(map(inc, range(10)))
    assert a.data and b.data


@gen_cluster(client=True)
async def test_robust_undeserializable_function(c, s, a, b):
    class Foo:
        def __getstate__(self):
            return 1

        def __setstate__(self, state):
            raise MyException("hello")

        def __call__(self, *args):
            return 1

    future = c.submit(Foo(), 1)
    with pytest.raises(MyException):
        await future

    futures = c.map(inc, range(10))
    results = await c.gather(futures)

    assert results == list(map(inc, range(10)))
    assert a.data and b.data


@gen_cluster(client=True)
async def test_fire_and_forget(c, s, a, b):
    future = c.submit(slowinc, 1, delay=0.1)
    import distributed

    def f(x):
        distributed.foo = 123

    try:
        fire_and_forget(c.submit(f, future))

        start = time()
        while not hasattr(distributed, "foo"):
            await asyncio.sleep(0.01)
            assert time() < start + 2
        assert distributed.foo == 123
    finally:
        del distributed.foo

    start = time()
    while len(s.tasks) > 1:
        await asyncio.sleep(0.01)
        assert time() < start + 2

    assert set(s.who_wants) == {future.key}
    assert set(s.tasks) == {future.key}


@gen_cluster(client=True)
async def test_fire_and_forget_err(c, s, a, b):
    fire_and_forget(c.submit(div, 1, 0))
    await asyncio.sleep(0.1)

    # erred task should clear out quickly
    start = time()
    while s.tasks:
        await asyncio.sleep(0.01)
        assert time() < start + 1


def test_quiet_client_close(loop):
    with captured_logger(logging.getLogger("distributed")) as logger:
        with Client(
            loop=loop,
            processes=False,
            dashboard_address=":0",
            threads_per_worker=4,
        ) as c:
            futures = c.map(slowinc, range(1000), delay=0.01)
            sleep(0.200)  # stop part-way
        sleep(0.1)  # let things settle

        out = logger.getvalue()
        lines = out.strip().split("\n")
        assert len(lines) <= 2
        for line in lines:
            assert (
                not line
                or "Reconnecting" in line
                or "garbage" in line
                or set(line) == {"-"}
            ), line


@pytest.mark.slow
def test_quiet_client_close_when_cluster_is_closed_before_client(loop):
    with captured_logger(logging.getLogger("tornado.application")) as logger:
        cluster = LocalCluster(loop=loop, n_workers=1, dashboard_address=":0")
        client = Client(cluster, loop=loop)
        cluster.close()
        client.close()

    out = logger.getvalue()
    assert "CancelledError" not in out


@gen_cluster()
async def test_close(s, a, b):
    c = await Client(s.address, asynchronous=True)
    future = c.submit(inc, 1)
    await wait(future)
    assert c.id in s.wants_what
    await c.close()

    start = time()
    while c.id in s.wants_what or s.tasks:
        await asyncio.sleep(0.01)
        assert time() < start + 5


def test_threadsafe(c):
    def f(_):
        d = deque(maxlen=50)
        for i in range(100):
            future = c.submit(inc, random.randint(0, 100))
            d.append(future)
            sleep(0.001)
        c.gather(list(d))
        total = c.submit(sum, list(d))
        return total.result()

    from concurrent.futures import ThreadPoolExecutor

    with ThreadPoolExecutor(20) as e:
        results = list(e.map(f, range(20)))
        assert results and all(results)
        del results


@pytest.mark.slow
def test_threadsafe_get(c):
    da = pytest.importorskip("dask.array")
    x = da.arange(100, chunks=(10,))

    def f(_):
        total = 0
        for i in range(20):
            total += (x + random.randint(0, 20)).sum().compute()
            sleep(0.001)
        return total

    from concurrent.futures import ThreadPoolExecutor

    with ThreadPoolExecutor(30) as e:
        results = list(e.map(f, range(30)))
        assert results and all(results)


@pytest.mark.slow
def test_threadsafe_compute(c):
    da = pytest.importorskip("dask.array")
    x = da.arange(100, chunks=(10,))

    def f(_):
        total = 0
        for i in range(20):
            future = c.compute((x + random.randint(0, 20)).sum())
            total += future.result()
            sleep(0.001)
        return total

    from concurrent.futures import ThreadPoolExecutor

    e = ThreadPoolExecutor(30)
    results = list(e.map(f, range(30)))
    assert results and all(results)


@gen_cluster(client=True)
async def test_identity(c, s, a, b):
    assert c.id.lower().startswith("client")
    assert a.id.lower().startswith("worker")
    assert b.id.lower().startswith("worker")
    assert s.id.lower().startswith("scheduler")


@gen_cluster(client=True, nthreads=[("127.0.0.1", 4)] * 2)
async def test_get_client(c, s, a, b):
    assert get_client() is c
    assert c.asynchronous

    def f(x):
        client = get_client()
        future = client.submit(inc, x)
        import distributed

        assert not client.asynchronous
        assert client is distributed.tmp_client
        return future.result()

    import distributed

    distributed.tmp_client = c
    try:
        futures = c.map(f, range(5))
        results = await c.gather(futures)
        assert results == list(map(inc, range(5)))
    finally:
        del distributed.tmp_client


def test_get_client_no_cluster():
    # Clean up any global workers added by other tests. This test requires that
    # there are no global workers.
    Worker._instances.clear()

    msg = "No global client found and no address provided"
    with pytest.raises(ValueError, match=fr"^{msg}$"):
        get_client()


@gen_cluster(client=True)
async def test_serialize_collections(c, s, a, b):
    da = pytest.importorskip("dask.array")
    x = da.arange(10, chunks=(5,)).persist()

    def f(x):
        assert isinstance(x, da.Array)
        return x.sum().compute()

    future = c.submit(f, x)
    result = await future
    assert result == sum(range(10))


@gen_cluster(client=True, nthreads=[("127.0.0.1", 1)] * 1)
async def test_secede_simple(c, s, a):
    def f():
        client = get_client()
        secede()
        return client.submit(inc, 1).result()

    result = await c.submit(f)
    assert result == 2


@gen_cluster(client=True)
async def test_secede_balances(c, s, a, b):
    count = threading.active_count()

    def f(x):
        client = get_client()
        secede()
        futures = client.map(inc, range(10), pure=False)
        total = client.submit(sum, futures).result()
        return total

    futures = c.map(f, range(100))

    results = await c.gather(futures)

    assert a.executed_count + b.executed_count == 1100
    assert a.executed_count > 200
    assert b.executed_count > 200

    assert results == [sum(map(inc, range(10)))] * 100


@gen_cluster(client=True)
async def test_sub_submit_priority(c, s, a, b):
    def f():
        client = get_client()
        client.submit(slowinc, 1, delay=0.2, key="slowinc")

    future = c.submit(f, key="f")
    await asyncio.sleep(0.1)
    if len(s.tasks) == 2:
        assert (
            s.priorities["f"] > s.priorities["slowinc"]
        )  # lower values schedule first


def test_get_client_sync(c, s, a, b):
    results = c.run(lambda: get_worker().scheduler.address)
    assert results == {w["address"]: s["address"] for w in [a, b]}

    results = c.run(lambda: get_client().scheduler.address)
    assert results == {w["address"]: s["address"] for w in [a, b]}


@gen_cluster(client=True)
async def test_serialize_collections_of_futures(c, s, a, b):
    pd = pytest.importorskip("pandas")
    dd = pytest.importorskip("dask.dataframe")
    from dask.dataframe.utils import assert_eq

    df = pd.DataFrame({"x": [1, 2, 3]})
    ddf = dd.from_pandas(df, npartitions=2).persist()
    future = await c.scatter(ddf)

    ddf2 = await future
    df2 = await c.compute(ddf2)

    assert_eq(df, df2)


def test_serialize_collections_of_futures_sync(c):
    pd = pytest.importorskip("pandas")
    dd = pytest.importorskip("dask.dataframe")
    from dask.dataframe.utils import assert_eq

    df = pd.DataFrame({"x": [1, 2, 3]})
    ddf = dd.from_pandas(df, npartitions=2).persist()
    future = c.scatter(ddf)

    result = future.result()
    assert_eq(result.compute(), df)

    assert future.type == dd.DataFrame
    assert c.submit(lambda x, y: assert_eq(x.compute(), y), future, df).result()


def _dynamic_workload(x, delay=0.01):
    if delay == "random":
        sleep(random.random() / 2)
    else:
        sleep(delay)
    if x > 4:
        return 4
    secede()
    client = get_client()
    futures = client.map(
        _dynamic_workload, [x + i + 1 for i in range(2)], pure=False, delay=delay
    )
    total = client.submit(sum, futures)
    return total.result()


def test_dynamic_workloads_sync(c):
    future = c.submit(_dynamic_workload, 0, delay=0.02)
    assert future.result(timeout=20) == 52


@pytest.mark.slow
def test_dynamic_workloads_sync_random(c):
    future = c.submit(_dynamic_workload, 0, delay="random")
    assert future.result(timeout=20) == 52


@pytest.mark.xfail(COMPILED, reason="Fails with cythonized scheduler")
@gen_cluster(client=True)
async def test_bytes_keys(c, s, a, b):
    key = b"inc-123"
    future = c.submit(inc, 1, key=key)
    result = await future
    assert type(future.key) is bytes
    assert set(s.tasks) == {key}
    assert key in a.data or key in b.data
    assert result == 2


@gen_cluster(client=True)
async def test_unicode_ascii_keys(c, s, a, b):
    uni_type = type("")
    key = "inc-123"
    future = c.submit(inc, 1, key=key)
    result = await future
    assert type(future.key) is uni_type
    assert set(s.tasks) == {key}
    assert key in a.data or key in b.data
    assert result == 2


@gen_cluster(client=True)
async def test_unicode_keys(c, s, a, b):
    uni_type = type("")
    key = "inc-123\u03bc"
    future = c.submit(inc, 1, key=key)
    result = await future
    assert type(future.key) is uni_type
    assert set(s.tasks) == {key}
    assert key in a.data or key in b.data
    assert result == 2

    future2 = c.submit(inc, future)
    result2 = await future2
    assert result2 == 3

    future3 = await c.scatter({"data-123": 123})
    result3 = await future3["data-123"]
    assert result3 == 123


def test_use_synchronous_client_in_async_context(loop, c):
    async def f():
        x = await c.scatter(123)
        y = c.submit(inc, x)
        z = await c.gather(y)
        return z

    z = sync(loop, f)
    assert z == 124


def test_quiet_quit_when_cluster_leaves(loop_in_thread):
    loop = loop_in_thread
    with LocalCluster(loop=loop, dashboard_address=":0", silence_logs=False) as cluster:
        with captured_logger("distributed.comm") as sio:
            with Client(cluster, loop=loop) as client:
                futures = client.map(lambda x: x + 1, range(10))
                sleep(0.05)
                cluster.close()
                sleep(0.05)

        text = sio.getvalue()
        assert not text


def test_warn_executor(loop, s, a, b):
    with warnings.catch_warnings(record=True) as record:
        with Executor(s["address"], loop=loop) as c:
            pass

    assert any("Client" in str(r.message) for r in record)


@gen_cluster([("127.0.0.1", 4)] * 2, client=True)
async def test_call_stack_future(c, s, a, b):
    x = c.submit(slowdec, 1, delay=0.5)
    future = c.submit(slowinc, 1, delay=0.5)
    await asyncio.sleep(0.1)
    results = await asyncio.gather(
        c.call_stack(future), c.call_stack(keys=[future.key])
    )
    assert all(list(first(result.values())) == [future.key] for result in results)
    assert results[0] == results[1]
    result = results[0]
    ts = a.tasks.get(future.key)
    if ts is not None and ts.state == "executing":
        w = a
    else:
        w = b

    assert list(result) == [w.address]
    assert list(result[w.address]) == [future.key]
    assert "slowinc" in str(result)
    assert "slowdec" not in str(result)


@gen_cluster([("127.0.0.1", 4)] * 2, client=True)
async def test_call_stack_all(c, s, a, b):
    future = c.submit(slowinc, 1, delay=0.8)
    while not a.executing_count and not b.executing_count:
        await asyncio.sleep(0.01)
    result = await c.call_stack()
    w = a if a.executing_count else b
    assert list(result) == [w.address]
    assert list(result[w.address]) == [future.key]
    assert "slowinc" in str(result)


@gen_cluster([("127.0.0.1", 4)] * 2, client=True)
async def test_call_stack_collections(c, s, a, b):
    da = pytest.importorskip("dask.array")
    x = da.random.random(100, chunks=(10,)).map_blocks(slowinc, delay=0.5).persist()
    while not a.executing_count and not b.executing_count:
        await asyncio.sleep(0.001)
    result = await c.call_stack(x)
    assert result


@gen_cluster([("127.0.0.1", 4)] * 2, client=True)
async def test_call_stack_collections_all(c, s, a, b):
    da = pytest.importorskip("dask.array")
    x = da.random.random(100, chunks=(10,)).map_blocks(slowinc, delay=0.5).persist()
    while not a.executing_count and not b.executing_count:
        await asyncio.sleep(0.001)
    result = await c.call_stack()
    assert result


@pytest.mark.flaky(condition=WINDOWS, reruns=10, reruns_delay=5)
@gen_cluster(client=True, worker_kwargs={"profile_cycle_interval": "100ms"})
async def test_profile(c, s, a, b):
    futures = c.map(slowinc, range(10), delay=0.05, workers=a.address)
    await wait(futures)

    x = await c.profile(start=time() + 10, stop=time() + 20)
    assert not x["count"]

    x = await c.profile(start=0, stop=time())
    assert (
        x["count"]
        == sum(p["count"] for _, p in a.profile_history) + a.profile_recent["count"]
    )

    y = await c.profile(start=time() - 0.300, stop=time())
    assert 0 < y["count"] < x["count"]

    assert not any(p["count"] for _, p in b.profile_history)
    result = await c.profile(workers=b.address)
    assert not result["count"]


@gen_cluster(client=True, worker_kwargs={"profile_cycle_interval": "100ms"})
async def test_profile_keys(c, s, a, b):
    x = c.map(slowinc, range(10), delay=0.05, workers=a.address)
    y = c.map(slowdec, range(10), delay=0.05, workers=a.address)
    await wait(x + y)

    xp = await c.profile("slowinc")
    yp = await c.profile("slowdec")
    p = await c.profile()

    assert p["count"] == xp["count"] + yp["count"]

    with captured_logger(logging.getLogger("distributed")) as logger:
        prof = await c.profile("does-not-exist")
        assert prof == profile.create()
    out = logger.getvalue()
    assert not out


@gen_cluster()
async def test_client_with_name(s, a, b):
    with captured_logger("distributed.scheduler") as sio:
        client = await Client(s.address, asynchronous=True, name="foo")
        assert "foo" in client.id
        await client.close()

    text = sio.getvalue()
    assert "foo" in text


@gen_cluster(client=True)
async def test_future_defaults_to_default_client(c, s, a, b):
    x = c.submit(inc, 1)
    await wait(x)

    future = Future(x.key)
    assert future.client is c


@gen_cluster(client=True)
async def test_future_auto_inform(c, s, a, b):
    x = c.submit(inc, 1)
    await wait(x)

    client = await Client(s.address, asynchronous=True)
    future = Future(x.key, client)

    start = time()
    while future.status != "finished":
        await asyncio.sleep(0.01)
        assert time() < start + 1

    await client.close()


def test_client_async_before_loop_starts():
    with pristine_loop() as loop:
        client = Client(asynchronous=True, loop=loop)
        assert client.asynchronous
        client.close()


@pytest.mark.slow
@gen_cluster(client=True, Worker=Nanny, timeout=60, nthreads=[("127.0.0.1", 3)] * 2)
async def test_nested_compute(c, s, a, b):
    def fib(x):
        assert get_worker().get_current_task()
        if x < 2:
            return x
        a = delayed(fib)(x - 1)
        b = delayed(fib)(x - 2)
        c = a + b
        return c.compute()

    future = c.submit(fib, 8)
    result = await future
    assert result == 21
    assert len(s.transition_log) > 50


@gen_cluster(client=True)
async def test_task_metadata(c, s, a, b):
    await c.set_metadata("x", 1)
    result = await c.get_metadata("x")
    assert result == 1

    future = c.submit(inc, 1)
    key = future.key
    await wait(future)
    await c.set_metadata(key, 123)
    result = await c.get_metadata(key)
    assert result == 123

    del future

    while key in s.tasks:
        await asyncio.sleep(0.01)

    with pytest.raises(KeyError):
        await c.get_metadata(key)

    result = await c.get_metadata(key, None)
    assert result is None

    await c.set_metadata(["x", "a"], 1)
    result = await c.get_metadata("x")
    assert result == {"a": 1}
    await c.set_metadata(["x", "b"], 2)
    result = await c.get_metadata("x")
    assert result == {"a": 1, "b": 2}
    result = await c.get_metadata(["x", "a"])
    assert result == 1

    await c.set_metadata(["x", "a", "c", "d"], 1)
    result = await c.get_metadata("x")
    assert result == {"a": {"c": {"d": 1}}, "b": 2}


@gen_cluster(client=True, Worker=Nanny)
async def test_logs(c, s, a, b):
    await wait(c.map(inc, range(5)))
    logs = await c.get_scheduler_logs(n=5)
    assert logs

    for _, msg in logs:
        assert "distributed.scheduler" in msg

    w_logs = await c.get_worker_logs(n=5)
    assert set(w_logs.keys()) == {a.worker_address, b.worker_address}
    for log in w_logs.values():
        for _, msg in log:
            assert "distributed.worker" in msg

    n_logs = await c.get_worker_logs(nanny=True)
    assert set(n_logs.keys()) == {a.worker_address, b.worker_address}
    for log in n_logs.values():
        for _, msg in log:
            assert "distributed.nanny" in msg

    n_logs = await c.get_worker_logs(nanny=True, workers=[a.worker_address])
    assert set(n_logs.keys()) == {a.worker_address}
    for log in n_logs.values():
        for _, msg in log:
            assert "distributed.nanny" in msg


@gen_cluster(client=True)
async def test_avoid_delayed_finalize(c, s, a, b):
    x = delayed(inc)(1)
    future = c.compute(x)
    result = await future
    assert result == 2
    assert list(s.tasks) == [future.key] == [x.key]


@gen_cluster()
async def test_config_scheduler_address(s, a, b):
    with dask.config.set({"scheduler-address": s.address}):
        with captured_logger("distributed.client") as sio:
            c = await Client(asynchronous=True)
            assert c.scheduler.address == s.address

        text = sio.getvalue()
        assert s.address in text

        await c.close()


@gen_cluster(client=True)
async def test_warn_when_submitting_large_values(c, s, a, b):
    with warnings.catch_warnings(record=True) as record:
        future = c.submit(lambda x: x + 1, b"0" * 2000000)

    text = str(record[0].message)
    assert "2.00 MB" in text or "1.91 MiB" in text
    assert "large" in text
    assert "..." in text
    assert "'000" in text
    assert "000'" in text
    assert len(text) < 2000

    with warnings.catch_warnings(record=True) as record:
        data = b"0" * 2000000
        for i in range(10):
            future = c.submit(lambda x, y: x, data, i)

    assert len(record) < 2


@gen_cluster(client=True)
async def test_unhashable_function(c, s, a, b):
    func = _UnhashableCallable()
    result = await c.submit(func, 1)
    assert result == 2


@gen_cluster()
async def test_client_name(s, a, b):
    with dask.config.set({"client-name": "hello-world"}):
        c = await Client(s.address, asynchronous=True)
        assert any("hello-world" in name for name in list(s.clients))

    await c.close()


def test_client_doesnt_close_given_loop(loop_in_thread, s, a, b):
    with Client(s["address"], loop=loop_in_thread) as c:
        assert c.submit(inc, 1).result() == 2
    with Client(s["address"], loop=loop_in_thread) as c:
        assert c.submit(inc, 2).result() == 3


@gen_cluster(client=True, nthreads=[])
async def test_quiet_scheduler_loss(c, s):
    c._periodic_callbacks["scheduler-info"].interval = 10
    with captured_logger(logging.getLogger("distributed.client")) as logger:
        await s.close()
        await c._update_scheduler_info()
    text = logger.getvalue()
    assert "BrokenPipeError" not in text


def test_dashboard_link(loop, monkeypatch):
    monkeypatch.setenv("USER", "myusername")

    with cluster(scheduler_kwargs={"dashboard_address": ":12355"}) as (s, [a, b]):
        with Client(s["address"], loop=loop) as c:
            with dask.config.set(
                {"distributed.dashboard.link": "{scheme}://foo-{USER}:{port}/status"}
            ):
                link = "http://foo-myusername:12355/status"
                assert link == c.dashboard_link
                text = c._repr_html_()
                assert link in text


@gen_test()
async def test_dashboard_link_inproc():
    async with Client(processes=False, asynchronous=True, dashboard_address=":0") as c:
        with dask.config.set({"distributed.dashboard.link": "{host}"}):
            assert "/" not in c.dashboard_link


@gen_test()
async def test_client_timeout_2():
    with dask.config.set({"distributed.comm.timeouts.connect": "10ms"}):
        start = time()
        c = Client("127.0.0.1:3755", asynchronous=True)
        with pytest.raises((TimeoutError, IOError)):
            await c
        stop = time()

        assert c.status == "closed"
        await c.close()

        assert stop - start < 1


@gen_test()
async def test_client_active_bad_port():
    import tornado.httpserver
    import tornado.web

    application = tornado.web.Application([(r"/", tornado.web.RequestHandler)])
    http_server = tornado.httpserver.HTTPServer(application)
    http_server.listen(8080)
    with dask.config.set({"distributed.comm.timeouts.connect": "10ms"}):
        c = Client("127.0.0.1:8080", asynchronous=True)
        with pytest.raises((TimeoutError, IOError)):
            await c
        await c._close(fast=True)
    http_server.stop()


@pytest.mark.parametrize("direct", [True, False])
def test_turn_off_pickle(direct):
    @gen_cluster()
    async def test(s, a, b):
        np = pytest.importorskip("numpy")

        async with Client(
            s.address, asynchronous=True, serializers=["dask", "msgpack"]
        ) as c:
            assert (await c.submit(inc, 1)) == 2
            await c.submit(np.ones, 5)
            await c.scatter(1)

            # Can't send complex data
            with pytest.raises(TypeError):
                future = await c.scatter(inc)

            # can send complex tasks (this uses pickle regardless)
            future = c.submit(lambda x: x, inc)
            await wait(future)

            # but can't receive complex results
            with pytest.raises(TypeError):
                await c.gather(future, direct=direct)

            # Run works
            result = await c.run(lambda: 1)
            assert list(result.values()) == [1, 1]
            result = await c.run_on_scheduler(lambda: 1)
            assert result == 1

            # But not with complex return values
            with pytest.raises(TypeError):
                await c.run(lambda: inc)
            with pytest.raises(TypeError):
                await c.run_on_scheduler(lambda: inc)

    test()


@gen_cluster()
async def test_de_serialization(s, a, b):
    np = pytest.importorskip("numpy")

    c = await Client(
        s.address,
        asynchronous=True,
        serializers=["msgpack", "pickle"],
        deserializers=["msgpack"],
    )
    try:
        # Can send complex data
        future = await c.scatter(np.ones(5))

        # But can not retrieve it
        with pytest.raises(TypeError):
            result = await future
    finally:
        await c.close()


@gen_cluster()
async def test_de_serialization_none(s, a, b):
    np = pytest.importorskip("numpy")

    c = await Client(s.address, asynchronous=True, deserializers=["msgpack"])
    try:
        # Can send complex data
        future = await c.scatter(np.ones(5))

        # But can not retrieve it
        with pytest.raises(TypeError):
            result = await future
    finally:
        await c.close()


@gen_cluster()
async def test_client_repr_closed(s, a, b):
    c = await Client(s.address, asynchronous=True)
    await c.close()
    c._repr_html_()


def test_client_repr_closed_sync(loop):
    with Client(loop=loop, processes=False, dashboard_address=":0") as c:
        pass
    c._repr_html_()


@pytest.mark.xfail(reason="https://github.com/dask/dask/pull/6807")
@gen_cluster(client=True, nthreads=[("127.0.0.1", 1)])
async def test_nested_prioritization(c, s, w):
    x = delayed(inc)(1, dask_key_name=("a", 2))
    y = delayed(inc)(2, dask_key_name=("a", 10))

    o = dask.order.order(merge(x.__dask_graph__(), y.__dask_graph__()))

    fx, fy = c.compute([x, y])

    await wait([fx, fy])

    assert (o[x.key] < o[y.key]) == (
        s.tasks[stringify(fx.key)].priority < s.tasks[stringify(fy.key)].priority
    )


@gen_cluster(client=True)
async def test_scatter_error_cancel(c, s, a, b):
    # https://github.com/dask/distributed/issues/2038
    def bad_fn(x):
        raise Exception("lol")

    x = await c.scatter(1)
    y = c.submit(bad_fn, x)
    del x

    await wait(y)
    assert y.status == "error"
    await asyncio.sleep(0.1)
    assert y.status == "error"  # not cancelled


@pytest.mark.xfail(reason="GH#5409 Dask-Default-Threads are frequently detected")
def test_no_threads_lingering():
    if threading.active_count() < 40:
        return
    active = dict(threading._active)
    print(f"==== Found {len(active)} active threads: ====")
    for t in active.values():
        print(t)
    assert False


@gen_cluster()
async def test_direct_async(s, a, b):
    c = await Client(s.address, asynchronous=True, direct_to_workers=True)
    assert c.direct_to_workers
    await c.close()

    c = await Client(s.address, asynchronous=True, direct_to_workers=False)
    assert not c.direct_to_workers
    await c.close()


def test_direct_sync(c):
    assert not c.direct_to_workers

    def f():
        return get_client().direct_to_workers

    assert c.submit(f).result()


@gen_cluster()
async def test_mixing_clients(s, a, b):
    c1 = await Client(s.address, asynchronous=True)
    c2 = await Client(s.address, asynchronous=True)

    future = c1.submit(inc, 1)
    with pytest.raises(ValueError):
        c2.submit(inc, future)

    assert not c2.futures  # Don't create Futures on second Client

    await c1.close()
    await c2.close()


@gen_cluster(client=True)
async def test_tuple_keys(c, s, a, b):
    x = dask.delayed(inc)(1, dask_key_name=("x", 1))
    y = dask.delayed(inc)(x, dask_key_name=("y", 1))
    future = c.compute(y)
    assert (await future) == 3


@gen_cluster(client=True)
async def test_multiple_scatter(c, s, a, b):
    futures = await asyncio.gather(*[c.scatter(1, direct=True) for _ in range(5)])

    x = await futures[0]
    x = await futures[0]


@gen_cluster(client=True)
async def test_map_large_kwargs_in_graph(c, s, a, b):
    np = pytest.importorskip("numpy")
    x = np.random.random(100000)
    futures = c.map(lambda a, b: a + b, range(100), b=x)
    while not s.tasks:
        await asyncio.sleep(0.01)

    assert len(s.tasks) == 101
    assert any(k.startswith("ndarray") for k in s.tasks)


@gen_cluster(client=True)
async def test_retry(c, s, a, b):
    def f():
        assert dask.config.get("foo")

    with dask.config.set(foo=False):
        future = c.submit(f)
        with pytest.raises(AssertionError):
            await future

    with dask.config.set(foo=True):
        await future.retry()
        await future


@gen_cluster(client=True)
async def test_retry_dependencies(c, s, a, b):
    def f():
        return dask.config.get("foo")

    x = c.submit(f)
    y = c.submit(inc, x)

    with pytest.raises(KeyError):
        await y

    with dask.config.set(foo=100):
        await y.retry()
        result = await y
        assert result == 101

        await y.retry()
        await x.retry()
        result = await y
        assert result == 101


@gen_cluster(client=True)
async def test_released_dependencies(c, s, a, b):
    def f(x):
        return dask.config.get("foo") + 1

    x = c.submit(inc, 1, key="x")
    y = c.submit(f, x, key="y")
    del x

    with pytest.raises(KeyError):
        await y

    with dask.config.set(foo=100):
        await y.retry()
        result = await y
        assert result == 101


@gen_cluster(client=True, clean_kwargs={"threads": False})
async def test_profile_bokeh(c, s, a, b):
    pytest.importorskip("bokeh.plotting")
    from bokeh.model import Model

    await c.gather(c.map(slowinc, range(10), delay=0.2))
    state, figure = await c.profile(plot=True)
    assert isinstance(figure, Model)

    with tmpfile("html") as fn:
        try:
            await c.profile(filename=fn)
        except PermissionError:
            if WINDOWS:
                pytest.xfail()
        assert os.path.exists(fn)


@gen_cluster(client=True)
async def test_get_mix_futures_and_SubgraphCallable(c, s, a, b):
    future = c.submit(add, 1, 2)

    subgraph = SubgraphCallable(
        {"_2": (add, "_0", "_1"), "_3": (add, future, "_2")}, "_3", ("_0", "_1")
    )
    dsk = {"a": 1, "b": 2, "c": (subgraph, "a", "b"), "d": (subgraph, "c", "b")}

    future2 = c.get(dsk, "d", sync=False)
    result = await future2
    assert result == 11

    # Nested subgraphs
    subgraph2 = SubgraphCallable(
        {
            "_2": (subgraph, "_0", "_1"),
            "_3": (subgraph, "_2", "_1"),
            "_4": (add, "_3", future2),
        },
        "_4",
        ("_0", "_1"),
    )

    dsk2 = {"e": 1, "f": 2, "g": (subgraph2, "e", "f")}

    result = await c.get(dsk2, "g", sync=False)
    assert result == 22


@gen_cluster(client=True)
async def test_get_mix_futures_and_SubgraphCallable_dask_dataframe(c, s, a, b):
    dd = pytest.importorskip("dask.dataframe")
    import pandas as pd

    df = pd.DataFrame({"x": range(1, 11)})
    ddf = dd.from_pandas(df, npartitions=2).persist()
    ddf = ddf.map_partitions(lambda x: x)
    ddf["x"] = ddf["x"].astype("f8")
    ddf = ddf.map_partitions(lambda x: x)
    ddf["x"] = ddf["x"].astype("f8")
    result = await c.compute(ddf)
    assert result.equals(df.astype("f8"))


def test_direct_to_workers(s, loop):
    with Client(s["address"], loop=loop, direct_to_workers=True) as client:
        future = client.scatter(1)
        future.result()
        resp = client.run_on_scheduler(lambda dask_scheduler: dask_scheduler.events)
        assert "gather" not in str(resp)


@gen_cluster(client=True)
async def test_instances(c, s, a, b):
    assert list(Client._instances) == [c]
    assert list(Scheduler._instances) == [s]
    assert set(Worker._instances) == {a, b}


@gen_cluster(client=True)
async def test_wait_for_workers(c, s, a, b):
    future = asyncio.ensure_future(c.wait_for_workers(n_workers=3))
    await asyncio.sleep(0.22)  # 2 chances
    assert not future.done()

    w = await Worker(s.address)
    start = time()
    await future
    assert time() < start + 1
    await w.close()

    with pytest.raises(TimeoutError) as info:
        await c.wait_for_workers(n_workers=10, timeout="1 ms")

    assert "2/10" in str(info.value).replace(" ", "")
    assert "1 ms" in str(info.value)


@pytest.mark.skipif(WINDOWS, reason="num_fds not supported on windows")
@pytest.mark.asyncio
@pytest.mark.parametrize("Worker", [Worker, Nanny])
async def test_file_descriptors_dont_leak(Worker):
    pytest.importorskip("pandas")
    df = dask.datasets.timeseries(freq="10s", dtypes={"x": int, "y": float})

    proc = psutil.Process()
    before = proc.num_fds()
    async with Scheduler(dashboard_address=":0") as s:
        async with Worker(s.address), Worker(s.address), Client(
            s.address, asynchronous=True
        ):
            assert proc.num_fds() > before
            await df.sum().persist()

    start = time()
    while proc.num_fds() > before:
        await asyncio.sleep(0.01)
        assert time() < start + 10, (before, proc.num_fds())


@gen_test()
async def test_dashboard_link_cluster():
    class MyCluster(LocalCluster):
        @property
        def dashboard_link(self):
            return "http://foo.com"

    async with MyCluster(
        processes=False, asynchronous=True, dashboard_address=":0"
    ) as cluster:
        async with Client(cluster, asynchronous=True) as client:
            assert "http://foo.com" in client._repr_html_()


@gen_test()
async def test_shutdown():
    async with Scheduler(dashboard_address=":0") as s:
        async with Worker(s.address) as w:
            async with Client(s.address, asynchronous=True) as c:
                await c.shutdown()

                assert s.status == Status.closed
                assert w.status == Status.closed


@pytest.mark.asyncio
async def test_shutdown_localcluster(cleanup):
    async with LocalCluster(
        n_workers=1, asynchronous=True, processes=False, dashboard_address=":0"
    ) as lc:
        async with Client(lc, asynchronous=True) as c:
            await c.shutdown()

        assert lc.scheduler.status == Status.closed


@gen_test()
async def test_config_inherited_by_subprocess():
    with dask.config.set(foo=100):
        async with LocalCluster(
            n_workers=1,
            asynchronous=True,
            processes=True,
            dashboard_address=":0",
        ) as lc:
            async with Client(lc, asynchronous=True) as c:
                assert await c.submit(dask.config.get, "foo") == 100


@gen_cluster(client=True)
async def test_futures_of_sorted(c, s, a, b):
    pytest.importorskip("dask.dataframe")
    df = await dask.datasets.timeseries(dtypes={"x": int}).persist()
    futures = futures_of(df)
    for k, f in zip(df.__dask_keys__(), futures):
        assert str(k) in str(f)


@gen_cluster(client=True, worker_kwargs={"profile_cycle_interval": "10ms"})
async def test_profile_server(c, s, a, b):
    for i in range(5):
        try:
            x = c.map(slowinc, range(10), delay=0.01, workers=a.address, pure=False)
            await wait(x)
            await asyncio.gather(
                c.run(slowinc, 1, delay=0.5), c.run_on_scheduler(slowdec, 1, delay=0.5)
            )

            p = await c.profile(server=True)  #  All worker servers
            assert "slowinc" in str(p)

            p = await c.profile(scheduler=True)  #  Scheduler
            assert "slowdec" in str(p)
        except AssertionError:
            if i == 4:
                raise
            else:
                pass
        else:
            break


@gen_cluster(client=True)
async def test_await_future(c, s, a, b):
    future = c.submit(inc, 1)

    async def f():  # flake8: noqa
        result = await future
        assert result == 2

    await f()

    future = c.submit(div, 1, 0)

    async def f():
        with pytest.raises(ZeroDivisionError):
            await future

    await f()


@gen_cluster(client=True)
async def test_as_completed_async_for(c, s, a, b):
    futures = c.map(inc, range(10))
    ac = as_completed(futures)
    results = []

    async def f():
        async for future in ac:
            result = await future
            results.append(result)

    await f()

    assert set(results) == set(range(1, 11))


@gen_cluster(client=True)
async def test_as_completed_async_for_results(c, s, a, b):
    futures = c.map(inc, range(10))
    ac = as_completed(futures, with_results=True)
    results = []

    async def f():
        async for future, result in ac:
            results.append(result)

    await f()

    assert set(results) == set(range(1, 11))
    assert not s.counters["op"].components[0]["gather"]


@gen_cluster(client=True)
async def test_as_completed_async_for_cancel(c, s, a, b):
    x = c.submit(inc, 1)
    y = c.submit(sleep, 0.3)
    ac = as_completed([x, y])

    async def _():
        await asyncio.sleep(0.1)
        await y.cancel(asynchronous=True)

    c.loop.add_callback(_)

    L = []

    async def f():
        async for future in ac:
            L.append(future)

    await f()

    assert L == [x, y]


@gen_test()
async def test_async_with():
    async with Client(processes=False, dashboard_address=":0", asynchronous=True) as c:
        assert await c.submit(lambda x: x + 1, 10) == 11
    assert c.status == "closed"
    assert c.cluster.status == Status.closed


def test_client_sync_with_async_def(loop):
    async def ff():
        await asyncio.sleep(0.01)
        return 1

    with cluster() as (s, [a, b]):
        with Client(s["address"], loop=loop) as c:
            assert sync(loop, ff) == 1
            assert c.sync(ff) == 1


@pytest.mark.skip(reason="known intermittent failure")
@gen_cluster(client=True)
async def test_dont_hold_on_to_large_messages(c, s, a, b):
    np = pytest.importorskip("numpy")
    da = pytest.importorskip("dask.array")
    x = np.random.random(1000000)
    xr = weakref.ref(x)

    d = da.from_array(x, chunks=(100000,))
    d = d.persist()
    del x

    start = time()
    while xr() is not None:
        if time() > start + 5:
            # Help diagnosing
            from types import FrameType

            x = xr()
            if x is not None:
                del x
                rc = sys.getrefcount(xr())
                refs = gc.get_referrers(xr())
                print("refs to x:", rc, refs, gc.isenabled())
                frames = [r for r in refs if isinstance(r, FrameType)]
                for i, f in enumerate(frames):
                    print(
                        "frames #%d:" % i,
                        f.f_code.co_name,
                        f.f_code.co_filename,
                        sorted(f.f_locals),
                    )
            pytest.fail("array should have been destroyed")

        await asyncio.sleep(0.200)


@gen_cluster(client=True)
async def test_run_scheduler_async_def(c, s, a, b):
    async def f(dask_scheduler):
        await asyncio.sleep(0.01)
        dask_scheduler.foo = "bar"

    await c.run_on_scheduler(f)

    assert s.foo == "bar"

    async def f(dask_worker):
        await asyncio.sleep(0.01)
        dask_worker.foo = "bar"

    await c.run(f)
    assert a.foo == "bar"
    assert b.foo == "bar"


@gen_cluster(client=True)
async def test_run_scheduler_async_def_wait(c, s, a, b):
    async def f(dask_scheduler):
        await asyncio.sleep(0.01)
        dask_scheduler.foo = "bar"

    await c.run_on_scheduler(f, wait=False)

    while not hasattr(s, "foo"):
        await asyncio.sleep(0.01)
    assert s.foo == "bar"

    async def f(dask_worker):
        await asyncio.sleep(0.01)
        dask_worker.foo = "bar"

    await c.run(f, wait=False)

    while not hasattr(a, "foo") or not hasattr(b, "foo"):
        await asyncio.sleep(0.01)

    assert a.foo == "bar"
    assert b.foo == "bar"


@gen_cluster(client=True, nthreads=[("127.0.0.1", 2)] * 2)
async def test_performance_report(c, s, a, b):
    pytest.importorskip("bokeh")
    da = pytest.importorskip("dask.array")

    async def f(stacklevel, mode=None):
        """
        We wrap this in a function so that the assertions aren't in the
        performanace report itself

        Also, we want this comment to appear
        """
        x = da.random.random((1000, 1000), chunks=(100, 100))
        with tmpfile(extension="html") as fn:
            async with performance_report(
                filename=fn, stacklevel=stacklevel, mode=mode
            ):
                await c.compute((x + x.T).sum())

            with open(fn) as f:
                data = f.read()
        return data

    # Ensure default kwarg maintains backward compatability
    data = await f(stacklevel=1)

    assert "Also, we want this comment to appear" in data
    assert "bokeh" in data
    assert "random" in data
    assert "Dask Performance Report" in data
    assert "x = da.random" in data
    assert "Threads: 4" in data
    assert "distributed.scheduler - INFO - Clear task state" in data
    assert dask.__version__ in data

    # Stacklevel two captures code two frames back -- which in this case
    # is the testing function
    data = await f(stacklevel=2)
    assert "async def test_performance_report(c, s, a, b):" in data
    assert "Dask Performance Report" in data

    # Stacklevel zero or lower is overridden to stacklevel=1 so we don't see
    # distributed internals
    data = await f(stacklevel=0)
    assert "Also, we want this comment to appear" in data
    assert "Dask Performance Report" in data

    data = await f(stacklevel=1, mode="inline")
    assert "cdn.bokeh.org" not in data
    data = await f(stacklevel=1, mode="cdn")
    assert "cdn.bokeh.org" in data


@gen_cluster(nthreads=[])
async def test_client_gather_semaphore_loop(s):
    async with Client(s.address, asynchronous=True) as c:
        assert c._gather_semaphore._loop is c.loop.asyncio_loop


@gen_cluster(client=True)
async def test_as_completed_condition_loop(c, s, a, b):
    seq = c.map(inc, range(5))
    ac = as_completed(seq)
    assert ac.condition._loop == c.loop.asyncio_loop


def test_client_connectionpool_semaphore_loop(s, a, b):
    with Client(s["address"]) as c:
        assert c.rpc.semaphore._loop is c.loop.asyncio_loop


@pytest.mark.slow
@gen_cluster(nthreads=[], timeout=60)
async def test_mixed_compression(s):
    pytest.importorskip("lz4")
    da = pytest.importorskip("dask.array")
    async with Nanny(
        s.address, nthreads=1, config={"distributed.comm.compression": None}
    ):
        async with Nanny(
            s.address, nthreads=1, config={"distributed.comm.compression": "lz4"}
        ):
            async with Client(s.address, asynchronous=True) as c:
                await c.get_versions()
                x = da.ones((10000, 10000))
                y = x + x.T
                await c.compute(y.sum())


@gen_cluster(client=True)
async def test_futures_in_subgraphs(c, s, a, b):
    """Regression test of <https://github.com/dask/distributed/issues/4145>"""

    dd = pytest.importorskip("dask.dataframe")
    import pandas as pd

    ddf = dd.from_pandas(
        pd.DataFrame(
            dict(
                uid=range(50),
                enter_time=pd.date_range(
                    start="2020-01-01", end="2020-09-01", periods=50, tz="UTC"
                ),
            )
        ),
        npartitions=5,
    )

    ddf = ddf[ddf.uid.isin(range(29))].persist()
    ddf["local_time"] = ddf.enter_time.dt.tz_convert("US/Central")
    ddf["day"] = ddf.enter_time.dt.day_name()
    ddf = await c.submit(dd.categorical.categorize, ddf, columns=["day"], index=False)


@gen_cluster(client=True)
async def test_get_task_metadata(c, s, a, b):

    # Populate task metadata
    await c.register_worker_plugin(TaskStateMetadataPlugin())

    async with get_task_metadata() as tasks:
        f = c.submit(slowinc, 1)
        await f

    metadata = tasks.metadata
    assert f.key in metadata
    assert metadata[f.key] == s.tasks.get(f.key).metadata

    state = tasks.state
    assert f.key in state
    assert state[f.key] == "memory"

    assert not any(isinstance(p, CollectTaskMetaDataPlugin) for p in s.plugins)


@gen_cluster(client=True)
async def test_get_task_metadata_multiple(c, s, a, b):

    # Populate task metadata
    await c.register_worker_plugin(TaskStateMetadataPlugin())

    # Ensure that get_task_metadata only collects metadata for
    # tasks which are submitted and completed within its context
    async with get_task_metadata() as tasks1:
        f1 = c.submit(slowinc, 1)
        await f1
        async with get_task_metadata() as tasks2:
            f2 = c.submit(slowinc, 2)
            await f2

    metadata1 = tasks1.metadata
    metadata2 = tasks2.metadata

    assert len(metadata1) == 2
    assert sorted(metadata1.keys()) == sorted([f1.key, f2.key])
    assert metadata1[f1.key] == s.tasks.get(f1.key).metadata
    assert metadata1[f2.key] == s.tasks.get(f2.key).metadata

    assert len(metadata2) == 1
    assert list(metadata2.keys()) == [f2.key]
    assert metadata2[f2.key] == s.tasks.get(f2.key).metadata


@gen_cluster(client=True)
async def test_log_event(c, s, a, b):

    # Log an event from inside a task
    def foo():
        get_worker().log_event("topic1", {"foo": "bar"})

    assert not await c.get_events("topic1")
    await c.submit(foo)
    events = await c.get_events("topic1")
    assert len(events) == 1
    assert events[0][1] == {"foo": "bar"}

    # Log an event while on the scheduler
    def log_scheduler(dask_scheduler):
        dask_scheduler.log_event("topic2", {"woo": "hoo"})

    await c.run_on_scheduler(log_scheduler)
    events = await c.get_events("topic2")
    assert len(events) == 1
    assert events[0][1] == {"woo": "hoo"}

    # Log an event from the client process
    await c.log_event("topic2", ("alice", "bob"))
    events = await c.get_events("topic2")
    assert len(events) == 2
    assert events[1][1] == ("alice", "bob")


@gen_cluster(client=True)
async def test_annotations_task_state(c, s, a, b):
    da = pytest.importorskip("dask.array")

    with dask.annotate(qux="bar", priority=100):
        x = da.ones(10, chunks=(5,))

    with dask.config.set(optimization__fuse__active=False):
        x = await x.persist()

    assert all(
        {"qux": "bar", "priority": 100} == ts.annotations for ts in s.tasks.values()
    )


@pytest.mark.parametrize("fn", ["compute", "persist"])
def test_annotations_compute_time(fn):
    da = pytest.importorskip("dask.array")

    @gen_cluster(client=True)
    async def test(c, s, a, b):
        x = da.ones(10, chunks=(5,))

        with dask.annotate(foo="bar"):
            # Turn off optimization to avoid rewriting layers and picking up annotations
            # that way. Instead, we want `compute`/`persist` to be able to pick them up.
            x = await getattr(c, fn)(x, optimize_graph=False)

        assert all({"foo": "bar"} == ts.annotations for ts in s.tasks.values())

    test()


@pytest.mark.xfail(reason="https://github.com/dask/dask/issues/7036")
@gen_cluster(client=True)
async def test_annotations_survive_optimization(c, s, a, b):
    da = pytest.importorskip("dask.array")

    with dask.annotate(foo="bar"):
        x = da.ones(10, chunks=(5,))

    ann = x.__dask_graph__().layers[x.name].annotations
    assert ann is not None
    assert ann.get("foo", None) == "bar"

    (xx,) = dask.optimize(x)

    ann = xx.__dask_graph__().layers[x.name].annotations
    assert ann is not None
    assert ann.get("foo", None) == "bar"


@gen_cluster(client=True)
async def test_annotations_priorities(c, s, a, b):
    da = pytest.importorskip("dask.array")

    with dask.annotate(priority=15):
        x = da.ones(10, chunks=(5,))

    with dask.config.set(optimization__fuse__active=False):
        x = await x.persist()

    assert all("15" in str(ts.priority) for ts in s.tasks.values())
    assert all(ts.priority[0] == -15 for ts in s.tasks.values())
    assert all({"priority": 15} == ts.annotations for ts in s.tasks.values())


@gen_cluster(client=True)
async def test_annotations_workers(c, s, a, b):
    da = pytest.importorskip("dask.array")

    with dask.annotate(workers=[a.address]):
        x = da.ones(10, chunks=(5,))

    with dask.config.set(optimization__fuse__active=False):
        x = await x.persist()

    assert all({"workers": (a.address,)} == ts.annotations for ts in s.tasks.values())
    assert all({a.address} == ts.worker_restrictions for ts in s.tasks.values())
    assert a.data
    assert not b.data


@gen_cluster(client=True)
async def test_annotations_retries(c, s, a, b):
    da = pytest.importorskip("dask.array")

    with dask.annotate(retries=2):
        x = da.ones(10, chunks=(5,))

    with dask.config.set(optimization__fuse__active=False):
        x = await x.persist()

    assert all(ts.retries == 2 for ts in s.tasks.values())
    assert all(ts.annotations == {"retries": 2} for ts in s.tasks.values())


@gen_cluster(client=True)
async def test_annotations_blockwise_unpack(c, s, a, b):
    da = pytest.importorskip("dask.array")
    np = pytest.importorskip("numpy")
    from dask.array.utils import assert_eq

    # A flaky doubling function -- need extra args because it is called before
    # application to establish dtype/meta.
    scale = varying([ZeroDivisionError("one"), ZeroDivisionError("two"), 2, 2])

    def flaky_double(x):
        return scale() * x

    # A reliable double function.
    def reliable_double(x):
        return 2 * x

    x = da.ones(10, chunks=(5,))

    # The later annotations should not override the earlier annotations
    with dask.annotate(retries=2):
        y = x.map_blocks(flaky_double, meta=np.array((), dtype=float))
    with dask.annotate(retries=0):
        z = y.map_blocks(reliable_double, meta=np.array((), dtype=float))

    with dask.config.set(optimization__fuse__active=False):
        z = await c.compute(z)

    assert_eq(z, np.ones(10) * 4.0)


@gen_cluster(
    client=True,
    nthreads=[
        ("127.0.0.1", 1),
        ("127.0.0.1", 1, {"resources": {"GPU": 1}}),
    ],
)
async def test_annotations_resources(c, s, a, b):
    da = pytest.importorskip("dask.array")

    with dask.annotate(resources={"GPU": 1}):
        x = da.ones(10, chunks=(5,))

    with dask.config.set(optimization__fuse__active=False):
        x = await x.persist()

    assert all([{"GPU": 1} == ts.resource_restrictions for ts in s.tasks.values()])
    assert all([{"resources": {"GPU": 1}} == ts.annotations for ts in s.tasks.values()])


@gen_cluster(
    client=True,
    nthreads=[
        ("127.0.0.1", 1),
        ("127.0.0.1", 1, {"resources": {"GPU": 1}}),
    ],
)
async def test_annotations_resources_culled(c, s, a, b):
    da = pytest.importorskip("dask.array")

    x = da.ones((2, 2, 2), chunks=1)
    with dask.annotate(resources={"GPU": 1}):
        y = x.map_blocks(lambda x0: x0, meta=x._meta)

    z = y[0, 0, 0]

    (z,) = c.compute([z], optimize_graph=False)
    await z
    # it worked!


@gen_cluster(client=True)
async def test_annotations_loose_restrictions(c, s, a, b):
    da = pytest.importorskip("dask.array")

    # Eventually fails if allow_other_workers=False
    with dask.annotate(workers=["fake"], allow_other_workers=True):
        x = da.ones(10, chunks=(5,))

    with dask.config.set(optimization__fuse__active=False):
        x = await x.persist()

    assert all(not ts.worker_restrictions for ts in s.tasks.values())
    assert all({"fake"} == ts.host_restrictions for ts in s.tasks.values())
    assert all(
        [
            {"workers": ("fake",), "allow_other_workers": True} == ts.annotations
            for ts in s.tasks.values()
        ]
    )


@gen_cluster(client=True)
async def test_workers_collection_restriction(c, s, a, b):
    da = pytest.importorskip("dask.array")

    future = c.compute(da.arange(10), workers=a.address)
    await future
    assert a.data and not b.data


@gen_cluster(client=True, nthreads=[("127.0.0.1", 0)])
async def test_get_client_functions_spawn_clusters(c, s, a):
    # see gh4565

    scheduler_addr = c.scheduler.address

    def f(x):
        with LocalCluster(
            n_workers=1,
            processes=False,
            dashboard_address=":0",
            worker_dashboard_address=":0",
        ) as cluster2:
            with Client(cluster2) as c1:
                c2 = get_client()

                c1_scheduler = c1.scheduler.address
                c2_scheduler = c2.scheduler.address
                assert c1_scheduler != c2_scheduler
                assert c2_scheduler == scheduler_addr

    await c.gather(c.map(f, range(2)))
    await a.close()

    c_default = default_client()
    assert c is c_default


def test_computation_code_walk_frames():

    test_function_code = inspect.getsource(test_computation_code_walk_frames)
    code = Client._get_computation_code()

    assert test_function_code == code

    def nested_call():
        return Client._get_computation_code()

    assert nested_call() == inspect.getsource(nested_call)

    with pytest.raises(TypeError, match="Ignored modules must be a list"):
        with dask.config.set(
            {"distributed.diagnostics.computations.ignore-modules": "test_client"}
        ):
            code = Client._get_computation_code()

    with dask.config.set(
        {"distributed.diagnostics.computations.ignore-modules": ["test_client"]}
    ):
        import sys

        upper_frame_code = inspect.getsource(sys._getframe(1))
        code = Client._get_computation_code()
        assert code == upper_frame_code
        assert nested_call() == upper_frame_code


def test_computation_object_code_dask_compute(client):
    da = pytest.importorskip("dask.array")
    x = da.ones((10, 10), chunks=(3, 3))
    future = x.sum().compute()
    y = future

    test_function_code = inspect.getsource(test_computation_object_code_dask_compute)

    def fetch_comp_code(dask_scheduler):
        computations = list(dask_scheduler.computations)
        assert len(computations) == 1
        comp = computations[0]
        assert len(comp.code) == 1
        return comp.code[0]

    code = client.run_on_scheduler(fetch_comp_code)

    assert code == test_function_code


@gen_cluster(client=True)
async def test_computation_object_code_dask_persist(c, s, a, b):
    da = pytest.importorskip("dask.array")
    x = da.ones((10, 10), chunks=(3, 3))
    future = x.sum().persist()
    await future

    test_function_code = inspect.getsource(
        test_computation_object_code_dask_persist.__wrapped__
    )
    computations = list(s.computations)
    assert len(computations) == 1
    comp = computations[0]
    assert len(comp.code) == 1

    assert comp.code[0] == test_function_code


@gen_cluster(client=True)
async def test_computation_object_code_client_submit_simple(c, s, a, b):
    def func(x):
        return x

    fut = c.submit(func, 1)

    await fut

    test_function_code = inspect.getsource(
        test_computation_object_code_client_submit_simple.__wrapped__
    )
    computations = list(s.computations)
    assert len(computations) == 1
    comp = computations[0]

    assert len(comp.code) == 1

    assert comp.code[0] == test_function_code


@gen_cluster(client=True)
async def test_computation_object_code_client_submit_list_comp(c, s, a, b):
    def func(x):
        return x

    futs = [c.submit(func, x) for x in range(10)]

    await c.gather(futs)

    test_function_code = inspect.getsource(
        test_computation_object_code_client_submit_list_comp.__wrapped__
    )
    computations = list(s.computations)
    assert len(computations) == 1
    comp = computations[0]

    # Code is deduplicated
    assert len(comp.code) == 1

    assert comp.code[0] == test_function_code


@gen_cluster(client=True)
async def test_computation_object_code_client_submit_dict_comp(c, s, a, b):
    def func(x):
        return x

    futs = {x: c.submit(func, x) for x in range(10)}

    await c.gather(futs)

    test_function_code = inspect.getsource(
        test_computation_object_code_client_submit_dict_comp.__wrapped__
    )
    computations = list(s.computations)
    assert len(computations) == 1
    comp = computations[0]

    # Code is deduplicated
    assert len(comp.code) == 1

    assert comp.code[0] == test_function_code


@gen_cluster(client=True)
async def test_computation_object_code_client_map(c, s, a, b):
    da = pytest.importorskip("dask.array")
    x = da.ones((10, 10), chunks=(3, 3))
    future = c.compute(x.sum(), retries=2)
    y = await future

    test_function_code = inspect.getsource(
        test_computation_object_code_client_map.__wrapped__
    )
    computations = list(s.computations)
    assert len(computations) == 1
    comp = computations[0]
    assert len(comp.code) == 1

    assert comp.code[0] == test_function_code


@gen_cluster(client=True)
async def test_computation_object_code_client_compute(c, s, a, b):
    da = pytest.importorskip("dask.array")
    x = da.ones((10, 10), chunks=(3, 3))
    future = c.compute(x.sum(), retries=2)
    y = await future

    test_function_code = inspect.getsource(
        test_computation_object_code_client_compute.__wrapped__
    )
    computations = list(s.computations)
    assert len(computations) == 1
    comp = computations[0]
    assert len(comp.code) == 1

    assert comp.code[0] == test_function_code


@gen_cluster(client=True, Worker=Nanny)
async def test_upload_directory(c, s, a, b, tmp_path):
    from dask.distributed import UploadDirectory

    files = set(os.listdir())

    with open(tmp_path / "foo.py", "w") as f:
        f.write("x = 123")
    with open(tmp_path / "bar.py", "w") as f:
        f.write("from foo import x")

    plugin = UploadDirectory(tmp_path, restart=True, update_path=True)
    await c.register_worker_plugin(plugin)

    [name] = a.plugins
    assert os.path.split(tmp_path)[-1] in name

    def f():
        import bar

        return bar.x

    results = await c.run(f)
    assert results[a.worker_address] == 123
    assert results[b.worker_address] == 123

    async with Nanny(s.address, local_directory=tmp_path / "foo", name="foo") as n:
        results = await c.run(f)
        assert results[n.worker_address] == 123

    assert files == set(os.listdir())  # no change


@gen_cluster(client=True)
<<<<<<< HEAD
async def test_exception_text(c, s, a, b):
    def bad(x):
        raise Exception(x)

    future = c.submit(bad, 123)
    await wait(future)

    ts = s.tasks[future.key]

    assert isinstance(ts.exception_text, str)
    assert "123" in ts.exception_text
    assert "Exception(x)" in ts.traceback_text
    assert "bad" in ts.traceback_text
=======
async def test_async_task(c, s, a, b):
    async def f(x):
        return x + 1

    future = c.submit(f, 10)
    result = await future
    assert result == 11
>>>>>>> 0ff6aafe
<|MERGE_RESOLUTION|>--- conflicted
+++ resolved
@@ -6927,7 +6927,6 @@
 
 
 @gen_cluster(client=True)
-<<<<<<< HEAD
 async def test_exception_text(c, s, a, b):
     def bad(x):
         raise Exception(x)
@@ -6941,12 +6940,13 @@
     assert "123" in ts.exception_text
     assert "Exception(x)" in ts.traceback_text
     assert "bad" in ts.traceback_text
-=======
+
+
+@gen_cluster(client=True)
 async def test_async_task(c, s, a, b):
     async def f(x):
         return x + 1
 
     future = c.submit(f, 10)
     result = await future
-    assert result == 11
->>>>>>> 0ff6aafe
+    assert result == 11