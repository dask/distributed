--- conflicted
+++ resolved
@@ -372,47 +372,6 @@
     assert x.status == y.status == 'finished'
 
 
-<<<<<<< HEAD
-@gen_cluster(client=True)
-def test__as_completed(c, s, a, b):
-    x = c.submit(inc, 1)
-    y = c.submit(inc, 1)
-    z = c.submit(inc, 2)
-
-    from distributed.compatibility import Queue
-    queue = Queue()
-    yield _as_completed([x, y, z], queue)
-
-    assert queue.qsize() == 3
-    assert {queue.get(), queue.get(), queue.get()} == {x, y, z}
-
-    result = yield _first_completed([x, y, z])
-    assert result in [x, y, z]
-
-
-def test_as_completed(loop):
-    with cluster() as (s, [a, b]):
-        with Client(s['address'], loop=loop) as c:
-            x = c.submit(inc, 1)
-            y = c.submit(inc, 2)
-            z = c.submit(inc, 1)
-
-            seq = as_completed([x, y, z])
-            assert isinstance(seq, Iterator)
-            assert set(seq) == {x, y, z}
-
-            assert list(as_completed([])) == []
-
-
-def test_as_completed_with_non_futures(loop):
-    with cluster() as (s, [a, b]):
-        with Client(s['address'], loop=loop) as c:
-            with pytest.raises(TypeError):
-                list(as_completed([1, 2, 3]))
-
-
-=======
->>>>>>> 403ca7d9
 def test_wait_sync(loop):
     with cluster() as (s, [a, b]):
         with Client(s['address'], loop=loop) as c:
