import asyncio
import gc
import inspect
import logging
import os
import pickle
import random
import subprocess
import sys
import threading
import traceback
import warnings
import weakref
import zipfile
from collections import deque
from contextlib import suppress
from functools import partial
from operator import add
from threading import Semaphore
from time import sleep

import psutil
import pytest
from tlz import concat, first, identity, isdistinct, merge, pluck, valmap

import dask
import dask.bag as db
from dask import delayed
from dask.optimization import SubgraphCallable
from dask.utils import stringify

from distributed import (
    CancelledError,
    Executor,
    LocalCluster,
    Nanny,
    TimeoutError,
    Worker,
    fire_and_forget,
    get_client,
    get_worker,
    performance_report,
    profile,
    secede,
)
from distributed.client import (
    Client,
    Future,
    _get_global_client,
    as_completed,
    default_client,
    futures_of,
    get_task_metadata,
    temp_default_client,
    tokenize,
    wait,
)
from distributed.comm import CommClosedError
from distributed.compatibility import LINUX, WINDOWS
from distributed.core import Status
from distributed.metrics import time
from distributed.objects import HasWhat, WhoHas
from distributed.scheduler import (
    COMPILED,
    CollectTaskMetaDataPlugin,
    KilledWorker,
    Scheduler,
)
from distributed.sizeof import sizeof
from distributed.utils import is_valid_xml, mp_context, sync, tmp_text, tmpfile
from distributed.utils_test import (
    TaskStateMetadataPlugin,
    async_wait_for,
    asyncinc,
    captured_logger,
    cluster,
    dec,
    div,
    double,
    gen_cluster,
    gen_test,
    geninc,
    inc,
    map_varying,
    nodebug,
    popen,
    pristine_loop,
    randominc,
    save_sys_modules,
    slowadd,
    slowdec,
    slowinc,
    throws,
    varying,
    wait_for,
)


@gen_cluster(client=True)
async def test_submit(c, s, a, b):
    x = c.submit(inc, 10)
    assert not x.done()

    assert isinstance(x, Future)
    assert x.client is c

    result = await x
    assert result == 11
    assert x.done()

    y = c.submit(inc, 20)
    z = c.submit(add, x, y)

    result = await z
    assert result == 11 + 21
    s.validate_state()


@gen_cluster(client=True)
async def test_map(c, s, a, b):
    L1 = c.map(inc, range(5))
    assert len(L1) == 5
    assert isdistinct(x.key for x in L1)
    assert all(isinstance(x, Future) for x in L1)

    result = await L1[0]
    assert result == inc(0)
    assert len(s.tasks) == 5

    L2 = c.map(inc, L1)

    result = await L2[1]
    assert result == inc(inc(1))
    assert len(s.tasks) == 10
    # assert L1[0].key in s.tasks[L2[0].key]

    total = c.submit(sum, L2)
    result = await total
    assert result == sum(map(inc, map(inc, range(5))))

    L3 = c.map(add, L1, L2)
    result = await L3[1]
    assert result == inc(1) + inc(inc(1))

    L4 = c.map(add, range(3), range(4))
    results = await c.gather(L4)
    assert results == list(map(add, range(3), range(4)))

    def f(x, y=10):
        return x + y

    L5 = c.map(f, range(5), y=5)
    results = await c.gather(L5)
    assert results == list(range(5, 10))

    y = c.submit(f, 10)
    L6 = c.map(f, range(5), y=y)
    results = await c.gather(L6)
    assert results == list(range(20, 25))
    s.validate_state()


@gen_cluster(client=True)
async def test_map_empty(c, s, a, b):
    L1 = c.map(inc, [], pure=False)
    assert len(L1) == 0
    results = await c.gather(L1)
    assert results == []


@gen_cluster(client=True)
async def test_map_keynames(c, s, a, b):
    futures = c.map(inc, range(4), key="INC")
    assert all(f.key.startswith("INC") for f in futures)
    assert isdistinct(f.key for f in futures)

    futures2 = c.map(inc, [5, 6, 7, 8], key="INC")
    assert [f.key for f in futures] != [f.key for f in futures2]

    keys = ["inc-1", "inc-2", "inc-3", "inc-4"]
    futures = c.map(inc, range(4), key=keys)
    assert [f.key for f in futures] == keys


@gen_cluster(client=True)
async def test_map_retries(c, s, a, b):
    args = [
        [ZeroDivisionError("one"), 2, 3],
        [4, 5, 6],
        [ZeroDivisionError("seven"), ZeroDivisionError("eight"), 9],
    ]

    x, y, z = c.map(*map_varying(args), retries=2)
    assert await x == 2
    assert await y == 4
    assert await z == 9

    x, y, z = c.map(*map_varying(args), retries=1, pure=False)
    assert await x == 2
    assert await y == 4
    with pytest.raises(ZeroDivisionError, match="eight"):
        await z

    x, y, z = c.map(*map_varying(args), retries=0, pure=False)
    with pytest.raises(ZeroDivisionError, match="one"):
        await x
    assert await y == 4
    with pytest.raises(ZeroDivisionError, match="seven"):
        await z


@gen_cluster(client=True)
async def test_map_batch_size(c, s, a, b):
    result = c.map(inc, range(100), batch_size=10)
    result = await c.gather(result)
    assert result == list(range(1, 101))

    result = c.map(add, range(100), range(100), batch_size=10)
    result = await c.gather(result)
    assert result == list(range(0, 200, 2))

    # mismatch shape
    result = c.map(add, range(100, 200), range(10), batch_size=2)
    result = await c.gather(result)
    assert result == list(range(100, 120, 2))


@gen_cluster(client=True)
async def test_custom_key_with_batches(c, s, a, b):
    """Test of <https://github.com/dask/distributed/issues/4588>"""

    futs = c.map(
        lambda x: x ** 2,
        range(10),
        batch_size=5,
        key=[str(x) for x in range(10)],
    )
    assert len(futs) == 10
    await wait(futs)


@gen_cluster(client=True)
async def test_compute_retries(c, s, a, b):
    args = [ZeroDivisionError("one"), ZeroDivisionError("two"), 3]

    # Sanity check for varying() use
    x = c.compute(delayed(varying(args))())
    with pytest.raises(ZeroDivisionError, match="one"):
        await x

    # Same retries for all
    x = c.compute(delayed(varying(args))(), retries=1)
    with pytest.raises(ZeroDivisionError, match="two"):
        await x

    x = c.compute(delayed(varying(args))(), retries=2)
    assert await x == 3

    args.append(4)
    x = c.compute(delayed(varying(args))(), retries=2)
    assert await x == 3


@gen_cluster(client=True)
async def test_compute_retries_annotations(c, s, a, b):
    # Per-future retries
    xargs = [ZeroDivisionError("one"), ZeroDivisionError("two"), 30, 40]
    yargs = [ZeroDivisionError("five"), ZeroDivisionError("six"), 70]
    zargs = [80, 90, 100]

    with dask.annotate(retries=2):
        x = delayed(varying(xargs))()
    y = delayed(varying(yargs))()

    x, y = c.compute([x, y], optimize_graph=False)
    gc.collect()

    assert await x == 30
    with pytest.raises(ZeroDivisionError, match="five"):
        await y

    x = delayed(varying(xargs))()
    with dask.annotate(retries=2):
        y = delayed(varying(yargs))()
        z = delayed(varying(zargs))()

    x, y, z = c.compute([x, y, z], optimize_graph=False)

    with pytest.raises(ZeroDivisionError, match="one"):
        await x
    assert await y == 70
    assert await z == 80


def test_retries_get(c):
    args = [ZeroDivisionError("one"), ZeroDivisionError("two"), 3]
    x = delayed(varying(args))()
    assert x.compute(retries=5) == 3

    args = [ZeroDivisionError("one"), ZeroDivisionError("two"), 3]
    x = delayed(varying(args))()
    with pytest.raises(ZeroDivisionError):
        x.compute()


@gen_cluster(client=True)
async def test_compute_persisted_retries(c, s, a, b):
    args = [ZeroDivisionError("one"), ZeroDivisionError("two"), 3]

    # Sanity check
    x = c.persist(delayed(varying(args))())
    fut = c.compute(x)
    with pytest.raises(ZeroDivisionError, match="one"):
        await fut

    x = c.persist(delayed(varying(args))())
    fut = c.compute(x, retries=1)
    with pytest.raises(ZeroDivisionError, match="two"):
        await fut

    x = c.persist(delayed(varying(args))())
    fut = c.compute(x, retries=2)
    assert await fut == 3

    args.append(4)
    x = c.persist(delayed(varying(args))())
    fut = c.compute(x, retries=3)
    assert await fut == 3


@gen_cluster(client=True)
async def test_persist_retries(c, s, a, b):
    # Same retries for all
    args = [ZeroDivisionError("one"), ZeroDivisionError("two"), 3]

    x = c.persist(delayed(varying(args))(), retries=1)
    x = c.compute(x)
    with pytest.raises(ZeroDivisionError, match="two"):
        await x

    x = c.persist(delayed(varying(args))(), retries=2)
    x = c.compute(x)
    assert await x == 3


@gen_cluster(client=True)
async def test_persist_retries_annotations(c, s, a, b):
    # Per-key retries
    xargs = [ZeroDivisionError("one"), ZeroDivisionError("two"), 30, 40]
    yargs = [ZeroDivisionError("five"), ZeroDivisionError("six"), 70]
    zargs = [80, 90, 100]

    x = delayed(varying(xargs))()
    with dask.annotate(retries=2):
        y = delayed(varying(yargs))()
        z = delayed(varying(zargs))()

    x, y, z = c.persist([x, y, z], optimize_graph=False)
    x, y, z = c.compute([x, y, z])

    with pytest.raises(ZeroDivisionError, match="one"):
        await x
    assert await y == 70
    assert await z == 80


@gen_cluster(client=True)
async def test_retries_dask_array(c, s, a, b):
    da = pytest.importorskip("dask.array")
    x = da.ones((10, 10), chunks=(3, 3))
    future = c.compute(x.sum(), retries=2)
    y = await future
    assert y == 100


@gen_cluster(client=True)
async def test_future_repr(c, s, a, b):
    pd = pytest.importorskip("pandas")
    x = c.submit(inc, 10)
    y = c.submit(pd.DataFrame, {"x": [1, 2, 3]})
    await x
    await y

    for func in [repr, lambda x: x._repr_html_()]:
        assert str(x.key) in func(x)
        assert str(x.status) in func(x)
        assert str(x.status) in repr(c.futures[x.key])

        assert "int" in func(x)
        assert "pandas" in func(y)
        assert "DataFrame" in func(y)


@gen_cluster(client=True)
async def test_future_tuple_repr(c, s, a, b):
    da = pytest.importorskip("dask.array")
    y = da.arange(10, chunks=(5,)).persist()
    f = futures_of(y)[0]
    for func in [repr, lambda x: x._repr_html_()]:
        for k in f.key:
            assert str(k) in func(f)


@gen_cluster(client=True)
async def test_Future_exception(c, s, a, b):
    x = c.submit(div, 1, 0)
    result = await x.exception()
    assert isinstance(result, ZeroDivisionError)

    x = c.submit(div, 1, 1)
    result = await x.exception()
    assert result is None


def test_Future_exception_sync(c):
    x = c.submit(div, 1, 0)
    assert isinstance(x.exception(), ZeroDivisionError)

    x = c.submit(div, 1, 1)
    assert x.exception() is None


@gen_cluster(client=True)
async def test_Future_release(c, s, a, b):
    # Released Futures should be removed timely from the Client
    x = c.submit(div, 1, 1)
    await x
    x.release()
    await asyncio.sleep(0)
    assert not c.futures

    x = c.submit(slowinc, 1, delay=0.5)
    x.release()
    await asyncio.sleep(0)
    assert not c.futures

    x = c.submit(div, 1, 0)
    await x.exception()
    x.release()
    await asyncio.sleep(0)
    assert not c.futures


def test_Future_release_sync(c):
    # Released Futures should be removed timely from the Client
    x = c.submit(div, 1, 1)
    x.result()
    x.release()
    wait_for(lambda: not c.futures, timeout=0.3)

    x = c.submit(slowinc, 1, delay=0.8)
    x.release()
    wait_for(lambda: not c.futures, timeout=0.3)

    x = c.submit(div, 1, 0)
    x.exception()
    x.release()
    wait_for(lambda: not c.futures, timeout=0.3)


def test_short_tracebacks(loop, c):
    tblib = pytest.importorskip("tblib")
    future = c.submit(div, 1, 0)
    try:
        future.result()
    except Exception:
        _, _, tb = sys.exc_info()
    tb = tblib.Traceback(tb).to_dict()
    n = 0

    while tb is not None:
        n += 1
        tb = tb["tb_next"]

    assert n < 5


@gen_cluster(client=True)
async def test_map_naming(c, s, a, b):
    L1 = c.map(inc, range(5))
    L2 = c.map(inc, range(5))

    assert [x.key for x in L1] == [x.key for x in L2]

    L3 = c.map(inc, [1, 1, 1, 1])
    assert len({x._state for x in L3}) == 1

    L4 = c.map(inc, [1, 1, 1, 1], pure=False)
    assert len({x._state for x in L4}) == 4


@gen_cluster(client=True)
async def test_submit_naming(c, s, a, b):
    a = c.submit(inc, 1)
    b = c.submit(inc, 1)

    assert a._state is b._state

    c = c.submit(inc, 1, pure=False)
    assert c.key != a.key


@gen_cluster(client=True)
async def test_exceptions(c, s, a, b):
    x = c.submit(div, 1, 2)
    result = await x
    assert result == 1 / 2

    x = c.submit(div, 1, 0)
    with pytest.raises(ZeroDivisionError):
        await x

    x = c.submit(div, 10, 2)  # continues to operate
    result = await x
    assert result == 10 / 2


@gen_cluster()
async def test_gc(s, a, b):
    c = await Client(s.address, asynchronous=True)

    x = c.submit(inc, 10)
    await x
    assert s.tasks[x.key].who_has
    x.__del__()
    await async_wait_for(
        lambda: x.key not in s.tasks or not s.tasks[x.key].who_has, timeout=0.3
    )

    await c.close()


def test_thread(c):
    x = c.submit(inc, 1)
    assert x.result() == 2

    x = c.submit(slowinc, 1, delay=0.3)
    with pytest.raises(TimeoutError):
        x.result(timeout="10 ms")
    assert x.result() == 2


def test_sync_exceptions(c):
    x = c.submit(div, 10, 2)
    assert x.result() == 5

    y = c.submit(div, 10, 0)
    try:
        y.result()
        assert False
    except ZeroDivisionError:
        pass

    z = c.submit(div, 10, 5)
    assert z.result() == 2


@gen_cluster(client=True)
async def test_gather(c, s, a, b):
    x = c.submit(inc, 10)
    y = c.submit(inc, x)

    result = await c.gather(x)
    assert result == 11
    result = await c.gather([x])
    assert result == [11]
    result = await c.gather({"x": x, "y": [y]})
    assert result == {"x": 11, "y": [12]}


@gen_cluster(client=True)
async def test_gather_lost(c, s, a, b):
    [x] = await c.scatter([1], workers=a.address)
    y = c.submit(inc, 1, workers=b.address)

    await a.close()

    with pytest.raises(Exception):
        await c.gather([x, y])


def test_gather_sync(c):
    x = c.submit(inc, 1)
    assert c.gather(x) == 2

    y = c.submit(div, 1, 0)

    with pytest.raises(ZeroDivisionError):
        c.gather([x, y])

    [xx] = c.gather([x, y], errors="skip")
    assert xx == 2


@gen_cluster(client=True)
async def test_gather_strict(c, s, a, b):
    x = c.submit(div, 2, 1)
    y = c.submit(div, 1, 0)

    with pytest.raises(ZeroDivisionError):
        await c.gather([x, y])

    [xx] = await c.gather([x, y], errors="skip")
    assert xx == 2


@gen_cluster(client=True, nthreads=[("127.0.0.1", 1)])
async def test_gather_skip(c, s, a):
    x = c.submit(div, 1, 0, priority=10)
    y = c.submit(slowinc, 1, delay=0.5)

    with captured_logger(logging.getLogger("distributed.scheduler")) as sched:
        with captured_logger(logging.getLogger("distributed.client")) as client:
            L = await c.gather([x, y], errors="skip")
            assert L == [2]

    assert not client.getvalue()
    assert not sched.getvalue()


@gen_cluster(client=True)
async def test_limit_concurrent_gathering(c, s, a, b):
    futures = c.map(inc, range(100))
    await c.gather(futures)
    assert len(a.outgoing_transfer_log) + len(b.outgoing_transfer_log) < 100


@gen_cluster(client=True)
async def test_get(c, s, a, b):
    future = c.get({"x": (inc, 1)}, "x", sync=False)
    assert isinstance(future, Future)
    result = await future
    assert result == 2

    futures = c.get({"x": (inc, 1)}, ["x"], sync=False)
    assert isinstance(futures[0], Future)
    result = await c.gather(futures)
    assert result == [2]

    futures = c.get({}, [], sync=False)
    result = await c.gather(futures)
    assert result == []

    result = await c.get(
        {("x", 1): (inc, 1), ("x", 2): (inc, ("x", 1))}, ("x", 2), sync=False
    )
    assert result == 3


def test_get_sync(c):
    assert c.get({"x": (inc, 1)}, "x") == 2


def test_no_future_references(c):
    from weakref import WeakSet

    ws = WeakSet()
    futures = c.map(inc, range(10))
    ws.update(futures)
    del futures
    import gc

    gc.collect()
    start = time()
    while list(ws):
        sleep(0.01)
        assert time() < start + 2


def test_get_sync_optimize_graph_passes_through(c):
    bag = db.range(10, npartitions=3).map(inc)
    dask.compute(bag.sum(), optimize_graph=False)


@gen_cluster(client=True)
async def test_gather_errors(c, s, a, b):
    def f(a, b):
        raise TypeError

    def g(a, b):
        raise AttributeError

    future_f = c.submit(f, 1, 2)
    future_g = c.submit(g, 1, 2)
    with pytest.raises(TypeError):
        await c.gather(future_f)
    with pytest.raises(AttributeError):
        await c.gather(future_g)

    await a.close()


@gen_cluster(client=True)
async def test_wait(c, s, a, b):
    x = c.submit(inc, 1)
    y = c.submit(inc, 1)
    z = c.submit(inc, 2)

    done, not_done = await wait([x, y, z])

    assert done == {x, y, z}
    assert not_done == set()
    assert x.status == y.status == "finished"


@gen_cluster(client=True)
async def test_wait_first_completed(c, s, a, b):
    x = c.submit(slowinc, 1)
    y = c.submit(slowinc, 1)
    z = c.submit(inc, 2)

    done, not_done = await wait([x, y, z], return_when="FIRST_COMPLETED")

    assert done == {z}
    assert not_done == {x, y}
    assert z.status == "finished"
    assert x.status == "pending"
    assert y.status == "pending"


@gen_cluster(client=True)
async def test_wait_timeout(c, s, a, b):
    future = c.submit(sleep, 0.3)
    with pytest.raises(TimeoutError):
        await wait(future, timeout=0.01)


def test_wait_sync(c):
    x = c.submit(inc, 1)
    y = c.submit(inc, 2)

    done, not_done = wait([x, y])
    assert done == {x, y}
    assert not_done == set()
    assert x.status == y.status == "finished"

    future = c.submit(sleep, 0.3)
    with pytest.raises(TimeoutError):
        wait(future, timeout=0.01)


def test_wait_informative_error_for_timeouts(c):
    x = c.submit(inc, 1)
    y = c.submit(inc, 2)

    try:
        wait(x, y)
    except Exception as e:
        assert "timeout" in str(e)
        assert "list" in str(e)


@gen_cluster(client=True)
async def test_garbage_collection(c, s, a, b):
    x = c.submit(inc, 1)
    y = c.submit(inc, 1)

    assert c.refcount[x.key] == 2
    x.__del__()
    await asyncio.sleep(0)
    assert c.refcount[x.key] == 1

    z = c.submit(inc, y)
    y.__del__()
    await asyncio.sleep(0)

    result = await z
    assert result == 3

    ykey = y.key
    y.__del__()
    await asyncio.sleep(0)
    assert ykey not in c.futures


@gen_cluster(client=True)
async def test_garbage_collection_with_scatter(c, s, a, b):
    [future] = await c.scatter([1])
    assert future.key in c.futures
    assert future.status == "finished"
    assert s.who_wants[future.key] == {c.id}

    key = future.key
    assert c.refcount[key] == 1
    future.__del__()
    await asyncio.sleep(0)
    assert c.refcount[key] == 0

    start = time()
    while True:
        if key not in s.tasks or not s.tasks[key].who_has:
            break
        else:
            assert time() < start + 3
            await asyncio.sleep(0.1)


@gen_cluster(client=True)
async def test_recompute_released_key(c, s, a, b):
    x = c.submit(inc, 100)
    result1 = await x
    xkey = x.key
    del x
    import gc

    gc.collect()
    await asyncio.sleep(0)
    assert c.refcount[xkey] == 0

    # 1 second batching needs a second action to trigger
    while xkey in s.tasks and s.tasks[xkey].who_has or xkey in a.data or xkey in b.data:
        await asyncio.sleep(0.1)

    x = c.submit(inc, 100)
    assert x.key in c.futures
    result2 = await x
    assert result1 == result2


@pytest.mark.slow
@gen_cluster(client=True)
async def test_long_tasks_dont_trigger_timeout(c, s, a, b):
    from time import sleep

    x = c.submit(sleep, 3)
    await x


@pytest.mark.skip
@gen_cluster(client=True)
async def test_missing_data_heals(c, s, a, b):
    a.validate = False
    b.validate = False
    x = c.submit(inc, 1)
    y = c.submit(inc, x)
    z = c.submit(inc, y)

    await wait([x, y, z])

    # Secretly delete y's key
    if y.key in a.data:
        del a.data[y.key]
        a.release_key(y.key)
    if y.key in b.data:
        del b.data[y.key]
        b.release_key(y.key)
    await asyncio.sleep(0)

    w = c.submit(add, y, z)

    result = await w
    assert result == 3 + 4


@pytest.mark.skip
@gen_cluster(client=True)
async def test_gather_robust_to_missing_data(c, s, a, b):
    a.validate = False
    b.validate = False
    x, y, z = c.map(inc, range(3))
    await wait([x, y, z])  # everything computed

    for f in [x, y]:
        for w in [a, b]:
            if f.key in w.data:
                del w.data[f.key]
                await asyncio.sleep(0)
                w.release_key(f.key)

    xx, yy, zz = await c.gather([x, y, z])
    assert (xx, yy, zz) == (1, 2, 3)


@pytest.mark.skip
@gen_cluster(client=True)
async def test_gather_robust_to_nested_missing_data(c, s, a, b):
    a.validate = False
    b.validate = False
    w = c.submit(inc, 1)
    x = c.submit(inc, w)
    y = c.submit(inc, x)
    z = c.submit(inc, y)

    await wait([z])

    for worker in [a, b]:
        for datum in [y, z]:
            if datum.key in worker.data:
                del worker.data[datum.key]
                await asyncio.sleep(0)
                worker.release_key(datum.key)

    result = await c.gather([z])

    assert result == [inc(inc(inc(inc(1))))]


@gen_cluster(client=True)
async def test_tokenize_on_futures(c, s, a, b):
    x = c.submit(inc, 1)
    y = c.submit(inc, 1)
    tok = tokenize(x)
    assert tokenize(x) == tokenize(x)
    assert tokenize(x) == tokenize(y)

    c.futures[x.key].finish()

    assert tok == tokenize(y)


@pytest.mark.skipif(not LINUX, reason="Need 127.0.0.2 to mean localhost")
@gen_cluster([("127.0.0.1", 1), ("127.0.0.2", 2)], client=True)
async def test_restrictions_submit(c, s, a, b):
    x = c.submit(inc, 1, workers={a.ip})
    y = c.submit(inc, x, workers={b.ip})
    await wait([x, y])

    assert s.host_restrictions[x.key] == {a.ip}
    assert x.key in a.data

    assert s.host_restrictions[y.key] == {b.ip}
    assert y.key in b.data


@gen_cluster(client=True)
async def test_restrictions_ip_port(c, s, a, b):
    x = c.submit(inc, 1, workers={a.address})
    y = c.submit(inc, x, workers={b.address})
    await wait([x, y])

    assert s.worker_restrictions[x.key] == {a.address}
    assert x.key in a.data

    assert s.worker_restrictions[y.key] == {b.address}
    assert y.key in b.data


@pytest.mark.skipif(not LINUX, reason="Need 127.0.0.2 to mean localhost")
@gen_cluster([("127.0.0.1", 1), ("127.0.0.2", 2)], client=True)
async def test_restrictions_map(c, s, a, b):
    L = c.map(inc, range(5), workers={a.ip})
    await wait(L)

    assert set(a.data) == {x.key for x in L}
    assert not b.data
    for x in L:
        assert s.host_restrictions[x.key] == {a.ip}


@pytest.mark.skipif(not LINUX, reason="Need 127.0.0.2 to mean localhost")
@gen_cluster([("127.0.0.1", 1), ("127.0.0.2", 2)], client=True)
async def test_restrictions_get(c, s, a, b):
    dsk = {"x": 1, "y": (inc, "x"), "z": (inc, "y")}

    futures = c.get(dsk, ["y", "z"], workers=a.ip, sync=False)
    result = await c.gather(futures)
    assert result == [2, 3]
    assert "y" in a.data
    assert "z" in a.data
    assert len(b.data) == 0


@gen_cluster(client=True)
async def test_restrictions_get_annotate(c, s, a, b):
    x = 1
    with dask.annotate(workers=a.address):
        y = delayed(inc)(x)
    with dask.annotate(workers=b.address):
        z = delayed(inc)(y)

    futures = c.get(z.__dask_graph__(), [y.key, z.key], sync=False)
    result = await c.gather(futures)
    assert result == [2, 3]
    assert y.key in a.data
    assert z.key in b.data


@gen_cluster(client=True)
async def dont_test_bad_restrictions_raise_exception(c, s, a, b):
    z = c.submit(inc, 2, workers={"bad-address"})
    try:
        await z
        assert False
    except ValueError as e:
        assert "bad-address" in str(e)
        assert z.key in str(e)


@gen_cluster(client=True)
async def test_remove_worker(c, s, a, b):
    L = c.map(inc, range(20))
    await wait(L)

    await b.close()

    assert b.address not in s.workers

    result = await c.gather(L)
    assert result == list(map(inc, range(20)))


@gen_cluster(nthreads=[("127.0.0.1", 1)], client=True)
async def test_errors_dont_block(c, s, w):
    L = [c.submit(inc, 1), c.submit(throws, 1), c.submit(inc, 2), c.submit(throws, 2)]

    start = time()
    while not (L[0].status == L[2].status == "finished"):
        assert time() < start + 5
        await asyncio.sleep(0.01)

    result = await c.gather([L[0], L[2]])
    assert result == [2, 3]


@gen_cluster(client=True)
async def test_submit_quotes(c, s, a, b):
    def assert_list(x, z=[]):
        return isinstance(x, list) and isinstance(z, list)

    x = c.submit(assert_list, [1, 2, 3])
    result = await x
    assert result

    x = c.submit(assert_list, [1, 2, 3], z=[4, 5, 6])
    result = await x
    assert result

    x = c.submit(inc, 1)
    y = c.submit(inc, 2)
    z = c.submit(assert_list, [x, y])
    result = await z
    assert result


@gen_cluster(client=True)
async def test_map_quotes(c, s, a, b):
    def assert_list(x, z=[]):
        return isinstance(x, list) and isinstance(z, list)

    L = c.map(assert_list, [[1, 2, 3], [4]])
    result = await c.gather(L)
    assert all(result)

    L = c.map(assert_list, [[1, 2, 3], [4]], z=[10])
    result = await c.gather(L)
    assert all(result)

    L = c.map(assert_list, [[1, 2, 3], [4]], [[]] * 3)
    result = await c.gather(L)
    assert all(result)


@gen_cluster()
async def test_two_consecutive_clients_share_results(s, a, b):
    c = await Client(s.address, asynchronous=True)

    x = c.submit(random.randint, 0, 1000, pure=True)
    xx = await x

    f = await Client(s.address, asynchronous=True)

    y = f.submit(random.randint, 0, 1000, pure=True)
    yy = await y

    assert xx == yy

    await c.close()
    await f.close()


@gen_cluster(client=True)
async def test_submit_then_get_with_Future(c, s, a, b):
    x = c.submit(slowinc, 1)
    dsk = {"y": (inc, x)}

    result = await c.get(dsk, "y", sync=False)
    assert result == 3


@gen_cluster(client=True)
async def test_aliases(c, s, a, b):
    x = c.submit(inc, 1)

    dsk = {"y": x}
    result = await c.get(dsk, "y", sync=False)
    assert result == 2


@gen_cluster(client=True)
async def test_aliases_2(c, s, a, b):
    dsk_keys = [
        ({"x": (inc, 1), "y": "x", "z": "x", "w": (add, "y", "z")}, ["y", "w"]),
        ({"x": "y", "y": 1}, ["x"]),
        ({"x": 1, "y": "x", "z": "y", "w": (inc, "z")}, ["w"]),
    ]
    for dsk, keys in dsk_keys:
        result = await c.gather(c.get(dsk, keys, sync=False))
        assert list(result) == list(dask.get(dsk, keys))
        await asyncio.sleep(0)


@gen_cluster(client=True)
async def test_scatter(c, s, a, b):
    d = await c.scatter({"y": 20})
    assert isinstance(d["y"], Future)
    assert a.data.get("y") == 20 or b.data.get("y") == 20
    y_who_has = s.get_who_has(keys=["y"])["y"]
    assert a.address in y_who_has or b.address in y_who_has
    assert s.get_nbytes(summary=False) == {"y": sizeof(20)}
    yy = await c.gather([d["y"]])
    assert yy == [20]

    [x] = await c.scatter([10])
    assert isinstance(x, Future)
    assert a.data.get(x.key) == 10 or b.data.get(x.key) == 10
    xx = await c.gather([x])
    x_who_has = s.get_who_has(keys=[x.key])[x.key]
    assert s.tasks[x.key].who_has
    assert (
        s.workers[a.address] in s.tasks[x.key].who_has
        or s.workers[b.address] in s.tasks[x.key].who_has
    )
    assert s.get_nbytes(summary=False) == {"y": sizeof(20), x.key: sizeof(10)}
    assert xx == [10]

    z = c.submit(add, x, d["y"])  # submit works on Future
    result = await z
    assert result == 10 + 20
    result = await c.gather([z, x])
    assert result == [30, 10]


@gen_cluster(client=True)
async def test_scatter_types(c, s, a, b):
    d = await c.scatter({"x": 1})
    assert isinstance(d, dict)
    assert list(d) == ["x"]

    for seq in [[1], (1,), {1}, frozenset([1])]:
        L = await c.scatter(seq)
        assert isinstance(L, type(seq))
        assert len(L) == 1
        s.validate_state()

    seq = await c.scatter(range(5))
    assert isinstance(seq, list)
    assert len(seq) == 5
    s.validate_state()


@gen_cluster(client=True)
async def test_scatter_non_list(c, s, a, b):
    x = await c.scatter(1)
    assert isinstance(x, Future)
    result = await x
    assert result == 1


@gen_cluster(client=True)
async def test_scatter_tokenize_local(c, s, a, b):
    from dask.base import normalize_token

    class MyObj:
        pass

    L = []

    @normalize_token.register(MyObj)
    def f(x):
        L.append(x)
        return "x"

    obj = MyObj()

    future = await c.scatter(obj)
    assert L and L[0] is obj


@gen_cluster(client=True)
async def test_scatter_singletons(c, s, a, b):
    np = pytest.importorskip("numpy")
    pd = pytest.importorskip("pandas")
    for x in [1, np.ones(5), pd.DataFrame({"x": [1, 2, 3]})]:
        future = await c.scatter(x)
        result = await future
        assert str(result) == str(x)


@gen_cluster(client=True)
async def test_scatter_typename(c, s, a, b):
    future = await c.scatter(123)
    assert future.key.startswith("int")


@gen_cluster(client=True)
async def test_scatter_hash(c, s, a, b):
    x = await c.scatter(123)
    y = await c.scatter(123)
    assert x.key == y.key

    z = await c.scatter(123, hash=False)
    assert z.key != y.key


@gen_cluster(client=True)
async def test_scatter_hash_2(c, s, a, b):
    [a] = await c.scatter([1])
    [b] = await c.scatter([1])

    assert a.key == b.key
    s.validate_state()


@gen_cluster(client=True)
async def test_get_releases_data(c, s, a, b):
    await c.gather(c.get({"x": (inc, 1)}, ["x"], sync=False))
    import gc

    gc.collect()

    start = time()
    while c.refcount["x"]:
        await asyncio.sleep(0.01)
        assert time() < start + 2


def test_current(s, a, b):
    with Client(s["address"]) as c:
        assert Client.current() is c
    with pytest.raises(ValueError):
        Client.current()
    with Client(s["address"]) as c:
        assert Client.current() is c


def test_global_clients(loop):
    assert _get_global_client() is None
    with pytest.raises(ValueError):
        default_client()
    with cluster() as (s, [a, b]):
        with Client(s["address"], loop=loop) as c:
            assert _get_global_client() is c
            assert default_client() is c
            with Client(s["address"], loop=loop) as f:
                assert _get_global_client() is f
                assert default_client() is f
                assert default_client(c) is c
                assert default_client(f) is f

    assert _get_global_client() is None


@gen_cluster(client=True)
async def test_exception_on_exception(c, s, a, b):
    x = c.submit(lambda: 1 / 0)
    y = c.submit(inc, x)

    with pytest.raises(ZeroDivisionError):
        await y

    z = c.submit(inc, y)

    with pytest.raises(ZeroDivisionError):
        await z


@gen_cluster(client=True)
async def test_get_nbytes(c, s, a, b):
    [x] = await c.scatter([1])
    assert s.get_nbytes(summary=False) == {x.key: sizeof(1)}

    y = c.submit(inc, x)
    await y

    assert s.get_nbytes(summary=False) == {x.key: sizeof(1), y.key: sizeof(2)}


@pytest.mark.skipif(not LINUX, reason="Need 127.0.0.2 to mean localhost")
@gen_cluster([("127.0.0.1", 1), ("127.0.0.2", 2)], client=True)
async def test_nbytes_determines_worker(c, s, a, b):
    x = c.submit(identity, 1, workers=[a.ip])
    y = c.submit(identity, tuple(range(100)), workers=[b.ip])
    await c.gather([x, y])

    z = c.submit(lambda x, y: None, x, y)
    await z
    assert s.tasks[z.key].who_has == {s.workers[b.address]}


@gen_cluster(client=True)
async def test_if_intermediates_clear_on_error(c, s, a, b):
    x = delayed(div, pure=True)(1, 0)
    y = delayed(div, pure=True)(1, 2)
    z = delayed(add, pure=True)(x, y)
    f = c.compute(z)
    with pytest.raises(ZeroDivisionError):
        await f
    s.validate_state()
    assert not any(ts.who_has for ts in s.tasks.values())


@gen_cluster(
    client=True, config={"distributed.scheduler.default-task-durations": {"f": "1ms"}}
)
async def test_pragmatic_move_small_data_to_large_data(c, s, a, b):
    np = pytest.importorskip("numpy")
    lists = c.map(np.ones, [10000] * 10, pure=False)
    sums = c.map(np.sum, lists)
    total = c.submit(sum, sums)

    def f(x, y):
        return None

    results = c.map(f, lists, [total] * 10)

    await wait([total])
    await wait(results)

    assert (
        sum(
            s.tasks[r.key].who_has.issubset(s.tasks[l.key].who_has)
            for l, r in zip(lists, results)
        )
        >= 9
    )


@gen_cluster(client=True)
async def test_get_with_non_list_key(c, s, a, b):
    dsk = {("x", 0): (inc, 1), 5: (inc, 2)}

    x = await c.get(dsk, ("x", 0), sync=False)
    y = await c.get(dsk, 5, sync=False)
    assert x == 2
    assert y == 3


@gen_cluster(client=True)
async def test_get_with_error(c, s, a, b):
    dsk = {"x": (div, 1, 0), "y": (inc, "x")}
    with pytest.raises(ZeroDivisionError):
        await c.get(dsk, "y", sync=False)


def test_get_with_error_sync(c):
    dsk = {"x": (div, 1, 0), "y": (inc, "x")}
    with pytest.raises(ZeroDivisionError):
        c.get(dsk, "y")


@gen_cluster(client=True)
async def test_directed_scatter(c, s, a, b):
    await c.scatter([1, 2, 3], workers=[a.address])
    assert len(a.data) == 3
    assert not b.data

    await c.scatter([4, 5], workers=[b.name])
    assert len(b.data) == 2


def test_directed_scatter_sync(c, s, a, b, loop):
    futures = c.scatter([1, 2, 3], workers=[b["address"]])
    has_what = sync(loop, c.scheduler.has_what)
    assert len(has_what[b["address"]]) == len(futures)
    assert len(has_what[a["address"]]) == 0


@gen_cluster(client=True)
async def test_scatter_direct(c, s, a, b):
    future = await c.scatter(123, direct=True)
    assert future.key in a.data or future.key in b.data
    assert s.tasks[future.key].who_has
    assert future.status == "finished"
    result = await future
    assert result == 123
    assert not s.counters["op"].components[0]["scatter"]

    result = await future
    assert not s.counters["op"].components[0]["gather"]

    result = await c.gather(future)
    assert not s.counters["op"].components[0]["gather"]


@gen_cluster()
async def test_scatter_direct_2(s, a, b):
    c = await Client(s.address, asynchronous=True, heartbeat_interval=10)

    last = s.clients[c.id].last_seen

    start = time()
    while s.clients[c.id].last_seen == last:
        await asyncio.sleep(0.10)
        assert time() < start + 5

    await c.close()


@gen_cluster(client=True)
async def test_scatter_direct_numpy(c, s, a, b):
    np = pytest.importorskip("numpy")
    x = np.ones(5)
    future = await c.scatter(x, direct=True)
    result = await future
    assert np.allclose(x, result)
    assert not s.counters["op"].components[0]["scatter"]


@gen_cluster(client=True)
async def test_scatter_direct_broadcast(c, s, a, b):
    future2 = await c.scatter(456, direct=True, broadcast=True)
    assert future2.key in a.data
    assert future2.key in b.data
    assert s.tasks[future2.key].who_has == {s.workers[a.address], s.workers[b.address]}
    result = await future2
    assert result == 456
    assert not s.counters["op"].components[0]["scatter"]


@gen_cluster(client=True, nthreads=[("127.0.0.1", 1)] * 4)
async def test_scatter_direct_balanced(c, s, *workers):
    futures = await c.scatter([1, 2, 3], direct=True)
    assert sorted([len(w.data) for w in workers]) == [0, 1, 1, 1]


@gen_cluster(client=True, nthreads=[("127.0.0.1", 1)] * 4)
async def test_scatter_direct_broadcast_target(c, s, *workers):
    futures = await c.scatter([123, 456], direct=True, workers=workers[0].address)
    assert futures[0].key in workers[0].data
    assert futures[1].key in workers[0].data

    futures = await c.scatter(
        [123, 456],
        direct=True,
        broadcast=True,
        workers=[w.address for w in workers[:3]],
    )
    assert (
        f.key in w.data and w.address in s.tasks[f.key].who_has
        for f in futures
        for w in workers[:3]
    )


@gen_cluster(client=True, nthreads=[])
async def test_scatter_direct_empty(c, s):
    with pytest.raises((ValueError, TimeoutError)):
        await c.scatter(123, direct=True, timeout=0.1)


@gen_cluster(client=True, nthreads=[("127.0.0.1", 1)] * 5)
async def test_scatter_direct_spread_evenly(c, s, *workers):
    futures = []
    for i in range(10):
        future = await c.scatter(i, direct=True)
        futures.append(future)

    assert all(w.data for w in workers)


@pytest.mark.parametrize("direct", [True, False])
@pytest.mark.parametrize("broadcast", [True, False])
def test_scatter_gather_sync(c, direct, broadcast):
    futures = c.scatter([1, 2, 3], direct=direct, broadcast=broadcast)
    results = c.gather(futures, direct=direct)
    assert results == [1, 2, 3]

    delayed(inc)(1).compute(direct=direct)


@gen_cluster(client=True)
async def test_gather_direct(c, s, a, b):
    futures = await c.scatter([1, 2, 3])

    data = await c.gather(futures, direct=True)
    assert data == [1, 2, 3]


@gen_cluster(client=True)
async def test_many_submits_spread_evenly(c, s, a, b):
    L = [c.submit(inc, i) for i in range(10)]
    await wait(L)

    assert a.data and b.data


@gen_cluster(client=True)
async def test_traceback(c, s, a, b):
    x = c.submit(div, 1, 0)
    tb = await x.traceback()
    assert any("x / y" in line for line in pluck(3, traceback.extract_tb(tb)))


@gen_cluster(client=True)
async def test_get_traceback(c, s, a, b):
    try:
        await c.get({"x": (div, 1, 0)}, "x", sync=False)
    except ZeroDivisionError:
        exc_type, exc_value, exc_traceback = sys.exc_info()
        L = traceback.format_tb(exc_traceback)
        assert any("x / y" in line for line in L)


@gen_cluster(client=True)
async def test_gather_traceback(c, s, a, b):
    x = c.submit(div, 1, 0)
    try:
        await c.gather(x)
    except ZeroDivisionError:
        exc_type, exc_value, exc_traceback = sys.exc_info()
        L = traceback.format_tb(exc_traceback)
        assert any("x / y" in line for line in L)


def test_traceback_sync(c):
    x = c.submit(div, 1, 0)
    tb = x.traceback()
    assert any(
        "x / y" in line
        for line in concat(traceback.extract_tb(tb))
        if isinstance(line, str)
    )

    y = c.submit(inc, x)
    tb2 = y.traceback()

    assert set(pluck(3, traceback.extract_tb(tb2))).issuperset(
        set(pluck(3, traceback.extract_tb(tb)))
    )

    z = c.submit(div, 1, 2)
    tb = z.traceback()
    assert tb is None


@gen_cluster(client=True)
async def test_upload_file(c, s, a, b):
    def g():
        import myfile

        return myfile.f()

    with save_sys_modules():
        for value in [123, 456]:
            with tmp_text("myfile.py", f"def f():\n    return {value}") as fn:
                await c.upload_file(fn)

            x = c.submit(g, pure=False)
            result = await x
            assert result == value


@gen_cluster(client=True)
async def test_upload_file_refresh_delayed(c, s, a, b):
    with save_sys_modules():
        for value in [123, 456]:
            with tmp_text("myfile.py", f"def f():\n    return {value}") as fn:
                await c.upload_file(fn)

            sys.path.append(os.path.dirname(fn))
            from myfile import f

            b = delayed(f)()
            bb = c.compute(b, sync=False)
            result = await c.gather(bb)
            assert result == value


@gen_cluster(client=True)
async def test_upload_file_no_extension(c, s, a, b):
    with tmp_text("myfile", "") as fn:
        await c.upload_file(fn)


@gen_cluster(client=True)
async def test_upload_file_zip(c, s, a, b):
    def g():
        import myfile

        return myfile.f()

    with save_sys_modules():
        try:
            for value in [123, 456]:
                with tmp_text(
                    "myfile.py", f"def f():\n    return {value}"
                ) as fn_my_file:
                    with zipfile.ZipFile("myfile.zip", "w") as z:
                        z.write(fn_my_file, arcname=os.path.basename(fn_my_file))
                    await c.upload_file("myfile.zip")

                    x = c.submit(g, pure=False)
                    result = await x
                    assert result == value
        finally:
            if os.path.exists("myfile.zip"):
                os.remove("myfile.zip")


@gen_cluster(client=True)
async def test_upload_file_egg(c, s, a, b):
    def g():
        import package_1
        import package_2

        return package_1.a, package_2.b

    # c.upload_file tells each worker to
    # - put this file in their local_directory
    # - modify their sys.path to include it
    # we don't care about the local_directory
    # but we do care about restoring the path

    with save_sys_modules():
        for value in [123, 456]:
            with tmpfile() as dirname:
                os.mkdir(dirname)

                with open(os.path.join(dirname, "setup.py"), "w") as f:
                    f.write("from setuptools import setup, find_packages\n")
                    f.write(
                        'setup(name="my_package", packages=find_packages(), version="{}")\n'.format(
                            value
                        )
                    )

                # test a package with an underscore in the name
                package_1 = os.path.join(dirname, "package_1")
                os.mkdir(package_1)
                with open(os.path.join(package_1, "__init__.py"), "w") as f:
                    f.write(f"a = {value}\n")

                # test multiple top-level packages
                package_2 = os.path.join(dirname, "package_2")
                os.mkdir(package_2)
                with open(os.path.join(package_2, "__init__.py"), "w") as f:
                    f.write(f"b = {value}\n")

                # compile these into an egg
                subprocess.check_call(
                    [sys.executable, "setup.py", "bdist_egg"], cwd=dirname
                )

                egg_root = os.path.join(dirname, "dist")
                # first file ending with '.egg'
                egg_name = [
                    fname for fname in os.listdir(egg_root) if fname.endswith(".egg")
                ][0]
                egg_path = os.path.join(egg_root, egg_name)

                await c.upload_file(egg_path)
                os.remove(egg_path)

                x = c.submit(g, pure=False)
                result = await x
                assert result == (value, value)


@gen_cluster(client=True)
async def test_upload_large_file(c, s, a, b):
    assert a.local_directory
    assert b.local_directory
    with tmp_text("myfile", "abc") as fn:
        with tmp_text("myfile2", "def") as fn2:
            await c._upload_large_file(fn, remote_filename="x")
            await c._upload_large_file(fn2)

            for w in [a, b]:
                assert os.path.exists(os.path.join(w.local_directory, "x"))
                assert os.path.exists(os.path.join(w.local_directory, "myfile2"))
                with open(os.path.join(w.local_directory, "x")) as f:
                    assert f.read() == "abc"
                with open(os.path.join(w.local_directory, "myfile2")) as f:
                    assert f.read() == "def"


def test_upload_file_sync(c):
    def g():
        import myfile

        return myfile.x

    with tmp_text("myfile.py", "x = 123") as fn:
        c.upload_file(fn)
        x = c.submit(g)
        assert x.result() == 123


@gen_cluster(client=True)
async def test_upload_file_exception(c, s, a, b):
    with tmp_text("myfile.py", "syntax-error!") as fn:
        with pytest.raises(SyntaxError):
            await c.upload_file(fn)


def test_upload_file_exception_sync(c):
    with tmp_text("myfile.py", "syntax-error!") as fn:
        with pytest.raises(SyntaxError):
            c.upload_file(fn)


@gen_cluster(client=True, nthreads=[])
async def test_upload_file_new_worker(c, s):
    def g():
        import myfile

        return myfile.x

    with tmp_text("myfile.py", "x = 123") as fn:
        await c.upload_file(fn)
        async with Worker(s.address):
            x = await c.submit(g)

        assert x == 123


@pytest.mark.skip
@gen_cluster()
async def test_multiple_clients(s, a, b):
    a = await Client(s.address, asynchronous=True)
    b = await Client(s.address, asynchronous=True)

    x = a.submit(inc, 1)
    y = b.submit(inc, 2)
    assert x.client is a
    assert y.client is b
    xx = await x
    yy = await y
    assert xx == 2
    assert yy == 3
    z = a.submit(add, x, y)
    assert z.client is a
    zz = await z
    assert zz == 5

    await a.close()
    await b.close()


@gen_cluster(client=True)
async def test_async_compute(c, s, a, b):
    from dask.delayed import delayed

    x = delayed(1)
    y = delayed(inc)(x)
    z = delayed(dec)(x)

    [yy, zz, aa] = c.compute([y, z, 3], sync=False)
    assert isinstance(yy, Future)
    assert isinstance(zz, Future)
    assert aa == 3

    result = await c.gather([yy, zz])
    assert result == [2, 0]

    assert isinstance(c.compute(y), Future)
    assert isinstance(c.compute([y]), (tuple, list))


@gen_cluster(client=True)
async def test_async_compute_with_scatter(c, s, a, b):
    d = await c.scatter({("x", 1): 1, ("y", 1): 2})
    x, y = d[("x", 1)], d[("y", 1)]

    from dask.delayed import delayed

    z = delayed(add)(delayed(inc)(x), delayed(inc)(y))
    zz = c.compute(z)

    [result] = await c.gather([zz])
    assert result == 2 + 3


def test_sync_compute(c):
    x = delayed(1)
    y = delayed(inc)(x)
    z = delayed(dec)(x)

    yy, zz = c.compute([y, z], sync=True)
    assert (yy, zz) == (2, 0)


@gen_cluster(client=True)
async def test_remote_scatter_gather(c, s, a, b):
    x, y, z = await c.scatter([1, 2, 3])

    assert x.key in a.data or x.key in b.data
    assert y.key in a.data or y.key in b.data
    assert z.key in a.data or z.key in b.data

    xx, yy, zz = await c.gather([x, y, z])
    assert (xx, yy, zz) == (1, 2, 3)


@gen_cluster(client=True)
async def test_remote_submit_on_Future(c, s, a, b):
    x = c.submit(lambda x: x + 1, 1)
    y = c.submit(lambda x: x + 1, x)
    result = await y
    assert result == 3


def test_start_is_idempotent(c):
    c.start()
    c.start()
    c.start()

    x = c.submit(inc, 1)
    assert x.result() == 2


@gen_cluster(client=True)
async def test_client_with_scheduler(c, s, a, b):
    assert s.nthreads == {a.address: a.nthreads, b.address: b.nthreads}

    x = c.submit(inc, 1)
    y = c.submit(inc, 2)
    z = c.submit(add, x, y)
    result = await x
    assert result == 1 + 1
    result = await z
    assert result == 1 + 1 + 1 + 2

    A, B, C = await c.scatter([1, 2, 3])
    AA, BB, xx = await c.gather([A, B, x])
    assert (AA, BB, xx) == (1, 2, 2)

    result = await c.get({"x": (inc, 1), "y": (add, "x", 10)}, "y", sync=False)
    assert result == 12


@pytest.mark.skipif(not LINUX, reason="Need 127.0.0.2 to mean localhost")
@gen_cluster([("127.0.0.1", 1), ("127.0.0.2", 2)], client=True)
async def test_allow_restrictions(c, s, a, b):
    aws = s.workers[a.address]
    bws = s.workers[a.address]

    x = c.submit(inc, 1, workers=a.ip)
    await x
    assert s.tasks[x.key].who_has == {aws}
    assert not s.loose_restrictions

    x = c.submit(inc, 2, workers=a.ip, allow_other_workers=True)
    await x
    assert s.tasks[x.key].who_has == {aws}
    assert x.key in s.loose_restrictions

    L = c.map(inc, range(3, 13), workers=a.ip, allow_other_workers=True)
    await wait(L)
    assert all(s.tasks[f.key].who_has == {aws} for f in L)
    assert {f.key for f in L}.issubset(s.loose_restrictions)

    x = c.submit(inc, 15, workers="127.0.0.3", allow_other_workers=True)

    await x
    assert s.tasks[x.key].who_has
    assert x.key in s.loose_restrictions

    L = c.map(inc, range(15, 25), workers="127.0.0.3", allow_other_workers=True)
    await wait(L)
    assert all(s.tasks[f.key].who_has for f in L)
    assert {f.key for f in L}.issubset(s.loose_restrictions)

    with pytest.raises(ValueError):
        c.submit(inc, 1, allow_other_workers=True)

    with pytest.raises(ValueError):
        c.map(inc, [1], allow_other_workers=True)

    with pytest.raises(TypeError):
        c.submit(inc, 20, workers="127.0.0.1", allow_other_workers="Hello!")

    with pytest.raises(TypeError):
        c.map(inc, [20], workers="127.0.0.1", allow_other_workers="Hello!")


def test_bad_address():
    with pytest.raises(OSError, match="connect"):
        Client("123.123.123.123:1234", timeout=0.1)
    with pytest.raises(OSError, match="connect"):
        Client("127.0.0.1:1234", timeout=0.1)


def test_informative_error_on_cluster_type():
    with pytest.raises(TypeError) as exc_info:
        Client(LocalCluster)

    assert "Scheduler address must be a string or a Cluster instance" in str(
        exc_info.value
    )


@gen_cluster(client=True)
async def test_long_error(c, s, a, b):
    def bad(x):
        raise ValueError("a" * 100000)

    x = c.submit(bad, 10)

    try:
        await x
    except ValueError as e:
        assert len(str(e)) < 100000

    tb = await x.traceback()
    assert all(
        len(line) < 100000
        for line in concat(traceback.extract_tb(tb))
        if isinstance(line, str)
    )


@gen_cluster(client=True)
async def test_map_on_futures_with_kwargs(c, s, a, b):
    def f(x, y=10):
        return x + y

    futures = c.map(inc, range(10))
    futures2 = c.map(f, futures, y=20)
    results = await c.gather(futures2)
    assert results == [i + 1 + 20 for i in range(10)]

    future = c.submit(inc, 100)
    future2 = c.submit(f, future, y=200)
    result = await future2
    assert result == 100 + 1 + 200


class BadlySerializedObject:
    def __getstate__(self):
        return 1

    def __setstate__(self, state):
        raise TypeError("hello!")


class FatallySerializedObject:
    def __getstate__(self):
        return 1

    def __setstate__(self, state):
        print("This should never have been deserialized, closing")
        import sys

        sys.exit(0)


@gen_cluster(client=True)
async def test_badly_serialized_input(c, s, a, b):
    o = BadlySerializedObject()

    future = c.submit(inc, o)
    futures = c.map(inc, range(10))

    L = await c.gather(futures)
    assert list(L) == list(map(inc, range(10)))
    assert future.status == "error"

    with pytest.raises(Exception) as info:
        await future

    assert "hello!" in str(info.value)


@pytest.mark.skip
async def test_badly_serialized_input_stderr(capsys, c):
    o = BadlySerializedObject()
    future = c.submit(inc, o)

    start = time()
    while True:
        sleep(0.01)
        out, err = capsys.readouterr()
        if "hello!" in err:
            break
        assert time() - start < 20
    assert future.status == "error"


def test_repr(loop):
    funcs = [str, repr, lambda x: x._repr_html_()]
    with cluster(nworkers=3, worker_kwargs={"memory_limit": "2 GiB"}) as (s, [a, b, c]):
        with Client(s["address"], loop=loop) as c:
            for func in funcs:
                text = func(c)
                assert c.scheduler.address in text
                assert "threads=3" in text or "Total threads: </strong>" in text
                assert "6.00 GiB" in text
                if "<table" not in text:
                    assert len(text) < 80

        for func in funcs:
            text = func(c)
            assert "No scheduler connected" in text


@gen_cluster(client=True)
async def test_repr_async(c, s, a, b):
    c._repr_html_()


@gen_cluster(client=True, worker_kwargs={"memory_limit": None})
async def test_repr_no_memory_limit(c, s, a, b):
    c._repr_html_()


@gen_test()
async def test_repr_localcluster():
    cluster = await LocalCluster(
        processes=False, port=0, dashboard_address=":0", asynchronous=True
    )
    client = await Client(cluster, asynchronous=True)
    try:
        text = client._repr_html_()
        assert cluster.scheduler.address in text
        assert is_valid_xml(client._repr_html_())
    finally:
        await client.close()
        await cluster.close()


@gen_cluster(client=True)
async def test_forget_simple(c, s, a, b):
    x = c.submit(inc, 1, retries=2)
    y = c.submit(inc, 2)
    z = c.submit(add, x, y, workers=[a.ip], allow_other_workers=True)

    await wait([x, y, z])
    assert not s.waiting_data.get(x.key)
    assert not s.waiting_data.get(y.key)

    assert set(s.tasks) == {x.key, y.key, z.key}

    s.client_releases_keys(keys=[x.key], client=c.id)
    assert x.key in s.tasks
    s.client_releases_keys(keys=[z.key], client=c.id)

    assert x.key not in s.tasks
    assert z.key not in s.tasks
    assert not s.tasks[y.key].dependents

    s.client_releases_keys(keys=[y.key], client=c.id)
    assert not s.tasks


@gen_cluster(client=True)
async def test_forget_complex(e, s, A, B):
    a, b, c, d = await e.scatter(list(range(4)))
    ab = e.submit(add, a, b)
    cd = e.submit(add, c, d)
    ac = e.submit(add, a, c)
    acab = e.submit(add, ac, ab)

    await wait([a, b, c, d, ab, ac, cd, acab])

    assert set(s.tasks) == {f.key for f in [ab, ac, cd, acab, a, b, c, d]}

    s.client_releases_keys(keys=[ab.key], client=e.id)
    assert set(s.tasks) == {f.key for f in [ab, ac, cd, acab, a, b, c, d]}

    s.client_releases_keys(keys=[b.key], client=e.id)
    assert set(s.tasks) == {f.key for f in [ac, cd, acab, a, c, d]}

    s.client_releases_keys(keys=[acab.key], client=e.id)
    assert set(s.tasks) == {f.key for f in [ac, cd, a, c, d]}
    assert b.key not in s.tasks

    start = time()
    while b.key in A.data or b.key in B.data:
        await asyncio.sleep(0.01)
        assert time() < start + 10

    s.client_releases_keys(keys=[ac.key], client=e.id)
    assert set(s.tasks) == {f.key for f in [cd, a, c, d]}


@gen_cluster(client=True)
async def test_forget_in_flight(e, s, A, B):
    delayed2 = partial(delayed, pure=True)
    a, b, c, d = [delayed2(slowinc)(i) for i in range(4)]
    ab = delayed2(slowadd)(a, b, dask_key_name="ab")
    cd = delayed2(slowadd)(c, d, dask_key_name="cd")
    ac = delayed2(slowadd)(a, c, dask_key_name="ac")
    acab = delayed2(slowadd)(ac, ab, dask_key_name="acab")

    x, y = e.compute([ac, acab])
    s.validate_state()

    for i in range(5):
        await asyncio.sleep(0.01)
        s.validate_state()

    s.client_releases_keys(keys=[y.key], client=e.id)
    s.validate_state()

    for k in [acab.key, ab.key, b.key]:
        assert k not in s.tasks


@gen_cluster(client=True)
async def test_forget_errors(c, s, a, b):
    x = c.submit(div, 1, 0)
    y = c.submit(inc, x)
    z = c.submit(inc, y)
    await wait([y])

    assert x.key in s.exceptions
    assert x.key in s.exceptions_blame
    assert y.key in s.exceptions_blame
    assert z.key in s.exceptions_blame

    s.client_releases_keys(keys=[z.key], client=c.id)

    assert x.key in s.exceptions
    assert x.key in s.exceptions_blame
    assert y.key in s.exceptions_blame
    assert z.key not in s.exceptions_blame

    s.client_releases_keys(keys=[x.key], client=c.id)

    assert x.key in s.exceptions
    assert x.key in s.exceptions_blame
    assert y.key in s.exceptions_blame
    assert z.key not in s.exceptions_blame

    s.client_releases_keys(keys=[y.key], client=c.id)

    assert x.key not in s.exceptions
    assert x.key not in s.exceptions_blame
    assert y.key not in s.exceptions_blame
    assert z.key not in s.exceptions_blame


def test_repr_sync(c):
    s = str(c)
    r = repr(c)
    assert c.scheduler.address in s
    assert c.scheduler.address in r
    assert str(2) in s  # nworkers
    assert "cores" in s or "threads" in s


@gen_cluster(client=True)
async def test_waiting_data(c, s, a, b):
    x = c.submit(inc, 1)
    y = c.submit(inc, 2)
    z = c.submit(add, x, y, workers=[a.ip], allow_other_workers=True)

    await wait([x, y, z])

    assert not s.waiting_data.get(x.key)
    assert not s.waiting_data.get(y.key)


@gen_cluster()
async def test_multi_client(s, a, b):
    c = await Client(s.address, asynchronous=True)
    f = await Client(s.address, asynchronous=True)

    assert set(s.client_comms) == {c.id, f.id}

    x = c.submit(inc, 1)
    y = f.submit(inc, 2)
    y2 = c.submit(inc, 2)

    assert y.key == y2.key

    await wait([x, y])

    assert s.wants_what == {
        c.id: {x.key, y.key},
        f.id: {y.key},
        "fire-and-forget": set(),
    }
    assert s.who_wants == {x.key: {c.id}, y.key: {c.id, f.id}}

    await c.close()

    start = time()
    while c.id in s.wants_what:
        await asyncio.sleep(0.01)
        assert time() < start + 5

    assert c.id not in s.wants_what
    assert c.id not in s.who_wants[y.key]
    assert x.key not in s.who_wants

    await f.close()

    start = time()
    while s.tasks:
        await asyncio.sleep(0.01)
        assert time() < start + 2, s.tasks


def long_running_client_connection(address):
    with pristine_loop():
        c = Client(address)
        x = c.submit(lambda x: x + 1, 10)
        x.result()
        sleep(100)


@gen_cluster()
async def test_cleanup_after_broken_client_connection(s, a, b):
    proc = mp_context.Process(target=long_running_client_connection, args=(s.address,))
    proc.daemon = True
    proc.start()

    start = time()
    while not s.tasks:
        await asyncio.sleep(0.01)
        assert time() < start + 5

    proc.terminate()

    start = time()
    while s.tasks:
        await asyncio.sleep(0.01)
        assert time() < start + 5


@gen_cluster()
async def test_multi_garbage_collection(s, a, b):
    c = await Client(s.address, asynchronous=True)

    f = await Client(s.address, asynchronous=True)

    x = c.submit(inc, 1)
    y = f.submit(inc, 2)
    y2 = c.submit(inc, 2)

    assert y.key == y2.key

    await wait([x, y])

    x.__del__()
    start = time()
    while x.key in a.data or x.key in b.data:
        await asyncio.sleep(0.01)
        assert time() < start + 5

    assert s.wants_what == {c.id: {y.key}, f.id: {y.key}, "fire-and-forget": set()}
    assert s.who_wants == {y.key: {c.id, f.id}}

    y.__del__()
    start = time()
    while x.key in s.wants_what[f.id]:
        await asyncio.sleep(0.01)
        assert time() < start + 5

    await asyncio.sleep(0.1)
    assert y.key in a.data or y.key in b.data
    assert s.wants_what == {c.id: {y.key}, f.id: set(), "fire-and-forget": set()}
    assert s.who_wants == {y.key: {c.id}}

    y2.__del__()
    start = time()
    while y.key in a.data or y.key in b.data:
        await asyncio.sleep(0.01)
        assert time() < start + 5

    assert not any(v for v in s.wants_what.values())
    assert not s.who_wants

    await c.close()
    await f.close()


@gen_cluster(client=True)
async def test__broadcast(c, s, a, b):
    x, y = await c.scatter([1, 2], broadcast=True)
    assert a.data == b.data == {x.key: 1, y.key: 2}


@gen_cluster(client=True, nthreads=[("127.0.0.1", 1)] * 4)
async def test__broadcast_integer(c, s, *workers):
    x, y = await c.scatter([1, 2], broadcast=2)
    assert len(s.tasks[x.key].who_has) == 2
    assert len(s.tasks[y.key].who_has) == 2


@gen_cluster(client=True)
async def test__broadcast_dict(c, s, a, b):
    d = await c.scatter({"x": 1}, broadcast=True)
    assert a.data == b.data == {"x": 1}


def test_broadcast(c, s, a, b):
    x, y = c.scatter([1, 2], broadcast=True)

    has_what = sync(c.loop, c.scheduler.has_what)

    assert {k: set(v) for k, v in has_what.items()} == {
        a["address"]: {x.key, y.key},
        b["address"]: {x.key, y.key},
    }

    [z] = c.scatter([3], broadcast=True, workers=[a["address"]])

    has_what = sync(c.loop, c.scheduler.has_what)
    assert {k: set(v) for k, v in has_what.items()} == {
        a["address"]: {x.key, y.key, z.key},
        b["address"]: {x.key, y.key},
    }


@gen_cluster(client=True)
async def test_proxy(c, s, a, b):
    msg = await c.scheduler.proxy(msg={"op": "identity"}, worker=a.address)
    assert msg["id"] == a.identity()["id"]


@gen_cluster(client=True)
async def test__cancel(c, s, a, b):
    x = c.submit(slowinc, 1)
    y = c.submit(slowinc, x)

    while y.key not in s.tasks:
        await asyncio.sleep(0.01)

    await c.cancel([x])

    assert x.cancelled()
    assert "cancel" in str(x)
    s.validate_state()

    start = time()
    while not y.cancelled():
        await asyncio.sleep(0.01)
        assert time() < start + 5

    assert not s.tasks
    s.validate_state()


@gen_cluster(client=True)
async def test_cancel_tuple_key(c, s, a, b):
    x = c.submit(inc, 1, key=("x", 0, 1))
    await x
    await c.cancel(x)
    with pytest.raises(CancelledError):
        await x


@gen_cluster()
async def test_cancel_multi_client(s, a, b):
    c = await Client(s.address, asynchronous=True)
    f = await Client(s.address, asynchronous=True)

    x = c.submit(slowinc, 1)
    y = f.submit(slowinc, 1)

    assert x.key == y.key

    await c.cancel([x])

    assert x.cancelled()
    assert not y.cancelled()

    start = time()
    while y.key not in s.tasks:
        await asyncio.sleep(0.01)
        assert time() < start + 5

    out = await y
    assert out == 2

    with pytest.raises(CancelledError):
        await x

    await c.close()
    await f.close()


@gen_cluster(client=True)
async def test_cancel_collection(c, s, a, b):
    L = c.map(double, [[1], [2], [3]])
    x = db.Bag({("b", i): f for i, f in enumerate(L)}, "b", 3)

    await c.cancel(x)
    await c.cancel([x])
    assert all(f.cancelled() for f in L)
    start = time()
    while s.tasks:
        assert time() < start + 1
        await asyncio.sleep(0.01)


def test_cancel(c):
    x = c.submit(slowinc, 1, key="x")
    y = c.submit(slowinc, x, key="y")
    z = c.submit(slowinc, y, key="z")

    c.cancel([y])

    start = time()
    while not z.cancelled():
        sleep(0.01)
        assert time() < start + 5

    assert x.result() == 2

    z.cancel()
    assert z.cancelled()


@gen_cluster(client=True)
async def test_future_type(c, s, a, b):
    x = c.submit(inc, 1)
    await wait([x])
    assert x.type == int
    assert "int" in str(x)


@gen_cluster(client=True)
async def test_traceback_clean(c, s, a, b):
    x = c.submit(div, 1, 0)
    try:
        await x
    except Exception as e:
        f = e
        exc_type, exc_value, tb = sys.exc_info()
        while tb:
            assert "scheduler" not in tb.tb_frame.f_code.co_filename
            assert "worker" not in tb.tb_frame.f_code.co_filename
            tb = tb.tb_next


@gen_cluster(client=True)
async def test_map_differnet_lengths(c, s, a, b):
    assert len(c.map(add, [1, 2], [1, 2, 3])) == 2


def test_Future_exception_sync_2(loop, capsys):
    with cluster() as (s, [a, b]):
        with Client(s["address"], loop=loop) as c:
            assert dask.base.get_scheduler() == c.get

    out, err = capsys.readouterr()
    assert len(out.strip().split("\n")) == 1

    assert dask.base.get_scheduler() != c.get


@gen_cluster(timeout=60, client=True)
async def test_async_persist(c, s, a, b):
    from dask.delayed import Delayed, delayed

    x = delayed(1)
    y = delayed(inc)(x)
    z = delayed(dec)(x)
    w = delayed(add)(y, z)

    yy, ww = c.persist([y, w])
    assert type(yy) == type(y)
    assert type(ww) == type(w)
    assert len(yy.dask) == 1
    assert len(ww.dask) == 1
    assert len(w.dask) > 1
    assert y.__dask_keys__() == yy.__dask_keys__()
    assert w.__dask_keys__() == ww.__dask_keys__()

    while y.key not in s.tasks and w.key not in s.tasks:
        await asyncio.sleep(0.01)

    assert s.who_wants[y.key] == {c.id}
    assert s.who_wants[w.key] == {c.id}

    yyf, wwf = c.compute([yy, ww])
    yyy, www = await c.gather([yyf, wwf])
    assert yyy == inc(1)
    assert www == add(inc(1), dec(1))

    assert isinstance(c.persist(y), Delayed)
    assert isinstance(c.persist([y]), (list, tuple))


@gen_cluster(client=True)
async def test__persist(c, s, a, b):
    pytest.importorskip("dask.array")
    import dask.array as da

    x = da.ones((10, 10), chunks=(5, 10))
    y = 2 * (x + 1)
    assert len(y.dask) == 6
    yy = c.persist(y)

    assert len(y.dask) == 6
    assert len(yy.dask) == 2
    assert all(isinstance(v, Future) for v in yy.dask.values())
    assert yy.__dask_keys__() == y.__dask_keys__()

    g, h = c.compute([y, yy])

    gg, hh = await c.gather([g, h])
    assert (gg == hh).all()


def test_persist(c):
    pytest.importorskip("dask.array")
    import dask.array as da

    x = da.ones((10, 10), chunks=(5, 10))
    y = 2 * (x + 1)
    assert len(y.dask) == 6
    yy = c.persist(y)
    assert len(y.dask) == 6
    assert len(yy.dask) == 2
    assert all(isinstance(v, Future) for v in yy.dask.values())
    assert yy.__dask_keys__() == y.__dask_keys__()

    zz = yy.compute()
    z = y.compute()
    assert (zz == z).all()


@gen_cluster(timeout=60, client=True)
async def test_long_traceback(c, s, a, b):
    from distributed.protocol.pickle import dumps

    def deep(n):
        if n == 0:
            1 / 0
        else:
            return deep(n - 1)

    x = c.submit(deep, 200)
    await wait([x])
    assert len(dumps(c.futures[x.key].traceback)) < 10000
    assert isinstance(c.futures[x.key].exception, ZeroDivisionError)


@gen_cluster(client=True)
async def test_wait_on_collections(c, s, a, b):
    L = c.map(double, [[1], [2], [3]])
    x = db.Bag({("b", i): f for i, f in enumerate(L)}, "b", 3)

    await wait(x)
    assert all(f.key in a.data or f.key in b.data for f in L)


@gen_cluster(client=True)
async def test_futures_of_get(c, s, a, b):
    x, y, z = c.map(inc, [1, 2, 3])

    assert set(futures_of(0)) == set()
    assert set(futures_of(x)) == {x}
    assert set(futures_of([x, y, z])) == {x, y, z}
    assert set(futures_of([x, [y], [[z]]])) == {x, y, z}
    assert set(futures_of({"x": x, "y": [y]})) == {x, y}

    b = db.Bag({("b", i): f for i, f in enumerate([x, y, z])}, "b", 3)
    assert set(futures_of(b)) == {x, y, z}

    sg = SubgraphCallable(
        {"x": x, "y": y, "z": z, "out": (add, (add, (add, x, y), z), "in")},
        "out",
        ("in",),
    )
    assert set(futures_of(sg)) == {x, y, z}


def test_futures_of_class():
    da = pytest.importorskip("dask.array")
    assert futures_of([da.Array]) == []


@gen_cluster(client=True)
async def test_futures_of_cancelled_raises(c, s, a, b):
    x = c.submit(inc, 1)
    await c.cancel([x])

    with pytest.raises(CancelledError):
        await x

    with pytest.raises(CancelledError):
        await c.get({"x": (inc, x), "y": (inc, 2)}, ["x", "y"], sync=False)

    with pytest.raises(CancelledError):
        c.submit(inc, x)

    with pytest.raises(CancelledError):
        c.submit(add, 1, y=x)

    with pytest.raises(CancelledError):
        c.map(add, [1], y=x)

    assert "y" not in s.tasks


@pytest.mark.skip
@gen_cluster(nthreads=[("127.0.0.1", 1)], client=True)
async def test_dont_delete_recomputed_results(c, s, w):
    x = c.submit(inc, 1)  # compute first time
    await wait([x])
    x.__del__()  # trigger garbage collection
    await asyncio.sleep(0)
    xx = c.submit(inc, 1)  # compute second time

    start = time()
    while xx.key not in w.data:  # data shows up
        await asyncio.sleep(0.01)
        assert time() < start + 1

    while time() < start + (s.delete_interval + 100) / 1000:  # and stays
        assert xx.key in w.data
        await asyncio.sleep(0.01)


@gen_cluster(nthreads=[], client=True)
async def test_fatally_serialized_input(c, s):
    o = FatallySerializedObject()

    future = c.submit(inc, o)

    while not s.tasks:
        await asyncio.sleep(0.01)


@pytest.mark.skip(reason="Use fast random selection now")
@gen_cluster(client=True)
async def test_balance_tasks_by_stacks(c, s, a, b):
    x = c.submit(inc, 1)
    await wait(x)

    y = c.submit(inc, 2)
    await wait(y)

    assert len(a.data) == len(b.data) == 1


@gen_cluster(client=True)
async def test_run(c, s, a, b):
    results = await c.run(inc, 1)
    assert results == {a.address: 2, b.address: 2}

    results = await c.run(inc, 1, workers=[a.address])
    assert results == {a.address: 2}

    results = await c.run(inc, 1, workers=[])
    assert results == {}


@gen_cluster(client=True)
async def test_run_handles_picklable_data(c, s, a, b):
    futures = c.map(inc, range(10))
    await wait(futures)

    def func():
        return {}, set(), [], (), 1, "hello", b"100"

    results = await c.run_on_scheduler(func)
    assert results == func()

    results = await c.run(func)
    assert results == {w.address: func() for w in [a, b]}


def test_run_sync(c, s, a, b):
    def func(x, y=10):
        return x + y

    result = c.run(func, 1, y=2)
    assert result == {a["address"]: 3, b["address"]: 3}

    result = c.run(func, 1, y=2, workers=[a["address"]])
    assert result == {a["address"]: 3}


@gen_cluster(client=True)
async def test_run_coroutine(c, s, a, b):
    results = await c.run(geninc, 1, delay=0.05)
    assert results == {a.address: 2, b.address: 2}

    results = await c.run(geninc, 1, delay=0.05, workers=[a.address])
    assert results == {a.address: 2}

    results = await c.run(geninc, 1, workers=[])
    assert results == {}

    with pytest.raises(RuntimeError, match="hello"):
        await c.run(throws, 1)

    results = await c.run(asyncinc, 2, delay=0.01)
    assert results == {a.address: 3, b.address: 3}


def test_run_coroutine_sync(c, s, a, b):
    result = c.run(geninc, 2, delay=0.01)
    assert result == {a["address"]: 3, b["address"]: 3}

    result = c.run(geninc, 2, workers=[a["address"]])
    assert result == {a["address"]: 3}

    t1 = time()
    result = c.run(geninc, 2, delay=10, wait=False)
    t2 = time()
    assert result is None
    assert t2 - t1 <= 1.0


@gen_cluster(client=True)
async def test_run_coroutine_deprecated(c, s, a, b):
    async def foo():
        return "bar"

    with pytest.warns(FutureWarning, match="Client.run "):
        results = await c.run_coroutine(foo)
    assert results == {a.address: "bar", b.address: "bar"}


def test_run_exception(c):
    def raise_exception(exc_type, exc_msg):
        raise exc_type(exc_msg)

    for exc_type in [ValueError, RuntimeError]:
        with pytest.raises(exc_type, match="informative message"):
            c.run(raise_exception, exc_type, "informative message")


def test_diagnostic_ui(loop):
    with cluster() as (s, [a, b]):
        a_addr = a["address"]
        b_addr = b["address"]
        with Client(s["address"], loop=loop) as c:
            d = c.nthreads()
            assert d == {a_addr: 1, b_addr: 1}

            d = c.nthreads([a_addr])
            assert d == {a_addr: 1}
            d = c.nthreads(a_addr)
            assert d == {a_addr: 1}
            d = c.nthreads(a["address"])
            assert d == {a_addr: 1}

            x = c.submit(inc, 1)
            y = c.submit(inc, 2)
            z = c.submit(inc, 3)
            wait([x, y, z])
            d = c.who_has()
            assert set(d) == {x.key, y.key, z.key}
            assert all(w in [a_addr, b_addr] for v in d.values() for w in v)
            assert all(d.values())

            d = c.who_has([x, y])
            assert set(d) == {x.key, y.key}

            d = c.who_has(x)
            assert set(d) == {x.key}

            d = c.has_what()
            assert set(d) == {a_addr, b_addr}
            assert all(k in [x.key, y.key, z.key] for v in d.values() for k in v)

            d = c.has_what([a_addr])
            assert set(d) == {a_addr}

            d = c.has_what(a_addr)
            assert set(d) == {a_addr}


def test_diagnostic_nbytes_sync(c):
    incs = c.map(inc, [1, 2, 3])
    doubles = c.map(double, [1, 2, 3])
    wait(incs + doubles)

    assert c.nbytes(summary=False) == {k.key: sizeof(1) for k in incs + doubles}
    assert c.nbytes(summary=True) == {"inc": sizeof(1) * 3, "double": sizeof(1) * 3}


@gen_cluster(client=True)
async def test_diagnostic_nbytes(c, s, a, b):
    incs = c.map(inc, [1, 2, 3])
    doubles = c.map(double, [1, 2, 3])
    await wait(incs + doubles)

    assert s.get_nbytes(summary=False) == {k.key: sizeof(1) for k in incs + doubles}
    assert s.get_nbytes(summary=True) == {"inc": sizeof(1) * 3, "double": sizeof(1) * 3}


@gen_cluster(client=True, nthreads=[])
async def test_worker_aliases(c, s):
    a = Worker(s.address, name="alice")
    b = Worker(s.address, name="bob")
    w = Worker(s.address, name=3)
    await asyncio.gather(a, b, w)

    L = c.map(inc, range(10), workers="alice")
    future = await c.scatter(123, workers=3)
    await wait(L)
    assert len(a.data) == 10
    assert len(b.data) == 0
    assert dict(w.data) == {future.key: 123}

    for i, alias in enumerate([3, [3], "alice"]):
        result = await c.submit(lambda x: x + 1, i, workers=alias)
        assert result == i + 1

    await asyncio.gather(a.close(), b.close(), w.close())


def test_persist_get_sync(c):
    x, y = delayed(1), delayed(2)
    xx = delayed(add)(x, x)
    yy = delayed(add)(y, y)
    xxyy = delayed(add)(xx, yy)

    xxyy2 = c.persist(xxyy)
    xxyy3 = delayed(add)(xxyy2, 10)

    assert xxyy3.compute() == ((1 + 1) + (2 + 2)) + 10


@gen_cluster(client=True)
async def test_persist_get(c, s, a, b):
    x, y = delayed(1), delayed(2)
    xx = delayed(add)(x, x)
    yy = delayed(add)(y, y)
    xxyy = delayed(add)(xx, yy)

    xxyy2 = c.persist(xxyy)
    xxyy3 = delayed(add)(xxyy2, 10)

    await asyncio.sleep(0.5)
    result = await c.gather(c.get(xxyy3.dask, xxyy3.__dask_keys__(), sync=False))
    assert result[0] == ((1 + 1) + (2 + 2)) + 10

    result = await c.compute(xxyy3)
    assert result == ((1 + 1) + (2 + 2)) + 10

    result = await c.compute(xxyy3)
    assert result == ((1 + 1) + (2 + 2)) + 10

    result = await c.compute(xxyy3)
    assert result == ((1 + 1) + (2 + 2)) + 10


@pytest.mark.skipif(WINDOWS, reason="num_fds not supported on windows")
def test_client_num_fds(loop):
    with cluster() as (s, [a, b]):
        proc = psutil.Process()
        with Client(s["address"], loop=loop) as c:  # first client to start loop
            before = proc.num_fds()  # measure
            for i in range(4):
                with Client(s["address"], loop=loop):  # start more clients
                    pass
            start = time()
            while proc.num_fds() > before:
                sleep(0.01)
                assert time() < start + 10, (before, proc.num_fds())


@gen_cluster()
async def test_startup_close_startup(s, a, b):
    c = await Client(s.address, asynchronous=True)
    await c.close()

    c = await Client(s.address, asynchronous=True)
    await c.close()


def test_startup_close_startup_sync(loop):
    with cluster() as (s, [a, b]):
        with Client(s["address"], loop=loop) as c:
            sleep(0.1)
        with Client(s["address"]) as c:
            pass
        with Client(s["address"]) as c:
            pass
        sleep(0.1)
        with Client(s["address"]) as c:
            pass


@gen_cluster(client=True)
async def test_badly_serialized_exceptions(c, s, a, b):
    def f():
        class BadlySerializedException(Exception):
            def __reduce__(self):
                raise TypeError()

        raise BadlySerializedException("hello world")

    x = c.submit(f)
    with pytest.raises(Exception, match="hello world"):
        await x


@gen_cluster(
    client=True,
    Worker=Nanny,
    worker_kwargs={"memory_limit": "1 GiB"},
    config={"distributed.worker.memory.rebalance.sender-min": 0.3},
)
async def test_rebalance(c, s, *_):
    """Test Client.rebalance(). These are just to test the Client wrapper around
    Scheduler.rebalance(); for more thorough tests on the latter see test_scheduler.py.
    """
    # We used nannies to have separate processes for each worker
    a, b = s.workers

    # Generate 10 buffers worth 512 MiB total on worker a. This sends its memory
    # utilisation slightly above 50% (after counting unmanaged) which is above the
    # distributed.worker.memory.rebalance.sender-min threshold.
    futures = c.map(lambda _: "x" * (2 ** 29 // 10), range(10), workers=[a])
    await wait(futures)
    # Wait for heartbeats
    while s.memory.process < 2 ** 29:
        await asyncio.sleep(0.1)

    assert await c.run(lambda dask_worker: len(dask_worker.data)) == {a: 10, b: 0}

    await c.rebalance()

    ndata = await c.run(lambda dask_worker: len(dask_worker.data))
    # Allow for some uncertainty as the unmanaged memory is not stable
    assert sum(ndata.values()) == 10
    assert 3 <= ndata[a] <= 7
    assert 3 <= ndata[b] <= 7


@gen_cluster(
    nthreads=[("127.0.0.1", 1)] * 3,
    client=True,
    Worker=Nanny,
    worker_kwargs={"memory_limit": "1 GiB"},
)
async def test_rebalance_workers_and_keys(client, s, *_):
    """Test Client.rebalance(). These are just to test the Client wrapper around
    Scheduler.rebalance(); for more thorough tests on the latter see test_scheduler.py.
    """
    a, b, c = s.workers
    futures = client.map(lambda _: "x" * (2 ** 29 // 10), range(10), workers=[a])
    await wait(futures)
    # Wait for heartbeats
    while s.memory.process < 2 ** 29:
        await asyncio.sleep(0.1)

    # Passing empty iterables is not the same as omitting the arguments
    await client.rebalance([])
    await client.rebalance(workers=[])
    assert await client.run(lambda dask_worker: len(dask_worker.data)) == {
        a: 10,
        b: 0,
        c: 0,
    }

    # Limit rebalancing to two arbitrary keys and two arbitrary workers.
    await client.rebalance([futures[3], futures[7]], [a, b])
    assert await client.run(lambda dask_worker: len(dask_worker.data)) == {
        a: 8,
        b: 2,
        c: 0,
    }

    with pytest.raises(KeyError):
        await client.rebalance(workers=["notexist"])


def test_rebalance_sync():
    # can't use the 'c' fixture because we need workers to run in a separate process
    with Client(n_workers=2, memory_limit="1 GiB", port=0, dashboard_address=":0") as c:
        s = c.cluster.scheduler
        a, b = [ws.address for ws in s.workers.values()]
        futures = c.map(lambda _: "x" * (2 ** 29 // 10), range(10), workers=[a])
        wait(futures)
        # Wait for heartbeat
        while s.memory.process < 2 ** 29:
            sleep(0.1)

        assert c.run(lambda dask_worker: len(dask_worker.data)) == {a: 10, b: 0}
        c.rebalance()
        ndata = c.run(lambda dask_worker: len(dask_worker.data))
        # Allow for some uncertainty as the unmanaged memory is not stable
        assert sum(ndata.values()) == 10
        assert 3 <= ndata[a] <= 7
        assert 3 <= ndata[b] <= 7


@gen_cluster(client=True)
async def test_rebalance_unprepared(c, s, a, b):
    """Client.rebalance() internally waits for unfinished futures"""
    futures = c.map(slowinc, range(10), delay=0.05, workers=a.address)
    # Let the futures reach the scheduler
    await asyncio.sleep(0.1)
    # We didn't wait enough for futures to complete. However, Client.rebalance() will
    # block until all futures are completed before invoking Scheduler.rebalance().
    await c.rebalance(futures)
    s.validate_state()


@gen_cluster(client=True)
async def test_rebalance_raises_on_explicit_missing_data(c, s, a, b):
    """rebalance() raises KeyError if explicitly listed futures disappear"""
    f = Future("x", client=c, state="memory")
    with pytest.raises(KeyError, match="Could not rebalance keys:"):
        await c.rebalance(futures=[f])


@gen_cluster(client=True)
async def test_receive_lost_key(c, s, a, b):
    x = c.submit(inc, 1, workers=[a.address])
    await x
    await a.close()

    start = time()
    while x.status == "finished":
        assert time() < start + 5
        await asyncio.sleep(0.01)


@pytest.mark.skipif(not LINUX, reason="Need 127.0.0.2 to mean localhost")
@gen_cluster([("127.0.0.1", 1), ("127.0.0.2", 2)], client=True)
async def test_unrunnable_task_runs(c, s, a, b):
    x = c.submit(inc, 1, workers=[a.ip])
    await x

    await a.close()
    start = time()
    while x.status == "finished":
        assert time() < start + 5
        await asyncio.sleep(0.01)

    assert s.tasks[x.key] in s.unrunnable
    assert s.get_task_status(keys=[x.key]) == {x.key: "no-worker"}

    w = await Worker(s.address, loop=s.loop)

    start = time()
    while x.status != "finished":
        assert time() < start + 2
        await asyncio.sleep(0.01)

    assert s.tasks[x.key] not in s.unrunnable
    result = await x
    assert result == 2
    await w.close()


@gen_cluster(client=True, nthreads=[])
async def test_add_worker_after_tasks(c, s):
    futures = c.map(inc, range(10))
    n = await Nanny(s.address, nthreads=2, loop=s.loop, port=0)
    await c.gather(futures)
    await n.close()


@pytest.mark.skipif(not LINUX, reason="Need 127.0.0.2 to mean localhost")
@gen_cluster([("127.0.0.1", 1), ("127.0.0.2", 2)], client=True)
async def test_workers_register_indirect_data(c, s, a, b):
    [x] = await c.scatter([1], workers=a.address)
    y = c.submit(inc, x, workers=b.ip)
    await y
    assert b.data[x.key] == 1
    assert s.tasks[x.key].who_has == {s.workers[a.address], s.workers[b.address]}
    assert s.workers[b.address].has_what == {s.tasks[x.key], s.tasks[y.key]}
    s.validate_state()


@gen_cluster(client=True)
async def test_submit_on_cancelled_future(c, s, a, b):
    x = c.submit(inc, 1)
    await x

    await c.cancel(x)

    with pytest.raises(CancelledError):
        c.submit(inc, x)


@gen_cluster(client=True, nthreads=[("127.0.0.1", 1)] * 10)
async def test_replicate(c, s, *workers):
    [a, b] = await c.scatter([1, 2])
    await s.replicate(keys=[a.key, b.key], n=5)
    s.validate_state()

    assert len(s.tasks[a.key].who_has) == 5
    assert len(s.tasks[b.key].who_has) == 5

    assert sum(a.key in w.data for w in workers) == 5
    assert sum(b.key in w.data for w in workers) == 5


@gen_cluster(client=True)
async def test_replicate_tuple_keys(c, s, a, b):
    x = delayed(inc)(1, dask_key_name=("x", 1))
    f = c.persist(x)
    await c.replicate(f, n=5)
    s.validate_state()
    assert a.data and b.data

    await c.rebalance(f)
    s.validate_state()


@gen_cluster(client=True, nthreads=[("127.0.0.1", 1)] * 10)
async def test_replicate_workers(c, s, *workers):

    [a, b] = await c.scatter([1, 2], workers=[workers[0].address])
    await s.replicate(
        keys=[a.key, b.key], n=5, workers=[w.address for w in workers[:5]]
    )

    assert len(s.tasks[a.key].who_has) == 5
    assert len(s.tasks[b.key].who_has) == 5

    assert sum(a.key in w.data for w in workers[:5]) == 5
    assert sum(b.key in w.data for w in workers[:5]) == 5
    assert sum(a.key in w.data for w in workers[5:]) == 0
    assert sum(b.key in w.data for w in workers[5:]) == 0

    await s.replicate(keys=[a.key, b.key], n=1)

    assert len(s.tasks[a.key].who_has) == 1
    assert len(s.tasks[b.key].who_has) == 1
    assert sum(a.key in w.data for w in workers) == 1
    assert sum(b.key in w.data for w in workers) == 1

    s.validate_state()

    await s.replicate(keys=[a.key, b.key], n=None)  # all
    assert len(s.tasks[a.key].who_has) == 10
    assert len(s.tasks[b.key].who_has) == 10
    s.validate_state()

    await s.replicate(
        keys=[a.key, b.key], n=1, workers=[w.address for w in workers[:5]]
    )
    assert sum(a.key in w.data for w in workers[:5]) == 1
    assert sum(b.key in w.data for w in workers[:5]) == 1
    assert sum(a.key in w.data for w in workers[5:]) == 5
    assert sum(b.key in w.data for w in workers[5:]) == 5
    s.validate_state()


class CountSerialization:
    def __init__(self):
        self.n = 0

    def __setstate__(self, n):
        self.n = n + 1

    def __getstate__(self):
        return self.n


@gen_cluster(client=True, nthreads=[("127.0.0.1", 1)] * 10)
async def test_replicate_tree_branching(c, s, *workers):
    obj = CountSerialization()
    [future] = await c.scatter([obj])
    await s.replicate(keys=[future.key], n=10)

    max_count = max(w.data[future.key].n for w in workers)
    assert max_count > 1


@gen_cluster(client=True, nthreads=[("127.0.0.1", 1)] * 10)
async def test_client_replicate(c, s, *workers):
    x = c.submit(inc, 1)
    y = c.submit(inc, 2)
    await c.replicate([x, y], n=5)

    assert len(s.tasks[x.key].who_has) == 5
    assert len(s.tasks[y.key].who_has) == 5

    await c.replicate([x, y], n=3)

    assert len(s.tasks[x.key].who_has) == 3
    assert len(s.tasks[y.key].who_has) == 3

    await c.replicate([x, y])
    s.validate_state()

    assert len(s.tasks[x.key].who_has) == 10
    assert len(s.tasks[y.key].who_has) == 10


@pytest.mark.skipif(not LINUX, reason="Need 127.0.0.2 to mean localhost")
@gen_cluster(
    client=True,
    nthreads=[("127.0.0.1", 1), ("127.0.0.2", 1), ("127.0.0.2", 1)],
)
async def test_client_replicate_host(client, s, a, b, c):
    aws = s.workers[a.address]
    bws = s.workers[b.address]
    cws = s.workers[c.address]

    x = client.submit(inc, 1, workers="127.0.0.2")
    await wait([x])
    assert s.tasks[x.key].who_has == {bws} or s.tasks[x.key].who_has == {cws}

    await client.replicate([x], workers=["127.0.0.2"])
    assert s.tasks[x.key].who_has == {bws, cws}

    await client.replicate([x], workers=["127.0.0.1"])
    assert s.tasks[x.key].who_has == {aws, bws, cws}


def test_client_replicate_sync(c):
    x = c.submit(inc, 1)
    y = c.submit(inc, 2)
    c.replicate([x, y], n=2)

    who_has = c.who_has()
    assert len(who_has[x.key]) == len(who_has[y.key]) == 2

    with pytest.raises(ValueError):
        c.replicate([x], n=0)

    assert y.result() == 3


@pytest.mark.skipif(WINDOWS, reason="Windows timer too coarse-grained")
@gen_cluster(client=True, nthreads=[("127.0.0.1", 4)] * 1)
async def test_task_load_adapts_quickly(c, s, a):
    future = c.submit(slowinc, 1, delay=0.2)  # slow
    await wait(future)
    assert 0.15 < s.task_prefixes["slowinc"].duration_average < 0.4

    futures = c.map(slowinc, range(10), delay=0)  # very fast
    await wait(futures)

    assert 0 < s.task_prefixes["slowinc"].duration_average < 0.1


@gen_cluster(client=True, nthreads=[("127.0.0.1", 1)] * 2)
async def test_even_load_after_fast_functions(c, s, a, b):
    x = c.submit(inc, 1, workers=a.address)  # very fast
    y = c.submit(inc, 2, workers=b.address)  # very fast
    await wait([x, y])

    futures = c.map(inc, range(2, 11))
    await wait(futures)
    assert any(f.key in a.data for f in futures)
    assert any(f.key in b.data for f in futures)

    # assert abs(len(a.data) - len(b.data)) <= 3


@gen_cluster(client=True, nthreads=[("127.0.0.1", 1)] * 2)
async def test_even_load_on_startup(c, s, a, b):
    x, y = c.map(inc, [1, 2])
    await wait([x, y])
    assert len(a.data) == len(b.data) == 1


@pytest.mark.skip
@gen_cluster(client=True, nthreads=[("127.0.0.1", 2)] * 2)
async def test_contiguous_load(c, s, a, b):
    w, x, y, z = c.map(inc, [1, 2, 3, 4])
    await wait([w, x, y, z])

    groups = [set(a.data), set(b.data)]
    assert {w.key, x.key} in groups
    assert {y.key, z.key} in groups


@gen_cluster(client=True, nthreads=[("127.0.0.1", 1)] * 4)
async def test_balanced_with_submit(c, s, *workers):
    L = [c.submit(slowinc, i) for i in range(4)]
    await wait(L)
    for w in workers:
        assert len(w.data) == 1


@gen_cluster(client=True, nthreads=[("127.0.0.1", 1)] * 4)
async def test_balanced_with_submit_and_resident_data(c, s, *workers):
    [x] = await c.scatter([10], broadcast=True)
    L = [c.submit(slowinc, x, pure=False) for i in range(4)]
    await wait(L)
    for w in workers:
        assert len(w.data) == 2


@gen_cluster(client=True, nthreads=[("127.0.0.1", 20)] * 2)
async def test_scheduler_saturates_cores(c, s, a, b):
    for delay in [0, 0.01, 0.1]:
        futures = c.map(slowinc, range(100), delay=delay)
        futures = c.map(slowinc, futures, delay=delay / 10)
        while not s.tasks:
            if s.tasks:
                assert all(
                    len(p) >= 20
                    for w in s.workers.values()
                    for p in w.processing.values()
                )
            await asyncio.sleep(0.01)


@gen_cluster(client=True, nthreads=[("127.0.0.1", 20)] * 2)
async def test_scheduler_saturates_cores_random(c, s, a, b):
    for delay in [0, 0.01, 0.1]:
        futures = c.map(randominc, range(100), scale=0.1)
        while not s.tasks:
            if s.tasks:
                assert all(
                    len(p) >= 20
                    for w in s.workers.values()
                    for p in w.processing.values()
                )
            await asyncio.sleep(0.01)


@gen_cluster(client=True, nthreads=[("127.0.0.1", 1)] * 4)
async def test_cancel_clears_processing(c, s, *workers):
    da = pytest.importorskip("dask.array")
    x = c.submit(slowinc, 1, delay=0.2)
    while not s.tasks:
        await asyncio.sleep(0.01)

    await c.cancel(x)

    start = time()
    while any(v for w in s.workers.values() for v in w.processing):
        assert time() < start + 0.2
        await asyncio.sleep(0.01)
    s.validate_state()


def test_default_get():
    with cluster() as (s, [a, b]):
        pre_get = dask.base.get_scheduler()
        pytest.raises(KeyError, dask.config.get, "shuffle")
        with Client(s["address"], set_as_default=True) as c:
            assert dask.base.get_scheduler() == c.get
            assert dask.config.get("shuffle") == "tasks"

        assert dask.base.get_scheduler() == pre_get
        pytest.raises(KeyError, dask.config.get, "shuffle")

        c = Client(s["address"], set_as_default=False)
        assert dask.base.get_scheduler() == pre_get
        pytest.raises(KeyError, dask.config.get, "shuffle")
        c.close()

        c = Client(s["address"], set_as_default=True)
        assert dask.config.get("shuffle") == "tasks"
        assert dask.base.get_scheduler() == c.get
        c.close()
        assert dask.base.get_scheduler() == pre_get
        pytest.raises(KeyError, dask.config.get, "shuffle")

        with Client(s["address"]) as c:
            assert dask.base.get_scheduler() == c.get

        with Client(s["address"], set_as_default=False) as c:
            assert dask.base.get_scheduler() != c.get
        assert dask.base.get_scheduler() != c.get

        with Client(s["address"], set_as_default=True) as c1:
            assert dask.base.get_scheduler() == c1.get
            with Client(s["address"], set_as_default=True) as c2:
                assert dask.base.get_scheduler() == c2.get
            assert dask.base.get_scheduler() == c1.get
        assert dask.base.get_scheduler() == pre_get


@gen_cluster()
async def test_set_as_default(s, a, b):
    with pytest.raises(ValueError):
        default_client()

    async with Client(s.address, set_as_default=False, asynchronous=True) as c1:
        with pytest.raises(ValueError):
            default_client()
        async with Client(s.address, set_as_default=True, asynchronous=True) as c2:
            assert default_client() is c2
            async with Client(s.address, set_as_default=True, asynchronous=True) as c3:
                assert default_client() is c3
                async with Client(
                    s.address, set_as_default=False, asynchronous=True
                ) as c4:
                    assert default_client() is c3

                    await c4.scheduler_comm.close()
                    while c4.status != "running":
                        await asyncio.sleep(0.01)
                    assert default_client() is c3

    with pytest.raises(ValueError):
        default_client()


@gen_cluster(client=True)
async def test_get_processing(c, s, a, b):
    processing = await c.processing()
    assert processing == valmap(tuple, s.processing)

    futures = c.map(
        slowinc, range(10), delay=0.1, workers=[a.address], allow_other_workers=True
    )

    await asyncio.sleep(0.2)

    x = await c.processing()
    assert set(x) == {a.address, b.address}

    x = await c.processing(workers=[a.address])
    assert isinstance(x[a.address], (list, tuple))


@gen_cluster(client=True)
async def test_get_foo(c, s, a, b):
    futures = c.map(inc, range(10))
    await wait(futures)

    x = await c.scheduler.ncores()
    assert x == s.nthreads

    x = await c.scheduler.ncores(workers=[a.address])
    assert x == {a.address: s.nthreads[a.address]}

    x = await c.scheduler.has_what()
    assert valmap(sorted, x) == valmap(sorted, s.has_what)

    x = await c.scheduler.has_what(workers=[a.address])
    assert valmap(sorted, x) == {a.address: sorted(s.has_what[a.address])}

    x = await c.scheduler.nbytes(summary=False)
    assert x == s.get_nbytes(summary=False)

    x = await c.scheduler.nbytes(keys=[futures[0].key], summary=False)
    assert x == {futures[0].key: s.tasks[futures[0].key].nbytes}

    x = await c.scheduler.who_has()
    assert valmap(sorted, x) == valmap(sorted, s.who_has)

    x = await c.scheduler.who_has(keys=[futures[0].key])
    assert valmap(sorted, x) == {futures[0].key: sorted(s.who_has[futures[0].key])}


def assert_dict_key_equal(expected, actual):
    assert set(expected.keys()) == set(actual.keys())
    for k in actual.keys():
        ev = expected[k]
        av = actual[k]
        assert list(ev) == list(av)


@gen_cluster(client=True, nthreads=[("127.0.0.1", 1)] * 3)
async def test_get_foo_lost_keys(c, s, u, v, w):
    x = c.submit(inc, 1, workers=[u.address])
    y = await c.scatter(3, workers=[v.address])
    await wait([x, y])

    ua, va, wa = u.address, v.address, w.address

    d = await c.scheduler.has_what()
    assert_dict_key_equal(d, {ua: [x.key], va: [y.key], wa: []})
    d = await c.scheduler.has_what(workers=[ua, va])
    assert_dict_key_equal(d, {ua: [x.key], va: [y.key]})
    d = await c.scheduler.who_has()
    assert_dict_key_equal(d, {x.key: [ua], y.key: [va]})
    d = await c.scheduler.who_has(keys=[x.key, y.key])
    assert_dict_key_equal(d, {x.key: [ua], y.key: [va]})

    await u.close()
    await v.close()

    d = await c.scheduler.has_what()
    assert_dict_key_equal(d, {wa: []})
    d = await c.scheduler.has_what(workers=[ua, va])
    assert_dict_key_equal(d, {ua: [], va: []})
    # The scattered key cannot be recomputed so it is forgotten
    d = await c.scheduler.who_has()
    assert_dict_key_equal(d, {x.key: []})
    # ... but when passed explicitly, it is included in the result
    d = await c.scheduler.who_has(keys=[x.key, y.key])
    assert_dict_key_equal(d, {x.key: [], y.key: []})


@pytest.mark.slow
@gen_cluster(
    client=True, Worker=Nanny, clean_kwargs={"threads": False, "processes": False}
)
async def test_bad_tasks_fail(c, s, a, b):
    f = c.submit(sys.exit, 0)
    with captured_logger(logging.getLogger("distributed.scheduler")) as logger:
        with pytest.raises(KilledWorker) as info:
            await f

    text = logger.getvalue()
    assert f.key in text

    assert info.value.last_worker.nanny in {a.address, b.address}
    await asyncio.gather(a.close(), b.close())


def test_get_processing_sync(c, s, a, b):
    processing = c.processing()
    assert not any(v for v in processing.values())

    futures = c.map(
        slowinc, range(10), delay=0.1, workers=[a["address"]], allow_other_workers=False
    )

    sleep(0.2)

    aa = a["address"]
    bb = b["address"]
    processing = c.processing()

    assert set(c.processing(aa)) == {aa}
    assert set(c.processing([aa])) == {aa}

    c.cancel(futures)


def test_close_idempotent(c):
    c.close()
    c.close()
    c.close()


@nodebug
def test_get_returns_early(c):
    start = time()
    with suppress(RuntimeError):
        result = c.get({"x": (throws, 1), "y": (sleep, 1)}, ["x", "y"])
    assert time() < start + 0.5
    # Futures should be released and forgotten
    wait_for(lambda: not c.futures, timeout=0.1)

    wait_for(lambda: not any(c.processing().values()), timeout=3)

    x = c.submit(inc, 1)
    x.result()

    with suppress(RuntimeError):
        result = c.get({"x": (throws, 1), x.key: (inc, 1)}, ["x", x.key])
    assert x.key in c.futures


@pytest.mark.slow
@gen_cluster(Worker=Nanny, client=True, timeout=60)
async def test_Client_clears_references_after_restart(c, s, a, b):
    x = c.submit(inc, 1)
    assert x.key in c.refcount

    await c.restart()
    assert x.key not in c.refcount

    key = x.key
    del x
    import gc

    gc.collect()
    await asyncio.sleep(0)

    assert key not in c.refcount


@gen_cluster(Worker=Nanny, client=True)
async def test_restart_timeout_is_logged(c, s, a, b):
    with captured_logger(logging.getLogger("distributed.client")) as logger:
        await c.restart(timeout="0.5s")
    text = logger.getvalue()
    assert "Restart timed out after 0.50 seconds" in text


def test_get_stops_work_after_error(c):
    with pytest.raises(RuntimeError):
        c.get({"x": (throws, 1), "y": (sleep, 1.5)}, ["x", "y"])

    start = time()
    while any(c.processing().values()):
        sleep(0.01)
        assert time() < start + 0.5


def test_as_completed_list(c):
    seq = c.map(inc, range(5))
    seq2 = list(as_completed(seq))
    assert set(c.gather(seq2)) == {1, 2, 3, 4, 5}


def test_as_completed_results(c):
    seq = c.map(inc, range(5))
    seq2 = list(as_completed(seq, with_results=True))
    assert set(pluck(1, seq2)) == {1, 2, 3, 4, 5}
    assert set(pluck(0, seq2)) == set(seq)


@pytest.mark.parametrize("with_results", [True, False])
def test_as_completed_batches(c, with_results):
    n = 50
    futures = c.map(slowinc, range(n), delay=0.01)
    out = []
    for batch in as_completed(futures, with_results=with_results).batches():
        assert isinstance(batch, (tuple, list))
        sleep(0.05)
        out.extend(batch)

    assert len(out) == n
    if with_results:
        assert set(pluck(1, out)) == set(range(1, n + 1))
    else:
        assert set(out) == set(futures)


def test_as_completed_next_batch(c):
    futures = c.map(slowinc, range(2), delay=0.1)
    ac = as_completed(futures)
    assert not ac.is_empty()
    assert ac.next_batch(block=False) == []
    assert set(ac.next_batch(block=True)).issubset(futures)
    while not ac.is_empty():
        assert set(ac.next_batch(block=True)).issubset(futures)
    assert ac.is_empty()
    assert not ac.has_ready()


@gen_cluster(nthreads=[])
async def test_status(s):
    c = await Client(s.address, asynchronous=True)
    assert c.status == "running"
    x = c.submit(inc, 1)

    await c.close()
    assert c.status == "closed"


@gen_cluster(client=True)
async def test_async_whowhat(c, s, a, b):
    [x] = await c.scatter([1], workers=a.address)

    who_has = await c.who_has()
    has_what = await c.has_what()
    assert type(who_has) is WhoHas
    assert type(has_what) is HasWhat

    assert who_has == {x.key: (a.address,)}
    assert has_what == {a.address: (x.key,), b.address: ()}


def test_client_repr_html(c):
    x = c.submit(inc, 1)

    who_has = c.who_has()
    has_what = c.has_what()
    assert type(who_has) is WhoHas
    assert type(has_what) is HasWhat


@gen_cluster(client=True)
async def test_persist_optimize_graph(c, s, a, b):
    i = 10
    for method in [c.persist, c.compute]:
        b = db.range(i, npartitions=2)
        i += 1
        b2 = b.map(inc)
        b3 = b2.map(inc)

        b4 = method(b3, optimize_graph=False)
        await wait(b4)

        assert set(map(stringify, b3.__dask_keys__())).issubset(s.tasks)

        b = db.range(i, npartitions=2)
        i += 1
        b2 = b.map(inc)
        b3 = b2.map(inc)

        b4 = method(b3, optimize_graph=True)
        await wait(b4)

        assert not any(stringify(k) in s.tasks for k in b2.__dask_keys__())


@gen_cluster(client=True, nthreads=[])
async def test_scatter_raises_if_no_workers(c, s):
    with pytest.raises(TimeoutError):
        await c.scatter(1, timeout=0.5)


@pytest.mark.slow
def test_reconnect(loop):
    w = Worker("127.0.0.1", 9393, loop=loop)
    loop.add_callback(w.start)

    scheduler_cli = [
        "dask-scheduler",
        "--host",
        "127.0.0.1",
        "--port",
        "9393",
        "--no-dashboard",
    ]
    with popen(scheduler_cli) as s:
        c = Client("127.0.0.1:9393", loop=loop)
        start = time()
        while len(c.nthreads()) != 1:
            sleep(0.1)
            assert time() < start + 3

        x = c.submit(inc, 1)
        assert x.result() == 2

    start = time()
    while c.status != "connecting":
        assert time() < start + 5
        sleep(0.01)

    assert x.status == "cancelled"
    with pytest.raises(CancelledError):
        x.result()

    with popen(scheduler_cli) as s:
        start = time()
        while c.status != "running":
            sleep(0.1)
            assert time() < start + 5
        start = time()
        while len(c.nthreads()) != 1:
            sleep(0.05)
            assert time() < start + 15

        x = c.submit(inc, 1)
        assert x.result() == 2

    start = time()
    while True:
        try:
            x.result()
            assert False
        except CommClosedError:
            continue
        except CancelledError:
            break
        assert time() < start + 5
        sleep(0.1)

    sync(loop, w.close)
    c.close()


@gen_cluster(client=True, nthreads=[], client_kwargs={"timeout": 0.5})
async def test_reconnect_timeout(c, s):
    with captured_logger(logging.getLogger("distributed.client")) as logger:
        await s.close()
        start = time()
        while c.status != "closed":
            await c._update_scheduler_info()
            await asyncio.sleep(0.05)
            assert time() < start + 5, "Timeout waiting for reconnect to fail"
    text = logger.getvalue()
    assert "Failed to reconnect" in text


@pytest.mark.avoid_ci(reason="hangs on github actions ubuntu-latest CI")
@pytest.mark.slow
@pytest.mark.skipif(WINDOWS, reason="num_fds not supported on windows")
@pytest.mark.parametrize("worker,count,repeat", [(Worker, 100, 5), (Nanny, 10, 20)])
def test_open_close_many_workers(loop, worker, count, repeat):
    proc = psutil.Process()

    with cluster(nworkers=0, active_rpc_timeout=2) as (s, _):
        gc.collect()
        before = proc.num_fds()
        done = Semaphore(0)
        running = weakref.WeakKeyDictionary()
        workers = set()
        status = True

        async def start_worker(sleep, duration, repeat=1):
            for i in range(repeat):
                await asyncio.sleep(sleep)
                if not status:
                    return
                w = worker(s["address"], loop=loop)
                running[w] = None
                await w
                workers.add(w)
                addr = w.worker_address
                running[w] = addr
                await asyncio.sleep(duration)
                await w.close()
                del w
                await asyncio.sleep(0)
            done.release()

        for i in range(count):
            loop.add_callback(
                start_worker, random.random() / 5, random.random() / 5, repeat=repeat
            )

        with Client(s["address"], loop=loop) as c:
            sleep(1)

            for i in range(count):
                done.acquire(timeout=5)
                gc.collect()
                if not running:
                    break

            start = time()
            while c.nthreads():
                sleep(0.2)
                assert time() < start + 10

            while len(workers) < count * repeat:
                sleep(0.2)

            status = False

            [c.sync(w.close) for w in list(workers)]
            for w in workers:
                assert w.status == Status.closed

    start = time()
    while proc.num_fds() > before:
        print("fds:", before, proc.num_fds())
        sleep(0.1)
        if time() > start + 10:
            if worker == Worker:  # this is an esoteric case
                print("File descriptors did not clean up")
                break
            else:
                raise ValueError("File descriptors did not clean up")


@gen_cluster()
async def test_idempotence(s, a, b):
    c = await Client(s.address, asynchronous=True)
    f = await Client(s.address, asynchronous=True)

    # Submit
    x = c.submit(inc, 1)
    await x
    log = list(s.transition_log)

    len_single_submit = len(log)  # see last assert

    y = f.submit(inc, 1)
    assert x.key == y.key
    await y
    await asyncio.sleep(0.1)
    log2 = list(s.transition_log)
    assert log == log2

    # Error
    a = c.submit(div, 1, 0)
    await wait(a)
    assert a.status == "error"
    log = list(s.transition_log)

    b = f.submit(div, 1, 0)
    assert a.key == b.key
    await wait(b)
    await asyncio.sleep(0.1)
    log2 = list(s.transition_log)
    assert log == log2

    s.transition_log.clear()
    # Simultaneous Submit
    d = c.submit(inc, 2)
    e = c.submit(inc, 2)
    await wait([d, e])

    assert len(s.transition_log) == len_single_submit

    await c.close()
    await f.close()


def test_scheduler_info(c):
    info = c.scheduler_info()
    assert isinstance(info, dict)
    assert len(info["workers"]) == 2
    assert isinstance(info["started"], float)


def test_write_scheduler_file(c):
    info = c.scheduler_info()
    with tmpfile("json") as scheduler_file:
        c.write_scheduler_file(scheduler_file)
        with Client(scheduler_file=scheduler_file) as c2:
            info2 = c2.scheduler_info()
            assert c.scheduler.address == c2.scheduler.address

        # test that a ValueError is raised if the scheduler_file
        # attribute is already set
        with pytest.raises(ValueError):
            c.write_scheduler_file(scheduler_file)


def test_get_versions(c):
    requests = pytest.importorskip("requests")

    v = c.get_versions()
    assert v["scheduler"] is not None
    assert v["client"] is not None
    assert len(v["workers"]) == 2
    for k, v in v["workers"].items():
        assert v is not None

    c.get_versions(check=True)
    # smoke test for versions
    # that this does not raise

    v = c.get_versions(packages=["requests"])
    assert v["client"]["packages"]["requests"] == requests.__version__


@gen_cluster(client=True)
async def test_async_get_versions(c, s, a, b):
    await c.get_versions(check=True)


def test_threaded_get_within_distributed(c):
    import dask.multiprocessing

    for get in [dask.local.get_sync, dask.multiprocessing.get, dask.threaded.get]:

        def f():
            return get({"x": (lambda: 1,)}, "x")

        future = c.submit(f)
        assert future.result() == 1


@gen_cluster(client=True)
async def test_lose_scattered_data(c, s, a, b):
    [x] = await c.scatter([1], workers=a.address)

    await a.close()
    await asyncio.sleep(0.1)

    assert x.status == "cancelled"
    assert x.key not in s.tasks


@gen_cluster(client=True, nthreads=[("127.0.0.1", 1)] * 3)
async def test_partially_lose_scattered_data(e, s, a, b, c):
    x = await e.scatter(1, workers=a.address)
    await e.replicate(x, n=2)

    await a.close()
    await asyncio.sleep(0.1)

    assert x.status == "finished"
    assert s.get_task_status(keys=[x.key]) == {x.key: "memory"}


@gen_cluster(client=True)
async def test_scatter_compute_lose(c, s, a, b):
    [x] = await c.scatter([[1, 2, 3, 4]], workers=a.address)
    y = c.submit(inc, 1, workers=b.address)

    z = c.submit(slowadd, x, y, delay=0.2)
    await asyncio.sleep(0.1)

    await a.close()

    with pytest.raises(CancelledError):
        await wait(z)

    assert x.status == "cancelled"
    assert y.status == "finished"
    assert z.status == "cancelled"


@gen_cluster(client=True)
async def test_scatter_compute_store_lose(c, s, a, b):
    """
    Create irreplaceable data on one machine,
    cause a dependent computation to occur on another and complete

    Kill the machine with the irreplaceable data.  What happens to the complete
    result?  How about after it GCs and tries to come back?
    """
    x = await c.scatter(1, workers=a.address)
    xx = c.submit(inc, x, workers=a.address)
    y = c.submit(inc, 1)

    z = c.submit(slowadd, xx, y, delay=0.2, workers=b.address)
    await wait(z)

    await a.close()

    start = time()
    while x.status == "finished":
        await asyncio.sleep(0.01)
        assert time() < start + 2

    # assert xx.status == 'finished'
    assert y.status == "finished"
    assert z.status == "finished"

    zz = c.submit(inc, z)
    await wait(zz)

    zkey = z.key
    del z

    start = time()
    while s.get_task_status(keys=[zkey]) != {zkey: "released"}:
        await asyncio.sleep(0.01)
        assert time() < start + 2

    xxkey = xx.key
    del xx

    start = time()
    while x.key in s.tasks and zkey not in s.tasks and xxkey not in s.tasks:
        await asyncio.sleep(0.01)
        assert time() < start + 2


@gen_cluster(client=True)
async def test_scatter_compute_store_lose_processing(c, s, a, b):
    """
    Create irreplaceable data on one machine,
    cause a dependent computation to occur on another and complete

    Kill the machine with the irreplaceable data.  What happens to the complete
    result?  How about after it GCs and tries to come back?
    """
    [x] = await c.scatter([1], workers=a.address)

    y = c.submit(slowinc, x, delay=0.2)
    z = c.submit(inc, y)
    await asyncio.sleep(0.1)
    await a.close()

    start = time()
    while x.status == "finished":
        await asyncio.sleep(0.01)
        assert time() < start + 2

    assert y.status == "cancelled"
    assert z.status == "cancelled"


@gen_cluster()
async def test_serialize_future(s, a, b):
    c1 = await Client(s.address, asynchronous=True)
    c2 = await Client(s.address, asynchronous=True)

    future = c1.submit(lambda: 1)
    result = await future

    for ci in (c1, c2):
        for ctxman in ci.as_current, lambda: temp_default_client(ci):
            with ctxman():
                future2 = pickle.loads(pickle.dumps(future))
                assert future2.client is ci
                assert stringify(future2.key) in ci.futures
                result2 = await future2
                assert result == result2

    await c1.close()
    await c2.close()


@gen_cluster()
async def test_temp_default_client(s, a, b):
    c1 = await Client(s.address, asynchronous=True)
    c2 = await Client(s.address, asynchronous=True)

    with temp_default_client(c1):
        assert default_client() is c1
        assert default_client(c2) is c2

    with temp_default_client(c2):
        assert default_client() is c2
        assert default_client(c1) is c1

    await c1.close()
    await c2.close()


@gen_cluster(client=True)
async def test_as_current(c, s, a, b):
    c1 = await Client(s.address, asynchronous=True)
    c2 = await Client(s.address, asynchronous=True)

    with temp_default_client(c):
        assert Client.current() is c
        with pytest.raises(ValueError):
            Client.current(allow_global=False)
        with c1.as_current():
            assert Client.current() is c1
            assert Client.current(allow_global=True) is c1
        with c2.as_current():
            assert Client.current() is c2
            assert Client.current(allow_global=True) is c2

    await c1.close()
    await c2.close()


def test_as_current_is_thread_local(s):
    l1 = threading.Lock()
    l2 = threading.Lock()
    l3 = threading.Lock()
    l4 = threading.Lock()
    l1.acquire()
    l2.acquire()
    l3.acquire()
    l4.acquire()

    def run1():
        with Client(s["address"]) as c:
            with c.as_current():
                l1.acquire()
                l2.release()
                try:
                    # This line runs only when both run1 and run2 are inside the
                    # context manager
                    assert Client.current(allow_global=False) is c
                finally:
                    l3.acquire()
                    l4.release()

    def run2():
        with Client(s["address"]) as c:
            with c.as_current():
                l1.release()
                l2.acquire()
                try:
                    # This line runs only when both run1 and run2 are inside the
                    # context manager
                    assert Client.current(allow_global=False) is c
                finally:
                    l3.release()
                    l4.acquire()

    t1 = threading.Thread(target=run1)
    t2 = threading.Thread(target=run2)
    t1.start()
    t2.start()
    t1.join()
    t2.join()


@gen_cluster()
async def test_as_current_is_task_local(s, a, b):
    l1 = asyncio.Lock()
    l2 = asyncio.Lock()
    l3 = asyncio.Lock()
    l4 = asyncio.Lock()
    await l1.acquire()
    await l2.acquire()
    await l3.acquire()
    await l4.acquire()

    async def run1():
        async with Client(s.address, asynchronous=True) as c:
            with c.as_current():
                await l1.acquire()
                l2.release()
                try:
                    # This line runs only when both run1 and run2 are inside the
                    # context manager
                    assert Client.current(allow_global=False) is c
                finally:
                    await l3.acquire()
                    l4.release()

    async def run2():
        async with Client(s.address, asynchronous=True) as c:
            with c.as_current():
                l1.release()
                await l2.acquire()
                try:
                    # This line runs only when both run1 and run2 are inside the
                    # context manager
                    assert Client.current(allow_global=False) is c
                finally:
                    l3.release()
                    await l4.acquire()

    await asyncio.gather(run1(), run2())


@nodebug  # test timing is fragile
@gen_cluster(nthreads=[("127.0.0.1", 1)] * 3, client=True)
async def test_persist_workers_annotate(e, s, a, b, c):
    with dask.annotate(workers=a.address, allow_other_workers=False):
        L1 = [delayed(inc)(i) for i in range(4)]
    with dask.annotate(workers=b.address, allow_other_workers=False):
        total = delayed(sum)(L1)
    with dask.annotate(workers=c.address, allow_other_workers=True):
        L2 = [delayed(add)(i, total) for i in L1]
    with dask.annotate(workers=b.address, allow_other_workers=True):
        total2 = delayed(sum)(L2)

    # TODO: once annotations are faithfully forwarded upon graph optimization,
    # we shouldn't need to disable that here.
    out = e.persist(L1 + L2 + [total, total2], optimize_graph=False)

    await wait(out)
    assert all(v.key in a.data for v in L1)
    assert total.key in b.data

    assert s.loose_restrictions == {total2.key} | {v.key for v in L2}


@gen_cluster(nthreads=[("127.0.0.1", 1)] * 3, client=True)
async def test_persist_workers_annotate2(e, s, a, b, c):
    def key_to_worker(key):
        return a.address

    L1 = [delayed(inc)(i) for i in range(4)]
    for x in L1:
        assert all(layer.annotations is None for layer in x.dask.layers.values())

    with dask.annotate(workers=key_to_worker):
        out = e.persist(L1, optimize_graph=False)
        await wait(out)

    for x in L1:
        assert all(layer.annotations is None for layer in x.dask.layers.values())

    for v in L1:
        assert s.worker_restrictions[v.key] == {a.address}


@nodebug  # test timing is fragile
@gen_cluster(nthreads=[("127.0.0.1", 1)] * 3, client=True)
async def test_persist_workers(e, s, a, b, c):
    L1 = [delayed(inc)(i) for i in range(4)]
    total = delayed(sum)(L1)
    L2 = [delayed(add)(i, total) for i in L1]
    total2 = delayed(sum)(L2)

    out = e.persist(
        L1 + L2 + [total, total2],
        workers=[a.address, b.address],
        allow_other_workers=True,
    )

    await wait(out)

    for v in L1 + L2 + [total, total2]:
        assert s.worker_restrictions[v.key] == {a.address, b.address}
    assert not any(c.address in r for r in s.worker_restrictions)

    assert s.loose_restrictions == {total.key, total2.key} | {v.key for v in L1 + L2}


@gen_cluster(nthreads=[("127.0.0.1", 1)] * 3, client=True)
async def test_compute_workers_annotate(e, s, a, b, c):
    with dask.annotate(workers=a.address, allow_other_workers=True):
        L1 = [delayed(inc)(i) for i in range(4)]
    with dask.annotate(workers=b.address, allow_other_workers=True):
        total = delayed(sum)(L1)
    with dask.annotate(workers=[c.address]):
        L2 = [delayed(add)(i, total) for i in L1]

    # TODO: once annotations are faithfully forwarded upon graph optimization,
    # we shouldn't need to disable that here.
    out = e.compute(L1 + L2 + [total], optimize_graph=False)

    await wait(out)
    for v in L1:
        assert s.worker_restrictions[v.key] == {a.address}
    for v in L2:
        assert s.worker_restrictions[v.key] == {c.address}
    assert s.worker_restrictions[total.key] == {b.address}

    assert s.loose_restrictions == {total.key} | {v.key for v in L1}


@gen_cluster(nthreads=[("127.0.0.1", 1)] * 3, client=True)
async def test_compute_workers(e, s, a, b, c):
    L1 = [delayed(inc)(i) for i in range(4)]
    total = delayed(sum)(L1)
    L2 = [delayed(add)(i, total) for i in L1]

    out = e.compute(
        L1 + L2 + [total],
        workers=[a.address, b.address],
        allow_other_workers=True,
    )

    await wait(out)
    for v in L1 + L2 + [total]:
        assert s.worker_restrictions[v.key] == {a.address, b.address}
    assert not any(c.address in r for r in s.worker_restrictions)

    assert s.loose_restrictions == {total.key} | {v.key for v in L1 + L2}


@gen_cluster(client=True)
async def test_compute_nested_containers(c, s, a, b):
    da = pytest.importorskip("dask.array")
    np = pytest.importorskip("numpy")
    x = da.ones(10, chunks=(5,)) + 1

    future = c.compute({"x": [x], "y": 123})
    result = await future

    assert isinstance(result, dict)
    assert (result["x"][0] == np.ones(10) + 1).all()
    assert result["y"] == 123


@gen_cluster(client=True)
async def test_scatter_type(c, s, a, b):
    [future] = await c.scatter([1])
    assert future.type == int

    d = await c.scatter({"x": 1.0})
    assert d["x"].type == float


@gen_cluster(client=True)
async def test_retire_workers_2(c, s, a, b):
    [x] = await c.scatter([1], workers=a.address)

    await s.retire_workers(workers=[a.address])
    assert b.data == {x.key: 1}
    assert s.who_has == {x.key: {b.address}}
    assert s.has_what == {b.address: {x.key}}

    assert a.address not in s.workers


@gen_cluster(client=True, nthreads=[("127.0.0.1", 1)] * 10)
async def test_retire_many_workers(c, s, *workers):
    futures = await c.scatter(list(range(100)))

    await s.retire_workers(workers=[w.address for w in workers[:7]])

    results = await c.gather(futures)
    assert results == list(range(100))

    while len(s.workers) != 3:
        await asyncio.sleep(0.01)

    assert len(s.has_what) == len(s.nthreads) == 3

    assert all(future.done() for future in futures)
    assert all(s.tasks[future.key].state == "memory" for future in futures)
    for w, keys in s.has_what.items():
        assert 15 < len(keys) < 50


@gen_cluster(
    client=True,
    nthreads=[("127.0.0.1", 3)] * 2,
    config={"distributed.scheduler.default-task-durations": {"f": "10ms"}},
)
async def test_weight_occupancy_against_data_movement(c, s, a, b):
    s.extensions["stealing"]._pc.callback_time = 1000000

    def f(x, y=0, z=0):
        sleep(0.01)
        return x

    y = await c.scatter([[1, 2, 3, 4]], workers=[a.address])
    z = await c.scatter([1], workers=[b.address])

    futures = c.map(f, [1, 2, 3, 4], y=y, z=z)

    await wait(futures)

    assert sum(f.key in a.data for f in futures) >= 2
    assert sum(f.key in b.data for f in futures) >= 1


@gen_cluster(
    client=True,
    nthreads=[("127.0.0.1", 1), ("127.0.0.1", 10)],
    config={"distributed.scheduler.default-task-durations": {"f": "10ms"}},
)
async def test_distribute_tasks_by_nthreads(c, s, a, b):
    s.extensions["stealing"]._pc.callback_time = 1000000

    def f(x, y=0):
        sleep(0.01)
        return x

    y = await c.scatter([1], broadcast=True)

    futures = c.map(f, range(20), y=y)

    await wait(futures)

    assert len(b.data) > 2 * len(a.data)


@gen_cluster(client=True, clean_kwargs={"threads": False})
async def test_add_done_callback(c, s, a, b):
    S = set()

    def f(future):
        future.add_done_callback(g)

    def g(future):
        S.add((future.key, future.status))

    u = c.submit(inc, 1, key="u")
    v = c.submit(throws, "hello", key="v")
    w = c.submit(slowinc, 2, delay=0.3, key="w")
    x = c.submit(inc, 3, key="x")
    u.add_done_callback(f)
    v.add_done_callback(f)
    w.add_done_callback(f)

    await wait((u, v, w, x))

    x.add_done_callback(f)

    t = time()
    while len(S) < 4 and time() - t < 2.0:
        await asyncio.sleep(0.01)

    assert S == {(f.key, f.status) for f in (u, v, w, x)}


@gen_cluster(client=True)
async def test_normalize_collection(c, s, a, b):
    x = delayed(inc)(1)
    y = delayed(inc)(x)
    z = delayed(inc)(y)

    yy = c.persist(y)

    zz = c.normalize_collection(z)
    assert len(z.dask) == len(y.dask) + 1

    assert isinstance(zz.dask[y.key], Future)
    assert len(zz.dask) < len(z.dask)


@gen_cluster(client=True)
async def test_normalize_collection_dask_array(c, s, a, b):
    da = pytest.importorskip("dask.array")

    x = da.ones(10, chunks=(5,))
    y = x + 1
    yy = c.persist(y)

    z = y.sum()
    zdsk = dict(z.dask)
    zz = c.normalize_collection(z)
    assert z.dask == zdsk  # do not mutate input

    assert len(z.dask) > len(zz.dask)
    assert any(isinstance(v, Future) for v in zz.dask.values())

    for k, v in yy.dask.items():
        assert zz.dask[k].key == v.key

    result1 = await c.compute(z)
    result2 = await c.compute(zz)
    assert result1 == result2


@pytest.mark.slow
def test_normalize_collection_with_released_futures(c):
    da = pytest.importorskip("dask.array")

    x = da.arange(2 ** 20, chunks=2 ** 10)
    y = x.persist()
    wait(y)
    sol = y.sum().compute()
    # Start releasing futures
    del y
    # Try to reuse futures. Previously this was a race condition,
    # and the call to `.compute()` would error out due to missing
    # futures on the scheduler at compute time.
    normalized = c.normalize_collection(x)
    res = normalized.sum().compute()
    assert res == sol


@pytest.mark.xfail(reason="https://github.com/dask/distributed/issues/4404")
@gen_cluster(client=True)
async def test_auto_normalize_collection(c, s, a, b):
    da = pytest.importorskip("dask.array")

    x = da.ones(10, chunks=5)
    assert len(x.dask) == 2

    with dask.config.set(optimizations=[c._optimize_insert_futures]):
        y = x.map_blocks(slowinc, delay=1, dtype=x.dtype)
        yy = c.persist(y)

        await wait(yy)

        start = time()
        future = c.compute(y.sum())
        await future
        end = time()
        assert end - start < 1

        start = time()
        z = c.persist(y + 1)
        await wait(z)
        end = time()
        assert end - start < 1


@pytest.mark.xfail(reason="https://github.com/dask/distributed/issues/4404")
def test_auto_normalize_collection_sync(c):
    da = pytest.importorskip("dask.array")
    x = da.ones(10, chunks=5)

    y = x.map_blocks(slowinc, delay=1, dtype=x.dtype)
    yy = c.persist(y)

    wait(yy)

    with dask.config.set(optimizations=[c._optimize_insert_futures]):
        start = time()
        y.sum().compute()
        end = time()
        assert end - start < 1


def assert_no_data_loss(scheduler):
    for key, start, finish, recommendations, _ in scheduler.transition_log:
        if start == "memory" and finish == "released":
            for k, v in recommendations.items():
                assert not (k == key and v == "waiting")


@gen_cluster(client=True)
async def test_interleave_computations(c, s, a, b):
    import distributed

    distributed.g = s
    xs = [delayed(slowinc)(i, delay=0.02) for i in range(30)]
    ys = [delayed(slowdec)(x, delay=0.02) for x in xs]
    zs = [delayed(slowadd)(x, y, delay=0.02) for x, y in zip(xs, ys)]

    total = delayed(sum)(zs)

    future = c.compute(total)

    done = ("memory", "released")

    await asyncio.sleep(0.1)

    x_keys = [x.key for x in xs]
    y_keys = [y.key for y in ys]
    z_keys = [z.key for z in zs]

    while not s.tasks or any(w.processing for w in s.workers.values()):
        await asyncio.sleep(0.05)
        x_done = sum(state in done for state in s.get_task_status(keys=x_keys).values())
        y_done = sum(state in done for state in s.get_task_status(keys=y_keys).values())
        z_done = sum(state in done for state in s.get_task_status(keys=z_keys).values())

        assert x_done >= y_done >= z_done
        assert x_done < y_done + 10
        assert y_done < z_done + 10

    assert_no_data_loss(s)


@pytest.mark.skip(reason="Now prefer first-in-first-out")
@gen_cluster(client=True)
async def test_interleave_computations_map(c, s, a, b):
    xs = c.map(slowinc, range(30), delay=0.02)
    ys = c.map(slowdec, xs, delay=0.02)
    zs = c.map(slowadd, xs, ys, delay=0.02)

    done = ("memory", "released")

    x_keys = [x.key for x in xs]
    y_keys = [y.key for y in ys]
    z_keys = [z.key for z in zs]

    while not s.tasks or any(w.processing for w in s.workers.values()):
        await asyncio.sleep(0.05)
        x_done = sum(state in done for state in s.get_task_status(keys=x_keys).values())
        y_done = sum(state in done for state in s.get_task_status(keys=y_keys).values())
        z_done = sum(state in done for state in s.get_task_status(keys=z_keys).values())

        assert x_done >= y_done >= z_done
        assert x_done < y_done + 10
        assert y_done < z_done + 10


@gen_cluster(client=True)
async def test_scatter_dict_workers(c, s, a, b):
    await c.scatter({"a": 10}, workers=[a.address, b.address])
    assert "a" in a.data or "a" in b.data


@pytest.mark.slow
@gen_test(timeout=180)
async def test_client_timeout():
    c = Client("127.0.0.1:57484", asynchronous=True)

    s = Scheduler(loop=c.loop, port=57484, dashboard_address=":0")
    await asyncio.sleep(4)

    try:
        await s
    except OSError:  # port in use
        await c.close()
        return

    try:
        await c
        await c.close()
    finally:
        await s.close()


@gen_cluster(client=True)
async def test_submit_list_kwargs(c, s, a, b):
    futures = await c.scatter([1, 2, 3])

    def f(L=None):
        return sum(L)

    future = c.submit(f, L=futures)
    result = await future
    assert result == 1 + 2 + 3


@gen_cluster(client=True)
async def test_map_list_kwargs(c, s, a, b):
    futures = await c.scatter([1, 2, 3])

    def f(i, L=None):
        return i + sum(L)

    futures = c.map(f, range(10), L=futures)
    results = await c.gather(futures)
    assert results == [i + 6 for i in range(10)]


@gen_cluster(client=True)
async def test_dont_clear_waiting_data(c, s, a, b):
    start = time()
    x = await c.scatter(1)
    y = c.submit(slowinc, x, delay=0.5)
    while y.key not in s.tasks:
        await asyncio.sleep(0.01)
    key = x.key
    del x
    for i in range(5):
        assert s.waiting_data[key]
        await asyncio.sleep(0)


@gen_cluster(client=True)
async def test_recreate_error_delayed(c, s, a, b):
    x0 = delayed(dec)(2)
    y0 = delayed(dec)(1)
    x = delayed(div)(1, x0)
    y = delayed(div)(1, y0)
    tot = delayed(sum)(x, y)

    f = c.compute(tot)

    assert f.status == "pending"

    error_f = await c._get_errored_future(f)
    function, args, kwargs = await c._get_components_from_future(error_f)
    assert f.status == "error"
    assert function.__name__ == "div"
    assert args == (1, 0)
    with pytest.raises(ZeroDivisionError):
        function(*args, **kwargs)


@gen_cluster(client=True)
async def test_recreate_error_futures(c, s, a, b):
    x0 = c.submit(dec, 2)
    y0 = c.submit(dec, 1)
    x = c.submit(div, 1, x0)
    y = c.submit(div, 1, y0)
    tot = c.submit(sum, x, y)
    f = c.compute(tot)

    assert f.status == "pending"

    error_f = await c._get_errored_future(f)
    function, args, kwargs = await c._get_components_from_future(error_f)
    assert f.status == "error"
    assert function.__name__ == "div"
    assert args == (1, 0)
    with pytest.raises(ZeroDivisionError):
        function(*args, **kwargs)


@gen_cluster(client=True)
async def test_recreate_error_collection(c, s, a, b):
    b = db.range(10, npartitions=4)
    b = b.map(lambda x: 1 / x)
    b = b.persist()
    f = c.compute(b)

    error_f = await c._get_errored_future(f)
    function, args, kwargs = await c._get_components_from_future(error_f)
    with pytest.raises(ZeroDivisionError):
        function(*args, **kwargs)

    dd = pytest.importorskip("dask.dataframe")
    import pandas as pd

    df = dd.from_pandas(pd.DataFrame({"a": [0, 1, 2, 3, 4]}), chunksize=2)

    def make_err(x):
        # because pandas would happily work with NaN
        if x == 0:
            raise ValueError
        return x

    df2 = df.a.map(make_err)
    f = c.compute(df2)
    error_f = await c._get_errored_future(f)
    function, args, kwargs = await c._get_components_from_future(error_f)
    with pytest.raises(ValueError):
        function(*args, **kwargs)

    # with persist
    df3 = c.persist(df2)
    error_f = await c._get_errored_future(df3)
    function, args, kwargs = await c._get_components_from_future(error_f)
    with pytest.raises(ValueError):
        function(*args, **kwargs)


@gen_cluster(client=True)
async def test_recreate_error_array(c, s, a, b):
    da = pytest.importorskip("dask.array")
    pytest.importorskip("scipy")
    z = (da.linalg.inv(da.zeros((10, 10), chunks=10)) + 1).sum()
    zz = z.persist()
    error_f = await c._get_errored_future(zz)
    function, args, kwargs = await c._get_components_from_future(error_f)
    assert "0.,0.,0." in str(args).replace(" ", "")  # args contain actual arrays


def test_recreate_error_sync(c):
    x0 = c.submit(dec, 2)
    y0 = c.submit(dec, 1)
    x = c.submit(div, 1, x0)
    y = c.submit(div, 1, y0)
    tot = c.submit(sum, x, y)
    f = c.compute(tot)

    with pytest.raises(ZeroDivisionError):
        c.recreate_error_locally(f)
    assert f.status == "error"


def test_recreate_error_not_error(c):
    f = c.submit(dec, 2)
    with pytest.raises(ValueError, match="No errored futures passed"):
        c.recreate_error_locally(f)


@gen_cluster(client=True)
async def test_recreate_task_delayed(c, s, a, b):
    x0 = delayed(dec)(2)
    y0 = delayed(dec)(2)
    x = delayed(div)(1, x0)
    y = delayed(div)(1, y0)
    tot = delayed(sum)([x, y])

    f = c.compute(tot)

    assert f.status == "pending"

    function, args, kwargs = await c._get_components_from_future(f)
    assert f.status == "finished"
    assert function.__name__ == "sum"
    assert args == ([1, 1],)
    assert function(*args, **kwargs) == 2


@gen_cluster(client=True)
async def test_recreate_task_futures(c, s, a, b):
    x0 = c.submit(dec, 2)
    y0 = c.submit(dec, 2)
    x = c.submit(div, 1, x0)
    y = c.submit(div, 1, y0)
    tot = c.submit(sum, [x, y])
    f = c.compute(tot)

    assert f.status == "pending"

    function, args, kwargs = await c._get_components_from_future(f)
    assert f.status == "finished"
    assert function.__name__ == "sum"
    assert args == ([1, 1],)
    assert function(*args, **kwargs) == 2


@gen_cluster(client=True)
async def test_recreate_task_collection(c, s, a, b):
    b = db.range(10, npartitions=4)
    b = b.map(lambda x: int(3628800 / (x + 1)))
    b = b.persist()
    f = c.compute(b)

    function, args, kwargs = await c._get_components_from_future(f)
    assert function(*args, **kwargs) == [
        3628800,
        1814400,
        1209600,
        907200,
        725760,
        604800,
        518400,
        453600,
        403200,
        362880,
    ]

    dd = pytest.importorskip("dask.dataframe")
    import pandas as pd

    df = dd.from_pandas(pd.DataFrame({"a": [0, 1, 2, 3, 4]}), chunksize=2)

    df2 = df.a.map(lambda x: x + 1)
    f = c.compute(df2)

    function, args, kwargs = await c._get_components_from_future(f)
    expected = pd.DataFrame({"a": [1, 2, 3, 4, 5]})["a"]
    assert function(*args, **kwargs).equals(expected)

    # with persist
    df3 = c.persist(df2)
    # recreate_task_locally only works with futures
    with pytest.raises(AttributeError):
        function, args, kwargs = await c._get_components_from_future(df3)

    f = c.compute(df3)
    function, args, kwargs = await c._get_components_from_future(f)
    assert function(*args, **kwargs).equals(expected)


@gen_cluster(client=True)
async def test_recreate_task_array(c, s, a, b):
    da = pytest.importorskip("dask.array")
    z = (da.zeros((10, 10), chunks=10) + 1).sum()
    f = c.compute(z)
    function, args, kwargs = await c._get_components_from_future(f)
    assert function(*args, **kwargs) == 100


def test_recreate_task_sync(c):
    x0 = c.submit(dec, 2)
    y0 = c.submit(dec, 2)
    x = c.submit(div, 1, x0)
    y = c.submit(div, 1, y0)
    tot = c.submit(sum, [x, y])
    f = c.compute(tot)

    assert c.recreate_task_locally(f) == 2


@gen_cluster(client=True)
async def test_retire_workers(c, s, a, b):
    assert set(s.workers) == {a.address, b.address}
    await c.retire_workers(workers=[a.address], close_workers=True)
    assert set(s.workers) == {b.address}

    start = time()
    while a.status != Status.closed:
        await asyncio.sleep(0.01)
        assert time() < start + 5


class MyException(Exception):
    pass


@gen_cluster(client=True)
async def test_robust_unserializable(c, s, a, b):
    class Foo:
        def __getstate__(self):
            raise MyException()

    with pytest.raises(MyException):
        future = c.submit(identity, Foo())

    futures = c.map(inc, range(10))
    results = await c.gather(futures)

    assert results == list(map(inc, range(10)))
    assert a.data and b.data


@gen_cluster(client=True)
async def test_robust_undeserializable(c, s, a, b):
    class Foo:
        def __getstate__(self):
            return 1

        def __setstate__(self, state):
            raise MyException("hello")

    future = c.submit(identity, Foo())
    with pytest.raises(MyException):
        await future

    futures = c.map(inc, range(10))
    results = await c.gather(futures)

    assert results == list(map(inc, range(10)))
    assert a.data and b.data


@gen_cluster(client=True)
async def test_robust_undeserializable_function(c, s, a, b):
    class Foo:
        def __getstate__(self):
            return 1

        def __setstate__(self, state):
            raise MyException("hello")

        def __call__(self, *args):
            return 1

    future = c.submit(Foo(), 1)
    with pytest.raises(MyException):
        await future

    futures = c.map(inc, range(10))
    results = await c.gather(futures)

    assert results == list(map(inc, range(10)))
    assert a.data and b.data


@gen_cluster(client=True)
async def test_fire_and_forget(c, s, a, b):
    future = c.submit(slowinc, 1, delay=0.1)
    import distributed

    def f(x):
        distributed.foo = 123

    try:
        fire_and_forget(c.submit(f, future))

        start = time()
        while not hasattr(distributed, "foo"):
            await asyncio.sleep(0.01)
            assert time() < start + 2
        assert distributed.foo == 123
    finally:
        del distributed.foo

    start = time()
    while len(s.tasks) > 1:
        await asyncio.sleep(0.01)
        assert time() < start + 2

    assert set(s.who_wants) == {future.key}
    assert set(s.tasks) == {future.key}


@gen_cluster(client=True)
async def test_fire_and_forget_err(c, s, a, b):
    fire_and_forget(c.submit(div, 1, 0))
    await asyncio.sleep(0.1)

    # erred task should clear out quickly
    start = time()
    while s.tasks:
        await asyncio.sleep(0.01)
        assert time() < start + 1


def test_quiet_client_close(loop):
    with captured_logger(logging.getLogger("distributed")) as logger:
        with Client(
            loop=loop,
            processes=False,
            port=0,
            dashboard_address=":0",
            threads_per_worker=4,
        ) as c:
            futures = c.map(slowinc, range(1000), delay=0.01)
            sleep(0.200)  # stop part-way
        sleep(0.1)  # let things settle

        out = logger.getvalue()
        lines = out.strip().split("\n")
        assert len(lines) <= 2
        for line in lines:
            assert (
                not line
                or "Reconnecting" in line
                or "garbage" in line
                or set(line) == {"-"}
            ), line


@pytest.mark.slow
def test_quiet_client_close_when_cluster_is_closed_before_client(loop):
    with captured_logger(logging.getLogger("tornado.application")) as logger:
        cluster = LocalCluster(loop=loop, n_workers=1, dashboard_address=":0")
        client = Client(cluster, loop=loop)
        cluster.close()
        client.close()

    out = logger.getvalue()
    assert "CancelledError" not in out


@gen_cluster()
async def test_close(s, a, b):
    c = await Client(s.address, asynchronous=True)
    future = c.submit(inc, 1)
    await wait(future)
    assert c.id in s.wants_what
    await c.close()

    start = time()
    while c.id in s.wants_what or s.tasks:
        await asyncio.sleep(0.01)
        assert time() < start + 5


def test_threadsafe(c):
    def f(_):
        d = deque(maxlen=50)
        for i in range(100):
            future = c.submit(inc, random.randint(0, 100))
            d.append(future)
            sleep(0.001)
        c.gather(list(d))
        total = c.submit(sum, list(d))
        return total.result()

    from concurrent.futures import ThreadPoolExecutor

    with ThreadPoolExecutor(20) as e:
        results = list(e.map(f, range(20)))
        assert results and all(results)
        del results


@pytest.mark.slow
def test_threadsafe_get(c):
    da = pytest.importorskip("dask.array")
    x = da.arange(100, chunks=(10,))

    def f(_):
        total = 0
        for i in range(20):
            total += (x + random.randint(0, 20)).sum().compute()
            sleep(0.001)
        return total

    from concurrent.futures import ThreadPoolExecutor

    with ThreadPoolExecutor(30) as e:
        results = list(e.map(f, range(30)))
        assert results and all(results)


@pytest.mark.slow
def test_threadsafe_compute(c):
    da = pytest.importorskip("dask.array")
    x = da.arange(100, chunks=(10,))

    def f(_):
        total = 0
        for i in range(20):
            future = c.compute((x + random.randint(0, 20)).sum())
            total += future.result()
            sleep(0.001)
        return total

    from concurrent.futures import ThreadPoolExecutor

    e = ThreadPoolExecutor(30)
    results = list(e.map(f, range(30)))
    assert results and all(results)


@gen_cluster(client=True)
async def test_identity(c, s, a, b):
    assert c.id.lower().startswith("client")
    assert a.id.lower().startswith("worker")
    assert b.id.lower().startswith("worker")
    assert s.id.lower().startswith("scheduler")


@gen_cluster(client=True, nthreads=[("127.0.0.1", 4)] * 2)
async def test_get_client(c, s, a, b):
    assert get_client() is c
    assert c.asynchronous

    def f(x):
        client = get_client()
        future = client.submit(inc, x)
        import distributed

        assert not client.asynchronous
        assert client is distributed.tmp_client
        return future.result()

    import distributed

    distributed.tmp_client = c
    try:
        futures = c.map(f, range(5))
        results = await c.gather(futures)
        assert results == list(map(inc, range(5)))
    finally:
        del distributed.tmp_client


def test_get_client_no_cluster():
    # Clean up any global workers added by other tests. This test requires that
    # there are no global workers.
    Worker._instances.clear()

    msg = "No global client found and no address provided"
    with pytest.raises(ValueError, match=fr"^{msg}$"):
        get_client()


@gen_cluster(client=True)
async def test_serialize_collections(c, s, a, b):
    da = pytest.importorskip("dask.array")
    x = da.arange(10, chunks=(5,)).persist()

    def f(x):
        assert isinstance(x, da.Array)
        return x.sum().compute()

    future = c.submit(f, x)
    result = await future
    assert result == sum(range(10))


@gen_cluster(client=True, nthreads=[("127.0.0.1", 1)] * 1)
async def test_secede_simple(c, s, a):
    def f():
        client = get_client()
        secede()
        return client.submit(inc, 1).result()

    result = await c.submit(f)
    assert result == 2


<<<<<<< HEAD
@pytest.mark.slow
@gen_cluster(client=True, nthreads=[("127.0.0.1", 1)] * 2, timeout=120)
=======
@gen_cluster(client=True)
>>>>>>> 6ecb4a08
async def test_secede_balances(c, s, a, b):
    count = threading.active_count()

    def f(x):
        client = get_client()
        secede()
        futures = client.map(inc, range(10), pure=False)
        total = client.submit(sum, futures).result()
        return total

    futures = c.map(f, range(100))

    results = await c.gather(futures)

    assert a.executed_count + b.executed_count == 1100
    assert a.executed_count > 200
    assert b.executed_count > 200

    assert results == [sum(map(inc, range(10)))] * 100


@gen_cluster(client=True)
async def test_sub_submit_priority(c, s, a, b):
    def f():
        client = get_client()
        client.submit(slowinc, 1, delay=0.2, key="slowinc")

    future = c.submit(f, key="f")
    await asyncio.sleep(0.1)
    if len(s.tasks) == 2:
        assert (
            s.priorities["f"] > s.priorities["slowinc"]
        )  # lower values schedule first


def test_get_client_sync(c, s, a, b):
    results = c.run(lambda: get_worker().scheduler.address)
    assert results == {w["address"]: s["address"] for w in [a, b]}

    results = c.run(lambda: get_client().scheduler.address)
    assert results == {w["address"]: s["address"] for w in [a, b]}


@gen_cluster(client=True)
async def test_serialize_collections_of_futures(c, s, a, b):
    pd = pytest.importorskip("pandas")
    dd = pytest.importorskip("dask.dataframe")
    from dask.dataframe.utils import assert_eq

    df = pd.DataFrame({"x": [1, 2, 3]})
    ddf = dd.from_pandas(df, npartitions=2).persist()
    future = await c.scatter(ddf)

    ddf2 = await future
    df2 = await c.compute(ddf2)

    assert_eq(df, df2)


def test_serialize_collections_of_futures_sync(c):
    pd = pytest.importorskip("pandas")
    dd = pytest.importorskip("dask.dataframe")
    from dask.dataframe.utils import assert_eq

    df = pd.DataFrame({"x": [1, 2, 3]})
    ddf = dd.from_pandas(df, npartitions=2).persist()
    future = c.scatter(ddf)

    result = future.result()
    assert_eq(result.compute(), df)

    assert future.type == dd.DataFrame
    assert c.submit(lambda x, y: assert_eq(x.compute(), y), future, df).result()


def _dynamic_workload(x, delay=0.01):
    if delay == "random":
        sleep(random.random() / 2)
    else:
        sleep(delay)
    if x > 4:
        return 4
    secede()
    client = get_client()
    futures = client.map(
        _dynamic_workload, [x + i + 1 for i in range(2)], pure=False, delay=delay
    )
    total = client.submit(sum, futures)
    return total.result()


def test_dynamic_workloads_sync(c):
    future = c.submit(_dynamic_workload, 0, delay=0.02)
    assert future.result(timeout=20) == 52


@pytest.mark.slow
def test_dynamic_workloads_sync_random(c):
    future = c.submit(_dynamic_workload, 0, delay="random")
    assert future.result(timeout=20) == 52


@pytest.mark.xfail(COMPILED, reason="Fails with cythonized scheduler")
@gen_cluster(client=True)
async def test_bytes_keys(c, s, a, b):
    key = b"inc-123"
    future = c.submit(inc, 1, key=key)
    result = await future
    assert type(future.key) is bytes
    assert set(s.tasks) == {key}
    assert key in a.data or key in b.data
    assert result == 2


@gen_cluster(client=True)
async def test_unicode_ascii_keys(c, s, a, b):
    uni_type = type("")
    key = "inc-123"
    future = c.submit(inc, 1, key=key)
    result = await future
    assert type(future.key) is uni_type
    assert set(s.tasks) == {key}
    assert key in a.data or key in b.data
    assert result == 2


@gen_cluster(client=True)
async def test_unicode_keys(c, s, a, b):
    uni_type = type("")
    key = "inc-123\u03bc"
    future = c.submit(inc, 1, key=key)
    result = await future
    assert type(future.key) is uni_type
    assert set(s.tasks) == {key}
    assert key in a.data or key in b.data
    assert result == 2

    future2 = c.submit(inc, future)
    result2 = await future2
    assert result2 == 3

    future3 = await c.scatter({"data-123": 123})
    result3 = await future3["data-123"]
    assert result3 == 123


def test_use_synchronous_client_in_async_context(loop, c):
    async def f():
        x = await c.scatter(123)
        y = c.submit(inc, x)
        z = await c.gather(y)
        return z

    z = sync(loop, f)
    assert z == 124


def test_quiet_quit_when_cluster_leaves(loop_in_thread):
    loop = loop_in_thread
    with LocalCluster(
        loop=loop, scheduler_port=0, dashboard_address=":0", silence_logs=False
    ) as cluster:
        with captured_logger("distributed.comm") as sio:
            with Client(cluster, loop=loop) as client:
                futures = client.map(lambda x: x + 1, range(10))
                sleep(0.05)
                cluster.close()
                sleep(0.05)

        text = sio.getvalue()
        assert not text


def test_warn_executor(loop, s, a, b):
    with warnings.catch_warnings(record=True) as record:
        with Executor(s["address"], loop=loop) as c:
            pass

    assert any("Client" in str(r.message) for r in record)


@gen_cluster([("127.0.0.1", 4)] * 2, client=True)
async def test_call_stack_future(c, s, a, b):
    x = c.submit(slowdec, 1, delay=0.5)
    future = c.submit(slowinc, 1, delay=0.5)
    await asyncio.sleep(0.1)
    results = await asyncio.gather(
        c.call_stack(future), c.call_stack(keys=[future.key])
    )
    assert all(list(first(result.values())) == [future.key] for result in results)
    assert results[0] == results[1]
    result = results[0]
    ts = a.tasks.get(future.key)
    if ts is not None and ts.state == "executing":
        w = a
    else:
        w = b

    assert list(result) == [w.address]
    assert list(result[w.address]) == [future.key]
    assert "slowinc" in str(result)
    assert "slowdec" not in str(result)


@gen_cluster([("127.0.0.1", 4)] * 2, client=True)
async def test_call_stack_all(c, s, a, b):
    future = c.submit(slowinc, 1, delay=0.8)
    while not a.executing_count and not b.executing_count:
        await asyncio.sleep(0.01)
    result = await c.call_stack()
    w = a if a.executing_count else b
    assert list(result) == [w.address]
    assert list(result[w.address]) == [future.key]
    assert "slowinc" in str(result)


@gen_cluster([("127.0.0.1", 4)] * 2, client=True)
async def test_call_stack_collections(c, s, a, b):
    da = pytest.importorskip("dask.array")
    x = da.random.random(100, chunks=(10,)).map_blocks(slowinc, delay=0.5).persist()
    while not a.executing_count and not b.executing_count:
        await asyncio.sleep(0.001)
    result = await c.call_stack(x)
    assert result


@gen_cluster([("127.0.0.1", 4)] * 2, client=True)
async def test_call_stack_collections_all(c, s, a, b):
    da = pytest.importorskip("dask.array")
    x = da.random.random(100, chunks=(10,)).map_blocks(slowinc, delay=0.5).persist()
    while not a.executing_count and not b.executing_count:
        await asyncio.sleep(0.001)
    result = await c.call_stack()
    assert result


@pytest.mark.flaky(condition=WINDOWS, reruns=10, reruns_delay=5)
@gen_cluster(client=True, worker_kwargs={"profile_cycle_interval": "100ms"})
async def test_profile(c, s, a, b):
    futures = c.map(slowinc, range(10), delay=0.05, workers=a.address)
    await wait(futures)

    x = await c.profile(start=time() + 10, stop=time() + 20)
    assert not x["count"]

    x = await c.profile(start=0, stop=time())
    assert (
        x["count"]
        == sum(p["count"] for _, p in a.profile_history) + a.profile_recent["count"]
    )

    y = await c.profile(start=time() - 0.300, stop=time())
    assert 0 < y["count"] < x["count"]

    assert not any(p["count"] for _, p in b.profile_history)
    result = await c.profile(workers=b.address)
    assert not result["count"]


@gen_cluster(client=True, worker_kwargs={"profile_cycle_interval": "100ms"})
async def test_profile_keys(c, s, a, b):
    x = c.map(slowinc, range(10), delay=0.05, workers=a.address)
    y = c.map(slowdec, range(10), delay=0.05, workers=a.address)
    await wait(x + y)

    xp = await c.profile("slowinc")
    yp = await c.profile("slowdec")
    p = await c.profile()

    assert p["count"] == xp["count"] + yp["count"]

    with captured_logger(logging.getLogger("distributed")) as logger:
        prof = await c.profile("does-not-exist")
        assert prof == profile.create()
    out = logger.getvalue()
    assert not out


@gen_cluster()
async def test_client_with_name(s, a, b):
    with captured_logger("distributed.scheduler") as sio:
        client = await Client(s.address, asynchronous=True, name="foo")
        assert "foo" in client.id
        await client.close()

    text = sio.getvalue()
    assert "foo" in text


@gen_cluster(client=True)
async def test_future_defaults_to_default_client(c, s, a, b):
    x = c.submit(inc, 1)
    await wait(x)

    future = Future(x.key)
    assert future.client is c


@gen_cluster(client=True)
async def test_future_auto_inform(c, s, a, b):
    x = c.submit(inc, 1)
    await wait(x)

    client = await Client(s.address, asynchronous=True)
    future = Future(x.key, client)

    start = time()
    while future.status != "finished":
        await asyncio.sleep(0.01)
        assert time() < start + 1

    await client.close()


def test_client_async_before_loop_starts():
    with pristine_loop() as loop:
        client = Client(asynchronous=True, loop=loop)
        assert client.asynchronous
        client.close()


@pytest.mark.slow
@gen_cluster(client=True, Worker=Nanny, timeout=60, nthreads=[("127.0.0.1", 3)] * 2)
async def test_nested_compute(c, s, a, b):
    def fib(x):
        assert get_worker().get_current_task()
        if x < 2:
            return x
        a = delayed(fib)(x - 1)
        b = delayed(fib)(x - 2)
        c = a + b
        return c.compute()

    future = c.submit(fib, 8)
    result = await future
    assert result == 21
    assert len(s.transition_log) > 50


@gen_cluster(client=True)
async def test_task_metadata(c, s, a, b):
    await c.set_metadata("x", 1)
    result = await c.get_metadata("x")
    assert result == 1

    future = c.submit(inc, 1)
    key = future.key
    await wait(future)
    await c.set_metadata(key, 123)
    result = await c.get_metadata(key)
    assert result == 123

    del future

    while key in s.tasks:
        await asyncio.sleep(0.01)

    with pytest.raises(KeyError):
        await c.get_metadata(key)

    result = await c.get_metadata(key, None)
    assert result is None

    await c.set_metadata(["x", "a"], 1)
    result = await c.get_metadata("x")
    assert result == {"a": 1}
    await c.set_metadata(["x", "b"], 2)
    result = await c.get_metadata("x")
    assert result == {"a": 1, "b": 2}
    result = await c.get_metadata(["x", "a"])
    assert result == 1

    await c.set_metadata(["x", "a", "c", "d"], 1)
    result = await c.get_metadata("x")
    assert result == {"a": {"c": {"d": 1}}, "b": 2}


@gen_cluster(client=True, Worker=Nanny)
async def test_logs(c, s, a, b):
    await wait(c.map(inc, range(5)))
    logs = await c.get_scheduler_logs(n=5)
    assert logs

    for _, msg in logs:
        assert "distributed.scheduler" in msg

    w_logs = await c.get_worker_logs(n=5)
    assert set(w_logs.keys()) == {a.worker_address, b.worker_address}
    for log in w_logs.values():
        for _, msg in log:
            assert "distributed.worker" in msg

    n_logs = await c.get_worker_logs(nanny=True)
    assert set(n_logs.keys()) == {a.worker_address, b.worker_address}
    for log in n_logs.values():
        for _, msg in log:
            assert "distributed.nanny" in msg

    n_logs = await c.get_worker_logs(nanny=True, workers=[a.worker_address])
    assert set(n_logs.keys()) == {a.worker_address}
    for log in n_logs.values():
        for _, msg in log:
            assert "distributed.nanny" in msg


@gen_cluster(client=True)
async def test_avoid_delayed_finalize(c, s, a, b):
    x = delayed(inc)(1)
    future = c.compute(x)
    result = await future
    assert result == 2
    assert list(s.tasks) == [future.key] == [x.key]


@gen_cluster()
async def test_config_scheduler_address(s, a, b):
    with dask.config.set({"scheduler-address": s.address}):
        with captured_logger("distributed.client") as sio:
            c = await Client(asynchronous=True)
            assert c.scheduler.address == s.address

        text = sio.getvalue()
        assert s.address in text

        await c.close()


@gen_cluster(client=True)
async def test_warn_when_submitting_large_values(c, s, a, b):
    with warnings.catch_warnings(record=True) as record:
        future = c.submit(lambda x: x + 1, b"0" * 2000000)

    text = str(record[0].message)
    assert "2.00 MB" in text or "1.91 MiB" in text
    assert "large" in text
    assert "..." in text
    assert "'000" in text
    assert "000'" in text
    assert len(text) < 2000

    with warnings.catch_warnings(record=True) as record:
        data = b"0" * 2000000
        for i in range(10):
            future = c.submit(lambda x, y: x, data, i)

    assert len(record) < 2


@gen_cluster(client=True)
async def test_unhashable_function(c, s, a, b):
    d = {"a": 1}
    result = await c.submit(d.get, "a")
    assert result == 1


@gen_cluster()
async def test_client_name(s, a, b):
    with dask.config.set({"client-name": "hello-world"}):
        c = await Client(s.address, asynchronous=True)
        assert any("hello-world" in name for name in list(s.clients))

    await c.close()


def test_client_doesnt_close_given_loop(loop_in_thread, s, a, b):
    with Client(s["address"], loop=loop_in_thread) as c:
        assert c.submit(inc, 1).result() == 2
    with Client(s["address"], loop=loop_in_thread) as c:
        assert c.submit(inc, 2).result() == 3


@gen_cluster(client=True, nthreads=[])
async def test_quiet_scheduler_loss(c, s):
    c._periodic_callbacks["scheduler-info"].interval = 10
    with captured_logger(logging.getLogger("distributed.client")) as logger:
        await s.close()
        await c._update_scheduler_info()
    text = logger.getvalue()
    assert "BrokenPipeError" not in text


def test_dashboard_link(loop, monkeypatch):
    monkeypatch.setenv("USER", "myusername")

    with cluster(scheduler_kwargs={"dashboard_address": ":12355"}) as (s, [a, b]):
        with Client(s["address"], loop=loop) as c:
            with dask.config.set(
                {"distributed.dashboard.link": "{scheme}://foo-{USER}:{port}/status"}
            ):
                link = "http://foo-myusername:12355/status"
                assert link == c.dashboard_link
                text = c._repr_html_()
                assert link in text


@gen_test()
async def test_dashboard_link_inproc():
    async with Client(
        processes=False, asynchronous=True, port=0, dashboard_address=":0"
    ) as c:
        with dask.config.set({"distributed.dashboard.link": "{host}"}):
            assert "/" not in c.dashboard_link


@gen_test()
async def test_client_timeout_2():
    with dask.config.set({"distributed.comm.timeouts.connect": "10ms"}):
        start = time()
        c = Client("127.0.0.1:3755", asynchronous=True)
        with pytest.raises((TimeoutError, IOError)):
            await c
        stop = time()

        assert c.status == "closed"
        await c.close()

        assert stop - start < 1


@gen_test()
async def test_client_active_bad_port():
    import tornado.httpserver
    import tornado.web

    application = tornado.web.Application([(r"/", tornado.web.RequestHandler)])
    http_server = tornado.httpserver.HTTPServer(application)
    http_server.listen(8080)
    with dask.config.set({"distributed.comm.timeouts.connect": "10ms"}):
        c = Client("127.0.0.1:8080", asynchronous=True)
        with pytest.raises((TimeoutError, IOError)):
            await c
        await c._close(fast=True)
    http_server.stop()


@pytest.mark.parametrize("direct", [True, False])
def test_turn_off_pickle(direct):
    @gen_cluster()
    async def test(s, a, b):
        np = pytest.importorskip("numpy")

        async with Client(
            s.address, asynchronous=True, serializers=["dask", "msgpack"]
        ) as c:
            assert (await c.submit(inc, 1)) == 2
            await c.submit(np.ones, 5)
            await c.scatter(1)

            # Can't send complex data
            with pytest.raises(TypeError):
                future = await c.scatter(inc)

            # can send complex tasks (this uses pickle regardless)
            future = c.submit(lambda x: x, inc)
            await wait(future)

            # but can't receive complex results
            with pytest.raises(TypeError):
                await c.gather(future, direct=direct)

            # Run works
            result = await c.run(lambda: 1)
            assert list(result.values()) == [1, 1]
            result = await c.run_on_scheduler(lambda: 1)
            assert result == 1

            # But not with complex return values
            with pytest.raises(TypeError):
                await c.run(lambda: inc)
            with pytest.raises(TypeError):
                await c.run_on_scheduler(lambda: inc)

    test()


@gen_cluster()
async def test_de_serialization(s, a, b):
    np = pytest.importorskip("numpy")

    c = await Client(
        s.address,
        asynchronous=True,
        serializers=["msgpack", "pickle"],
        deserializers=["msgpack"],
    )
    try:
        # Can send complex data
        future = await c.scatter(np.ones(5))

        # But can not retrieve it
        with pytest.raises(TypeError):
            result = await future
    finally:
        await c.close()


@gen_cluster()
async def test_de_serialization_none(s, a, b):
    np = pytest.importorskip("numpy")

    c = await Client(s.address, asynchronous=True, deserializers=["msgpack"])
    try:
        # Can send complex data
        future = await c.scatter(np.ones(5))

        # But can not retrieve it
        with pytest.raises(TypeError):
            result = await future
    finally:
        await c.close()


@gen_cluster()
async def test_client_repr_closed(s, a, b):
    c = await Client(s.address, asynchronous=True)
    await c.close()
    c._repr_html_()


def test_client_repr_closed_sync(loop):
    with Client(loop=loop, processes=False, port=0, dashboard_address=":0") as c:
        pass
    c._repr_html_()


@pytest.mark.xfail(reason="https://github.com/dask/dask/pull/6807")
@gen_cluster(client=True, nthreads=[("127.0.0.1", 1)])
async def test_nested_prioritization(c, s, w):
    x = delayed(inc)(1, dask_key_name=("a", 2))
    y = delayed(inc)(2, dask_key_name=("a", 10))

    o = dask.order.order(merge(x.__dask_graph__(), y.__dask_graph__()))

    fx, fy = c.compute([x, y])

    await wait([fx, fy])

    assert (o[x.key] < o[y.key]) == (
        s.tasks[stringify(fx.key)].priority < s.tasks[stringify(fy.key)].priority
    )


@gen_cluster(client=True)
async def test_scatter_error_cancel(c, s, a, b):
    # https://github.com/dask/distributed/issues/2038
    def bad_fn(x):
        raise Exception("lol")

    x = await c.scatter(1)
    y = c.submit(bad_fn, x)
    del x

    await wait(y)
    assert y.status == "error"
    await asyncio.sleep(0.1)
    assert y.status == "error"  # not cancelled


@pytest.mark.xfail(reason="GH#5409 Dask-Default-Threads are frequently detected")
def test_no_threads_lingering():
    if threading.active_count() < 40:
        return
    active = dict(threading._active)
    print(f"==== Found {len(active)} active threads: ====")
    for t in active.values():
        print(t)
    assert False


@gen_cluster()
async def test_direct_async(s, a, b):
    c = await Client(s.address, asynchronous=True, direct_to_workers=True)
    assert c.direct_to_workers
    await c.close()

    c = await Client(s.address, asynchronous=True, direct_to_workers=False)
    assert not c.direct_to_workers
    await c.close()


def test_direct_sync(c):
    assert not c.direct_to_workers

    def f():
        return get_client().direct_to_workers

    assert c.submit(f).result()


@gen_cluster()
async def test_mixing_clients(s, a, b):
    c1 = await Client(s.address, asynchronous=True)
    c2 = await Client(s.address, asynchronous=True)

    future = c1.submit(inc, 1)
    with pytest.raises(ValueError):
        c2.submit(inc, future)

    assert not c2.futures  # Don't create Futures on second Client

    await c1.close()
    await c2.close()


@gen_cluster(client=True)
async def test_tuple_keys(c, s, a, b):
    x = dask.delayed(inc)(1, dask_key_name=("x", 1))
    y = dask.delayed(inc)(x, dask_key_name=("y", 1))
    future = c.compute(y)
    assert (await future) == 3


@gen_cluster(client=True)
async def test_multiple_scatter(c, s, a, b):
    futures = await asyncio.gather(*[c.scatter(1, direct=True) for _ in range(5)])

    x = await futures[0]
    x = await futures[0]


@gen_cluster(client=True)
async def test_map_large_kwargs_in_graph(c, s, a, b):
    np = pytest.importorskip("numpy")
    x = np.random.random(100000)
    futures = c.map(lambda a, b: a + b, range(100), b=x)
    while not s.tasks:
        await asyncio.sleep(0.01)

    assert len(s.tasks) == 101
    assert any(k.startswith("ndarray") for k in s.tasks)


@gen_cluster(client=True)
async def test_retry(c, s, a, b):
    def f():
        assert dask.config.get("foo")

    with dask.config.set(foo=False):
        future = c.submit(f)
        with pytest.raises(AssertionError):
            await future

    with dask.config.set(foo=True):
        await future.retry()
        await future


@gen_cluster(client=True)
async def test_retry_dependencies(c, s, a, b):
    def f():
        return dask.config.get("foo")

    x = c.submit(f)
    y = c.submit(inc, x)

    with pytest.raises(KeyError):
        await y

    with dask.config.set(foo=100):
        await y.retry()
        result = await y
        assert result == 101

        await y.retry()
        await x.retry()
        result = await y
        assert result == 101


@gen_cluster(client=True)
async def test_released_dependencies(c, s, a, b):
    def f(x):
        return dask.config.get("foo") + 1

    x = c.submit(inc, 1, key="x")
    y = c.submit(f, x, key="y")
    del x

    with pytest.raises(KeyError):
        await y

    with dask.config.set(foo=100):
        await y.retry()
        result = await y
        assert result == 101


@gen_cluster(client=True, clean_kwargs={"threads": False})
async def test_profile_bokeh(c, s, a, b):
    pytest.importorskip("bokeh.plotting")
    from bokeh.model import Model

    await c.gather(c.map(slowinc, range(10), delay=0.2))
    state, figure = await c.profile(plot=True)
    assert isinstance(figure, Model)

    with tmpfile("html") as fn:
        try:
            await c.profile(filename=fn)
        except PermissionError:
            if WINDOWS:
                pytest.xfail()
        assert os.path.exists(fn)


@gen_cluster(client=True)
async def test_get_mix_futures_and_SubgraphCallable(c, s, a, b):
    future = c.submit(add, 1, 2)

    subgraph = SubgraphCallable(
        {"_2": (add, "_0", "_1"), "_3": (add, future, "_2")}, "_3", ("_0", "_1")
    )
    dsk = {"a": 1, "b": 2, "c": (subgraph, "a", "b"), "d": (subgraph, "c", "b")}

    future2 = c.get(dsk, "d", sync=False)
    result = await future2
    assert result == 11

    # Nested subgraphs
    subgraph2 = SubgraphCallable(
        {
            "_2": (subgraph, "_0", "_1"),
            "_3": (subgraph, "_2", "_1"),
            "_4": (add, "_3", future2),
        },
        "_4",
        ("_0", "_1"),
    )

    dsk2 = {"e": 1, "f": 2, "g": (subgraph2, "e", "f")}

    result = await c.get(dsk2, "g", sync=False)
    assert result == 22


@gen_cluster(client=True)
async def test_get_mix_futures_and_SubgraphCallable_dask_dataframe(c, s, a, b):
    dd = pytest.importorskip("dask.dataframe")
    import pandas as pd

    df = pd.DataFrame({"x": range(1, 11)})
    ddf = dd.from_pandas(df, npartitions=2).persist()
    ddf = ddf.map_partitions(lambda x: x)
    ddf["x"] = ddf["x"].astype("f8")
    ddf = ddf.map_partitions(lambda x: x)
    ddf["x"] = ddf["x"].astype("f8")
    result = await c.compute(ddf)
    assert result.equals(df.astype("f8"))


def test_direct_to_workers(s, loop):
    with Client(s["address"], loop=loop, direct_to_workers=True) as client:
        future = client.scatter(1)
        future.result()
        resp = client.run_on_scheduler(lambda dask_scheduler: dask_scheduler.events)
        assert "gather" not in str(resp)


@gen_cluster(client=True)
async def test_instances(c, s, a, b):
    assert list(Client._instances) == [c]
    assert list(Scheduler._instances) == [s]
    assert set(Worker._instances) == {a, b}


@gen_cluster(client=True)
async def test_wait_for_workers(c, s, a, b):
    future = asyncio.ensure_future(c.wait_for_workers(n_workers=3))
    await asyncio.sleep(0.22)  # 2 chances
    assert not future.done()

    w = await Worker(s.address)
    start = time()
    await future
    assert time() < start + 1
    await w.close()

    with pytest.raises(TimeoutError) as info:
        await c.wait_for_workers(n_workers=10, timeout="1 ms")

    assert "2/10" in str(info.value).replace(" ", "")
    assert "1 ms" in str(info.value)


@pytest.mark.skipif(WINDOWS, reason="num_fds not supported on windows")
@pytest.mark.asyncio
@pytest.mark.parametrize("Worker", [Worker, Nanny])
async def test_file_descriptors_dont_leak(Worker):
    pytest.importorskip("pandas")
    df = dask.datasets.timeseries(freq="10s", dtypes={"x": int, "y": float})

    proc = psutil.Process()
    before = proc.num_fds()
    async with Scheduler(port=0, dashboard_address=":0") as s:
        async with Worker(s.address), Worker(s.address), Client(
            s.address, asynchronous=True
        ):
            assert proc.num_fds() > before
            await df.sum().persist()

    start = time()
    while proc.num_fds() > before:
        await asyncio.sleep(0.01)
        assert time() < start + 10, (before, proc.num_fds())


@gen_test()
async def test_dashboard_link_cluster():
    class MyCluster(LocalCluster):
        @property
        def dashboard_link(self):
            return "http://foo.com"

    async with MyCluster(
        processes=False, asynchronous=True, port=0, dashboard_address=":0"
    ) as cluster:
        async with Client(cluster, asynchronous=True) as client:
            assert "http://foo.com" in client._repr_html_()


@gen_test()
async def test_shutdown():
    async with Scheduler(port=0, dashboard_address=":0") as s:
        async with Worker(s.address) as w:
            async with Client(s.address, asynchronous=True) as c:
                await c.shutdown()

                assert s.status == Status.closed
                assert w.status == Status.closed


@pytest.mark.asyncio
async def test_shutdown_localcluster(cleanup):
    async with LocalCluster(
        n_workers=1, asynchronous=True, processes=False, port=0, dashboard_address=":0"
    ) as lc:
        async with Client(lc, asynchronous=True) as c:
            await c.shutdown()

        assert lc.scheduler.status == Status.closed


@gen_test()
async def test_config_inherited_by_subprocess():
    with dask.config.set(foo=100):
        async with LocalCluster(
            n_workers=1,
            asynchronous=True,
            processes=True,
            port=0,
            dashboard_address=":0",
        ) as lc:
            async with Client(lc, asynchronous=True) as c:
                assert await c.submit(dask.config.get, "foo") == 100


@gen_cluster(client=True)
async def test_futures_of_sorted(c, s, a, b):
    pytest.importorskip("dask.dataframe")
    df = await dask.datasets.timeseries(dtypes={"x": int}).persist()
    futures = futures_of(df)
    for k, f in zip(df.__dask_keys__(), futures):
        assert str(k) in str(f)


@gen_cluster(client=True, worker_kwargs={"profile_cycle_interval": "10ms"})
async def test_profile_server(c, s, a, b):
    for i in range(5):
        try:
            x = c.map(slowinc, range(10), delay=0.01, workers=a.address, pure=False)
            await wait(x)
            await asyncio.gather(
                c.run(slowinc, 1, delay=0.5), c.run_on_scheduler(slowdec, 1, delay=0.5)
            )

            p = await c.profile(server=True)  #  All worker servers
            assert "slowinc" in str(p)

            p = await c.profile(scheduler=True)  #  Scheduler
            assert "slowdec" in str(p)
        except AssertionError:
            if i == 4:
                raise
            else:
                pass
        else:
            break


@gen_cluster(client=True)
async def test_await_future(c, s, a, b):
    future = c.submit(inc, 1)

    async def f():  # flake8: noqa
        result = await future
        assert result == 2

    await f()

    future = c.submit(div, 1, 0)

    async def f():
        with pytest.raises(ZeroDivisionError):
            await future

    await f()


@gen_cluster(client=True)
async def test_as_completed_async_for(c, s, a, b):
    futures = c.map(inc, range(10))
    ac = as_completed(futures)
    results = []

    async def f():
        async for future in ac:
            result = await future
            results.append(result)

    await f()

    assert set(results) == set(range(1, 11))


@gen_cluster(client=True)
async def test_as_completed_async_for_results(c, s, a, b):
    futures = c.map(inc, range(10))
    ac = as_completed(futures, with_results=True)
    results = []

    async def f():
        async for future, result in ac:
            results.append(result)

    await f()

    assert set(results) == set(range(1, 11))
    assert not s.counters["op"].components[0]["gather"]


@gen_cluster(client=True)
async def test_as_completed_async_for_cancel(c, s, a, b):
    x = c.submit(inc, 1)
    y = c.submit(sleep, 0.3)
    ac = as_completed([x, y])

    async def _():
        await asyncio.sleep(0.1)
        await y.cancel(asynchronous=True)

    c.loop.add_callback(_)

    L = []

    async def f():
        async for future in ac:
            L.append(future)

    await f()

    assert L == [x, y]


@gen_test()
async def test_async_with():
    async with Client(
        processes=False, port=0, dashboard_address=":0", asynchronous=True
    ) as c:
        assert await c.submit(lambda x: x + 1, 10) == 11
    assert c.status == "closed"
    assert c.cluster.status == Status.closed


def test_client_sync_with_async_def(loop):
    async def ff():
        await asyncio.sleep(0.01)
        return 1

    with cluster() as (s, [a, b]):
        with Client(s["address"], loop=loop) as c:
            assert sync(loop, ff) == 1
            assert c.sync(ff) == 1


@pytest.mark.skip(reason="known intermittent failure")
@gen_cluster(client=True)
async def test_dont_hold_on_to_large_messages(c, s, a, b):
    np = pytest.importorskip("numpy")
    da = pytest.importorskip("dask.array")
    x = np.random.random(1000000)
    xr = weakref.ref(x)

    d = da.from_array(x, chunks=(100000,))
    d = d.persist()
    del x

    start = time()
    while xr() is not None:
        if time() > start + 5:
            # Help diagnosing
            from types import FrameType

            x = xr()
            if x is not None:
                del x
                rc = sys.getrefcount(xr())
                refs = gc.get_referrers(xr())
                print("refs to x:", rc, refs, gc.isenabled())
                frames = [r for r in refs if isinstance(r, FrameType)]
                for i, f in enumerate(frames):
                    print(
                        "frames #%d:" % i,
                        f.f_code.co_name,
                        f.f_code.co_filename,
                        sorted(f.f_locals),
                    )
            pytest.fail("array should have been destroyed")

        await asyncio.sleep(0.200)


@gen_cluster(client=True)
async def test_run_scheduler_async_def(c, s, a, b):
    async def f(dask_scheduler):
        await asyncio.sleep(0.01)
        dask_scheduler.foo = "bar"

    await c.run_on_scheduler(f)

    assert s.foo == "bar"

    async def f(dask_worker):
        await asyncio.sleep(0.01)
        dask_worker.foo = "bar"

    await c.run(f)
    assert a.foo == "bar"
    assert b.foo == "bar"


@gen_cluster(client=True)
async def test_run_scheduler_async_def_wait(c, s, a, b):
    async def f(dask_scheduler):
        await asyncio.sleep(0.01)
        dask_scheduler.foo = "bar"

    await c.run_on_scheduler(f, wait=False)

    while not hasattr(s, "foo"):
        await asyncio.sleep(0.01)
    assert s.foo == "bar"

    async def f(dask_worker):
        await asyncio.sleep(0.01)
        dask_worker.foo = "bar"

    await c.run(f, wait=False)

    while not hasattr(a, "foo") or not hasattr(b, "foo"):
        await asyncio.sleep(0.01)

    assert a.foo == "bar"
    assert b.foo == "bar"


@gen_cluster(client=True, nthreads=[("127.0.0.1", 2)] * 2)
async def test_performance_report(c, s, a, b):
    pytest.importorskip("bokeh")
    da = pytest.importorskip("dask.array")

    async def f(stacklevel, mode=None):
        """
        We wrap this in a function so that the assertions aren't in the
        performanace report itself

        Also, we want this comment to appear
        """
        x = da.random.random((1000, 1000), chunks=(100, 100))
        with tmpfile(extension="html") as fn:
            async with performance_report(
                filename=fn, stacklevel=stacklevel, mode=mode
            ):
                await c.compute((x + x.T).sum())

            with open(fn) as f:
                data = f.read()
        return data

    # Ensure default kwarg maintains backward compatability
    data = await f(stacklevel=1)

    assert "Also, we want this comment to appear" in data
    assert "bokeh" in data
    assert "random" in data
    assert "Dask Performance Report" in data
    assert "x = da.random" in data
    assert "Threads: 4" in data
    assert "distributed.scheduler - INFO - Clear task state" in data
    assert dask.__version__ in data

    # Stacklevel two captures code two frames back -- which in this case
    # is the testing function
    data = await f(stacklevel=2)
    assert "async def test_performance_report(c, s, a, b):" in data
    assert "Dask Performance Report" in data

    # Stacklevel zero or lower is overridden to stacklevel=1 so we don't see
    # distributed internals
    data = await f(stacklevel=0)
    assert "Also, we want this comment to appear" in data
    assert "Dask Performance Report" in data

    data = await f(stacklevel=1, mode="inline")
    assert "cdn.bokeh.org" not in data
    data = await f(stacklevel=1, mode="cdn")
    assert "cdn.bokeh.org" in data


@gen_cluster(nthreads=[])
async def test_client_gather_semaphore_loop(s):
    async with Client(s.address, asynchronous=True) as c:
        assert c._gather_semaphore._loop is c.loop.asyncio_loop


@gen_cluster(client=True)
async def test_as_completed_condition_loop(c, s, a, b):
    seq = c.map(inc, range(5))
    ac = as_completed(seq)
    assert ac.condition._loop == c.loop.asyncio_loop


def test_client_connectionpool_semaphore_loop(s, a, b):
    with Client(s["address"]) as c:
        assert c.rpc.semaphore._loop is c.loop.asyncio_loop


@pytest.mark.slow
@gen_cluster(nthreads=[], timeout=60)
async def test_mixed_compression(s):
    pytest.importorskip("lz4")
    da = pytest.importorskip("dask.array")
    async with Nanny(
        s.address, nthreads=1, config={"distributed.comm.compression": None}
    ):
        async with Nanny(
            s.address, nthreads=1, config={"distributed.comm.compression": "lz4"}
        ):
            async with Client(s.address, asynchronous=True) as c:
                await c.get_versions()
                x = da.ones((10000, 10000))
                y = x + x.T
                await c.compute(y.sum())


@gen_cluster(client=True)
async def test_futures_in_subgraphs(c, s, a, b):
    """Regression test of <https://github.com/dask/distributed/issues/4145>"""

    dd = pytest.importorskip("dask.dataframe")
    import pandas as pd

    ddf = dd.from_pandas(
        pd.DataFrame(
            dict(
                uid=range(50),
                enter_time=pd.date_range(
                    start="2020-01-01", end="2020-09-01", periods=50, tz="UTC"
                ),
            )
        ),
        npartitions=5,
    )

    ddf = ddf[ddf.uid.isin(range(29))].persist()
    ddf["local_time"] = ddf.enter_time.dt.tz_convert("US/Central")
    ddf["day"] = ddf.enter_time.dt.day_name()
    ddf = await c.submit(dd.categorical.categorize, ddf, columns=["day"], index=False)


@gen_cluster(client=True)
async def test_get_task_metadata(c, s, a, b):

    # Populate task metadata
    await c.register_worker_plugin(TaskStateMetadataPlugin())

    async with get_task_metadata() as tasks:
        f = c.submit(slowinc, 1)
        await f

    metadata = tasks.metadata
    assert f.key in metadata
    assert metadata[f.key] == s.tasks.get(f.key).metadata

    state = tasks.state
    assert f.key in state
    assert state[f.key] == "memory"

    assert not any(isinstance(p, CollectTaskMetaDataPlugin) for p in s.plugins)


@gen_cluster(client=True)
async def test_get_task_metadata_multiple(c, s, a, b):

    # Populate task metadata
    await c.register_worker_plugin(TaskStateMetadataPlugin())

    # Ensure that get_task_metadata only collects metadata for
    # tasks which are submitted and completed within its context
    async with get_task_metadata() as tasks1:
        f1 = c.submit(slowinc, 1)
        await f1
        async with get_task_metadata() as tasks2:
            f2 = c.submit(slowinc, 2)
            await f2

    metadata1 = tasks1.metadata
    metadata2 = tasks2.metadata

    assert len(metadata1) == 2
    assert sorted(metadata1.keys()) == sorted([f1.key, f2.key])
    assert metadata1[f1.key] == s.tasks.get(f1.key).metadata
    assert metadata1[f2.key] == s.tasks.get(f2.key).metadata

    assert len(metadata2) == 1
    assert list(metadata2.keys()) == [f2.key]
    assert metadata2[f2.key] == s.tasks.get(f2.key).metadata


@gen_cluster(client=True)
async def test_log_event(c, s, a, b):

    # Log an event from inside a task
    def foo():
        get_worker().log_event("topic1", {"foo": "bar"})

    assert not await c.get_events("topic1")
    await c.submit(foo)
    events = await c.get_events("topic1")
    assert len(events) == 1
    assert events[0][1] == {"foo": "bar"}

    # Log an event while on the scheduler
    def log_scheduler(dask_scheduler):
        dask_scheduler.log_event("topic2", {"woo": "hoo"})

    await c.run_on_scheduler(log_scheduler)
    events = await c.get_events("topic2")
    assert len(events) == 1
    assert events[0][1] == {"woo": "hoo"}

    # Log an event from the client process
    await c.log_event("topic2", ("alice", "bob"))
    events = await c.get_events("topic2")
    assert len(events) == 2
    assert events[1][1] == ("alice", "bob")


@gen_cluster(client=True)
async def test_annotations_task_state(c, s, a, b):
    da = pytest.importorskip("dask.array")

    with dask.annotate(qux="bar", priority=100):
        x = da.ones(10, chunks=(5,))

    with dask.config.set(optimization__fuse__active=False):
        x = await x.persist()

    assert all(
        {"qux": "bar", "priority": 100} == ts.annotations for ts in s.tasks.values()
    )


@pytest.mark.parametrize("fn", ["compute", "persist"])
def test_annotations_compute_time(fn):
    da = pytest.importorskip("dask.array")

    @gen_cluster(client=True)
    async def test(c, s, a, b):
        x = da.ones(10, chunks=(5,))

        with dask.annotate(foo="bar"):
            # Turn off optimization to avoid rewriting layers and picking up annotations
            # that way. Instead, we want `compute`/`persist` to be able to pick them up.
            x = await getattr(c, fn)(x, optimize_graph=False)

        assert all({"foo": "bar"} == ts.annotations for ts in s.tasks.values())

    test()


@pytest.mark.xfail(reason="https://github.com/dask/dask/issues/7036")
@gen_cluster(client=True)
async def test_annotations_survive_optimization(c, s, a, b):
    da = pytest.importorskip("dask.array")

    with dask.annotate(foo="bar"):
        x = da.ones(10, chunks=(5,))

    ann = x.__dask_graph__().layers[x.name].annotations
    assert ann is not None
    assert ann.get("foo", None) == "bar"

    (xx,) = dask.optimize(x)

    ann = xx.__dask_graph__().layers[x.name].annotations
    assert ann is not None
    assert ann.get("foo", None) == "bar"


@gen_cluster(client=True)
async def test_annotations_priorities(c, s, a, b):
    da = pytest.importorskip("dask.array")

    with dask.annotate(priority=15):
        x = da.ones(10, chunks=(5,))

    with dask.config.set(optimization__fuse__active=False):
        x = await x.persist()

    assert all("15" in str(ts.priority) for ts in s.tasks.values())
    assert all(ts.priority[0] == -15 for ts in s.tasks.values())
    assert all({"priority": 15} == ts.annotations for ts in s.tasks.values())


@gen_cluster(client=True)
async def test_annotations_workers(c, s, a, b):
    da = pytest.importorskip("dask.array")

    with dask.annotate(workers=[a.address]):
        x = da.ones(10, chunks=(5,))

    with dask.config.set(optimization__fuse__active=False):
        x = await x.persist()

    assert all({"workers": (a.address,)} == ts.annotations for ts in s.tasks.values())
    assert all({a.address} == ts.worker_restrictions for ts in s.tasks.values())
    assert a.data
    assert not b.data


@gen_cluster(client=True)
async def test_annotations_retries(c, s, a, b):
    da = pytest.importorskip("dask.array")

    with dask.annotate(retries=2):
        x = da.ones(10, chunks=(5,))

    with dask.config.set(optimization__fuse__active=False):
        x = await x.persist()

    assert all(ts.retries == 2 for ts in s.tasks.values())
    assert all(ts.annotations == {"retries": 2} for ts in s.tasks.values())


@gen_cluster(client=True)
async def test_annotations_blockwise_unpack(c, s, a, b):
    da = pytest.importorskip("dask.array")
    np = pytest.importorskip("numpy")
    from dask.array.utils import assert_eq

    # A flaky doubling function -- need extra args because it is called before
    # application to establish dtype/meta.
    scale = varying([ZeroDivisionError("one"), ZeroDivisionError("two"), 2, 2])

    def flaky_double(x):
        return scale() * x

    # A reliable double function.
    def reliable_double(x):
        return 2 * x

    x = da.ones(10, chunks=(5,))

    # The later annotations should not override the earlier annotations
    with dask.annotate(retries=2):
        y = x.map_blocks(flaky_double, meta=np.array((), dtype=float))
    with dask.annotate(retries=0):
        z = y.map_blocks(reliable_double, meta=np.array((), dtype=float))

    with dask.config.set(optimization__fuse__active=False):
        z = await c.compute(z)

    assert_eq(z, np.ones(10) * 4.0)


@gen_cluster(
    client=True,
    nthreads=[
        ("127.0.0.1", 1),
        ("127.0.0.1", 1, {"resources": {"GPU": 1}}),
    ],
)
async def test_annotations_resources(c, s, a, b):
    da = pytest.importorskip("dask.array")

    with dask.annotate(resources={"GPU": 1}):
        x = da.ones(10, chunks=(5,))

    with dask.config.set(optimization__fuse__active=False):
        x = await x.persist()

    assert all([{"GPU": 1} == ts.resource_restrictions for ts in s.tasks.values()])
    assert all([{"resources": {"GPU": 1}} == ts.annotations for ts in s.tasks.values()])


@gen_cluster(
    client=True,
    nthreads=[
        ("127.0.0.1", 1),
        ("127.0.0.1", 1, {"resources": {"GPU": 1}}),
    ],
)
async def test_annotations_resources_culled(c, s, a, b):
    da = pytest.importorskip("dask.array")

    x = da.ones((2, 2, 2), chunks=1)
    with dask.annotate(resources={"GPU": 1}):
        y = x.map_blocks(lambda x0: x0, meta=x._meta)

    z = y[0, 0, 0]

    (z,) = c.compute([z], optimize_graph=False)
    await z
    # it worked!


@gen_cluster(client=True)
async def test_annotations_loose_restrictions(c, s, a, b):
    da = pytest.importorskip("dask.array")

    # Eventually fails if allow_other_workers=False
    with dask.annotate(workers=["fake"], allow_other_workers=True):
        x = da.ones(10, chunks=(5,))

    with dask.config.set(optimization__fuse__active=False):
        x = await x.persist()

    assert all(not ts.worker_restrictions for ts in s.tasks.values())
    assert all({"fake"} == ts.host_restrictions for ts in s.tasks.values())
    assert all(
        [
            {"workers": ("fake",), "allow_other_workers": True} == ts.annotations
            for ts in s.tasks.values()
        ]
    )


@gen_cluster(client=True)
async def test_workers_collection_restriction(c, s, a, b):
    da = pytest.importorskip("dask.array")

    future = c.compute(da.arange(10), workers=a.address)
    await future
    assert a.data and not b.data


@gen_cluster(client=True, nthreads=[("127.0.0.1", 0)])
async def test_get_client_functions_spawn_clusters(c, s, a):
    # see gh4565

    scheduler_addr = c.scheduler.address

    def f(x):
        ref = None
        with LocalCluster(
            n_workers=1,
            processes=False,
            port=0,
            dashboard_address=":0",
            worker_dashboard_address=":0",
        ) as cluster2:
            with Client(cluster2) as c1:
                c2 = get_client()

                c1_scheduler = c1.scheduler.address
                c2_scheduler = c2.scheduler.address
                assert c1_scheduler != c2_scheduler
                assert c2_scheduler == scheduler_addr

    await c.gather(c.map(f, range(2)))
    await a.close()

    c_default = default_client()
    assert c is c_default


def test_computation_code_walk_frames():

    test_function_code = inspect.getsource(test_computation_code_walk_frames)
    code = Client._get_computation_code()

    assert test_function_code == code

    def nested_call():
        return Client._get_computation_code()

    assert nested_call() == inspect.getsource(nested_call)

    with pytest.raises(TypeError, match="Ignored modules must be a list"):
        with dask.config.set(
            {"distributed.diagnostics.computations.ignore-modules": "test_client"}
        ):
            code = Client._get_computation_code()

    with dask.config.set(
        {"distributed.diagnostics.computations.ignore-modules": ["test_client"]}
    ):
        import sys

        upper_frame_code = inspect.getsource(sys._getframe(1))
        code = Client._get_computation_code()
        assert code == upper_frame_code
        assert nested_call() == upper_frame_code


def test_computation_object_code_dask_compute(client):
    da = pytest.importorskip("dask.array")
    x = da.ones((10, 10), chunks=(3, 3))
    future = x.sum().compute()
    y = future

    test_function_code = inspect.getsource(test_computation_object_code_dask_compute)

    def fetch_comp_code(dask_scheduler):
        computations = list(dask_scheduler.computations)
        assert len(computations) == 1
        comp = computations[0]
        assert len(comp.code) == 1
        return comp.code[0]

    code = client.run_on_scheduler(fetch_comp_code)

    assert code == test_function_code


@gen_cluster(client=True)
async def test_computation_object_code_dask_persist(c, s, a, b):
    da = pytest.importorskip("dask.array")
    x = da.ones((10, 10), chunks=(3, 3))
    future = x.sum().persist()
    await future

    test_function_code = inspect.getsource(
        test_computation_object_code_dask_persist.__wrapped__
    )
    computations = list(s.computations)
    assert len(computations) == 1
    comp = computations[0]
    assert len(comp.code) == 1

    assert comp.code[0] == test_function_code


@gen_cluster(client=True)
async def test_computation_object_code_client_submit_simple(c, s, a, b):
    def func(x):
        return x

    fut = c.submit(func, 1)

    await fut

    test_function_code = inspect.getsource(
        test_computation_object_code_client_submit_simple.__wrapped__
    )
    computations = list(s.computations)
    assert len(computations) == 1
    comp = computations[0]

    assert len(comp.code) == 1

    assert comp.code[0] == test_function_code


@gen_cluster(client=True)
async def test_computation_object_code_client_submit_list_comp(c, s, a, b):
    def func(x):
        return x

    futs = [c.submit(func, x) for x in range(10)]

    await c.gather(futs)

    test_function_code = inspect.getsource(
        test_computation_object_code_client_submit_list_comp.__wrapped__
    )
    computations = list(s.computations)
    assert len(computations) == 1
    comp = computations[0]

    # Code is deduplicated
    assert len(comp.code) == 1

    assert comp.code[0] == test_function_code


@gen_cluster(client=True)
async def test_computation_object_code_client_submit_dict_comp(c, s, a, b):
    def func(x):
        return x

    futs = {x: c.submit(func, x) for x in range(10)}

    await c.gather(futs)

    test_function_code = inspect.getsource(
        test_computation_object_code_client_submit_dict_comp.__wrapped__
    )
    computations = list(s.computations)
    assert len(computations) == 1
    comp = computations[0]

    # Code is deduplicated
    assert len(comp.code) == 1

    assert comp.code[0] == test_function_code


@gen_cluster(client=True)
async def test_computation_object_code_client_map(c, s, a, b):
    da = pytest.importorskip("dask.array")
    x = da.ones((10, 10), chunks=(3, 3))
    future = c.compute(x.sum(), retries=2)
    y = await future

    test_function_code = inspect.getsource(
        test_computation_object_code_client_map.__wrapped__
    )
    computations = list(s.computations)
    assert len(computations) == 1
    comp = computations[0]
    assert len(comp.code) == 1

    assert comp.code[0] == test_function_code


@gen_cluster(client=True)
async def test_computation_object_code_client_compute(c, s, a, b):
    da = pytest.importorskip("dask.array")
    x = da.ones((10, 10), chunks=(3, 3))
    future = c.compute(x.sum(), retries=2)
    y = await future

    test_function_code = inspect.getsource(
        test_computation_object_code_client_compute.__wrapped__
    )
    computations = list(s.computations)
    assert len(computations) == 1
    comp = computations[0]
    assert len(comp.code) == 1

    assert comp.code[0] == test_function_code<|MERGE_RESOLUTION|>--- conflicted
+++ resolved
@@ -5145,12 +5145,7 @@
     assert result == 2
 
 
-<<<<<<< HEAD
-@pytest.mark.slow
-@gen_cluster(client=True, nthreads=[("127.0.0.1", 1)] * 2, timeout=120)
-=======
-@gen_cluster(client=True)
->>>>>>> 6ecb4a08
+@gen_cluster(client=True)
 async def test_secede_balances(c, s, a, b):
     count = threading.active_count()
 
