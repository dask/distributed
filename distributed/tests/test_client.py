from __future__ import annotations

import array
import asyncio
import concurrent.futures
import functools
import gc
import inspect
import logging
import multiprocessing
import operator
import os
import pathlib
import pickle
import random
import re
import subprocess
import sys
import threading
import traceback
import types
import weakref
import zipfile
from collections import deque, namedtuple
from collections.abc import Generator
from contextlib import ExitStack, contextmanager, nullcontext
from dataclasses import dataclass
from functools import partial
from operator import add
from threading import Semaphore
from time import sleep
from typing import Any
from unittest import mock

import psutil
import pytest
import yaml
from packaging.version import parse as parse_version
from tlz import concat, first, identity, isdistinct, merge, pluck, valmap
from tornado.ioloop import IOLoop

import dask
import dask.bag as db
from dask import delayed
from dask.optimization import SubgraphCallable
from dask.utils import get_default_shuffle_method, parse_timedelta, tmpfile

from distributed import (
    CancelledError,
    Event,
    LocalCluster,
    Lock,
    Nanny,
    TimeoutError,
    Worker,
    fire_and_forget,
    get_client,
    get_worker,
    performance_report,
    profile,
    secede,
)
from distributed.client import (
    Client,
    Future,
    FutureCancelledError,
    FuturesCancelledError,
    _get_global_client,
    _global_clients,
    as_completed,
    default_client,
    ensure_default_client,
    futures_of,
    get_task_metadata,
    results_in_order,
    temp_default_client,
    tokenize,
    wait,
)
from distributed.cluster_dump import load_cluster_dump
from distributed.comm import CommClosedError
from distributed.compatibility import LINUX, MACOS, WINDOWS
from distributed.core import Status
from distributed.diagnostics.plugin import WorkerPlugin
from distributed.metrics import time
from distributed.scheduler import CollectTaskMetaDataPlugin, KilledWorker, Scheduler
from distributed.shuffle import check_minimal_arrow_version
from distributed.sizeof import sizeof
from distributed.utils import get_mp_context, is_valid_xml, open_port, sync, tmp_text
from distributed.utils_test import (
    NO_AMM,
    BlockedGatherDep,
    BlockedGetData,
    BlockedInstantiateNanny,
    BlockedKillNanny,
    TaskStateMetadataPlugin,
    _UnhashableCallable,
    async_poll_for,
    asyncinc,
    block_on_event,
    captured_logger,
    cluster,
    dec,
    div,
    double,
    ensure_no_new_clients,
    gen_cluster,
    gen_test,
    get_cert,
    inc,
    map_varying,
    nodebug,
    poll_for,
    popen,
    raises_with_cause,
    randominc,
    relative_frame_linenumber,
    save_sys_modules,
    slowadd,
    slowdec,
    slowinc,
    throws,
    tls_only_security,
    varying,
    wait_for_state,
)

pytestmark = pytest.mark.ci1


@gen_cluster(client=True)
async def test_submit(c, s, a, b):
    x = c.submit(inc, 10, key="x")
    assert not x.done()

    assert isinstance(x, Future)
    assert x.client is c

    result = await x
    assert result == 11
    assert x.done()

    y = c.submit(inc, 20, key="y")
    z = c.submit(add, x, y)

    result = await z
    assert result == 11 + 21
    s.validate_state()


@gen_cluster(client=True)
async def test_map(c, s, a, b):
    L1 = c.map(inc, range(5))
    assert len(L1) == 5
    assert isdistinct(x.key for x in L1)
    assert all(isinstance(x, Future) for x in L1)

    result = await L1[0]

    assert result == inc(0)
    assert len(s.tasks) == 5

    L2 = c.map(inc, L1)

    result = await L2[1]
    assert result == inc(inc(1))
    assert len(s.tasks) == 10
    # assert L1[0].key in s.tasks[L2[0].key]

    total = c.submit(sum, L2)
    result = await total
    assert result == sum(map(inc, map(inc, range(5))))

    L3 = c.map(add, L1, L2)
    result = await L3[1]
    assert result == inc(1) + inc(inc(1))

    L4 = c.map(add, range(3), range(4))
    results = await c.gather(L4)
    assert results == list(map(add, range(3), range(4)))

    def f(x, y=10):
        return x + y

    L5 = c.map(f, range(5), y=5)
    results = await c.gather(L5)
    assert results == list(range(5, 10))

    y = c.submit(f, 10)
    L6 = c.map(f, range(5), y=y)
    results = await c.gather(L6)
    assert results == list(range(20, 25))
    s.validate_state()


@gen_cluster(client=True)
async def test_map_empty(c, s, a, b):
    L1 = c.map(inc, [], pure=False)
    assert len(L1) == 0
    results = await c.gather(L1)
    assert results == []


@gen_cluster(client=True)
async def test_map_keynames(c, s, a, b):
    futures = c.map(inc, range(4), key="INC")
    assert all(f.key.startswith("INC") for f in futures)
    assert isdistinct(f.key for f in futures)

    futures2 = c.map(inc, [5, 6, 7, 8], key="INC")
    assert [f.key for f in futures] != [f.key for f in futures2]

    keys = ["inc-1", "inc-2", "inc-3", "inc-4"]
    futures = c.map(inc, range(4), key=keys)
    assert [f.key for f in futures] == keys


@gen_cluster(client=True)
async def test_map_retries(c, s, a, b):
    args = [
        [ZeroDivisionError("one"), 2, 3],
        [4, 5, 6],
        [ZeroDivisionError("seven"), ZeroDivisionError("eight"), 9],
    ]

    x, y, z = c.map(*map_varying(args), retries=2)
    assert await x == 2
    assert await y == 4
    assert await z == 9

    x, y, z = c.map(*map_varying(args), retries=1, pure=False)
    assert await x == 2
    assert await y == 4
    with pytest.raises(ZeroDivisionError, match="eight"):
        await z

    x, y, z = c.map(*map_varying(args), retries=0, pure=False)
    with pytest.raises(ZeroDivisionError, match="one"):
        await x
    assert await y == 4
    with pytest.raises(ZeroDivisionError, match="seven"):
        await z


@gen_cluster(client=True)
async def test_map_batch_size(c, s, a, b):
    result = c.map(inc, range(100), batch_size=10)
    result = await c.gather(result)
    assert result == list(range(1, 101))

    result = c.map(add, range(100), range(100), batch_size=10)
    result = await c.gather(result)
    assert result == list(range(0, 200, 2))

    # mismatch shape
    result = c.map(add, range(100, 200), range(10), batch_size=2)
    result = await c.gather(result)
    assert result == list(range(100, 120, 2))


@gen_cluster(client=True)
async def test_custom_key_with_batches(c, s, a, b):
    """Test of <https://github.com/dask/distributed/issues/4588>"""

    futs = c.map(
        lambda x: x**2,
        range(10),
        batch_size=5,
        key=[str(x) for x in range(10)],
    )
    assert len(futs) == 10
    await wait(futs)


@gen_cluster(client=True)
async def test_compute_retries(c, s, a, b):
    args = [ZeroDivisionError("one"), ZeroDivisionError("two"), 3]

    # Sanity check for varying() use
    x = c.compute(delayed(varying(args))())
    with pytest.raises(ZeroDivisionError, match="one"):
        await x

    # Same retries for all
    x = c.compute(delayed(varying(args))(), retries=1)
    with pytest.raises(ZeroDivisionError, match="two"):
        await x

    x = c.compute(delayed(varying(args))(), retries=2)
    assert await x == 3

    args.append(4)
    x = c.compute(delayed(varying(args))(), retries=2)
    assert await x == 3


@gen_cluster(client=True)
async def test_compute_retries_annotations(c, s, a, b):
    # Per-future retries
    xargs = [ZeroDivisionError("one"), ZeroDivisionError("two"), 30, 40]
    yargs = [ZeroDivisionError("five"), ZeroDivisionError("six"), 70]
    zargs = [80, 90, 100]

    with dask.annotate(retries=2):
        x = delayed(varying(xargs))()
    y = delayed(varying(yargs))()

    x, y = c.compute([x, y], optimize_graph=False)

    assert await x == 30
    with pytest.raises(ZeroDivisionError, match="five"):
        await y

    x = delayed(varying(xargs))()
    with dask.annotate(retries=2):
        y = delayed(varying(yargs))()
        z = delayed(varying(zargs))()

    x, y, z = c.compute([x, y, z], optimize_graph=False)

    with pytest.raises(ZeroDivisionError, match="one"):
        await x
    assert await y == 70
    assert await z == 80


def test_retries_get(c):
    args = [ZeroDivisionError("one"), ZeroDivisionError("two"), 3]
    x = delayed(varying(args))()
    assert x.compute(retries=5) == 3

    args = [ZeroDivisionError("one"), ZeroDivisionError("two"), 3]
    x = delayed(varying(args))()
    with pytest.raises(ZeroDivisionError):
        x.compute()


@gen_cluster(client=True)
async def test_persist_retries(c, s, a, b):
    # Same retries for all
    args = [ZeroDivisionError("one"), ZeroDivisionError("two"), 3]

    x = c.persist(delayed(varying(args))(), retries=1)
    x = c.compute(x)
    with pytest.raises(ZeroDivisionError, match="two"):
        await x

    x = c.persist(delayed(varying(args))(), retries=2)
    x = c.compute(x)
    assert await x == 3


@gen_cluster(client=True)
async def test_persist_retries_annotations(c, s, a, b):
    # Per-key retries
    xargs = [ZeroDivisionError("one"), ZeroDivisionError("two"), 30, 40]
    yargs = [ZeroDivisionError("five"), ZeroDivisionError("six"), 70]
    zargs = [80, 90, 100]

    x = delayed(varying(xargs))()
    with dask.annotate(retries=2):
        y = delayed(varying(yargs))()
        z = delayed(varying(zargs))()

    x, y, z = c.persist([x, y, z], optimize_graph=False)
    x, y, z = c.compute([x, y, z])

    with pytest.raises(ZeroDivisionError, match="one"):
        await x
    assert await y == 70
    assert await z == 80


@gen_cluster(client=True)
async def test_retries_dask_array(c, s, a, b):
    pytest.importorskip("numpy")
    da = pytest.importorskip("dask.array")
    x = da.ones((10, 10), chunks=(3, 3))
    future = c.compute(x.sum(), retries=2)
    y = await future
    assert y == 100


@gen_cluster(client=True)
async def test_future_repr(c, s, a, b):
    pd = pytest.importorskip("pandas")
    x = c.submit(inc, 10)
    y = c.submit(pd.DataFrame, {"x": [1, 2, 3]})
    await x
    await y

    for func in [repr, lambda x: x._repr_html_()]:
        assert str(x.key) in func(x)
        assert str(x.status) in func(x)
        assert str(x.status) in repr(c.futures[x.key])

        assert "int" in func(x)
        assert "pandas" in func(y)
        assert "DataFrame" in func(y)


@gen_cluster(client=True)
async def test_future_tuple_repr(c, s, a, b):
    pytest.importorskip("numpy")
    da = pytest.importorskip("dask.array")
    y = da.arange(10, chunks=(5,)).persist()
    f = futures_of(y)[0]
    for func in [repr, lambda x: x._repr_html_()]:
        for k in f.key:
            assert str(k) in func(f)


@gen_cluster(client=True)
async def test_Future_exception(c, s, a, b):
    x = c.submit(div, 1, 0)
    result = await x.exception()
    assert isinstance(result, ZeroDivisionError)

    x = c.submit(div, 1, 1)
    result = await x.exception()
    assert result is None


def test_Future_exception_sync(c):
    x = c.submit(div, 1, 0)
    assert isinstance(x.exception(), ZeroDivisionError)

    x = c.submit(div, 1, 1)
    assert x.exception() is None


@gen_cluster(client=True)
async def test_Future_release(c, s, a, b):
    # Released Futures should be removed timely from the Client
    x = c.submit(div, 1, 1)
    await x
    x.release()
    await asyncio.sleep(0)
    assert not c.futures

    x = c.submit(slowinc, 1, delay=0.5)
    x.release()
    await asyncio.sleep(0)
    assert not c.futures

    x = c.submit(div, 1, 0)
    await x.exception()
    x.release()
    await asyncio.sleep(0)
    assert not c.futures


def test_Future_release_sync(c):
    # Released Futures should be removed timely from the Client
    x = c.submit(div, 1, 1)
    x.result()
    x.release()
    poll_for(lambda: not c.futures, timeout=5)

    ev = Event()
    x = c.submit(lambda ev: ev.wait(), ev)
    x.release()
    poll_for(lambda: not c.futures, timeout=5)
    ev.set()

    x = c.submit(div, 1, 0)
    x.exception()
    x.release()
    poll_for(lambda: not c.futures, timeout=5)


@pytest.mark.parametrize("method", ["result", "gather"])
def test_short_tracebacks(c, method):
    """
    See also
    --------
    test_short_tracebacks_async
    dask/tests/test_traceback.py
    """
    future = c.submit(div, 1, 0)
    with pytest.raises(ZeroDivisionError) as e:
        if method == "result":
            future.result()
        else:
            c.gather(future)

    frames = list(traceback.walk_tb(e.value.__traceback__))
    assert len(frames) < 4


@pytest.mark.parametrize("method", ["await", "result", "gather"])
@gen_cluster(client=True)
async def test_short_tracebacks_async(c, s, a, b, method):
    """
    See also
    --------
    test_short_tracebacks
    dask/tests/test_traceback.py
    """
    future = c.submit(div, 1, 0)

    with pytest.raises(ZeroDivisionError) as e:
        if method == "await":
            await future
        elif method == "result":
            await future.result()
        else:
            await c.gather(future)

    frames = list(traceback.walk_tb(e.value.__traceback__))
    assert len(frames) < 4


@gen_cluster(client=True)
async def test_map_naming(c, s, a, b):
    L1 = c.map(inc, range(5))
    L2 = c.map(inc, range(5))

    assert [x.key for x in L1] == [x.key for x in L2]

    L3 = c.map(inc, [1, 1, 1, 1])
    assert len({x._state for x in L3}) == 1

    L4 = c.map(inc, [1, 1, 1, 1], pure=False)
    assert len({x._state for x in L4}) == 4


@gen_cluster(client=True)
async def test_submit_naming(c, s, a, b):
    a = c.submit(inc, 1)
    b = c.submit(inc, 1)

    assert a._state is b._state

    c = c.submit(inc, 1, pure=False)
    assert c.key != a.key


@gen_cluster(client=True)
async def test_exceptions(c, s, a, b):
    x = c.submit(div, 1, 2)
    result = await x
    assert result == 1 / 2

    x = c.submit(div, 1, 0)
    with pytest.raises(ZeroDivisionError):
        await x

    x = c.submit(div, 10, 2)  # continues to operate
    result = await x
    assert result == 10 / 2


@gen_cluster()
async def test_gc(s, a, b):
    async with Client(s.address, asynchronous=True) as c:
        x = c.submit(inc, 10)
        await x
        assert s.tasks[x.key].who_has
        x.__del__()
        await async_poll_for(
            lambda: x.key not in s.tasks or not s.tasks[x.key].who_has, timeout=0.3
        )


def test_thread(c):
    x = c.submit(inc, 1)
    assert x.result() == 2

    x = c.submit(slowinc, 1, delay=0.3)
    with pytest.raises(TimeoutError):
        x.result(timeout="10 ms")
    assert x.result() == 2


def test_sync_exceptions(c):
    x = c.submit(div, 10, 2)
    assert x.result() == 5

    y = c.submit(div, 10, 0)
    try:
        y.result()
        assert False
    except ZeroDivisionError:
        pass

    z = c.submit(div, 10, 5)
    assert z.result() == 2


@gen_cluster(client=True)
async def test_gather(c, s, a, b):
    x = c.submit(inc, 10)
    y = c.submit(inc, x)

    result = await c.gather(x)
    assert result == 11
    result = await c.gather([x])
    assert result == [11]
    result = await c.gather({"x": x, "y": [y]})
    assert result == {"x": 11, "y": [12]}


@gen_cluster(client=True)
async def test_gather_mismatched_client(c, s, a, b):
    async with Client(s.address, asynchronous=True) as c2:
        x = c.submit(inc, 10)
        y = c2.submit(inc, 5)

        with pytest.raises(ValueError, match="Futures created by another client"):
            await c.gather([x, y])


@gen_cluster(client=True)
async def test_gather_lost(c, s, a, b):
    [x] = await c.scatter([1], workers=a.address)
    y = c.submit(inc, 1, workers=b.address)

    await a.close()

    with pytest.raises(CancelledError):
        await c.gather([x, y])


def test_gather_sync(c):
    x = c.submit(inc, 1)
    assert c.gather(x) == 2

    y = c.submit(div, 1, 0)

    with pytest.raises(ZeroDivisionError):
        c.gather([x, y])

    [xx] = c.gather([x, y], errors="skip")
    assert xx == 2


@gen_cluster(client=True)
async def test_gather_strict(c, s, a, b):
    x = c.submit(div, 2, 1)
    y = c.submit(div, 1, 0)

    with pytest.raises(ZeroDivisionError):
        await c.gather([x, y])

    [xx] = await c.gather([x, y], errors="skip")
    assert xx == 2


@gen_cluster(client=True, nthreads=[("127.0.0.1", 1)])
async def test_gather_skip(c, s, a):
    x = c.submit(div, 1, 0, priority=10)
    y = c.submit(slowinc, 1, delay=0.5)

    with captured_logger("distributed.scheduler") as sched:
        with captured_logger("distributed.client") as client:
            L = await c.gather([x, y], errors="skip")
            assert L == [2]

    assert not client.getvalue()
    assert not sched.getvalue()


@gen_cluster(client=True)
async def test_limit_concurrent_gathering(c, s, a, b):
    futures = c.map(inc, range(100))
    await c.gather(futures)
    assert len(a.transfer_outgoing_log) + len(b.transfer_outgoing_log) < 100


@gen_cluster(client=True)
async def test_get(c, s, a, b):
    future = c.get({"x": (inc, 1)}, "x", sync=False)
    assert isinstance(future, Future)
    result = await future
    assert result == 2

    futures = c.get({"x": (inc, 1)}, ["x"], sync=False)
    assert isinstance(futures[0], Future)
    result = await c.gather(futures)
    assert result == [2]

    futures = c.get({}, [], sync=False)
    result = await c.gather(futures)
    assert result == []

    result = await c.get(
        {("x", 1): (inc, 1), ("x", 2): (inc, ("x", 1))}, ("x", 2), sync=False
    )
    assert result == 3


def test_get_sync(c):
    assert c.get({"x": (inc, 1)}, "x") == 2


def test_no_future_references(c):
    """Test that there are neither global references to Future objects nor circular
    references that need to be collected by gc
    """
    ws = weakref.WeakSet()
    futures = c.map(inc, range(10))
    ws.update(futures)
    del futures
    with profile.lock:
        assert not list(ws)


def test_get_sync_optimize_graph_passes_through(c):
    bag = db.range(10, npartitions=3).map(inc)
    dask.compute(bag.sum(), optimize_graph=False)


@gen_cluster(client=True)
async def test_gather_errors(c, s, a, b):
    def f(a, b):
        raise TypeError

    def g(a, b):
        raise AttributeError

    future_f = c.submit(f, 1, 2)
    future_g = c.submit(g, 1, 2)
    with pytest.raises(TypeError):
        await c.gather(future_f)
    with pytest.raises(AttributeError):
        await c.gather(future_g)

    await a.close()


@gen_cluster(client=True)
async def test_wait(c, s, a, b):
    x = c.submit(inc, 1)
    y = c.submit(inc, 1)
    z = c.submit(inc, 2)

    done, not_done = await wait([x, y, z])

    assert done == {x, y, z}
    assert not_done == set()
    assert x.status == y.status == "finished"


@gen_cluster(client=True)
async def test_wait_first_completed(c, s, a, b):
    event = Event()
    x = c.submit(block_on_event, event)
    y = c.submit(block_on_event, event)
    z = c.submit(inc, 2)

    done, not_done = await wait([x, y, z], return_when="FIRST_COMPLETED")

    assert done == {z}
    assert not_done == {x, y}
    assert z.status == "finished"
    assert x.status == "pending"
    assert y.status == "pending"
    await event.set()


@gen_cluster(client=True)
async def test_wait_timeout(c, s, a, b):
    future = c.submit(sleep, 0.3)
    with pytest.raises(TimeoutError):
        await wait(future, timeout=0.01)

    # Ensure timeout can be a string
    future = c.submit(sleep, 0.3)
    with pytest.raises(TimeoutError):
        await wait(future, timeout="0.01 s")


def test_wait_sync(c):
    x = c.submit(inc, 1)
    y = c.submit(inc, 2)

    done, not_done = wait([x, y])
    assert done == {x, y}
    assert not_done == set()
    assert x.status == y.status == "finished"

    future = c.submit(sleep, 0.3)
    with pytest.raises(TimeoutError):
        wait(future, timeout=0.01)


def test_wait_informative_error_for_timeouts(c):
    x = c.submit(inc, 1)
    y = c.submit(inc, 2)

    try:
        wait(x, y)
    except Exception as e:
        assert "timeout" in str(e)
        assert "list" in str(e)


@gen_cluster(client=True)
async def test_garbage_collection(c, s, a, b):
    x = c.submit(inc, 1)
    y = c.submit(inc, 1)

    assert c.refcount[x.key] == 2
    x.__del__()
    await asyncio.sleep(0)
    assert c.refcount[x.key] == 1

    z = c.submit(inc, y)
    y.__del__()
    await asyncio.sleep(0)

    result = await z
    assert result == 3

    ykey = y.key
    y.__del__()
    await asyncio.sleep(0)
    assert ykey not in c.futures


@gen_cluster(client=True)
async def test_garbage_collection_with_scatter(c, s, a, b):
    [future] = await c.scatter([1])
    assert future.key in c.futures
    assert future.status == "finished"
    assert {cs.client_key for cs in s.tasks[future.key].who_wants} == {c.id}

    key = future.key
    assert c.refcount[key] == 1
    future.__del__()
    await asyncio.sleep(0)
    assert c.refcount[key] == 0

    while key in s.tasks and s.tasks[key].who_has:
        await asyncio.sleep(0.1)


@gen_cluster(client=True)
async def test_recompute_released_key(c, s, a, b):
    x = c.submit(inc, 100)
    result1 = await x
    xkey = x.key
    del x
    with profile.lock:
        await asyncio.sleep(0)
        assert c.refcount[xkey] == 0

    # 1 second batching needs a second action to trigger
    while xkey in s.tasks and s.tasks[xkey].who_has or xkey in a.data or xkey in b.data:
        await asyncio.sleep(0.1)

    x = c.submit(inc, 100)
    assert x.key in c.futures
    result2 = await x
    assert result1 == result2


@pytest.mark.slow
@gen_cluster(client=True)
async def test_long_tasks_dont_trigger_timeout(c, s, a, b):
    from time import sleep

    x = c.submit(sleep, 3)
    await x


@gen_cluster(client=True)
async def test_tokenize_on_futures(c, s, a, b):
    x = c.submit(inc, 1)
    y = c.submit(inc, 1)
    tok = tokenize(x)
    assert tokenize(x) == tokenize(x)
    # Tokens must be unique per instance
    # See https://github.com/dask/distributed/issues/8561
    assert tokenize(x) != tokenize(y)

    c.futures[x.key].finish()

    assert tok != tokenize(y)


@pytest.mark.skipif(not LINUX, reason="Need 127.0.0.2 to mean localhost")
@gen_cluster([("127.0.0.1", 1), ("127.0.0.2", 2)], client=True, config=NO_AMM)
async def test_restrictions_submit(c, s, a, b):
    x = c.submit(inc, 1, workers={a.ip})
    y = c.submit(inc, x, workers={b.ip})
    await wait([x, y])

    assert s.tasks[x.key].host_restrictions == {a.ip}
    assert x.key in a.data

    assert s.tasks[y.key].host_restrictions == {b.ip}
    assert y.key in b.data


@gen_cluster(client=True, config=NO_AMM)
async def test_restrictions_ip_port(c, s, a, b):
    x = c.submit(inc, 1, workers={a.address}, key="x")
    y = c.submit(inc, x, workers={b.address}, key="y")
    await wait([x, y])

    assert s.tasks[x.key].worker_restrictions == {a.address}
    assert x.key in a.data

    assert s.tasks[y.key].worker_restrictions == {b.address}
    assert y.key in b.data


@pytest.mark.skipif(not LINUX, reason="Need 127.0.0.2 to mean localhost")
@gen_cluster([("127.0.0.1", 1), ("127.0.0.2", 2)], client=True)
async def test_restrictions_map(c, s, a, b):
    L = c.map(inc, range(5), workers={a.ip})
    await wait(L)

    assert set(a.data) == {x.key for x in L}
    assert not b.data
    for x in L:
        assert s.tasks[x.key].host_restrictions == {a.ip}


@pytest.mark.skipif(not LINUX, reason="Need 127.0.0.2 to mean localhost")
@gen_cluster([("127.0.0.1", 1), ("127.0.0.2", 2)], client=True)
async def test_restrictions_get(c, s, a, b):
    dsk = {"x": 1, "y": (inc, "x"), "z": (inc, "y")}

    futures = c.get(dsk, ["y", "z"], workers=a.ip, sync=False)
    result = await c.gather(futures)
    assert result == [2, 3]
    assert "y" in a.data
    assert "z" in a.data
    assert len(b.data) == 0


@gen_cluster(client=True, config=NO_AMM)
async def test_restrictions_get_annotate(c, s, a, b):
    x = 1
    with dask.annotate(workers=a.address):
        y = delayed(inc)(x)
    with dask.annotate(workers=b.address):
        z = delayed(inc)(y)

    futures = c.get(z.__dask_graph__(), [y.key, z.key], sync=False)
    result = await c.gather(futures)
    assert result == [2, 3]
    assert y.key in a.data
    assert z.key in b.data


@gen_cluster(client=True)
async def dont_test_bad_restrictions_raise_exception(c, s, a, b):
    z = c.submit(inc, 2, workers={"bad-address"})
    try:
        await z
        assert False
    except ValueError as e:
        assert "bad-address" in str(e)
        assert z.key in str(e)


@gen_cluster(client=True)
async def test_remove_worker(c, s, a, b):
    L = c.map(inc, range(20))
    await wait(L)

    await b.close()

    assert b.address not in s.workers

    result = await c.gather(L)
    assert result == list(map(inc, range(20)))


@gen_cluster(nthreads=[("127.0.0.1", 1)], client=True)
async def test_errors_dont_block(c, s, w):
    L = [c.submit(inc, 1), c.submit(throws, 1), c.submit(inc, 2), c.submit(throws, 2)]

    while not (L[0].status == L[2].status == "finished"):
        await asyncio.sleep(0.01)

    result = await c.gather([L[0], L[2]])
    assert result == [2, 3]


def assert_list(x, z=None):
    if z is None:
        z = []
    return isinstance(x, list) and isinstance(z, list)


@gen_cluster(client=True)
async def test_submit_quotes(c, s, a, b):
    x = c.submit(assert_list, [1, 2, 3])
    result = await x
    assert result

    x = c.submit(assert_list, [1, 2, 3], z=[4, 5, 6])
    result = await x
    assert result

    x = c.submit(inc, 1)
    y = c.submit(inc, 2)
    z = c.submit(assert_list, [x, y])
    result = await z
    assert result


@gen_cluster(client=True)
async def test_map_quotes(c, s, a, b):
    L = c.map(assert_list, [[1, 2, 3], [4]])
    result = await c.gather(L)
    assert all(result)

    L = c.map(assert_list, [[1, 2, 3], [4]], z=[10])
    result = await c.gather(L)
    assert all(result)

    L = c.map(assert_list, [[1, 2, 3], [4]], [[]] * 3)
    result = await c.gather(L)
    assert all(result)


@gen_cluster(client=True)
async def test_two_consecutive_clients_share_results(c, s, a, b):
    # Calling c.submit(random.randint) directly would cause the client to tokenize and
    # deep-copy the global random state. Also, Client and/or Scheduler draw from the
    # global random state, so its state (and thus, token) would be different between the
    # two calls to submit().
    def f():
        return random.randint(0, 1000)

    x = c.submit(f)
    xx = await x

    async with Client(s.address, asynchronous=True) as c2:
        y = c2.submit(f)
        yy = await y

    assert xx == yy


@gen_cluster(client=True)
async def test_submit_then_get_with_Future(c, s, a, b):
    x = c.submit(slowinc, 1)
    dsk = {"y": (inc, x)}

    result = await c.get(dsk, "y", sync=False)
    assert result == 3


@gen_cluster(client=True)
async def test_aliases(c, s, a, b):
    x = c.submit(inc, 1)

    dsk = {"y": x}
    result = await c.get(dsk, "y", sync=False)
    assert result == 2


@gen_cluster(client=True)
async def test_aliases_2(c, s, a, b):
    dsk_keys = [
        ({"x": (inc, 1), "y": "x", "z": "x", "w": (add, "y", "z")}, ["y", "w"]),
        ({"x": "y", "y": 1}, ["x"]),
        ({"x": 1, "y": "x", "z": "y", "w": (inc, "z")}, ["w"]),
    ]
    for dsk, keys in dsk_keys:
        result = await c.gather(c.get(dsk, keys, sync=False))
        assert list(result) == list(dask.get(dsk, keys))
        await asyncio.sleep(0)


@gen_cluster(client=True)
async def test_scatter(c, s, a, b):
    d = await c.scatter({"y": 20})
    assert isinstance(d["y"], Future)
    assert a.data.get("y") == 20 or b.data.get("y") == 20
    y_who_has = s.get_who_has(keys=["y"])["y"]
    assert a.address in y_who_has or b.address in y_who_has
    assert s.get_nbytes(summary=False) == {"y": sizeof(20)}
    yy = await c.gather([d["y"]])
    assert yy == [20]

    [x] = await c.scatter([10])
    assert isinstance(x, Future)
    assert a.data.get(x.key) == 10 or b.data.get(x.key) == 10
    xx = await c.gather([x])
    x_who_has = s.get_who_has(keys=[x.key])[x.key]
    assert s.tasks[x.key].who_has
    assert (
        s.workers[a.address] in s.tasks[x.key].who_has
        or s.workers[b.address] in s.tasks[x.key].who_has
    )
    assert s.get_nbytes(summary=False) == {"y": sizeof(20), x.key: sizeof(10)}
    assert xx == [10]

    z = c.submit(add, x, d["y"])  # submit works on Future
    result = await z
    assert result == 10 + 20
    result = await c.gather([z, x])
    assert result == [30, 10]


@gen_cluster(client=True)
async def test_scatter_types(c, s, a, b):
    d = await c.scatter({"x": 1})
    assert isinstance(d, dict)
    assert list(d) == ["x"]

    for seq in [[1], (1,), {1}, frozenset([1])]:
        L = await c.scatter(seq)
        assert isinstance(L, type(seq))
        assert len(L) == 1
        s.validate_state()

    seq = await c.scatter(range(5))
    assert isinstance(seq, list)
    assert len(seq) == 5
    s.validate_state()


@gen_cluster(client=True)
async def test_scatter_non_list(c, s, a, b):
    x = await c.scatter(1)
    assert isinstance(x, Future)
    result = await x
    assert result == 1


@gen_cluster(client=True)
async def test_scatter_tokenize_local(c, s, a, b):
    from dask.base import normalize_token

    class MyObj:
        pass

    L = []

    @normalize_token.register(MyObj)
    def f(x):
        L.append(x)
        return "x"

    obj = MyObj()

    future = await c.scatter(obj)
    assert L and L[0] is obj


@gen_cluster(client=True)
async def test_scatter_singletons(c, s, a, b):
    np = pytest.importorskip("numpy")
    pd = pytest.importorskip("pandas")
    for x in [1, np.ones(5), pd.DataFrame({"x": [1, 2, 3]})]:
        future = await c.scatter(x)
        result = await future
        assert str(result) == str(x)


@gen_cluster(client=True)
async def test_scatter_typename(c, s, a, b):
    future = await c.scatter(123)
    assert future.key.startswith("int")


@gen_cluster(client=True)
async def test_scatter_hash(c, s, a, b):
    x = await c.scatter(123)
    y = await c.scatter(123)
    assert x.key == y.key

    z = await c.scatter(123, hash=False)
    assert z.key != y.key


@gen_cluster(client=True)
async def test_scatter_hash_2(c, s, a, b):
    [a] = await c.scatter([1])
    [b] = await c.scatter([1])

    assert a.key == b.key
    s.validate_state()


@gen_cluster(client=True)
async def test_get_releases_data(c, s, a, b):
    await c.gather(c.get({"x": (inc, 1)}, ["x"], sync=False))
    while c.refcount["x"]:
        await asyncio.sleep(0.01)


def test_current(s, loop):
    with Client(s["address"], loop=loop) as c:
        assert Client.current() is c
        assert Client.current(allow_global=False) is c
    with pytest.raises(
        ValueError,
        match=r"No clients found"
        r"\nStart a client and point it to the scheduler address"
        r"\n  from distributed import Client"
        r"\n  client = Client\('ip-addr-of-scheduler:8786'\)",
    ):
        Client.current()
    with Client(s["address"], loop=loop) as c:
        assert Client.current() is c
        assert Client.current(allow_global=False) is c


def test_current_nested(s, loop):
    with pytest.raises(
        ValueError,
        match=r"No clients found"
        r"\nStart a client and point it to the scheduler address"
        r"\n  from distributed import Client"
        r"\n  client = Client\('ip-addr-of-scheduler:8786'\)",
    ):
        Client.current()

    class MyException(Exception):
        pass

    with Client(s["address"], loop=loop) as c_outer:
        assert Client.current() is c_outer
        assert Client.current(allow_global=False) is c_outer

        with Client(s["address"], loop=loop) as c_inner:
            assert Client.current() is c_inner
            assert Client.current(allow_global=False) is c_inner

        assert Client.current() is c_outer
        assert Client.current(allow_global=False) is c_outer

        with pytest.raises(MyException):
            with Client(s["address"], loop=loop) as c_inner2:
                assert Client.current() is c_inner2
                assert Client.current(allow_global=False) is c_inner2
                raise MyException

        assert Client.current() is c_outer
        assert Client.current(allow_global=False) is c_outer


@gen_cluster(nthreads=[])
async def test_current_nested_async(s):
    with pytest.raises(
        ValueError,
        match=r"No clients found"
        r"\nStart a client and point it to the scheduler address"
        r"\n  from distributed import Client"
        r"\n  client = Client\('ip-addr-of-scheduler:8786'\)",
    ):
        Client.current()

    class MyException(Exception):
        pass

    async with Client(s.address, asynchronous=True) as c_outer:
        assert Client.current() is c_outer
        assert Client.current(allow_global=False) is c_outer

        async with Client(s.address, asynchronous=True) as c_inner:
            assert Client.current() is c_inner
            assert Client.current(allow_global=False) is c_inner

        assert Client.current() is c_outer
        assert Client.current(allow_global=False) is c_outer

        with pytest.raises(MyException):
            async with Client(s.address, asynchronous=True) as c_inner2:
                assert Client.current() is c_inner2
                assert Client.current(allow_global=False) is c_inner2
                raise MyException

        assert Client.current() is c_outer
        assert Client.current(allow_global=False) is c_outer


@gen_cluster(nthreads=[])
async def test_current_concurrent(s):
    client_1_started = asyncio.Event()
    client_2_started = asyncio.Event()
    stop_client_1 = asyncio.Event()
    stop_client_2 = asyncio.Event()
    client_2_stopped = asyncio.Event()

    c1 = None
    c2 = None

    def _all_global_clients():
        return [v for _, v in sorted(_global_clients.items())]

    async def client_1():
        nonlocal c1
        async with Client(s.address, asynchronous=True) as c1:
            assert _all_global_clients() == [c1]
            assert Client.current() is c1
            client_1_started.set()
            await client_2_started.wait()
            # c2 is the highest priority global client
            assert _all_global_clients() == [c1, c2]
            # but the contextvar means the current client is still us
            assert Client.current() is c1
            stop_client_2.set()
            await stop_client_1.wait()

    async def client_2():
        nonlocal c2
        await client_1_started.wait()
        async with Client(s.address, asynchronous=True) as c2:
            assert _all_global_clients() == [c1, c2]
            assert Client.current() is c2
            client_2_started.set()
            await stop_client_2.wait()

        assert _all_global_clients() == [c1]
        # Client.current() is now based on _global_clients instead of the cvar
        assert Client.current() is c1
        stop_client_1.set()

    await asyncio.gather(client_1(), client_2())


@gen_cluster(client=False, nthreads=[])
async def test_context_manager_used_from_different_tasks(s):
    c = Client(s.address, asynchronous=True)
    await asyncio.create_task(c.__aenter__())
    with pytest.warns(
        DeprecationWarning,
        match=r"It is deprecated to enter and exit the Client context manager "
        "from different tasks",
    ):
        await asyncio.create_task(c.__aexit__(None, None, None))


def test_context_manager_used_from_different_threads(s, loop):
    c = Client(s["address"])
    with (
        concurrent.futures.ThreadPoolExecutor(1) as tp1,
        concurrent.futures.ThreadPoolExecutor(1) as tp2,
    ):
        tp1.submit(c.__enter__).result()
        with pytest.warns(
            DeprecationWarning,
            match=r"It is deprecated to enter and exit the Client context manager "
            "from different threads",
        ):
            tp2.submit(c.__exit__, None, None, None).result()


def test_global_clients(loop):
    assert _get_global_client() is None
    with pytest.raises(
        ValueError,
        match=r"No clients found"
        r"\nStart a client and point it to the scheduler address"
        r"\n  from distributed import Client"
        r"\n  client = Client\('ip-addr-of-scheduler:8786'\)",
    ):
        default_client()
    with cluster() as (s, [a, b]):
        with Client(s["address"], loop=loop) as c:
            assert _get_global_client() is c
            assert default_client() is c
            with Client(s["address"], loop=loop) as f:
                assert _get_global_client() is f
                assert default_client() is f
                assert default_client(c) is c
                assert default_client(f) is f

    assert _get_global_client() is None


@gen_cluster(client=True)
async def test_exception_on_exception(c, s, a, b):
    x = c.submit(lambda: 1 / 0)
    y = c.submit(inc, x)

    with pytest.raises(ZeroDivisionError):
        await y

    z = c.submit(inc, y)

    with pytest.raises(ZeroDivisionError):
        await z


@gen_cluster(client=True)
async def test_get_task_prefix_states(c, s, a, b):
    x = await c.submit(inc, 1)
    res = s.get_task_prefix_states()

    data = {
        "inc": {
            "erred": 0,
            "memory": 1,
            "processing": 0,
            "released": 0,
            "waiting": 0,
        }
    }
    assert res == data
    del x

    while s.get_task_prefix_states() == data:
        await asyncio.sleep(0.01)

    res = s.get_task_prefix_states()
    assert res == {}


@gen_cluster(client=True)
async def test_get_nbytes(c, s, a, b):
    [x] = await c.scatter([1])
    assert s.get_nbytes(summary=False) == {x.key: sizeof(1)}

    y = c.submit(inc, x)
    await y

    assert s.get_nbytes(summary=False) == {x.key: sizeof(1), y.key: sizeof(2)}


@pytest.mark.skipif(not LINUX, reason="Need 127.0.0.2 to mean localhost")
@gen_cluster([("127.0.0.1", 1), ("127.0.0.2", 2)], client=True)
async def test_nbytes_determines_worker(c, s, a, b):
    x = c.submit(identity, 1, workers=[a.ip])
    y = c.submit(identity, tuple(range(100)), workers=[b.ip])
    await c.gather([x, y])

    z = c.submit(lambda x, y: None, x, y)
    await z
    assert s.tasks[z.key].who_has == {s.workers[b.address]}


@gen_cluster(client=True)
async def test_if_intermediates_clear_on_error(c, s, a, b):
    x = delayed(div, pure=True)(1, 0)
    y = delayed(div, pure=True)(1, 2)
    z = delayed(add, pure=True)(x, y)
    f = c.compute(z)
    with pytest.raises(ZeroDivisionError):
        await f
    s.validate_state()
    assert not any(ts.who_has for ts in s.tasks.values())


@gen_cluster(
    client=True, config={"distributed.scheduler.default-task-durations": {"f": "1ms"}}
)
async def test_pragmatic_move_small_data_to_large_data(c, s, a, b):
    np = pytest.importorskip("numpy")
    lists = c.map(np.ones, [10000] * 10, pure=False)
    sums = c.map(np.sum, lists)
    total = c.submit(sum, sums)

    def f(x, y):
        return None

    results = c.map(f, lists, [total] * 10)

    await wait([total])
    await wait(results)

    assert (
        sum(
            s.tasks[r.key].who_has.issubset(s.tasks[l.key].who_has)
            for l, r in zip(lists, results)
        )
        >= 9
    )


@gen_cluster(client=True)
async def test_get_with_non_list_key(c, s, a, b):
    dsk = {("x", 0): (inc, 1), 5: (inc, 2)}

    x = await c.get(dsk, ("x", 0), sync=False)
    y = await c.get(dsk, 5, sync=False)
    assert x == 2
    assert y == 3


@gen_cluster(client=True)
async def test_get_with_error(c, s, a, b):
    dsk = {"x": (div, 1, 0), "y": (inc, "x")}
    with pytest.raises(ZeroDivisionError):
        await c.get(dsk, "y", sync=False)


def test_get_with_error_sync(c):
    dsk = {"x": (div, 1, 0), "y": (inc, "x")}
    with pytest.raises(ZeroDivisionError):
        c.get(dsk, "y")


@gen_cluster(client=True)
async def test_directed_scatter(c, s, a, b):
    await c.scatter([1, 2, 3], workers=[a.address])
    assert len(a.data) == 3
    assert not b.data

    await c.scatter([4, 5], workers=[b.name])
    assert len(b.data) == 2


@gen_cluster(client=True)
async def test_scatter_direct(c, s, a, b):
    future = await c.scatter(123, direct=True)
    assert future.key in a.data or future.key in b.data
    assert s.tasks[future.key].who_has
    assert future.status == "finished"
    result = await future
    assert result == 123
    assert not s.counters["op"].components[0]["scatter"]


@gen_cluster()
async def test_scatter_direct_2(s, a, b):
    async with Client(s.address, asynchronous=True, heartbeat_interval=10) as c:
        last = s.clients[c.id].last_seen
        while s.clients[c.id].last_seen == last:
            await asyncio.sleep(0.10)


@gen_cluster(client=True)
async def test_scatter_direct_numpy(c, s, a, b):
    np = pytest.importorskip("numpy")
    x = np.ones(5)
    future = await c.scatter(x, direct=True)
    result = await future
    assert np.allclose(x, result)
    assert not s.counters["op"].components[0]["scatter"]


@gen_cluster(client=True, config=NO_AMM)
async def test_scatter_direct_broadcast(c, s, a, b):
    future2 = await c.scatter(456, direct=True, broadcast=True)
    assert future2.key in a.data
    assert future2.key in b.data
    assert s.tasks[future2.key].who_has == {s.workers[a.address], s.workers[b.address]}
    result = await future2
    assert result == 456
    assert not s.counters["op"].components[0]["scatter"]


@gen_cluster(client=True, nthreads=[("127.0.0.1", 1)] * 4)
async def test_scatter_direct_balanced(c, s, *workers):
    futures = await c.scatter([1, 2, 3], direct=True)
    assert sorted(len(w.data) for w in workers) == [0, 1, 1, 1]


@gen_cluster(client=True, nthreads=[("127.0.0.1", 1)] * 4, config=NO_AMM)
async def test_scatter_direct_broadcast_target(c, s, *workers):
    futures = await c.scatter([123, 456], direct=True, workers=workers[0].address)
    assert futures[0].key in workers[0].data
    assert futures[1].key in workers[0].data

    futures = await c.scatter(
        [123, 456],
        direct=True,
        broadcast=True,
        workers=[w.address for w in workers[:3]],
    )
    assert (
        f.key in w.data and w.address in s.tasks[f.key].who_has
        for f in futures
        for w in workers[:3]
    )


@gen_cluster(client=True, nthreads=[])
async def test_scatter_direct_empty(c, s):
    with pytest.raises((ValueError, TimeoutError)):
        await c.scatter(123, direct=True, timeout=0.1)


@gen_cluster(client=True, nthreads=[("127.0.0.1", 1)] * 5)
async def test_scatter_direct_spread_evenly(c, s, *workers):
    futures = []
    for i in range(10):
        future = await c.scatter(i, direct=True)
        futures.append(future)

    assert all(w.data for w in workers)


@pytest.mark.parametrize("direct", [True, False])
@pytest.mark.parametrize("broadcast", [True, False])
def test_scatter_gather_sync(c, direct, broadcast):
    futures = c.scatter([1, 2, 3], direct=direct, broadcast=broadcast)
    results = c.gather(futures, direct=direct)
    assert results == [1, 2, 3]

    delayed(inc)(1).compute(direct=direct)


@gen_cluster(client=True)
async def test_gather_direct(c, s, a, b):
    futures = await c.scatter([1, 2, 3])

    data = await c.gather(futures, direct=True)
    assert data == [1, 2, 3]


@gen_cluster(client=True)
async def test_many_submits_spread_evenly(c, s, a, b):
    L = [c.submit(inc, i) for i in range(10)]
    await wait(L)

    assert a.data and b.data


@gen_cluster(client=True)
async def test_traceback(c, s, a, b):
    x = c.submit(div, 1, 0)
    tb = await x.traceback()
    assert any("x / y" in line for line in pluck(3, traceback.extract_tb(tb)))


@gen_cluster(client=True)
async def test_get_traceback(c, s, a, b):
    try:
        await c.get({"x": (div, 1, 0)}, "x", sync=False)
    except ZeroDivisionError:
        exc_type, exc_value, exc_traceback = sys.exc_info()
        L = traceback.format_tb(exc_traceback)
        assert any("x / y" in line for line in L)


@gen_cluster(client=True)
async def test_gather_traceback(c, s, a, b):
    x = c.submit(div, 1, 0)
    try:
        await c.gather(x)
    except ZeroDivisionError:
        exc_type, exc_value, exc_traceback = sys.exc_info()
        L = traceback.format_tb(exc_traceback)
        assert any("x / y" in line for line in L)


def test_traceback_sync(c):
    x = c.submit(div, 1, 0)
    tb = x.traceback()
    assert any(
        "x / y" in line
        for line in concat(traceback.extract_tb(tb))
        if isinstance(line, str)
    )

    y = c.submit(inc, x)
    tb2 = y.traceback()

    assert set(pluck(3, traceback.extract_tb(tb2))).issuperset(
        set(pluck(3, traceback.extract_tb(tb)))
    )

    z = c.submit(div, 1, 2)
    tb = z.traceback()
    assert tb is None


@gen_cluster(client=True)
async def test_upload_file(c, s, a, b):
    def g():
        import myfile

        return myfile.f()

    with save_sys_modules():
        for value in [123, 456]:
            code = f"def f():\n    return {value}"
            with tmp_text("myfile.py", code) as fn:
                await c.upload_file(fn)

            # Confirm workers _and_ scheduler got the file
            for server in [s, a, b]:
                file = pathlib.Path(server.local_directory).joinpath("myfile.py")
                assert file.is_file()
                assert file.read_text() == code

            x = c.submit(g, pure=False)
            result = await x
            assert result == value


@gen_cluster(client=True)
async def test_upload_file_refresh_delayed(c, s, a, b):
    with save_sys_modules():
        for value in [123, 456]:
            with tmp_text("myfile.py", f"def f():\n    return {value}") as fn:
                await c.upload_file(fn)

            sys.path.append(os.path.dirname(fn))
            from myfile import f

            b = delayed(f)()
            bb = c.compute(b, sync=False)
            result = await c.gather(bb)
            assert result == value


@gen_cluster(client=True)
async def test_upload_file_no_extension(c, s, a, b):
    with tmp_text("myfile", "") as fn:
        await c.upload_file(fn)


@gen_cluster(client=True)
async def test_upload_file_zip(c, s, a, b):
    def g():
        import myfile

        return myfile.f()

    with save_sys_modules():
        try:
            for value in [123, 456]:
                with tmp_text(
                    "myfile.py", f"def f():\n    return {value}"
                ) as fn_my_file:
                    with zipfile.ZipFile("myfile.zip", "w") as z:
                        z.write(fn_my_file, arcname=os.path.basename(fn_my_file))
                    await c.upload_file("myfile.zip")

                    x = c.submit(g, pure=False)
                    result = await x
                    assert result == value
        finally:
            if os.path.exists("myfile.zip"):
                os.remove("myfile.zip")


@pytest.mark.slow
@gen_cluster(client=True)
async def test_upload_file_egg(c, s, a, b):
    pytest.importorskip("setuptools")

    def g():
        import package_1
        import package_2

        return package_1.a, package_2.b

    # c.upload_file tells each worker to
    # - put this file in their local_directory
    # - modify their sys.path to include it
    # we don't care about the local_directory
    # but we do care about restoring the path

    with save_sys_modules():
        for value in [123, 456]:
            with tmpfile() as dirname:
                os.mkdir(dirname)

                with open(os.path.join(dirname, "setup.py"), "w") as f:
                    f.write("from setuptools import setup, find_packages\n")
                    f.write(
                        'setup(name="my_package", packages=find_packages(), '
                        f'version="{value}")\n'
                    )

                # test a package with an underscore in the name
                package_1 = os.path.join(dirname, "package_1")
                os.mkdir(package_1)
                with open(os.path.join(package_1, "__init__.py"), "w") as f:
                    f.write(f"a = {value}\n")

                # test multiple top-level packages
                package_2 = os.path.join(dirname, "package_2")
                os.mkdir(package_2)
                with open(os.path.join(package_2, "__init__.py"), "w") as f:
                    f.write(f"b = {value}\n")

                # compile these into an egg
                subprocess.check_call(
                    [sys.executable, "setup.py", "bdist_egg"], cwd=dirname
                )

                egg_root = os.path.join(dirname, "dist")
                # first file ending with '.egg'
                egg_name = [
                    fname for fname in os.listdir(egg_root) if fname.endswith(".egg")
                ][0]
                egg_path = os.path.join(egg_root, egg_name)

                await c.upload_file(egg_path)
                os.remove(egg_path)

                x = c.submit(g, pure=False)
                result = await x
                assert result == (value, value)


# _upload_large_file internally calls replicate, which makes it incompatible with AMM
@gen_cluster(client=True, config=NO_AMM)
async def test_upload_large_file(c, s, a, b):
    assert a.local_directory
    assert b.local_directory
    with tmp_text("myfile", "abc") as fn:
        with tmp_text("myfile2", "def") as fn2:
            await c._upload_large_file(fn, remote_filename="x")
            await c._upload_large_file(fn2)

            for w in [a, b]:
                assert os.path.exists(os.path.join(w.local_directory, "x"))
                assert os.path.exists(os.path.join(w.local_directory, "myfile2"))
                with open(os.path.join(w.local_directory, "x")) as f:
                    assert f.read() == "abc"
                with open(os.path.join(w.local_directory, "myfile2")) as f:
                    assert f.read() == "def"


def test_upload_file_sync(c):
    def g():
        import myfile

        return myfile.x

    with tmp_text("myfile.py", "x = 123") as fn:
        c.upload_file(fn)
        x = c.submit(g)
        assert x.result() == 123


@gen_cluster(client=True)
async def test_upload_file_exception(c, s, a, b):
    with tmp_text("myfile.py", "syntax-error!") as fn:
        with pytest.raises(SyntaxError):
            await c.upload_file(fn)


def test_upload_file_exception_sync(c):
    with tmp_text("myfile.py", "syntax-error!") as fn:
        with pytest.raises(SyntaxError):
            c.upload_file(fn)


@gen_cluster(client=True)
async def test_upload_file_load(c, s, a, b):
    code = "syntax-error!"
    with tmp_text("myfile.py", code) as fn:
        # Without `load=False` this file would be imported and raise a `SyntaxError`
        await c.upload_file(fn, load=False)

        # Confirm workers and scheduler got the file
        for server in [s, a, b]:
            file = pathlib.Path(server.local_directory).joinpath("myfile.py")
            assert file.is_file()
            assert file.read_text() == code


@gen_cluster(client=True, nthreads=[])
async def test_upload_file_new_worker(c, s):
    def g():
        import myfile

        return myfile.x

    with tmp_text("myfile.py", "x = 123") as fn:
        await c.upload_file(fn)
        async with Worker(s.address):
            x = await c.submit(g)

        assert x == 123


@pytest.mark.skip
@gen_cluster()
async def test_multiple_clients(s, a, b):
    a = await Client(s.address, asynchronous=True)
    b = await Client(s.address, asynchronous=True)

    x = a.submit(inc, 1)
    y = b.submit(inc, 2)
    assert x.client is a
    assert y.client is b
    xx = await x
    yy = await y
    assert xx == 2
    assert yy == 3
    z = a.submit(add, x, y)
    assert z.client is a
    zz = await z
    assert zz == 5

    await a.close()
    await b.close()


@gen_cluster(client=True)
async def test_async_compute(c, s, a, b):
    from dask.delayed import delayed

    x = delayed(1)
    y = delayed(inc)(x)
    z = delayed(dec)(x)

    [yy, zz, aa] = c.compute([y, z, 3], sync=False)
    assert isinstance(yy, Future)
    assert isinstance(zz, Future)
    assert aa == 3

    result = await c.gather([yy, zz])
    assert result == [2, 0]

    assert isinstance(c.compute(y), Future)
    assert isinstance(c.compute([y]), (tuple, list))


@gen_cluster(client=True)
async def test_async_compute_with_scatter(c, s, a, b):
    d = await c.scatter({("x", 1): 1, ("y", 1): 2})
    x, y = d[("x", 1)], d[("y", 1)]

    from dask.delayed import delayed

    z = delayed(add)(delayed(inc)(x), delayed(inc)(y))
    zz = c.compute(z)

    [result] = await c.gather([zz])
    assert result == 2 + 3


def test_sync_compute(c):
    x = delayed(1)
    y = delayed(inc)(x)
    z = delayed(dec)(x)

    yy, zz = c.compute([y, z], sync=True)
    assert (yy, zz) == (2, 0)


@gen_cluster(client=True)
async def test_remote_scatter_gather(c, s, a, b):
    x, y, z = await c.scatter([1, 2, 3])

    assert x.key in a.data or x.key in b.data
    assert y.key in a.data or y.key in b.data
    assert z.key in a.data or z.key in b.data

    xx, yy, zz = await c.gather([x, y, z])
    assert (xx, yy, zz) == (1, 2, 3)


@gen_cluster(client=True)
async def test_remote_submit_on_Future(c, s, a, b):
    x = c.submit(lambda x: x + 1, 1)
    y = c.submit(lambda x: x + 1, x)
    result = await y
    assert result == 3


def test_start_is_idempotent(c):
    c.start()
    c.start()
    c.start()

    x = c.submit(inc, 1)
    assert x.result() == 2


@gen_cluster(client=True)
async def test_client_with_scheduler(c, s, a, b):
    x = c.submit(inc, 1)
    y = c.submit(inc, 2)
    z = c.submit(add, x, y)
    result = await x
    assert result == 1 + 1
    result = await z
    assert result == 1 + 1 + 1 + 2

    A, B, C = await c.scatter([1, 2, 3])
    AA, BB, xx = await c.gather([A, B, x])
    assert (AA, BB, xx) == (1, 2, 2)

    result = await c.get({"x": (inc, 1), "y": (add, "x", 10)}, "y", sync=False)
    assert result == 12


@pytest.mark.skipif(not LINUX, reason="Need 127.0.0.2 to mean localhost")
@gen_cluster([("127.0.0.1", 1), ("127.0.0.2", 2)], client=True)
async def test_allow_restrictions(c, s, a, b):
    aws = s.workers[a.address]
    bws = s.workers[a.address]

    x = c.submit(inc, 1, workers=a.ip)
    await x
    assert s.tasks[x.key].who_has == {aws}
    assert not any(ts.loose_restrictions for ts in s.tasks.values())

    x = c.submit(inc, 2, workers=a.ip, allow_other_workers=True)
    await x
    assert s.tasks[x.key].who_has == {aws}
    assert s.tasks[x.key].loose_restrictions

    L = c.map(inc, range(3, 13), workers=a.ip, allow_other_workers=True)
    await wait(L)
    assert all(s.tasks[f.key].who_has == {aws} for f in L)
    for f in L:
        assert s.tasks[f.key].loose_restrictions

    x = c.submit(inc, 15, workers="127.0.0.3", allow_other_workers=True)

    await x
    assert s.tasks[x.key].who_has
    assert s.tasks[x.key].loose_restrictions

    L = c.map(inc, range(15, 25), workers="127.0.0.3", allow_other_workers=True)
    await wait(L)
    assert all(s.tasks[f.key].who_has for f in L)
    for f in L:
        assert s.tasks[f.key].loose_restrictions

    with pytest.raises(ValueError):
        c.submit(inc, 1, allow_other_workers=True)

    with pytest.raises(ValueError):
        c.map(inc, [1], allow_other_workers=True)

    with pytest.raises(TypeError):
        c.submit(inc, 20, workers="127.0.0.1", allow_other_workers="Hello!")

    with pytest.raises(TypeError):
        c.map(inc, [20], workers="127.0.0.1", allow_other_workers="Hello!")


def test_bad_address(loop):
    with pytest.raises(OSError, match="connect"):
        Client("123.123.123.123:1234", timeout=0.1, loop=loop)
    with pytest.raises(OSError, match="connect"):
        Client("127.0.0.1:1234", timeout=0.1, loop=loop)


def test_informative_error_on_cluster_type():
    with pytest.raises(
        TypeError, match=r"Scheduler address must be a string or a Cluster instance"
    ):
        Client(LocalCluster)


@gen_cluster(client=True)
async def test_long_error(c, s, a, b):
    def bad(x):
        raise ValueError("a" * 100000)

    x = c.submit(bad, 10)

    try:
        await x
    except ValueError as e:
        assert len(str(e)) < 100000

    tb = await x.traceback()
    assert all(
        len(line) < 100000
        for line in concat(traceback.extract_tb(tb))
        if isinstance(line, str)
    )


@gen_cluster(client=True)
async def test_map_on_futures_with_kwargs(c, s, a, b):
    def f(x, y=10):
        return x + y

    futures = c.map(inc, range(10))
    futures2 = c.map(f, futures, y=20)
    results = await c.gather(futures2)
    assert results == [i + 1 + 20 for i in range(10)]

    future = c.submit(inc, 100)
    future2 = c.submit(f, future, y=200)
    result = await future2
    assert result == 100 + 1 + 200


class BadlySerializedObject:
    def __getstate__(self):
        return 1

    def __setstate__(self, state):
        raise TypeError("hello!")


@pytest.mark.skip
@gen_test()
async def test_badly_serialized_input_stderr(capsys, c):
    o = BadlySerializedObject()
    future = c.submit(inc, o)

    while True:
        sleep(0.01)
        out, err = capsys.readouterr()
        if "hello!" in err:
            break

    assert future.status == "error"


@pytest.mark.parametrize(
    "func",
    [
        str,
        repr,
        operator.methodcaller("_repr_html_"),
    ],
)
def test_repr(loop, func):
    with cluster(nworkers=3, worker_kwargs={"memory_limit": "2 GiB"}) as (s, [a, b, c]):
        with Client(s["address"], loop=loop) as c:
            text = func(c)
            assert c.scheduler.address in text
            assert "threads=3" in text or "Total threads: </strong>" in text
            assert "6.00 GiB" in text
            if "<table" not in text:
                assert len(text) < 80

        text = func(c)
        assert "No scheduler connected" in text


@gen_cluster(client=True)
async def test_repr_async(c, s, a, b):
    c._repr_html_()


@gen_cluster(client=True, worker_kwargs={"memory_limit": None})
async def test_repr_no_memory_limit(c, s, a, b):
    c._repr_html_()


@gen_test()
async def test_repr_localcluster():
    async with (
        LocalCluster(
            processes=False, dashboard_address=":0", asynchronous=True
        ) as cluster,
        Client(cluster, asynchronous=True) as client,
    ):
        text = client._repr_html_()
        assert cluster.scheduler.address in text
        assert is_valid_xml(client._repr_html_())


@gen_cluster(client=True)
async def test_forget_simple(c, s, a, b):
    x = c.submit(inc, 1, retries=2)
    y = c.submit(inc, 2)
    z = c.submit(add, x, y, workers=[a.ip], allow_other_workers=True)

    await wait([x, y, z])
    assert not s.tasks[x.key].waiting_on
    assert not s.tasks[y.key].waiting_on

    assert set(s.tasks) == {x.key, y.key, z.key}

    s.client_releases_keys(keys=[x.key], client=c.id)
    assert x.key in s.tasks
    s.client_releases_keys(keys=[z.key], client=c.id)

    assert x.key not in s.tasks
    assert z.key not in s.tasks
    assert not s.tasks[y.key].dependents

    s.client_releases_keys(keys=[y.key], client=c.id)
    assert not s.tasks


@gen_cluster(client=True)
async def test_forget_complex(e, s, A, B):
    a, b, c, d = await e.scatter(list(range(4)))
    ab = e.submit(add, a, b)
    cd = e.submit(add, c, d)
    ac = e.submit(add, a, c)
    acab = e.submit(add, ac, ab)

    await wait([a, b, c, d, ab, ac, cd, acab])

    assert set(s.tasks) == {f.key for f in [ab, ac, cd, acab, a, b, c, d]}

    s.client_releases_keys(keys=[ab.key], client=e.id)
    assert set(s.tasks) == {f.key for f in [ab, ac, cd, acab, a, b, c, d]}

    s.client_releases_keys(keys=[b.key], client=e.id)
    assert set(s.tasks) == {f.key for f in [ac, cd, acab, a, c, d]}

    s.client_releases_keys(keys=[acab.key], client=e.id)
    assert set(s.tasks) == {f.key for f in [ac, cd, a, c, d]}
    assert b.key not in s.tasks

    while b.key in A.data or b.key in B.data:
        await asyncio.sleep(0.01)

    s.client_releases_keys(keys=[ac.key], client=e.id)
    assert set(s.tasks) == {f.key for f in [cd, a, c, d]}


@gen_cluster(client=True)
async def test_forget_in_flight(e, s, A, B):
    delayed2 = partial(delayed, pure=True)
    a, b, c, d = (delayed2(slowinc)(i) for i in range(4))
    ab = delayed2(slowadd)(a, b, dask_key_name="ab")
    cd = delayed2(slowadd)(c, d, dask_key_name="cd")
    ac = delayed2(slowadd)(a, c, dask_key_name="ac")
    acab = delayed2(slowadd)(ac, ab, dask_key_name="acab")

    x, y = e.compute([ac, acab])
    s.validate_state()

    for _ in range(5):
        await asyncio.sleep(0.01)
        s.validate_state()

    s.client_releases_keys(keys=[y.key], client=e.id)
    s.validate_state()

    for k in [acab.key, ab.key, b.key]:
        assert k not in s.tasks


@gen_cluster(client=True)
async def test_forget_errors(c, s, a, b):
    x = c.submit(div, 1, 0)
    y = c.submit(inc, x)
    z = c.submit(inc, y)
    await wait([z])

    assert s.tasks[x.key].exception
    assert s.tasks[x.key].exception_blame
    assert s.tasks[y.key].exception_blame
    assert s.tasks[z.key].exception_blame

    s.client_releases_keys(keys=[z.key], client=c.id)

    assert s.tasks[x.key].exception
    assert s.tasks[x.key].exception_blame
    assert s.tasks[y.key].exception_blame
    assert z.key not in s.tasks

    s.client_releases_keys(keys=[x.key], client=c.id)

    assert s.tasks[x.key].exception
    assert s.tasks[x.key].exception_blame
    assert s.tasks[y.key].exception_blame
    assert z.key not in s.tasks

    s.client_releases_keys(keys=[y.key], client=c.id)

    assert x.key not in s.tasks
    assert y.key not in s.tasks
    assert z.key not in s.tasks


def test_repr_sync(c):
    s = str(c)
    r = repr(c)
    assert c.scheduler.address in s
    assert c.scheduler.address in r
    assert str(2) in s  # nworkers
    assert "cores" in s or "threads" in s


@gen_cluster()
async def test_multi_client(s, a, b):
    async with Client(s.address, asynchronous=True) as f:
        async with Client(s.address, asynchronous=True) as c:
            assert set(s.client_comms) == {c.id, f.id}

            x = c.submit(inc, 1)
            y = f.submit(inc, 2)
            y2 = c.submit(inc, 2)

            assert y.key == y2.key

            await wait([x, y])

            assert {ts.key for ts in s.clients[c.id].wants_what} == {x.key, y.key}
            assert {ts.key for ts in s.clients[f.id].wants_what} == {y.key}

        while c.id in s.clients:
            await asyncio.sleep(0.01)

        assert c.id not in s.clients
        assert c.id not in s.tasks[y.key].who_wants
        assert x.key not in s.tasks

    while s.tasks:
        await asyncio.sleep(0.01)


def long_running_client_connection(address):
    with Client(address, loop=None) as c:
        x = c.submit(lambda x: x + 1, 10)
        x.result()
        sleep(100)


@gen_cluster()
async def test_cleanup_after_broken_client_connection(s, a, b):
    proc = get_mp_context().Process(
        target=long_running_client_connection, args=(s.address,)
    )
    proc.daemon = True
    proc.start()

    while not s.tasks:
        await asyncio.sleep(0.01)

    proc.terminate()

    while s.tasks:
        await asyncio.sleep(0.01)


@gen_cluster()
async def test_multi_garbage_collection(s, a, b):
    async with (
        Client(s.address, asynchronous=True) as c,
        Client(s.address, asynchronous=True) as f,
    ):
        x = c.submit(inc, 1)
        y = f.submit(inc, 2)
        y2 = c.submit(inc, 2)

        assert y.key == y2.key

        await wait([x, y])

        x.__del__()
        while x.key in a.data or x.key in b.data:
            await asyncio.sleep(0.01)

        assert {ts.key for ts in s.clients[c.id].wants_what} == {y.key}
        assert {ts.key for ts in s.clients[f.id].wants_what} == {y.key}

        y.__del__()
        while x.key in {ts.key for ts in s.clients[f.id].wants_what}:
            await asyncio.sleep(0.01)

        await asyncio.sleep(0.1)
        assert y.key in a.data or y.key in b.data
        assert {ts.key for ts in s.clients[c.id].wants_what} == {y.key}
        assert not s.clients[f.id].wants_what

        y2.__del__()
        while y.key in a.data or y.key in b.data:
            await asyncio.sleep(0.01)

        assert not s.tasks


@gen_cluster(client=True, config=NO_AMM)
async def test__broadcast(c, s, a, b):
    x, y = await c.scatter([1, 2], broadcast=True)
    assert a.data == b.data == {x.key: 1, y.key: 2}


@gen_cluster(client=True, nthreads=[("127.0.0.1", 1)] * 4, config=NO_AMM)
async def test__broadcast_integer(c, s, *workers):
    x, y = await c.scatter([1, 2], broadcast=2)
    assert len(s.tasks[x.key].who_has) == 2
    assert len(s.tasks[y.key].who_has) == 2


@gen_cluster(client=True, config=NO_AMM)
async def test__broadcast_dict(c, s, a, b):
    d = await c.scatter({"x": 1}, broadcast=True)
    assert a.data == b.data == {"x": 1}


@gen_cluster(client=True)
async def test_proxy(c, s, a, b):
    msg = await c.scheduler.proxy(msg={"op": "identity"}, worker=a.address)
    assert msg["id"] == a.identity()["id"]


@gen_cluster(client=True)
async def test_cancel(c, s, a, b):
    x = c.submit(slowinc, 1)
    y = c.submit(slowinc, x)

    while y.key not in s.tasks:
        await asyncio.sleep(0.01)

    await c.cancel([x])

    assert x.cancelled()
    assert "cancel" in str(x)
    s.validate_state()

    while not y.cancelled():
        await asyncio.sleep(0.01)

    assert not s.tasks
    s.validate_state()


@gen_cluster(client=True)
async def test_cancel_tuple_key(c, s, a, b):
    x = c.submit(inc, 1, key=("x", 0, 1))
    await x
    await c.cancel(x)
    with pytest.raises(CancelledError):
        await x


@gen_cluster()
async def test_cancel_multi_client(s, a, b):
    async with Client(s.address, asynchronous=True, name="c") as c:
        async with Client(s.address, asynchronous=True, name="f") as f:
            x = c.submit(slowinc, 1)
            y = f.submit(slowinc, 1)

            assert x.key == y.key

            # Ensure both clients are known to the scheduler.
            await y
            await x

            await c.cancel([x])

            # Give the scheduler time to pass messages
            await asyncio.sleep(0.1)

            assert x.cancelled()
            assert not y.cancelled()

            out = await y
            assert out == 2

            with pytest.raises(CancelledError):
                await x


@gen_cluster(nthreads=[("", 1)], client=True)
async def test_cancel_before_known_to_scheduler(c, s, a):
    f = c.submit(inc, 1)
    f2 = c.submit(inc, f)
    await c.cancel([f])
    assert f.cancelled()

    with pytest.raises(CancelledError):
        await f2

    assert any(f"Scheduler cancels key {f.key}" in msg for _, msg in s.get_logs())


@gen_cluster(client=True)
async def test_cancel_collection(c, s, a, b):
    L = c.map(double, [[1], [2], [3]])
    x = db.Bag({("b", i): f for i, f in enumerate(L)}, "b", 3)

    await c.cancel(x)
    await c.cancel([x])
    assert all(f.cancelled() for f in L)
    while s.tasks:
        await asyncio.sleep(0.01)


def test_cancel_sync(c):
    x = c.submit(slowinc, 1, key="x")
    y = c.submit(slowinc, x, key="y")
    z = c.submit(slowinc, y, key="z")

    c.cancel([y])

    start = time()
    while not z.cancelled():
        sleep(0.01)
        assert time() < start + 30

    assert x.result() == 2

    z.cancel()
    assert z.cancelled()


@gen_cluster(client=True)
async def test_future_type(c, s, a, b):
    x = c.submit(inc, 1)
    await wait([x])
    assert x.type == int
    assert "int" in str(x)


@gen_cluster(client=True)
async def test_traceback_clean(c, s, a, b):
    x = c.submit(div, 1, 0)
    try:
        await x
    except Exception as e:
        f = e
        exc_type, exc_value, tb = sys.exc_info()
        while tb:
            assert "scheduler" not in tb.tb_frame.f_code.co_filename
            assert "worker" not in tb.tb_frame.f_code.co_filename
            tb = tb.tb_next


@gen_cluster(client=True)
async def test_map_differnet_lengths(c, s, a, b):
    assert len(c.map(add, [1, 2], [1, 2, 3])) == 2


def test_Future_exception_sync_2(loop, capsys):
    with cluster() as (s, [a, b]):
        with Client(s["address"], loop=loop) as c:
            assert dask.base.get_scheduler() == c.get

    out, err = capsys.readouterr()
    assert len(out.strip().split("\n")) == 1

    assert dask.base.get_scheduler() != c.get


@gen_cluster(timeout=60, client=True)
async def test_async_persist(c, s, a, b):
    from dask.delayed import Delayed, delayed

    x = delayed(1)
    y = delayed(inc)(x)
    z = delayed(dec)(x)
    w = delayed(add)(y, z)

    yy, ww = c.persist([y, w])
    assert type(yy) == type(y)
    assert type(ww) == type(w)
    assert len(yy.dask) == 1
    assert len(ww.dask) == 1
    assert len(w.dask) > 1
    assert y.__dask_keys__() == yy.__dask_keys__()
    assert w.__dask_keys__() == ww.__dask_keys__()

    while y.key not in s.tasks and w.key not in s.tasks:
        await asyncio.sleep(0.01)

    assert {cs.client_key for cs in s.tasks[y.key].who_wants} == {c.id}
    assert {cs.client_key for cs in s.tasks[w.key].who_wants} == {c.id}

    yyf, wwf = c.compute([yy, ww])
    yyy, www = await c.gather([yyf, wwf])
    assert yyy == inc(1)
    assert www == add(inc(1), dec(1))

    assert isinstance(c.persist(y), Delayed)
    assert isinstance(c.persist([y]), (list, tuple))


@gen_cluster(client=True)
async def test_persist_async(c, s, a, b):
    pytest.importorskip("numpy")
    da = pytest.importorskip("dask.array")

    x = da.ones((10, 10), chunks=(5, 10))
    y = 2 * (x + 1)
    assert len(y.dask) == 6
    yy = c.persist(y)

    assert len(y.dask) == 6
    assert len(yy.dask) == 2
    assert all(isinstance(v, Future) for v in yy.dask.values())
    assert yy.__dask_keys__() == y.__dask_keys__()

    g, h = c.compute([y, yy])

    gg, hh = await c.gather([g, h])
    assert (gg == hh).all()


def test_persist(c):
    pytest.importorskip("numpy")
    da = pytest.importorskip("dask.array")

    x = da.ones((10, 10), chunks=(5, 10))
    y = 2 * (x + 1)
    assert len(y.dask) == 6
    yy = c.persist(y)
    assert len(y.dask) == 6
    assert len(yy.dask) == 2
    assert all(isinstance(v, Future) for v in yy.dask.values())
    assert yy.__dask_keys__() == y.__dask_keys__()

    zz = yy.compute()
    z = y.compute()
    assert (zz == z).all()


@gen_cluster(timeout=60, client=True)
async def test_long_traceback(c, s, a, b):
    from distributed.protocol.pickle import dumps

    def deep(n):
        if n == 0:
            1 / 0
        else:
            return deep(n - 1)

    x = c.submit(deep, 200)
    await wait([x])
    assert len(dumps(c.futures[x.key].traceback)) < 10000
    assert isinstance(c.futures[x.key].exception, ZeroDivisionError)


@gen_cluster(client=True)
async def test_wait_on_collections(c, s, a, b):
    L = c.map(double, [[1], [2], [3]])
    x = db.Bag({("b", i): f for i, f in enumerate(L)}, "b", 3)

    await wait(x)
    assert all(f.key in a.data or f.key in b.data for f in L)


@gen_cluster(client=True)
async def test_futures_of_get(c, s, a, b):
    x, y, z = c.map(inc, [1, 2, 3])

    assert set(futures_of(0)) == set()
    assert set(futures_of(x)) == {x}
    assert set(futures_of([x, y, z])) == {x, y, z}
    assert set(futures_of([x, [y], [[z]]])) == {x, y, z}
    assert set(futures_of({"x": x, "y": [y]})) == {x, y}

    b = db.Bag({("b", i): f for i, f in enumerate([x, y, z])}, "b", 3)
    assert set(futures_of(b)) == {x, y, z}

    sg = SubgraphCallable(
        {"x": x, "y": y, "z": z, "out": (add, (add, (add, x, y), z), "in")},
        "out",
        ("in",),
    )
    assert set(futures_of(sg)) == {x, y, z}


def test_futures_of_class():
    pytest.importorskip("numpy")
    da = pytest.importorskip("dask.array")

    assert futures_of([da.Array]) == []


@gen_cluster(client=True)
async def test_futures_of_cancelled_raises(c, s, a, b):
    x = c.submit(inc, 1)
    await c.cancel([x])

    with pytest.raises(CancelledError):
        await x
    while x.key in s.tasks:
        await asyncio.sleep(0.01)
    with pytest.raises(CancelledError):
        get_obj = c.get({"x": (inc, x), "y": (inc, 2)}, ["x", "y"], sync=False)
        gather_obj = c.gather(get_obj)
        await gather_obj

    with pytest.raises(CancelledError):
        await c.submit(inc, x)

    with pytest.raises(CancelledError):
        await c.submit(add, 1, y=x)

    with pytest.raises(CancelledError):
        await c.gather(c.map(add, [1], y=x))


@pytest.mark.skip
@gen_cluster(nthreads=[("127.0.0.1", 1)], client=True)
async def test_dont_delete_recomputed_results(c, s, w):
    x = c.submit(inc, 1)  # compute first time
    await wait([x])
    x.__del__()  # trigger garbage collection
    await asyncio.sleep(0)
    xx = c.submit(inc, 1)  # compute second time

    start = time()
    while xx.key not in w.data:  # data shows up
        await asyncio.sleep(0.01)
        assert time() < start + 1

    while time() < start + (s.delete_interval + 100) / 1000:  # and stays
        assert xx.key in w.data
        await asyncio.sleep(0.01)


@pytest.mark.skip(reason="Use fast random selection now")
@gen_cluster(client=True)
async def test_balance_tasks_by_stacks(c, s, a, b):
    x = c.submit(inc, 1)
    await wait(x)

    y = c.submit(inc, 2)
    await wait(y)

    assert len(a.data) == len(b.data) == 1


@gen_cluster(client=True)
async def test_run(c, s, a, b):
    results = await c.run(inc, 1)
    assert results == {a.address: 2, b.address: 2}

    results = await c.run(inc, 1, workers=[a.address])
    assert results == {a.address: 2}

    results = await c.run(inc, 1, workers=[])
    assert results == {}


@gen_cluster(client=True)
async def test_run_handles_picklable_data(c, s, a, b):
    futures = c.map(inc, range(10))
    await wait(futures)

    def func():
        return {}, set(), [], (), 1, "hello", b"100"

    results = await c.run_on_scheduler(func)
    assert results == func()

    results = await c.run(func)
    assert results == {w.address: func() for w in [a, b]}


def test_run_sync(c, s, a, b):
    def func(x, y=10):
        return x + y

    result = c.run(func, 1, y=2)
    assert result == {a["address"]: 3, b["address"]: 3}

    result = c.run(func, 1, y=2, workers=[a["address"]])
    assert result == {a["address"]: 3}


@gen_cluster(client=True)
async def test_run_coroutine(c, s, a, b):
    results = await c.run(asyncinc, 1, delay=0.05)
    assert results == {a.address: 2, b.address: 2}

    results = await c.run(asyncinc, 1, delay=0.05, workers=[a.address])
    assert results == {a.address: 2}

    results = await c.run(asyncinc, 1, workers=[])
    assert results == {}

    with pytest.raises(RuntimeError, match="hello"):
        await c.run(throws, 1)

    results = await c.run(asyncinc, 2, delay=0.01)
    assert results == {a.address: 3, b.address: 3}


def test_run_coroutine_sync(c, s, a, b):
    result = c.run(asyncinc, 2, delay=0.01)
    assert result == {a["address"]: 3, b["address"]: 3}

    result = c.run(asyncinc, 2, workers=[a["address"]])
    assert result == {a["address"]: 3}

    t1 = time()
    result = c.run(asyncinc, 2, delay=10, wait=False)
    t2 = time()
    assert result is None
    assert t2 - t1 <= 1.0


@gen_cluster(client=True)
async def test_run_exception(c, s, a, b):
    class MyError(Exception):
        pass

    def raise_exception(dask_worker, addr):
        if addr == dask_worker.address:
            raise MyError("informative message")
        return 123

    with pytest.raises(MyError, match="informative message"):
        await c.run(raise_exception, addr=a.address)
    with pytest.raises(MyError, match="informative message"):
        await c.run(raise_exception, addr=a.address, on_error="raise")
    with pytest.raises(ValueError, match="on_error must be"):
        await c.run(raise_exception, addr=a.address, on_error="invalid")

    out = await c.run(raise_exception, addr=a.address, on_error="return")
    assert isinstance(out[a.address], MyError)
    assert out[b.address] == 123

    out = await c.run(raise_exception, addr=a.address, on_error="ignore")
    assert out == {b.address: 123}


@gen_cluster(client=True, config={"distributed.comm.timeouts.connect": "200ms"})
async def test_run_rpc_error(c, s, a, b):
    a.stop()
    with pytest.raises(OSError, match="Timed out trying to connect"):
        await c.run(inc, 1)
    with pytest.raises(OSError, match="Timed out trying to connect"):
        await c.run(inc, 1, on_error="raise")

    out = await c.run(inc, 1, on_error="return")
    assert isinstance(out[a.address], OSError)
    assert out[b.address] == 2

    out = await c.run(inc, 1, on_error="ignore")
    assert out == {b.address: 2}


def test_diagnostic_ui(loop):
    with cluster() as (s, [a, b]):
        a_addr = a["address"]
        b_addr = b["address"]
        with Client(s["address"], loop=loop) as c:
            d = c.nthreads()
            assert d == {a_addr: 1, b_addr: 1}

            d = c.nthreads([a_addr])
            assert d == {a_addr: 1}
            d = c.nthreads(a_addr)
            assert d == {a_addr: 1}
            d = c.nthreads(a["address"])
            assert d == {a_addr: 1}

            x = c.submit(inc, 1)
            y = c.submit(inc, 2)
            z = c.submit(inc, 3)
            wait([x, y, z])
            d = c.who_has()
            assert set(d) == {x.key, y.key, z.key}
            assert all(w in [a_addr, b_addr] for v in d.values() for w in v)
            assert all(d.values())

            d = c.who_has([x, y])
            assert set(d) == {x.key, y.key}

            d = c.who_has(x)
            assert set(d) == {x.key}

            d = c.has_what()
            assert set(d) == {a_addr, b_addr}
            assert all(k in [x.key, y.key, z.key] for v in d.values() for k in v)

            d = c.has_what([a_addr])
            assert set(d) == {a_addr}

            d = c.has_what(a_addr)
            assert set(d) == {a_addr}


def test_diagnostic_nbytes_sync(c):
    incs = c.map(inc, [1, 2, 3])
    doubles = c.map(double, [1, 2, 3])
    wait(incs + doubles)

    assert c.nbytes(summary=False) == {k.key: sizeof(1) for k in incs + doubles}
    assert c.nbytes(summary=True) == {"inc": sizeof(1) * 3, "double": sizeof(1) * 3}


@gen_cluster(client=True)
async def test_diagnostic_nbytes(c, s, a, b):
    incs = c.map(inc, [1, 2, 3])
    doubles = c.map(double, [1, 2, 3])
    await wait(incs + doubles)

    assert s.get_nbytes(summary=False) == {k.key: sizeof(1) for k in incs + doubles}
    assert s.get_nbytes(summary=True) == {"inc": sizeof(1) * 3, "double": sizeof(1) * 3}


@gen_cluster(client=True, nthreads=[])
async def test_worker_aliases(c, s):
    a = Worker(s.address, name="alice")
    b = Worker(s.address, name="bob")
    w = Worker(s.address, name=3)
    await asyncio.gather(a, b, w)

    L = c.map(inc, range(10), workers="alice")
    future = await c.scatter(123, workers=3)
    await wait(L)
    assert len(a.data) == 10
    assert len(b.data) == 0
    assert dict(w.data) == {future.key: 123}

    for i, alias in enumerate([3, [3], "alice"]):
        result = await c.submit(lambda x: x + 1, i, workers=alias)
        assert result == i + 1

    await asyncio.gather(a.close(), b.close(), w.close())


def test_persist_get_sync(c):
    x, y = delayed(1), delayed(2)
    xx = delayed(add)(x, x)
    yy = delayed(add)(y, y)
    xxyy = delayed(add)(xx, yy)

    xxyy2 = c.persist(xxyy)
    xxyy3 = delayed(add)(xxyy2, 10)

    assert xxyy3.compute() == ((1 + 1) + (2 + 2)) + 10


@gen_cluster(client=True)
async def test_persist_get(c, s, a, b):
    x, y = delayed(1), delayed(2)
    xx = delayed(add)(x, x)
    yy = delayed(add)(y, y)
    xxyy = delayed(add)(xx, yy)

    xxyy2 = c.persist(xxyy)
    xxyy3 = delayed(add)(xxyy2, 10)

    await asyncio.sleep(0.5)
    result = await c.gather(c.get(xxyy3.dask, xxyy3.__dask_keys__(), sync=False))
    assert result[0] == ((1 + 1) + (2 + 2)) + 10

    result = await c.compute(xxyy3)
    assert result == ((1 + 1) + (2 + 2)) + 10

    result = await c.compute(xxyy3)
    assert result == ((1 + 1) + (2 + 2)) + 10

    result = await c.compute(xxyy3)
    assert result == ((1 + 1) + (2 + 2)) + 10


@pytest.mark.skipif(WINDOWS, reason="num_fds not supported on windows")
def test_client_num_fds(loop):
    with cluster() as (s, [a, b]):
        proc = psutil.Process()
        with Client(s["address"], loop=loop) as c:  # first client to start loop
            before = proc.num_fds()  # measure
            for _ in range(4):
                with Client(s["address"], loop=loop):  # start more clients
                    pass
            start = time()
            while proc.num_fds() > before:
                sleep(0.01)
                assert time() < start + 10, (before, proc.num_fds())


@gen_cluster()
async def test_startup_close_startup(s, a, b):
    async with Client(s.address, asynchronous=True):
        pass

    async with Client(s.address, asynchronous=True):
        pass


def test_startup_close_startup_sync(loop):
    with cluster() as (s, [a, b]):
        with Client(s["address"], loop=loop) as c:
            sleep(0.1)
        with Client(s["address"], loop=None) as c:
            pass
        with Client(s["address"], loop=None) as c:
            pass
        sleep(0.1)
        with Client(s["address"], loop=None) as c:
            pass


@gen_cluster(client=True)
async def test_badly_serialized_exceptions(c, s, a, b):
    def f():
        class BadlySerializedException(Exception):
            def __reduce__(self):
                raise TypeError()

        raise BadlySerializedException("hello world")

    x = c.submit(f)
    with pytest.raises(Exception, match="hello world"):
        await x


# Set rebalance() to work predictably on small amounts of managed memory. By default, it
# uses optimistic memory, which would only be possible to test by allocating very large
# amounts of managed memory, so that they would hide variations in unmanaged memory.
REBALANCE_MANAGED_CONFIG = merge(
    NO_AMM,
    {
        "distributed.worker.memory.rebalance.measure": "managed",
        "distributed.worker.memory.rebalance.sender-min": 0,
        "distributed.worker.memory.rebalance.sender-recipient-gap": 0,
    },
)


@gen_cluster(client=True, config=REBALANCE_MANAGED_CONFIG)
async def test_rebalance(c, s, a, b):
    """Test Client.rebalance(). These are just to test the Client wrapper around
    Scheduler.rebalance(); for more thorough tests on the latter see test_scheduler.py.
    """
    futures = await c.scatter(range(100), workers=[a.address])
    assert len(a.data) == 100
    assert len(b.data) == 0
    await c.rebalance()
    assert len(a.data) == 50
    assert len(b.data) == 50


@gen_cluster(nthreads=[("", 1)] * 3, client=True, config=REBALANCE_MANAGED_CONFIG)
async def test_rebalance_workers_and_keys(client, s, a, b, c):
    """Test Client.rebalance(). These are just to test the Client wrapper around
    Scheduler.rebalance(); for more thorough tests on the latter see test_scheduler.py.
    """
    futures = await client.scatter(range(100), workers=[a.address])
    assert (len(a.data), len(b.data), len(c.data)) == (100, 0, 0)

    # Passing empty iterables is not the same as omitting the arguments
    await client.rebalance([])
    await client.rebalance(workers=[])
    assert (len(a.data), len(b.data), len(c.data)) == (100, 0, 0)

    # Limit rebalancing to two arbitrary keys and two arbitrary workers.
    await client.rebalance([futures[3], futures[7]], [a.address, b.address])
    assert (len(a.data), len(b.data), len(c.data)) == (98, 2, 0)

    with pytest.raises(KeyError):
        await client.rebalance(workers=["notexist"])


def test_rebalance_sync(loop):
    with dask.config.set(REBALANCE_MANAGED_CONFIG):
        with Client(
            n_workers=2, processes=False, dashboard_address=":0", loop=loop
        ) as c:
            s = c.cluster.scheduler
            a = c.cluster.workers[0]
            b = c.cluster.workers[1]
            futures = c.scatter(range(100), workers=[a.address])

            assert len(a.data) == 100
            assert len(b.data) == 0
            c.rebalance()
            assert len(a.data) == 50
            assert len(b.data) == 50


@gen_cluster(client=True, config=NO_AMM)
async def test_rebalance_unprepared(c, s, a, b):
    """Client.rebalance() internally waits for unfinished futures"""
    futures = c.map(slowinc, range(10), delay=0.05, workers=a.address)
    # Let the futures reach the scheduler
    await asyncio.sleep(0.1)
    # We didn't wait enough for futures to complete. However, Client.rebalance() will
    # block until all futures are completed before invoking Scheduler.rebalance().
    await c.rebalance(futures)
    s.validate_state()


@gen_cluster(client=True, config=NO_AMM)
async def test_rebalance_raises_on_explicit_missing_data(c, s, a, b):
    """rebalance() raises KeyError if explicitly listed futures disappear"""
    f = Future("x", client=c, state="memory")
    with pytest.raises(KeyError, match="Could not rebalance keys:"):
        await c.rebalance(futures=[f])


@gen_cluster(client=True)
async def test_receive_lost_key(c, s, a, b):
    x = c.submit(inc, 1, workers=[a.address])
    await x
    await a.close()

    while x.status == "finished":
        await asyncio.sleep(0.01)


@pytest.mark.skipif(not LINUX, reason="Need 127.0.0.2 to mean localhost")
@gen_cluster([("127.0.0.1", 1), ("127.0.0.2", 2)], client=True)
async def test_unrunnable_task_runs(c, s, a, b):
    x = c.submit(inc, 1, workers=[a.ip])
    await x

    await a.close()
    while x.status == "finished":
        await asyncio.sleep(0.01)

    assert s.tasks[x.key] in s.unrunnable
    assert s.get_task_status(keys=[x.key]) == {x.key: "no-worker"}

    async with Worker(s.address):
        while x.status != "finished":
            await asyncio.sleep(0.01)

        assert s.tasks[x.key] not in s.unrunnable
        result = await x
        assert result == 2


@gen_cluster(client=True, nthreads=[])
async def test_add_worker_after_tasks(c, s):
    futures = c.map(inc, range(10))
    async with Nanny(s.address, nthreads=2):
        await c.gather(futures)


@pytest.mark.skipif(not LINUX, reason="Need 127.0.0.2 to mean localhost")
@gen_cluster([("127.0.0.1", 1), ("127.0.0.2", 2)], client=True, config=NO_AMM)
async def test_workers_register_indirect_data(c, s, a, b):
    [x] = await c.scatter([1], workers=a.address)
    y = c.submit(inc, x, workers=b.ip)
    await y
    assert b.data[x.key] == 1
    assert s.tasks[x.key].who_has == {s.workers[a.address], s.workers[b.address]}
    assert s.workers[b.address].has_what == {s.tasks[x.key], s.tasks[y.key]}
    s.validate_state()


@gen_cluster(client=True)
async def test_submit_on_cancelled_future(c, s, a, b):
    x = c.submit(inc, 1)
    await x

    await c.cancel(x)

    with pytest.raises(CancelledError):
        await c.submit(inc, x)


@gen_cluster(
    client=True,
    nthreads=[("127.0.0.1", 1)] * 10,
    config=NO_AMM,
)
async def test_replicate(c, s, *workers):
    [a, b] = await c.scatter([1, 2])
    await s.replicate(keys=[a.key, b.key], n=5)
    s.validate_state()

    assert len(s.tasks[a.key].who_has) == 5
    assert len(s.tasks[b.key].who_has) == 5

    assert sum(a.key in w.data for w in workers) == 5
    assert sum(b.key in w.data for w in workers) == 5


@gen_cluster(client=True, config=NO_AMM)
async def test_replicate_tuple_keys(c, s, a, b):
    x = delayed(inc)(1, dask_key_name=("x", 1))
    f = c.persist(x)
    await c.replicate(f, n=5)
    s.validate_state()
    assert a.data and b.data

    await c.rebalance(f)
    s.validate_state()


@gen_cluster(
    client=True,
    nthreads=[("127.0.0.1", 1)] * 10,
    config=NO_AMM,
)
async def test_replicate_workers(c, s, *workers):
    [a, b] = await c.scatter([1, 2], workers=[workers[0].address])
    await s.replicate(
        keys=[a.key, b.key], n=5, workers=[w.address for w in workers[:5]]
    )

    assert len(s.tasks[a.key].who_has) == 5
    assert len(s.tasks[b.key].who_has) == 5

    assert sum(a.key in w.data for w in workers[:5]) == 5
    assert sum(b.key in w.data for w in workers[:5]) == 5
    assert sum(a.key in w.data for w in workers[5:]) == 0
    assert sum(b.key in w.data for w in workers[5:]) == 0

    await s.replicate(keys=[a.key, b.key], n=1)

    assert len(s.tasks[a.key].who_has) == 1
    assert len(s.tasks[b.key].who_has) == 1
    assert sum(a.key in w.data for w in workers) == 1
    assert sum(b.key in w.data for w in workers) == 1

    s.validate_state()

    await s.replicate(keys=[a.key, b.key], n=None)  # all
    assert len(s.tasks[a.key].who_has) == 10
    assert len(s.tasks[b.key].who_has) == 10
    s.validate_state()

    await s.replicate(
        keys=[a.key, b.key], n=1, workers=[w.address for w in workers[:5]]
    )
    assert sum(a.key in w.data for w in workers[:5]) == 1
    assert sum(b.key in w.data for w in workers[:5]) == 1
    assert sum(a.key in w.data for w in workers[5:]) == 5
    assert sum(b.key in w.data for w in workers[5:]) == 5
    s.validate_state()


class CountSerialization:
    def __init__(self):
        self.n = 0

    def __setstate__(self, n):
        self.n = n + 1

    def __getstate__(self):
        return self.n


@gen_cluster(
    client=True,
    nthreads=[("127.0.0.1", 1)] * 10,
    config=NO_AMM,
)
async def test_replicate_tree_branching(c, s, *workers):
    obj = CountSerialization()
    [future] = await c.scatter([obj])
    await s.replicate(keys=[future.key], n=10)

    max_count = max(w.data[future.key].n for w in workers)
    assert max_count > 1


@gen_cluster(
    client=True,
    nthreads=[("127.0.0.1", 1)] * 10,
    config=NO_AMM,
)
async def test_client_replicate(c, s, *workers):
    x = c.submit(inc, 1)
    y = c.submit(inc, 2)
    await c.replicate([x, y], n=5)

    assert len(s.tasks[x.key].who_has) == 5
    assert len(s.tasks[y.key].who_has) == 5

    await c.replicate([x, y], n=3)

    assert len(s.tasks[x.key].who_has) == 3
    assert len(s.tasks[y.key].who_has) == 3

    await c.replicate([x, y])
    s.validate_state()

    assert len(s.tasks[x.key].who_has) == 10
    assert len(s.tasks[y.key].who_has) == 10


@pytest.mark.skipif(not LINUX, reason="Need 127.0.0.2 to mean localhost")
@gen_cluster(
    client=True,
    nthreads=[("127.0.0.1", 1), ("127.0.0.2", 1), ("127.0.0.2", 1)],
    config=NO_AMM,
)
async def test_client_replicate_host(client, s, a, b, c):
    aws = s.workers[a.address]
    bws = s.workers[b.address]
    cws = s.workers[c.address]

    x = client.submit(inc, 1, workers="127.0.0.2")
    await wait([x])
    assert s.tasks[x.key].who_has == {bws} or s.tasks[x.key].who_has == {cws}

    await client.replicate([x], workers=["127.0.0.2"])
    assert s.tasks[x.key].who_has == {bws, cws}

    await client.replicate([x], workers=["127.0.0.1"])
    assert s.tasks[x.key].who_has == {aws, bws, cws}


def test_client_replicate_sync(client_no_amm):
    c = client_no_amm

    x = c.submit(inc, 1)
    y = c.submit(inc, 2)
    c.replicate([x, y], n=2)

    who_has = c.who_has()
    assert len(who_has[x.key]) == len(who_has[y.key]) == 2

    with pytest.raises(ValueError):
        c.replicate([x], n=0)

    assert y.result() == 3


@pytest.mark.skipif(WINDOWS, reason="Windows timer too coarse-grained")
@gen_cluster(client=True, nthreads=[("127.0.0.1", 4)] * 1)
async def test_task_load_adapts_quickly(c, s, a):
    future = c.submit(slowinc, 1, delay=0.2)  # slow
    await wait(future)
    assert 0.15 < s.task_prefixes["slowinc"].duration_average < 0.4

    futures = c.map(slowinc, range(10), delay=0)  # very fast
    await wait(futures)

    assert 0 < s.task_prefixes["slowinc"].duration_average < 0.1


@gen_cluster(client=True, nthreads=[("127.0.0.1", 1)] * 2)
async def test_even_load_after_fast_functions(c, s, a, b):
    x = c.submit(inc, 1, workers=a.address)  # very fast
    y = c.submit(inc, 2, workers=b.address)  # very fast
    await wait([x, y])

    futures = c.map(inc, range(2, 11))
    await wait(futures)
    assert any(f.key in a.data for f in futures)
    assert any(f.key in b.data for f in futures)

    # assert abs(len(a.data) - len(b.data)) <= 3


@gen_cluster(client=True, nthreads=[("127.0.0.1", 1)] * 2)
async def test_even_load_on_startup(c, s, a, b):
    x, y = c.map(inc, [1, 2])
    await wait([x, y])
    assert len(a.data) == len(b.data) == 1


@pytest.mark.skip
@gen_cluster(client=True, nthreads=[("127.0.0.1", 2)] * 2)
async def test_contiguous_load(c, s, a, b):
    w, x, y, z = c.map(inc, [1, 2, 3, 4])
    await wait([w, x, y, z])

    groups = [set(a.data), set(b.data)]
    assert {w.key, x.key} in groups
    assert {y.key, z.key} in groups


@gen_cluster(client=True, nthreads=[("127.0.0.1", 1)] * 4)
async def test_balanced_with_submit(c, s, *workers):
    L = [c.submit(slowinc, i) for i in range(4)]
    await wait(L)
    for w in workers:
        assert len(w.data) == 1


@gen_cluster(client=True, nthreads=[("127.0.0.1", 1)] * 4, config=NO_AMM)
async def test_balanced_with_submit_and_resident_data(c, s, *workers):
    [x] = await c.scatter([10], broadcast=True)
    L = [c.submit(slowinc, x, pure=False) for i in range(4)]
    await wait(L)
    for w in workers:
        assert len(w.data) == 2


@gen_cluster(client=True, nthreads=[("127.0.0.1", 20)] * 2)
async def test_scheduler_saturates_cores(c, s, a, b):
    for delay in [0, 0.01, 0.1]:
        futures = c.map(slowinc, range(100), delay=delay)
        futures = c.map(slowinc, futures, delay=delay / 10)
        while not s.tasks:
            if s.tasks:
                assert all(
                    len(p) >= 20
                    for w in s.workers.values()
                    for p in w.processing.values()
                )
            await asyncio.sleep(0.01)


@gen_cluster(client=True, nthreads=[("127.0.0.1", 20)] * 2)
async def test_scheduler_saturates_cores_random(c, s, a, b):
    futures = c.map(randominc, range(100), scale=0.1)
    while not s.tasks:
        if s.tasks:
            assert all(
                len(p) >= 20 for w in s.workers.values() for p in w.processing.values()
            )
        await asyncio.sleep(0.01)


@gen_cluster(client=True, nthreads=[("127.0.0.1", 1)] * 4)
async def test_cancel_clears_processing(c, s, *workers):
    pytest.importorskip("numpy")
    da = pytest.importorskip("dask.array")
    x = c.submit(slowinc, 1, delay=0.2)
    while not s.tasks:
        await asyncio.sleep(0.01)

    await c.cancel(x)

    while any(v for w in s.workers.values() for v in w.processing):
        await asyncio.sleep(0.01)
    s.validate_state()


def test_default_get(loop_in_thread):
    has_pyarrow = False
    try:
        check_minimal_arrow_version()
        has_pyarrow = True
    except ImportError:
        pass
    loop = loop_in_thread
    with cluster() as (s, [a, b]):
        pre_get = dask.base.get_scheduler()
        # These may change in the future but the selection below should not
        distributed_default = "p2p" if has_pyarrow else "tasks"
        local_default = "disk"
        assert get_default_shuffle_method() == local_default
        with Client(s["address"], set_as_default=True, loop=loop) as c:
            assert dask.base.get_scheduler() == c.get
            assert get_default_shuffle_method() == distributed_default

        assert dask.base.get_scheduler() == pre_get
        assert get_default_shuffle_method() == local_default

        c = Client(s["address"], set_as_default=False, loop=loop)
        assert dask.base.get_scheduler() == pre_get
        assert get_default_shuffle_method() == local_default
        c.close()

        c = Client(s["address"], set_as_default=True, loop=loop)
        assert get_default_shuffle_method() == distributed_default
        assert dask.base.get_scheduler() == c.get
        c.close()
        assert dask.base.get_scheduler() == pre_get
        assert get_default_shuffle_method() == local_default

        with Client(s["address"], loop=loop) as c:
            assert dask.base.get_scheduler() == c.get

        with Client(s["address"], set_as_default=False, loop=loop) as c:
            assert dask.base.get_scheduler() != c.get
        assert dask.base.get_scheduler() != c.get

        with Client(s["address"], set_as_default=True, loop=loop) as c1:
            assert dask.base.get_scheduler() == c1.get
            with Client(s["address"], set_as_default=True, loop=loop) as c2:
                assert dask.base.get_scheduler() == c2.get
            assert dask.base.get_scheduler() == c1.get
        assert dask.base.get_scheduler() == pre_get


@gen_cluster(config={"scheduler": "sync"}, nthreads=[])
async def test_get_scheduler_default_client_config_interleaving(s):
    # This test is using context managers intentionally. We should not refactor
    # this to use it in more places to make the client closing cleaner.
    with pytest.warns(UserWarning):
        assert dask.base.get_scheduler() == dask.local.get_sync
        with dask.config.set(scheduler="threads"):
            assert dask.base.get_scheduler() == dask.threaded.get
            client = await Client(s.address, set_as_default=False, asynchronous=True)
            try:
                assert dask.base.get_scheduler() == dask.threaded.get
            finally:
                await client.close()

            client = await Client(s.address, set_as_default=True, asynchronous=True)
            try:
                assert dask.base.get_scheduler() == client.get
            finally:
                await client.close()
            assert dask.base.get_scheduler() == dask.threaded.get

            # FIXME: As soon as async with uses as_current this will be true as well
            # async with Client(s.address, set_as_default=False, asynchronous=True) as c:
            #     assert dask.base.get_scheduler() == c.get
            # assert dask.base.get_scheduler() == dask.threaded.get

            client = await Client(s.address, set_as_default=False, asynchronous=True)
            try:
                assert dask.base.get_scheduler() == dask.threaded.get
                with client.as_current():
                    sc = dask.base.get_scheduler()
                    assert sc == client.get
                assert dask.base.get_scheduler() == dask.threaded.get
            finally:
                await client.close()

            # If it comes to a race between default and current, current wins
            client = await Client(s.address, set_as_default=True, asynchronous=True)
            client2 = await Client(s.address, set_as_default=False, asynchronous=True)
            try:
                with client2.as_current():
                    assert dask.base.get_scheduler() == client2.get
                assert dask.base.get_scheduler() == client.get
            finally:
                await client.close()
                await client2.close()

            assert dask.base.get_scheduler() == dask.threaded.get

        assert dask.base.get_scheduler() == dask.local.get_sync

        client = await Client(s.address, set_as_default=True, asynchronous=True)
        try:
            assert dask.base.get_scheduler() == client.get
            with dask.config.set(scheduler="threads"):
                assert dask.base.get_scheduler() == dask.threaded.get
                with client.as_current():
                    assert dask.base.get_scheduler() == client.get
        finally:
            await client.close()


@gen_cluster()
async def test_ensure_default_client(s, a, b):
    # Note: this test will fail if you use `async with Client`
    c = await Client(s.address, asynchronous=True)
    try:
        assert c is default_client()

        async with Client(s.address, set_as_default=False, asynchronous=True) as c2:
            assert c is default_client()
            assert c2 is not default_client()
            ensure_default_client(c2)
            assert c is not default_client()
            assert c2 is default_client()
    finally:
        await c.close()


@gen_cluster()
async def test_set_as_default(s, a, b):
    with pytest.raises(ValueError):
        default_client()

    async with Client(s.address, set_as_default=False, asynchronous=True) as c1:
        with pytest.raises(ValueError):
            default_client()
        async with Client(s.address, set_as_default=True, asynchronous=True) as c2:
            assert default_client() is c2
            async with Client(s.address, set_as_default=True, asynchronous=True) as c3:
                assert default_client() is c3
                async with Client(
                    s.address, set_as_default=False, asynchronous=True
                ) as c4:
                    assert default_client() is c3

                    await c4.scheduler_comm.close()
                    while c4.status != "running":
                        await asyncio.sleep(0.01)
                    assert default_client() is c3

    with pytest.raises(ValueError):
        default_client()


@gen_cluster(client=True)
async def test_get_foo(c, s, a, b):
    futures = c.map(inc, range(10))
    await wait(futures)

    x = await c.scheduler.nbytes(summary=False)
    assert x == s.get_nbytes(summary=False)

    x = await c.scheduler.nbytes(keys=[futures[0].key], summary=False)
    assert x == {futures[0].key: s.tasks[futures[0].key].nbytes}

    x = await c.scheduler.who_has()
    assert valmap(set, x) == {
        key: {ws.address for ws in ts.who_has} for key, ts in s.tasks.items()
    }

    x = await c.scheduler.who_has(keys=[futures[0].key])
    assert valmap(set, x) == {
        futures[0].key: {ws.address for ws in s.tasks[futures[0].key].who_has}
    }


def assert_dict_key_equal(expected, actual):
    assert set(expected.keys()) == set(actual.keys())
    for k in actual.keys():
        ev = expected[k]
        av = actual[k]
        assert list(ev) == list(av)


@gen_cluster(client=True, nthreads=[("127.0.0.1", 1)] * 3)
async def test_get_foo_lost_keys(c, s, u, v, w):
    x = c.submit(inc, 1, workers=[u.address])
    y = await c.scatter(3, workers=[v.address])
    await wait([x, y])

    ua, va, wa = u.address, v.address, w.address

    d = await c.scheduler.has_what()
    assert_dict_key_equal(d, {ua: [x.key], va: [y.key], wa: []})
    d = await c.scheduler.has_what(workers=[ua, va])
    assert_dict_key_equal(d, {ua: [x.key], va: [y.key]})
    d = await c.scheduler.who_has()
    assert_dict_key_equal(d, {x.key: [ua], y.key: [va]})
    d = await c.scheduler.who_has(keys=[x.key, y.key])
    assert_dict_key_equal(d, {x.key: [ua], y.key: [va]})

    await u.close()
    await v.close()

    d = await c.scheduler.has_what()
    assert_dict_key_equal(d, {wa: []})
    d = await c.scheduler.has_what(workers=[ua, va])
    assert_dict_key_equal(d, {ua: [], va: []})
    # The scattered key cannot be recomputed so it is forgotten
    d = await c.scheduler.who_has()
    assert_dict_key_equal(d, {x.key: []})
    # ... but when passed explicitly, it is included in the result
    d = await c.scheduler.who_has(keys=[x.key, y.key])
    assert_dict_key_equal(d, {x.key: [], y.key: []})


@pytest.mark.slow
@gen_cluster(
    client=True, Worker=Nanny, clean_kwargs={"threads": False, "processes": False}
)
async def test_bad_tasks_fail(c, s, a, b):
    f = c.submit(sys.exit, 0)
    with captured_logger("distributed.scheduler") as logger:
        with pytest.raises(KilledWorker) as info:
            await f

    text = logger.getvalue()
    assert f.key in text

    assert info.value.last_worker.nanny in {a.address, b.address}
    await asyncio.gather(a.close(), b.close())


def test_get_processing_sync(c, s, a, b):
    processing = c.processing()
    assert not any(v for v in processing.values())

    futures = c.map(
        slowinc, range(10), delay=0.1, workers=[a["address"]], allow_other_workers=False
    )

    sleep(0.2)

    aa = a["address"]
    bb = b["address"]
    processing = c.processing()

    assert set(c.processing(aa)) == {aa}
    assert set(c.processing([aa])) == {aa}

    c.cancel(futures)


def test_close_idempotent(c):
    c.close()
    c.close()
    c.close()


def test_get_returns_early(c):
    event = Event()

    def block(ev):
        ev.wait()

    with pytest.raises(RuntimeError):
        result = c.get({"x": (throws, 1), "y": (block, event)}, ["x", "y"])

    # Futures should be released and forgotten
    poll_for(lambda: not c.futures, timeout=1)
    event.set()
    poll_for(lambda: not any(c.processing().values()), timeout=3)

    x = c.submit(inc, 1)
    x.result()

    with pytest.raises(RuntimeError):
        result = c.get({"x": (throws, 1), x.key: (inc, 1)}, ["x", x.key])
    assert x.key in c.futures


@pytest.mark.slow
@gen_cluster(client=True)
async def test_Client_clears_references_after_restart(c, s, a, b):
    x = c.submit(inc, 1)
    assert x.key in c.refcount
    assert x.key in c.futures

    with pytest.raises(TimeoutError):
        await c.restart(timeout=1)

    assert x.key not in c.refcount
    assert not c.futures

    key = x.key
    del x
    with profile.lock:
        await asyncio.sleep(0)
        assert key not in c.refcount


def test_get_stops_work_after_error(c):
    with pytest.raises(RuntimeError):
        c.get({"x": (throws, 1), "y": (sleep, 1.5)}, ["x", "y"])

    start = time()
    while any(c.processing().values()):
        sleep(0.01)
        assert time() < start + 0.5


def test_as_completed_list(c):
    seq = c.map(inc, range(5))
    seq2 = list(as_completed(seq))
    assert set(c.gather(seq2)) == {1, 2, 3, 4, 5}


def test_as_completed_results(c):
    seq = c.map(inc, range(5))
    seq2 = list(as_completed(seq, with_results=True))
    assert set(pluck(1, seq2)) == {1, 2, 3, 4, 5}
    assert set(pluck(0, seq2)) == set(seq)


@pytest.mark.parametrize("with_results", [True, False])
def test_as_completed_batches(c, with_results):
    n = 50
    futures = c.map(slowinc, range(n), delay=0.01)
    out = []
    for batch in as_completed(futures, with_results=with_results).batches():
        assert isinstance(batch, (tuple, list))
        sleep(0.05)
        out.extend(batch)

    assert len(out) == n
    if with_results:
        assert set(pluck(1, out)) == set(range(1, n + 1))
    else:
        assert set(out) == set(futures)


def test_as_completed_next_batch(c):
    futures = c.map(slowinc, range(2), delay=0.1)
    ac = as_completed(futures)
    assert not ac.is_empty()
    assert ac.next_batch(block=False) == []
    assert set(ac.next_batch(block=True)).issubset(futures)
    while not ac.is_empty():
        assert set(ac.next_batch(block=True)).issubset(futures)
    assert ac.is_empty()
    assert not ac.has_ready()


@gen_cluster(nthreads=[])
async def test_status(s):
    async with Client(s.address, asynchronous=True) as c:
        assert c.status == "running"
        x = c.submit(inc, 1)

    assert c.status == "closed"


@gen_cluster(client=True)
async def test_persist_optimize_graph(c, s, a, b):
    i = 10
    for method in [c.persist, c.compute]:
        b = db.range(i, npartitions=2)
        i += 1
        b2 = b.map(inc)
        b3 = b2.map(inc)

        b4 = method(b3, optimize_graph=False)
        await wait(b4)

        assert set(b3.__dask_keys__()).issubset(s.tasks)

        b = db.range(i, npartitions=2)
        i += 1
        b2 = b.map(inc)
        b3 = b2.map(inc)

        b4 = method(b3, optimize_graph=True)
        await wait(b4)

        assert not any(k in s.tasks for k in b2.__dask_keys__())


@gen_cluster(client=True, nthreads=[])
async def test_scatter_raises_if_no_workers(c, s):
    with pytest.raises(TimeoutError):
        await c.scatter(1, timeout=0.5)


@pytest.mark.slow
@gen_test()
async def test_reconnect():
    port = open_port()

    stack = ExitStack()
    proc = popen(["dask", "scheduler", "--no-dashboard", f"--port={port}"])
    stack.enter_context(proc)
    async with (
        Client(f"127.0.0.1:{port}", asynchronous=True) as c,
        Worker(f"127.0.0.1:{port}") as w,
    ):
        await c.wait_for_workers(1, timeout=10)
        x = c.submit(inc, 1)
        assert (await x) == 2
        stack.close()

        start = time()
        while c.status != "connecting":
            assert time() < start + 10
            await asyncio.sleep(0.01)

        assert x.status == "cancelled"
        with pytest.raises(CancelledError):
            await x

        with popen(["dask", "scheduler", "--no-dashboard", f"--port={port}"]):
            start = time()
            while c.status != "running":
                await asyncio.sleep(0.1)
                assert time() < start + 10

            await w.finished()
            async with Worker(f"127.0.0.1:{port}"):
                start = time()
                while len(await c.nthreads()) != 1:
                    await asyncio.sleep(0.05)
                    assert time() < start + 10

                x = c.submit(inc, 1)
                assert (await x) == 2

        start = time()
        while True:
            assert time() < start + 10
            try:
                await x
                assert False
            except CommClosedError:
                continue
            except CancelledError:
                break
        await c._close(fast=True)


class UnhandledExceptions(Exception):
    pass


@contextmanager
def catch_unhandled_exceptions() -> Generator[None, None, None]:
    loop = asyncio.get_running_loop()
    ctxs: list[dict[str, Any]] = []

    old_handler = loop.get_exception_handler()

    @loop.set_exception_handler
    def _(loop: object, context: dict[str, Any]) -> None:
        ctxs.append(context)

    try:
        yield
    finally:
        loop.set_exception_handler(old_handler)
    if ctxs:
        msgs = []
        for i, ctx in enumerate(ctxs, 1):
            msgs.append(ctx["message"])
            print(
                f"------ Unhandled exception {i}/{len(ctxs)}: {ctx['message']!r} ------"
            )
            print(ctx)
            if exc := ctx.get("exception"):
                traceback.print_exception(type(exc), exc, exc.__traceback__)

        raise UnhandledExceptions(", ".join(msgs))


@gen_cluster(client=True, nthreads=[], client_kwargs={"timeout": 0.5})
async def test_reconnect_timeout(c, s):
    with (
        catch_unhandled_exceptions(),
        captured_logger(logging.getLogger("distributed.client")) as logger,
    ):
        await s.close()
        while c.status != "closed":
            await asyncio.sleep(0.05)
    text = logger.getvalue()
    assert "Failed to reconnect" in text


@pytest.mark.avoid_ci(reason="hangs on github actions ubuntu-latest CI")
@pytest.mark.slow
@pytest.mark.skipif(WINDOWS, reason="num_fds not supported on windows")
@pytest.mark.parametrize("worker,count,repeat", [(Worker, 100, 5), (Nanny, 10, 20)])
def test_open_close_many_workers(loop, worker, count, repeat):
    proc = psutil.Process()

    with cluster(nworkers=0, active_rpc_timeout=2) as (s, _):
        gc.collect()
        before = proc.num_fds()
        done = Semaphore(0)
        running = weakref.WeakKeyDictionary()
        workers = set()
        status = True

        async def start_worker(sleep, duration, repeat=1):
            for _ in range(repeat):
                await asyncio.sleep(sleep)
                if not status:
                    return
                w = worker(s["address"], loop=loop)
                running[w] = None
                await w
                workers.add(w)
                addr = w.worker_address
                running[w] = addr
                await asyncio.sleep(duration)
                await w.close()
                del w
                await asyncio.sleep(0)
            done.release()

        for _ in range(count):
            loop.add_callback(
                start_worker, random.random() / 5, random.random() / 5, repeat=repeat
            )

        with Client(s["address"], loop=loop) as c:
            sleep(1)

            for _ in range(count):
                done.acquire(timeout=5)
                gc.collect()
                if not running:
                    break

            start = time()
            while c.nthreads():
                sleep(0.2)
                assert time() < start + 10

            while len(workers) < count * repeat:
                sleep(0.2)

            status = False

            [c.sync(w.close) for w in list(workers)]
            for w in workers:
                assert w.status == Status.closed

    start = time()
    while proc.num_fds() > before:
        print("fds:", before, proc.num_fds())
        sleep(0.1)
        if time() > start + 10:
            if worker == Worker:  # this is an esoteric case
                print("File descriptors did not clean up")
                break
            else:
                raise ValueError("File descriptors did not clean up")


@gen_cluster()
async def test_idempotence(s, a, b):
    async with (
        Client(s.address, asynchronous=True) as c,
        Client(s.address, asynchronous=True) as f,
    ):
        # Submit
        x = c.submit(inc, 1)
        await x
        log = list(s.transition_log)

        len_single_submit = len(log)  # see last assert

        y = f.submit(inc, 1)
        assert x.key == y.key
        await y
        await asyncio.sleep(0.1)
        log2 = list(s.transition_log)
        assert log == log2

        # Error
        a = c.submit(div, 1, 0)
        await wait(a)
        assert a.status == "error"
        log = list(s.transition_log)

        b = f.submit(div, 1, 0)
        assert a.key == b.key
        await wait(b)
        await asyncio.sleep(0.1)
        log2 = list(s.transition_log)
        assert log == log2

        s.transition_log.clear()
        # Simultaneous Submit
        d = c.submit(inc, 2)
        e = c.submit(inc, 2)
        await wait([d, e])

        assert len(s.transition_log) == len_single_submit


def test_scheduler_info(c):
    info = c.scheduler_info()
    assert isinstance(info, dict)
    assert len(info["workers"]) == 2
    assert isinstance(info["started"], float)


def test_write_scheduler_file(c, loop):
    info = c.scheduler_info()
    with tmpfile("json") as scheduler_file:
        c.write_scheduler_file(scheduler_file)
        with Client(scheduler_file=scheduler_file, loop=loop) as c2:
            info2 = c2.scheduler_info()
            assert c.scheduler.address == c2.scheduler.address

        # test that a ValueError is raised if the scheduler_file
        # attribute is already set
        with pytest.raises(ValueError):
            c.write_scheduler_file(scheduler_file)


def test_get_versions_sync(c):
    requests = pytest.importorskip("requests")

    v = c.get_versions()
    assert v["scheduler"] is not None
    assert v["client"] is not None
    assert len(v["workers"]) == 2
    for wv in v["workers"].values():
        assert wv is not None

    c.get_versions(check=True)
    # smoke test for versions
    # that this does not raise

    v = c.get_versions(packages=["requests"])
    assert v["client"]["packages"]["requests"] == requests.__version__


@gen_cluster(client=True)
async def test_get_versions_async(c, s, a, b):
    v = await c.get_versions(check=True)
    assert v.keys() == {"scheduler", "client", "workers"}


@gen_cluster(client=True, config={"distributed.comm.timeouts.connect": "200ms"})
async def test_get_versions_rpc_error(c, s, a, b):
    a.stop()
    v = await c.get_versions()
    assert v.keys() == {"scheduler", "client", "workers"}
    assert v["workers"].keys() == {b.address}


def test_threaded_get_within_distributed(c):
    import dask.multiprocessing

    for get in [dask.local.get_sync, dask.multiprocessing.get, dask.threaded.get]:

        def f(get):
            return get({"x": (lambda: 1,)}, "x")

        future = c.submit(f, get)
        assert future.result() == 1


@gen_cluster(client=True)
async def test_lose_scattered_data(c, s, a, b):
    [x] = await c.scatter([1], workers=a.address)

    await a.close()
    await asyncio.sleep(0.1)

    assert x.status == "cancelled"
    assert x.key not in s.tasks


@gen_cluster(
    client=True,
    nthreads=[("127.0.0.1", 1)] * 3,
    config=NO_AMM,
)
async def test_partially_lose_scattered_data(e, s, a, b, c):
    x = await e.scatter(1, workers=a.address)
    await e.replicate(x, n=2)

    await a.close()
    await asyncio.sleep(0.1)

    assert x.status == "finished"
    assert s.get_task_status(keys=[x.key]) == {x.key: "memory"}


@gen_cluster(client=True, nthreads=[("", 1)])
async def test_scatter_compute_lose(c, s, a):
    x = (await c.scatter({"x": 1}, workers=[a.address]))["x"]

    async with BlockedGatherDep(s.address) as b:
        y = c.submit(inc, x, key="y", workers=[b.address])
        await wait_for_state("x", "flight", b)

        await a.close()
        b.block_gather_dep.set()

        with pytest.raises(CancelledError):
            await wait(y)

        assert x.status == "cancelled"
        assert y.status == "cancelled"


@gen_cluster(client=True)
async def test_scatter_compute_store_lose(c, s, a, b):
    """
    Create irreplaceable data on one machine,
    cause a dependent computation to occur on another and complete

    Kill the machine with the irreplaceable data.  What happens to the complete
    result?  How about after it GCs and tries to come back?
    """
    x = await c.scatter(1, workers=a.address)
    xx = c.submit(inc, x, workers=a.address)
    y = c.submit(inc, 1)

    z = c.submit(slowadd, xx, y, delay=0.2, workers=b.address)
    await wait(z)

    await a.close()

    while x.status == "finished":
        await asyncio.sleep(0.01)

    # assert xx.status == 'finished'
    assert y.status == "finished"
    assert z.status == "finished"

    zz = c.submit(inc, z)
    await wait(zz)

    zkey = z.key
    del z

    while s.get_task_status(keys=[zkey]) != {zkey: "released"}:
        await asyncio.sleep(0.01)

    xxkey = xx.key
    del xx

    while x.key in s.tasks and zkey not in s.tasks and xxkey not in s.tasks:
        await asyncio.sleep(0.01)


@gen_cluster(client=True)
async def test_scatter_compute_store_lose_processing(c, s, a, b):
    """
    Create irreplaceable data on one machine,
    cause a dependent computation to occur on another and complete

    Kill the machine with the irreplaceable data.  What happens to the complete
    result?  How about after it GCs and tries to come back?
    """
    [x] = await c.scatter([1], workers=a.address)

    y = c.submit(slowinc, x, delay=0.2)
    z = c.submit(inc, y)
    await asyncio.sleep(0.1)
    await a.close()

    while x.status == "finished":
        await asyncio.sleep(0.01)

    assert y.status == "cancelled"
    assert z.status == "cancelled"


@gen_cluster()
async def test_serialize_future(s, a, b):
    async with (
        Client(s.address, asynchronous=True) as c1,
        Client(s.address, asynchronous=True) as c2,
    ):
        future = c1.submit(lambda: 1)
        result = await future

        for ci in (c1, c2):
            with ensure_no_new_clients():
                with ci.as_current():
                    future2 = pickle.loads(pickle.dumps(future))
                    assert future2.client is ci
                    assert future2.key in ci.futures
                    result2 = await future2
                    assert result == result2
                with temp_default_client(ci):
                    future2 = pickle.loads(pickle.dumps(future))


@gen_cluster()
async def test_serialize_future_without_client(s, a, b):
    # Do not use a ctx manager to avoid having this being set as a current and/or default client
    c1 = await Client(s.address, asynchronous=True, set_as_default=False)
    try:
        with ensure_no_new_clients():

            def do_stuff():
                return 1

            future = c1.submit(do_stuff)
            pickled = pickle.dumps(future)
            unpickled_fut = pickle.loads(pickled)

        with pytest.raises(RuntimeError):
            await unpickled_fut

        with c1.as_current():
            unpickled_fut_ctx = pickle.loads(pickled)
            assert await unpickled_fut_ctx == 1
    finally:
        await c1.close()


@gen_cluster()
async def test_temp_default_client(s, a, b):
    async with (
        Client(s.address, asynchronous=True) as c1,
        Client(s.address, asynchronous=True) as c2,
    ):
        with temp_default_client(c1):
            assert default_client() is c1
            assert default_client(c2) is c2

        with temp_default_client(c2):
            assert default_client() is c2
            assert default_client(c1) is c1


@gen_cluster(client=True)
async def test_as_current(c, s, a, b):
    async with (
        Client(s.address, asynchronous=True) as c1,
        Client(s.address, asynchronous=True) as c2,
    ):
        with temp_default_client(c):
            assert Client.current() is c
            assert Client.current(allow_global=False) is c
            with c1.as_current():
                assert Client.current() is c1
                assert Client.current(allow_global=True) is c1
            with c2.as_current():
                assert Client.current() is c2
                assert Client.current(allow_global=True) is c2


def test_as_current_is_thread_local(s, loop):
    parties = 2
    cm_after_enter = threading.Barrier(parties=parties, timeout=5)
    cm_before_exit = threading.Barrier(parties=parties, timeout=5)

    def run():
        with Client(s["address"], loop=loop) as c:
            with c.as_current():
                cm_after_enter.wait()
                try:
                    # This line runs only when all parties are inside the
                    # context manager
                    assert Client.current(allow_global=False) is c
                    assert default_client() is c
                finally:
                    cm_before_exit.wait()

    with concurrent.futures.ThreadPoolExecutor(max_workers=parties) as tpe:
        for fut in concurrent.futures.as_completed(
            [tpe.submit(run) for _ in range(parties)]
        ):
            fut.result()


@gen_cluster()
async def test_as_current_is_task_local(s, a, b):
    l1 = asyncio.Lock()
    l2 = asyncio.Lock()
    l3 = asyncio.Lock()
    l4 = asyncio.Lock()
    await l1.acquire()
    await l2.acquire()
    await l3.acquire()
    await l4.acquire()

    async def run1():
        async with Client(s.address, asynchronous=True) as c:
            with c.as_current():
                await l1.acquire()
                l2.release()
                try:
                    # This line runs only when both run1 and run2 are inside the
                    # context manager
                    assert Client.current(allow_global=False) is c
                finally:
                    await l3.acquire()
                    l4.release()

    async def run2():
        async with Client(s.address, asynchronous=True) as c:
            with c.as_current():
                l1.release()
                await l2.acquire()
                try:
                    # This line runs only when both run1 and run2 are inside the
                    # context manager
                    assert Client.current(allow_global=False) is c
                finally:
                    l3.release()
                    await l4.acquire()

    await asyncio.gather(run1(), run2())


@nodebug  # test timing is fragile
@gen_cluster(nthreads=[("127.0.0.1", 1)] * 3, client=True, config=NO_AMM)
async def test_persist_workers_annotate(e, s, a, b, c):
    with dask.annotate(workers=a.address, allow_other_workers=False):
        L1 = [delayed(inc)(i) for i in range(4)]
    with dask.annotate(workers=b.address, allow_other_workers=False):
        total = delayed(sum)(L1)
    with dask.annotate(workers=c.address, allow_other_workers=True):
        L2 = [delayed(add)(i, total) for i in L1]
    with dask.annotate(workers=b.address, allow_other_workers=True):
        total2 = delayed(sum)(L2)

    # TODO: once annotations are faithfully forwarded upon graph optimization,
    # we shouldn't need to disable that here.
    out = e.persist(L1 + L2 + [total, total2], optimize_graph=False)

    await wait(out)
    assert all(v.key in a.data for v in L1)
    assert total.key in b.data

    assert s.tasks[total2.key].loose_restrictions
    for v in L2:
        assert s.tasks[v.key].loose_restrictions


@gen_cluster(nthreads=[("127.0.0.1", 1)] * 3, client=True)
async def test_persist_workers_annotate2(e, s, a, b, c):
    addr = a.address

    def key_to_worker(key):
        return addr

    L1 = [delayed(inc)(i) for i in range(4)]
    for x in L1:
        assert all(layer.annotations is None for layer in x.dask.layers.values())

    with dask.annotate(workers=key_to_worker):
        out = e.persist(L1, optimize_graph=False)
        await wait(out)

    for x in L1:
        assert all(layer.annotations is None for layer in x.dask.layers.values())

    for v in L1:
        assert s.tasks[v.key].worker_restrictions == {a.address}


@nodebug  # test timing is fragile
@gen_cluster(nthreads=[("127.0.0.1", 1)] * 3, client=True)
async def test_persist_workers(e, s, a, b, c):
    L1 = [delayed(inc)(i) for i in range(4)]
    total = delayed(sum)(L1)
    L2 = [delayed(add)(i, total) for i in L1]
    total2 = delayed(sum)(L2)

    out = e.persist(
        L1 + L2 + [total, total2],
        workers=[a.address, b.address],
        allow_other_workers=True,
    )

    await wait(out)

    for v in L1 + L2 + [total, total2]:
        assert s.tasks[v.key].worker_restrictions == {a.address, b.address}
    assert not any(c.address in ts.worker_restrictions for ts in s.tasks.values())

    assert s.tasks[total.key].loose_restrictions
    for v in L1 + L2:
        assert s.tasks[v.key].loose_restrictions


@gen_cluster(nthreads=[("127.0.0.1", 1)] * 3, client=True)
async def test_compute_workers_annotate(e, s, a, b, c):
    with dask.annotate(workers=a.address, allow_other_workers=True):
        L1 = [delayed(inc)(i) for i in range(4)]
    with dask.annotate(workers=b.address, allow_other_workers=True):
        total = delayed(sum)(L1)
    with dask.annotate(workers=[c.address]):
        L2 = [delayed(add)(i, total) for i in L1]

    # TODO: once annotations are faithfully forwarded upon graph optimization,
    # we shouldn't need to disable that here.
    out = e.compute(L1 + L2 + [total], optimize_graph=False)

    await wait(out)
    for v in L1:
        assert s.tasks[v.key].worker_restrictions == {a.address}
    for v in L2:
        assert s.tasks[v.key].worker_restrictions == {c.address}
    assert s.tasks[total.key].worker_restrictions == {b.address}

    assert s.tasks[total.key].loose_restrictions
    for v in L1:
        assert s.tasks[v.key].loose_restrictions


@gen_cluster(nthreads=[("127.0.0.1", 1)] * 3, client=True)
async def test_compute_workers(e, s, a, b, c):
    L1 = [delayed(inc)(i) for i in range(4)]
    total = delayed(sum)(L1)
    L2 = [delayed(add)(i, total) for i in L1]

    out = e.compute(
        L1 + L2 + [total],
        workers=[a.address, b.address],
        allow_other_workers=True,
    )

    await wait(out)
    for v in L1 + L2 + [total]:
        assert s.tasks[v.key].worker_restrictions == {a.address, b.address}
    assert not any(c.address in ts.worker_restrictions for ts in s.tasks.values())

    assert s.tasks[total.key].loose_restrictions
    for v in L1 + L2:
        assert s.tasks[v.key].loose_restrictions


@gen_cluster(client=True)
async def test_compute_nested_containers(c, s, a, b):
    np = pytest.importorskip("numpy")
    da = pytest.importorskip("dask.array")
    x = da.ones(10, chunks=(5,)) + 1

    future = c.compute({"x": [x], "y": 123})
    result = await future

    assert isinstance(result, dict)
    assert (result["x"][0] == np.ones(10) + 1).all()
    assert result["y"] == 123


@gen_cluster(client=True)
async def test_scatter_type(c, s, a, b):
    [future] = await c.scatter([1])
    assert future.type == int

    d = await c.scatter({"x": 1.0})
    assert d["x"].type == float


@gen_cluster(client=True)
async def test_retire_workers_2(c, s, a, b):
    [x] = await c.scatter([1], workers=a.address)

    await s.retire_workers(workers=[a.address])
    assert b.data == {x.key: 1}

    assert {ws.address for ws in s.tasks[x.key].who_has} == {b.address}
    assert {ts.key for ts in s.workers[b.address].has_what} == {x.key}

    assert a.address not in s.workers


@gen_cluster(client=True, nthreads=[("", 1)] * 10)
async def test_retire_many_workers(c, s, *workers):
    futures = await c.scatter(list(range(100)))

    await s.retire_workers(workers=[w.address for w in workers[:7]])

    results = await c.gather(futures)
    assert results == list(range(100))

    while len(s.workers) != 3:
        await asyncio.sleep(0.01)

    assert len(s.workers) == 3

    assert all(future.done() for future in futures)
    assert all(s.tasks[future.key].state == "memory" for future in futures)
    assert await c.gather(futures) == list(range(100))

    # Don't count how many task landed on each worker.
    # Normally, tasks would be distributed evenly over the surviving workers. However,
    # here all workers share the same process memory, so you'll get an unintuitive
    # distribution of tasks if for any reason one transfer take longer than 2 seconds
    # and as a consequence the Active Memory Manager ends up running for two iterations.
    # This is something that will happen more frequently on low-powered CI machines.
    # See test_active_memory_manager.py for tests that robustly verify the statistical
    # distribution of tasks after worker retirement.


@gen_cluster(
    client=True,
    nthreads=[("127.0.0.1", 3)] * 2,
    config={
        "distributed.scheduler.work-stealing": False,
        "distributed.scheduler.default-task-durations": {"f": "10ms"},
    },
)
async def test_weight_occupancy_against_data_movement(c, s, a, b):
    def f(x, y=0, z=0):
        sleep(0.01)
        return x

    y = await c.scatter([[1, 2, 3, 4]], workers=[a.address])
    z = await c.scatter([1], workers=[b.address])

    futures = c.map(f, [1, 2, 3, 4], y=y, z=z)

    await wait(futures)

    assert sum(f.key in a.data for f in futures) >= 2
    assert sum(f.key in b.data for f in futures) >= 1


@gen_cluster(
    client=True,
    nthreads=[("127.0.0.1", 1), ("127.0.0.1", 10)],
    config=merge(
        NO_AMM,
        {
            "distributed.scheduler.work-stealing": False,
            "distributed.scheduler.default-task-durations": {"f": "10ms"},
        },
    ),
)
async def test_distribute_tasks_by_nthreads(c, s, a, b):
    def f(x, y=0):
        sleep(0.01)
        return x

    y = await c.scatter([1], broadcast=True)

    futures = c.map(f, range(20), y=y)

    await wait(futures)

    assert len(b.data) > 2 * len(a.data)


@gen_cluster(client=True, clean_kwargs={"threads": False})
async def test_add_done_callback(c, s, a, b):
    S = set()

    def f(future):
        future.add_done_callback(g)

    def g(future):
        S.add((future.key, future.status))

    u = c.submit(inc, 1, key="u")
    v = c.submit(throws, "hello", key="v")
    w = c.submit(slowinc, 2, delay=0.3, key="w")
    x = c.submit(inc, 3, key="x")
    u.add_done_callback(f)
    v.add_done_callback(f)
    w.add_done_callback(f)

    await wait((u, v, w, x))

    x.add_done_callback(f)

    while len(S) < 4:
        await asyncio.sleep(0.01)

    assert S == {(f.key, f.status) for f in (u, v, w, x)}


@gen_cluster(client=True)
async def test_normalize_collection(c, s, a, b):
    x = delayed(inc)(1)
    y = delayed(inc)(x)
    z = delayed(inc)(y)

    yy = c.persist(y)

    zz = c.normalize_collection(z)
    assert len(z.dask) == len(y.dask) + 1

    assert isinstance(zz.dask[y.key], Future)
    assert len(zz.dask) < len(z.dask)


@gen_cluster(client=True)
async def test_normalize_collection_dask_array(c, s, a, b):
    pytest.importorskip("numpy")
    da = pytest.importorskip("dask.array")

    x = da.ones(10, chunks=(5,))
    y = x + 1
    yy = c.persist(y)

    z = y.sum()
    zdsk = dict(z.dask)
    zz = c.normalize_collection(z)
    assert z.dask == zdsk  # do not mutate input

    assert len(z.dask) > len(zz.dask)
    assert any(isinstance(v, Future) for v in zz.dask.values())

    for k, v in yy.dask.items():
        assert zz.dask[k].key == v.key

    result1 = await c.compute(z)
    result2 = await c.compute(zz)
    assert result1 == result2


@pytest.mark.slow
def test_normalize_collection_with_released_futures(c):
    pytest.importorskip("numpy")
    da = pytest.importorskip("dask.array")

    x = da.arange(2**20, chunks=2**10)
    y = x.persist()
    wait(y)
    sol = y.sum().compute()
    # Start releasing futures
    del y
    # Try to reuse futures. Previously this was a race condition,
    # and the call to `.compute()` would error out due to missing
    # futures on the scheduler at compute time.
    normalized = c.normalize_collection(x)
    res = normalized.sum().compute()
    assert res == sol


@pytest.mark.xfail(reason="https://github.com/dask/distributed/issues/4404")
@gen_cluster(client=True)
async def test_auto_normalize_collection(c, s, a, b):
    da = pytest.importorskip("dask.array")

    x = da.ones(10, chunks=5)
    assert len(x.dask) == 2

    with dask.config.set(optimizations=[c._optimize_insert_futures]):
        y = x.map_blocks(inc, dtype=x.dtype)
        yy = c.persist(y)

        await wait(yy)

        start = time()
        future = c.compute(y.sum())
        await future
        end = time()
        assert end - start < 1

        start = time()
        z = c.persist(y + 1)
        await wait(z)
        end = time()
        assert end - start < 1


@pytest.mark.xfail(reason="https://github.com/dask/distributed/issues/4404")
def test_auto_normalize_collection_sync(c):
    da = pytest.importorskip("dask.array")
    x = da.ones(10, chunks=5)

    y = x.map_blocks(inc, dtype=x.dtype)
    yy = c.persist(y)

    wait(yy)

    with dask.config.set(optimizations=[c._optimize_insert_futures]):
        start = time()
        y.sum().compute()
        end = time()
        assert end - start < 1


def assert_no_data_loss(scheduler):
    for key, start, finish, recommendations, _, _ in scheduler.transition_log:
        if start == "memory" and finish == "released":
            for k, v in recommendations.items():
                assert not (k == key and v == "waiting")


@gen_cluster(client=True)
async def test_interleave_computations(c, s, a, b):
    import distributed

    distributed.g = s
    xs = [delayed(slowinc)(i, delay=0.02) for i in range(30)]
    ys = [delayed(slowdec)(x, delay=0.02) for x in xs]
    zs = [delayed(slowadd)(x, y, delay=0.02) for x, y in zip(xs, ys)]

    total = delayed(sum)(zs)

    future = c.compute(total)

    done = ("memory", "released")

    await asyncio.sleep(0.1)

    x_keys = [x.key for x in xs]
    y_keys = [y.key for y in ys]
    z_keys = [z.key for z in zs]

    while not s.tasks or any(w.processing for w in s.workers.values()):
        await asyncio.sleep(0.05)
        x_done = sum(state in done for state in s.get_task_status(keys=x_keys).values())
        y_done = sum(state in done for state in s.get_task_status(keys=y_keys).values())
        z_done = sum(state in done for state in s.get_task_status(keys=z_keys).values())

        assert x_done >= y_done >= z_done
        assert x_done < y_done + 10
        assert y_done < z_done + 10

    assert_no_data_loss(s)


@pytest.mark.skip(reason="Now prefer first-in-first-out")
@gen_cluster(client=True)
async def test_interleave_computations_map(c, s, a, b):
    xs = c.map(slowinc, range(30), delay=0.02)
    ys = c.map(slowdec, xs, delay=0.02)
    zs = c.map(slowadd, xs, ys, delay=0.02)

    done = ("memory", "released")

    x_keys = [x.key for x in xs]
    y_keys = [y.key for y in ys]
    z_keys = [z.key for z in zs]

    while not s.tasks or any(w.processing for w in s.workers.values()):
        await asyncio.sleep(0.05)
        x_done = sum(state in done for state in s.get_task_status(keys=x_keys).values())
        y_done = sum(state in done for state in s.get_task_status(keys=y_keys).values())
        z_done = sum(state in done for state in s.get_task_status(keys=z_keys).values())

        assert x_done >= y_done >= z_done
        assert x_done < y_done + 10
        assert y_done < z_done + 10


@gen_cluster(client=True)
async def test_scatter_dict_workers(c, s, a, b):
    await c.scatter({"a": 10}, workers=[a.address, b.address])
    assert "a" in a.data or "a" in b.data


@pytest.mark.slow
@gen_test()
async def test_client_timeout():
    """`await Client(...)` keeps retrying for 10 seconds if it can't find the Scheduler
    straight away
    """
    port = open_port()
    stop_event = asyncio.Event()

    async def run_client():
        try:
            async with Client(f"127.0.0.1:{port}", asynchronous=True) as c:
                return await c.run_on_scheduler(lambda: 123)
        finally:
            stop_event.set()

    async def run_scheduler_after_2_seconds():
        # TODO: start a scheduler that waits for the first connection and
        # closes it
        await asyncio.sleep(2)
        async with Scheduler(port=port, dashboard_address=":0"):
            await stop_event.wait()

    with dask.config.set({"distributed.comm.timeouts.connect": "10s"}):
        assert await asyncio.gather(
            run_client(),
            run_scheduler_after_2_seconds(),
        ) == [123, None]


@gen_cluster(client=True)
async def test_submit_list_kwargs(c, s, a, b):
    futures = await c.scatter([1, 2, 3])

    def f(L=None):
        return sum(L)

    future = c.submit(f, L=futures)
    result = await future
    assert result == 1 + 2 + 3


@gen_cluster(client=True)
async def test_map_list_kwargs(c, s, a, b):
    futures = await c.scatter([1, 2, 3])

    def f(i, L=None):
        return i + sum(L)

    futures = c.map(f, range(10), L=futures)
    results = await c.gather(futures)
    assert results == [i + 6 for i in range(10)]


@gen_cluster(client=True)
async def test_recreate_error_delayed(c, s, a, b):
    x0 = delayed(dec)(2)
    y0 = delayed(dec)(1)
    x = delayed(div)(1, x0)
    y = delayed(div)(1, y0)
    tot = delayed(sum)(x, y)

    f = c.compute(tot)

    assert f.status == "pending"

    error_f = await c._get_errored_future(f)
    function, args, kwargs = await c._get_components_from_future(error_f)
    assert f.status == "error"
    assert function.__name__ == "div"
    assert args == (1, 0)
    with pytest.raises(ZeroDivisionError):
        function(*args, **kwargs)


@gen_cluster(client=True)
async def test_recreate_error_futures(c, s, a, b):
    x0 = c.submit(dec, 2)
    y0 = c.submit(dec, 1)
    x = c.submit(div, 1, x0)
    y = c.submit(div, 1, y0)
    tot = c.submit(sum, x, y)
    f = c.compute(tot)

    assert f.status == "pending"

    error_f = await c._get_errored_future(f)
    function, args, kwargs = await c._get_components_from_future(error_f)
    assert f.status == "error"
    assert function.__name__ == "div"
    assert args == (1, 0)
    with pytest.raises(ZeroDivisionError):
        function(*args, **kwargs)


@gen_cluster(client=True)
async def test_recreate_error_collection(c, s, a, b):
    pd = pytest.importorskip("pandas")
    dd = pytest.importorskip("dask.dataframe")

    b = db.range(10, npartitions=4)
    b = b.map(lambda x: 1 / x)
    b = b.persist()
    f = c.compute(b)

    error_f = await c._get_errored_future(f)
    function, args, kwargs = await c._get_components_from_future(error_f)
    with pytest.raises(ZeroDivisionError):
        function(*args, **kwargs)

    df = dd.from_pandas(pd.DataFrame({"a": [0, 1, 2, 3, 4]}), chunksize=2)

    def make_err(x):
        # because pandas would happily work with NaN
        if x == 0:
            raise ValueError
        return x

    df2 = df.a.map(make_err, meta=df.a)
    f = c.compute(df2)
    error_f = await c._get_errored_future(f)
    function, args, kwargs = await c._get_components_from_future(error_f)
    with pytest.raises(ValueError):
        function(*args, **kwargs)

    # with persist
    df3 = c.persist(df2)
    error_f = await c._get_errored_future(df3)
    function, args, kwargs = await c._get_components_from_future(error_f)
    with pytest.raises(ValueError):
        function(*args, **kwargs)


@gen_cluster(client=True)
async def test_recreate_error_array(c, s, a, b):
    pytest.importorskip("numpy")
    da = pytest.importorskip("dask.array")
    pytest.importorskip("scipy")
    z = (da.linalg.inv(da.zeros((10, 10), chunks=10)) + 1).sum()
    zz = z.persist()
    error_f = await c._get_errored_future(zz)
    function, args, kwargs = await c._get_components_from_future(error_f)
    assert "0.,0.,0." in str(args).replace(" ", "")  # args contain actual arrays


def test_recreate_error_sync(c):
    x0 = c.submit(dec, 2)
    y0 = c.submit(dec, 1)
    x = c.submit(div, 1, x0)
    y = c.submit(div, 1, y0)
    tot = c.submit(sum, x, y)
    f = c.compute(tot)

    with pytest.raises(ZeroDivisionError):
        c.recreate_error_locally(f)
    assert f.status == "error"


def test_recreate_error_not_error(c):
    f = c.submit(dec, 2)
    with pytest.raises(ValueError, match="No errored futures passed"):
        c.recreate_error_locally(f)


@gen_cluster(client=True)
async def test_recreate_task_delayed(c, s, a, b):
    x0 = delayed(dec)(2)
    y0 = delayed(dec)(2)
    x = delayed(div)(1, x0)
    y = delayed(div)(1, y0)
    tot = delayed(sum)([x, y])

    f = c.compute(tot)

    assert f.status == "pending"

    function, args, kwargs = await c._get_components_from_future(f)
    assert f.status == "finished"
    assert function.__name__ == "sum"
    assert args == ([1, 1],)
    assert function(*args, **kwargs) == 2


@gen_cluster(client=True)
async def test_recreate_task_futures(c, s, a, b):
    x0 = c.submit(dec, 2)
    y0 = c.submit(dec, 2)
    x = c.submit(div, 1, x0)
    y = c.submit(div, 1, y0)
    tot = c.submit(sum, [x, y])
    f = c.compute(tot)

    assert f.status == "pending"

    function, args, kwargs = await c._get_components_from_future(f)
    assert f.status == "finished"
    assert function.__name__ == "sum"
    assert args == ([1, 1],)
    assert function(*args, **kwargs) == 2


@gen_cluster(client=True)
async def test_recreate_task_collection(c, s, a, b):
    pd = pytest.importorskip("pandas")
    dd = pytest.importorskip("dask.dataframe")

    b = db.range(10, npartitions=4)
    b = b.map(lambda x: int(3628800 / (x + 1)))
    b = b.persist()
    f = c.compute(b)

    function, args, kwargs = await c._get_components_from_future(f)
    assert function(*args, **kwargs) == [
        3628800,
        1814400,
        1209600,
        907200,
        725760,
        604800,
        518400,
        453600,
        403200,
        362880,
    ]

    df = dd.from_pandas(pd.DataFrame({"a": [0, 1, 2, 3, 4]}), chunksize=2)

    df2 = df.a.map(inc, meta=df.a)
    f = c.compute(df2)

    function, args, kwargs = await c._get_components_from_future(f)
    expected = pd.DataFrame({"a": [1, 2, 3, 4, 5]})["a"]
    assert function(*args, **kwargs).equals(expected)

    # with persist
    df3 = c.persist(df2)
    # recreate_task_locally only works with futures
    with pytest.raises(TypeError, match="key"):
        function, args, kwargs = await c._get_components_from_future(df3)

    f = c.compute(df3)
    function, args, kwargs = await c._get_components_from_future(f)
    assert function(*args, **kwargs).equals(expected)


@gen_cluster(client=True)
async def test_recreate_task_array(c, s, a, b):
    pytest.importorskip("numpy")
    da = pytest.importorskip("dask.array")
    z = (da.zeros((10, 10), chunks=10) + 1).sum()
    f = c.compute(z)
    function, args, kwargs = await c._get_components_from_future(f)
    assert function(*args, **kwargs) == 100


def test_recreate_task_sync(c):
    x0 = c.submit(dec, 2)
    y0 = c.submit(dec, 2)
    x = c.submit(div, 1, x0)
    y = c.submit(div, 1, y0)
    tot = c.submit(sum, [x, y])
    f = c.compute(tot)

    assert c.recreate_task_locally(f) == 2


@gen_cluster(client=True)
async def test_retire_workers(c, s, a, b):
    assert set(s.workers) == {a.address, b.address}
    await c.retire_workers(workers=[a.address], close_workers=True)
    assert set(s.workers) == {b.address}

    while a.status != Status.closed:
        await asyncio.sleep(0.01)


class WorkerStartTime(WorkerPlugin):
    def setup(self, worker):
        worker.start_time = time()


@pytest.mark.slow
@gen_cluster(client=True, Worker=Nanny, worker_kwargs={"plugins": [WorkerStartTime()]})
async def test_restart_workers(c, s, a, b):
    pytest.importorskip("numpy")
    da = pytest.importorskip("dask.array")

    # Get initial worker start times
    results = await c.run(lambda dask_worker: dask_worker.start_time)
    a_start_time = results[a.worker_address]
    b_start_time = results[b.worker_address]
    assert set(s.workers) == {a.worker_address, b.worker_address}

    # Persist futures and perform a computation
    size = 100
    x = da.ones(size, chunks=10)
    x = x.persist()
    assert await c.compute(x.sum()) == size

    # Restart a single worker
    a_worker_addr = a.worker_address
    results = await c.restart_workers(workers=[a.worker_address])
    assert results == {a_worker_addr: "OK"}
    # There can be some lag between a worker connecting to the scheduler and the
    # nanny updating the worker's port
    while set(s.workers) != {a.worker_address, b.worker_address}:
        await asyncio.sleep(0.01)

    # Make sure worker start times are as expected
    results = await c.run(lambda dask_worker: dask_worker.start_time)
    assert results[b.worker_address] == b_start_time
    assert results[a.worker_address] > a_start_time

    # Ensure computation still completes after worker restart
    assert await c.compute(x.sum()) == size


@gen_cluster(client=True)
async def test_restart_workers_no_nanny_raises(c, s, a, b):
    with pytest.raises(ValueError) as excinfo:
        await c.restart_workers(workers=[a.address])
    msg = str(excinfo.value).lower()
    assert "restarting workers requires a nanny" in msg
    assert a.address in msg


@pytest.mark.slow
@pytest.mark.parametrize("raise_for_error", (True, False))
@gen_cluster(client=True, nthreads=[("", 1)], Worker=BlockedKillNanny)
async def test_restart_workers_kill_timeout(c, s, a, raise_for_error):
    # FIXME a timeout _too_ tight causes the scheduler to hang as wait_for cancels
    # the nanny.kill RPC too soon.
    kwargs = dict(workers=[a.worker_address], timeout=2)

    if raise_for_error:  # default is to raise
        with pytest.raises(TimeoutError) as excinfo:
            await c.restart_workers(**kwargs)
        msg = str(excinfo.value)
        assert "1/1 nanny worker(s) did not shut down within 2s" in msg
        assert a.worker_address in msg
    else:
        results = await c.restart_workers(raise_for_error=raise_for_error, **kwargs)
        assert results == {a.worker_address: "timed out"}
    a.wait_kill.set()


@pytest.mark.slow
@pytest.mark.parametrize("raise_for_error", (True, False))
@gen_cluster(client=True, nthreads=[])
async def test_restart_workers_restart_timeout(c, s, raise_for_error):
    a = BlockedInstantiateNanny(s.address)
    a.wait_instantiate.set()
    async with a:
        a.wait_instantiate.clear()

        # FIXME a timeout _too_ tight causes the scheduler to hang as wait_for cancels
        # the nanny.kill RPC too soon. We also don't want to accidentally time out on
        # the previous step that calls nanny.kill().
        kwargs = dict(workers=[a.worker_address], timeout=3)

        if raise_for_error:  # default is to raise
            with pytest.raises(TimeoutError) as excinfo:
                await c.restart_workers(**kwargs)
            msg = str(excinfo.value)
            assert (
                "Waited for 1 worker(s) to reconnect after restarting but, "
                "after 3s, 1 have not returned"
            ) in msg
        else:
            results = await c.restart_workers(raise_for_error=raise_for_error, **kwargs)
            assert results == {a.worker_address: "timed out"}


@pytest.mark.slow
@gen_cluster(client=True, Worker=Nanny)
async def test_restart_workers_exception(c, s, a, b):
    async def fail_instantiate(*_args, **_kwargs):
        raise ValueError("broken")

    a.instantiate = fail_instantiate

    with captured_logger("distributed.nanny") as log, pytest.raises(TimeoutError):
        await c.restart_workers(workers=[a.worker_address], timeout=3)
    assert "broken" in log.getvalue()


@pytest.mark.slow
@pytest.mark.parametrize("by_name", (True, False))
@gen_cluster(client=True, Worker=Nanny)
async def test_restart_workers_by_name(c, s, a, b, by_name):
    a_addr = a.worker_address
    b_addr = b.worker_address
    results = await c.restart_workers([a.name if by_name else a_addr, b_addr])

    # Same keys as those passed in, even when mixed with address and names.
    assert results == {a.name if by_name else a_addr: "OK", b_addr: "OK"}


class MyException(Exception):
    pass


@gen_cluster(client=True)
async def test_robust_unserializable(c, s, a, b):
    class Foo:
        def __getstate__(self):
            raise MyException()

    with pytest.raises(TypeError, match="Could not serialize"):
        future = c.submit(identity, Foo())

    futures = c.map(inc, range(10))
    results = await c.gather(futures)

    assert results == list(map(inc, range(10)))
    assert a.data and b.data


@gen_cluster(client=True)
async def test_robust_undeserializable(c, s, a, b):
    class Foo:
        def __getstate__(self):
            return 1

        def __setstate__(self, state):
            raise MyException("hello")

    future = c.submit(identity, Foo())
    await wait(future)
    assert future.status == "error"
    with raises_with_cause(RuntimeError, "deserialization", MyException, "hello"):
        await future

    futures = c.map(inc, range(10))
    results = await c.gather(futures)

    assert results == list(map(inc, range(10)))
    assert a.data and b.data


@gen_cluster(client=True)
async def test_robust_undeserializable_function(c, s, a, b):
    class Foo:
        def __getstate__(self):
            return 1

        def __setstate__(self, state):
            raise MyException("hello")

        def __call__(self, *args):
            return 1

    future = c.submit(Foo(), 1)
    await wait(future)
    assert future.status == "error"
    with raises_with_cause(RuntimeError, "deserialization", MyException, "hello"):
        await future

    futures = c.map(inc, range(10))
    results = await c.gather(futures)

    assert results == list(map(inc, range(10)))
    assert a.data and b.data


@gen_cluster(client=True)
async def test_fire_and_forget(c, s, a, b):
    future = c.submit(slowinc, 1, delay=0.1)
    import distributed

    def f(x):
        distributed.foo = 123

    try:
        fire_and_forget(c.submit(f, future))

        while not hasattr(distributed, "foo"):
            await asyncio.sleep(0.01)
        assert distributed.foo == 123
    finally:
        del distributed.foo

    while len(s.tasks) > 1:
        await asyncio.sleep(0.01)

    assert set(s.tasks) == {future.key}
    assert s.tasks[future.key].who_wants


@gen_cluster(client=True)
async def test_fire_and_forget_err(c, s, a, b):
    fire_and_forget(c.submit(div, 1, 0))
    await asyncio.sleep(0.1)

    # erred task should clear out quickly
    start = time()
    while s.tasks:
        await asyncio.sleep(0.01)
        assert time() < start + 1


def test_quiet_client_close(loop):
    with captured_logger("distributed") as logger:
        with Client(
            loop=loop,
            processes=False,
            dashboard_address=":0",
            threads_per_worker=4,
        ) as c:
            futures = c.map(slowinc, range(1000), delay=0.01)
            # Stop part-way
            s = c.cluster.scheduler
            while sum(ts.state == "memory" for ts in list(s.tasks.values())) < 20:
                sleep(0.01)
        sleep(0.1)  # let things settle

    out = logger.getvalue()
    lines = out.strip().split("\n")
    unexpected_lines = [
        line
        for line in lines
        if line
        and "heartbeat from unregistered worker" not in line
        and "unaware of this worker" not in line
        and "garbage" not in line
        and "ended with CancelledError" not in line
        and set(line) != {"-"}
    ]
    assert not unexpected_lines, lines


@pytest.mark.slow
def test_quiet_client_close_when_cluster_is_closed_before_client(loop):
    with captured_logger("tornado.application") as logger:
        cluster = LocalCluster(loop=loop, n_workers=1, dashboard_address=":0")
        client = Client(cluster, loop=loop)
        cluster.close()
        client.close()

    out = logger.getvalue()
    assert "CancelledError" not in out


@gen_cluster()
async def test_close(s, a, b):
    async with Client(s.address, asynchronous=True) as c:
        future = c.submit(inc, 1)
        await wait(future)
        assert c.id in s.clients
        await c.close()

        while c.id in s.clients or s.tasks:
            await asyncio.sleep(0.01)


def test_threadsafe(c):
    def f(_):
        d = deque(maxlen=50)
        for _ in range(100):
            future = c.submit(inc, random.randint(0, 100))
            d.append(future)
            sleep(0.001)
        c.gather(list(d))
        total = c.submit(sum, list(d))
        return total.result()

    from concurrent.futures import ThreadPoolExecutor

    with ThreadPoolExecutor(20) as e:
        results = list(e.map(f, range(20)))
        assert results and all(results)
        del results


@pytest.mark.slow
def test_threadsafe_get(c):
    pytest.importorskip("numpy")
    da = pytest.importorskip("dask.array")

    x = da.arange(100, chunks=(10,))

    def f(_):
        total = 0
        for _ in range(20):
            total += (x + random.randint(0, 20)).sum().compute()
            sleep(0.001)
        return total

    from concurrent.futures import ThreadPoolExecutor

    with ThreadPoolExecutor(30) as e:
        results = list(e.map(f, range(30)))
        assert results and all(results)


@pytest.mark.slow
def test_threadsafe_compute(c):
    pytest.importorskip("numpy")
    da = pytest.importorskip("dask.array")

    x = da.arange(100, chunks=(10,))

    def f(_):
        total = 0
        for _ in range(20):
            future = c.compute((x + random.randint(0, 20)).sum())
            total += future.result()
            sleep(0.001)
        return total

    from concurrent.futures import ThreadPoolExecutor

    e = ThreadPoolExecutor(30)
    results = list(e.map(f, range(30)))
    assert results and all(results)


@gen_cluster(client=True)
async def test_identity(c, s, a, b):
    assert c.id.lower().startswith("client")
    assert a.id.lower().startswith("worker")
    assert b.id.lower().startswith("worker")
    assert s.id.lower().startswith("scheduler")


@gen_cluster(client=True, nthreads=[("127.0.0.1", 4)] * 2)
async def test_get_client(c, s, a, b):
    assert get_client() is c
    assert c.asynchronous

    def f(x):
        import distributed

        client = get_client()
        assert not client.asynchronous
        assert client is distributed.tmp_client

        future = client.submit(inc, x)
        return future.result()

    import distributed

    distributed.tmp_client = c
    try:
        futures = c.map(f, range(5))
        results = await c.gather(futures)
        assert results == list(map(inc, range(5)))
    finally:
        del distributed.tmp_client


def test_get_client_no_cluster():
    # Clean up any global workers added by other tests. This test requires that
    # there are no global workers.
    Worker._instances.clear()

    msg = "No global client found and no address provided"
    with pytest.raises(ValueError, match=rf"^{msg}$"):
        get_client()


@gen_cluster(client=True)
async def test_serialize_collections(c, s, a, b):
    pytest.importorskip("numpy")
    da = pytest.importorskip("dask.array")

    x = da.arange(10, chunks=(5,)).persist()

    def f(x):
        assert isinstance(x, da.Array)
        return x.sum().compute()

    future = c.submit(f, x)
    result = await future
    assert result == sum(range(10))


@gen_cluster(client=True, nthreads=[("127.0.0.1", 1)] * 1)
async def test_secede_simple(c, s, a):
    def f():
        client = get_client()
        secede()
        return client.submit(inc, 1).result()

    result = await c.submit(f)
    assert result == 2


@gen_cluster(client=True)
async def test_secede_balances(c, s, a, b):
    """Ensure that tasks scheduled from a seceded thread can be scheduled
    elsewhere"""

    def f(x):
        client = get_client()
        secede()
        futures = client.map(inc, range(10), pure=False)
        total = client.submit(sum, futures).result()
        return total

    futures = c.map(f, range(10), workers=[a.address])

    results = await c.gather(futures)
    # We dispatch 10 tasks and every task generates 11 more tasks
    # 10 * 11 + 10
    assert a.state.executed_count + b.state.executed_count == 120
    assert a.state.executed_count >= 10
    assert b.state.executed_count > 0

    assert results == [sum(map(inc, range(10)))] * 10


@pytest.mark.parametrize("raise_exception", [True, False])
@gen_cluster(client=True, nthreads=[("", 1)])
async def test_long_running_not_in_occupancy(c, s, a, raise_exception):
    # https://github.com/dask/distributed/issues/5332
    # See also test_long_running_removal_clean

    l = Lock()
    entered = Event()
    await l.acquire()

    def long_running(lock, entered):
        entered.set()
        secede()
        lock.acquire()
        if raise_exception:
            raise RuntimeError("Exception in task")

    f = c.submit(long_running, l, entered)
    await entered.wait()
    ts = s.tasks[f.key]
    ws = s.workers[a.address]
    assert ws.occupancy == parse_timedelta(
        dask.config.get("distributed.scheduler.unknown-task-duration")
    )

    while ws.occupancy:
        await asyncio.sleep(0.01)
    await a.heartbeat()

    assert s.workers[a.address].occupancy == 0
    assert s.total_occupancy == 0
    assert ws.occupancy == 0

    await l.release()

    with (
        pytest.raises(RuntimeError, match="Exception in task")
        if raise_exception
        else nullcontext()
    ):
        await f

    assert s.total_occupancy == 0
    assert ws.occupancy == 0
    assert not ws.long_running


@pytest.mark.parametrize("ordinary_task", [True, False])
@gen_cluster(client=True, nthreads=[("", 1)])
async def test_long_running_removal_clean(c, s, a, ordinary_task):
    # https://github.com/dask/distributed/issues/5975 which could reduce
    # occupancy to negative values upon finishing long running tasks

    # See also test_long_running_not_in_occupancy

    l = Lock()
    entered = Event()
    l2 = Lock()
    entered2 = Event()
    await l.acquire()
    await l2.acquire()

    def long_running_secede(lock, entered):
        entered.set()
        secede()
        lock.acquire()

    def long_running(lock, entered):
        entered.set()
        lock.acquire()

    f = c.submit(long_running_secede, l, entered)
    await entered.wait()

    if ordinary_task:
        f2 = c.submit(long_running, l2, entered2)
        await entered2.wait()
    await l.release()
    await f

    ws = s.workers[a.address]

    if ordinary_task:
        # Should be exactly 0.5 but if for whatever reason this test runs slow,
        # some approximation may kick in increasing this number
        assert s.total_occupancy >= 0.5
        assert ws.occupancy >= 0.5
        await l2.release()
        await f2

    # In the end, everything should be reset
    assert s.total_occupancy == 0
    assert ws.occupancy == 0
    assert not ws.long_running


@gen_cluster(client=True)
async def test_sub_submit_priority(c, s, a, b):
    def func():
        client = get_client()
        f = client.submit(slowinc, 1, delay=0.5, key="slowinc")
        client.gather(f)

    future = c.submit(func, key="f")
    while len(s.tasks) != 2:
        await asyncio.sleep(0.001)
    # lower values schedule first
    assert s.tasks["f"].priority > s.tasks["slowinc"].priority, (
        s.tasks["f"].priority,
        s.tasks["slowinc"].priority,
    )


def test_get_client_sync(c, s, a, b):
    for w in [a, b]:
        assert (
            c.submit(
                lambda: get_worker().scheduler.address, workers=[w["address"]]
            ).result()
            == s["address"]
        )
        assert (
            c.submit(
                lambda: get_client().scheduler.address, workers=[w["address"]]
            ).result()
            == s["address"]
        )


@gen_cluster(client=True)
async def test_serialize_collections_of_futures(c, s, a, b):
    pd = pytest.importorskip("pandas")
    dd = pytest.importorskip("dask.dataframe")
    from dask.dataframe.utils import assert_eq

    df = pd.DataFrame({"x": [1, 2, 3]})
    ddf = dd.from_pandas(df, npartitions=2).persist()
    future = await c.scatter(ddf)

    ddf2 = await future
    df2 = await c.compute(ddf2)

    assert_eq(df, df2)


def test_serialize_collections_of_futures_sync(c):
    pd = pytest.importorskip("pandas")
    dd = pytest.importorskip("dask.dataframe")
    from dask.dataframe.utils import assert_eq

    df = pd.DataFrame({"x": [1, 2, 3]})
    ddf = dd.from_pandas(df, npartitions=2).persist()
    future = c.scatter(ddf)

    result = future.result()
    assert_eq(result.compute(), df)

    assert future.type == dd.DataFrame
    assert c.submit(lambda x, y: assert_eq(x.compute(), y), future, df).result()


def _dynamic_workload(x, delay=0.01):
    if delay == "random":
        sleep(random.random() / 2)
    else:
        sleep(delay)
    if x > 4:
        return 4
    secede()
    client = get_client()
    futures = client.map(
        _dynamic_workload, [x + i + 1 for i in range(2)], pure=False, delay=delay
    )
    total = client.submit(sum, futures)
    return total.result()


def test_dynamic_workloads_sync(c):
    future = c.submit(_dynamic_workload, 0, delay=0.02)
    assert future.result(timeout=20) == 52


@pytest.mark.slow
def test_dynamic_workloads_sync_random(c):
    future = c.submit(_dynamic_workload, 0, delay="random")
    assert future.result(timeout=20) == 52


@gen_cluster(client=True)
async def test_bytes_keys(c, s, a, b):
    key = b"inc-123"
    future = c.submit(inc, 1, key=key)
    result = await future
    assert type(future.key) is bytes
    assert set(s.tasks) == {key}
    assert key in a.data or key in b.data
    assert result == 2


@gen_cluster(client=True)
async def test_unicode_ascii_keys(c, s, a, b):
    uni_type = str
    key = "inc-123"
    future = c.submit(inc, 1, key=key)
    result = await future
    assert type(future.key) is uni_type
    assert set(s.tasks) == {key}
    assert key in a.data or key in b.data
    assert result == 2


@gen_cluster(client=True)
async def test_unicode_keys(c, s, a, b):
    uni_type = str
    key = "inc-123\u03bc"
    future = c.submit(inc, 1, key=key)
    result = await future
    assert type(future.key) is uni_type
    assert set(s.tasks) == {key}
    assert key in a.data or key in b.data
    assert result == 2

    future2 = c.submit(inc, future)
    result2 = await future2
    assert result2 == 3

    future3 = await c.scatter({"data-123": 123})
    result3 = await future3["data-123"]
    assert result3 == 123


def test_use_synchronous_client_in_async_context(loop, c):
    async def f():
        x = await c.scatter(123)
        y = c.submit(inc, x)
        z = await c.gather(y)
        return z

    z = sync(loop, f)
    assert z == 124


def test_quiet_quit_when_cluster_leaves(loop_in_thread):
    loop = loop_in_thread
    with LocalCluster(loop=loop, dashboard_address=":0", silence_logs=False) as cluster:
        with captured_logger("distributed.comm") as sio:
            with Client(cluster, loop=loop) as client:
                futures = client.map(lambda x: x + 1, range(10))
                sleep(0.05)
                cluster.close()
                sleep(0.05)

        text = sio.getvalue()
        assert not text


@gen_cluster([("127.0.0.1", 4)] * 2, client=True)
async def test_call_stack_future(c, s, a, b):
    x = c.submit(slowdec, 1, delay=0.5)
    future = c.submit(slowinc, 1, delay=0.5)
    await asyncio.sleep(0.1)
    results = await asyncio.gather(
        c.call_stack(future), c.call_stack(keys=[future.key])
    )
    assert all(list(first(result.values())) == [future.key] for result in results)
    assert results[0] == results[1]
    result = results[0]
    ts = a.state.tasks.get(future.key)
    if ts is not None and ts.state == "executing":
        w = a
    else:
        w = b

    assert list(result) == [w.address]
    assert list(result[w.address]) == [future.key]
    assert "slowinc" in str(result)
    assert "slowdec" not in str(result)


@gen_cluster([("127.0.0.1", 4)] * 2, client=True)
async def test_call_stack_all(c, s, a, b):
    future = c.submit(slowinc, 1, delay=0.8)
    while not a.state.executing_count and not b.state.executing_count:
        await asyncio.sleep(0.01)
    result = await c.call_stack()
    w = a if a.state.executing_count else b
    assert list(result) == [w.address]
    assert list(result[w.address]) == [future.key]
    assert "slowinc" in str(result)


@gen_cluster([("127.0.0.1", 4)] * 2, client=True)
async def test_call_stack_collections(c, s, a, b):
    pytest.importorskip("numpy")
    da = pytest.importorskip("dask.array")

    x = da.random.random(100, chunks=(10,)).map_blocks(slowinc, delay=0.5).persist()
    while not a.state.executing_count and not b.state.executing_count:
        await asyncio.sleep(0.001)
    result = await c.call_stack(x)
    assert result


@gen_cluster([("127.0.0.1", 4)] * 2, client=True)
async def test_call_stack_collections_all(c, s, a, b):
    pytest.importorskip("numpy")
    da = pytest.importorskip("dask.array")

    x = da.random.random(100, chunks=(10,)).map_blocks(slowinc, delay=0.5).persist()
    while not a.state.executing_count and not b.state.executing_count:
        await asyncio.sleep(0.001)
    result = await c.call_stack()
    assert result


@pytest.mark.flaky(condition=WINDOWS, reruns=10, reruns_delay=5)
@gen_cluster(
    client=True,
    config={
        "distributed.worker.profile.enabled": True,
        "distributed.worker.profile.cycle": "100ms",
    },
)
async def test_profile(c, s, a, b):
    futures = c.map(slowinc, range(10), delay=0.05, workers=a.address)
    await wait(futures)

    x = await c.profile(start=time() + 10, stop=time() + 20)
    assert not x["count"]

    x = await c.profile(start=0, stop=time())
    assert (
        x["count"]
        == sum(p["count"] for _, p in a.profile_history) + a.profile_recent["count"]
    )

    y = await c.profile(start=time() - 0.300, stop=time())
    assert 0 < y["count"] < x["count"]

    assert not any(p["count"] for _, p in b.profile_history)
    result = await c.profile(workers=b.address)
    assert not result["count"]


@gen_cluster(
    client=True,
    config={
        "distributed.worker.profile.enabled": False,
        "distributed.worker.profile.cycle": "100ms",
    },
)
async def test_profile_disabled(c, s, a, b):
    futures = c.map(slowinc, range(10), delay=0.05, workers=a.address)
    await wait(futures)

    x = await c.profile(start=time() + 10, stop=time() + 20)
    assert x["count"] == 0

    x = await c.profile(start=0, stop=time())
    assert x["count"] == 0

    y = await c.profile(start=time() - 0.300, stop=time())
    assert 0 == y["count"] == x["count"]


@gen_cluster(
    client=True,
    config={
        "distributed.worker.profile.cycle": "100ms",
    },
)
async def test_profile_keys(c, s, a, b):
    x = c.map(slowinc, range(10), delay=0.05, workers=a.address)
    y = c.map(slowdec, range(10), delay=0.05, workers=a.address)
    await wait(x + y)

    xp = await c.profile("slowinc")
    yp = await c.profile("slowdec")
    p = await c.profile()

    assert p["count"] == xp["count"] + yp["count"]

    with captured_logger("distributed") as logger:
        prof = await c.profile("does-not-exist")
        assert prof == profile.create()
    out = logger.getvalue()
    assert not out


@gen_cluster()
async def test_client_with_name(s, a, b):
    with captured_logger("distributed.scheduler") as sio:
        async with Client(s.address, asynchronous=True, name="foo") as client:
            assert "foo" in client.id

    text = sio.getvalue()
    assert "foo" in text


@gen_cluster(client=True)
async def test_future_defaults_to_default_client(c, s, a, b):
    x = c.submit(inc, 1)
    await wait(x)

    future = Future(x.key)
    assert future.client is c


@gen_cluster(client=True)
async def test_future_auto_inform(c, s, a, b):
    x = c.submit(inc, 1)
    await wait(x)

    async with Client(s.address, asynchronous=True) as client:
        future = Future(x.key, client)

        while future.status != "finished":
            await asyncio.sleep(0.01)


def test_client_async_before_loop_starts(cleanup):
    with pytest.raises(
        RuntimeError,
        match=r"Constructing LoopRunner\(asynchronous=True\) without a running loop is not supported",
    ):
        client = Client(asynchronous=True, loop=None)


@pytest.mark.slow
@gen_cluster(client=True, Worker=Nanny, timeout=60, nthreads=[("127.0.0.1", 3)] * 2)
async def test_nested_compute(c, s, a, b):
    def fib(x):
        assert get_worker().get_current_task()
        if x < 2:
            return x
        a = delayed(fib)(x - 1)
        b = delayed(fib)(x - 2)
        c = a + b
        return c.compute()

    future = c.submit(fib, 8)
    result = await future
    assert result == 21
    assert len(s.transition_log) > 50


@gen_cluster(client=True)
async def test_task_metadata(c, s, a, b):
    with pytest.raises(KeyError):
        await c.get_metadata("x")
    with pytest.raises(KeyError):
        await c.get_metadata(["x"])
    result = await c.get_metadata("x", None)
    assert result is None
    result = await c.get_metadata(["x"], None)
    assert result is None

    with pytest.raises(KeyError):
        await c.get_metadata(["x", "y"])
    result = await c.get_metadata(["x", "y"], None)
    assert result is None

    await c.set_metadata("x", 1)
    result = await c.get_metadata("x")
    assert result == 1

    with pytest.raises(TypeError):
        await c.get_metadata(["x", "y"])
    with pytest.raises(TypeError):
        await c.get_metadata(["x", "y"], None)

    future = c.submit(inc, 1)
    key = future.key
    await wait(future)
    await c.set_metadata(key, 123)
    result = await c.get_metadata(key)
    assert result == 123

    del future

    while key in s.tasks:
        await asyncio.sleep(0.01)

    with pytest.raises(KeyError):
        await c.get_metadata(key)

    result = await c.get_metadata(key, None)
    assert result is None

    await c.set_metadata(["x", "a"], 1)
    result = await c.get_metadata("x")
    assert result == {"a": 1}
    await c.set_metadata(["x", "b"], 2)
    result = await c.get_metadata("x")
    assert result == {"a": 1, "b": 2}
    result = await c.get_metadata(["x", "a"])
    assert result == 1

    await c.set_metadata(["x", "a", "c", "d"], 1)
    result = await c.get_metadata("x")
    assert result == {"a": {"c": {"d": 1}}, "b": 2}


@gen_cluster(client=True, Worker=Nanny)
async def test_logs(c, s, a, b):
    await wait(c.map(inc, range(5)))
    logs = await c.get_scheduler_logs(n=5)
    assert logs

    for _, msg in logs:
        assert "distributed.scheduler" in msg

    w_logs = await c.get_worker_logs(n=5)
    assert set(w_logs.keys()) == {a.worker_address, b.worker_address}
    for log in w_logs.values():
        for _, msg in log:
            assert "distributed.worker" in msg

    n_logs = await c.get_worker_logs(nanny=True)
    assert set(n_logs.keys()) == {a.worker_address, b.worker_address}
    for log in n_logs.values():
        for _, msg in log:
            assert "distributed.nanny" in msg

    n_logs = await c.get_worker_logs(nanny=True, workers=[a.worker_address])
    assert set(n_logs.keys()) == {a.worker_address}
    for log in n_logs.values():
        for _, msg in log:
            assert "distributed.nanny" in msg


@gen_cluster(client=True, nthreads=[("", 1)], Worker=Nanny)
async def test_logs_from_worker_submodules(c, s, a):
    def on_worker(dask_worker):
        from distributed.worker import logger as l1
        from distributed.worker_memory import worker_logger as l2
        from distributed.worker_state_machine import logger as l3

        l1.info("AAA")
        l2.info("BBB")
        l3.info("CCC")

    await c.run(on_worker)
    logs = await c.get_worker_logs()
    logs = [row[1].partition(" - ")[2] for row in logs[a.worker_address]]
    assert logs[:3] == [
        "distributed.worker.state_machine - INFO - CCC",
        "distributed.worker.memory - INFO - BBB",
        "distributed.worker - INFO - AAA",
    ]

    def on_nanny(dask_worker):
        from distributed.nanny import logger as l4
        from distributed.worker_memory import nanny_logger as l5

        l4.info("DDD")
        l5.info("EEE")

    await c.run(on_nanny, nanny=True)
    logs = await c.get_worker_logs(nanny=True)
    logs = [row[1].partition(" - ")[2] for row in logs[a.worker_address]]
    assert logs[:2] == [
        "distributed.nanny.memory - INFO - EEE",
        "distributed.nanny - INFO - DDD",
    ]


@gen_cluster(client=True)
async def test_avoid_delayed_finalize(c, s, a, b):
    x = delayed(inc)(1)
    future = c.compute(x)
    result = await future
    assert result == 2
    assert list(s.tasks) == [future.key] == [x.key]


@gen_cluster()
async def test_config_scheduler_address(s, a, b):
    with dask.config.set({"scheduler-address": s.address}):
        with captured_logger("distributed.client") as sio:
            async with Client(asynchronous=True) as c:
                assert c.scheduler.address == s.address

    assert sio.getvalue() == f"Config value `scheduler-address` found: {s.address}\n"


@gen_cluster(client=True, nthreads=[])
async def test_warn_when_submitting_large_values(c, s):
    with pytest.warns(UserWarning, match="Sending large graph of size"):
        future = c.submit(lambda x: x + 1, b"0" * 10_000_000)
    with dask.config.set({"distributed.admin.large-graph-warning-threshold": "1GB"}):
        future = c.submit(lambda x: x + 1, b"0" * 10_000_000)


@gen_cluster(client=True, nthreads=[])
async def test_warn_when_submitting_large_values_memoryview(c, s):
    """When sending numpy or parquet data, len(memoryview(obj)) returns the number of
    elements, not the number of bytes. Make sure we're reading memoryview.nbytes.
    """
    # The threshold is 10MB
    a = array.array("d", b"0" * 9_500_000)
    c.submit(lambda: a)

    a = array.array("d", b"0" * 10_000_000)
    with pytest.warns(UserWarning, match="Sending large graph of size"):
        c.submit(lambda: a)


@gen_cluster(client=True)
async def test_unhashable_function(c, s, a, b):
    func = _UnhashableCallable()
    result = await c.submit(func, 1)
    assert result == 2


@gen_cluster()
async def test_client_name(s, a, b):
    with dask.config.set({"client-name": "hello-world"}):
        async with Client(s.address, asynchronous=True) as c:
            assert any("hello-world" in name for name in list(s.clients))


def test_client_doesnt_close_given_loop(loop_in_thread, s, a, b):
    with Client(s["address"], loop=loop_in_thread) as c:
        assert c.submit(inc, 1).result() == 2
    with Client(s["address"], loop=loop_in_thread) as c:
        assert c.submit(inc, 2).result() == 3


@pytest.mark.slow
@gen_cluster(client=True, nthreads=[])
async def test_quiet_scheduler_loss(c, s):
    c._periodic_callbacks["scheduler-info"].interval = 10
    with captured_logger("distributed.client") as logger:
        await s.close()
    text = logger.getvalue()
    assert "BrokenPipeError" not in text


def test_dashboard_link(loop, monkeypatch):
    monkeypatch.setenv("USER", "myusername")

    with cluster(scheduler_kwargs={"dashboard_address": ":12355"}) as (s, [a, b]):
        with Client(s["address"], loop=loop) as c:
            with dask.config.set(
                {"distributed.dashboard.link": "{scheme}://foo-{USER}:{port}/status"}
            ):
                link = "http://foo-myusername:12355/status"
                assert link == c.dashboard_link
                text = c._repr_html_()
                assert link in text


@gen_test()
async def test_dashboard_link_inproc():
    async with Client(processes=False, asynchronous=True, dashboard_address=":0") as c:
        with dask.config.set({"distributed.dashboard.link": "{host}"}):
            assert "/" not in c.dashboard_link


@gen_test()
async def test_client_timeout_2():
    port = open_port()
    with dask.config.set({"distributed.comm.timeouts.connect": "10ms"}):
        start = time()
        c = Client(f"127.0.0.1:{port}", asynchronous=True)
        with pytest.raises((TimeoutError, IOError)):
            async with c:
                pass
        stop = time()
        assert c.status == "closed"
        assert stop - start < 1


@pytest.mark.parametrize("direct", [True, False])
@gen_cluster(client=True, client_kwargs={"serializers": ["dask", "msgpack"]})
async def test_turn_off_pickle(c, s, a, b, direct):
    np = pytest.importorskip("numpy")

    assert (await c.submit(inc, 1)) == 2
    await c.submit(np.ones, 5)
    await c.scatter(1)

    # Can't send complex data
    with pytest.raises(TypeError):
        await c.scatter(inc)

    # can send complex tasks (this uses pickle regardless)
    future = c.submit(lambda x: x, inc)
    await wait(future)

    # but can't receive complex results
    with pytest.raises(TypeError):
        await c.gather(future, direct=direct)

    # Run works
    result = await c.run(lambda: 1)
    assert list(result.values()) == [1, 1]
    result = await c.run_on_scheduler(lambda: 1)
    assert result == 1

    # But not with complex return values
    with pytest.raises(TypeError):
        await c.run(lambda: inc)
    with pytest.raises(TypeError):
        await c.run_on_scheduler(lambda: inc)


@gen_cluster()
async def test_de_serialization(s, a, b):
    np = pytest.importorskip("numpy")

    async with Client(
        s.address,
        asynchronous=True,
        serializers=["msgpack", "pickle"],
        deserializers=["msgpack"],
    ) as c:
        # Can send complex data
        future = await c.scatter(np.ones(5))

        # But can not retrieve it
        with pytest.raises(TypeError):
            result = await future


@gen_cluster()
async def test_de_serialization_none(s, a, b):
    np = pytest.importorskip("numpy")

    async with Client(s.address, asynchronous=True, deserializers=["msgpack"]) as c:
        # Can send complex data
        future = await c.scatter(np.ones(5))

        # But can not retrieve it
        with pytest.raises(TypeError):
            result = await future


@gen_cluster()
async def test_client_repr_closed(s, a, b):
    async with Client(s.address, asynchronous=True) as c:
        pass
    assert "No scheduler connected." in c._repr_html_()


@pytest.mark.skip
def test_client_repr_closed_sync(loop):
    with Client(loop=loop, processes=False, dashboard_address=":0") as c:
        pass
    assert "No scheduler connected." in c._repr_html_()


@pytest.mark.xfail(reason="https://github.com/dask/dask/pull/6807")
@gen_cluster(client=True, nthreads=[("127.0.0.1", 1)])
async def test_nested_prioritization(c, s, w):
    x = delayed(inc)(1, dask_key_name=("a", 2))
    y = delayed(inc)(2, dask_key_name=("a", 10))

    o = dask.order.order(merge(x.__dask_graph__(), y.__dask_graph__()))

    fx, fy = c.compute([x, y])

    await wait([fx, fy])

    assert (o[x.key] < o[y.key]) == (
        s.tasks[fx.key].priority < s.tasks[fy.key].priority
    )


@gen_cluster(client=True)
async def test_scatter_error_cancel(c, s, a, b):
    # https://github.com/dask/distributed/issues/2038
    def bad_fn(x):
        raise Exception("lol")

    x = await c.scatter(1)
    y = c.submit(bad_fn, x)
    del x

    await wait(y)
    assert y.status == "error"
    await asyncio.sleep(0.1)
    assert y.status == "error"  # not cancelled


@pytest.mark.parametrize("workers_arg", [False, True])
@pytest.mark.parametrize("direct", [False, True])
@pytest.mark.parametrize("broadcast", [False, True, 10])
@gen_cluster(
    client=True,
    nthreads=[("", 1)] * 10,
    config=merge(NO_AMM, {"distributed.worker.memory.pause": False}),
)
async def test_scatter_and_replicate_avoid_paused_workers(
    c, s, *workers, workers_arg, direct, broadcast
):
    paused_workers = [w for i, w in enumerate(workers) if i not in (3, 7)]
    for w in paused_workers:
        w.status = Status.paused
    while any(s.workers[w.address].status != Status.paused for w in paused_workers):
        await asyncio.sleep(0.01)

    f = await c.scatter(
        {"x": 1},
        workers=[w.address for w in workers[1:-1]] if workers_arg else None,
        broadcast=broadcast,
        direct=direct,
    )
    if not broadcast:
        await c.replicate(f, n=10)

    expect = [i in (3, 7) for i in range(10)]
    actual = [("x" in w.data) for w in workers]
    assert actual == expect


@pytest.mark.xfail(reason="GH#5409 Dask-Default-Threads are frequently detected")
def test_no_threads_lingering():
    if threading.active_count() < 40:
        return
    active = dict(threading._active)
    print(f"==== Found {len(active)} active threads: ====")
    for t in active.values():
        print(t)
    assert False


@gen_cluster()
async def test_direct_async(s, a, b):
    async with Client(s.address, asynchronous=True, direct_to_workers=True) as c:
        assert c.direct_to_workers

    async with Client(s.address, asynchronous=True, direct_to_workers=False) as c:
        assert not c.direct_to_workers


def test_direct_sync(c):
    assert not c.direct_to_workers

    def f():
        return get_client().direct_to_workers

    assert c.submit(f).result()


@gen_cluster()
async def test_mixing_clients_same_scheduler(s, a, b):
    async with (
        Client(s.address, asynchronous=True) as c1,
        Client(s.address, asynchronous=True) as c2,
    ):
        future = c1.submit(inc, 1)
        assert await c2.submit(inc, future) == 3
    assert not s.tasks


@gen_cluster()
async def test_mixing_clients_different_scheduler(s, a, b):
    async with (
        Scheduler(port=open_port()) as s2,
        Worker(s2.address) as w1,
        Client(s.address, asynchronous=True) as c1,
        Client(s2.address, asynchronous=True) as c2,
    ):
        future = c1.submit(inc, 1)
        with pytest.raises(CancelledError):
            await c2.submit(inc, future)


@dataclass(frozen=True)
class MyHashable:
    x: int
    y: int


@gen_cluster(client=True)
async def test_tuple_keys(c, s, a, b):
    x = dask.delayed(inc)(1, dask_key_name=("x", 1))
    y = dask.delayed(inc)(x, dask_key_name=("y", 1))
    future = c.compute(y)
    assert (await future) == 3
    z = dask.delayed(inc)(y, dask_key_name=("z", MyHashable(1, 2)))
    with pytest.raises(TypeError, match="key"):
        await c.compute(z)


@gen_cluster(client=True)
async def test_multiple_scatter(c, s, a, b):
    futures = await asyncio.gather(*(c.scatter(1, direct=True) for _ in range(5)))

    x = await futures[0]
    x = await futures[0]


@gen_cluster(client=True)
async def test_map_large_kwargs_in_graph(c, s, a, b):
    np = pytest.importorskip("numpy")
    x = np.random.random(100000)
    futures = c.map(lambda a, b: a + b, range(100), b=x)
    while not s.tasks:
        await asyncio.sleep(0.01)

    assert len(s.tasks) == 101
    assert any(k.startswith("ndarray") for k in s.tasks)


@gen_cluster(client=True)
async def test_retry(c, s, a, b):
    def f():
        assert dask.config.get("foo")

    with dask.config.set(foo=False):
        future = c.submit(f)
        with pytest.raises(AssertionError):
            await future

    with dask.config.set(foo=True):
        await future.retry()
        await future


@gen_cluster(client=True)
async def test_retry_dependencies(c, s, a, b):
    def f():
        return dask.config.get("foo")

    x = c.submit(f)
    y = c.submit(inc, x)

    with pytest.raises(KeyError):
        await y

    with dask.config.set(foo=100):
        await y.retry()
        result = await y
        assert result == 101

        await y.retry()
        await x.retry()
        result = await y
        assert result == 101


@gen_cluster(client=True)
async def test_released_dependencies(c, s, a, b):
    def f(x):
        return dask.config.get("foo") + 1

    x = c.submit(inc, 1, key="x")
    y = c.submit(f, x, key="y")
    del x

    with pytest.raises(KeyError):
        await y

    with dask.config.set(foo=100):
        await y.retry()
        result = await y
        assert result == 101


@gen_cluster(client=True, clean_kwargs={"threads": False})
async def test_profile_bokeh(c, s, a, b):
    pytest.importorskip("bokeh.plotting")
    from bokeh.model import Model

    await c.gather(c.map(slowinc, range(10), delay=0.2))
    state, figure = await c.profile(plot=True)
    assert isinstance(figure, Model)

    with tmpfile("html") as fn:
        try:
            await c.profile(filename=fn)
        except PermissionError:
            if WINDOWS:
                pytest.xfail()
        assert os.path.exists(fn)


@gen_cluster(client=True)
async def test_get_mix_futures_and_SubgraphCallable(c, s, a, b):
    future = c.submit(add, 1, 2)

    subgraph = SubgraphCallable(
        {"_2": (add, "_0", "_1"), "_3": (add, future, "_2")}, "_3", ("_0", "_1")
    )
    dsk = {"a": 1, "b": 2, "c": (subgraph, "a", "b"), "d": (subgraph, "c", "b")}

    future2 = c.get(dsk, "d", sync=False)
    result = await future2
    assert result == 11

    # Nested subgraphs
    subgraph2 = SubgraphCallable(
        {
            "_2": (subgraph, "_0", "_1"),
            "_3": (subgraph, "_2", "_1"),
            "_4": (add, "_3", future2),
        },
        "_4",
        ("_0", "_1"),
    )

    dsk2 = {"e": 1, "f": 2, "g": (subgraph2, "e", "f")}

    result = await c.get(dsk2, "g", sync=False)
    assert result == 22


@gen_cluster(client=True)
async def test_get_mix_futures_and_SubgraphCallable_dask_dataframe(c, s, a, b):
    pd = pytest.importorskip("pandas")
    dd = pytest.importorskip("dask.dataframe")

    df = pd.DataFrame({"x": range(1, 11)})
    ddf = dd.from_pandas(df, npartitions=2).persist()
    ddf = ddf.map_partitions(lambda x: x)
    ddf["x"] = ddf["x"].astype("f8")
    ddf = ddf.map_partitions(lambda x: x)
    ddf["x"] = ddf["x"].astype("f8")
    result = await c.compute(ddf)
    assert result.equals(df.astype("f8"))


def test_direct_to_workers(s, loop):
    with Client(s["address"], loop=loop, direct_to_workers=True) as client:
        future = client.scatter(1)
        future.result()
        resp = client.run_on_scheduler(
            lambda dask_scheduler: dask_scheduler.get_events()
        )
        assert "gather" not in str(resp)


@gen_cluster(client=True)
async def test_instances(c, s, a, b):
    assert list(Client._instances) == [c]
    assert list(Scheduler._instances) == [s]
    assert set(Worker._instances) == {a, b}


@gen_cluster(client=True)
async def test_wait_for_workers(c, s, a, b):
    future = asyncio.ensure_future(c.wait_for_workers(n_workers=3))
    await asyncio.sleep(0.22)  # 2 chances
    assert not future.done()

    async with Worker(s.address):
        start = time()
        await future
        assert time() < start + 1

    with pytest.raises(TimeoutError) as info:
        await c.wait_for_workers(n_workers=10, timeout="1 ms")

    assert "2/10" in str(info.value).replace(" ", "")
    assert "1 ms" in str(info.value)


@pytest.mark.skipif(WINDOWS, reason="num_fds not supported on windows")
@pytest.mark.skipif(MACOS, reason="dask/distributed#8075")
@pytest.mark.parametrize(
    "Worker", [Worker, pytest.param(Nanny, marks=[pytest.mark.slow])]
)
@gen_test()
async def test_file_descriptors_dont_leak(Worker):
    pytest.importorskip("pandas")
    df = dask.datasets.timeseries(freq="10s", dtypes={"x": int, "y": float})

    proc = psutil.Process()
    before = proc.num_fds()
    async with Scheduler(dashboard_address=":0") as s:
        async with (
            Worker(s.address),
            Worker(s.address),
            Client(s.address, asynchronous=True),
        ):
            assert proc.num_fds() > before
            await df.sum().persist()

    start = time()
    while proc.num_fds() > before:
        await asyncio.sleep(0.01)
        assert time() < start + 10, (before, proc.num_fds())


@gen_test()
async def test_dashboard_link_cluster():
    class MyCluster(LocalCluster):
        @property
        def dashboard_link(self):
            return "http://foo.com"

    async with MyCluster(
        processes=False, asynchronous=True, dashboard_address=":0"
    ) as cluster:
        async with Client(cluster, asynchronous=True) as client:
            assert "http://foo.com" in client._repr_html_()


@gen_test()
async def test_shutdown():
    async with Scheduler(dashboard_address=":0") as s:
        async with Worker(s.address) as w:
            async with Client(s.address, asynchronous=True) as c:
                await c.shutdown()

                assert s.status == Status.closed
                assert w.status in {Status.closed, Status.closing}
                assert c.status == "closed"


@gen_test()
async def test_shutdown_localcluster():
    async with LocalCluster(
        n_workers=1, asynchronous=True, processes=False, dashboard_address=":0"
    ) as lc:
        async with Client(lc, asynchronous=True) as c:
            await c.shutdown()

        assert lc.scheduler.status == Status.closed
        assert lc.status == Status.closed
        assert c.status == "closed"


@gen_test()
async def test_shutdown_stops_callbacks():
    async with Scheduler(dashboard_address=":0") as s:
        async with Worker(s.address) as w:
            async with Client(s.address, asynchronous=True) as c:
                await c.shutdown()
                assert not any(pc.is_running() for pc in c._periodic_callbacks.values())


@gen_test()
async def test_shutdown_is_quiet_with_cluster():
    async with LocalCluster(
        n_workers=1, asynchronous=True, processes=False, dashboard_address=":0"
    ) as cluster:
        with captured_logger("distributed.client") as logger:
            timeout = 0.1
            async with Client(cluster, asynchronous=True, timeout=timeout) as c:
                await c.shutdown()
                await asyncio.sleep(timeout)
            msg = logger.getvalue().strip()
            assert msg == "Shutting down scheduler from Client", msg


@gen_test()
async def test_client_is_quiet_cluster_close():
    async with LocalCluster(
        n_workers=1, asynchronous=True, processes=False, dashboard_address=":0"
    ) as cluster:
        with captured_logger("distributed.client") as logger:
            timeout = 0.1
            async with Client(cluster, asynchronous=True, timeout=timeout) as c:
                await cluster.close()
                await asyncio.sleep(timeout)
            assert not logger.getvalue().strip()


@gen_test()
async def test_config_inherited_by_subprocess():
    with dask.config.set(foo=100):
        async with LocalCluster(
            n_workers=1,
            asynchronous=True,
            processes=True,
            dashboard_address=":0",
        ) as lc:
            async with Client(lc, asynchronous=True) as c:
                assert await c.submit(dask.config.get, "foo") == 100


@gen_cluster(client=True)
async def test_futures_of_sorted(c, s, a, b):
    b = dask.bag.from_sequence(range(10), npartitions=5).persist()
    futures = futures_of(b)
    assert [fut.key for fut in futures] == [k for k in b.__dask_keys__()]


@gen_cluster(
    client=True,
    config={
        "distributed.worker.profile.enabled": True,
        "distributed.worker.profile.cycle": "10ms",
    },
)
async def test_profile_server(c, s, a, b):
    for i in range(5):
        try:
            x = c.map(slowinc, range(10), delay=0.01, workers=a.address, pure=False)
            await wait(x)
            await asyncio.gather(
                c.run(slowinc, 1, delay=0.5), c.run_on_scheduler(slowdec, 1, delay=0.5)
            )

            p = await c.profile(server=True)  # All worker servers
            assert "slowinc" in str(p)

            p = await c.profile(scheduler=True)  # Scheduler
            assert "slowdec" in str(p)
        except AssertionError:
            if i == 4:
                raise
            else:
                pass
        else:
            break


@gen_cluster(
    client=True,
    config={
        "distributed.worker.profile.enabled": False,
        "distributed.worker.profile.cycle": "10ms",
    },
)
async def test_profile_server_disabled(c, s, a, b):
    x = c.map(slowinc, range(10), delay=0.01, workers=a.address, pure=False)
    await wait(x)
    await asyncio.gather(
        c.run(slowinc, 1, delay=0.5), c.run_on_scheduler(slowdec, 1, delay=0.5)
    )

    p = await c.profile(server=True)  # All worker servers
    assert "slowinc" not in str(p)

    p = await c.profile(scheduler=True)  # Scheduler
    assert "slowdec" not in str(p)


@gen_cluster(client=True)
async def test_await_future(c, s, a, b):
    future = c.submit(inc, 1)

    async def f():  # flake8: noqa
        result = await future
        assert result == 2

    await f()

    future = c.submit(div, 1, 0)

    async def f():
        with pytest.raises(ZeroDivisionError):
            await future

    await f()


@gen_cluster(client=True)
async def test_as_completed_async_for(c, s, a, b):
    futures = c.map(inc, range(10))
    ac = as_completed(futures)
    results = []

    async def f():
        async for future in ac:
            result = await future
            results.append(result)

    await f()

    assert set(results) == set(range(1, 11))


@gen_cluster(client=True)
async def test_as_completed_async_for_results(c, s, a, b):
    futures = c.map(inc, range(10))
    ac = as_completed(futures, with_results=True)
    results = []

    async def f():
        async for future, result in ac:
            results.append(result)

    await f()

    assert set(results) == set(range(1, 11))


@gen_cluster(client=True)
async def test_as_completed_async_for_cancel(c, s, a, b):
    x = c.submit(inc, 1)
    ev = Event()
    y = c.submit(lambda ev: ev.wait(), ev)
    ac = as_completed([x, y])

    await x
    await y.cancel()

    futs = [future async for future in ac]
    assert futs == [x, y]
    await ev.set()  # Allow for clean teardown


@gen_test()
async def test_async_with():
    async with Client(processes=False, dashboard_address=":0", asynchronous=True) as c:
        assert await c.submit(lambda x: x + 1, 10) == 11
    assert c.status == "closed"
    assert c.cluster.status == Status.closed


def test_client_sync_with_async_def(loop):
    async def ff():
        await asyncio.sleep(0.01)
        return 1

    with cluster() as (s, [a, b]):
        with Client(s["address"], loop=loop) as c:
            assert sync(loop, ff) == 1
            assert c.sync(ff) == 1


@pytest.mark.skip(reason="known intermittent failure")
@gen_cluster(client=True)
async def test_dont_hold_on_to_large_messages(c, s, a, b):
    np = pytest.importorskip("numpy")
    da = pytest.importorskip("dask.array")
    x = np.random.random(1000000)
    xr = weakref.ref(x)

    d = da.from_array(x, chunks=(100000,))
    d = d.persist()
    del x

    start = time()
    while xr() is not None:
        if time() > start + 5:
            # Help diagnosing
            from types import FrameType

            x = xr()
            if x is not None:
                del x
                rc = sys.getrefcount(xr())
                refs = gc.get_referrers(xr())
                print("refs to x:", rc, refs, gc.isenabled())
                frames = [r for r in refs if isinstance(r, FrameType)]
                for i, f in enumerate(frames):
                    print(
                        "frames #%d:" % i,
                        f.f_code.co_name,
                        f.f_code.co_filename,
                        sorted(f.f_locals),
                    )
            pytest.fail("array should have been destroyed")

        await asyncio.sleep(0.200)


@gen_cluster(client=True)
async def test_run_on_scheduler_async_def(c, s, a, b):
    async def f(dask_scheduler):
        await asyncio.sleep(0.01)
        dask_scheduler.foo = "bar"

    await c.run_on_scheduler(f)

    assert s.foo == "bar"

    async def f(dask_worker):
        await asyncio.sleep(0.01)
        dask_worker.foo = "bar"

    await c.run(f)
    assert a.foo == "bar"
    assert b.foo == "bar"


@gen_cluster(client=True)
async def test_run_on_scheduler_async_def_wait(c, s, a, b):
    async def f(dask_scheduler):
        await asyncio.sleep(0.01)
        dask_scheduler.foo = "bar"

    await c.run_on_scheduler(f, wait=False)

    while not hasattr(s, "foo"):
        await asyncio.sleep(0.01)
    assert s.foo == "bar"

    async def f(dask_worker):
        await asyncio.sleep(0.01)
        dask_worker.foo = "bar"

    await c.run(f, wait=False)

    while not hasattr(a, "foo") or not hasattr(b, "foo"):
        await asyncio.sleep(0.01)

    assert a.foo == "bar"
    assert b.foo == "bar"


@pytest.mark.slow
@pytest.mark.skipif(WINDOWS, reason="frequently kills off the whole test suite")
@pytest.mark.parametrize("local", [True, False])
@gen_cluster(client=True, nthreads=[("127.0.0.1", 2)] * 2)
async def test_performance_report(c, s, a, b, local):
    pytest.importorskip("bokeh")
    pytest.importorskip("numpy")
    da = pytest.importorskip("dask.array")

    async def f(stacklevel, mode=None):
        """
        We wrap this in a function so that the assertions aren't in the
        performanace report itself

        Also, we want this comment to appear
        """
        x = da.random.random((1000, 1000), chunks=(100, 100))
        with tmpfile(extension="html") as fn:
            urlpath = fn
            if not local:
                pytest.importorskip("fsspec")
                # Make it look like an fsspec path
                urlpath = f"file://{fn}"
            async with performance_report(
                filename=urlpath,
                stacklevel=stacklevel,
                mode=mode,
            ):
                await c.compute((x + x.T).sum())

            with open(fn) as f:
                data = f.read()
        return data

    # Ensure default kwarg maintains backward compatibility
    data = await f(stacklevel=1)

    assert "Also, we want this comment to appear" in data
    assert "bokeh" in data
    assert "random" in data
    assert "Dask Performance Report" in data
    assert "x = da.random" in data
    assert "Threads: 4" in data
    assert "No logs to report" in data
    assert dask.__version__ in data

    # stacklevel=2 captures code two frames back -- which in this case
    # is the testing function
    data = await f(stacklevel=2)
    assert "async def test_performance_report(c, s, a, b):" in data
    assert "Dask Performance Report" in data

    # stacklevel=0 or lower is overridden to stacklevel=1 so we don't see
    # distributed internals
    data = await f(stacklevel=0)
    assert "Also, we want this comment to appear" in data
    assert "Dask Performance Report" in data

    data = await f(stacklevel=1, mode="inline")
    assert "cdn.bokeh.org" not in data
    data = await f(stacklevel=1, mode="cdn")
    assert "cdn.bokeh.org" in data


@pytest.mark.skipif(
    sys.version_info >= (3, 10),
    reason="On Py3.10+ semaphore._loop is not bound until .acquire() blocks",
)
@gen_cluster(nthreads=[])
async def test_client_gather_semaphore_loop(s):
    async with Client(s.address, asynchronous=True) as c:
        assert c._gather_semaphore._loop is c.loop.asyncio_loop


@gen_cluster(client=True)
async def test_as_completed_condition_loop(c, s, a, b):
    seq = c.map(inc, range(5))
    ac = as_completed(seq)
    # consume the ac so that the ac.condition is bound to the loop on py3.10+
    async for _ in ac:
        pass
    assert ac.condition._loop == c.loop.asyncio_loop


@pytest.mark.skipif(
    sys.version_info >= (3, 10),
    reason="On Py3.10+ semaphore._loop is not bound until .acquire() blocks",
)
def test_client_connectionpool_semaphore_loop(s, a, b, loop):
    with Client(s["address"], loop=loop) as c:
        assert c.rpc.semaphore._loop is loop.asyncio_loop


@pytest.mark.slow
@gen_cluster(client=True, nthreads=[], config={"distributed.comm.compression": None})
@pytest.mark.skipif(not LINUX, reason="Need 127.0.0.2 to mean localhost")
async def test_mixed_compression(c, s):
    pytest.importorskip("lz4")
    pytest.importorskip("numpy")
    da = pytest.importorskip("dask.array")

    async with (
        Nanny(
            s.address,
            host="127.0.0.2",
            nthreads=1,
            config={"distributed.comm.compression": "lz4"},
        ),
        Nanny(
            s.address,
            host="127.0.0.3",
            nthreads=1,
            config={"distributed.comm.compression": "zlib"},
        ),
    ):
        await c.wait_for_workers(2)
        await c.get_versions()

        x = da.ones((10000, 10000))
        # get_data between Worker with lz4 and Worker with zlib
        y = x + x.T
        # get_data from Worker with lz4 and Worker with zlib to Client with None
        out = await c.gather(y)
        assert out.shape == (10000, 10000)


def test_futures_in_subgraphs(loop_in_thread):
    """Regression test of <https://github.com/dask/distributed/issues/4145>"""
    pd = pytest.importorskip("pandas")
    dd = pytest.importorskip("dask.dataframe")
    with cluster() as (s, [a, b]), Client(s["address"], loop=loop_in_thread) as c:
        ddf = dd.from_pandas(
            pd.DataFrame(
                dict(
                    uid=range(50),
                    enter_time=pd.date_range(
                        start="2020-01-01", end="2020-09-01", periods=50, tz="UTC"
                    ),
                )
            ),
            npartitions=5,
        )

        ddf = ddf[ddf.uid.isin(range(29))].persist()
        ddf["local_time"] = ddf.enter_time.dt.tz_convert("US/Central")
        ddf["day"] = ddf.enter_time.dt.day_name()
        ddf = dd.categorical.categorize(ddf, columns=["day"], index=False)
        ddf.compute()


@gen_cluster(client=True)
async def test_get_task_metadata(c, s, a, b):
    # Populate task metadata
    await c.register_plugin(TaskStateMetadataPlugin())

    async with get_task_metadata() as tasks:
        f = c.submit(slowinc, 1)
        await f

    metadata = tasks.metadata
    assert f.key in metadata
    assert metadata[f.key] == s.tasks.get(f.key).metadata

    state = tasks.state
    assert f.key in state
    assert state[f.key] == "memory"

    assert not any(isinstance(p, CollectTaskMetaDataPlugin) for p in s.plugins)


@gen_cluster(client=True)
async def test_get_task_metadata_multiple(c, s, a, b):
    # Populate task metadata
    await c.register_plugin(TaskStateMetadataPlugin())

    # Ensure that get_task_metadata only collects metadata for
    # tasks which are submitted and completed within its context
    async with get_task_metadata() as tasks1:
        f1 = c.submit(slowinc, 1)
        await f1
        async with get_task_metadata() as tasks2:
            f2 = c.submit(slowinc, 2)
            await f2

    metadata1 = tasks1.metadata
    metadata2 = tasks2.metadata

    assert len(metadata1) == 2
    assert sorted(metadata1.keys()) == sorted([f1.key, f2.key])
    assert metadata1[f1.key] == s.tasks.get(f1.key).metadata
    assert metadata1[f2.key] == s.tasks.get(f2.key).metadata

    assert len(metadata2) == 1
    assert list(metadata2.keys()) == [f2.key]
    assert metadata2[f2.key] == s.tasks.get(f2.key).metadata


@gen_cluster(client=True)
async def test_register_worker_plugin_instance_required(c, s, a, b):
    class MyPlugin(WorkerPlugin):
        ...

    with pytest.raises(TypeError, match="instance"):
        await c.register_plugin(MyPlugin)


@gen_cluster(client=True)
async def test_register_worker_plugin_exception(c, s, a, b):
    class MyPlugin(WorkerPlugin):
        def setup(self, worker=None):
            raise ValueError("Setup failed")

    with pytest.raises(ValueError, match="Setup failed"):
        await c.register_plugin(MyPlugin())


@gen_cluster(client=True)
async def test_annotations_task_state(c, s, a, b):
    pytest.importorskip("numpy")
    da = pytest.importorskip("dask.array")

    with dask.annotate(qux="bar", priority=100):
        x = da.ones(10, chunks=(5,))

    with dask.config.set(optimization__fuse__active=False):
        x = await x.persist()

    for ts in s.tasks.values():
        assert ts.annotations["qux"] == "bar"
        assert ts.annotations["priority"] == 100


@pytest.mark.parametrize("fn", ["compute", "persist"])
@gen_cluster(client=True)
async def test_annotations_compute_time(c, s, a, b, fn):
    pytest.importorskip("numpy")
    da = pytest.importorskip("dask.array")

    x = da.ones(10, chunks=(5,))

    with dask.annotate(foo="bar"):
        # Turn off optimization to avoid rewriting layers and picking up annotations
        # that way. Instead, we want `compute`/`persist` to be able to pick them up.
        fut = getattr(c, fn)(x, optimize_graph=False)

    await wait(fut)
    assert s.tasks
    for ts in s.tasks.values():
        assert ts.annotations["foo"] == "bar"


@pytest.mark.xfail(reason="https://github.com/dask/dask/issues/7036")
@gen_cluster(client=True)
async def test_annotations_survive_optimization(c, s, a, b):
    pytest.importorskip("numpy")
    da = pytest.importorskip("dask.array")

    with dask.annotate(foo="bar"):
        x = da.ones(10, chunks=(5,))

    ann = x.__dask_graph__().layers[x.name].annotations
    assert ann is not None
    assert ann.get("foo", None) == "bar"

    (xx,) = dask.optimize(x)

    ann = xx.__dask_graph__().layers[x.name].annotations
    assert ann is not None
    assert ann.get("foo", None) == "bar"


@gen_cluster(client=True)
async def test_annotations_priorities(c, s, a, b):
    pytest.importorskip("numpy")
    da = pytest.importorskip("dask.array")

    with dask.annotate(priority=15):
        x = da.ones(10, chunks=(5,))

    with dask.config.set(optimization__fuse__active=False):
        x = await x.persist()

    for ts in s.tasks.values():
        assert ts.priority[0] == -15
        assert ts.annotations["priority"] == 15


@gen_cluster(client=True)
async def test_annotations_workers(c, s, a, b):
    pytest.importorskip("numpy")
    da = pytest.importorskip("dask.array")

    with dask.annotate(workers=[a.address]):
        x = da.ones(10, chunks=(5,))

    with dask.config.set(optimization__fuse__active=False):
        x = await x.persist()

    for ts in s.tasks.values():
        assert ts.annotations["workers"] == [a.address]
        assert ts.worker_restrictions == {a.address}

    assert a.data
    assert not b.data


@gen_cluster(client=True)
async def test_annotations_retries(c, s, a, b):
    pytest.importorskip("numpy")
    da = pytest.importorskip("dask.array")

    with dask.annotate(retries=2):
        x = da.ones(10, chunks=(5,))

    with dask.config.set(optimization__fuse__active=False):
        x = await x.persist()

    for ts in s.tasks.values():
        assert ts.retries == 2
        assert ts.annotations["retries"] == 2


@gen_cluster(client=True)
async def test_annotations_blockwise_unpack(c, s, a, b):
    np = pytest.importorskip("numpy")
    da = pytest.importorskip("dask.array")
    from dask.array.utils import assert_eq

    # A flaky doubling function -- need extra args because it is called before
    # application to establish dtype/meta.
    scale = varying([ZeroDivisionError("one"), ZeroDivisionError("two"), 2, 2])

    def flaky_double(x):
        return scale() * x

    # A reliable double function.
    def reliable_double(x):
        return 2 * x

    x = da.ones(10, chunks=(5,))

    # The later annotations should not override the earlier annotations
    with dask.annotate(retries=2):
        y = x.map_blocks(flaky_double, meta=np.array((), dtype=float))
    with dask.annotate(retries=0):
        z = y.map_blocks(reliable_double, meta=np.array((), dtype=float))

    with dask.config.set(optimization__fuse__active=False):
        z = await c.compute(z)

    assert_eq(z, np.ones(10) * 4.0)


@gen_cluster(
    client=True,
    nthreads=[
        ("127.0.0.1", 1),
        ("127.0.0.1", 1, {"resources": {"GPU": 1}}),
    ],
)
async def test_annotations_resources(c, s, a, b):
    pytest.importorskip("numpy")
    da = pytest.importorskip("dask.array")

    with dask.annotate(resources={"GPU": 1}):
        x = da.ones(10, chunks=(5,))

    with dask.config.set(optimization__fuse__active=False):
        x = await x.persist()

    for ts in s.tasks.values():
        assert ts.resource_restrictions == {"GPU": 1}
        assert ts.annotations["resources"] == {"GPU": 1}


@gen_cluster(
    client=True,
    nthreads=[
        ("127.0.0.1", 1),
        ("127.0.0.1", 1, {"resources": {"GPU": 1}}),
    ],
)
async def test_annotations_resources_culled(c, s, a, b):
    pytest.importorskip("numpy")
    da = pytest.importorskip("dask.array")

    x = da.ones((2, 2, 2), chunks=1)
    with dask.annotate(resources={"GPU": 1}):
        y = x.map_blocks(lambda x0: x0, meta=x._meta)

    z = y[0, 0, 0]

    (z,) = c.compute([z], optimize_graph=False)
    await z
    # it worked!


@gen_cluster(client=True)
async def test_annotations_loose_restrictions(c, s, a, b):
    pytest.importorskip("numpy")
    da = pytest.importorskip("dask.array")

    # Eventually fails if allow_other_workers=False
    with dask.annotate(workers=["fake"], allow_other_workers=True):
        x = da.ones(10, chunks=(5,))

    with dask.config.set(optimization__fuse__active=False):
        x = await x.persist()

    for ts in s.tasks.values():
        assert not ts.worker_restrictions
        assert ts.host_restrictions == {"fake"}
        assert ts.annotations["workers"] == ["fake"]
        assert ts.annotations["allow_other_workers"] is True


@gen_cluster(
    client=True,
    nthreads=[
        ("127.0.0.1", 1, {"resources": {"foo": 4}}),
        ("127.0.0.1", 1),
    ],
)
async def test_annotations_submit_map(c, s, a, b):
    with dask.annotate(resources={"foo": 1}):
        f = c.submit(inc, 0)
    with dask.annotate(resources={"foo": 1}):
        fs = c.map(inc, range(10, 13))

    await wait([f, *fs])

    for ts in s.tasks.values():
        assert ts.resource_restrictions == {"foo": 1}
        assert ts.annotations["resources"] == {"foo": 1}
    assert not b.state.tasks


@gen_cluster(client=True)
async def test_annotations_global_vs_local(c, s, a, b):
    """Test that local annotations take precedence over global annotations"""
    with dask.annotate(foo=1):
        x = delayed(inc)(1, dask_key_name="x")
    y = delayed(inc)(2, dask_key_name="y")
    with dask.annotate(foo=2):
        xf, yf = c.compute([x, y])

    await c.gather(xf, yf)
    assert s.tasks["x"].annotations == {"foo": 1}
    assert s.tasks["y"].annotations == {"foo": 2}


@gen_cluster(client=True)
async def test_workers_collection_restriction(c, s, a, b):
    pytest.importorskip("numpy")
    da = pytest.importorskip("dask.array")

    future = c.compute(da.arange(10), workers=a.address)
    await future
    assert a.data and not b.data


@gen_cluster(client=True, nthreads=[("127.0.0.1", 1)])
async def test_get_client_functions_spawn_clusters(c, s, a):
    # see gh4565

    scheduler_addr = c.scheduler.address

    def f(x):
        with LocalCluster(
            n_workers=1,
            processes=False,
            dashboard_address=":0",
            worker_dashboard_address=":0",
            loop=None,
        ) as cluster2:
            with Client(cluster2) as c1:
                c2 = get_client()

                c1_scheduler = c1.scheduler.address
                c2_scheduler = c2.scheduler.address
                assert c1_scheduler != c2_scheduler
                assert c2_scheduler == scheduler_addr

    await c.gather(c.map(f, range(2)))
    await a.close()

    c_default = default_client()
    assert c is c_default


def test_computation_code_walk_frames():
    test_function_code = inspect.getsource(test_computation_code_walk_frames)
    code = Client._get_computation_code()
    lineno_relative = relative_frame_linenumber(inspect.currentframe()) - 1
    lineno_frame = inspect.getframeinfo(inspect.currentframe()).lineno - 2

    # Sanity check helper function works, called 7 lines down in this function
    assert relative_frame_linenumber(inspect.currentframe()) == 7

    assert len(code) == 1
    code = code[0]

    assert code.code == test_function_code
    assert code.lineno_frame == lineno_frame
    assert code.lineno_relative == lineno_relative
    assert code.filename == __file__

    def nested_call():
        code = Client._get_computation_code(nframes=2)
        nonlocal lineno_relative, lineno_frame
        lineno_relative = 1  # called on first line in this function
        lineno_frame = inspect.getframeinfo(inspect.currentframe()).lineno - 3
        return code

    nested = nested_call()
    nested_call_lineno_relative = relative_frame_linenumber(inspect.currentframe()) - 1
    nested_call_lineno_frame = inspect.getframeinfo(inspect.currentframe()).lineno - 2

    assert len(nested) == 2
    assert nested[-1].code == inspect.getsource(nested_call)
    assert nested[-1].lineno_frame == lineno_frame
    assert nested[-1].lineno_relative == lineno_relative
    assert nested[-1].filename == __file__

    assert nested[-2].code == test_function_code
    assert nested[-2].lineno_frame == nested_call_lineno_frame
    assert nested[-2].lineno_relative == nested_call_lineno_relative
    assert nested[-2].filename == __file__

    with pytest.raises(TypeError, match="Ignored modules must be a list"):
        with dask.config.set(
            {"distributed.diagnostics.computations.ignore-modules": "test_client"}
        ):
            code = Client._get_computation_code()

    with dask.config.set(
        {
            "distributed.diagnostics.computations.ignore-modules": ["test_client"],
            "distributed.diagnostics.computations.ignore-files": [],
        }
    ):
        import sys

        upper_frame_code = inspect.getsource(sys._getframe(1))
        lineno_relative = relative_frame_linenumber(sys._getframe(1))
        lineno_frame = inspect.getframeinfo(sys._getframe(1)).lineno
        code = Client._get_computation_code()

        assert len(code) == 1
        code = code[0]

        assert code.code == upper_frame_code
        assert code.lineno_relative == lineno_relative
        assert code.lineno_frame == lineno_frame
        assert nested_call()[-1].code == upper_frame_code


def run_in_ipython(code):
    from IPython.testing.globalipapp import start_ipython

    shell = start_ipython()
    return shell.run_cell(code)


@pytest.mark.slow
@pytest.mark.parametrize("nframes", (2, 3))
@gen_cluster()
async def test_computation_ignore_ipython_frames(s, a, b, nframes):
    pytest.importorskip("IPython")

    source_code = f"""
        import time
        import dask
        from distributed import Client

        dask.config.set({{"distributed.diagnostics.computations.nframes": {nframes}}})
        with Client("{s.address}") as client:
            def foo(x): print(x); return x;
            def bar(x): return client.map(foo, range(x))

            N = client.gather(bar(3))
    """
    # When not running IPython in a new process, it does not shutdown
    # properly and leaks a thread. There should be a way to fix this.
    # Seems to be another (deeper) issue that this shouldn't need
    # a subprocess/thread/@gen_cluster/test at all, and ought to be able to run
    # directly in InteractiveShell (and does) but requires `--reruns=1`
    # due to some underlying lag in the asyncio if ran by itself, but will
    # otherwise run fine in the suite of tests.
    ctx = multiprocessing.get_context("spawn")
    with concurrent.futures.ProcessPoolExecutor(1, mp_context=ctx) as executor:
        loop = asyncio.get_running_loop()
        result = await loop.run_in_executor(executor, run_in_ipython, source_code)

    result.raise_error()
    computations = s.computations

    assert len(computations) == 1
    assert len(computations[0].code) == 1
    code = computations[0].code[0]
    assert len(code) == 2  # 2 frames when ignoring IPython frames

    def normalize(s):
        return re.sub(r"\s+", " ", s).strip()

    assert normalize(code[0].code) == normalize(source_code)
    assert normalize(code[1].code) == "def bar(x): return client.map(foo, range(x))"


@gen_cluster(client=True, nthreads=[("", 1)])
async def test_computation_store_annotations(c, s, a):
    # We do not want to store layer annotations
    with dask.annotate(layer="foo"):
        f = delayed(inc)(1)

    with dask.annotate(job="very-important"):
        assert await c.compute(f) == 2

    assert len(s.computations) == 1
    assert s.computations[0].annotations == {"job": "very-important"}


def test_computation_object_code_dask_compute(client):
    pytest.importorskip("numpy")
    da = pytest.importorskip("dask.array")

    with dask.config.set({"distributed.diagnostics.computations.nframes": 2}):
        x = da.ones((10, 10), chunks=(3, 3))
        x.sum().compute()

    test_function_code = inspect.getsource(test_computation_object_code_dask_compute)

    def fetch_comp_code(dask_scheduler):
        computations = list(dask_scheduler.computations)
        assert len(computations) == 1
        comp = computations[0]
        assert len(comp.code) == 1
        return comp.code[0]

    code = client.run_on_scheduler(fetch_comp_code)
    assert len(code) == 1
    assert code[0].code == test_function_code


def test_computation_object_code_dask_compute_no_frames_default(client):
    pytest.importorskip("numpy")
    da = pytest.importorskip("dask.array")

    x = da.ones((10, 10), chunks=(3, 3))
    x.sum().compute()

    def fetch_comp_code(dask_scheduler):
        computations = list(dask_scheduler.computations)
        assert len(computations) == 1
        comp = computations[0]
        assert not comp.code

    client.run_on_scheduler(fetch_comp_code)


def test_computation_object_code_not_available(client):
    np = pytest.importorskip("numpy")
    if parse_version(np.__version__) >= parse_version("1.25"):
        pytest.skip("numpy >=1.25 can capture ufunc code")

    pd = pytest.importorskip("pandas")
    dd = pytest.importorskip("dask.dataframe")
    with dask.config.set({"distributed.diagnostics.computations.nframes": 2}):
        df = pd.DataFrame({"a": range(10)})
        ddf = dd.from_pandas(df, npartitions=3)
        result = np.where(ddf.a > 4)

    def fetch_comp_code(dask_scheduler):
        computations = list(dask_scheduler.computations)
        assert len(computations) == 1
        comp = computations[0]
        assert not comp.code

    client.run_on_scheduler(fetch_comp_code)


@gen_cluster(client=True, config={"distributed.diagnostics.computations.nframes": 2})
async def test_computation_object_code_dask_persist(c, s, a, b):
    pytest.importorskip("numpy")
    da = pytest.importorskip("dask.array")

    x = da.ones((10, 10), chunks=(3, 3))
    future = x.sum().persist()
    await future

    test_function_code = inspect.getsource(
        test_computation_object_code_dask_persist.__wrapped__
    )
    computations = list(s.computations)
    assert len(computations) == 1
    comp = computations[0]
    assert len(comp.code) == 1

    assert len(comp.code[0]) == 2
    assert comp.code[0][-1].code == test_function_code


@gen_cluster(client=True, config={"distributed.diagnostics.computations.nframes": 2})
async def test_computation_object_code_client_submit_simple(c, s, a, b):
    def func(x):
        return x

    fut = c.submit(func, 1)

    await fut

    test_function_code = inspect.getsource(
        test_computation_object_code_client_submit_simple.__wrapped__
    )
    computations = list(s.computations)
    assert len(computations) == 1
    comp = computations[0]

    assert len(comp.code) == 1

    assert len(comp.code[0]) == 2
    assert comp.code[0][-1].code == test_function_code


@gen_cluster(client=True, config={"distributed.diagnostics.computations.nframes": 2})
async def test_computation_object_code_client_submit_list_comp(c, s, a, b):
    def func(x):
        return x

    futs = [c.submit(func, x) for x in range(10)]

    await c.gather(futs)

    test_function_code = inspect.getsource(
        test_computation_object_code_client_submit_list_comp.__wrapped__
    )
    computations = list(s.computations)
    assert len(computations) == 1
    comp = computations[0]

    # Code is deduplicated
    assert len(comp.code) == 1

    assert len(comp.code[0]) == 2
    assert comp.code[0][-1].code == test_function_code


@gen_cluster(client=True, config={"distributed.diagnostics.computations.nframes": 2})
async def test_computation_object_code_client_submit_dict_comp(c, s, a, b):
    def func(x):
        return x

    futs = {x: c.submit(func, x) for x in range(10)}

    await c.gather(futs)

    test_function_code = inspect.getsource(
        test_computation_object_code_client_submit_dict_comp.__wrapped__
    )
    computations = list(s.computations)
    assert len(computations) == 1
    comp = computations[0]

    # Code is deduplicated
    assert len(comp.code) == 1

    assert len(comp.code[0]) == 2
    assert comp.code[0][-1].code == test_function_code


@gen_cluster(client=True, config={"distributed.diagnostics.computations.nframes": 2})
async def test_computation_object_code_client_map(c, s, a, b):
    def func(x):
        return x

    futs = c.map(func, list(range(5)))
    await c.gather(futs)

    test_function_code = inspect.getsource(
        test_computation_object_code_client_map.__wrapped__
    )
    computations = list(s.computations)
    assert len(computations) == 1
    comp = computations[0]
    assert len(comp.code) == 1

    assert len(comp.code[0]) == 2
    assert comp.code[0][-1].code == test_function_code


@gen_cluster(client=True, config={"distributed.diagnostics.computations.nframes": 2})
async def test_computation_object_code_client_compute(c, s, a, b):
    pytest.importorskip("numpy")
    da = pytest.importorskip("dask.array")

    x = da.ones((10, 10), chunks=(3, 3))
    future = c.compute(x.sum(), retries=2)
    y = await future

    test_function_code = inspect.getsource(
        test_computation_object_code_client_compute.__wrapped__
    )
    computations = list(s.computations)
    assert len(computations) == 1
    comp = computations[0]
    assert len(comp.code) == 1

    assert len(comp.code[0]) == 2
    assert comp.code[0][-1].code == test_function_code


@pytest.mark.slow
@gen_cluster(client=True, Worker=Nanny)
async def test_upload_directory(c, s, a, b, tmp_path):
    from dask.distributed import UploadDirectory

    # Be sure to exclude code coverage reports
    files_start = {f for f in os.listdir() if not f.startswith(".coverage")}

    with open(tmp_path / "foo.py", "w") as f:
        f.write("x = 123")
    with open(tmp_path / "bar.py", "w") as f:
        f.write("from foo import x")

    plugin = UploadDirectory(tmp_path, restart=True, update_path=True)
    await c.register_plugin(plugin)

    [name] = a.plugins
    assert os.path.split(tmp_path)[-1] in name

    def f():
        import bar

        return bar.x

    results = await c.run(f)
    assert results[a.worker_address] == 123
    assert results[b.worker_address] == 123

    async with Nanny(s.address, local_directory=tmp_path / "foo", name="foo") as n:
        results = await c.run(f)
        assert results[n.worker_address] == 123

    files_end = {f for f in os.listdir() if not f.startswith(".coverage")}
    assert files_start == files_end  # no change


@gen_cluster(client=True, nthreads=[("", 1)])
async def test_duck_typed_register_plugin_raises(c, s, a):
    class DuckPlugin:
        def setup(self, worker):
            pass

        def teardown(self, worker):
            pass

    n_existing_plugins = len(a.plugins)

    with pytest.raises(TypeError, match="duck-typed.*inherit from.*Plugin"):
        await c.register_plugin(DuckPlugin())
    assert len(a.plugins) == n_existing_plugins


@gen_cluster(client=True)
async def test_exception_text(c, s, a, b):
    def bad(x):
        raise Exception(x)

    future = c.submit(bad, 123)
    await wait(future)

    ts = s.tasks[future.key]

    assert isinstance(ts.exception_text, str)
    assert "123" in ts.exception_text
    assert "Exception(x)" in ts.traceback_text
    assert "bad" in ts.traceback_text


@gen_cluster(client=True)
async def test_async_task(c, s, a, b):
    async def f(x):
        return x + 1

    future = c.submit(f, 10)
    result = await future
    assert result == 11


@gen_cluster(client=True)
async def test_async_task_with_partial(c, s, a, b):
    async def f(x, y):
        return x + y + 1

    future = c.submit(functools.partial(f, 1), 10)
    result = await future
    assert result == 12


@gen_cluster(client=True)
async def test_warn_manual(c, s, a, b):
    def foo():
        get_worker().log_event(["foo", "warn"], "Hello!")

    with pytest.warns(UserWarning, match="Hello!"):
        await c.submit(foo)

    def no_message():
        # missing "message" key should log TypeError
        get_worker().log_event("warn", {})

    with captured_logger("distributed.client") as log:
        await c.submit(no_message)
        assert "TypeError" in log.getvalue()

    def no_category():
        # missing "category" defaults to `UserWarning`
        get_worker().log_event("warn", {"message": pickle.dumps("asdf")})

    with pytest.warns(UserWarning, match="asdf"):
        await c.submit(no_category)


@gen_cluster(client=True)
async def test_warn_remote(c, s, a, b):
    from dask.distributed import warn

    def warn_simple():
        warn("Hello!")

    with pytest.warns(UserWarning, match="Hello!"):
        await c.submit(warn_simple)

    def warn_deprecation_1():
        # one way to do it...
        warn("You have been deprecated by AI", DeprecationWarning)

    with pytest.warns(DeprecationWarning, match="You have been deprecated by AI"):
        await c.submit(warn_deprecation_1)

    def warn_deprecation_2():
        # another way to do it...
        warn(DeprecationWarning("Your profession has been deprecated"))

    with pytest.warns(DeprecationWarning, match="Your profession has been deprecated"):
        await c.submit(warn_deprecation_2)

    # user-defined warning subclass
    class MyPrescientWarning(UserWarning):
        pass

    def warn_cassandra():
        warn(MyPrescientWarning("Cassandra says..."))

    with pytest.warns(MyPrescientWarning, match="Cassandra says..."):
        await c.submit(warn_cassandra)


@gen_cluster(client=True, Worker=Nanny)
async def test_print_remote(c, s, a, b, capsys):
    from dask.distributed import print

    def foo():
        print("Hello!", 123)

    def bar():
        print("Hello!", 123, sep=":")

    def baz():
        print("Hello!", 123, sep=":", end="")

    def frotz():
        # like builtin print(), None values for kwargs should be same as
        # defaults " ", "\n", sys.stdout, False, respectively.
        # (But note we don't really have a good way to test for flushes.)
        print("Hello!", 123, sep=None, end=None, file=None, flush=None)

    def plugh():
        # no positional arguments
        print(sep=":", end=".")

    def print_stdout():
        print("meow", file=sys.stdout)

    def print_stderr():
        print("meow", file=sys.stderr)

    def print_badfile():
        print("meow", file="my arbitrary file object")

    capsys.readouterr()  # drop any output captured so far

    await c.submit(foo)
    out, err = capsys.readouterr()
    assert "Hello! 123\n" == out

    await c.submit(bar)
    out, err = capsys.readouterr()
    assert "Hello!:123\n" == out

    await c.submit(baz)
    out, err = capsys.readouterr()
    assert "Hello!:123" == out

    await c.submit(frotz)
    out, err = capsys.readouterr()
    assert "Hello! 123\n" == out

    await c.submit(plugh)
    out, err = capsys.readouterr()
    assert "." == out

    await c.submit(print_stdout)
    out, err = capsys.readouterr()
    assert "meow\n" == out and "" == err

    await c.submit(print_stderr)
    out, err = capsys.readouterr()
    assert "meow\n" == err and "" == out

    with pytest.raises(TypeError):
        await c.submit(print_badfile)


@gen_cluster(client=True, Worker=Nanny)
async def test_print_manual(c, s, a, b, capsys):
    def foo():
        get_worker().log_event("print", "Hello!")

    capsys.readouterr()  # drop any output captured so far

    await c.submit(foo)
    out, err = capsys.readouterr()
    assert "Hello!\n" == out

    def print_otherfile():
        # this should log a TypeError in the client
        get_worker().log_event("print", {"args": ("hello",), "file": "bad value"})

    with captured_logger("distributed.client") as log:
        await c.submit(print_otherfile)
        assert "TypeError" in log.getvalue()


@gen_cluster(client=True, Worker=Nanny)
async def test_print_manual_bad_args(c, s, a, b, capsys):
    def foo():
        get_worker().log_event("print", {"args": "not a tuple"})

    with captured_logger("distributed.client") as log:
        await c.submit(foo)
        assert "TypeError" in log.getvalue()


@gen_cluster(client=True, Worker=Nanny)
async def test_print_non_msgpack_serializable(c, s, a, b, capsys):
    from dask.distributed import print

    def foo():
        print(object())

    await c.submit(foo)

    out, err = capsys.readouterr()
    assert "<object object at" in out


def test_print_local(capsys):
    from dask.distributed import print

    capsys.readouterr()  # drop any output captured so far

    print("Hello!", 123, sep=":")
    out, err = capsys.readouterr()
    assert "Hello!:123\n" == out


@gen_cluster(client=True, Worker=Nanny)
async def test_forward_logging(c, s, a, b):
    # logger will be created with default config, which handles ERROR and above.
    client_side_logger = logging.getLogger("test.logger")

    # set up log forwarding on root logger
    await c.forward_logging()

    # a task that does some error logging. should be forwarded
    def do_error():
        logging.getLogger("test.logger").error("Hello error")

    with captured_logger(client_side_logger) as log:
        await c.submit(do_error)
        assert "Hello error" in log.getvalue()

    # task that does some error logging with exception traceback info
    def do_exception():
        try:
            raise ValueError("wrong value")
        except ValueError:
            logging.getLogger("test.logger").error("oops", exc_info=True)

    with captured_logger(client_side_logger) as log:
        await c.submit(do_exception)
        log_out = log.getvalue()
        assert "oops" in log_out
        assert "Traceback" in log_out
        assert "ValueError: wrong value" in log_out

    # a task that does some info logging. should NOT be forwarded
    def do_info():
        logging.getLogger("test.logger").info("Hello info")

    with captured_logger(client_side_logger) as log:
        await c.submit(do_info)
        assert "Hello info" not in log.getvalue()

    # If we set level appropriately on both client and worker side, then the
    # info record SHOULD be forwarded
    client_side_logger.setLevel(logging.INFO)

    def do_info_2():
        logger = logging.getLogger("test.logger")
        logger.setLevel(logging.INFO)
        logger.info("Hello info")

    with captured_logger(client_side_logger) as log:
        await c.submit(do_info_2)
        assert "Hello info" in log.getvalue()

    # stop forwarding logging; the client-side logger should no longer
    # receive forwarded records
    await c.unforward_logging()
    with captured_logger(client_side_logger) as log:
        await c.submit(do_error)
        assert "Hello error" not in log.getvalue()

    # logger-specific forwarding:
    # we should get no forwarded records from do_error(), but we should get
    # forwarded records from do_error_other().
    client_side_other_logger = logging.getLogger("test.other_logger")
    await c.forward_logging("test.other_logger")

    def do_error_other():
        logging.getLogger("test.other_logger").error("Hello error")

    with captured_logger(client_side_logger) as log:
        await c.submit(do_error)
        # no record forwarded to test.logger
        assert "Hello error" not in log.getvalue()
    with captured_logger(client_side_other_logger) as log:
        await c.submit(do_error_other)
        # record forwarded to test.other_logger
        assert "Hello error" in log.getvalue()
    await c.unforward_logging("test.other_logger")

    # test the optional `level` argument of forward_logging(). Same semantics as
    # `level` of built-in logging.Handlers: restriction applied on top of the
    # level of whatever logger the handler is added to
    await c.forward_logging("test.yet_another_logger", logging.CRITICAL)
    client_side_yet_another_logger = logging.getLogger("test.yet_another_logger")

    def do_error_yet_another():
        logging.getLogger("test.yet_another_logger").error("Hello error")

    def do_critical_yet_another():
        logging.getLogger("test.yet_another_logger").critical("Hello criticality")

    with captured_logger(client_side_yet_another_logger) as log:
        await c.submit(do_error_yet_another)
        # no record forwarded to logger, even though the logger by default would
        # handle ERRORs, because we are only forwarding CRITICAL and above
        assert "Hello error" not in log.getvalue()
    with captured_logger(client_side_yet_another_logger) as log:
        await c.submit(do_critical_yet_another)
        # record forwarded to logger
        assert "Hello criticality" in log.getvalue()


def _verify_cluster_dump(
    url: str | pathlib.PosixPath, format: str, addresses: set[str]
) -> dict:
    fsspec = pytest.importorskip("fsspec")  # for load_cluster_dump
    url = str(url) + (".msgpack.gz" if format == "msgpack" else ".yaml")
    state = load_cluster_dump(url)

    assert isinstance(state, dict)
    assert "scheduler" in state
    assert "workers" in state
    assert "versions" in state
    assert state["workers"].keys() == addresses
    return state


def test_dump_cluster_state_write_from_scheduler(c, s, a, b, tmp_path, monkeypatch):
    monkeypatch.chdir(tmp_path)

    scheduler_dir = tmp_path / "scheduler"
    scheduler_dir.mkdir()
    c.run_on_scheduler(os.chdir, str(scheduler_dir))

    c.dump_cluster_state("not-url")
    assert (tmp_path / "not-url.msgpack.gz").is_file()

    c.dump_cluster_state("file://is-url")
    assert (scheduler_dir / "is-url.msgpack.gz").is_file()

    c.dump_cluster_state("file://local-explicit", write_from_scheduler=False)
    assert (tmp_path / "local-explicit.msgpack.gz").is_file()

    c.dump_cluster_state("scheduler-explicit", write_from_scheduler=True)
    assert (scheduler_dir / "scheduler-explicit.msgpack.gz").is_file()


@pytest.mark.parametrize("local", [True, False])
@pytest.mark.parametrize("_format", ["msgpack", "yaml"])
def test_dump_cluster_state_sync(c, s, a, b, tmp_path, _format, local):
    filename = tmp_path / "foo"
    if not local:
        pytest.importorskip("fsspec")
        # Make it look like an fsspec path
        filename = f"file://{filename}"
    c.dump_cluster_state(filename, format=_format)
    _verify_cluster_dump(filename, _format, {a["address"], b["address"]})


@pytest.mark.parametrize("local", [True, False])
@pytest.mark.parametrize("_format", ["msgpack", "yaml"])
@gen_cluster(client=True)
async def test_dump_cluster_state_async(c, s, a, b, tmp_path, _format, local):
    filename = tmp_path / "foo"
    if not local:
        pytest.importorskip("fsspec")
        # Make it look like an fsspec path
        filename = f"file://{filename}"
    await c.dump_cluster_state(filename, format=_format)
    _verify_cluster_dump(filename, _format, {a.address, b.address})


@pytest.mark.parametrize("local", [True, False])
@gen_cluster(client=True)
async def test_dump_cluster_state_json(c, s, a, b, tmp_path, local):
    filename = tmp_path / "foo"
    if not local:
        pytest.importorskip("fsspec")
        # Make it look like an fsspec path
        filename = f"file://{filename}"
    with pytest.raises(ValueError, match="Unsupported format"):
        await c.dump_cluster_state(filename, format="json")


@gen_cluster(client=True)
async def test_dump_cluster_state_exclude_default(c, s, a, b, tmp_path):
    futs = c.map(inc, range(10))
    while len(s.tasks) != len(futs):
        await asyncio.sleep(0.01)
    excluded_by_default = [
        "run_spec",
    ]

    filename = tmp_path / "foo"
    await c.dump_cluster_state(
        filename=filename,
        format="yaml",
    )

    with open(f"{filename}.yaml") as fd:
        state = yaml.safe_load(fd)

    assert "workers" in state
    assert len(state["workers"]) == len(s.workers)
    for worker_dump in state["workers"].values():
        for k, task_dump in worker_dump["tasks"].items():
            assert not any(blocked in task_dump for blocked in excluded_by_default)
            assert k in s.tasks
    assert "scheduler" in state
    assert "tasks" in state["scheduler"]
    tasks = state["scheduler"]["tasks"]
    assert len(tasks) == len(futs)
    for k, task_dump in tasks.items():
        assert not any(blocked in task_dump for blocked in excluded_by_default)
        assert k in s.tasks

    await c.dump_cluster_state(
        filename=filename,
        format="yaml",
        exclude=(),
    )

    with open(f"{filename}.yaml") as fd:
        state = yaml.safe_load(fd)

    assert "workers" in state
    assert len(state["workers"]) == len(s.workers)
    for worker_dump in state["workers"].values():
        for k, task_dump in worker_dump["tasks"].items():
            assert all(blocked in task_dump for blocked in excluded_by_default)
            assert k in s.tasks
    assert "scheduler" in state
    assert "tasks" in state["scheduler"]
    tasks = state["scheduler"]["tasks"]
    assert len(tasks) == len(futs)
    for k, task_dump in tasks.items():
        assert all(blocked in task_dump for blocked in excluded_by_default)
        assert k in s.tasks


class TestClientSecurityLoader:
    @contextmanager
    def config_loader(self, monkeypatch, loader):
        module_name = "totally_fake_module_name_1"
        module = types.ModuleType(module_name)
        module.loader = loader
        with monkeypatch.context() as m:
            m.setitem(sys.modules, module_name, module)
            with dask.config.set(
                {"distributed.client.security-loader": f"{module_name}.loader"}
            ):
                yield

    @gen_test()
    async def test_security_loader(self, monkeypatch):
        security = tls_only_security()

        async with Scheduler(
            dashboard_address=":0", protocol="tls", security=security
        ) as scheduler:

            def loader(info):
                assert info == {"address": scheduler.address}
                return security

            with self.config_loader(monkeypatch, loader):
                async with Client(scheduler.address, asynchronous=True) as client:
                    assert client.security is security

    @gen_test()
    async def test_security_loader_ignored_if_explicit_security_provided(
        self, monkeypatch
    ):
        security = tls_only_security()

        def loader(info):
            assert False

        async with Scheduler(
            dashboard_address=":0", protocol="tls", security=security
        ) as scheduler:
            with self.config_loader(monkeypatch, loader):
                async with Client(
                    scheduler.address, security=security, asynchronous=True
                ) as client:
                    assert client.security is security

    @gen_test()
    async def test_security_loader_ignored_if_returns_none(self, monkeypatch):
        """Test that if a security loader is configured, but it returns `None`,
        then the default security configuration is used"""
        ca_file = get_cert("tls-ca-cert.pem")
        keycert = get_cert("tls-key-cert.pem")

        config = {
            "distributed.comm.require-encryption": True,
            "distributed.comm.tls.ca-file": ca_file,
            "distributed.comm.tls.client.cert": keycert,
            "distributed.comm.tls.scheduler.cert": keycert,
            "distributed.comm.tls.worker.cert": keycert,
        }

        def loader(info):
            loader.called = True
            return None

        with dask.config.set(config):
            async with Scheduler(dashboard_address=":0", protocol="tls") as scheduler:
                # Smoketest to make sure config was picked up (so we're actually testing something)
                assert scheduler.security.tls_client_cert
                assert scheduler.security.tls_scheduler_cert
                with self.config_loader(monkeypatch, loader):
                    async with Client(scheduler.address, asynchronous=True) as client:
                        assert (
                            client.security.tls_client_cert
                            == scheduler.security.tls_client_cert
                        )

        assert loader.called

    @gen_test()
    async def test_security_loader_import_failed(self):
        security = tls_only_security()

        with dask.config.set(
            {"distributed.client.security-loader": "totally_fake_module_name_2.loader"}
        ):
            with pytest.raises(ImportError, match="totally_fake_module_name_2.loader"):
                async with Client("tls://bad-address:8888", asynchronous=True):
                    pass


@pytest.mark.avoid_ci(reason="This is slow and probably not worth the cost")
@pytest.mark.slow
@gen_cluster(client=True)
async def test_benchmark_hardware(c, s, a, b):
    result = await c.benchmark_hardware()
    assert set(result) == {"disk", "memory", "network"}
    assert all(isinstance(v, float) for d in result.values() for v in d.values())


@gen_cluster(client=True, nthreads=[])
async def test_benchmark_hardware_no_workers(c, s):
    assert await c.benchmark_hardware() == {"memory": {}, "disk": {}, "network": {}}


@gen_cluster(client=True, nthreads=[])
async def test_wait_for_workers_updates_info(c, s):
    async with Worker(s.address):
        await c.wait_for_workers(1)
        assert c.scheduler_info()["workers"]


client_script = """
from dask.distributed import Client
if __name__ == "__main__":
    client = Client(processes=%s, n_workers=1, scheduler_port=0, dashboard_address=":0")
"""


@pytest.mark.slow
# These lines sometimes appear:
#     Creating scratch directories is taking a surprisingly long time
#     Future exception was never retrieved
#     tornado.util.TimeoutError
#     Batched Comm Closed
@pytest.mark.flaky(reruns=5, reruns_delay=5)
@pytest.mark.parametrize("processes", [True, False])
def test_quiet_close_process(processes, tmp_path):
    with open(tmp_path / "script.py", mode="w") as f:
        f.write(client_script % processes)

    with popen([sys.executable, tmp_path / "script.py"], capture_output=True) as proc:
        out, _ = proc.communicate(timeout=60)

    lines = out.decode("utf-8").split("\n")
    lines = [stripped for line in lines if (stripped := line.strip())]
    assert not lines


@gen_cluster(client=False, nthreads=[])
async def test_deprecated_loop_properties(s):
    class ExampleClient(Client):
        def __init__(self, *args, **kwargs):
            super().__init__(*args, **kwargs)
            self.loop = self.io_loop = IOLoop.current()

    with pytest.warns(DeprecationWarning) as warninfo:
        async with ExampleClient(s.address, asynchronous=True, loop=IOLoop.current()):
            pass

    assert [(w.category, *w.message.args) for w in warninfo] == [
        (DeprecationWarning, "setting the loop property is deprecated"),
        (DeprecationWarning, "The io_loop property is deprecated"),
        (DeprecationWarning, "setting the loop property is deprecated"),
    ]


@gen_cluster(client=False, nthreads=[])
async def test_fast_close_on_aexit_failure(s):
    class MyException(Exception):
        pass

    c = Client(s.address, asynchronous=True)
    with mock.patch.object(c, "_close", wraps=c._close) as _close_proxy:
        with pytest.raises(MyException):
            async with c:
                start = time()
                raise MyException
        stop = time()

    assert _close_proxy.mock_calls == [mock.call(fast=True)]
    assert c.status == "closed"
    assert (stop - start) < 2


@pytest.mark.parametrize(
    "value, exception",
    [
        (None, ValueError),
        (0, ValueError),
        (1.0, ValueError),
        (1, None),
        (2, None),
    ],
)
@gen_cluster(client=True)
async def test_wait_for_workers_n_workers_value_check(c, s, a, b, value, exception):
    if exception:
        ctx = pytest.raises(exception)
    else:
        ctx = nullcontext()
    with ctx:
        await c.wait_for_workers(value)


class PlainNamedTuple(namedtuple("PlainNamedTuple", "value")):
    """Namedtuple with a default constructor."""


class NewArgsNamedTuple(namedtuple("NewArgsNamedTuple", "ab, c")):
    """Namedtuple with a custom constructor."""

    def __new__(cls, a, b, c):
        return super().__new__(cls, f"{a}-{b}", c)

    def __getnewargs__(self):
        return *self.ab.split("-"), self.c


class NewArgsExNamedTuple(namedtuple("NewArgsExNamedTuple", "ab, c, k, v")):
    """Namedtuple with a custom constructor including keywords-only arguments."""

    def __new__(cls, a, b, c, **kw):
        return super().__new__(cls, f"{a}-{b}", c, tuple(kw.keys()), tuple(kw.values()))

    def __getnewargs_ex__(self):
        return (*self.ab.split("-"), self.c), dict(zip(self.k, self.v))


@pytest.mark.parametrize(
    "typ, args, kwargs",
    [
        (PlainNamedTuple, ["some-data"], {}),
        (NewArgsNamedTuple, ["some", "data", "more"], {}),
        (NewArgsExNamedTuple, ["some", "data", "more"], {"another": "data"}),
    ],
)
@gen_cluster(client=True)
async def test_unpacks_remotedata_namedtuple(c, s, a, b, typ, args, kwargs):
    def identity(x):
        return x

    outer_future = c.submit(identity, typ(*args, **kwargs))
    result = await outer_future
    assert result == typ(*args, **kwargs)


@pytest.mark.parametrize(
    "typ, args, kwargs",
    [
        (PlainNamedTuple, [], {}),
        (NewArgsNamedTuple, ["some", "data"], {}),
        (NewArgsExNamedTuple, ["some", "data"], {"another": "data"}),
    ],
)
@gen_cluster(client=True)
async def test_resolves_future_in_namedtuple(c, s, a, b, typ, args, kwargs):
    def identity(x):
        return x

    inner_result = 1
    inner_future = c.submit(identity, inner_result)
    kwin, kwout = dict(kwargs), dict(kwargs)
    if kwargs:
        kwin["inner"], kwout["inner"] = inner_future, inner_result
    outer_future = c.submit(identity, typ(*args, inner_future, **kwin))
    result = await outer_future
    assert result == typ(*args, inner_result, **kwout)


@gen_cluster(client=True)
async def test_resolves_future_in_dict(c, s, a, b):
    def identity(x):
        return x

    inner_future = c.submit(identity, 1)
    outer_future = c.submit(identity, {"x": inner_future, "y": 2})
    result = await outer_future
    assert result == {"x": 1, "y": 2}


@pytest.mark.parametrize("direct", [False, True])
@gen_cluster(client=True, nthreads=[("", 1)], config=NO_AMM)
async def test_gather_race_vs_AMM(c, s, a, direct):
    """Test race condition:
    Client.gather() tries to get a key from a worker, but in the meantime the
    Active Memory Manager has moved it to another worker
    """
    async with BlockedGetData(s.address) as b:
        x = c.submit(inc, 1, key="x", workers=[b.address])
        fut = asyncio.create_task(c.gather(x, direct=direct))
        await b.in_get_data.wait()

        # Simulate AMM replicate from b to a, followed by AMM drop on b
        # Can't use s.request_acquire_replicas as it would get stuck on b.block_get_data
        a.update_data({"x": 3})
        a.batched_send({"op": "add-keys", "keys": ["x"]})
        await async_poll_for(lambda: len(s.tasks["x"].who_has) == 2, timeout=5)
        s.request_remove_replicas(b.address, ["x"], stimulus_id="remove")
        await async_poll_for(lambda: "x" not in b.data, timeout=5)

        b.block_get_data.set()

    assert await fut == 3  # It's from a; it would be 2 if it were from b


<<<<<<< HEAD
def test_results_in_order(c, s, a, b):
    f1 = c.submit(inc, 0)
    f2 = c.submit(inc, 1)
    f3 = c.submit(inc, 2)

    assert list(results_in_order([f1, f2, f3])) == [1, 2, 3]
    assert list(results_in_order([f3, f2, f1])) == [3, 2, 1]


@gen_cluster(client=True)
async def test_results_in_order_async_error(c, s, a, b):
    f = c.submit(inc, 0)

    with pytest.raises(
        RuntimeError,
        match=r"Got asynchronous Future running on current event loop these "
        "must be awaited",
    ):
        next(results_in_order([f]))


def test_results_in_order_non_future():
    with pytest.raises(TypeError, match=r"Input must be a future, got <class 'int'>"):
        next(results_in_order([1]))


def test_results_in_order_actor(c, s, a, b):
    class Counter:
        n = 0

        def increment(self):
            self.n += 1
            return self.n

    class UsesCounter:
        def do_inc(self, ac):
            f1 = ac.increment()
            f2 = ac.increment()
            f3 = ac.increment()
            return list(results_in_order([f1, f2, f3]))

    ac = c.submit(Counter, actor=True, workers=[a["address"]]).result()
    ac2 = c.submit(UsesCounter, actor=True, workers=[b["address"]]).result()

    assert ac2.do_inc(ac).result() == [1, 2, 3]


def test_results_in_order_eager_actor(c, s, a):
    class Counter:
        n = 0

        def increment(self):
            self.n += 1
            return self.n

    class UsesCounter:
        def do_inc(self, ac):
            f1 = ac.increment()
            f2 = ac.increment()
            f3 = ac.increment()
            return list(results_in_order([f1, f2, f3]))

    ac = c.submit(Counter, actor=True, workers=[a["address"]]).result()
    ac2 = c.submit(UsesCounter, actor=True, workers=[a["address"]]).result()

    assert ac2.do_inc(ac).result() == [1, 2, 3]
=======
@gen_cluster(client=True)
async def test_client_disconnect_exception_on_cancelled_futures(c, s, a, b):
    fut = c.submit(inc, 1)
    await wait(fut)

    await s.close()

    with pytest.raises(FutureCancelledError, match="connection to the scheduler"):
        await fut.result()

    with pytest.raises(FuturesCancelledError, match="connection to the scheduler"):
        await wait(fut)

    with pytest.raises(FutureCancelledError, match="connection to the scheduler"):
        await fut

    with pytest.raises(FutureCancelledError, match="connection to the scheduler"):
        await c.gather([fut])

    with pytest.raises(FuturesCancelledError, match="connection to the scheduler"):
        futures_of(fut, client=c)

    async for fut, res in as_completed([fut], with_results=True):
        assert isinstance(res, FutureCancelledError)
        assert "connection to the scheduler" in res.msg


@pytest.mark.slow
@gen_cluster(client=True, Worker=Nanny, timeout=60)
async def test_scheduler_restart_exception_on_cancelled_futures(c, s, a, b):
    fut = c.submit(inc, 1)
    await wait(fut)

    await s.restart(stimulus_id="test")

    with pytest.raises(CancelledError, match="Scheduler has restarted"):
        await fut.result()


def _release_persisted(obj):
    return len([f.release() for f in futures_of(obj)])


@gen_cluster(client=True)
async def test_release_persisted_collection(c, s, a, b):
    np = pytest.importorskip("numpy")
    da = pytest.importorskip("dask.array")

    arr = c.persist(da.random.random((10,), chunks=(10,)))

    await wait(arr)

    _release_persisted(arr)
    while s.tasks:
        await asyncio.sleep(0.01)

    with pytest.raises(CancelledError):
        await c.compute(arr)


def test_release_persisted_collection_sync(c):
    np = pytest.importorskip("numpy")
    da = pytest.importorskip("dask.array")
    arr = da.random.random((10,), chunks=(10,)).persist()

    wait(arr)
    _release_persisted(arr)

    while c.run_on_scheduler(lambda dask_scheduler: len(dask_scheduler.tasks)) > 0:
        sleep(0.01)

    with pytest.raises(CancelledError):
        # Note: dask.compute is actually calling client.get, i.e. what we are
        # submitting to the scheduler is different to what we are in
        # client.compute
        arr.compute()
>>>>>>> ea46f724
<|MERGE_RESOLUTION|>--- conflicted
+++ resolved
@@ -8448,7 +8448,84 @@
     assert await fut == 3  # It's from a; it would be 2 if it were from b
 
 
-<<<<<<< HEAD
+@gen_cluster(client=True)
+async def test_client_disconnect_exception_on_cancelled_futures(c, s, a, b):
+    fut = c.submit(inc, 1)
+    await wait(fut)
+
+    await s.close()
+
+    with pytest.raises(FutureCancelledError, match="connection to the scheduler"):
+        await fut.result()
+
+    with pytest.raises(FuturesCancelledError, match="connection to the scheduler"):
+        await wait(fut)
+
+    with pytest.raises(FutureCancelledError, match="connection to the scheduler"):
+        await fut
+
+    with pytest.raises(FutureCancelledError, match="connection to the scheduler"):
+        await c.gather([fut])
+
+    with pytest.raises(FuturesCancelledError, match="connection to the scheduler"):
+        futures_of(fut, client=c)
+
+    async for fut, res in as_completed([fut], with_results=True):
+        assert isinstance(res, FutureCancelledError)
+        assert "connection to the scheduler" in res.msg
+
+
+@pytest.mark.slow
+@gen_cluster(client=True, Worker=Nanny, timeout=60)
+async def test_scheduler_restart_exception_on_cancelled_futures(c, s, a, b):
+    fut = c.submit(inc, 1)
+    await wait(fut)
+
+    await s.restart(stimulus_id="test")
+
+    with pytest.raises(CancelledError, match="Scheduler has restarted"):
+        await fut.result()
+
+
+def _release_persisted(obj):
+    return len([f.release() for f in futures_of(obj)])
+
+
+@gen_cluster(client=True)
+async def test_release_persisted_collection(c, s, a, b):
+    np = pytest.importorskip("numpy")
+    da = pytest.importorskip("dask.array")
+
+    arr = c.persist(da.random.random((10,), chunks=(10,)))
+
+    await wait(arr)
+
+    _release_persisted(arr)
+    while s.tasks:
+        await asyncio.sleep(0.01)
+
+    with pytest.raises(CancelledError):
+        await c.compute(arr)
+
+
+def test_release_persisted_collection_sync(c):
+    np = pytest.importorskip("numpy")
+    da = pytest.importorskip("dask.array")
+    arr = da.random.random((10,), chunks=(10,)).persist()
+
+    wait(arr)
+    _release_persisted(arr)
+
+    while c.run_on_scheduler(lambda dask_scheduler: len(dask_scheduler.tasks)) > 0:
+        sleep(0.01)
+
+    with pytest.raises(CancelledError):
+        # Note: dask.compute is actually calling client.get, i.e. what we are
+        # submitting to the scheduler is different to what we are in
+        # client.compute
+        arr.compute()
+
+
 def test_results_in_order(c, s, a, b):
     f1 = c.submit(inc, 0)
     f2 = c.submit(inc, 1)
@@ -8514,82 +8591,4 @@
     ac = c.submit(Counter, actor=True, workers=[a["address"]]).result()
     ac2 = c.submit(UsesCounter, actor=True, workers=[a["address"]]).result()
 
-    assert ac2.do_inc(ac).result() == [1, 2, 3]
-=======
-@gen_cluster(client=True)
-async def test_client_disconnect_exception_on_cancelled_futures(c, s, a, b):
-    fut = c.submit(inc, 1)
-    await wait(fut)
-
-    await s.close()
-
-    with pytest.raises(FutureCancelledError, match="connection to the scheduler"):
-        await fut.result()
-
-    with pytest.raises(FuturesCancelledError, match="connection to the scheduler"):
-        await wait(fut)
-
-    with pytest.raises(FutureCancelledError, match="connection to the scheduler"):
-        await fut
-
-    with pytest.raises(FutureCancelledError, match="connection to the scheduler"):
-        await c.gather([fut])
-
-    with pytest.raises(FuturesCancelledError, match="connection to the scheduler"):
-        futures_of(fut, client=c)
-
-    async for fut, res in as_completed([fut], with_results=True):
-        assert isinstance(res, FutureCancelledError)
-        assert "connection to the scheduler" in res.msg
-
-
-@pytest.mark.slow
-@gen_cluster(client=True, Worker=Nanny, timeout=60)
-async def test_scheduler_restart_exception_on_cancelled_futures(c, s, a, b):
-    fut = c.submit(inc, 1)
-    await wait(fut)
-
-    await s.restart(stimulus_id="test")
-
-    with pytest.raises(CancelledError, match="Scheduler has restarted"):
-        await fut.result()
-
-
-def _release_persisted(obj):
-    return len([f.release() for f in futures_of(obj)])
-
-
-@gen_cluster(client=True)
-async def test_release_persisted_collection(c, s, a, b):
-    np = pytest.importorskip("numpy")
-    da = pytest.importorskip("dask.array")
-
-    arr = c.persist(da.random.random((10,), chunks=(10,)))
-
-    await wait(arr)
-
-    _release_persisted(arr)
-    while s.tasks:
-        await asyncio.sleep(0.01)
-
-    with pytest.raises(CancelledError):
-        await c.compute(arr)
-
-
-def test_release_persisted_collection_sync(c):
-    np = pytest.importorskip("numpy")
-    da = pytest.importorskip("dask.array")
-    arr = da.random.random((10,), chunks=(10,)).persist()
-
-    wait(arr)
-    _release_persisted(arr)
-
-    while c.run_on_scheduler(lambda dask_scheduler: len(dask_scheduler.tasks)) > 0:
-        sleep(0.01)
-
-    with pytest.raises(CancelledError):
-        # Note: dask.compute is actually calling client.get, i.e. what we are
-        # submitting to the scheduler is different to what we are in
-        # client.compute
-        arr.compute()
->>>>>>> ea46f724
+    assert ac2.do_inc(ac).result() == [1, 2, 3]