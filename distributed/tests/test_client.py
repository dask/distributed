from __future__ import annotations

import asyncio
import concurrent.futures
import functools
import gc
import inspect
import logging
import operator
import os
import pathlib
import pickle
import random
import subprocess
import sys
import threading
import traceback
import types
import warnings
import weakref
import zipfile
from collections import deque, namedtuple
from collections.abc import Generator
from contextlib import ExitStack, contextmanager, nullcontext
from functools import partial
from operator import add
from threading import Semaphore
from time import sleep
from typing import Any
from unittest import mock

import psutil
import pytest
import yaml
from tlz import concat, first, identity, isdistinct, merge, pluck, valmap
from tornado.ioloop import IOLoop

import dask
import dask.bag as db
from dask import delayed
from dask.optimization import SubgraphCallable
from dask.utils import get_default_shuffle_algorithm  # type: ignore
from dask.utils import parse_timedelta, stringify, tmpfile

from distributed import (
    CancelledError,
    Event,
    LocalCluster,
    Lock,
    Nanny,
    TimeoutError,
    Worker,
    fire_and_forget,
    get_client,
    get_worker,
    performance_report,
    profile,
    secede,
    worker_client,
)
from distributed.client import (
    Client,
    Future,
    NoCurrentClient,
    _get_global_client,
    as_completed,
    default_client,
    ensure_default_client,
    futures_of,
    get_task_metadata,
    temp_default_client,
    tokenize,
    wait,
)
from distributed.cluster_dump import load_cluster_dump
from distributed.comm import CommClosedError
from distributed.compatibility import LINUX, WINDOWS
from distributed.core import Status
from distributed.diagnostics.plugin import WorkerPlugin
from distributed.metrics import time
from distributed.scheduler import CollectTaskMetaDataPlugin, KilledWorker, Scheduler
from distributed.sizeof import sizeof
from distributed.utils import (
    NoOpAwaitable,
    get_mp_context,
    is_valid_xml,
    open_port,
    sync,
    tmp_text,
)
from distributed.utils_test import (
    NO_AMM,
    BlockedGatherDep,
    TaskStateMetadataPlugin,
    _UnhashableCallable,
    async_wait_for,
    asyncinc,
    block_on_event,
    captured_logger,
    cluster,
    dec,
    div,
    double,
    gen_cluster,
    gen_test,
    get_cert,
    inc,
    map_varying,
    nodebug,
    popen,
    randominc,
    save_sys_modules,
    slowadd,
    slowdec,
    slowinc,
    throws,
    tls_only_security,
    varying,
    wait_for,
    wait_for_state,
)

pytestmark = pytest.mark.ci1


@gen_cluster(client=True)
async def test_submit(c, s, a, b):
    x = c.submit(inc, 10, key="x")
    assert not x.done()

    assert isinstance(x, Future)
    assert x.client is c

    result = await x
    assert result == 11
    assert x.done()

    y = c.submit(inc, 20, key="y")
    z = c.submit(add, x, y)

    result = await z
    assert result == 11 + 21
    s.validate_state()


@gen_cluster(client=True)
async def test_map(c, s, a, b):
    L1 = c.map(inc, range(5))
    assert len(L1) == 5
    assert isdistinct(x.key for x in L1)
    assert all(isinstance(x, Future) for x in L1)

    result = await L1[0]
    assert result == inc(0)
    assert len(s.tasks) == 5

    L2 = c.map(inc, L1)

    result = await L2[1]
    assert result == inc(inc(1))
    assert len(s.tasks) == 10
    # assert L1[0].key in s.tasks[L2[0].key]

    total = c.submit(sum, L2)
    result = await total
    assert result == sum(map(inc, map(inc, range(5))))

    L3 = c.map(add, L1, L2)
    result = await L3[1]
    assert result == inc(1) + inc(inc(1))

    L4 = c.map(add, range(3), range(4))
    results = await c.gather(L4)
    assert results == list(map(add, range(3), range(4)))

    def f(x, y=10):
        return x + y

    L5 = c.map(f, range(5), y=5)
    results = await c.gather(L5)
    assert results == list(range(5, 10))

    y = c.submit(f, 10)
    L6 = c.map(f, range(5), y=y)
    results = await c.gather(L6)
    assert results == list(range(20, 25))
    s.validate_state()


@gen_cluster(client=True)
async def test_map_empty(c, s, a, b):
    L1 = c.map(inc, [], pure=False)
    assert len(L1) == 0
    results = await c.gather(L1)
    assert results == []


@gen_cluster(client=True)
async def test_map_keynames(c, s, a, b):
    futures = c.map(inc, range(4), key="INC")
    assert all(f.key.startswith("INC") for f in futures)
    assert isdistinct(f.key for f in futures)

    futures2 = c.map(inc, [5, 6, 7, 8], key="INC")
    assert [f.key for f in futures] != [f.key for f in futures2]

    keys = ["inc-1", "inc-2", "inc-3", "inc-4"]
    futures = c.map(inc, range(4), key=keys)
    assert [f.key for f in futures] == keys


@gen_cluster(client=True)
async def test_map_retries(c, s, a, b):
    args = [
        [ZeroDivisionError("one"), 2, 3],
        [4, 5, 6],
        [ZeroDivisionError("seven"), ZeroDivisionError("eight"), 9],
    ]

    x, y, z = c.map(*map_varying(args), retries=2)
    assert await x == 2
    assert await y == 4
    assert await z == 9

    x, y, z = c.map(*map_varying(args), retries=1, pure=False)
    assert await x == 2
    assert await y == 4
    with pytest.raises(ZeroDivisionError, match="eight"):
        await z

    x, y, z = c.map(*map_varying(args), retries=0, pure=False)
    with pytest.raises(ZeroDivisionError, match="one"):
        await x
    assert await y == 4
    with pytest.raises(ZeroDivisionError, match="seven"):
        await z


@gen_cluster(client=True)
async def test_map_batch_size(c, s, a, b):
    result = c.map(inc, range(100), batch_size=10)
    result = await c.gather(result)
    assert result == list(range(1, 101))

    result = c.map(add, range(100), range(100), batch_size=10)
    result = await c.gather(result)
    assert result == list(range(0, 200, 2))

    # mismatch shape
    result = c.map(add, range(100, 200), range(10), batch_size=2)
    result = await c.gather(result)
    assert result == list(range(100, 120, 2))


@gen_cluster(client=True)
async def test_custom_key_with_batches(c, s, a, b):
    """Test of <https://github.com/dask/distributed/issues/4588>"""

    futs = c.map(
        lambda x: x**2,
        range(10),
        batch_size=5,
        key=[str(x) for x in range(10)],
    )
    assert len(futs) == 10
    await wait(futs)


@gen_cluster(client=True)
async def test_compute_retries(c, s, a, b):
    args = [ZeroDivisionError("one"), ZeroDivisionError("two"), 3]

    # Sanity check for varying() use
    x = c.compute(delayed(varying(args))())
    with pytest.raises(ZeroDivisionError, match="one"):
        await x

    # Same retries for all
    x = c.compute(delayed(varying(args))(), retries=1)
    with pytest.raises(ZeroDivisionError, match="two"):
        await x

    x = c.compute(delayed(varying(args))(), retries=2)
    assert await x == 3

    args.append(4)
    x = c.compute(delayed(varying(args))(), retries=2)
    assert await x == 3


@gen_cluster(client=True)
async def test_compute_retries_annotations(c, s, a, b):
    # Per-future retries
    xargs = [ZeroDivisionError("one"), ZeroDivisionError("two"), 30, 40]
    yargs = [ZeroDivisionError("five"), ZeroDivisionError("six"), 70]
    zargs = [80, 90, 100]

    with dask.annotate(retries=2):
        x = delayed(varying(xargs))()
    y = delayed(varying(yargs))()

    x, y = c.compute([x, y], optimize_graph=False)

    assert await x == 30
    with pytest.raises(ZeroDivisionError, match="five"):
        await y

    x = delayed(varying(xargs))()
    with dask.annotate(retries=2):
        y = delayed(varying(yargs))()
        z = delayed(varying(zargs))()

    x, y, z = c.compute([x, y, z], optimize_graph=False)

    with pytest.raises(ZeroDivisionError, match="one"):
        await x
    assert await y == 70
    assert await z == 80


def test_retries_get(c):
    args = [ZeroDivisionError("one"), ZeroDivisionError("two"), 3]
    x = delayed(varying(args))()
    assert x.compute(retries=5) == 3

    args = [ZeroDivisionError("one"), ZeroDivisionError("two"), 3]
    x = delayed(varying(args))()
    with pytest.raises(ZeroDivisionError):
        x.compute()


@gen_cluster(client=True)
async def test_compute_persisted_retries(c, s, a, b):
    args = [ZeroDivisionError("one"), ZeroDivisionError("two"), 3]

    # Sanity check
    x = c.persist(delayed(varying(args))())
    fut = c.compute(x)
    with pytest.raises(ZeroDivisionError, match="one"):
        await fut

    x = c.persist(delayed(varying(args))())
    fut = c.compute(x, retries=1)
    with pytest.raises(ZeroDivisionError, match="two"):
        await fut

    x = c.persist(delayed(varying(args))())
    fut = c.compute(x, retries=2)
    assert await fut == 3

    args.append(4)
    x = c.persist(delayed(varying(args))())
    fut = c.compute(x, retries=3)
    assert await fut == 3


@gen_cluster(client=True)
async def test_persist_retries(c, s, a, b):
    # Same retries for all
    args = [ZeroDivisionError("one"), ZeroDivisionError("two"), 3]

    x = c.persist(delayed(varying(args))(), retries=1)
    x = c.compute(x)
    with pytest.raises(ZeroDivisionError, match="two"):
        await x

    x = c.persist(delayed(varying(args))(), retries=2)
    x = c.compute(x)
    assert await x == 3


@gen_cluster(client=True)
async def test_persist_retries_annotations(c, s, a, b):
    # Per-key retries
    xargs = [ZeroDivisionError("one"), ZeroDivisionError("two"), 30, 40]
    yargs = [ZeroDivisionError("five"), ZeroDivisionError("six"), 70]
    zargs = [80, 90, 100]

    x = delayed(varying(xargs))()
    with dask.annotate(retries=2):
        y = delayed(varying(yargs))()
        z = delayed(varying(zargs))()

    x, y, z = c.persist([x, y, z], optimize_graph=False)
    x, y, z = c.compute([x, y, z])

    with pytest.raises(ZeroDivisionError, match="one"):
        await x
    assert await y == 70
    assert await z == 80


@gen_cluster(client=True)
async def test_retries_dask_array(c, s, a, b):
    da = pytest.importorskip("dask.array")
    x = da.ones((10, 10), chunks=(3, 3))
    future = c.compute(x.sum(), retries=2)
    y = await future
    assert y == 100


@gen_cluster(client=True)
async def test_future_repr(c, s, a, b):
    pd = pytest.importorskip("pandas")
    x = c.submit(inc, 10)
    y = c.submit(pd.DataFrame, {"x": [1, 2, 3]})
    await x
    await y

    for func in [repr, lambda x: x._repr_html_()]:
        assert str(x.key) in func(x)
        assert str(x.status) in func(x)
        assert str(x.status) in repr(c.futures[x.key])

        assert "int" in func(x)
        assert "pandas" in func(y)
        assert "DataFrame" in func(y)


@gen_cluster(client=True)
async def test_future_tuple_repr(c, s, a, b):
    da = pytest.importorskip("dask.array")
    y = da.arange(10, chunks=(5,)).persist()
    f = futures_of(y)[0]
    for func in [repr, lambda x: x._repr_html_()]:
        for k in f.key:
            assert str(k) in func(f)


@gen_cluster(client=True)
async def test_Future_exception(c, s, a, b):
    x = c.submit(div, 1, 0)
    result = await x.exception()
    assert isinstance(result, ZeroDivisionError)

    x = c.submit(div, 1, 1)
    result = await x.exception()
    assert result is None


def test_Future_exception_sync(c):
    x = c.submit(div, 1, 0)
    assert isinstance(x.exception(), ZeroDivisionError)

    x = c.submit(div, 1, 1)
    assert x.exception() is None


@gen_cluster(client=True)
async def test_Future_release(c, s, a, b):
    # Released Futures should be removed timely from the Client
    x = c.submit(div, 1, 1)
    await x
    x.release()
    await asyncio.sleep(0)
    assert not c.futures

    x = c.submit(slowinc, 1, delay=0.5)
    x.release()
    await asyncio.sleep(0)
    assert not c.futures

    x = c.submit(div, 1, 0)
    await x.exception()
    x.release()
    await asyncio.sleep(0)
    assert not c.futures


def test_Future_release_sync(c):
    # Released Futures should be removed timely from the Client
    x = c.submit(div, 1, 1)
    x.result()
    x.release()
    wait_for(lambda: not c.futures, timeout=0.3)

    x = c.submit(slowinc, 1, delay=0.8)
    x.release()
    wait_for(lambda: not c.futures, timeout=0.3)

    x = c.submit(div, 1, 0)
    x.exception()
    x.release()
    wait_for(lambda: not c.futures, timeout=0.3)


def test_short_tracebacks(loop, c):
    tblib = pytest.importorskip("tblib")
    future = c.submit(div, 1, 0)
    try:
        future.result()
    except Exception:
        _, _, tb = sys.exc_info()
    tb = tblib.Traceback(tb).to_dict()
    n = 0

    while tb is not None:
        n += 1
        tb = tb["tb_next"]

    assert n < 5


@gen_cluster(client=True)
async def test_map_naming(c, s, a, b):
    L1 = c.map(inc, range(5))
    L2 = c.map(inc, range(5))

    assert [x.key for x in L1] == [x.key for x in L2]

    L3 = c.map(inc, [1, 1, 1, 1])
    assert len({x._state for x in L3}) == 1

    L4 = c.map(inc, [1, 1, 1, 1], pure=False)
    assert len({x._state for x in L4}) == 4


@gen_cluster(client=True)
async def test_submit_naming(c, s, a, b):
    a = c.submit(inc, 1)
    b = c.submit(inc, 1)

    assert a._state is b._state

    c = c.submit(inc, 1, pure=False)
    assert c.key != a.key


@gen_cluster(client=True)
async def test_exceptions(c, s, a, b):
    x = c.submit(div, 1, 2)
    result = await x
    assert result == 1 / 2

    x = c.submit(div, 1, 0)
    with pytest.raises(ZeroDivisionError):
        await x

    x = c.submit(div, 10, 2)  # continues to operate
    result = await x
    assert result == 10 / 2


@gen_cluster()
async def test_gc(s, a, b):
    async with Client(s.address, asynchronous=True) as c:
        x = c.submit(inc, 10)
        await x
        assert s.tasks[x.key].who_has
        x.__del__()
        await async_wait_for(
            lambda: x.key not in s.tasks or not s.tasks[x.key].who_has, timeout=0.3
        )


def test_thread(c):
    x = c.submit(inc, 1)
    assert x.result() == 2

    x = c.submit(slowinc, 1, delay=0.3)
    with pytest.raises(TimeoutError):
        x.result(timeout="10 ms")
    assert x.result() == 2


def test_sync_exceptions(c):
    x = c.submit(div, 10, 2)
    assert x.result() == 5

    y = c.submit(div, 10, 0)
    try:
        y.result()
        assert False
    except ZeroDivisionError:
        pass

    z = c.submit(div, 10, 5)
    assert z.result() == 2


@gen_cluster(client=True)
async def test_gather(c, s, a, b):
    x = c.submit(inc, 10)
    y = c.submit(inc, x)

    result = await c.gather(x)
    assert result == 11
    result = await c.gather([x])
    assert result == [11]
    result = await c.gather({"x": x, "y": [y]})
    assert result == {"x": 11, "y": [12]}


@gen_cluster(client=True)
async def test_gather_mismatched_client(c, s, a, b):
    async with Client(s.address, asynchronous=True) as c2:
        x = c.submit(inc, 10)
        y = c2.submit(inc, 5)

        with pytest.raises(ValueError, match="Futures created by another client"):
            await c.gather([x, y])


@gen_cluster(client=True)
async def test_gather_lost(c, s, a, b):
    [x] = await c.scatter([1], workers=a.address)
    y = c.submit(inc, 1, workers=b.address)

    await a.close()

    with pytest.raises(Exception):
        await c.gather([x, y])


def test_gather_sync(c):
    x = c.submit(inc, 1)
    assert c.gather(x) == 2

    y = c.submit(div, 1, 0)

    with pytest.raises(ZeroDivisionError):
        c.gather([x, y])

    [xx] = c.gather([x, y], errors="skip")
    assert xx == 2


@gen_cluster(client=True)
async def test_gather_strict(c, s, a, b):
    x = c.submit(div, 2, 1)
    y = c.submit(div, 1, 0)

    with pytest.raises(ZeroDivisionError):
        await c.gather([x, y])

    [xx] = await c.gather([x, y], errors="skip")
    assert xx == 2


@gen_cluster(client=True, nthreads=[("127.0.0.1", 1)])
async def test_gather_skip(c, s, a):
    x = c.submit(div, 1, 0, priority=10)
    y = c.submit(slowinc, 1, delay=0.5)

    with captured_logger(logging.getLogger("distributed.scheduler")) as sched:
        with captured_logger(logging.getLogger("distributed.client")) as client:
            L = await c.gather([x, y], errors="skip")
            assert L == [2]

    assert not client.getvalue()
    assert not sched.getvalue()


@gen_cluster(client=True)
async def test_limit_concurrent_gathering(c, s, a, b):
    futures = c.map(inc, range(100))
    await c.gather(futures)
    assert len(a.transfer_outgoing_log) + len(b.transfer_outgoing_log) < 100


@gen_cluster(client=True)
async def test_get(c, s, a, b):
    future = c.get({"x": (inc, 1)}, "x", sync=False)
    assert isinstance(future, Future)
    result = await future
    assert result == 2

    futures = c.get({"x": (inc, 1)}, ["x"], sync=False)
    assert isinstance(futures[0], Future)
    result = await c.gather(futures)
    assert result == [2]

    futures = c.get({}, [], sync=False)
    result = await c.gather(futures)
    assert result == []

    result = await c.get(
        {("x", 1): (inc, 1), ("x", 2): (inc, ("x", 1))}, ("x", 2), sync=False
    )
    assert result == 3


def test_get_sync(c):
    assert c.get({"x": (inc, 1)}, "x") == 2


def test_no_future_references(c):
    """Test that there are neither global references to Future objects nor circular
    references that need to be collected by gc
    """
    ws = weakref.WeakSet()
    futures = c.map(inc, range(10))
    ws.update(futures)
    del futures
    with profile.lock:
        assert not list(ws)


def test_get_sync_optimize_graph_passes_through(c):
    bag = db.range(10, npartitions=3).map(inc)
    dask.compute(bag.sum(), optimize_graph=False)


@gen_cluster(client=True)
async def test_gather_errors(c, s, a, b):
    def f(a, b):
        raise TypeError

    def g(a, b):
        raise AttributeError

    future_f = c.submit(f, 1, 2)
    future_g = c.submit(g, 1, 2)
    with pytest.raises(TypeError):
        await c.gather(future_f)
    with pytest.raises(AttributeError):
        await c.gather(future_g)

    await a.close()


@gen_cluster(client=True)
async def test_wait(c, s, a, b):
    x = c.submit(inc, 1)
    y = c.submit(inc, 1)
    z = c.submit(inc, 2)

    done, not_done = await wait([x, y, z])

    assert done == {x, y, z}
    assert not_done == set()
    assert x.status == y.status == "finished"


@gen_cluster(client=True)
async def test_wait_first_completed(c, s, a, b):
    event = Event()
    x = c.submit(block_on_event, event)
    y = c.submit(block_on_event, event)
    z = c.submit(inc, 2)

    done, not_done = await wait([x, y, z], return_when="FIRST_COMPLETED")

    assert done == {z}
    assert not_done == {x, y}
    assert z.status == "finished"
    assert x.status == "pending"
    assert y.status == "pending"
    await event.set()


@gen_cluster(client=True)
async def test_wait_timeout(c, s, a, b):
    future = c.submit(sleep, 0.3)
    with pytest.raises(TimeoutError):
        await wait(future, timeout=0.01)

    # Ensure timeout can be a string
    future = c.submit(sleep, 0.3)
    with pytest.raises(TimeoutError):
        await wait(future, timeout="0.01 s")


def test_wait_sync(c):
    x = c.submit(inc, 1)
    y = c.submit(inc, 2)

    done, not_done = wait([x, y])
    assert done == {x, y}
    assert not_done == set()
    assert x.status == y.status == "finished"

    future = c.submit(sleep, 0.3)
    with pytest.raises(TimeoutError):
        wait(future, timeout=0.01)


def test_wait_informative_error_for_timeouts(c):
    x = c.submit(inc, 1)
    y = c.submit(inc, 2)

    try:
        wait(x, y)
    except Exception as e:
        assert "timeout" in str(e)
        assert "list" in str(e)


@gen_cluster(client=True)
async def test_garbage_collection(c, s, a, b):
    x = c.submit(inc, 1)
    y = c.submit(inc, 1)

    assert c.refcount[x.key] == 2
    x.__del__()
    await asyncio.sleep(0)
    assert c.refcount[x.key] == 1

    z = c.submit(inc, y)
    y.__del__()
    await asyncio.sleep(0)

    result = await z
    assert result == 3

    ykey = y.key
    y.__del__()
    await asyncio.sleep(0)
    assert ykey not in c.futures


@gen_cluster(client=True)
async def test_garbage_collection_with_scatter(c, s, a, b):
    [future] = await c.scatter([1])
    assert future.key in c.futures
    assert future.status == "finished"
    assert {cs.client_key for cs in s.tasks[future.key].who_wants} == {c.id}

    key = future.key
    assert c.refcount[key] == 1
    future.__del__()
    await asyncio.sleep(0)
    assert c.refcount[key] == 0

    while key in s.tasks and s.tasks[key].who_has:
        await asyncio.sleep(0.1)


@gen_cluster(client=True)
async def test_recompute_released_key(c, s, a, b):
    x = c.submit(inc, 100)
    result1 = await x
    xkey = x.key
    del x
    with profile.lock:
        await asyncio.sleep(0)
        assert c.refcount[xkey] == 0

    # 1 second batching needs a second action to trigger
    while xkey in s.tasks and s.tasks[xkey].who_has or xkey in a.data or xkey in b.data:
        await asyncio.sleep(0.1)

    x = c.submit(inc, 100)
    assert x.key in c.futures
    result2 = await x
    assert result1 == result2


@pytest.mark.slow
@gen_cluster(client=True)
async def test_long_tasks_dont_trigger_timeout(c, s, a, b):
    from time import sleep

    x = c.submit(sleep, 3)
    await x


@pytest.mark.skip
@gen_cluster(client=True)
async def test_missing_data_heals(c, s, a, b):
    a.validate = False
    b.validate = False
    x = c.submit(inc, 1)
    y = c.submit(inc, x)
    z = c.submit(inc, y)

    await wait([x, y, z])

    # Secretly delete y's key
    if y.key in a.data:
        del a.data[y.key]
        a.release_key(y.key, stimulus_id="test")
    if y.key in b.data:
        del b.data[y.key]
        b.release_key(y.key, stimulus_id="test")
    await asyncio.sleep(0)

    w = c.submit(add, y, z)

    result = await w
    assert result == 3 + 4


@pytest.mark.skip
@gen_cluster(client=True)
async def test_gather_robust_to_missing_data(c, s, a, b):
    a.validate = False
    b.validate = False
    x, y, z = c.map(inc, range(3))
    await wait([x, y, z])  # everything computed

    for f in [x, y]:
        for w in [a, b]:
            if f.key in w.data:
                del w.data[f.key]
                await asyncio.sleep(0)
                w.release_key(f.key, stimulus_id="test")

    xx, yy, zz = await c.gather([x, y, z])
    assert (xx, yy, zz) == (1, 2, 3)


@pytest.mark.skip
@gen_cluster(client=True)
async def test_gather_robust_to_nested_missing_data(c, s, a, b):
    a.validate = False
    b.validate = False
    w = c.submit(inc, 1)
    x = c.submit(inc, w)
    y = c.submit(inc, x)
    z = c.submit(inc, y)

    await wait([z])

    for worker in [a, b]:
        for datum in [y, z]:
            if datum.key in worker.data:
                del worker.data[datum.key]
                await asyncio.sleep(0)
                worker.release_key(datum.key, stimulus_id="test")

    result = await c.gather([z])

    assert result == [inc(inc(inc(inc(1))))]


@gen_cluster(client=True)
async def test_tokenize_on_futures(c, s, a, b):
    x = c.submit(inc, 1)
    y = c.submit(inc, 1)
    tok = tokenize(x)
    assert tokenize(x) == tokenize(x)
    assert tokenize(x) == tokenize(y)

    c.futures[x.key].finish()

    assert tok == tokenize(y)


@pytest.mark.skipif(not LINUX, reason="Need 127.0.0.2 to mean localhost")
@gen_cluster([("127.0.0.1", 1), ("127.0.0.2", 2)], client=True, config=NO_AMM)
async def test_restrictions_submit(c, s, a, b):
    x = c.submit(inc, 1, workers={a.ip})
    y = c.submit(inc, x, workers={b.ip})
    await wait([x, y])

    assert s.tasks[x.key].host_restrictions == {a.ip}
    assert x.key in a.data

    assert s.tasks[y.key].host_restrictions == {b.ip}
    assert y.key in b.data


@gen_cluster(client=True, config=NO_AMM)
async def test_restrictions_ip_port(c, s, a, b):
    x = c.submit(inc, 1, workers={a.address})
    y = c.submit(inc, x, workers={b.address})
    await wait([x, y])

    assert s.tasks[x.key].worker_restrictions == {a.address}
    assert x.key in a.data

    assert s.tasks[y.key].worker_restrictions == {b.address}
    assert y.key in b.data


@pytest.mark.skipif(not LINUX, reason="Need 127.0.0.2 to mean localhost")
@gen_cluster([("127.0.0.1", 1), ("127.0.0.2", 2)], client=True)
async def test_restrictions_map(c, s, a, b):
    L = c.map(inc, range(5), workers={a.ip})
    await wait(L)

    assert set(a.data) == {x.key for x in L}
    assert not b.data
    for x in L:
        assert s.tasks[x.key].host_restrictions == {a.ip}


@pytest.mark.skipif(not LINUX, reason="Need 127.0.0.2 to mean localhost")
@gen_cluster([("127.0.0.1", 1), ("127.0.0.2", 2)], client=True)
async def test_restrictions_get(c, s, a, b):
    dsk = {"x": 1, "y": (inc, "x"), "z": (inc, "y")}

    futures = c.get(dsk, ["y", "z"], workers=a.ip, sync=False)
    result = await c.gather(futures)
    assert result == [2, 3]
    assert "y" in a.data
    assert "z" in a.data
    assert len(b.data) == 0


@gen_cluster(client=True, config=NO_AMM)
async def test_restrictions_get_annotate(c, s, a, b):
    x = 1
    with dask.annotate(workers=a.address):
        y = delayed(inc)(x)
    with dask.annotate(workers=b.address):
        z = delayed(inc)(y)

    futures = c.get(z.__dask_graph__(), [y.key, z.key], sync=False)
    result = await c.gather(futures)
    assert result == [2, 3]
    assert y.key in a.data
    assert z.key in b.data


@gen_cluster(client=True)
async def dont_test_bad_restrictions_raise_exception(c, s, a, b):
    z = c.submit(inc, 2, workers={"bad-address"})
    try:
        await z
        assert False
    except ValueError as e:
        assert "bad-address" in str(e)
        assert z.key in str(e)


@gen_cluster(client=True)
async def test_remove_worker(c, s, a, b):
    L = c.map(inc, range(20))
    await wait(L)

    await b.close()

    assert b.address not in s.workers

    result = await c.gather(L)
    assert result == list(map(inc, range(20)))


@gen_cluster(nthreads=[("127.0.0.1", 1)], client=True)
async def test_errors_dont_block(c, s, w):
    L = [c.submit(inc, 1), c.submit(throws, 1), c.submit(inc, 2), c.submit(throws, 2)]

    while not (L[0].status == L[2].status == "finished"):
        await asyncio.sleep(0.01)

    result = await c.gather([L[0], L[2]])
    assert result == [2, 3]


def assert_list(x, z=None):
    if z is None:
        z = []
    return isinstance(x, list) and isinstance(z, list)


@gen_cluster(client=True)
async def test_submit_quotes(c, s, a, b):
    x = c.submit(assert_list, [1, 2, 3])
    result = await x
    assert result

    x = c.submit(assert_list, [1, 2, 3], z=[4, 5, 6])
    result = await x
    assert result

    x = c.submit(inc, 1)
    y = c.submit(inc, 2)
    z = c.submit(assert_list, [x, y])
    result = await z
    assert result


@gen_cluster(client=True)
async def test_map_quotes(c, s, a, b):
    L = c.map(assert_list, [[1, 2, 3], [4]])
    result = await c.gather(L)
    assert all(result)

    L = c.map(assert_list, [[1, 2, 3], [4]], z=[10])
    result = await c.gather(L)
    assert all(result)

    L = c.map(assert_list, [[1, 2, 3], [4]], [[]] * 3)
    result = await c.gather(L)
    assert all(result)


@gen_cluster()
async def test_two_consecutive_clients_share_results(s, a, b):
    async with Client(s.address, asynchronous=True) as c:

        x = c.submit(random.randint, 0, 1000, pure=True)
        xx = await x

        async with Client(s.address, asynchronous=True) as f:
            y = f.submit(random.randint, 0, 1000, pure=True)
            yy = await y

            assert xx == yy


@gen_cluster(client=True)
async def test_submit_then_get_with_Future(c, s, a, b):
    x = c.submit(slowinc, 1)
    dsk = {"y": (inc, x)}

    result = await c.get(dsk, "y", sync=False)
    assert result == 3


@gen_cluster(client=True)
async def test_aliases(c, s, a, b):
    x = c.submit(inc, 1)

    dsk = {"y": x}
    result = await c.get(dsk, "y", sync=False)
    assert result == 2


@gen_cluster(client=True)
async def test_aliases_2(c, s, a, b):
    dsk_keys = [
        ({"x": (inc, 1), "y": "x", "z": "x", "w": (add, "y", "z")}, ["y", "w"]),
        ({"x": "y", "y": 1}, ["x"]),
        ({"x": 1, "y": "x", "z": "y", "w": (inc, "z")}, ["w"]),
    ]
    for dsk, keys in dsk_keys:
        result = await c.gather(c.get(dsk, keys, sync=False))
        assert list(result) == list(dask.get(dsk, keys))
        await asyncio.sleep(0)


@gen_cluster(client=True)
async def test_scatter(c, s, a, b):
    d = await c.scatter({"y": 20})
    assert isinstance(d["y"], Future)
    assert a.data.get("y") == 20 or b.data.get("y") == 20
    y_who_has = s.get_who_has(keys=["y"])["y"]
    assert a.address in y_who_has or b.address in y_who_has
    assert s.get_nbytes(summary=False) == {"y": sizeof(20)}
    yy = await c.gather([d["y"]])
    assert yy == [20]

    [x] = await c.scatter([10])
    assert isinstance(x, Future)
    assert a.data.get(x.key) == 10 or b.data.get(x.key) == 10
    xx = await c.gather([x])
    x_who_has = s.get_who_has(keys=[x.key])[x.key]
    assert s.tasks[x.key].who_has
    assert (
        s.workers[a.address] in s.tasks[x.key].who_has
        or s.workers[b.address] in s.tasks[x.key].who_has
    )
    assert s.get_nbytes(summary=False) == {"y": sizeof(20), x.key: sizeof(10)}
    assert xx == [10]

    z = c.submit(add, x, d["y"])  # submit works on Future
    result = await z
    assert result == 10 + 20
    result = await c.gather([z, x])
    assert result == [30, 10]


@gen_cluster(client=True)
async def test_scatter_types(c, s, a, b):
    d = await c.scatter({"x": 1})
    assert isinstance(d, dict)
    assert list(d) == ["x"]

    for seq in [[1], (1,), {1}, frozenset([1])]:
        L = await c.scatter(seq)
        assert isinstance(L, type(seq))
        assert len(L) == 1
        s.validate_state()

    seq = await c.scatter(range(5))
    assert isinstance(seq, list)
    assert len(seq) == 5
    s.validate_state()


@gen_cluster(client=True)
async def test_scatter_non_list(c, s, a, b):
    x = await c.scatter(1)
    assert isinstance(x, Future)
    result = await x
    assert result == 1


@gen_cluster(client=True)
async def test_scatter_tokenize_local(c, s, a, b):
    from dask.base import normalize_token

    class MyObj:
        pass

    L = []

    @normalize_token.register(MyObj)
    def f(x):
        L.append(x)
        return "x"

    obj = MyObj()

    future = await c.scatter(obj)
    assert L and L[0] is obj


@gen_cluster(client=True)
async def test_scatter_singletons(c, s, a, b):
    np = pytest.importorskip("numpy")
    pd = pytest.importorskip("pandas")
    for x in [1, np.ones(5), pd.DataFrame({"x": [1, 2, 3]})]:
        future = await c.scatter(x)
        result = await future
        assert str(result) == str(x)


@gen_cluster(client=True)
async def test_scatter_typename(c, s, a, b):
    future = await c.scatter(123)
    assert future.key.startswith("int")


@gen_cluster(client=True)
async def test_scatter_hash(c, s, a, b):
    x = await c.scatter(123)
    y = await c.scatter(123)
    assert x.key == y.key

    z = await c.scatter(123, hash=False)
    assert z.key != y.key


@gen_cluster(client=True)
async def test_scatter_hash_2(c, s, a, b):
    [a] = await c.scatter([1])
    [b] = await c.scatter([1])

    assert a.key == b.key
    s.validate_state()


@gen_cluster(client=True)
async def test_get_releases_data(c, s, a, b):
    await c.gather(c.get({"x": (inc, 1)}, ["x"], sync=False))
    while c.refcount["x"]:
        await asyncio.sleep(0.01)


def test_current(s, a, b, loop_in_thread):
    loop = loop_in_thread
    with Client(s["address"], loop=loop) as c:
        assert Client.current() is c
    with pytest.raises(
        ValueError,
        match=r"No clients found"
        r"\nStart a client and point it to the scheduler address"
        r"\n  from distributed import Client"
        r"\n  client = Client\('ip-addr-of-scheduler:8786'\)",
    ):
        Client.current()
    with Client(s["address"], loop=loop) as c:
        assert Client.current() is c


def test_global_clients(loop):
    assert _get_global_client() is None
    with pytest.raises(
        ValueError,
        match=r"No clients found"
        r"\nStart a client and point it to the scheduler address"
        r"\n  from distributed import Client"
        r"\n  client = Client\('ip-addr-of-scheduler:8786'\)",
    ):
        default_client()
    with cluster() as (s, [a, b]):
        with Client(s["address"], loop=loop) as c:
            assert _get_global_client() is c
            assert default_client() is c
            with Client(s["address"], loop=loop) as f:
                assert _get_global_client() is f
                assert default_client() is f
                assert default_client(c) is c
                assert default_client(f) is f

    assert _get_global_client() is None


@gen_cluster(client=True)
async def test_exception_on_exception(c, s, a, b):
    x = c.submit(lambda: 1 / 0)
    y = c.submit(inc, x)

    with pytest.raises(ZeroDivisionError):
        await y

    z = c.submit(inc, y)

    with pytest.raises(ZeroDivisionError):
        await z


@gen_cluster(client=True)
async def test_get_task_prefix_states(c, s, a, b):
    x = await c.submit(inc, 1)
    res = s.get_task_prefix_states()

    data = {
        "inc": {
            "erred": 0,
            "memory": 1,
            "processing": 0,
            "released": 0,
            "waiting": 0,
        }
    }
    assert res == data
    del x

    while s.get_task_prefix_states() == data:
        await asyncio.sleep(0.01)

    res = s.get_task_prefix_states()
    assert res == {}


@gen_cluster(client=True)
async def test_get_nbytes(c, s, a, b):
    [x] = await c.scatter([1])
    assert s.get_nbytes(summary=False) == {x.key: sizeof(1)}

    y = c.submit(inc, x)
    await y

    assert s.get_nbytes(summary=False) == {x.key: sizeof(1), y.key: sizeof(2)}


@pytest.mark.skipif(not LINUX, reason="Need 127.0.0.2 to mean localhost")
@gen_cluster([("127.0.0.1", 1), ("127.0.0.2", 2)], client=True)
async def test_nbytes_determines_worker(c, s, a, b):
    x = c.submit(identity, 1, workers=[a.ip])
    y = c.submit(identity, tuple(range(100)), workers=[b.ip])
    await c.gather([x, y])

    z = c.submit(lambda x, y: None, x, y)
    await z
    assert s.tasks[z.key].who_has == {s.workers[b.address]}


@gen_cluster(client=True)
async def test_if_intermediates_clear_on_error(c, s, a, b):
    x = delayed(div, pure=True)(1, 0)
    y = delayed(div, pure=True)(1, 2)
    z = delayed(add, pure=True)(x, y)
    f = c.compute(z)
    with pytest.raises(ZeroDivisionError):
        await f
    s.validate_state()
    assert not any(ts.who_has for ts in s.tasks.values())


@gen_cluster(
    client=True, config={"distributed.scheduler.default-task-durations": {"f": "1ms"}}
)
async def test_pragmatic_move_small_data_to_large_data(c, s, a, b):
    np = pytest.importorskip("numpy")
    lists = c.map(np.ones, [10000] * 10, pure=False)
    sums = c.map(np.sum, lists)
    total = c.submit(sum, sums)

    def f(x, y):
        return None

    results = c.map(f, lists, [total] * 10)

    await wait([total])
    await wait(results)

    assert (
        sum(
            s.tasks[r.key].who_has.issubset(s.tasks[l.key].who_has)
            for l, r in zip(lists, results)
        )
        >= 9
    )


@gen_cluster(client=True)
async def test_get_with_non_list_key(c, s, a, b):
    dsk = {("x", 0): (inc, 1), 5: (inc, 2)}

    x = await c.get(dsk, ("x", 0), sync=False)
    y = await c.get(dsk, 5, sync=False)
    assert x == 2
    assert y == 3


@gen_cluster(client=True)
async def test_get_with_error(c, s, a, b):
    dsk = {"x": (div, 1, 0), "y": (inc, "x")}
    with pytest.raises(ZeroDivisionError):
        await c.get(dsk, "y", sync=False)


def test_get_with_error_sync(c):
    dsk = {"x": (div, 1, 0), "y": (inc, "x")}
    with pytest.raises(ZeroDivisionError):
        c.get(dsk, "y")


@gen_cluster(client=True)
async def test_directed_scatter(c, s, a, b):
    await c.scatter([1, 2, 3], workers=[a.address])
    assert len(a.data) == 3
    assert not b.data

    await c.scatter([4, 5], workers=[b.name])
    assert len(b.data) == 2


@gen_cluster(client=True)
async def test_scatter_direct(c, s, a, b):
    future = await c.scatter(123, direct=True)
    assert future.key in a.data or future.key in b.data
    assert s.tasks[future.key].who_has
    assert future.status == "finished"
    result = await future
    assert result == 123
    assert not s.counters["op"].components[0]["scatter"]

    result = await future
    assert not s.counters["op"].components[0]["gather"]

    result = await c.gather(future)
    assert not s.counters["op"].components[0]["gather"]


@gen_cluster()
async def test_scatter_direct_2(s, a, b):
    async with Client(s.address, asynchronous=True, heartbeat_interval=10) as c:
        last = s.clients[c.id].last_seen
        while s.clients[c.id].last_seen == last:
            await asyncio.sleep(0.10)


@gen_cluster(client=True)
async def test_scatter_direct_numpy(c, s, a, b):
    np = pytest.importorskip("numpy")
    x = np.ones(5)
    future = await c.scatter(x, direct=True)
    result = await future
    assert np.allclose(x, result)
    assert not s.counters["op"].components[0]["scatter"]


@gen_cluster(client=True, config=NO_AMM)
async def test_scatter_direct_broadcast(c, s, a, b):
    future2 = await c.scatter(456, direct=True, broadcast=True)
    assert future2.key in a.data
    assert future2.key in b.data
    assert s.tasks[future2.key].who_has == {s.workers[a.address], s.workers[b.address]}
    result = await future2
    assert result == 456
    assert not s.counters["op"].components[0]["scatter"]


@gen_cluster(client=True, nthreads=[("127.0.0.1", 1)] * 4)
async def test_scatter_direct_balanced(c, s, *workers):
    futures = await c.scatter([1, 2, 3], direct=True)
    assert sorted(len(w.data) for w in workers) == [0, 1, 1, 1]


@gen_cluster(client=True, nthreads=[("127.0.0.1", 1)] * 4, config=NO_AMM)
async def test_scatter_direct_broadcast_target(c, s, *workers):
    futures = await c.scatter([123, 456], direct=True, workers=workers[0].address)
    assert futures[0].key in workers[0].data
    assert futures[1].key in workers[0].data

    futures = await c.scatter(
        [123, 456],
        direct=True,
        broadcast=True,
        workers=[w.address for w in workers[:3]],
    )
    assert (
        f.key in w.data and w.address in s.tasks[f.key].who_has
        for f in futures
        for w in workers[:3]
    )


@gen_cluster(client=True, nthreads=[])
async def test_scatter_direct_empty(c, s):
    with pytest.raises((ValueError, TimeoutError)):
        await c.scatter(123, direct=True, timeout=0.1)


@gen_cluster(client=True, nthreads=[("127.0.0.1", 1)] * 5)
async def test_scatter_direct_spread_evenly(c, s, *workers):
    futures = []
    for i in range(10):
        future = await c.scatter(i, direct=True)
        futures.append(future)

    assert all(w.data for w in workers)


@pytest.mark.parametrize("direct", [True, False])
@pytest.mark.parametrize("broadcast", [True, False])
def test_scatter_gather_sync(c, direct, broadcast):
    futures = c.scatter([1, 2, 3], direct=direct, broadcast=broadcast)
    results = c.gather(futures, direct=direct)
    assert results == [1, 2, 3]

    delayed(inc)(1).compute(direct=direct)


@gen_cluster(client=True)
async def test_gather_direct(c, s, a, b):
    futures = await c.scatter([1, 2, 3])

    data = await c.gather(futures, direct=True)
    assert data == [1, 2, 3]


@gen_cluster(client=True)
async def test_many_submits_spread_evenly(c, s, a, b):
    L = [c.submit(inc, i) for i in range(10)]
    await wait(L)

    assert a.data and b.data


@gen_cluster(client=True)
async def test_traceback(c, s, a, b):
    x = c.submit(div, 1, 0)
    tb = await x.traceback()
    assert any("x / y" in line for line in pluck(3, traceback.extract_tb(tb)))


@gen_cluster(client=True)
async def test_get_traceback(c, s, a, b):
    try:
        await c.get({"x": (div, 1, 0)}, "x", sync=False)
    except ZeroDivisionError:
        exc_type, exc_value, exc_traceback = sys.exc_info()
        L = traceback.format_tb(exc_traceback)
        assert any("x / y" in line for line in L)


@gen_cluster(client=True)
async def test_gather_traceback(c, s, a, b):
    x = c.submit(div, 1, 0)
    try:
        await c.gather(x)
    except ZeroDivisionError:
        exc_type, exc_value, exc_traceback = sys.exc_info()
        L = traceback.format_tb(exc_traceback)
        assert any("x / y" in line for line in L)


def test_traceback_sync(c):
    x = c.submit(div, 1, 0)
    tb = x.traceback()
    assert any(
        "x / y" in line
        for line in concat(traceback.extract_tb(tb))
        if isinstance(line, str)
    )

    y = c.submit(inc, x)
    tb2 = y.traceback()

    assert set(pluck(3, traceback.extract_tb(tb2))).issuperset(
        set(pluck(3, traceback.extract_tb(tb)))
    )

    z = c.submit(div, 1, 2)
    tb = z.traceback()
    assert tb is None


@gen_cluster(client=True)
async def test_upload_file(c, s, a, b):
    def g():
        import myfile

        return myfile.f()

    with save_sys_modules():
        for value in [123, 456]:
            with tmp_text("myfile.py", f"def f():\n    return {value}") as fn:
                await c.upload_file(fn)

            x = c.submit(g, pure=False)
            result = await x
            assert result == value


@gen_cluster(client=True)
async def test_upload_file_refresh_delayed(c, s, a, b):
    with save_sys_modules():
        for value in [123, 456]:
            with tmp_text("myfile.py", f"def f():\n    return {value}") as fn:
                await c.upload_file(fn)

            sys.path.append(os.path.dirname(fn))
            from myfile import f

            b = delayed(f)()
            bb = c.compute(b, sync=False)
            result = await c.gather(bb)
            assert result == value


@gen_cluster(client=True)
async def test_upload_file_no_extension(c, s, a, b):
    with tmp_text("myfile", "") as fn:
        await c.upload_file(fn)


@gen_cluster(client=True)
async def test_upload_file_zip(c, s, a, b):
    def g():
        import myfile

        return myfile.f()

    with save_sys_modules():
        try:
            for value in [123, 456]:
                with tmp_text(
                    "myfile.py", f"def f():\n    return {value}"
                ) as fn_my_file:
                    with zipfile.ZipFile("myfile.zip", "w") as z:
                        z.write(fn_my_file, arcname=os.path.basename(fn_my_file))
                    await c.upload_file("myfile.zip")

                    x = c.submit(g, pure=False)
                    result = await x
                    assert result == value
        finally:
            if os.path.exists("myfile.zip"):
                os.remove("myfile.zip")


@pytest.mark.slow
@gen_cluster(client=True)
async def test_upload_file_egg(c, s, a, b):
    pytest.importorskip("setuptools")

    def g():
        import package_1
        import package_2

        return package_1.a, package_2.b

    # c.upload_file tells each worker to
    # - put this file in their local_directory
    # - modify their sys.path to include it
    # we don't care about the local_directory
    # but we do care about restoring the path

    with save_sys_modules():
        for value in [123, 456]:
            with tmpfile() as dirname:
                os.mkdir(dirname)

                with open(os.path.join(dirname, "setup.py"), "w") as f:
                    f.write("from setuptools import setup, find_packages\n")
                    f.write(
                        'setup(name="my_package", packages=find_packages(), '
                        f'version="{value}")\n'
                    )

                # test a package with an underscore in the name
                package_1 = os.path.join(dirname, "package_1")
                os.mkdir(package_1)
                with open(os.path.join(package_1, "__init__.py"), "w") as f:
                    f.write(f"a = {value}\n")

                # test multiple top-level packages
                package_2 = os.path.join(dirname, "package_2")
                os.mkdir(package_2)
                with open(os.path.join(package_2, "__init__.py"), "w") as f:
                    f.write(f"b = {value}\n")

                # compile these into an egg
                subprocess.check_call(
                    [sys.executable, "setup.py", "bdist_egg"], cwd=dirname
                )

                egg_root = os.path.join(dirname, "dist")
                # first file ending with '.egg'
                egg_name = [
                    fname for fname in os.listdir(egg_root) if fname.endswith(".egg")
                ][0]
                egg_path = os.path.join(egg_root, egg_name)

                await c.upload_file(egg_path)
                os.remove(egg_path)

                x = c.submit(g, pure=False)
                result = await x
                assert result == (value, value)


# _upload_large_file internally calls replicate, which makes it incompatible with AMM
@gen_cluster(client=True, config=NO_AMM)
async def test_upload_large_file(c, s, a, b):
    assert a.local_directory
    assert b.local_directory
    with tmp_text("myfile", "abc") as fn:
        with tmp_text("myfile2", "def") as fn2:
            await c._upload_large_file(fn, remote_filename="x")
            await c._upload_large_file(fn2)

            for w in [a, b]:
                assert os.path.exists(os.path.join(w.local_directory, "x"))
                assert os.path.exists(os.path.join(w.local_directory, "myfile2"))
                with open(os.path.join(w.local_directory, "x")) as f:
                    assert f.read() == "abc"
                with open(os.path.join(w.local_directory, "myfile2")) as f:
                    assert f.read() == "def"


def test_upload_file_sync(c):
    def g():
        import myfile

        return myfile.x

    with tmp_text("myfile.py", "x = 123") as fn:
        c.upload_file(fn)
        x = c.submit(g)
        assert x.result() == 123


@gen_cluster(client=True)
async def test_upload_file_exception(c, s, a, b):
    with tmp_text("myfile.py", "syntax-error!") as fn:
        with pytest.raises(SyntaxError):
            await c.upload_file(fn)


def test_upload_file_exception_sync(c):
    with tmp_text("myfile.py", "syntax-error!") as fn:
        with pytest.raises(SyntaxError):
            c.upload_file(fn)


@gen_cluster(client=True, nthreads=[])
async def test_upload_file_new_worker(c, s):
    def g():
        import myfile

        return myfile.x

    with tmp_text("myfile.py", "x = 123") as fn:
        await c.upload_file(fn)
        async with Worker(s.address):
            x = await c.submit(g)

        assert x == 123


@pytest.mark.skip
@gen_cluster()
async def test_multiple_clients(s, a, b):
    a = await Client(s.address, asynchronous=True)
    b = await Client(s.address, asynchronous=True)

    x = a.submit(inc, 1)
    y = b.submit(inc, 2)
    assert x.client is a
    assert y.client is b
    xx = await x
    yy = await y
    assert xx == 2
    assert yy == 3
    z = a.submit(add, x, y)
    assert z.client is a
    zz = await z
    assert zz == 5

    await a.close()
    await b.close()


@gen_cluster(client=True)
async def test_async_compute(c, s, a, b):
    from dask.delayed import delayed

    x = delayed(1)
    y = delayed(inc)(x)
    z = delayed(dec)(x)

    [yy, zz, aa] = c.compute([y, z, 3], sync=False)
    assert isinstance(yy, Future)
    assert isinstance(zz, Future)
    assert aa == 3

    result = await c.gather([yy, zz])
    assert result == [2, 0]

    assert isinstance(c.compute(y), Future)
    assert isinstance(c.compute([y]), (tuple, list))


@gen_cluster(client=True)
async def test_async_compute_with_scatter(c, s, a, b):
    d = await c.scatter({("x", 1): 1, ("y", 1): 2})
    x, y = d[("x", 1)], d[("y", 1)]

    from dask.delayed import delayed

    z = delayed(add)(delayed(inc)(x), delayed(inc)(y))
    zz = c.compute(z)

    [result] = await c.gather([zz])
    assert result == 2 + 3


def test_sync_compute(c):
    x = delayed(1)
    y = delayed(inc)(x)
    z = delayed(dec)(x)

    yy, zz = c.compute([y, z], sync=True)
    assert (yy, zz) == (2, 0)


@gen_cluster(client=True)
async def test_remote_scatter_gather(c, s, a, b):
    x, y, z = await c.scatter([1, 2, 3])

    assert x.key in a.data or x.key in b.data
    assert y.key in a.data or y.key in b.data
    assert z.key in a.data or z.key in b.data

    xx, yy, zz = await c.gather([x, y, z])
    assert (xx, yy, zz) == (1, 2, 3)


@gen_cluster(client=True)
async def test_remote_submit_on_Future(c, s, a, b):
    x = c.submit(lambda x: x + 1, 1)
    y = c.submit(lambda x: x + 1, x)
    result = await y
    assert result == 3


def test_start_is_idempotent(c):
    c.start()
    c.start()
    c.start()

    x = c.submit(inc, 1)
    assert x.result() == 2


@gen_cluster(client=True)
async def test_client_with_scheduler(c, s, a, b):
    x = c.submit(inc, 1)
    y = c.submit(inc, 2)
    z = c.submit(add, x, y)
    result = await x
    assert result == 1 + 1
    result = await z
    assert result == 1 + 1 + 1 + 2

    A, B, C = await c.scatter([1, 2, 3])
    AA, BB, xx = await c.gather([A, B, x])
    assert (AA, BB, xx) == (1, 2, 2)

    result = await c.get({"x": (inc, 1), "y": (add, "x", 10)}, "y", sync=False)
    assert result == 12


@pytest.mark.skipif(not LINUX, reason="Need 127.0.0.2 to mean localhost")
@gen_cluster([("127.0.0.1", 1), ("127.0.0.2", 2)], client=True)
async def test_allow_restrictions(c, s, a, b):
    aws = s.workers[a.address]
    bws = s.workers[a.address]

    x = c.submit(inc, 1, workers=a.ip)
    await x
    assert s.tasks[x.key].who_has == {aws}
    assert not any(ts.loose_restrictions for ts in s.tasks.values())

    x = c.submit(inc, 2, workers=a.ip, allow_other_workers=True)
    await x
    assert s.tasks[x.key].who_has == {aws}
    assert s.tasks[x.key].loose_restrictions

    L = c.map(inc, range(3, 13), workers=a.ip, allow_other_workers=True)
    await wait(L)
    assert all(s.tasks[f.key].who_has == {aws} for f in L)
    for f in L:
        assert s.tasks[f.key].loose_restrictions

    x = c.submit(inc, 15, workers="127.0.0.3", allow_other_workers=True)

    await x
    assert s.tasks[x.key].who_has
    assert s.tasks[x.key].loose_restrictions

    L = c.map(inc, range(15, 25), workers="127.0.0.3", allow_other_workers=True)
    await wait(L)
    assert all(s.tasks[f.key].who_has for f in L)
    for f in L:
        assert s.tasks[f.key].loose_restrictions

    with pytest.raises(ValueError):
        c.submit(inc, 1, allow_other_workers=True)

    with pytest.raises(ValueError):
        c.map(inc, [1], allow_other_workers=True)

    with pytest.raises(TypeError):
        c.submit(inc, 20, workers="127.0.0.1", allow_other_workers="Hello!")

    with pytest.raises(TypeError):
        c.map(inc, [20], workers="127.0.0.1", allow_other_workers="Hello!")


def test_bad_address(loop):
    with pytest.raises(OSError, match="connect"):
        Client("123.123.123.123:1234", timeout=0.1, loop=loop)
    with pytest.raises(OSError, match="connect"):
        Client("127.0.0.1:1234", timeout=0.1, loop=loop)


def test_informative_error_on_cluster_type():
    with pytest.raises(
        TypeError, match=r"Scheduler address must be a string or a Cluster instance"
    ):
        Client(LocalCluster)


@gen_cluster(client=True)
async def test_long_error(c, s, a, b):
    def bad(x):
        raise ValueError("a" * 100000)

    x = c.submit(bad, 10)

    try:
        await x
    except ValueError as e:
        assert len(str(e)) < 100000

    tb = await x.traceback()
    assert all(
        len(line) < 100000
        for line in concat(traceback.extract_tb(tb))
        if isinstance(line, str)
    )


@gen_cluster(client=True)
async def test_map_on_futures_with_kwargs(c, s, a, b):
    def f(x, y=10):
        return x + y

    futures = c.map(inc, range(10))
    futures2 = c.map(f, futures, y=20)
    results = await c.gather(futures2)
    assert results == [i + 1 + 20 for i in range(10)]

    future = c.submit(inc, 100)
    future2 = c.submit(f, future, y=200)
    result = await future2
    assert result == 100 + 1 + 200


class BadlySerializedObject:
    def __getstate__(self):
        return 1

    def __setstate__(self, state):
        raise TypeError("hello!")


class FatallySerializedObject:
    def __getstate__(self):
        return 1

    def __setstate__(self, state):
        print("This should never have been deserialized, closing")
        import sys

        sys.exit(0)


@gen_cluster(client=True)
async def test_badly_serialized_input(c, s, a, b):
    o = BadlySerializedObject()

    future = c.submit(inc, o)
    futures = c.map(inc, range(10))

    L = await c.gather(futures)
    assert list(L) == list(map(inc, range(10)))
    assert future.status == "error"

    with pytest.raises(Exception) as info:
        await future

    assert "hello!" in str(info.value)


@pytest.mark.skip
@gen_test()
async def test_badly_serialized_input_stderr(capsys, c):
    o = BadlySerializedObject()
    future = c.submit(inc, o)

    while True:
        sleep(0.01)
        out, err = capsys.readouterr()
        if "hello!" in err:
            break

    assert future.status == "error"


@pytest.mark.parametrize(
    "func",
    [
        str,
        repr,
        operator.methodcaller("_repr_html_"),
    ],
)
def test_repr(loop, func):
    with cluster(nworkers=3, worker_kwargs={"memory_limit": "2 GiB"}) as (s, [a, b, c]):
        with Client(s["address"], loop=loop) as c:
            text = func(c)
            assert c.scheduler.address in text
            assert "threads=3" in text or "Total threads: </strong>" in text
            assert "6.00 GiB" in text
            if "<table" not in text:
                assert len(text) < 80

        text = func(c)
        assert "No scheduler connected" in text


@gen_cluster(client=True)
async def test_repr_async(c, s, a, b):
    c._repr_html_()


@gen_cluster(client=True, worker_kwargs={"memory_limit": None})
async def test_repr_no_memory_limit(c, s, a, b):
    c._repr_html_()


@gen_test()
async def test_repr_localcluster():
    async with LocalCluster(
        processes=False, dashboard_address=":0", asynchronous=True
    ) as cluster, Client(cluster, asynchronous=True) as client:
        text = client._repr_html_()
        assert cluster.scheduler.address in text
        assert is_valid_xml(client._repr_html_())


@gen_cluster(client=True)
async def test_forget_simple(c, s, a, b):
    x = c.submit(inc, 1, retries=2)
    y = c.submit(inc, 2)
    z = c.submit(add, x, y, workers=[a.ip], allow_other_workers=True)

    await wait([x, y, z])
    assert not s.tasks[x.key].waiting_on
    assert not s.tasks[y.key].waiting_on

    assert set(s.tasks) == {x.key, y.key, z.key}

    s.client_releases_keys(keys=[x.key], client=c.id)
    assert x.key in s.tasks
    s.client_releases_keys(keys=[z.key], client=c.id)

    assert x.key not in s.tasks
    assert z.key not in s.tasks
    assert not s.tasks[y.key].dependents

    s.client_releases_keys(keys=[y.key], client=c.id)
    assert not s.tasks


@gen_cluster(client=True)
async def test_forget_complex(e, s, A, B):
    a, b, c, d = await e.scatter(list(range(4)))
    ab = e.submit(add, a, b)
    cd = e.submit(add, c, d)
    ac = e.submit(add, a, c)
    acab = e.submit(add, ac, ab)

    await wait([a, b, c, d, ab, ac, cd, acab])

    assert set(s.tasks) == {f.key for f in [ab, ac, cd, acab, a, b, c, d]}

    s.client_releases_keys(keys=[ab.key], client=e.id)
    assert set(s.tasks) == {f.key for f in [ab, ac, cd, acab, a, b, c, d]}

    s.client_releases_keys(keys=[b.key], client=e.id)
    assert set(s.tasks) == {f.key for f in [ac, cd, acab, a, c, d]}

    s.client_releases_keys(keys=[acab.key], client=e.id)
    assert set(s.tasks) == {f.key for f in [ac, cd, a, c, d]}
    assert b.key not in s.tasks

    while b.key in A.data or b.key in B.data:
        await asyncio.sleep(0.01)

    s.client_releases_keys(keys=[ac.key], client=e.id)
    assert set(s.tasks) == {f.key for f in [cd, a, c, d]}


@gen_cluster(client=True)
async def test_forget_in_flight(e, s, A, B):
    delayed2 = partial(delayed, pure=True)
    a, b, c, d = (delayed2(slowinc)(i) for i in range(4))
    ab = delayed2(slowadd)(a, b, dask_key_name="ab")
    cd = delayed2(slowadd)(c, d, dask_key_name="cd")
    ac = delayed2(slowadd)(a, c, dask_key_name="ac")
    acab = delayed2(slowadd)(ac, ab, dask_key_name="acab")

    x, y = e.compute([ac, acab])
    s.validate_state()

    for _ in range(5):
        await asyncio.sleep(0.01)
        s.validate_state()

    s.client_releases_keys(keys=[y.key], client=e.id)
    s.validate_state()

    for k in [acab.key, ab.key, b.key]:
        assert k not in s.tasks


@gen_cluster(client=True)
async def test_forget_errors(c, s, a, b):
    x = c.submit(div, 1, 0)
    y = c.submit(inc, x)
    z = c.submit(inc, y)
    await wait([y])

    assert s.tasks[x.key].exception
    assert s.tasks[x.key].exception_blame
    assert s.tasks[y.key].exception_blame
    assert s.tasks[z.key].exception_blame

    s.client_releases_keys(keys=[z.key], client=c.id)

    assert s.tasks[x.key].exception
    assert s.tasks[x.key].exception_blame
    assert s.tasks[y.key].exception_blame
    assert z.key not in s.tasks

    s.client_releases_keys(keys=[x.key], client=c.id)

    assert s.tasks[x.key].exception
    assert s.tasks[x.key].exception_blame
    assert s.tasks[y.key].exception_blame
    assert z.key not in s.tasks

    s.client_releases_keys(keys=[y.key], client=c.id)

    assert x.key not in s.tasks
    assert y.key not in s.tasks
    assert z.key not in s.tasks


def test_repr_sync(c):
    s = str(c)
    r = repr(c)
    assert c.scheduler.address in s
    assert c.scheduler.address in r
    assert str(2) in s  # nworkers
    assert "cores" in s or "threads" in s


@gen_cluster()
async def test_multi_client(s, a, b):
    async with Client(s.address, asynchronous=True) as f:
        async with Client(s.address, asynchronous=True) as c:

            assert set(s.client_comms) == {c.id, f.id}

            x = c.submit(inc, 1)
            y = f.submit(inc, 2)
            y2 = c.submit(inc, 2)

            assert y.key == y2.key

            await wait([x, y])

            assert {ts.key for ts in s.clients[c.id].wants_what} == {x.key, y.key}
            assert {ts.key for ts in s.clients[f.id].wants_what} == {y.key}

        while c.id in s.clients:
            await asyncio.sleep(0.01)

        assert c.id not in s.clients
        assert c.id not in s.tasks[y.key].who_wants
        assert x.key not in s.tasks

    while s.tasks:
        await asyncio.sleep(0.01)


@contextmanager
def _pristine_loop():
    IOLoop.clear_instance()
    IOLoop.clear_current()
    loop = IOLoop()
    loop.make_current()
    assert IOLoop.current() is loop
    try:
        yield loop
    finally:
        try:
            loop.close(all_fds=True)
        except (KeyError, ValueError):
            pass
        IOLoop.clear_instance()
        IOLoop.clear_current()


def long_running_client_connection(address):
    with _pristine_loop():
        c = Client(address)
        x = c.submit(lambda x: x + 1, 10)
        x.result()
        sleep(100)


@gen_cluster()
async def test_cleanup_after_broken_client_connection(s, a, b):
    proc = get_mp_context().Process(
        target=long_running_client_connection, args=(s.address,)
    )
    proc.daemon = True
    proc.start()

    while not s.tasks:
        await asyncio.sleep(0.01)

    proc.terminate()

    while s.tasks:
        await asyncio.sleep(0.01)


@gen_cluster()
async def test_multi_garbage_collection(s, a, b):
    async with Client(s.address, asynchronous=True) as c, Client(
        s.address, asynchronous=True
    ) as f:

        x = c.submit(inc, 1)
        y = f.submit(inc, 2)
        y2 = c.submit(inc, 2)

        assert y.key == y2.key

        await wait([x, y])

        x.__del__()
        while x.key in a.data or x.key in b.data:
            await asyncio.sleep(0.01)

        assert {ts.key for ts in s.clients[c.id].wants_what} == {y.key}
        assert {ts.key for ts in s.clients[f.id].wants_what} == {y.key}

        y.__del__()
        while x.key in {ts.key for ts in s.clients[f.id].wants_what}:
            await asyncio.sleep(0.01)

        await asyncio.sleep(0.1)
        assert y.key in a.data or y.key in b.data
        assert {ts.key for ts in s.clients[c.id].wants_what} == {y.key}
        assert not s.clients[f.id].wants_what

        y2.__del__()
        while y.key in a.data or y.key in b.data:
            await asyncio.sleep(0.01)

        assert not s.tasks


@gen_cluster(client=True, config=NO_AMM)
async def test__broadcast(c, s, a, b):
    x, y = await c.scatter([1, 2], broadcast=True)
    assert a.data == b.data == {x.key: 1, y.key: 2}


@gen_cluster(client=True, nthreads=[("127.0.0.1", 1)] * 4, config=NO_AMM)
async def test__broadcast_integer(c, s, *workers):
    x, y = await c.scatter([1, 2], broadcast=2)
    assert len(s.tasks[x.key].who_has) == 2
    assert len(s.tasks[y.key].who_has) == 2


@gen_cluster(client=True, config=NO_AMM)
async def test__broadcast_dict(c, s, a, b):
    d = await c.scatter({"x": 1}, broadcast=True)
    assert a.data == b.data == {"x": 1}


@gen_cluster(client=True)
async def test_proxy(c, s, a, b):
    msg = await c.scheduler.proxy(msg={"op": "identity"}, worker=a.address)
    assert msg["id"] == a.identity()["id"]


@gen_cluster(client=True)
async def test_cancel(c, s, a, b):
    x = c.submit(slowinc, 1)
    y = c.submit(slowinc, x)

    while y.key not in s.tasks:
        await asyncio.sleep(0.01)

    await c.cancel([x])

    assert x.cancelled()
    assert "cancel" in str(x)
    s.validate_state()

    while not y.cancelled():
        await asyncio.sleep(0.01)

    assert not s.tasks
    s.validate_state()


@gen_cluster(client=True)
async def test_cancel_tuple_key(c, s, a, b):
    x = c.submit(inc, 1, key=("x", 0, 1))
    await x
    await c.cancel(x)
    with pytest.raises(CancelledError):
        await x


@gen_cluster()
async def test_cancel_multi_client(s, a, b):
    async with Client(s.address, asynchronous=True, name="c") as c:
        async with Client(s.address, asynchronous=True, name="f") as f:

            x = c.submit(slowinc, 1)
            y = f.submit(slowinc, 1)

            assert x.key == y.key

            # Ensure both clients are known to the scheduler.
            await y
            await x

            await c.cancel([x])

            # Give the scheduler time to pass messages
            await asyncio.sleep(0.1)

            assert x.cancelled()
            assert not y.cancelled()

            out = await y
            assert out == 2

            with pytest.raises(CancelledError):
                await x


@gen_cluster(nthreads=[("", 1)], client=True)
async def test_cancel_before_known_to_scheduler(c, s, a):
    with captured_logger("distributed.scheduler") as slogs:
        f = c.submit(inc, 1)
        await c.cancel([f])

        with pytest.raises(CancelledError):
            await f

        assert "Scheduler cancels key" in slogs.getvalue()


@gen_cluster(client=True)
async def test_cancel_collection(c, s, a, b):
    L = c.map(double, [[1], [2], [3]])
    x = db.Bag({("b", i): f for i, f in enumerate(L)}, "b", 3)

    await c.cancel(x)
    await c.cancel([x])
    assert all(f.cancelled() for f in L)
    while s.tasks:
        await asyncio.sleep(0.01)


def test_cancel_sync(c):
    x = c.submit(slowinc, 1, key="x")
    y = c.submit(slowinc, x, key="y")
    z = c.submit(slowinc, y, key="z")

    c.cancel([y])

    start = time()
    while not z.cancelled():
        sleep(0.01)
        assert time() < start + 30

    assert x.result() == 2

    z.cancel()
    assert z.cancelled()


@gen_cluster(client=True)
async def test_future_type(c, s, a, b):
    x = c.submit(inc, 1)
    await wait([x])
    assert x.type == int
    assert "int" in str(x)


@gen_cluster(client=True)
async def test_traceback_clean(c, s, a, b):
    x = c.submit(div, 1, 0)
    try:
        await x
    except Exception as e:
        f = e
        exc_type, exc_value, tb = sys.exc_info()
        while tb:
            assert "scheduler" not in tb.tb_frame.f_code.co_filename
            assert "worker" not in tb.tb_frame.f_code.co_filename
            tb = tb.tb_next


@gen_cluster(client=True)
async def test_map_differnet_lengths(c, s, a, b):
    assert len(c.map(add, [1, 2], [1, 2, 3])) == 2


def test_Future_exception_sync_2(loop, capsys):
    with cluster() as (s, [a, b]):
        with Client(s["address"], loop=loop) as c:
            assert dask.base.get_scheduler() == c.get

    out, err = capsys.readouterr()
    assert len(out.strip().split("\n")) == 1

    assert dask.base.get_scheduler() != c.get


@gen_cluster(timeout=60, client=True)
async def test_async_persist(c, s, a, b):
    from dask.delayed import Delayed, delayed

    x = delayed(1)
    y = delayed(inc)(x)
    z = delayed(dec)(x)
    w = delayed(add)(y, z)

    yy, ww = c.persist([y, w])
    assert type(yy) == type(y)
    assert type(ww) == type(w)
    assert len(yy.dask) == 1
    assert len(ww.dask) == 1
    assert len(w.dask) > 1
    assert y.__dask_keys__() == yy.__dask_keys__()
    assert w.__dask_keys__() == ww.__dask_keys__()

    while y.key not in s.tasks and w.key not in s.tasks:
        await asyncio.sleep(0.01)

    assert {cs.client_key for cs in s.tasks[y.key].who_wants} == {c.id}
    assert {cs.client_key for cs in s.tasks[w.key].who_wants} == {c.id}

    yyf, wwf = c.compute([yy, ww])
    yyy, www = await c.gather([yyf, wwf])
    assert yyy == inc(1)
    assert www == add(inc(1), dec(1))

    assert isinstance(c.persist(y), Delayed)
    assert isinstance(c.persist([y]), (list, tuple))


@gen_cluster(client=True)
async def test__persist(c, s, a, b):
    pytest.importorskip("dask.array")
    import dask.array as da

    x = da.ones((10, 10), chunks=(5, 10))
    y = 2 * (x + 1)
    assert len(y.dask) == 6
    yy = c.persist(y)

    assert len(y.dask) == 6
    assert len(yy.dask) == 2
    assert all(isinstance(v, Future) for v in yy.dask.values())
    assert yy.__dask_keys__() == y.__dask_keys__()

    g, h = c.compute([y, yy])

    gg, hh = await c.gather([g, h])
    assert (gg == hh).all()


def test_persist(c):
    pytest.importorskip("dask.array")
    import dask.array as da

    x = da.ones((10, 10), chunks=(5, 10))
    y = 2 * (x + 1)
    assert len(y.dask) == 6
    yy = c.persist(y)
    assert len(y.dask) == 6
    assert len(yy.dask) == 2
    assert all(isinstance(v, Future) for v in yy.dask.values())
    assert yy.__dask_keys__() == y.__dask_keys__()

    zz = yy.compute()
    z = y.compute()
    assert (zz == z).all()


@gen_cluster(timeout=60, client=True)
async def test_long_traceback(c, s, a, b):
    from distributed.protocol.pickle import dumps

    def deep(n):
        if n == 0:
            1 / 0
        else:
            return deep(n - 1)

    x = c.submit(deep, 200)
    await wait([x])
    assert len(dumps(c.futures[x.key].traceback)) < 10000
    assert isinstance(c.futures[x.key].exception, ZeroDivisionError)


@gen_cluster(client=True)
async def test_wait_on_collections(c, s, a, b):
    L = c.map(double, [[1], [2], [3]])
    x = db.Bag({("b", i): f for i, f in enumerate(L)}, "b", 3)

    await wait(x)
    assert all(f.key in a.data or f.key in b.data for f in L)


@gen_cluster(client=True)
async def test_futures_of_get(c, s, a, b):
    x, y, z = c.map(inc, [1, 2, 3])

    assert set(futures_of(0)) == set()
    assert set(futures_of(x)) == {x}
    assert set(futures_of([x, y, z])) == {x, y, z}
    assert set(futures_of([x, [y], [[z]]])) == {x, y, z}
    assert set(futures_of({"x": x, "y": [y]})) == {x, y}

    b = db.Bag({("b", i): f for i, f in enumerate([x, y, z])}, "b", 3)
    assert set(futures_of(b)) == {x, y, z}

    sg = SubgraphCallable(
        {"x": x, "y": y, "z": z, "out": (add, (add, (add, x, y), z), "in")},
        "out",
        ("in",),
    )
    assert set(futures_of(sg)) == {x, y, z}


def test_futures_of_class():
    da = pytest.importorskip("dask.array")
    assert futures_of([da.Array]) == []


@gen_cluster(client=True)
async def test_futures_of_cancelled_raises(c, s, a, b):
    x = c.submit(inc, 1)
    await c.cancel([x])

    with pytest.raises(CancelledError):
        await x

    with pytest.raises(CancelledError):
        await c.get({"x": (inc, x), "y": (inc, 2)}, ["x", "y"], sync=False)

    with pytest.raises(CancelledError):
        c.submit(inc, x)

    with pytest.raises(CancelledError):
        c.submit(add, 1, y=x)

    with pytest.raises(CancelledError):
        c.map(add, [1], y=x)

    assert "y" not in s.tasks


@pytest.mark.skip
@gen_cluster(nthreads=[("127.0.0.1", 1)], client=True)
async def test_dont_delete_recomputed_results(c, s, w):
    x = c.submit(inc, 1)  # compute first time
    await wait([x])
    x.__del__()  # trigger garbage collection
    await asyncio.sleep(0)
    xx = c.submit(inc, 1)  # compute second time

    start = time()
    while xx.key not in w.data:  # data shows up
        await asyncio.sleep(0.01)
        assert time() < start + 1

    while time() < start + (s.delete_interval + 100) / 1000:  # and stays
        assert xx.key in w.data
        await asyncio.sleep(0.01)


@gen_cluster(nthreads=[], client=True)
async def test_fatally_serialized_input(c, s):
    o = FatallySerializedObject()

    future = c.submit(inc, o)

    while not s.tasks:
        await asyncio.sleep(0.01)


@pytest.mark.skip(reason="Use fast random selection now")
@gen_cluster(client=True)
async def test_balance_tasks_by_stacks(c, s, a, b):
    x = c.submit(inc, 1)
    await wait(x)

    y = c.submit(inc, 2)
    await wait(y)

    assert len(a.data) == len(b.data) == 1


@gen_cluster(client=True)
async def test_run(c, s, a, b):
    results = await c.run(inc, 1)
    assert results == {a.address: 2, b.address: 2}

    results = await c.run(inc, 1, workers=[a.address])
    assert results == {a.address: 2}

    results = await c.run(inc, 1, workers=[])
    assert results == {}


@gen_cluster(client=True)
async def test_run_handles_picklable_data(c, s, a, b):
    futures = c.map(inc, range(10))
    await wait(futures)

    def func():
        return {}, set(), [], (), 1, "hello", b"100"

    results = await c.run_on_scheduler(func)
    assert results == func()

    results = await c.run(func)
    assert results == {w.address: func() for w in [a, b]}


def test_run_sync(c, s, a, b):
    def func(x, y=10):
        return x + y

    result = c.run(func, 1, y=2)
    assert result == {a["address"]: 3, b["address"]: 3}

    result = c.run(func, 1, y=2, workers=[a["address"]])
    assert result == {a["address"]: 3}


@gen_cluster(client=True)
async def test_run_coroutine(c, s, a, b):
    results = await c.run(asyncinc, 1, delay=0.05)
    assert results == {a.address: 2, b.address: 2}

    results = await c.run(asyncinc, 1, delay=0.05, workers=[a.address])
    assert results == {a.address: 2}

    results = await c.run(asyncinc, 1, workers=[])
    assert results == {}

    with pytest.raises(RuntimeError, match="hello"):
        await c.run(throws, 1)

    results = await c.run(asyncinc, 2, delay=0.01)
    assert results == {a.address: 3, b.address: 3}


def test_run_coroutine_sync(c, s, a, b):
    result = c.run(asyncinc, 2, delay=0.01)
    assert result == {a["address"]: 3, b["address"]: 3}

    result = c.run(asyncinc, 2, workers=[a["address"]])
    assert result == {a["address"]: 3}

    t1 = time()
    result = c.run(asyncinc, 2, delay=10, wait=False)
    t2 = time()
    assert result is None
    assert t2 - t1 <= 1.0


@gen_cluster(client=True)
async def test_run_exception(c, s, a, b):
    class MyError(Exception):
        pass

    def raise_exception(dask_worker, addr):
        if addr == dask_worker.address:
            raise MyError("informative message")
        return 123

    with pytest.raises(MyError, match="informative message"):
        await c.run(raise_exception, addr=a.address)
    with pytest.raises(MyError, match="informative message"):
        await c.run(raise_exception, addr=a.address, on_error="raise")
    with pytest.raises(ValueError, match="on_error must be"):
        await c.run(raise_exception, addr=a.address, on_error="invalid")

    out = await c.run(raise_exception, addr=a.address, on_error="return")
    assert isinstance(out[a.address], MyError)
    assert out[b.address] == 123

    out = await c.run(raise_exception, addr=a.address, on_error="ignore")
    assert out == {b.address: 123}


@gen_cluster(client=True, config={"distributed.comm.timeouts.connect": "200ms"})
async def test_run_rpc_error(c, s, a, b):
    a.stop()
    with pytest.raises(OSError, match="Timed out trying to connect"):
        await c.run(inc, 1)
    with pytest.raises(OSError, match="Timed out trying to connect"):
        await c.run(inc, 1, on_error="raise")

    out = await c.run(inc, 1, on_error="return")
    assert isinstance(out[a.address], OSError)
    assert out[b.address] == 2

    out = await c.run(inc, 1, on_error="ignore")
    assert out == {b.address: 2}


def test_diagnostic_ui(loop):
    with cluster() as (s, [a, b]):
        a_addr = a["address"]
        b_addr = b["address"]
        with Client(s["address"], loop=loop) as c:
            d = c.nthreads()
            assert d == {a_addr: 1, b_addr: 1}

            d = c.nthreads([a_addr])
            assert d == {a_addr: 1}
            d = c.nthreads(a_addr)
            assert d == {a_addr: 1}
            d = c.nthreads(a["address"])
            assert d == {a_addr: 1}

            x = c.submit(inc, 1)
            y = c.submit(inc, 2)
            z = c.submit(inc, 3)
            wait([x, y, z])
            d = c.who_has()
            assert set(d) == {x.key, y.key, z.key}
            assert all(w in [a_addr, b_addr] for v in d.values() for w in v)
            assert all(d.values())

            d = c.who_has([x, y])
            assert set(d) == {x.key, y.key}

            d = c.who_has(x)
            assert set(d) == {x.key}

            d = c.has_what()
            assert set(d) == {a_addr, b_addr}
            assert all(k in [x.key, y.key, z.key] for v in d.values() for k in v)

            d = c.has_what([a_addr])
            assert set(d) == {a_addr}

            d = c.has_what(a_addr)
            assert set(d) == {a_addr}


def test_diagnostic_nbytes_sync(c):
    incs = c.map(inc, [1, 2, 3])
    doubles = c.map(double, [1, 2, 3])
    wait(incs + doubles)

    assert c.nbytes(summary=False) == {k.key: sizeof(1) for k in incs + doubles}
    assert c.nbytes(summary=True) == {"inc": sizeof(1) * 3, "double": sizeof(1) * 3}


@gen_cluster(client=True)
async def test_diagnostic_nbytes(c, s, a, b):
    incs = c.map(inc, [1, 2, 3])
    doubles = c.map(double, [1, 2, 3])
    await wait(incs + doubles)

    assert s.get_nbytes(summary=False) == {k.key: sizeof(1) for k in incs + doubles}
    assert s.get_nbytes(summary=True) == {"inc": sizeof(1) * 3, "double": sizeof(1) * 3}


@gen_cluster(client=True, nthreads=[])
async def test_worker_aliases(c, s):
    a = Worker(s.address, name="alice")
    b = Worker(s.address, name="bob")
    w = Worker(s.address, name=3)
    await asyncio.gather(a, b, w)

    L = c.map(inc, range(10), workers="alice")
    future = await c.scatter(123, workers=3)
    await wait(L)
    assert len(a.data) == 10
    assert len(b.data) == 0
    assert dict(w.data) == {future.key: 123}

    for i, alias in enumerate([3, [3], "alice"]):
        result = await c.submit(lambda x: x + 1, i, workers=alias)
        assert result == i + 1

    await asyncio.gather(a.close(), b.close(), w.close())


def test_persist_get_sync(c):
    x, y = delayed(1), delayed(2)
    xx = delayed(add)(x, x)
    yy = delayed(add)(y, y)
    xxyy = delayed(add)(xx, yy)

    xxyy2 = c.persist(xxyy)
    xxyy3 = delayed(add)(xxyy2, 10)

    assert xxyy3.compute() == ((1 + 1) + (2 + 2)) + 10


@gen_cluster(client=True)
async def test_persist_get(c, s, a, b):
    x, y = delayed(1), delayed(2)
    xx = delayed(add)(x, x)
    yy = delayed(add)(y, y)
    xxyy = delayed(add)(xx, yy)

    xxyy2 = c.persist(xxyy)
    xxyy3 = delayed(add)(xxyy2, 10)

    await asyncio.sleep(0.5)
    result = await c.gather(c.get(xxyy3.dask, xxyy3.__dask_keys__(), sync=False))
    assert result[0] == ((1 + 1) + (2 + 2)) + 10

    result = await c.compute(xxyy3)
    assert result == ((1 + 1) + (2 + 2)) + 10

    result = await c.compute(xxyy3)
    assert result == ((1 + 1) + (2 + 2)) + 10

    result = await c.compute(xxyy3)
    assert result == ((1 + 1) + (2 + 2)) + 10


@pytest.mark.skipif(WINDOWS, reason="num_fds not supported on windows")
def test_client_num_fds(loop):
    with cluster() as (s, [a, b]):
        proc = psutil.Process()
        with Client(s["address"], loop=loop) as c:  # first client to start loop
            before = proc.num_fds()  # measure
            for _ in range(4):
                with Client(s["address"], loop=loop):  # start more clients
                    pass
            start = time()
            while proc.num_fds() > before:
                sleep(0.01)
                assert time() < start + 10, (before, proc.num_fds())


@gen_cluster()
async def test_startup_close_startup(s, a, b):
    async with Client(s.address, asynchronous=True):
        pass

    async with Client(s.address, asynchronous=True):
        pass


@pytest.mark.filterwarnings("ignore:There is no current event loop:DeprecationWarning")
@pytest.mark.filterwarnings("ignore:make_current is deprecated:DeprecationWarning")
def test_startup_close_startup_sync(loop):
    with cluster() as (s, [a, b]):
        with Client(s["address"], loop=loop) as c:
            sleep(0.1)
        with Client(s["address"], loop=None) as c:
            pass
        with Client(s["address"], loop=None) as c:
            pass
        sleep(0.1)
        with Client(s["address"], loop=None) as c:
            pass


@gen_cluster(client=True)
async def test_badly_serialized_exceptions(c, s, a, b):
    def f():
        class BadlySerializedException(Exception):
            def __reduce__(self):
                raise TypeError()

        raise BadlySerializedException("hello world")

    x = c.submit(f)
    with pytest.raises(Exception, match="hello world"):
        await x


# Set rebalance() to work predictably on small amounts of managed memory. By default, it
# uses optimistic memory, which would only be possible to test by allocating very large
# amounts of managed memory, so that they would hide variations in unmanaged memory.
REBALANCE_MANAGED_CONFIG = merge(
    NO_AMM,
    {
        "distributed.worker.memory.rebalance.measure": "managed",
        "distributed.worker.memory.rebalance.sender-min": 0,
        "distributed.worker.memory.rebalance.sender-recipient-gap": 0,
    },
)


@gen_cluster(client=True, config=REBALANCE_MANAGED_CONFIG)
async def test_rebalance(c, s, a, b):
    """Test Client.rebalance(). These are just to test the Client wrapper around
    Scheduler.rebalance(); for more thorough tests on the latter see test_scheduler.py.
    """
    futures = await c.scatter(range(100), workers=[a.address])
    assert len(a.data) == 100
    assert len(b.data) == 0
    await c.rebalance()
    assert len(a.data) == 50
    assert len(b.data) == 50


@gen_cluster(nthreads=[("", 1)] * 3, client=True, config=REBALANCE_MANAGED_CONFIG)
async def test_rebalance_workers_and_keys(client, s, a, b, c):
    """Test Client.rebalance(). These are just to test the Client wrapper around
    Scheduler.rebalance(); for more thorough tests on the latter see test_scheduler.py.
    """
    futures = await client.scatter(range(100), workers=[a.address])
    assert (len(a.data), len(b.data), len(c.data)) == (100, 0, 0)

    # Passing empty iterables is not the same as omitting the arguments
    await client.rebalance([])
    await client.rebalance(workers=[])
    assert (len(a.data), len(b.data), len(c.data)) == (100, 0, 0)

    # Limit rebalancing to two arbitrary keys and two arbitrary workers.
    await client.rebalance([futures[3], futures[7]], [a.address, b.address])
    assert (len(a.data), len(b.data), len(c.data)) == (98, 2, 0)

    with pytest.raises(KeyError):
        await client.rebalance(workers=["notexist"])


def test_rebalance_sync(loop):
    with dask.config.set(REBALANCE_MANAGED_CONFIG):
        with Client(
            n_workers=2, processes=False, dashboard_address=":0", loop=loop
        ) as c:
            s = c.cluster.scheduler
            a = c.cluster.workers[0]
            b = c.cluster.workers[1]
            futures = c.scatter(range(100), workers=[a.address])

            assert len(a.data) == 100
            assert len(b.data) == 0
            c.rebalance()
            assert len(a.data) == 50
            assert len(b.data) == 50


@gen_cluster(client=True, config=NO_AMM)
async def test_rebalance_unprepared(c, s, a, b):
    """Client.rebalance() internally waits for unfinished futures"""
    futures = c.map(slowinc, range(10), delay=0.05, workers=a.address)
    # Let the futures reach the scheduler
    await asyncio.sleep(0.1)
    # We didn't wait enough for futures to complete. However, Client.rebalance() will
    # block until all futures are completed before invoking Scheduler.rebalance().
    await c.rebalance(futures)
    s.validate_state()


@gen_cluster(client=True, config=NO_AMM)
async def test_rebalance_raises_on_explicit_missing_data(c, s, a, b):
    """rebalance() raises KeyError if explicitly listed futures disappear"""
    f = Future("x", client=c, state="memory")
    with pytest.raises(KeyError, match="Could not rebalance keys:"):
        await c.rebalance(futures=[f])


@gen_cluster(client=True)
async def test_receive_lost_key(c, s, a, b):
    x = c.submit(inc, 1, workers=[a.address])
    await x
    await a.close()

    while x.status == "finished":
        await asyncio.sleep(0.01)


@pytest.mark.skipif(not LINUX, reason="Need 127.0.0.2 to mean localhost")
@gen_cluster([("127.0.0.1", 1), ("127.0.0.2", 2)], client=True)
async def test_unrunnable_task_runs(c, s, a, b):
    x = c.submit(inc, 1, workers=[a.ip])
    await x

    await a.close()
    while x.status == "finished":
        await asyncio.sleep(0.01)

    assert s.tasks[x.key] in s.unrunnable
    assert s.get_task_status(keys=[x.key]) == {x.key: "no-worker"}

    async with Worker(s.address):
        while x.status != "finished":
            await asyncio.sleep(0.01)

        assert s.tasks[x.key] not in s.unrunnable
        result = await x
        assert result == 2


@gen_cluster(client=True, nthreads=[])
async def test_add_worker_after_tasks(c, s):
    futures = c.map(inc, range(10))
    async with Nanny(s.address, nthreads=2):
        await c.gather(futures)


@pytest.mark.skipif(not LINUX, reason="Need 127.0.0.2 to mean localhost")
@gen_cluster([("127.0.0.1", 1), ("127.0.0.2", 2)], client=True, config=NO_AMM)
async def test_workers_register_indirect_data(c, s, a, b):
    [x] = await c.scatter([1], workers=a.address)
    y = c.submit(inc, x, workers=b.ip)
    await y
    assert b.data[x.key] == 1
    assert s.tasks[x.key].who_has == {s.workers[a.address], s.workers[b.address]}
    assert s.workers[b.address].has_what == {s.tasks[x.key], s.tasks[y.key]}
    s.validate_state()


@gen_cluster(client=True)
async def test_submit_on_cancelled_future(c, s, a, b):
    x = c.submit(inc, 1)
    await x

    await c.cancel(x)

    with pytest.raises(CancelledError):
        c.submit(inc, x)


@gen_cluster(
    client=True,
    nthreads=[("127.0.0.1", 1)] * 10,
    config=NO_AMM,
)
async def test_replicate(c, s, *workers):
    [a, b] = await c.scatter([1, 2])
    await s.replicate(keys=[a.key, b.key], n=5)
    s.validate_state()

    assert len(s.tasks[a.key].who_has) == 5
    assert len(s.tasks[b.key].who_has) == 5

    assert sum(a.key in w.data for w in workers) == 5
    assert sum(b.key in w.data for w in workers) == 5


@gen_cluster(client=True, config=NO_AMM)
async def test_replicate_tuple_keys(c, s, a, b):
    x = delayed(inc)(1, dask_key_name=("x", 1))
    f = c.persist(x)
    await c.replicate(f, n=5)
    s.validate_state()
    assert a.data and b.data

    await c.rebalance(f)
    s.validate_state()


@gen_cluster(
    client=True,
    nthreads=[("127.0.0.1", 1)] * 10,
    config=NO_AMM,
)
async def test_replicate_workers(c, s, *workers):

    [a, b] = await c.scatter([1, 2], workers=[workers[0].address])
    await s.replicate(
        keys=[a.key, b.key], n=5, workers=[w.address for w in workers[:5]]
    )

    assert len(s.tasks[a.key].who_has) == 5
    assert len(s.tasks[b.key].who_has) == 5

    assert sum(a.key in w.data for w in workers[:5]) == 5
    assert sum(b.key in w.data for w in workers[:5]) == 5
    assert sum(a.key in w.data for w in workers[5:]) == 0
    assert sum(b.key in w.data for w in workers[5:]) == 0

    await s.replicate(keys=[a.key, b.key], n=1)

    assert len(s.tasks[a.key].who_has) == 1
    assert len(s.tasks[b.key].who_has) == 1
    assert sum(a.key in w.data for w in workers) == 1
    assert sum(b.key in w.data for w in workers) == 1

    s.validate_state()

    await s.replicate(keys=[a.key, b.key], n=None)  # all
    assert len(s.tasks[a.key].who_has) == 10
    assert len(s.tasks[b.key].who_has) == 10
    s.validate_state()

    await s.replicate(
        keys=[a.key, b.key], n=1, workers=[w.address for w in workers[:5]]
    )
    assert sum(a.key in w.data for w in workers[:5]) == 1
    assert sum(b.key in w.data for w in workers[:5]) == 1
    assert sum(a.key in w.data for w in workers[5:]) == 5
    assert sum(b.key in w.data for w in workers[5:]) == 5
    s.validate_state()


class CountSerialization:
    def __init__(self):
        self.n = 0

    def __setstate__(self, n):
        self.n = n + 1

    def __getstate__(self):
        return self.n


@gen_cluster(
    client=True,
    nthreads=[("127.0.0.1", 1)] * 10,
    config=NO_AMM,
)
async def test_replicate_tree_branching(c, s, *workers):
    obj = CountSerialization()
    [future] = await c.scatter([obj])
    await s.replicate(keys=[future.key], n=10)

    max_count = max(w.data[future.key].n for w in workers)
    assert max_count > 1


@gen_cluster(
    client=True,
    nthreads=[("127.0.0.1", 1)] * 10,
    config=NO_AMM,
)
async def test_client_replicate(c, s, *workers):
    x = c.submit(inc, 1)
    y = c.submit(inc, 2)
    await c.replicate([x, y], n=5)

    assert len(s.tasks[x.key].who_has) == 5
    assert len(s.tasks[y.key].who_has) == 5

    await c.replicate([x, y], n=3)

    assert len(s.tasks[x.key].who_has) == 3
    assert len(s.tasks[y.key].who_has) == 3

    await c.replicate([x, y])
    s.validate_state()

    assert len(s.tasks[x.key].who_has) == 10
    assert len(s.tasks[y.key].who_has) == 10


@pytest.mark.skipif(not LINUX, reason="Need 127.0.0.2 to mean localhost")
@gen_cluster(
    client=True,
    nthreads=[("127.0.0.1", 1), ("127.0.0.2", 1), ("127.0.0.2", 1)],
    config=NO_AMM,
)
async def test_client_replicate_host(client, s, a, b, c):
    aws = s.workers[a.address]
    bws = s.workers[b.address]
    cws = s.workers[c.address]

    x = client.submit(inc, 1, workers="127.0.0.2")
    await wait([x])
    assert s.tasks[x.key].who_has == {bws} or s.tasks[x.key].who_has == {cws}

    await client.replicate([x], workers=["127.0.0.2"])
    assert s.tasks[x.key].who_has == {bws, cws}

    await client.replicate([x], workers=["127.0.0.1"])
    assert s.tasks[x.key].who_has == {aws, bws, cws}


def test_client_replicate_sync(client_no_amm):
    c = client_no_amm

    x = c.submit(inc, 1)
    y = c.submit(inc, 2)
    c.replicate([x, y], n=2)

    who_has = c.who_has()
    assert len(who_has[x.key]) == len(who_has[y.key]) == 2

    with pytest.raises(ValueError):
        c.replicate([x], n=0)

    assert y.result() == 3


@pytest.mark.skipif(WINDOWS, reason="Windows timer too coarse-grained")
@gen_cluster(client=True, nthreads=[("127.0.0.1", 4)] * 1)
async def test_task_load_adapts_quickly(c, s, a):
    future = c.submit(slowinc, 1, delay=0.2)  # slow
    await wait(future)
    assert 0.15 < s.task_prefixes["slowinc"].duration_average < 0.4

    futures = c.map(slowinc, range(10), delay=0)  # very fast
    await wait(futures)

    assert 0 < s.task_prefixes["slowinc"].duration_average < 0.1


@gen_cluster(client=True, nthreads=[("127.0.0.1", 1)] * 2)
async def test_even_load_after_fast_functions(c, s, a, b):
    x = c.submit(inc, 1, workers=a.address)  # very fast
    y = c.submit(inc, 2, workers=b.address)  # very fast
    await wait([x, y])

    futures = c.map(inc, range(2, 11))
    await wait(futures)
    assert any(f.key in a.data for f in futures)
    assert any(f.key in b.data for f in futures)

    # assert abs(len(a.data) - len(b.data)) <= 3


@gen_cluster(client=True, nthreads=[("127.0.0.1", 1)] * 2)
async def test_even_load_on_startup(c, s, a, b):
    x, y = c.map(inc, [1, 2])
    await wait([x, y])
    assert len(a.data) == len(b.data) == 1


@pytest.mark.skip
@gen_cluster(client=True, nthreads=[("127.0.0.1", 2)] * 2)
async def test_contiguous_load(c, s, a, b):
    w, x, y, z = c.map(inc, [1, 2, 3, 4])
    await wait([w, x, y, z])

    groups = [set(a.data), set(b.data)]
    assert {w.key, x.key} in groups
    assert {y.key, z.key} in groups


@gen_cluster(client=True, nthreads=[("127.0.0.1", 1)] * 4)
async def test_balanced_with_submit(c, s, *workers):
    L = [c.submit(slowinc, i) for i in range(4)]
    await wait(L)
    for w in workers:
        assert len(w.data) == 1


@gen_cluster(client=True, nthreads=[("127.0.0.1", 1)] * 4, config=NO_AMM)
async def test_balanced_with_submit_and_resident_data(c, s, *workers):
    [x] = await c.scatter([10], broadcast=True)
    L = [c.submit(slowinc, x, pure=False) for i in range(4)]
    await wait(L)
    for w in workers:
        assert len(w.data) == 2


@gen_cluster(client=True, nthreads=[("127.0.0.1", 20)] * 2)
async def test_scheduler_saturates_cores(c, s, a, b):
    for delay in [0, 0.01, 0.1]:
        futures = c.map(slowinc, range(100), delay=delay)
        futures = c.map(slowinc, futures, delay=delay / 10)
        while not s.tasks:
            if s.tasks:
                assert all(
                    len(p) >= 20
                    for w in s.workers.values()
                    for p in w.processing.values()
                )
            await asyncio.sleep(0.01)


@gen_cluster(client=True, nthreads=[("127.0.0.1", 20)] * 2)
async def test_scheduler_saturates_cores_random(c, s, a, b):
    futures = c.map(randominc, range(100), scale=0.1)
    while not s.tasks:
        if s.tasks:
            assert all(
                len(p) >= 20 for w in s.workers.values() for p in w.processing.values()
            )
        await asyncio.sleep(0.01)


@gen_cluster(client=True, nthreads=[("127.0.0.1", 1)] * 4)
async def test_cancel_clears_processing(c, s, *workers):
    da = pytest.importorskip("dask.array")
    x = c.submit(slowinc, 1, delay=0.2)
    while not s.tasks:
        await asyncio.sleep(0.01)

    await c.cancel(x)

    while any(v for w in s.workers.values() for v in w.processing):
        await asyncio.sleep(0.01)
    s.validate_state()


def test_default_get(loop_in_thread):
    loop = loop_in_thread
    with cluster() as (s, [a, b]):
        pre_get = dask.base.get_scheduler()
        # These may change in the future but the selection below shoul dnot
        distributed_default = "tasks"
        local_default = "disk"
        assert get_default_shuffle_algorithm() == local_default
        with Client(s["address"], set_as_default=True, loop=loop) as c:
            assert dask.base.get_scheduler() == c.get
            assert get_default_shuffle_algorithm() == distributed_default

        assert dask.base.get_scheduler() == pre_get
        assert get_default_shuffle_algorithm() == local_default

        c = Client(s["address"], set_as_default=False, loop=loop)
        assert dask.base.get_scheduler() == pre_get
        assert get_default_shuffle_algorithm() == local_default
        c.close()

        c = Client(s["address"], set_as_default=True, loop=loop)
        assert get_default_shuffle_algorithm() == distributed_default
        assert dask.base.get_scheduler() == c.get
        c.close()
        assert dask.base.get_scheduler() == pre_get
        assert get_default_shuffle_algorithm() == local_default

        with Client(s["address"], loop=loop) as c:
            assert dask.base.get_scheduler() == c.get

        with Client(s["address"], set_as_default=False, loop=loop) as c:
            assert dask.base.get_scheduler() != c.get
        assert dask.base.get_scheduler() != c.get

        with Client(s["address"], set_as_default=True, loop=loop) as c1:
            assert dask.base.get_scheduler() == c1.get
            with Client(s["address"], set_as_default=True, loop=loop) as c2:
                assert dask.base.get_scheduler() == c2.get
            assert dask.base.get_scheduler() == c1.get
        assert dask.base.get_scheduler() == pre_get


@gen_cluster(client=True)
async def test_ensure_default_client(c, s, a, b):
    assert c is default_client()

    async with Client(s.address, set_as_default=False, asynchronous=True) as c2:
        assert c is default_client()
        assert c2 is not default_client()
        ensure_default_client(c2)
        assert c is not default_client()
        assert c2 is default_client()


@gen_cluster()
async def test_set_as_default(s, a, b):
    with pytest.raises(ValueError):
        default_client()

    async with Client(s.address, set_as_default=False, asynchronous=True) as c1:
        with pytest.raises(ValueError):
            default_client()
        async with Client(s.address, set_as_default=True, asynchronous=True) as c2:
            assert default_client() is c2
            async with Client(s.address, set_as_default=True, asynchronous=True) as c3:
                assert default_client() is c3
                async with Client(
                    s.address, set_as_default=False, asynchronous=True
                ) as c4:
                    assert default_client() is c3

                    await c4.scheduler_comm.close()
                    while c4.status != "running":
                        await asyncio.sleep(0.01)
                    assert default_client() is c3

    with pytest.raises(ValueError):
        default_client()


@gen_cluster(client=True)
async def test_get_foo(c, s, a, b):
    futures = c.map(inc, range(10))
    await wait(futures)

    x = await c.scheduler.nbytes(summary=False)
    assert x == s.get_nbytes(summary=False)

    x = await c.scheduler.nbytes(keys=[futures[0].key], summary=False)
    assert x == {futures[0].key: s.tasks[futures[0].key].nbytes}

    x = await c.scheduler.who_has()
    assert valmap(set, x) == {
        key: {ws.address for ws in ts.who_has} for key, ts in s.tasks.items()
    }

    x = await c.scheduler.who_has(keys=[futures[0].key])
    assert valmap(set, x) == {
        futures[0].key: {ws.address for ws in s.tasks[futures[0].key].who_has}
    }


def assert_dict_key_equal(expected, actual):
    assert set(expected.keys()) == set(actual.keys())
    for k in actual.keys():
        ev = expected[k]
        av = actual[k]
        assert list(ev) == list(av)


@gen_cluster(client=True, nthreads=[("127.0.0.1", 1)] * 3)
async def test_get_foo_lost_keys(c, s, u, v, w):
    x = c.submit(inc, 1, workers=[u.address])
    y = await c.scatter(3, workers=[v.address])
    await wait([x, y])

    ua, va, wa = u.address, v.address, w.address

    d = await c.scheduler.has_what()
    assert_dict_key_equal(d, {ua: [x.key], va: [y.key], wa: []})
    d = await c.scheduler.has_what(workers=[ua, va])
    assert_dict_key_equal(d, {ua: [x.key], va: [y.key]})
    d = await c.scheduler.who_has()
    assert_dict_key_equal(d, {x.key: [ua], y.key: [va]})
    d = await c.scheduler.who_has(keys=[x.key, y.key])
    assert_dict_key_equal(d, {x.key: [ua], y.key: [va]})

    await u.close()
    await v.close()

    d = await c.scheduler.has_what()
    assert_dict_key_equal(d, {wa: []})
    d = await c.scheduler.has_what(workers=[ua, va])
    assert_dict_key_equal(d, {ua: [], va: []})
    # The scattered key cannot be recomputed so it is forgotten
    d = await c.scheduler.who_has()
    assert_dict_key_equal(d, {x.key: []})
    # ... but when passed explicitly, it is included in the result
    d = await c.scheduler.who_has(keys=[x.key, y.key])
    assert_dict_key_equal(d, {x.key: [], y.key: []})


@pytest.mark.slow
@gen_cluster(
    client=True, Worker=Nanny, clean_kwargs={"threads": False, "processes": False}
)
async def test_bad_tasks_fail(c, s, a, b):
    f = c.submit(sys.exit, 0)
    with captured_logger(logging.getLogger("distributed.scheduler")) as logger:
        with pytest.raises(KilledWorker) as info:
            await f

    text = logger.getvalue()
    assert f.key in text

    assert info.value.last_worker.nanny in {a.address, b.address}
    await asyncio.gather(a.close(), b.close())


def test_get_processing_sync(c, s, a, b):
    processing = c.processing()
    assert not any(v for v in processing.values())

    futures = c.map(
        slowinc, range(10), delay=0.1, workers=[a["address"]], allow_other_workers=False
    )

    sleep(0.2)

    aa = a["address"]
    bb = b["address"]
    processing = c.processing()

    assert set(c.processing(aa)) == {aa}
    assert set(c.processing([aa])) == {aa}

    c.cancel(futures)


def test_close_idempotent(c):
    c.close()
    c.close()
    c.close()


def test_get_returns_early(c):
    event = Event()

    def block(ev):
        ev.wait()

    with pytest.raises(RuntimeError):
        result = c.get({"x": (throws, 1), "y": (block, event)}, ["x", "y"])

    # Futures should be released and forgotten
    wait_for(lambda: not c.futures, timeout=1)
    event.set()
    wait_for(lambda: not any(c.processing().values()), timeout=3)

    x = c.submit(inc, 1)
    x.result()

    with pytest.raises(RuntimeError):
        result = c.get({"x": (throws, 1), x.key: (inc, 1)}, ["x", x.key])
    assert x.key in c.futures


@pytest.mark.slow
@gen_cluster(client=True)
async def test_Client_clears_references_after_restart(c, s, a, b):
    x = c.submit(inc, 1)
    assert x.key in c.refcount
    assert x.key in c.futures

    with pytest.raises(TimeoutError):
        await c.restart(timeout=5)

    assert x.key not in c.refcount
    assert not c.futures

    key = x.key
    del x
    with profile.lock:
        await asyncio.sleep(0)
        assert key not in c.refcount


def test_get_stops_work_after_error(c):
    with pytest.raises(RuntimeError):
        c.get({"x": (throws, 1), "y": (sleep, 1.5)}, ["x", "y"])

    start = time()
    while any(c.processing().values()):
        sleep(0.01)
        assert time() < start + 0.5


def test_as_completed_list(c):
    seq = c.map(inc, range(5))
    seq2 = list(as_completed(seq))
    assert set(c.gather(seq2)) == {1, 2, 3, 4, 5}


def test_as_completed_results(c):
    seq = c.map(inc, range(5))
    seq2 = list(as_completed(seq, with_results=True))
    assert set(pluck(1, seq2)) == {1, 2, 3, 4, 5}
    assert set(pluck(0, seq2)) == set(seq)


@pytest.mark.parametrize("with_results", [True, False])
def test_as_completed_batches(c, with_results):
    n = 50
    futures = c.map(slowinc, range(n), delay=0.01)
    out = []
    for batch in as_completed(futures, with_results=with_results).batches():
        assert isinstance(batch, (tuple, list))
        sleep(0.05)
        out.extend(batch)

    assert len(out) == n
    if with_results:
        assert set(pluck(1, out)) == set(range(1, n + 1))
    else:
        assert set(out) == set(futures)


def test_as_completed_next_batch(c):
    futures = c.map(slowinc, range(2), delay=0.1)
    ac = as_completed(futures)
    assert not ac.is_empty()
    assert ac.next_batch(block=False) == []
    assert set(ac.next_batch(block=True)).issubset(futures)
    while not ac.is_empty():
        assert set(ac.next_batch(block=True)).issubset(futures)
    assert ac.is_empty()
    assert not ac.has_ready()


@gen_cluster(nthreads=[])
async def test_status(s):
    async with Client(s.address, asynchronous=True) as c:
        assert c.status == "running"
        x = c.submit(inc, 1)

    assert c.status == "closed"


@gen_cluster(client=True)
async def test_persist_optimize_graph(c, s, a, b):
    i = 10
    for method in [c.persist, c.compute]:
        b = db.range(i, npartitions=2)
        i += 1
        b2 = b.map(inc)
        b3 = b2.map(inc)

        b4 = method(b3, optimize_graph=False)
        await wait(b4)

        assert set(map(stringify, b3.__dask_keys__())).issubset(s.tasks)

        b = db.range(i, npartitions=2)
        i += 1
        b2 = b.map(inc)
        b3 = b2.map(inc)

        b4 = method(b3, optimize_graph=True)
        await wait(b4)

        assert not any(stringify(k) in s.tasks for k in b2.__dask_keys__())


@gen_cluster(client=True, nthreads=[])
async def test_scatter_raises_if_no_workers(c, s):
    with pytest.raises(TimeoutError):
        await c.scatter(1, timeout=0.5)


@gen_test()
async def test_reconnect():
    port = open_port()

    stack = ExitStack()
    proc = popen(["dask", "scheduler", "--no-dashboard", f"--port={port}"])
    stack.enter_context(proc)
    async with Client(f"127.0.0.1:{port}", asynchronous=True) as c, Worker(
        f"127.0.0.1:{port}"
    ) as w:
        await c.wait_for_workers(1, timeout=10)
        x = c.submit(inc, 1)
        assert (await x) == 2
        stack.close()

        start = time()
        while c.status != "connecting":
            assert time() < start + 10
            await asyncio.sleep(0.01)

        assert x.status == "cancelled"
        with pytest.raises(CancelledError):
            await x

        with popen(["dask", "scheduler", "--no-dashboard", f"--port={port}"]):
            start = time()
            while c.status != "running":
                await asyncio.sleep(0.1)
                assert time() < start + 10

            await w.finished()
            async with Worker(f"127.0.0.1:{port}"):
                start = time()
                while len(await c.nthreads()) != 1:
                    await asyncio.sleep(0.05)
                    assert time() < start + 10

                x = c.submit(inc, 1)
                assert (await x) == 2

        start = time()
        while True:
            assert time() < start + 10
            try:
                await x
                assert False
            except CommClosedError:
                continue
            except CancelledError:
                break
        await c._close(fast=True)


class UnhandledExceptions(Exception):
    pass


@contextmanager
def catch_unhandled_exceptions() -> Generator[None, None, None]:
    loop = asyncio.get_running_loop()
    ctxs: list[dict[str, Any]] = []

    old_handler = loop.get_exception_handler()

    @loop.set_exception_handler
    def _(loop: object, context: dict[str, Any]) -> None:
        ctxs.append(context)

    try:
        yield
    finally:
        loop.set_exception_handler(old_handler)
    if ctxs:
        msgs = []
        for i, ctx in enumerate(ctxs, 1):
            msgs.append(ctx["message"])
            print(
                f"------ Unhandled exception {i}/{len(ctxs)}: {ctx['message']!r} ------"
            )
            print(ctx)
            if exc := ctx.get("exception"):
                traceback.print_exception(type(exc), exc, exc.__traceback__)

        raise UnhandledExceptions(", ".join(msgs))


@gen_cluster(client=True, nthreads=[], client_kwargs={"timeout": 0.5})
async def test_reconnect_timeout(c, s):
    with catch_unhandled_exceptions(), captured_logger(
        logging.getLogger("distributed.client")
    ) as logger:
        await s.close()
        while c.status != "closed":
            await asyncio.sleep(0.05)
    text = logger.getvalue()
    assert "Failed to reconnect" in text


@pytest.mark.avoid_ci(reason="hangs on github actions ubuntu-latest CI")
@pytest.mark.slow
@pytest.mark.skipif(WINDOWS, reason="num_fds not supported on windows")
@pytest.mark.parametrize("worker,count,repeat", [(Worker, 100, 5), (Nanny, 10, 20)])
def test_open_close_many_workers(loop, worker, count, repeat):
    proc = psutil.Process()

    with cluster(nworkers=0, active_rpc_timeout=2) as (s, _):
        gc.collect()
        before = proc.num_fds()
        done = Semaphore(0)
        running = weakref.WeakKeyDictionary()
        workers = set()
        status = True

        async def start_worker(sleep, duration, repeat=1):
            for _ in range(repeat):
                await asyncio.sleep(sleep)
                if not status:
                    return
                w = worker(s["address"], loop=loop)
                running[w] = None
                await w
                workers.add(w)
                addr = w.worker_address
                running[w] = addr
                await asyncio.sleep(duration)
                await w.close()
                del w
                await asyncio.sleep(0)
            done.release()

        for _ in range(count):
            loop.add_callback(
                start_worker, random.random() / 5, random.random() / 5, repeat=repeat
            )

        with Client(s["address"], loop=loop) as c:
            sleep(1)

            for _ in range(count):
                done.acquire(timeout=5)
                gc.collect()
                if not running:
                    break

            start = time()
            while c.nthreads():
                sleep(0.2)
                assert time() < start + 10

            while len(workers) < count * repeat:
                sleep(0.2)

            status = False

            [c.sync(w.close) for w in list(workers)]
            for w in workers:
                assert w.status == Status.closed

    start = time()
    while proc.num_fds() > before:
        print("fds:", before, proc.num_fds())
        sleep(0.1)
        if time() > start + 10:
            if worker == Worker:  # this is an esoteric case
                print("File descriptors did not clean up")
                break
            else:
                raise ValueError("File descriptors did not clean up")


@gen_cluster()
async def test_idempotence(s, a, b):
    async with Client(s.address, asynchronous=True) as c, Client(
        s.address, asynchronous=True
    ) as f:

        # Submit
        x = c.submit(inc, 1)
        await x
        log = list(s.transition_log)

        len_single_submit = len(log)  # see last assert

        y = f.submit(inc, 1)
        assert x.key == y.key
        await y
        await asyncio.sleep(0.1)
        log2 = list(s.transition_log)
        assert log == log2

        # Error
        a = c.submit(div, 1, 0)
        await wait(a)
        assert a.status == "error"
        log = list(s.transition_log)

        b = f.submit(div, 1, 0)
        assert a.key == b.key
        await wait(b)
        await asyncio.sleep(0.1)
        log2 = list(s.transition_log)
        assert log == log2

        s.transition_log.clear()
        # Simultaneous Submit
        d = c.submit(inc, 2)
        e = c.submit(inc, 2)
        await wait([d, e])

        assert len(s.transition_log) == len_single_submit


def test_scheduler_info(c):
    info = c.scheduler_info()
    assert isinstance(info, dict)
    assert len(info["workers"]) == 2
    assert isinstance(info["started"], float)


def test_write_scheduler_file(c, loop):
    info = c.scheduler_info()
    with tmpfile("json") as scheduler_file:
        c.write_scheduler_file(scheduler_file)
        with Client(scheduler_file=scheduler_file, loop=loop) as c2:
            info2 = c2.scheduler_info()
            assert c.scheduler.address == c2.scheduler.address

        # test that a ValueError is raised if the scheduler_file
        # attribute is already set
        with pytest.raises(ValueError):
            c.write_scheduler_file(scheduler_file)


def test_get_versions_sync(c):
    requests = pytest.importorskip("requests")

    v = c.get_versions()
    assert v["scheduler"] is not None
    assert v["client"] is not None
    assert len(v["workers"]) == 2
    for wv in v["workers"].values():
        assert wv is not None

    c.get_versions(check=True)
    # smoke test for versions
    # that this does not raise

    v = c.get_versions(packages=["requests"])
    assert v["client"]["packages"]["requests"] == requests.__version__


@gen_cluster(client=True)
async def test_get_versions_async(c, s, a, b):
    v = await c.get_versions(check=True)
    assert v.keys() == {"scheduler", "client", "workers"}


@gen_cluster(client=True, config={"distributed.comm.timeouts.connect": "200ms"})
async def test_get_versions_rpc_error(c, s, a, b):
    a.stop()
    v = await c.get_versions()
    assert v.keys() == {"scheduler", "client", "workers"}
    assert v["workers"].keys() == {b.address}


def test_threaded_get_within_distributed(c):
    import dask.multiprocessing

    for get in [dask.local.get_sync, dask.multiprocessing.get, dask.threaded.get]:

        def f(get):
            return get({"x": (lambda: 1,)}, "x")

        future = c.submit(f, get)
        assert future.result() == 1


@gen_cluster(client=True)
async def test_lose_scattered_data(c, s, a, b):
    [x] = await c.scatter([1], workers=a.address)

    await a.close()
    await asyncio.sleep(0.1)

    assert x.status == "cancelled"
    assert x.key not in s.tasks


@gen_cluster(
    client=True,
    nthreads=[("127.0.0.1", 1)] * 3,
    config=NO_AMM,
)
async def test_partially_lose_scattered_data(e, s, a, b, c):
    x = await e.scatter(1, workers=a.address)
    await e.replicate(x, n=2)

    await a.close()
    await asyncio.sleep(0.1)

    assert x.status == "finished"
    assert s.get_task_status(keys=[x.key]) == {x.key: "memory"}


@gen_cluster(client=True, nthreads=[("", 1)])
async def test_scatter_compute_lose(c, s, a):
    x = (await c.scatter({"x": 1}, workers=[a.address]))["x"]

    async with BlockedGatherDep(s.address) as b:
        y = c.submit(inc, x, key="y", workers=[b.address])
        await wait_for_state("x", "flight", b)

        await a.close()
        b.block_gather_dep.set()

        with pytest.raises(CancelledError):
            await wait(y)

        assert x.status == "cancelled"
        assert y.status == "cancelled"


@gen_cluster(client=True)
async def test_scatter_compute_store_lose(c, s, a, b):
    """
    Create irreplaceable data on one machine,
    cause a dependent computation to occur on another and complete

    Kill the machine with the irreplaceable data.  What happens to the complete
    result?  How about after it GCs and tries to come back?
    """
    x = await c.scatter(1, workers=a.address)
    xx = c.submit(inc, x, workers=a.address)
    y = c.submit(inc, 1)

    z = c.submit(slowadd, xx, y, delay=0.2, workers=b.address)
    await wait(z)

    await a.close()

    while x.status == "finished":
        await asyncio.sleep(0.01)

    # assert xx.status == 'finished'
    assert y.status == "finished"
    assert z.status == "finished"

    zz = c.submit(inc, z)
    await wait(zz)

    zkey = z.key
    del z

    while s.get_task_status(keys=[zkey]) != {zkey: "released"}:
        await asyncio.sleep(0.01)

    xxkey = xx.key
    del xx

    while x.key in s.tasks and zkey not in s.tasks and xxkey not in s.tasks:
        await asyncio.sleep(0.01)


@gen_cluster(client=True)
async def test_scatter_compute_store_lose_processing(c, s, a, b):
    """
    Create irreplaceable data on one machine,
    cause a dependent computation to occur on another and complete

    Kill the machine with the irreplaceable data.  What happens to the complete
    result?  How about after it GCs and tries to come back?
    """
    [x] = await c.scatter([1], workers=a.address)

    y = c.submit(slowinc, x, delay=0.2)
    z = c.submit(inc, y)
    await asyncio.sleep(0.1)
    await a.close()

    while x.status == "finished":
        await asyncio.sleep(0.01)

    assert y.status == "cancelled"
    assert z.status == "cancelled"


@gen_cluster()
async def test_serialize_future(s, a, b):
    async with Client(s.address, asynchronous=True) as c1, Client(
        s.address, asynchronous=True
    ) as c2:

        future = c1.submit(lambda: 1)
        result = await future

        for ci in (c1, c2):
            with ci.as_current():
                future2 = pickle.loads(pickle.dumps(future))
                assert future2.client is ci
                assert stringify(future2.key) in ci.futures
                result2 = await future2
                assert result == result2
            with temp_default_client(ci), pytest.raises(NoCurrentClient):
                future2 = pickle.loads(pickle.dumps(future))


@gen_cluster()
async def test_temp_default_client(s, a, b):
    async with Client(s.address, asynchronous=True) as c1, Client(
        s.address, asynchronous=True
    ) as c2:

        with temp_default_client(c1):
            assert default_client() is c1
            assert default_client(c2) is c2

        with temp_default_client(c2):
            assert default_client() is c2
            assert default_client(c1) is c1


@gen_cluster(client=True)
async def test_as_current(c, s, a, b):
    async with Client(s.address, asynchronous=True) as c1, Client(
        s.address, asynchronous=True
    ) as c2:

        with temp_default_client(c):
            assert Client.current() is c
            with pytest.raises(ValueError):
                Client.current(allow_global=False)
            with c1.as_current():
                assert Client.current() is c1
                assert Client.current(allow_global=True) is c1
            with c2.as_current():
                assert Client.current() is c2
                assert Client.current(allow_global=True) is c2


def test_as_current_is_thread_local(s, loop):
    parties = 2
    cm_after_enter = threading.Barrier(parties=parties, timeout=5)
    cm_before_exit = threading.Barrier(parties=parties, timeout=5)

    def run():
        with Client(s["address"], loop=loop) as c:
            with c.as_current():
                cm_after_enter.wait()
                try:
                    # This line runs only when all parties are inside the
                    # context manager
                    assert Client.current(allow_global=False) is c
                    assert default_client() is c
                finally:
                    cm_before_exit.wait()

    with concurrent.futures.ThreadPoolExecutor(max_workers=parties) as tpe:
        for fut in concurrent.futures.as_completed(
            [tpe.submit(run) for _ in range(parties)]
        ):
            fut.result()


@gen_cluster()
async def test_as_current_is_task_local(s, a, b):
    l1 = asyncio.Lock()
    l2 = asyncio.Lock()
    l3 = asyncio.Lock()
    l4 = asyncio.Lock()
    await l1.acquire()
    await l2.acquire()
    await l3.acquire()
    await l4.acquire()

    async def run1():
        async with Client(s.address, asynchronous=True) as c:
            with c.as_current():
                await l1.acquire()
                l2.release()
                try:
                    # This line runs only when both run1 and run2 are inside the
                    # context manager
                    assert Client.current(allow_global=False) is c
                finally:
                    await l3.acquire()
                    l4.release()

    async def run2():
        async with Client(s.address, asynchronous=True) as c:
            with c.as_current():
                l1.release()
                await l2.acquire()
                try:
                    # This line runs only when both run1 and run2 are inside the
                    # context manager
                    assert Client.current(allow_global=False) is c
                finally:
                    l3.release()
                    await l4.acquire()

    await asyncio.gather(run1(), run2())


@nodebug  # test timing is fragile
@gen_cluster(nthreads=[("127.0.0.1", 1)] * 3, client=True, config=NO_AMM)
async def test_persist_workers_annotate(e, s, a, b, c):
    with dask.annotate(workers=a.address, allow_other_workers=False):
        L1 = [delayed(inc)(i) for i in range(4)]
    with dask.annotate(workers=b.address, allow_other_workers=False):
        total = delayed(sum)(L1)
    with dask.annotate(workers=c.address, allow_other_workers=True):
        L2 = [delayed(add)(i, total) for i in L1]
    with dask.annotate(workers=b.address, allow_other_workers=True):
        total2 = delayed(sum)(L2)

    # TODO: once annotations are faithfully forwarded upon graph optimization,
    # we shouldn't need to disable that here.
    out = e.persist(L1 + L2 + [total, total2], optimize_graph=False)

    await wait(out)
    assert all(v.key in a.data for v in L1)
    assert total.key in b.data

    assert s.tasks[total2.key].loose_restrictions
    for v in L2:
        assert s.tasks[v.key].loose_restrictions


@gen_cluster(nthreads=[("127.0.0.1", 1)] * 3, client=True)
async def test_persist_workers_annotate2(e, s, a, b, c):
    def key_to_worker(key):
        return a.address

    L1 = [delayed(inc)(i) for i in range(4)]
    for x in L1:
        assert all(layer.annotations is None for layer in x.dask.layers.values())

    with dask.annotate(workers=key_to_worker):
        out = e.persist(L1, optimize_graph=False)
        await wait(out)

    for x in L1:
        assert all(layer.annotations is None for layer in x.dask.layers.values())

    for v in L1:
        assert s.tasks[v.key].worker_restrictions == {a.address}


@nodebug  # test timing is fragile
@gen_cluster(nthreads=[("127.0.0.1", 1)] * 3, client=True)
async def test_persist_workers(e, s, a, b, c):
    L1 = [delayed(inc)(i) for i in range(4)]
    total = delayed(sum)(L1)
    L2 = [delayed(add)(i, total) for i in L1]
    total2 = delayed(sum)(L2)

    out = e.persist(
        L1 + L2 + [total, total2],
        workers=[a.address, b.address],
        allow_other_workers=True,
    )

    await wait(out)

    for v in L1 + L2 + [total, total2]:
        assert s.tasks[v.key].worker_restrictions == {a.address, b.address}
    assert not any(c.address in ts.worker_restrictions for ts in s.tasks.values())

    assert s.tasks[total.key].loose_restrictions
    for v in L1 + L2:
        assert s.tasks[v.key].loose_restrictions


@gen_cluster(nthreads=[("127.0.0.1", 1)] * 3, client=True)
async def test_compute_workers_annotate(e, s, a, b, c):
    with dask.annotate(workers=a.address, allow_other_workers=True):
        L1 = [delayed(inc)(i) for i in range(4)]
    with dask.annotate(workers=b.address, allow_other_workers=True):
        total = delayed(sum)(L1)
    with dask.annotate(workers=[c.address]):
        L2 = [delayed(add)(i, total) for i in L1]

    # TODO: once annotations are faithfully forwarded upon graph optimization,
    # we shouldn't need to disable that here.
    out = e.compute(L1 + L2 + [total], optimize_graph=False)

    await wait(out)
    for v in L1:
        assert s.tasks[v.key].worker_restrictions == {a.address}
    for v in L2:
        assert s.tasks[v.key].worker_restrictions == {c.address}
    assert s.tasks[total.key].worker_restrictions == {b.address}

    assert s.tasks[total.key].loose_restrictions
    for v in L1:
        assert s.tasks[v.key].loose_restrictions


@gen_cluster(nthreads=[("127.0.0.1", 1)] * 3, client=True)
async def test_compute_workers(e, s, a, b, c):
    L1 = [delayed(inc)(i) for i in range(4)]
    total = delayed(sum)(L1)
    L2 = [delayed(add)(i, total) for i in L1]

    out = e.compute(
        L1 + L2 + [total],
        workers=[a.address, b.address],
        allow_other_workers=True,
    )

    await wait(out)
    for v in L1 + L2 + [total]:
        assert s.tasks[v.key].worker_restrictions == {a.address, b.address}
    assert not any(c.address in ts.worker_restrictions for ts in s.tasks.values())

    assert s.tasks[total.key].loose_restrictions
    for v in L1 + L2:
        assert s.tasks[v.key].loose_restrictions


@gen_cluster(client=True)
async def test_compute_nested_containers(c, s, a, b):
    da = pytest.importorskip("dask.array")
    np = pytest.importorskip("numpy")
    x = da.ones(10, chunks=(5,)) + 1

    future = c.compute({"x": [x], "y": 123})
    result = await future

    assert isinstance(result, dict)
    assert (result["x"][0] == np.ones(10) + 1).all()
    assert result["y"] == 123


@gen_cluster(client=True)
async def test_scatter_type(c, s, a, b):
    [future] = await c.scatter([1])
    assert future.type == int

    d = await c.scatter({"x": 1.0})
    assert d["x"].type == float


@gen_cluster(client=True)
async def test_retire_workers_2(c, s, a, b):
    [x] = await c.scatter([1], workers=a.address)

    await s.retire_workers(workers=[a.address])
    assert b.data == {x.key: 1}

    assert {ws.address for ws in s.tasks[x.key].who_has} == {b.address}
    assert {ts.key for ts in s.workers[b.address].has_what} == {x.key}

    assert a.address not in s.workers


@gen_cluster(client=True, nthreads=[("", 1)] * 10)
async def test_retire_many_workers(c, s, *workers):
    futures = await c.scatter(list(range(100)))

    await s.retire_workers(workers=[w.address for w in workers[:7]])

    results = await c.gather(futures)
    assert results == list(range(100))

    while len(s.workers) != 3:
        await asyncio.sleep(0.01)

    assert len(s.workers) == 3

    assert all(future.done() for future in futures)
    assert all(s.tasks[future.key].state == "memory" for future in futures)
    assert await c.gather(futures) == list(range(100))

    # Don't count how many task landed on each worker.
    # Normally, tasks would be distributed evenly over the surviving workers. However,
    # here all workers share the same process memory, so you'll get an unintuitive
    # distribution of tasks if for any reason one transfer take longer than 2 seconds
    # and as a consequence the Active Memory Manager ends up running for two iterations.
    # This is something that will happen more frequently on low-powered CI machines.
    # See test_active_memory_manager.py for tests that robustly verify the statistical
    # distribution of tasks after worker retirement.


@gen_cluster(
    client=True,
    nthreads=[("127.0.0.1", 3)] * 2,
    config={
        "distributed.scheduler.work-stealing": False,
        "distributed.scheduler.default-task-durations": {"f": "10ms"},
    },
)
async def test_weight_occupancy_against_data_movement(c, s, a, b):
    def f(x, y=0, z=0):
        sleep(0.01)
        return x

    y = await c.scatter([[1, 2, 3, 4]], workers=[a.address])
    z = await c.scatter([1], workers=[b.address])

    futures = c.map(f, [1, 2, 3, 4], y=y, z=z)

    await wait(futures)

    assert sum(f.key in a.data for f in futures) >= 2
    assert sum(f.key in b.data for f in futures) >= 1


@gen_cluster(
    client=True,
    nthreads=[("127.0.0.1", 1), ("127.0.0.1", 10)],
    config=merge(
        NO_AMM,
        {
            "distributed.scheduler.work-stealing": False,
            "distributed.scheduler.default-task-durations": {"f": "10ms"},
        },
    ),
)
async def test_distribute_tasks_by_nthreads(c, s, a, b):
    def f(x, y=0):
        sleep(0.01)
        return x

    y = await c.scatter([1], broadcast=True)

    futures = c.map(f, range(20), y=y)

    await wait(futures)

    assert len(b.data) > 2 * len(a.data)


@gen_cluster(client=True, clean_kwargs={"threads": False})
async def test_add_done_callback(c, s, a, b):
    S = set()

    def f(future):
        future.add_done_callback(g)

    def g(future):
        S.add((future.key, future.status))

    u = c.submit(inc, 1, key="u")
    v = c.submit(throws, "hello", key="v")
    w = c.submit(slowinc, 2, delay=0.3, key="w")
    x = c.submit(inc, 3, key="x")
    u.add_done_callback(f)
    v.add_done_callback(f)
    w.add_done_callback(f)

    await wait((u, v, w, x))

    x.add_done_callback(f)

    while len(S) < 4:
        await asyncio.sleep(0.01)

    assert S == {(f.key, f.status) for f in (u, v, w, x)}


@gen_cluster(client=True)
async def test_normalize_collection(c, s, a, b):
    x = delayed(inc)(1)
    y = delayed(inc)(x)
    z = delayed(inc)(y)

    yy = c.persist(y)

    zz = c.normalize_collection(z)
    assert len(z.dask) == len(y.dask) + 1

    assert isinstance(zz.dask[y.key], Future)
    assert len(zz.dask) < len(z.dask)


@gen_cluster(client=True)
async def test_normalize_collection_dask_array(c, s, a, b):
    da = pytest.importorskip("dask.array")

    x = da.ones(10, chunks=(5,))
    y = x + 1
    yy = c.persist(y)

    z = y.sum()
    zdsk = dict(z.dask)
    zz = c.normalize_collection(z)
    assert z.dask == zdsk  # do not mutate input

    assert len(z.dask) > len(zz.dask)
    assert any(isinstance(v, Future) for v in zz.dask.values())

    for k, v in yy.dask.items():
        assert zz.dask[k].key == v.key

    result1 = await c.compute(z)
    result2 = await c.compute(zz)
    assert result1 == result2


@pytest.mark.slow
def test_normalize_collection_with_released_futures(c):
    da = pytest.importorskip("dask.array")

    x = da.arange(2**20, chunks=2**10)
    y = x.persist()
    wait(y)
    sol = y.sum().compute()
    # Start releasing futures
    del y
    # Try to reuse futures. Previously this was a race condition,
    # and the call to `.compute()` would error out due to missing
    # futures on the scheduler at compute time.
    normalized = c.normalize_collection(x)
    res = normalized.sum().compute()
    assert res == sol


@pytest.mark.xfail(reason="https://github.com/dask/distributed/issues/4404")
@gen_cluster(client=True)
async def test_auto_normalize_collection(c, s, a, b):
    da = pytest.importorskip("dask.array")

    x = da.ones(10, chunks=5)
    assert len(x.dask) == 2

    with dask.config.set(optimizations=[c._optimize_insert_futures]):
        y = x.map_blocks(inc, dtype=x.dtype)
        yy = c.persist(y)

        await wait(yy)

        start = time()
        future = c.compute(y.sum())
        await future
        end = time()
        assert end - start < 1

        start = time()
        z = c.persist(y + 1)
        await wait(z)
        end = time()
        assert end - start < 1


@pytest.mark.xfail(reason="https://github.com/dask/distributed/issues/4404")
def test_auto_normalize_collection_sync(c):
    da = pytest.importorskip("dask.array")
    x = da.ones(10, chunks=5)

    y = x.map_blocks(inc, dtype=x.dtype)
    yy = c.persist(y)

    wait(yy)

    with dask.config.set(optimizations=[c._optimize_insert_futures]):
        start = time()
        y.sum().compute()
        end = time()
        assert end - start < 1


def assert_no_data_loss(scheduler):
    for key, start, finish, recommendations, _, _ in scheduler.transition_log:
        if start == "memory" and finish == "released":
            for k, v in recommendations.items():
                assert not (k == key and v == "waiting")


@gen_cluster(client=True)
async def test_interleave_computations(c, s, a, b):
    import distributed

    distributed.g = s
    xs = [delayed(slowinc)(i, delay=0.02) for i in range(30)]
    ys = [delayed(slowdec)(x, delay=0.02) for x in xs]
    zs = [delayed(slowadd)(x, y, delay=0.02) for x, y in zip(xs, ys)]

    total = delayed(sum)(zs)

    future = c.compute(total)

    done = ("memory", "released")

    await asyncio.sleep(0.1)

    x_keys = [x.key for x in xs]
    y_keys = [y.key for y in ys]
    z_keys = [z.key for z in zs]

    while not s.tasks or any(w.processing for w in s.workers.values()):
        await asyncio.sleep(0.05)
        x_done = sum(state in done for state in s.get_task_status(keys=x_keys).values())
        y_done = sum(state in done for state in s.get_task_status(keys=y_keys).values())
        z_done = sum(state in done for state in s.get_task_status(keys=z_keys).values())

        assert x_done >= y_done >= z_done
        assert x_done < y_done + 10
        assert y_done < z_done + 10

    assert_no_data_loss(s)


@pytest.mark.skip(reason="Now prefer first-in-first-out")
@gen_cluster(client=True)
async def test_interleave_computations_map(c, s, a, b):
    xs = c.map(slowinc, range(30), delay=0.02)
    ys = c.map(slowdec, xs, delay=0.02)
    zs = c.map(slowadd, xs, ys, delay=0.02)

    done = ("memory", "released")

    x_keys = [x.key for x in xs]
    y_keys = [y.key for y in ys]
    z_keys = [z.key for z in zs]

    while not s.tasks or any(w.processing for w in s.workers.values()):
        await asyncio.sleep(0.05)
        x_done = sum(state in done for state in s.get_task_status(keys=x_keys).values())
        y_done = sum(state in done for state in s.get_task_status(keys=y_keys).values())
        z_done = sum(state in done for state in s.get_task_status(keys=z_keys).values())

        assert x_done >= y_done >= z_done
        assert x_done < y_done + 10
        assert y_done < z_done + 10


@gen_cluster(client=True)
async def test_scatter_dict_workers(c, s, a, b):
    await c.scatter({"a": 10}, workers=[a.address, b.address])
    assert "a" in a.data or "a" in b.data


@pytest.mark.slow
@gen_test()
async def test_client_timeout():
    """`await Client(...)` keeps retrying for 10 seconds if it can't find the Scheduler
    straight away
    """
    port = open_port()
    stop_event = asyncio.Event()

    async def run_client():
        try:
            async with Client(f"127.0.0.1:{port}", asynchronous=True) as c:
                return await c.run_on_scheduler(lambda: 123)
        finally:
            stop_event.set()

    async def run_scheduler_after_2_seconds():
        # TODO: start a scheduler that waits for the first connection and
        # closes it
        await asyncio.sleep(2)
        async with Scheduler(port=port, dashboard_address=":0"):
            await stop_event.wait()

    with dask.config.set({"distributed.comm.timeouts.connect": "10s"}):
        assert await asyncio.gather(
            run_client(),
            run_scheduler_after_2_seconds(),
        ) == [123, None]


@gen_cluster(client=True)
async def test_submit_list_kwargs(c, s, a, b):
    futures = await c.scatter([1, 2, 3])

    def f(L=None):
        return sum(L)

    future = c.submit(f, L=futures)
    result = await future
    assert result == 1 + 2 + 3


@gen_cluster(client=True)
async def test_map_list_kwargs(c, s, a, b):
    futures = await c.scatter([1, 2, 3])

    def f(i, L=None):
        return i + sum(L)

    futures = c.map(f, range(10), L=futures)
    results = await c.gather(futures)
    assert results == [i + 6 for i in range(10)]


@gen_cluster(client=True)
async def test_recreate_error_delayed(c, s, a, b):
    x0 = delayed(dec)(2)
    y0 = delayed(dec)(1)
    x = delayed(div)(1, x0)
    y = delayed(div)(1, y0)
    tot = delayed(sum)(x, y)

    f = c.compute(tot)

    assert f.status == "pending"

    error_f = await c._get_errored_future(f)
    function, args, kwargs = await c._get_components_from_future(error_f)
    assert f.status == "error"
    assert function.__name__ == "div"
    assert args == (1, 0)
    with pytest.raises(ZeroDivisionError):
        function(*args, **kwargs)


@gen_cluster(client=True)
async def test_recreate_error_futures(c, s, a, b):
    x0 = c.submit(dec, 2)
    y0 = c.submit(dec, 1)
    x = c.submit(div, 1, x0)
    y = c.submit(div, 1, y0)
    tot = c.submit(sum, x, y)
    f = c.compute(tot)

    assert f.status == "pending"

    error_f = await c._get_errored_future(f)
    function, args, kwargs = await c._get_components_from_future(error_f)
    assert f.status == "error"
    assert function.__name__ == "div"
    assert args == (1, 0)
    with pytest.raises(ZeroDivisionError):
        function(*args, **kwargs)


@gen_cluster(client=True)
async def test_recreate_error_collection(c, s, a, b):
    b = db.range(10, npartitions=4)
    b = b.map(lambda x: 1 / x)
    b = b.persist()
    f = c.compute(b)

    error_f = await c._get_errored_future(f)
    function, args, kwargs = await c._get_components_from_future(error_f)
    with pytest.raises(ZeroDivisionError):
        function(*args, **kwargs)

    dd = pytest.importorskip("dask.dataframe")
    import pandas as pd

    df = dd.from_pandas(pd.DataFrame({"a": [0, 1, 2, 3, 4]}), chunksize=2)

    def make_err(x):
        # because pandas would happily work with NaN
        if x == 0:
            raise ValueError
        return x

    df2 = df.a.map(make_err)
    f = c.compute(df2)
    error_f = await c._get_errored_future(f)
    function, args, kwargs = await c._get_components_from_future(error_f)
    with pytest.raises(ValueError):
        function(*args, **kwargs)

    # with persist
    df3 = c.persist(df2)
    error_f = await c._get_errored_future(df3)
    function, args, kwargs = await c._get_components_from_future(error_f)
    with pytest.raises(ValueError):
        function(*args, **kwargs)


@gen_cluster(client=True)
async def test_recreate_error_array(c, s, a, b):
    da = pytest.importorskip("dask.array")
    pytest.importorskip("scipy")
    z = (da.linalg.inv(da.zeros((10, 10), chunks=10)) + 1).sum()
    zz = z.persist()
    error_f = await c._get_errored_future(zz)
    function, args, kwargs = await c._get_components_from_future(error_f)
    assert "0.,0.,0." in str(args).replace(" ", "")  # args contain actual arrays


def test_recreate_error_sync(c):
    x0 = c.submit(dec, 2)
    y0 = c.submit(dec, 1)
    x = c.submit(div, 1, x0)
    y = c.submit(div, 1, y0)
    tot = c.submit(sum, x, y)
    f = c.compute(tot)

    with pytest.raises(ZeroDivisionError):
        c.recreate_error_locally(f)
    assert f.status == "error"


def test_recreate_error_not_error(c):
    f = c.submit(dec, 2)
    with pytest.raises(ValueError, match="No errored futures passed"):
        c.recreate_error_locally(f)


@gen_cluster(client=True)
async def test_recreate_task_delayed(c, s, a, b):
    x0 = delayed(dec)(2)
    y0 = delayed(dec)(2)
    x = delayed(div)(1, x0)
    y = delayed(div)(1, y0)
    tot = delayed(sum)([x, y])

    f = c.compute(tot)

    assert f.status == "pending"

    function, args, kwargs = await c._get_components_from_future(f)
    assert f.status == "finished"
    assert function.__name__ == "sum"
    assert args == ([1, 1],)
    assert function(*args, **kwargs) == 2


@gen_cluster(client=True)
async def test_recreate_task_futures(c, s, a, b):
    x0 = c.submit(dec, 2)
    y0 = c.submit(dec, 2)
    x = c.submit(div, 1, x0)
    y = c.submit(div, 1, y0)
    tot = c.submit(sum, [x, y])
    f = c.compute(tot)

    assert f.status == "pending"

    function, args, kwargs = await c._get_components_from_future(f)
    assert f.status == "finished"
    assert function.__name__ == "sum"
    assert args == ([1, 1],)
    assert function(*args, **kwargs) == 2


@gen_cluster(client=True)
async def test_recreate_task_collection(c, s, a, b):
    b = db.range(10, npartitions=4)
    b = b.map(lambda x: int(3628800 / (x + 1)))
    b = b.persist()
    f = c.compute(b)

    function, args, kwargs = await c._get_components_from_future(f)
    assert function(*args, **kwargs) == [
        3628800,
        1814400,
        1209600,
        907200,
        725760,
        604800,
        518400,
        453600,
        403200,
        362880,
    ]

    dd = pytest.importorskip("dask.dataframe")
    import pandas as pd

    df = dd.from_pandas(pd.DataFrame({"a": [0, 1, 2, 3, 4]}), chunksize=2)

    df2 = df.a.map(lambda x: x + 1)
    f = c.compute(df2)

    function, args, kwargs = await c._get_components_from_future(f)
    expected = pd.DataFrame({"a": [1, 2, 3, 4, 5]})["a"]
    assert function(*args, **kwargs).equals(expected)

    # with persist
    df3 = c.persist(df2)
    # recreate_task_locally only works with futures
    with pytest.raises(AttributeError):
        function, args, kwargs = await c._get_components_from_future(df3)

    f = c.compute(df3)
    function, args, kwargs = await c._get_components_from_future(f)
    assert function(*args, **kwargs).equals(expected)


@gen_cluster(client=True)
async def test_recreate_task_array(c, s, a, b):
    da = pytest.importorskip("dask.array")
    z = (da.zeros((10, 10), chunks=10) + 1).sum()
    f = c.compute(z)
    function, args, kwargs = await c._get_components_from_future(f)
    assert function(*args, **kwargs) == 100


def test_recreate_task_sync(c):
    x0 = c.submit(dec, 2)
    y0 = c.submit(dec, 2)
    x = c.submit(div, 1, x0)
    y = c.submit(div, 1, y0)
    tot = c.submit(sum, [x, y])
    f = c.compute(tot)

    assert c.recreate_task_locally(f) == 2


@gen_cluster(client=True)
async def test_retire_workers(c, s, a, b):
    assert set(s.workers) == {a.address, b.address}
    await c.retire_workers(workers=[a.address], close_workers=True)
    assert set(s.workers) == {b.address}

    while a.status != Status.closed:
        await asyncio.sleep(0.01)


class WorkerStartTime(WorkerPlugin):
    def setup(self, worker):
        worker.start_time = time()


@gen_cluster(client=True, Worker=Nanny, worker_kwargs={"plugins": [WorkerStartTime()]})
async def test_restart_workers(c, s, a, b):
    # Get initial worker start times
    results = await c.run(lambda dask_worker: dask_worker.start_time)
    a_start_time = results[a.worker_address]
    b_start_time = results[b.worker_address]
    assert set(s.workers) == {a.worker_address, b.worker_address}

    # Persist futures and perform a computation
    da = pytest.importorskip("dask.array")
    size = 100
    x = da.ones(size, chunks=10)
    x = x.persist()
    assert await c.compute(x.sum()) == size

    # Restart a single worker
    await c.restart_workers(workers=[a.worker_address])
    assert set(s.workers) == {a.worker_address, b.worker_address}

    # Make sure worker start times are as expected
    results = await c.run(lambda dask_worker: dask_worker.start_time)
    assert results[b.worker_address] == b_start_time
    assert results[a.worker_address] > a_start_time

    # Ensure computation still completes after worker restart
    assert await c.compute(x.sum()) == size


@gen_cluster(client=True)
async def test_restart_workers_no_nanny_raises(c, s, a, b):
    with pytest.raises(ValueError) as excinfo:
        await c.restart_workers(workers=[a.address])
    msg = str(excinfo.value).lower()
    assert "restarting workers requires a nanny" in msg
    assert a.address in msg


class SlowKillNanny(Nanny):
    async def kill(self, timeout=2, **kwargs):
        await asyncio.sleep(2)
        return await super().kill(timeout=timeout)


@gen_cluster(client=True, Worker=SlowKillNanny)
async def test_restart_workers_timeout(c, s, a, b):
    with pytest.raises(TimeoutError) as excinfo:
        await c.restart_workers(workers=[a.worker_address], timeout=0.001)
    msg = str(excinfo.value).lower()
    assert "workers failed to restart" in msg
    assert a.worker_address in msg


class MyException(Exception):
    pass


@gen_cluster(client=True)
async def test_robust_unserializable(c, s, a, b):
    class Foo:
        def __getstate__(self):
            raise MyException()

    with pytest.raises(MyException):
        future = c.submit(identity, Foo())

    futures = c.map(inc, range(10))
    results = await c.gather(futures)

    assert results == list(map(inc, range(10)))
    assert a.data and b.data


@gen_cluster(client=True)
async def test_robust_undeserializable(c, s, a, b):
    class Foo:
        def __getstate__(self):
            return 1

        def __setstate__(self, state):
            raise MyException("hello")

    future = c.submit(identity, Foo())
    with pytest.raises(MyException):
        await future

    futures = c.map(inc, range(10))
    results = await c.gather(futures)

    assert results == list(map(inc, range(10)))
    assert a.data and b.data


@gen_cluster(client=True)
async def test_robust_undeserializable_function(c, s, a, b):
    class Foo:
        def __getstate__(self):
            return 1

        def __setstate__(self, state):
            raise MyException("hello")

        def __call__(self, *args):
            return 1

    future = c.submit(Foo(), 1)
    with pytest.raises(MyException):
        await future

    futures = c.map(inc, range(10))
    results = await c.gather(futures)

    assert results == list(map(inc, range(10)))
    assert a.data and b.data


@gen_cluster(client=True)
async def test_fire_and_forget(c, s, a, b):
    future = c.submit(slowinc, 1, delay=0.1)
    import distributed

    def f(x):
        distributed.foo = 123

    try:
        fire_and_forget(c.submit(f, future))

        while not hasattr(distributed, "foo"):
            await asyncio.sleep(0.01)
        assert distributed.foo == 123
    finally:
        del distributed.foo

    while len(s.tasks) > 1:
        await asyncio.sleep(0.01)

    assert set(s.tasks) == {future.key}
    assert s.tasks[future.key].who_wants


@gen_cluster(client=True)
async def test_fire_and_forget_err(c, s, a, b):
    fire_and_forget(c.submit(div, 1, 0))
    await asyncio.sleep(0.1)

    # erred task should clear out quickly
    start = time()
    while s.tasks:
        await asyncio.sleep(0.01)
        assert time() < start + 1


def test_quiet_client_close(loop):
    with captured_logger(logging.getLogger("distributed")) as logger:
        with Client(
            loop=loop,
            processes=False,
            dashboard_address=":0",
            threads_per_worker=4,
        ) as c:
            futures = c.map(slowinc, range(1000), delay=0.01)
            sleep(0.200)  # stop part-way
        sleep(0.1)  # let things settle

        out = logger.getvalue()
        lines = out.strip().split("\n")
        assert len(lines) <= 2
        for line in lines:
            assert (
                not line
                or "heartbeat from unregistered worker" in line
                or "unaware of this worker" in line
                or "garbage" in line
                or set(line) == {"-"}
            ), line


@pytest.mark.slow
def test_quiet_client_close_when_cluster_is_closed_before_client(loop):
    with captured_logger(logging.getLogger("tornado.application")) as logger:
        cluster = LocalCluster(loop=loop, n_workers=1, dashboard_address=":0")
        client = Client(cluster, loop=loop)
        cluster.close()
        client.close()

    out = logger.getvalue()
    assert "CancelledError" not in out


@gen_cluster()
async def test_close(s, a, b):
    async with Client(s.address, asynchronous=True) as c:
        future = c.submit(inc, 1)
        await wait(future)
        assert c.id in s.clients
        await c.close()

        while c.id in s.clients or s.tasks:
            await asyncio.sleep(0.01)


def test_threadsafe(c):
    def f(_):
        d = deque(maxlen=50)
        for _ in range(100):
            future = c.submit(inc, random.randint(0, 100))
            d.append(future)
            sleep(0.001)
        c.gather(list(d))
        total = c.submit(sum, list(d))
        return total.result()

    from concurrent.futures import ThreadPoolExecutor

    with ThreadPoolExecutor(20) as e:
        results = list(e.map(f, range(20)))
        assert results and all(results)
        del results


@pytest.mark.slow
def test_threadsafe_get(c):
    da = pytest.importorskip("dask.array")
    x = da.arange(100, chunks=(10,))

    def f(_):
        total = 0
        for _ in range(20):
            total += (x + random.randint(0, 20)).sum().compute()
            sleep(0.001)
        return total

    from concurrent.futures import ThreadPoolExecutor

    with ThreadPoolExecutor(30) as e:
        results = list(e.map(f, range(30)))
        assert results and all(results)


@pytest.mark.slow
def test_threadsafe_compute(c):
    da = pytest.importorskip("dask.array")
    x = da.arange(100, chunks=(10,))

    def f(_):
        total = 0
        for _ in range(20):
            future = c.compute((x + random.randint(0, 20)).sum())
            total += future.result()
            sleep(0.001)
        return total

    from concurrent.futures import ThreadPoolExecutor

    e = ThreadPoolExecutor(30)
    results = list(e.map(f, range(30)))
    assert results and all(results)


@gen_cluster(client=True)
async def test_identity(c, s, a, b):
    assert c.id.lower().startswith("client")
    assert a.id.lower().startswith("worker")
    assert b.id.lower().startswith("worker")
    assert s.id.lower().startswith("scheduler")


@gen_cluster(client=True, nthreads=[("127.0.0.1", 4)] * 2)
async def test_get_client(c, s, a, b):
    assert get_client() is c
    assert c.asynchronous

    def f(x):
        import distributed

        client = get_client()
        assert not client.asynchronous
        assert client is distributed.tmp_client

        future = client.submit(inc, x)
        return future.result()

    import distributed

    distributed.tmp_client = c
    try:
        futures = c.map(f, range(5))
        results = await c.gather(futures)
        assert results == list(map(inc, range(5)))
    finally:
        del distributed.tmp_client


def test_get_client_no_cluster():
    # Clean up any global workers added by other tests. This test requires that
    # there are no global workers.
    Worker._instances.clear()

    msg = "No global client found and no address provided"
    with pytest.raises(ValueError, match=rf"^{msg}$"):
        get_client()


@gen_cluster(client=True)
async def test_serialize_collections(c, s, a, b):
    da = pytest.importorskip("dask.array")
    x = da.arange(10, chunks=(5,)).persist()

    def f(x):
        assert isinstance(x, da.Array)
        return x.sum().compute()

    with pytest.raises(NoCurrentClient, match=r"Future.*argument.*persist"):
        future = c.submit(f, x)
        result = await future


@gen_cluster(client=True, nthreads=[("127.0.0.1", 1)] * 1)
async def test_secede_simple(c, s, a):
    def f():
        client = get_client()
        secede()
        return client.submit(inc, 1).result()

    result = await c.submit(f)
    assert result == 2


@gen_cluster(client=True)
async def test_secede_balances(c, s, a, b):
    """Ensure that tasks scheduled from a seceded thread can be scheduled
    elsewhere"""

    def f(x):
        client = get_client()
        secede()
        futures = client.map(inc, range(10), pure=False)
        total = client.submit(sum, futures).result()
        return total

    futures = c.map(f, range(10), workers=[a.address])

    results = await c.gather(futures)
    # We dispatch 10 tasks and every task generates 11 more tasks
    # 10 * 11 + 10
    assert a.state.executed_count + b.state.executed_count == 120
    assert a.state.executed_count >= 10
    assert b.state.executed_count > 0

    assert results == [sum(map(inc, range(10)))] * 10


@pytest.mark.parametrize("raise_exception", [True, False])
@gen_cluster(client=True, nthreads=[("", 1)])
async def test_long_running_not_in_occupancy(c, s, a, raise_exception):
    # https://github.com/dask/distributed/issues/5332
    # See also test_long_running_removal_clean

    l = Lock()
    entered = Event()
    await l.acquire()

    def long_running(lock, entered):
        entered.set()
        secede()
        lock.acquire()
        if raise_exception:
            raise RuntimeError("Exception in task")

    f = c.submit(long_running, l, entered)
    await entered.wait()
    ts = s.tasks[f.key]
    ws = s.workers[a.address]
    assert ws.occupancy == parse_timedelta(
        dask.config.get("distributed.scheduler.unknown-task-duration")
    )

    while ws.occupancy:
        await asyncio.sleep(0.01)
    await a.heartbeat()

    assert s.workers[a.address].occupancy == 0
    assert s.total_occupancy == 0
    assert ws.occupancy == 0

    await l.release()

    with (
        pytest.raises(RuntimeError, match="Exception in task")
        if raise_exception
        else nullcontext()
    ):
        await f

    assert s.total_occupancy == 0
    assert ws.occupancy == 0
    assert not ws.long_running


@pytest.mark.parametrize("ordinary_task", [True, False])
@gen_cluster(client=True, nthreads=[("", 1)])
async def test_long_running_removal_clean(c, s, a, ordinary_task):
    # https://github.com/dask/distributed/issues/5975 which could reduce
    # occupancy to negative values upon finishing long running tasks

    # See also test_long_running_not_in_occupancy

    l = Lock()
    entered = Event()
    l2 = Lock()
    entered2 = Event()
    await l.acquire()
    await l2.acquire()

    def long_running_secede(lock, entered):
        entered.set()
        secede()
        lock.acquire()

    def long_running(lock, entered):
        entered.set()
        lock.acquire()

    f = c.submit(long_running_secede, l, entered)
    await entered.wait()

    if ordinary_task:
        f2 = c.submit(long_running, l2, entered2)
        await entered2.wait()
    await l.release()
    await f

    ws = s.workers[a.address]

    if ordinary_task:
        # Should be exactly 0.5 but if for whatever reason this test runs slow,
        # some approximation may kick in increasing this number
        assert s.total_occupancy >= 0.5
        assert ws.occupancy >= 0.5
        await l2.release()
        await f2

    # In the end, everything should be reset
    assert s.total_occupancy == 0
    assert ws.occupancy == 0
    assert not ws.long_running


@gen_cluster(client=True)
async def test_sub_submit_priority(c, s, a, b):
    def func():
        client = get_client()
        f = client.submit(slowinc, 1, delay=0.5, key="slowinc")
        client.gather(f)

    future = c.submit(func, key="f")
    while len(s.tasks) != 2:
        await asyncio.sleep(0.001)
    # lower values schedule first
    assert s.tasks["f"].priority > s.tasks["slowinc"].priority, (
        s.tasks["f"].priority,
        s.tasks["slowinc"].priority,
    )


def test_get_client_sync(c, s, a, b):
    results = c.run(lambda: get_worker().scheduler.address)
    assert results == {w["address"]: s["address"] for w in [a, b]}

    results = c.run(lambda: get_client().scheduler.address)
    assert results == {w["address"]: s["address"] for w in [a, b]}


def _dynamic_workload(x, delay=0.01):
    if delay == "random":
        sleep(random.random() / 2)
    else:
        sleep(delay)
    if x > 4:
        return 4
    secede()
    client = get_client()
    futures = client.map(
        _dynamic_workload, [x + i + 1 for i in range(2)], pure=False, delay=delay
    )
    total = client.submit(sum, futures)
    return total.result()


def test_dynamic_workloads_sync(c):
    future = c.submit(_dynamic_workload, 0, delay=0.02)
    assert future.result(timeout=20) == 52


@pytest.mark.slow
def test_dynamic_workloads_sync_random(c):
    future = c.submit(_dynamic_workload, 0, delay="random")
    assert future.result(timeout=20) == 52


@gen_cluster(client=True)
async def test_bytes_keys(c, s, a, b):
    key = b"inc-123"
    future = c.submit(inc, 1, key=key)
    result = await future
    assert type(future.key) is bytes
    assert set(s.tasks) == {key}
    assert key in a.data or key in b.data
    assert result == 2


@gen_cluster(client=True)
async def test_unicode_ascii_keys(c, s, a, b):
    uni_type = str
    key = "inc-123"
    future = c.submit(inc, 1, key=key)
    result = await future
    assert type(future.key) is uni_type
    assert set(s.tasks) == {key}
    assert key in a.data or key in b.data
    assert result == 2


@gen_cluster(client=True)
async def test_unicode_keys(c, s, a, b):
    uni_type = str
    key = "inc-123\u03bc"
    future = c.submit(inc, 1, key=key)
    result = await future
    assert type(future.key) is uni_type
    assert set(s.tasks) == {key}
    assert key in a.data or key in b.data
    assert result == 2

    future2 = c.submit(inc, future)
    result2 = await future2
    assert result2 == 3

    future3 = await c.scatter({"data-123": 123})
    result3 = await future3["data-123"]
    assert result3 == 123


def test_use_synchronous_client_in_async_context(loop, c):
    async def f():
        x = await c.scatter(123)
        y = c.submit(inc, x)
        z = await c.gather(y)
        return z

    z = sync(loop, f)
    assert z == 124


def test_quiet_quit_when_cluster_leaves(loop_in_thread):
    loop = loop_in_thread
    with LocalCluster(loop=loop, dashboard_address=":0", silence_logs=False) as cluster:
        with captured_logger("distributed.comm") as sio:
            with Client(cluster, loop=loop) as client:
                futures = client.map(lambda x: x + 1, range(10))
                sleep(0.05)
                cluster.close()
                sleep(0.05)

        text = sio.getvalue()
        assert not text


@gen_cluster([("127.0.0.1", 4)] * 2, client=True)
async def test_call_stack_future(c, s, a, b):
    x = c.submit(slowdec, 1, delay=0.5)
    future = c.submit(slowinc, 1, delay=0.5)
    await asyncio.sleep(0.1)
    results = await asyncio.gather(
        c.call_stack(future), c.call_stack(keys=[future.key])
    )
    assert all(list(first(result.values())) == [future.key] for result in results)
    assert results[0] == results[1]
    result = results[0]
    ts = a.state.tasks.get(future.key)
    if ts is not None and ts.state == "executing":
        w = a
    else:
        w = b

    assert list(result) == [w.address]
    assert list(result[w.address]) == [future.key]
    assert "slowinc" in str(result)
    assert "slowdec" not in str(result)


@gen_cluster([("127.0.0.1", 4)] * 2, client=True)
async def test_call_stack_all(c, s, a, b):
    future = c.submit(slowinc, 1, delay=0.8)
    while not a.state.executing_count and not b.state.executing_count:
        await asyncio.sleep(0.01)
    result = await c.call_stack()
    w = a if a.state.executing_count else b
    assert list(result) == [w.address]
    assert list(result[w.address]) == [future.key]
    assert "slowinc" in str(result)


@gen_cluster([("127.0.0.1", 4)] * 2, client=True)
async def test_call_stack_collections(c, s, a, b):
    da = pytest.importorskip("dask.array")
    x = da.random.random(100, chunks=(10,)).map_blocks(slowinc, delay=0.5).persist()
    while not a.state.executing_count and not b.state.executing_count:
        await asyncio.sleep(0.001)
    result = await c.call_stack(x)
    assert result


@gen_cluster([("127.0.0.1", 4)] * 2, client=True)
async def test_call_stack_collections_all(c, s, a, b):
    da = pytest.importorskip("dask.array")
    x = da.random.random(100, chunks=(10,)).map_blocks(slowinc, delay=0.5).persist()
    while not a.state.executing_count and not b.state.executing_count:
        await asyncio.sleep(0.001)
    result = await c.call_stack()
    assert result


@pytest.mark.flaky(condition=WINDOWS, reruns=10, reruns_delay=5)
@gen_cluster(
    client=True,
    config={
        "distributed.worker.profile.enabled": True,
        "distributed.worker.profile.cycle": "100ms",
    },
)
async def test_profile(c, s, a, b):
    futures = c.map(slowinc, range(10), delay=0.05, workers=a.address)
    await wait(futures)

    x = await c.profile(start=time() + 10, stop=time() + 20)
    assert not x["count"]

    x = await c.profile(start=0, stop=time())
    assert (
        x["count"]
        == sum(p["count"] for _, p in a.profile_history) + a.profile_recent["count"]
    )

    y = await c.profile(start=time() - 0.300, stop=time())
    assert 0 < y["count"] < x["count"]

    assert not any(p["count"] for _, p in b.profile_history)
    result = await c.profile(workers=b.address)
    assert not result["count"]


@gen_cluster(
    client=True,
    config={
        "distributed.worker.profile.enabled": False,
        "distributed.worker.profile.cycle": "100ms",
    },
)
async def test_profile_disabled(c, s, a, b):
    futures = c.map(slowinc, range(10), delay=0.05, workers=a.address)
    await wait(futures)

    x = await c.profile(start=time() + 10, stop=time() + 20)
    assert x["count"] == 0

    x = await c.profile(start=0, stop=time())
    assert x["count"] == 0

    y = await c.profile(start=time() - 0.300, stop=time())
    assert 0 == y["count"] == x["count"]


@gen_cluster(
    client=True,
    config={
        "distributed.worker.profile.cycle": "100ms",
    },
)
async def test_profile_keys(c, s, a, b):
    x = c.map(slowinc, range(10), delay=0.05, workers=a.address)
    y = c.map(slowdec, range(10), delay=0.05, workers=a.address)
    await wait(x + y)

    xp = await c.profile("slowinc")
    yp = await c.profile("slowdec")
    p = await c.profile()

    assert p["count"] == xp["count"] + yp["count"]

    with captured_logger(logging.getLogger("distributed")) as logger:
        prof = await c.profile("does-not-exist")
        assert prof == profile.create()
    out = logger.getvalue()
    assert not out


@gen_cluster()
async def test_client_with_name(s, a, b):
    with captured_logger("distributed.scheduler") as sio:
        async with Client(s.address, asynchronous=True, name="foo") as client:
            assert "foo" in client.id

    text = sio.getvalue()
    assert "foo" in text


@gen_cluster(client=True)
async def test_future_defaults_to_default_client(c, s, a, b):
    x = c.submit(inc, 1)
    await wait(x)

    future = Future(x.key)
    assert future.client is c


@gen_cluster(client=True)
async def test_future_auto_inform(c, s, a, b):
    x = c.submit(inc, 1)
    await wait(x)

    async with Client(s.address, asynchronous=True) as client:
        future = Future(x.key, client)

        while future.status != "finished":
            await asyncio.sleep(0.01)


@pytest.mark.filterwarnings("ignore:There is no current event loop:DeprecationWarning")
@pytest.mark.filterwarnings("ignore:make_current is deprecated:DeprecationWarning")
@pytest.mark.filterwarnings("ignore:clear_current is deprecated:DeprecationWarning")
def test_client_async_before_loop_starts(cleanup):
    async def close():
        async with client:
            pass

    with _pristine_loop() as loop:
        with pytest.warns(
            DeprecationWarning,
            match=r"Constructing LoopRunner\(loop=loop\) without a running loop is deprecated",
        ):
            client = Client(asynchronous=True, loop=loop)
        assert client.asynchronous
        assert isinstance(client.close(), NoOpAwaitable)
        loop.run_sync(close)  # TODO: client.close() does not unset global client


@pytest.mark.slow
@pytest.mark.parametrize("secede", [True, False])
@gen_cluster(client=True, Worker=Nanny, nthreads=[("127.0.0.1", 3)] * 2)
async def test_nested_compute(c, s, a, b, secede):
    def fib(x):
        with worker_client(separate_thread=secede):
            assert get_worker().get_current_task()
            if x < 2:
                return x
            a = delayed(fib)(x - 1)
            b = delayed(fib)(x - 2)
            c = a + b
            return c.compute()

    future = c.submit(fib, 8)
    result = await future
    assert result == 21
    assert len(s.transition_log) > 50


@gen_cluster(client=True)
async def test_task_metadata(c, s, a, b):
    with pytest.raises(KeyError):
        await c.get_metadata("x")
    with pytest.raises(KeyError):
        await c.get_metadata(["x"])
    result = await c.get_metadata("x", None)
    assert result is None
    result = await c.get_metadata(["x"], None)
    assert result is None

    with pytest.raises(KeyError):
        await c.get_metadata(["x", "y"])
    result = await c.get_metadata(["x", "y"], None)
    assert result is None

    await c.set_metadata("x", 1)
    result = await c.get_metadata("x")
    assert result == 1

    with pytest.raises(TypeError):
        await c.get_metadata(["x", "y"])
    with pytest.raises(TypeError):
        await c.get_metadata(["x", "y"], None)

    future = c.submit(inc, 1)
    key = future.key
    await wait(future)
    await c.set_metadata(key, 123)
    result = await c.get_metadata(key)
    assert result == 123

    del future

    while key in s.tasks:
        await asyncio.sleep(0.01)

    with pytest.raises(KeyError):
        await c.get_metadata(key)

    result = await c.get_metadata(key, None)
    assert result is None

    await c.set_metadata(["x", "a"], 1)
    result = await c.get_metadata("x")
    assert result == {"a": 1}
    await c.set_metadata(["x", "b"], 2)
    result = await c.get_metadata("x")
    assert result == {"a": 1, "b": 2}
    result = await c.get_metadata(["x", "a"])
    assert result == 1

    await c.set_metadata(["x", "a", "c", "d"], 1)
    result = await c.get_metadata("x")
    assert result == {"a": {"c": {"d": 1}}, "b": 2}


@gen_cluster(client=True, Worker=Nanny)
async def test_logs(c, s, a, b):
    await wait(c.map(inc, range(5)))
    logs = await c.get_scheduler_logs(n=5)
    assert logs

    for _, msg in logs:
        assert "distributed.scheduler" in msg

    w_logs = await c.get_worker_logs(n=5)
    assert set(w_logs.keys()) == {a.worker_address, b.worker_address}
    for log in w_logs.values():
        for _, msg in log:
            assert "distributed.worker" in msg

    n_logs = await c.get_worker_logs(nanny=True)
    assert set(n_logs.keys()) == {a.worker_address, b.worker_address}
    for log in n_logs.values():
        for _, msg in log:
            assert "distributed.nanny" in msg

    n_logs = await c.get_worker_logs(nanny=True, workers=[a.worker_address])
    assert set(n_logs.keys()) == {a.worker_address}
    for log in n_logs.values():
        for _, msg in log:
            assert "distributed.nanny" in msg


@gen_cluster(client=True, nthreads=[("", 1)], Worker=Nanny)
async def test_logs_from_worker_submodules(c, s, a):
    def on_worker(dask_worker):
        from distributed.worker import logger as l1
        from distributed.worker_state_machine import logger as l2

        l1.info("AAA")
        l2.info("BBB")
        dask_worker.memory_manager.logger.info("CCC")

    await c.run(on_worker)
    logs = await c.get_worker_logs()
    logs = [row[1].partition(" - ")[2] for row in logs[a.worker_address]]
    assert logs[:3] == [
        "distributed.worker.memory - INFO - CCC",
        "distributed.worker.state_machine - INFO - BBB",
        "distributed.worker - INFO - AAA",
    ]

    def on_nanny(dask_worker):
        from distributed.nanny import logger as l3

        l3.info("DDD")
        dask_worker.memory_manager.logger.info("EEE")

    await c.run(on_nanny, nanny=True)
    logs = await c.get_worker_logs(nanny=True)
    logs = [row[1].partition(" - ")[2] for row in logs[a.worker_address]]
    assert logs[:2] == [
        "distributed.nanny.memory - INFO - EEE",
        "distributed.nanny - INFO - DDD",
    ]


@gen_cluster(client=True)
async def test_avoid_delayed_finalize(c, s, a, b):
    x = delayed(inc)(1)
    future = c.compute(x)
    result = await future
    assert result == 2
    assert list(s.tasks) == [future.key] == [x.key]


@gen_cluster()
async def test_config_scheduler_address(s, a, b):
    with dask.config.set({"scheduler-address": s.address}):
        with captured_logger("distributed.client") as sio:
            async with Client(asynchronous=True) as c:
                assert c.scheduler.address == s.address

    assert sio.getvalue() == f"Config value `scheduler-address` found: {s.address}\n"


@gen_cluster(client=True)
async def test_warn_when_submitting_large_values(c, s, a, b):
    with pytest.warns(
        UserWarning,
        match=r"Large object of size (2\.00 MB|1.91 MiB) detected in task graph:"
        r" \n  \(b'00000000000000000000000000000000000000000000000 \.\.\. 000000000000',\)"
        r"\nConsider scattering large objects ahead of time.*",
    ):
        future = c.submit(lambda x: x + 1, b"0" * 2000000)

    with warnings.catch_warnings(record=True) as record:
        data = b"0" * 2000000
        for i in range(10):
            future = c.submit(lambda x, y: x, data, i)

    assert not record


@gen_cluster(client=True)
async def test_unhashable_function(c, s, a, b):
    func = _UnhashableCallable()
    result = await c.submit(func, 1)
    assert result == 2


@gen_cluster()
async def test_client_name(s, a, b):
    with dask.config.set({"client-name": "hello-world"}):
        async with Client(s.address, asynchronous=True) as c:
            assert any("hello-world" in name for name in list(s.clients))


def test_client_doesnt_close_given_loop(loop_in_thread, s, a, b):
    with Client(s["address"], loop=loop_in_thread) as c:
        assert c.submit(inc, 1).result() == 2
    with Client(s["address"], loop=loop_in_thread) as c:
        assert c.submit(inc, 2).result() == 3


@gen_cluster(client=True, nthreads=[])
async def test_quiet_scheduler_loss(c, s):
    c._periodic_callbacks["scheduler-info"].interval = 10
    with captured_logger(logging.getLogger("distributed.client")) as logger:
        await s.close()
    text = logger.getvalue()
    assert "BrokenPipeError" not in text


def test_dashboard_link(loop, monkeypatch):
    monkeypatch.setenv("USER", "myusername")

    with cluster(scheduler_kwargs={"dashboard_address": ":12355"}) as (s, [a, b]):
        with Client(s["address"], loop=loop) as c:
            with dask.config.set(
                {"distributed.dashboard.link": "{scheme}://foo-{USER}:{port}/status"}
            ):
                link = "http://foo-myusername:12355/status"
                assert link == c.dashboard_link
                text = c._repr_html_()
                assert link in text


@gen_test()
async def test_dashboard_link_inproc():
    async with Client(processes=False, asynchronous=True, dashboard_address=":0") as c:
        with dask.config.set({"distributed.dashboard.link": "{host}"}):
            assert "/" not in c.dashboard_link


@gen_test()
async def test_client_timeout_2():
    port = open_port()
    with dask.config.set({"distributed.comm.timeouts.connect": "10ms"}):
        start = time()
        c = Client(f"127.0.0.1:{port}", asynchronous=True)
        with pytest.raises((TimeoutError, IOError)):
            async with c:
                pass
        stop = time()
        assert c.status == "closed"
        assert stop - start < 1


@gen_test()
async def test_client_active_bad_port():
    import tornado.httpserver
    import tornado.web

    application = tornado.web.Application([(r"/", tornado.web.RequestHandler)])
    http_server = tornado.httpserver.HTTPServer(application)
    http_server.listen(8080)
    with dask.config.set({"distributed.comm.timeouts.connect": "10ms"}):
        c = Client("127.0.0.1:8080", asynchronous=True)
        with pytest.raises((TimeoutError, IOError)):
            async with c:
                pass
    http_server.stop()


@pytest.mark.parametrize("direct", [True, False])
@gen_cluster(client=True, client_kwargs={"serializers": ["dask", "msgpack"]})
async def test_turn_off_pickle(c, s, a, b, direct):
    np = pytest.importorskip("numpy")

    assert (await c.submit(inc, 1)) == 2
    await c.submit(np.ones, 5)
    await c.scatter(1)

    # Can't send complex data
    with pytest.raises(TypeError):
        await c.scatter(inc)

    # can send complex tasks (this uses pickle regardless)
    future = c.submit(lambda x: x, inc)
    await wait(future)

    # but can't receive complex results
    with pytest.raises(TypeError):
        await c.gather(future, direct=direct)

    # Run works
    result = await c.run(lambda: 1)
    assert list(result.values()) == [1, 1]
    result = await c.run_on_scheduler(lambda: 1)
    assert result == 1

    # But not with complex return values
    with pytest.raises(TypeError):
        await c.run(lambda: inc)
    with pytest.raises(TypeError):
        await c.run_on_scheduler(lambda: inc)


@gen_cluster()
async def test_de_serialization(s, a, b):
    np = pytest.importorskip("numpy")

    async with Client(
        s.address,
        asynchronous=True,
        serializers=["msgpack", "pickle"],
        deserializers=["msgpack"],
    ) as c:
        # Can send complex data
        future = await c.scatter(np.ones(5))

        # But can not retrieve it
        with pytest.raises(TypeError):
            result = await future


@gen_cluster()
async def test_de_serialization_none(s, a, b):
    np = pytest.importorskip("numpy")

    async with Client(s.address, asynchronous=True, deserializers=["msgpack"]) as c:
        # Can send complex data
        future = await c.scatter(np.ones(5))

        # But can not retrieve it
        with pytest.raises(TypeError):
            result = await future


@gen_cluster()
async def test_client_repr_closed(s, a, b):
    async with Client(s.address, asynchronous=True) as c:
        pass
    assert "No scheduler connected." in c._repr_html_()


@pytest.mark.skip
def test_client_repr_closed_sync(loop):
    with Client(loop=loop, processes=False, dashboard_address=":0") as c:
        pass
    assert "No scheduler connected." in c._repr_html_()


@pytest.mark.xfail(reason="https://github.com/dask/dask/pull/6807")
@gen_cluster(client=True, nthreads=[("127.0.0.1", 1)])
async def test_nested_prioritization(c, s, w):
    x = delayed(inc)(1, dask_key_name=("a", 2))
    y = delayed(inc)(2, dask_key_name=("a", 10))

    o = dask.order.order(merge(x.__dask_graph__(), y.__dask_graph__()))

    fx, fy = c.compute([x, y])

    await wait([fx, fy])

    assert (o[x.key] < o[y.key]) == (
        s.tasks[stringify(fx.key)].priority < s.tasks[stringify(fy.key)].priority
    )


@gen_cluster(client=True)
async def test_scatter_error_cancel(c, s, a, b):
    # https://github.com/dask/distributed/issues/2038
    def bad_fn(x):
        raise Exception("lol")

    x = await c.scatter(1)
    y = c.submit(bad_fn, x)
    del x

    await wait(y)
    assert y.status == "error"
    await asyncio.sleep(0.1)
    assert y.status == "error"  # not cancelled


@pytest.mark.parametrize("workers_arg", [False, True])
@pytest.mark.parametrize("direct", [False, True])
@pytest.mark.parametrize("broadcast", [False, True, 10])
@gen_cluster(
    client=True,
    nthreads=[("", 1)] * 10,
    config=merge(NO_AMM, {"distributed.worker.memory.pause": False}),
)
async def test_scatter_and_replicate_avoid_paused_workers(
    c, s, *workers, workers_arg, direct, broadcast
):
    paused_workers = [w for i, w in enumerate(workers) if i not in (3, 7)]
    for w in paused_workers:
        w.status = Status.paused
    while any(s.workers[w.address].status != Status.paused for w in paused_workers):
        await asyncio.sleep(0.01)

    f = await c.scatter(
        {"x": 1},
        workers=[w.address for w in workers[1:-1]] if workers_arg else None,
        broadcast=broadcast,
        direct=direct,
    )
    if not broadcast:
        await c.replicate(f, n=10)

    expect = [i in (3, 7) for i in range(10)]
    actual = [("x" in w.data) for w in workers]
    assert actual == expect


@pytest.mark.xfail(reason="GH#5409 Dask-Default-Threads are frequently detected")
def test_no_threads_lingering():
    if threading.active_count() < 40:
        return
    active = dict(threading._active)
    print(f"==== Found {len(active)} active threads: ====")
    for t in active.values():
        print(t)
    assert False


@gen_cluster()
async def test_direct_async(s, a, b):
    async with Client(s.address, asynchronous=True, direct_to_workers=True) as c:
        assert c.direct_to_workers

    async with Client(s.address, asynchronous=True, direct_to_workers=False) as c:
        assert not c.direct_to_workers


def test_direct_sync(c):
    assert not c.direct_to_workers

    def f():
        return get_client().direct_to_workers

    assert c.submit(f).result()


@gen_cluster()
async def test_mixing_clients(s, a, b):
    async with Client(s.address, asynchronous=True) as c1, Client(
        s.address, asynchronous=True
    ) as c2:

        future = c1.submit(inc, 1)
        with pytest.raises(ValueError):
            c2.submit(inc, future)

        assert not c2.futures  # Don't create Futures on second Client


@gen_cluster(client=True)
async def test_tuple_keys(c, s, a, b):
    x = dask.delayed(inc)(1, dask_key_name=("x", 1))
    y = dask.delayed(inc)(x, dask_key_name=("y", 1))
    future = c.compute(y)
    assert (await future) == 3


@gen_cluster(client=True)
async def test_multiple_scatter(c, s, a, b):
    futures = await asyncio.gather(*(c.scatter(1, direct=True) for _ in range(5)))

    x = await futures[0]
    x = await futures[0]


@gen_cluster(client=True)
async def test_map_large_kwargs_in_graph(c, s, a, b):
    np = pytest.importorskip("numpy")
    x = np.random.random(100000)
    futures = c.map(lambda a, b: a + b, range(100), b=x)
    while not s.tasks:
        await asyncio.sleep(0.01)

    assert len(s.tasks) == 101
    assert any(k.startswith("ndarray") for k in s.tasks)


@gen_cluster(client=True)
async def test_retry(c, s, a, b):
    def f():
        assert dask.config.get("foo")

    with dask.config.set(foo=False):
        future = c.submit(f)
        with pytest.raises(AssertionError):
            await future

    with dask.config.set(foo=True):
        await future.retry()
        await future


@gen_cluster(client=True)
async def test_retry_dependencies(c, s, a, b):
    def f():
        return dask.config.get("foo")

    x = c.submit(f)
    y = c.submit(inc, x)

    with pytest.raises(KeyError):
        await y

    with dask.config.set(foo=100):
        await y.retry()
        result = await y
        assert result == 101

        await y.retry()
        await x.retry()
        result = await y
        assert result == 101


@gen_cluster(client=True)
async def test_released_dependencies(c, s, a, b):
    def f(x):
        return dask.config.get("foo") + 1

    x = c.submit(inc, 1, key="x")
    y = c.submit(f, x, key="y")
    del x

    with pytest.raises(KeyError):
        await y

    with dask.config.set(foo=100):
        await y.retry()
        result = await y
        assert result == 101


@gen_cluster(client=True, clean_kwargs={"threads": False})
async def test_profile_bokeh(c, s, a, b):
    pytest.importorskip("bokeh.plotting")
    from bokeh.model import Model

    await c.gather(c.map(slowinc, range(10), delay=0.2))
    state, figure = await c.profile(plot=True)
    assert isinstance(figure, Model)

    with tmpfile("html") as fn:
        try:
            await c.profile(filename=fn)
        except PermissionError:
            if WINDOWS:
                pytest.xfail()
        assert os.path.exists(fn)


@gen_cluster(client=True)
async def test_get_mix_futures_and_SubgraphCallable(c, s, a, b):
    future = c.submit(add, 1, 2)

    subgraph = SubgraphCallable(
        {"_2": (add, "_0", "_1"), "_3": (add, future, "_2")}, "_3", ("_0", "_1")
    )
    dsk = {"a": 1, "b": 2, "c": (subgraph, "a", "b"), "d": (subgraph, "c", "b")}

    future2 = c.get(dsk, "d", sync=False)
    result = await future2
    assert result == 11

    # Nested subgraphs
    subgraph2 = SubgraphCallable(
        {
            "_2": (subgraph, "_0", "_1"),
            "_3": (subgraph, "_2", "_1"),
            "_4": (add, "_3", future2),
        },
        "_4",
        ("_0", "_1"),
    )

    dsk2 = {"e": 1, "f": 2, "g": (subgraph2, "e", "f")}

    result = await c.get(dsk2, "g", sync=False)
    assert result == 22


@gen_cluster(client=True)
async def test_get_mix_futures_and_SubgraphCallable_dask_dataframe(c, s, a, b):
    dd = pytest.importorskip("dask.dataframe")
    import pandas as pd

    df = pd.DataFrame({"x": range(1, 11)})
    ddf = dd.from_pandas(df, npartitions=2).persist()
    ddf = ddf.map_partitions(lambda x: x)
    ddf["x"] = ddf["x"].astype("f8")
    ddf = ddf.map_partitions(lambda x: x)
    ddf["x"] = ddf["x"].astype("f8")
    result = await c.compute(ddf)
    assert result.equals(df.astype("f8"))


def test_direct_to_workers(s, loop):
    with Client(s["address"], loop=loop, direct_to_workers=True) as client:
        future = client.scatter(1)
        future.result()
        resp = client.run_on_scheduler(lambda dask_scheduler: dask_scheduler.events)
        assert "gather" not in str(resp)


@gen_cluster(client=True)
async def test_instances(c, s, a, b):
    assert list(Client._instances) == [c]
    assert list(Scheduler._instances) == [s]
    assert set(Worker._instances) == {a, b}


@gen_cluster(client=True)
async def test_wait_for_workers(c, s, a, b):
    future = asyncio.ensure_future(c.wait_for_workers(n_workers=3))
    await asyncio.sleep(0.22)  # 2 chances
    assert not future.done()

    async with Worker(s.address):
        start = time()
        await future
        assert time() < start + 1

    with pytest.raises(TimeoutError) as info:
        await c.wait_for_workers(n_workers=10, timeout="1 ms")

    assert "2/10" in str(info.value).replace(" ", "")
    assert "1 ms" in str(info.value)


@pytest.mark.skipif(WINDOWS, reason="num_fds not supported on windows")
@pytest.mark.parametrize("Worker", [Worker, Nanny])
@gen_test()
async def test_file_descriptors_dont_leak(Worker):
    pytest.importorskip("pandas")
    df = dask.datasets.timeseries(freq="10s", dtypes={"x": int, "y": float})

    proc = psutil.Process()
    before = proc.num_fds()
    async with Scheduler(dashboard_address=":0") as s:
        async with Worker(s.address), Worker(s.address), Client(
            s.address, asynchronous=True
        ):
            assert proc.num_fds() > before
            await df.sum().persist()

    start = time()
    while proc.num_fds() > before:
        await asyncio.sleep(0.01)
        assert time() < start + 10, (before, proc.num_fds())


@gen_test()
async def test_dashboard_link_cluster():
    class MyCluster(LocalCluster):
        @property
        def dashboard_link(self):
            return "http://foo.com"

    async with MyCluster(
        processes=False, asynchronous=True, dashboard_address=":0"
    ) as cluster:
        async with Client(cluster, asynchronous=True) as client:
            assert "http://foo.com" in client._repr_html_()


@gen_test()
async def test_shutdown():
    async with Scheduler(dashboard_address=":0") as s:
        async with Worker(s.address) as w:
            async with Client(s.address, asynchronous=True) as c:
                await c.shutdown()

                assert s.status == Status.closed
                assert w.status in {Status.closed, Status.closing}
                assert c.status == "closed"


@gen_test()
async def test_shutdown_localcluster():
    async with LocalCluster(
        n_workers=1, asynchronous=True, processes=False, dashboard_address=":0"
    ) as lc:
        async with Client(lc, asynchronous=True) as c:
            await c.shutdown()

        assert lc.scheduler.status == Status.closed
        assert lc.status == Status.closed
        assert c.status == "closed"


@gen_test()
async def test_shutdown_stops_callbacks():
    async with Scheduler(dashboard_address=":0") as s:
        async with Worker(s.address) as w:
            async with Client(s.address, asynchronous=True) as c:
                await c.shutdown()
                assert not any(pc.is_running() for pc in c._periodic_callbacks.values())


@gen_test()
async def test_shutdown_is_quiet_with_cluster():
    async with LocalCluster(
        n_workers=1, asynchronous=True, processes=False, dashboard_address=":0"
    ) as cluster:
        with captured_logger(logging.getLogger("distributed.client")) as logger:
            timeout = 0.1
            async with Client(cluster, asynchronous=True, timeout=timeout) as c:
                await c.shutdown()
                await asyncio.sleep(timeout)
            msg = logger.getvalue().strip()
            assert msg == "Shutting down scheduler from Client", msg


@gen_test()
async def test_client_is_quiet_cluster_close():
    async with LocalCluster(
        n_workers=1, asynchronous=True, processes=False, dashboard_address=":0"
    ) as cluster:
        with captured_logger(logging.getLogger("distributed.client")) as logger:
            timeout = 0.1
            async with Client(cluster, asynchronous=True, timeout=timeout) as c:
                await cluster.close()
                await asyncio.sleep(timeout)
            assert not logger.getvalue().strip()


@gen_test()
async def test_config_inherited_by_subprocess():
    with dask.config.set(foo=100):
        async with LocalCluster(
            n_workers=1,
            asynchronous=True,
            processes=True,
            dashboard_address=":0",
        ) as lc:
            async with Client(lc, asynchronous=True) as c:
                assert await c.submit(dask.config.get, "foo") == 100


@gen_cluster(client=True)
async def test_futures_of_sorted(c, s, a, b):
    pytest.importorskip("dask.dataframe")
    df = await dask.datasets.timeseries(dtypes={"x": int}).persist()
    futures = futures_of(df)
    for k, f in zip(df.__dask_keys__(), futures):
        assert str(k) in str(f)


@pytest.mark.flaky(reruns=10, reruns_delay=5)
@gen_cluster(
    client=True,
    config={
        "distributed.worker.profile.enabled": True,
        "distributed.worker.profile.cycle": "10ms",
    },
)
async def test_profile_server(c, s, a, b):
    for i in range(5):
        try:
            x = c.map(slowinc, range(10), delay=0.01, workers=a.address, pure=False)
            await wait(x)
            await asyncio.gather(
                c.run(slowinc, 1, delay=0.5), c.run_on_scheduler(slowdec, 1, delay=0.5)
            )

            p = await c.profile(server=True)  # All worker servers
            assert "slowinc" in str(p)

            p = await c.profile(scheduler=True)  # Scheduler
            assert "slowdec" in str(p)
        except AssertionError:
            if i == 4:
                raise
            else:
                pass
        else:
            break


@gen_cluster(
    client=True,
    config={
        "distributed.worker.profile.enabled": False,
        "distributed.worker.profile.cycle": "10ms",
    },
)
async def test_profile_server_disabled(c, s, a, b):
    x = c.map(slowinc, range(10), delay=0.01, workers=a.address, pure=False)
    await wait(x)
    await asyncio.gather(
        c.run(slowinc, 1, delay=0.5), c.run_on_scheduler(slowdec, 1, delay=0.5)
    )

    p = await c.profile(server=True)  # All worker servers
    assert "slowinc" not in str(p)

    p = await c.profile(scheduler=True)  # Scheduler
    assert "slowdec" not in str(p)


@gen_cluster(client=True)
async def test_await_future(c, s, a, b):
    future = c.submit(inc, 1)

    async def f():  # flake8: noqa
        result = await future
        assert result == 2

    await f()

    future = c.submit(div, 1, 0)

    async def f():
        with pytest.raises(ZeroDivisionError):
            await future

    await f()


@gen_cluster(client=True)
async def test_as_completed_async_for(c, s, a, b):
    futures = c.map(inc, range(10))
    ac = as_completed(futures)
    results = []

    async def f():
        async for future in ac:
            result = await future
            results.append(result)

    await f()

    assert set(results) == set(range(1, 11))


@gen_cluster(client=True)
async def test_as_completed_async_for_results(c, s, a, b):
    futures = c.map(inc, range(10))
    ac = as_completed(futures, with_results=True)
    results = []

    async def f():
        async for future, result in ac:
            results.append(result)

    await f()

    assert set(results) == set(range(1, 11))
    assert not s.counters["op"].components[0]["gather"]


@gen_cluster(client=True)
async def test_as_completed_async_for_cancel(c, s, a, b):
    x = c.submit(inc, 1)
    ev = Event()
    y = c.submit(lambda ev: ev.wait(), ev)
    ac = as_completed([x, y])

    await x
    await y.cancel()

    futs = [future async for future in ac]
    assert futs == [x, y]
    await ev.set()  # Allow for clean teardown


@gen_test()
async def test_async_with():
    async with Client(processes=False, dashboard_address=":0", asynchronous=True) as c:
        assert await c.submit(lambda x: x + 1, 10) == 11
    assert c.status == "closed"
    assert c.cluster.status == Status.closed


def test_client_sync_with_async_def(loop):
    async def ff():
        await asyncio.sleep(0.01)
        return 1

    with cluster() as (s, [a, b]):
        with Client(s["address"], loop=loop) as c:
            assert sync(loop, ff) == 1
            assert c.sync(ff) == 1


@pytest.mark.skip(reason="known intermittent failure")
@gen_cluster(client=True)
async def test_dont_hold_on_to_large_messages(c, s, a, b):
    np = pytest.importorskip("numpy")
    da = pytest.importorskip("dask.array")
    x = np.random.random(1000000)
    xr = weakref.ref(x)

    d = da.from_array(x, chunks=(100000,))
    d = d.persist()
    del x

    start = time()
    while xr() is not None:
        if time() > start + 5:
            # Help diagnosing
            from types import FrameType

            x = xr()
            if x is not None:
                del x
                rc = sys.getrefcount(xr())
                refs = gc.get_referrers(xr())
                print("refs to x:", rc, refs, gc.isenabled())
                frames = [r for r in refs if isinstance(r, FrameType)]
                for i, f in enumerate(frames):
                    print(
                        "frames #%d:" % i,
                        f.f_code.co_name,
                        f.f_code.co_filename,
                        sorted(f.f_locals),
                    )
            pytest.fail("array should have been destroyed")

        await asyncio.sleep(0.200)


@gen_cluster(client=True)
async def test_run_on_scheduler_async_def(c, s, a, b):
    async def f(dask_scheduler):
        await asyncio.sleep(0.01)
        dask_scheduler.foo = "bar"

    await c.run_on_scheduler(f)

    assert s.foo == "bar"

    async def f(dask_worker):
        await asyncio.sleep(0.01)
        dask_worker.foo = "bar"

    await c.run(f)
    assert a.foo == "bar"
    assert b.foo == "bar"


@gen_cluster(client=True)
async def test_run_on_scheduler_async_def_wait(c, s, a, b):
    async def f(dask_scheduler):
        await asyncio.sleep(0.01)
        dask_scheduler.foo = "bar"

    await c.run_on_scheduler(f, wait=False)

    while not hasattr(s, "foo"):
        await asyncio.sleep(0.01)
    assert s.foo == "bar"

    async def f(dask_worker):
        await asyncio.sleep(0.01)
        dask_worker.foo = "bar"

    await c.run(f, wait=False)

    while not hasattr(a, "foo") or not hasattr(b, "foo"):
        await asyncio.sleep(0.01)

    assert a.foo == "bar"
    assert b.foo == "bar"


@pytest.mark.skipif(WINDOWS, reason="frequently kills off the whole test suite")
@gen_cluster(client=True, nthreads=[("127.0.0.1", 2)] * 2)
async def test_performance_report(c, s, a, b):
    pytest.importorskip("bokeh")
    da = pytest.importorskip("dask.array")

    async def f(stacklevel, mode=None):
        """
        We wrap this in a function so that the assertions aren't in the
        performanace report itself

        Also, we want this comment to appear
        """
        x = da.random.random((1000, 1000), chunks=(100, 100))
        with tmpfile(extension="html") as fn:
            async with performance_report(
                filename=fn, stacklevel=stacklevel, mode=mode
            ):
                await c.compute((x + x.T).sum())

            with open(fn) as f:
                data = f.read()
        return data

    # Ensure default kwarg maintains backward compatibility
    data = await f(stacklevel=1)

    assert "Also, we want this comment to appear" in data
    assert "bokeh" in data
    assert "random" in data
    assert "Dask Performance Report" in data
    assert "x = da.random" in data
    assert "Threads: 4" in data
    assert "No logs to report" in data
    assert dask.__version__ in data

    # stacklevel=2 captures code two frames back -- which in this case
    # is the testing function
    data = await f(stacklevel=2)
    assert "async def test_performance_report(c, s, a, b):" in data
    assert "Dask Performance Report" in data

    # stacklevel=0 or lower is overridden to stacklevel=1 so we don't see
    # distributed internals
    data = await f(stacklevel=0)
    assert "Also, we want this comment to appear" in data
    assert "Dask Performance Report" in data

    data = await f(stacklevel=1, mode="inline")
    assert "cdn.bokeh.org" not in data
    data = await f(stacklevel=1, mode="cdn")
    assert "cdn.bokeh.org" in data


@pytest.mark.skipif(
    sys.version_info >= (3, 10),
    reason="On Py3.10+ semaphore._loop is not bound until .acquire() blocks",
)
@gen_cluster(nthreads=[])
async def test_client_gather_semaphore_loop(s):
    async with Client(s.address, asynchronous=True) as c:
        assert c._gather_semaphore._loop is c.loop.asyncio_loop


@gen_cluster(client=True)
async def test_as_completed_condition_loop(c, s, a, b):
    seq = c.map(inc, range(5))
    ac = as_completed(seq)
    # consume the ac so that the ac.condition is bound to the loop on py3.10+
    async for _ in ac:
        pass
    assert ac.condition._loop == c.loop.asyncio_loop


@pytest.mark.skipif(
    sys.version_info >= (3, 10),
    reason="On Py3.10+ semaphore._loop is not bound until .acquire() blocks",
)
def test_client_connectionpool_semaphore_loop(s, a, b, loop):
    with Client(s["address"], loop=loop) as c:
        assert c.rpc.semaphore._loop is loop.asyncio_loop


@pytest.mark.slow
@gen_cluster(nthreads=[], timeout=60)
async def test_mixed_compression(s):
    pytest.importorskip("lz4")
    da = pytest.importorskip("dask.array")
    async with Nanny(
        s.address, nthreads=1, config={"distributed.comm.compression": None}
    ):
        async with Nanny(
            s.address, nthreads=1, config={"distributed.comm.compression": "lz4"}
        ):
            async with Client(s.address, asynchronous=True) as c:
                await c.get_versions()
                x = da.ones((10000, 10000))
                y = x + x.T
                await c.compute(y.sum())


def test_futures_in_subgraphs(loop_in_thread):
    """Regression test of <https://github.com/dask/distributed/issues/4145>"""

    dd = pytest.importorskip("dask.dataframe")
<<<<<<< HEAD
    with cluster() as (s, [a, b]), Client(s["address"], loop=loop_in_thread) as c:
        import pandas as pd

=======
    pd = pytest.importorskip("pandas")
    with cluster() as (s, [a, b]), Client(s["address"], loop=loop_in_thread) as c:
>>>>>>> 1c6fb849
        ddf = dd.from_pandas(
            pd.DataFrame(
                dict(
                    uid=range(50),
                    enter_time=pd.date_range(
                        start="2020-01-01", end="2020-09-01", periods=50, tz="UTC"
                    ),
                )
            ),
            npartitions=5,
        )

        ddf = ddf[ddf.uid.isin(range(29))].persist()
        ddf["local_time"] = ddf.enter_time.dt.tz_convert("US/Central")
        ddf["day"] = ddf.enter_time.dt.day_name()
        ddf = dd.categorical.categorize(ddf, columns=["day"], index=False)
        ddf.compute()


@gen_cluster(client=True)
async def test_get_task_metadata(c, s, a, b):

    # Populate task metadata
    await c.register_worker_plugin(TaskStateMetadataPlugin())

    async with get_task_metadata() as tasks:
        f = c.submit(slowinc, 1)
        await f

    metadata = tasks.metadata
    assert f.key in metadata
    assert metadata[f.key] == s.tasks.get(f.key).metadata

    state = tasks.state
    assert f.key in state
    assert state[f.key] == "memory"

    assert not any(isinstance(p, CollectTaskMetaDataPlugin) for p in s.plugins)


@gen_cluster(client=True)
async def test_get_task_metadata_multiple(c, s, a, b):

    # Populate task metadata
    await c.register_worker_plugin(TaskStateMetadataPlugin())

    # Ensure that get_task_metadata only collects metadata for
    # tasks which are submitted and completed within its context
    async with get_task_metadata() as tasks1:
        f1 = c.submit(slowinc, 1)
        await f1
        async with get_task_metadata() as tasks2:
            f2 = c.submit(slowinc, 2)
            await f2

    metadata1 = tasks1.metadata
    metadata2 = tasks2.metadata

    assert len(metadata1) == 2
    assert sorted(metadata1.keys()) == sorted([f1.key, f2.key])
    assert metadata1[f1.key] == s.tasks.get(f1.key).metadata
    assert metadata1[f2.key] == s.tasks.get(f2.key).metadata

    assert len(metadata2) == 1
    assert list(metadata2.keys()) == [f2.key]
    assert metadata2[f2.key] == s.tasks.get(f2.key).metadata


@gen_cluster(client=True)
async def test_register_worker_plugin_exception(c, s, a, b):
    class MyPlugin:
        def setup(self, worker=None):
            raise ValueError("Setup failed")

    with pytest.raises(ValueError, match="Setup failed"):
        await c.register_worker_plugin(MyPlugin())


@gen_cluster(client=True, nthreads=[("", 1)])
async def test_log_event(c, s, a):

    # Log an event from inside a task
    def foo():
        get_worker().log_event("topic1", {"foo": "bar"})

    assert not await c.get_events("topic1")
    await c.submit(foo)
    events = await c.get_events("topic1")
    assert len(events) == 1
    assert events[0][1] == {"foo": "bar", "worker": a.address}

    # Log an event while on the scheduler
    def log_scheduler(dask_scheduler):
        dask_scheduler.log_event("topic2", {"woo": "hoo"})

    await c.run_on_scheduler(log_scheduler)
    events = await c.get_events("topic2")
    assert len(events) == 1
    assert events[0][1] == {"woo": "hoo"}

    # Log an event from the client process
    await c.log_event("topic2", ("alice", "bob"))
    events = await c.get_events("topic2")
    assert len(events) == 2
    assert events[1][1] == ("alice", "bob")


@gen_cluster(client=True, nthreads=[])
async def test_log_event_multiple_clients(c, s):
    async with Client(s.address, asynchronous=True) as c2, Client(
        s.address, asynchronous=True
    ) as c3:
        received_events = []

        def get_event_handler(handler_id):
            def handler(event):
                received_events.append((handler_id, event))

            return handler

        c.subscribe_topic("test-topic", get_event_handler(1))
        c2.subscribe_topic("test-topic", get_event_handler(2))

        while len(s.event_subscriber["test-topic"]) != 2:
            await asyncio.sleep(0.01)

        with captured_logger(logging.getLogger("distributed.client")) as logger:
            await c.log_event("test-topic", {})

        while len(received_events) < 2:
            await asyncio.sleep(0.01)

        assert len(received_events) == 2
        assert {handler_id for handler_id, _ in received_events} == {1, 2}
        assert "ValueError" not in logger.getvalue()


@gen_cluster(client=True)
async def test_annotations_task_state(c, s, a, b):
    da = pytest.importorskip("dask.array")

    with dask.annotate(qux="bar", priority=100):
        x = da.ones(10, chunks=(5,))

    with dask.config.set(optimization__fuse__active=False):
        x = await x.persist()

    assert all(
        {"qux": "bar", "priority": 100} == ts.annotations for ts in s.tasks.values()
    )


@pytest.mark.parametrize("fn", ["compute", "persist"])
@gen_cluster(client=True)
async def test_annotations_compute_time(c, s, a, b, fn):
    da = pytest.importorskip("dask.array")
    x = da.ones(10, chunks=(5,))

    with dask.annotate(foo="bar"):
        # Turn off optimization to avoid rewriting layers and picking up annotations
        # that way. Instead, we want `compute`/`persist` to be able to pick them up.
        fut = getattr(c, fn)(x, optimize_graph=False)

    await wait(fut)
    assert s.tasks
    assert all(ts.annotations == {"foo": "bar"} for ts in s.tasks.values())


@pytest.mark.xfail(reason="https://github.com/dask/dask/issues/7036")
@gen_cluster(client=True)
async def test_annotations_survive_optimization(c, s, a, b):
    da = pytest.importorskip("dask.array")

    with dask.annotate(foo="bar"):
        x = da.ones(10, chunks=(5,))

    ann = x.__dask_graph__().layers[x.name].annotations
    assert ann is not None
    assert ann.get("foo", None) == "bar"

    (xx,) = dask.optimize(x)

    ann = xx.__dask_graph__().layers[x.name].annotations
    assert ann is not None
    assert ann.get("foo", None) == "bar"


@gen_cluster(client=True)
async def test_annotations_priorities(c, s, a, b):
    da = pytest.importorskip("dask.array")

    with dask.annotate(priority=15):
        x = da.ones(10, chunks=(5,))

    with dask.config.set(optimization__fuse__active=False):
        x = await x.persist()

    assert all("15" in str(ts.priority) for ts in s.tasks.values())
    assert all(ts.priority[0] == -15 for ts in s.tasks.values())
    assert all({"priority": 15} == ts.annotations for ts in s.tasks.values())


@gen_cluster(client=True)
async def test_annotations_workers(c, s, a, b):
    da = pytest.importorskip("dask.array")

    with dask.annotate(workers=[a.address]):
        x = da.ones(10, chunks=(5,))

    with dask.config.set(optimization__fuse__active=False):
        x = await x.persist()

    assert all({"workers": (a.address,)} == ts.annotations for ts in s.tasks.values())
    assert all({a.address} == ts.worker_restrictions for ts in s.tasks.values())
    assert a.data
    assert not b.data


@gen_cluster(client=True)
async def test_annotations_retries(c, s, a, b):
    da = pytest.importorskip("dask.array")

    with dask.annotate(retries=2):
        x = da.ones(10, chunks=(5,))

    with dask.config.set(optimization__fuse__active=False):
        x = await x.persist()

    assert all(ts.retries == 2 for ts in s.tasks.values())
    assert all(ts.annotations == {"retries": 2} for ts in s.tasks.values())


@gen_cluster(client=True)
async def test_annotations_blockwise_unpack(c, s, a, b):
    da = pytest.importorskip("dask.array")
    np = pytest.importorskip("numpy")
    from dask.array.utils import assert_eq

    # A flaky doubling function -- need extra args because it is called before
    # application to establish dtype/meta.
    scale = varying([ZeroDivisionError("one"), ZeroDivisionError("two"), 2, 2])

    def flaky_double(x):
        return scale() * x

    # A reliable double function.
    def reliable_double(x):
        return 2 * x

    x = da.ones(10, chunks=(5,))

    # The later annotations should not override the earlier annotations
    with dask.annotate(retries=2):
        y = x.map_blocks(flaky_double, meta=np.array((), dtype=float))
    with dask.annotate(retries=0):
        z = y.map_blocks(reliable_double, meta=np.array((), dtype=float))

    with dask.config.set(optimization__fuse__active=False):
        z = await c.compute(z)

    assert_eq(z, np.ones(10) * 4.0)


@gen_cluster(
    client=True,
    nthreads=[
        ("127.0.0.1", 1),
        ("127.0.0.1", 1, {"resources": {"GPU": 1}}),
    ],
)
async def test_annotations_resources(c, s, a, b):
    da = pytest.importorskip("dask.array")

    with dask.annotate(resources={"GPU": 1}):
        x = da.ones(10, chunks=(5,))

    with dask.config.set(optimization__fuse__active=False):
        x = await x.persist()

    assert all([{"GPU": 1} == ts.resource_restrictions for ts in s.tasks.values()])
    assert all([{"resources": {"GPU": 1}} == ts.annotations for ts in s.tasks.values()])


@gen_cluster(
    client=True,
    nthreads=[
        ("127.0.0.1", 1),
        ("127.0.0.1", 1, {"resources": {"GPU": 1}}),
    ],
)
async def test_annotations_resources_culled(c, s, a, b):
    da = pytest.importorskip("dask.array")

    x = da.ones((2, 2, 2), chunks=1)
    with dask.annotate(resources={"GPU": 1}):
        y = x.map_blocks(lambda x0: x0, meta=x._meta)

    z = y[0, 0, 0]

    (z,) = c.compute([z], optimize_graph=False)
    await z
    # it worked!


@gen_cluster(client=True)
async def test_annotations_loose_restrictions(c, s, a, b):
    da = pytest.importorskip("dask.array")

    # Eventually fails if allow_other_workers=False
    with dask.annotate(workers=["fake"], allow_other_workers=True):
        x = da.ones(10, chunks=(5,))

    with dask.config.set(optimization__fuse__active=False):
        x = await x.persist()

    assert all(not ts.worker_restrictions for ts in s.tasks.values())
    assert all({"fake"} == ts.host_restrictions for ts in s.tasks.values())
    assert all(
        [
            {"workers": ("fake",), "allow_other_workers": True} == ts.annotations
            for ts in s.tasks.values()
        ]
    )


@gen_cluster(
    client=True,
    nthreads=[
        ("127.0.0.1", 1, {"resources": {"foo": 4}}),
        ("127.0.0.1", 1),
    ],
)
async def test_annotations_submit_map(c, s, a, b):

    with dask.annotate(resources={"foo": 1}):
        f = c.submit(inc, 0)
    with dask.annotate(resources={"foo": 1}):
        fs = c.map(inc, range(10, 13))

    await wait([f, *fs])

    assert all([{"foo": 1} == ts.resource_restrictions for ts in s.tasks.values()])
    assert all([{"resources": {"foo": 1}} == ts.annotations for ts in s.tasks.values()])
    assert not b.state.tasks


@gen_cluster(client=True)
async def test_workers_collection_restriction(c, s, a, b):
    da = pytest.importorskip("dask.array")

    future = c.compute(da.arange(10), workers=a.address)
    await future
    assert a.data and not b.data


@pytest.mark.filterwarnings("ignore:There is no current event loop:DeprecationWarning")
@pytest.mark.filterwarnings("ignore:make_current is deprecated:DeprecationWarning")
@gen_cluster(client=True, nthreads=[("127.0.0.1", 1)])
async def test_get_client_functions_spawn_clusters(c, s, a):
    # see gh4565

    scheduler_addr = c.scheduler.address

    def f(x):
        with LocalCluster(
            n_workers=1,
            processes=False,
            dashboard_address=":0",
            worker_dashboard_address=":0",
            loop=None,
        ) as cluster2:
            with Client(cluster2) as c1:
                c2 = get_client()

                c1_scheduler = c1.scheduler.address
                c2_scheduler = c2.scheduler.address
                assert c1_scheduler != c2_scheduler
                assert c2_scheduler == scheduler_addr

    await c.gather(c.map(f, range(2)))
    await a.close()

    c_default = default_client()
    assert c is c_default


def test_computation_code_walk_frames():

    test_function_code = inspect.getsource(test_computation_code_walk_frames)
    code = Client._get_computation_code()

    assert test_function_code == code

    def nested_call():
        return Client._get_computation_code()

    assert nested_call() == inspect.getsource(nested_call)

    with pytest.raises(TypeError, match="Ignored modules must be a list"):
        with dask.config.set(
            {"distributed.diagnostics.computations.ignore-modules": "test_client"}
        ):
            code = Client._get_computation_code()

    with dask.config.set(
        {"distributed.diagnostics.computations.ignore-modules": ["test_client"]}
    ):
        import sys

        upper_frame_code = inspect.getsource(sys._getframe(1))
        code = Client._get_computation_code()
        assert code == upper_frame_code
        assert nested_call() == upper_frame_code


def test_computation_object_code_dask_compute(client):
    da = pytest.importorskip("dask.array")
    x = da.ones((10, 10), chunks=(3, 3))
    future = x.sum().compute()
    y = future

    test_function_code = inspect.getsource(test_computation_object_code_dask_compute)

    def fetch_comp_code(dask_scheduler):
        computations = list(dask_scheduler.computations)
        assert len(computations) == 1
        comp = computations[0]
        assert len(comp.code) == 1
        return comp.code[0]

    code = client.run_on_scheduler(fetch_comp_code)

    assert code == test_function_code


def test_computation_object_code_not_available(client):
    np = pytest.importorskip("numpy")
    pd = pytest.importorskip("pandas")
    dd = pytest.importorskip("dask.dataframe")
    df = pd.DataFrame({"a": range(10)})
    ddf = dd.from_pandas(df, npartitions=3)
    result = np.where(ddf.a > 4)

    def fetch_comp_code(dask_scheduler):
        computations = list(dask_scheduler.computations)
        assert len(computations) == 1
        comp = computations[0]
        assert len(comp.code) == 1
        return comp.code[0]

    code = client.run_on_scheduler(fetch_comp_code)
    assert code == "<Code not available>"


@gen_cluster(client=True)
async def test_computation_object_code_dask_persist(c, s, a, b):
    da = pytest.importorskip("dask.array")
    x = da.ones((10, 10), chunks=(3, 3))
    future = x.sum().persist()
    await future

    test_function_code = inspect.getsource(
        test_computation_object_code_dask_persist.__wrapped__
    )
    computations = list(s.computations)
    assert len(computations) == 1
    comp = computations[0]
    assert len(comp.code) == 1

    assert comp.code[0] == test_function_code


@gen_cluster(client=True)
async def test_computation_object_code_client_submit_simple(c, s, a, b):
    def func(x):
        return x

    fut = c.submit(func, 1)

    await fut

    test_function_code = inspect.getsource(
        test_computation_object_code_client_submit_simple.__wrapped__
    )
    computations = list(s.computations)
    assert len(computations) == 1
    comp = computations[0]

    assert len(comp.code) == 1

    assert comp.code[0] == test_function_code


@gen_cluster(client=True)
async def test_computation_object_code_client_submit_list_comp(c, s, a, b):
    def func(x):
        return x

    futs = [c.submit(func, x) for x in range(10)]

    await c.gather(futs)

    test_function_code = inspect.getsource(
        test_computation_object_code_client_submit_list_comp.__wrapped__
    )
    computations = list(s.computations)
    assert len(computations) == 1
    comp = computations[0]

    # Code is deduplicated
    assert len(comp.code) == 1

    assert comp.code[0] == test_function_code


@gen_cluster(client=True)
async def test_computation_object_code_client_submit_dict_comp(c, s, a, b):
    def func(x):
        return x

    futs = {x: c.submit(func, x) for x in range(10)}

    await c.gather(futs)

    test_function_code = inspect.getsource(
        test_computation_object_code_client_submit_dict_comp.__wrapped__
    )
    computations = list(s.computations)
    assert len(computations) == 1
    comp = computations[0]

    # Code is deduplicated
    assert len(comp.code) == 1

    assert comp.code[0] == test_function_code


@gen_cluster(client=True)
async def test_computation_object_code_client_map(c, s, a, b):
    da = pytest.importorskip("dask.array")
    x = da.ones((10, 10), chunks=(3, 3))
    future = c.compute(x.sum(), retries=2)
    y = await future

    test_function_code = inspect.getsource(
        test_computation_object_code_client_map.__wrapped__
    )
    computations = list(s.computations)
    assert len(computations) == 1
    comp = computations[0]
    assert len(comp.code) == 1

    assert comp.code[0] == test_function_code


@gen_cluster(client=True)
async def test_computation_object_code_client_compute(c, s, a, b):
    da = pytest.importorskip("dask.array")
    x = da.ones((10, 10), chunks=(3, 3))
    future = c.compute(x.sum(), retries=2)
    y = await future

    test_function_code = inspect.getsource(
        test_computation_object_code_client_compute.__wrapped__
    )
    computations = list(s.computations)
    assert len(computations) == 1
    comp = computations[0]
    assert len(comp.code) == 1

    assert comp.code[0] == test_function_code


@gen_cluster(client=True, Worker=Nanny)
async def test_upload_directory(c, s, a, b, tmp_path):
    from dask.distributed import UploadDirectory

    # Be sure to exclude code coverage reports
    files_start = {f for f in os.listdir() if not f.startswith(".coverage")}

    with open(tmp_path / "foo.py", "w") as f:
        f.write("x = 123")
    with open(tmp_path / "bar.py", "w") as f:
        f.write("from foo import x")

    plugin = UploadDirectory(tmp_path, restart=True, update_path=True)
    await c.register_worker_plugin(plugin)

    [name] = a.plugins
    assert os.path.split(tmp_path)[-1] in name

    def f():
        import bar

        return bar.x

    results = await c.run(f)
    assert results[a.worker_address] == 123
    assert results[b.worker_address] == 123

    async with Nanny(s.address, local_directory=tmp_path / "foo", name="foo") as n:
        results = await c.run(f)
        assert results[n.worker_address] == 123

    files_end = {f for f in os.listdir() if not f.startswith(".coverage")}
    assert files_start == files_end  # no change


@gen_cluster(client=True)
async def test_exception_text(c, s, a, b):
    def bad(x):
        raise Exception(x)

    future = c.submit(bad, 123)
    await wait(future)

    ts = s.tasks[future.key]

    assert isinstance(ts.exception_text, str)
    assert "123" in ts.exception_text
    assert "Exception(x)" in ts.traceback_text
    assert "bad" in ts.traceback_text


@gen_cluster(client=True)
async def test_async_task(c, s, a, b):
    async def f(x):
        return x + 1

    future = c.submit(f, 10)
    result = await future
    assert result == 11


@gen_cluster(client=True)
async def test_async_task_with_partial(c, s, a, b):
    async def f(x, y):
        return x + y + 1

    future = c.submit(functools.partial(f, 1), 10)
    result = await future
    assert result == 12


@gen_cluster(client=True, nthreads=[("", 1)])
async def test_events_subscribe_topic(c, s, a):

    log = []

    def user_event_handler(event):
        log.append(event)

    c.subscribe_topic("test-topic", user_event_handler)

    while not s.event_subscriber["test-topic"]:
        await asyncio.sleep(0.01)

    a.log_event("test-topic", {"important": "event"})

    while len(log) != 1:
        await asyncio.sleep(0.01)

    time_, msg = log[0]
    assert isinstance(time_, float)
    assert msg == {"important": "event", "worker": a.address}

    c.unsubscribe_topic("test-topic")

    while s.event_subscriber["test-topic"]:
        await asyncio.sleep(0.01)

    a.log_event("test-topic", {"forget": "me"})

    while len(s.events["test-topic"]) == 1:
        await asyncio.sleep(0.01)

    assert len(log) == 1

    async def async_user_event_handler(event):
        log.append(event)
        await asyncio.sleep(0)

    c.subscribe_topic("test-topic", async_user_event_handler)

    while not s.event_subscriber["test-topic"]:
        await asyncio.sleep(0.01)

    a.log_event("test-topic", {"async": "event"})

    while len(log) == 1:
        await asyncio.sleep(0.01)

    assert len(log) == 2
    time_, msg = log[1]
    assert isinstance(time_, float)
    assert msg == {"async": "event", "worker": a.address}

    # Even though the middle event was not subscribed to, the scheduler still
    # knows about all and we can retrieve them
    all_events = await c.get_events(topic="test-topic")
    assert len(all_events) == 3


@gen_cluster(client=True, nthreads=[("", 1)])
async def test_events_subscribe_topic_cancelled(c, s, a):
    event_handler_started = asyncio.Event()
    exc_info = None

    async def user_event_handler(event):
        nonlocal exc_info
        c.unsubscribe_topic("test-topic")
        event_handler_started.set()
        with pytest.raises(asyncio.CancelledError) as exc_info:
            await asyncio.sleep(0.5)

    c.subscribe_topic("test-topic", user_event_handler)
    while not s.event_subscriber["test-topic"]:
        await asyncio.sleep(0.01)

    a.log_event("test-topic", {})
    await event_handler_started.wait()
    await c._close(fast=True)
    assert exc_info is not None


@gen_cluster(client=True, nthreads=[("", 1)])
async def test_events_all_servers_use_same_channel(c, s, a):
    """Ensure that logs from all server types (scheduler, worker, nanny)
    and the clients themselves arrive"""

    log = []

    def user_event_handler(event):
        log.append(event)

    c.subscribe_topic("test-topic", user_event_handler)

    while not s.event_subscriber["test-topic"]:
        await asyncio.sleep(0.01)

    async with Nanny(s.address) as n:
        a.log_event("test-topic", "worker")
        n.log_event("test-topic", "nanny")
        s.log_event("test-topic", "scheduler")
        await c.log_event("test-topic", "client")

    while not len(log) == 4 == len(set(log)):
        await asyncio.sleep(0.1)


@gen_cluster(client=True, nthreads=[])
async def test_events_unsubscribe_raises_if_unknown(c, s):
    with pytest.raises(ValueError, match="No event handler known for topic unknown"):
        c.unsubscribe_topic("unknown")


@gen_cluster(client=True)
async def test_log_event_warn(c, s, a, b):
    def foo():
        get_worker().log_event(["foo", "warn"], "Hello!")

    with pytest.warns(UserWarning, match="Hello!"):
        await c.submit(foo)

    def no_message():
        # missing "message" key should log TypeError
        get_worker().log_event("warn", {})

    with captured_logger(logging.getLogger("distributed.client")) as log:
        await c.submit(no_message)
        assert "TypeError" in log.getvalue()

    def no_category():
        # missing "category" defaults to `UserWarning`
        get_worker().log_event("warn", {"message": pickle.dumps("asdf")})

    with pytest.warns(UserWarning, match="asdf"):
        await c.submit(no_category)


@gen_cluster(client=True)
async def test_log_event_warn_dask_warns(c, s, a, b):
    from dask.distributed import warn

    def warn_simple():
        warn("Hello!")

    with pytest.warns(UserWarning, match="Hello!"):
        await c.submit(warn_simple)

    def warn_deprecation_1():
        # one way to do it...
        warn("You have been deprecated by AI", DeprecationWarning)

    with pytest.warns(DeprecationWarning, match="You have been deprecated by AI"):
        await c.submit(warn_deprecation_1)

    def warn_deprecation_2():
        # another way to do it...
        warn(DeprecationWarning("Your profession has been deprecated"))

    with pytest.warns(DeprecationWarning, match="Your profession has been deprecated"):
        await c.submit(warn_deprecation_2)

    # user-defined warning subclass
    class MyPrescientWarning(UserWarning):
        pass

    def warn_cassandra():
        warn(MyPrescientWarning("Cassandra says..."))

    with pytest.warns(MyPrescientWarning, match="Cassandra says..."):
        await c.submit(warn_cassandra)


@gen_cluster(client=True, Worker=Nanny)
async def test_print_remote(c, s, a, b, capsys):
    from dask.distributed import print

    def foo():
        print("Hello!", 123)

    def bar():
        print("Hello!", 123, sep=":")

    def baz():
        print("Hello!", 123, sep=":", end="")

    def frotz():
        # like builtin print(), None values for kwargs should be same as
        # defaults " ", "\n", sys.stdout, False, respectively.
        # (But note we don't really have a good way to test for flushes.)
        print("Hello!", 123, sep=None, end=None, file=None, flush=None)

    def plugh():
        # no positional arguments
        print(sep=":", end=".")

    def print_stdout():
        print("meow", file=sys.stdout)

    def print_stderr():
        print("meow", file=sys.stderr)

    def print_badfile():
        print("meow", file="my arbitrary file object")

    capsys.readouterr()  # drop any output captured so far

    await c.submit(foo)
    out, err = capsys.readouterr()
    assert "Hello! 123\n" == out

    await c.submit(bar)
    out, err = capsys.readouterr()
    assert "Hello!:123\n" == out

    await c.submit(baz)
    out, err = capsys.readouterr()
    assert "Hello!:123" == out

    await c.submit(frotz)
    out, err = capsys.readouterr()
    assert "Hello! 123\n" == out

    await c.submit(plugh)
    out, err = capsys.readouterr()
    assert "." == out

    await c.submit(print_stdout)
    out, err = capsys.readouterr()
    assert "meow\n" == out and "" == err

    await c.submit(print_stderr)
    out, err = capsys.readouterr()
    assert "meow\n" == err and "" == out

    with pytest.raises(TypeError):
        await c.submit(print_badfile)


@gen_cluster(client=True, Worker=Nanny)
async def test_print_manual(c, s, a, b, capsys):
    def foo():
        get_worker().log_event("print", "Hello!")

    capsys.readouterr()  # drop any output captured so far

    await c.submit(foo)
    out, err = capsys.readouterr()
    assert "Hello!\n" == out

    def print_otherfile():
        # this should log a TypeError in the client
        get_worker().log_event("print", {"args": ("hello",), "file": "bad value"})

    with captured_logger(logging.getLogger("distributed.client")) as log:
        await c.submit(print_otherfile)
        assert "TypeError" in log.getvalue()


@gen_cluster(client=True, Worker=Nanny)
async def test_print_manual_bad_args(c, s, a, b, capsys):
    def foo():
        get_worker().log_event("print", {"args": "not a tuple"})

    with captured_logger(logging.getLogger("distributed.client")) as log:
        await c.submit(foo)
        assert "TypeError" in log.getvalue()


@gen_cluster(client=True, Worker=Nanny)
async def test_print_non_msgpack_serializable(c, s, a, b, capsys):
    from dask.distributed import print

    def foo():
        print(object())

    await c.submit(foo)

    out, err = capsys.readouterr()
    assert "<object object at" in out


def test_print_local(capsys):
    from dask.distributed import print

    capsys.readouterr()  # drop any output captured so far

    print("Hello!", 123, sep=":")
    out, err = capsys.readouterr()
    assert "Hello!:123\n" == out


def _verify_cluster_dump(
    url: str | pathlib.PosixPath, format: str, addresses: set[str]
) -> dict:
    fsspec = pytest.importorskip("fsspec")  # for load_cluster_dump
    url = str(url) + (".msgpack.gz" if format == "msgpack" else ".yaml")
    state = load_cluster_dump(url)

    assert isinstance(state, dict)
    assert "scheduler" in state
    assert "workers" in state
    assert "versions" in state
    assert state["workers"].keys() == addresses
    return state


def test_dump_cluster_state_write_from_scheduler(c, s, a, b, tmp_path, monkeypatch):
    monkeypatch.chdir(tmp_path)

    scheduler_dir = tmp_path / "scheduler"
    scheduler_dir.mkdir()
    c.run_on_scheduler(os.chdir, str(scheduler_dir))

    c.dump_cluster_state("not-url")
    assert (tmp_path / "not-url.msgpack.gz").is_file()

    c.dump_cluster_state("file://is-url")
    assert (scheduler_dir / "is-url.msgpack.gz").is_file()

    c.dump_cluster_state("file://local-explicit", write_from_scheduler=False)
    assert (tmp_path / "local-explicit.msgpack.gz").is_file()

    c.dump_cluster_state("scheduler-explicit", write_from_scheduler=True)
    assert (scheduler_dir / "scheduler-explicit.msgpack.gz").is_file()


@pytest.mark.parametrize("local", [True, False])
@pytest.mark.parametrize("_format", ["msgpack", "yaml"])
def test_dump_cluster_state_sync(c, s, a, b, tmp_path, _format, local):
    filename = tmp_path / "foo"
    if not local:
        pytest.importorskip("fsspec")
        # Make it look like an fsspec path
        filename = f"file://{filename}"
    c.dump_cluster_state(filename, format=_format)
    _verify_cluster_dump(filename, _format, {a["address"], b["address"]})


@pytest.mark.parametrize("local", [True, False])
@pytest.mark.parametrize("_format", ["msgpack", "yaml"])
@gen_cluster(client=True)
async def test_dump_cluster_state_async(c, s, a, b, tmp_path, _format, local):
    filename = tmp_path / "foo"
    if not local:
        pytest.importorskip("fsspec")
        # Make it look like an fsspec path
        filename = f"file://{filename}"
    await c.dump_cluster_state(filename, format=_format)
    _verify_cluster_dump(filename, _format, {a.address, b.address})


@pytest.mark.parametrize("local", [True, False])
@gen_cluster(client=True)
async def test_dump_cluster_state_json(c, s, a, b, tmp_path, local):
    filename = tmp_path / "foo"
    if not local:
        pytest.importorskip("fsspec")
        # Make it look like an fsspec path
        filename = f"file://{filename}"
    with pytest.raises(ValueError, match="Unsupported format"):
        await c.dump_cluster_state(filename, format="json")


@gen_cluster(client=True)
async def test_dump_cluster_state_exclude_default(c, s, a, b, tmp_path):
    futs = c.map(inc, range(10))
    while len(s.tasks) != len(futs):
        await asyncio.sleep(0.01)
    excluded_by_default = [
        "run_spec",
    ]

    filename = tmp_path / "foo"
    await c.dump_cluster_state(
        filename=filename,
        format="yaml",
    )

    with open(f"{filename}.yaml") as fd:
        state = yaml.safe_load(fd)

    assert "workers" in state
    assert len(state["workers"]) == len(s.workers)
    for worker_dump in state["workers"].values():
        for k, task_dump in worker_dump["tasks"].items():
            assert not any(blocked in task_dump for blocked in excluded_by_default)
            assert k in s.tasks
    assert "scheduler" in state
    assert "tasks" in state["scheduler"]
    tasks = state["scheduler"]["tasks"]
    assert len(tasks) == len(futs)
    for k, task_dump in tasks.items():
        assert not any(blocked in task_dump for blocked in excluded_by_default)
        assert k in s.tasks

    await c.dump_cluster_state(
        filename=filename,
        format="yaml",
        exclude=(),
    )

    with open(f"{filename}.yaml") as fd:
        state = yaml.safe_load(fd)

    assert "workers" in state
    assert len(state["workers"]) == len(s.workers)
    for worker_dump in state["workers"].values():
        for k, task_dump in worker_dump["tasks"].items():
            assert all(blocked in task_dump for blocked in excluded_by_default)
            assert k in s.tasks
    assert "scheduler" in state
    assert "tasks" in state["scheduler"]
    tasks = state["scheduler"]["tasks"]
    assert len(tasks) == len(futs)
    for k, task_dump in tasks.items():
        assert all(blocked in task_dump for blocked in excluded_by_default)
        assert k in s.tasks


class TestClientSecurityLoader:
    @contextmanager
    def config_loader(self, monkeypatch, loader):
        module_name = "totally_fake_module_name_1"
        module = types.ModuleType(module_name)
        module.loader = loader
        with monkeypatch.context() as m:
            m.setitem(sys.modules, module_name, module)
            with dask.config.set(
                {"distributed.client.security-loader": f"{module_name}.loader"}
            ):
                yield

    @gen_test()
    async def test_security_loader(self, monkeypatch):
        security = tls_only_security()

        async with Scheduler(
            dashboard_address=":0", protocol="tls", security=security
        ) as scheduler:

            def loader(info):
                assert info == {"address": scheduler.address}
                return security

            with self.config_loader(monkeypatch, loader):
                async with Client(scheduler.address, asynchronous=True) as client:
                    assert client.security is security

    @gen_test()
    async def test_security_loader_ignored_if_explicit_security_provided(
        self, monkeypatch
    ):
        security = tls_only_security()

        def loader(info):
            assert False

        async with Scheduler(
            dashboard_address=":0", protocol="tls", security=security
        ) as scheduler:
            with self.config_loader(monkeypatch, loader):
                async with Client(
                    scheduler.address, security=security, asynchronous=True
                ) as client:
                    assert client.security is security

    @gen_test()
    async def test_security_loader_ignored_if_returns_none(self, monkeypatch):
        """Test that if a security loader is configured, but it returns `None`,
        then the default security configuration is used"""
        ca_file = get_cert("tls-ca-cert.pem")
        keycert = get_cert("tls-key-cert.pem")

        config = {
            "distributed.comm.require-encryption": True,
            "distributed.comm.tls.ca-file": ca_file,
            "distributed.comm.tls.client.cert": keycert,
            "distributed.comm.tls.scheduler.cert": keycert,
            "distributed.comm.tls.worker.cert": keycert,
        }

        def loader(info):
            loader.called = True
            return None

        with dask.config.set(config):
            async with Scheduler(dashboard_address=":0", protocol="tls") as scheduler:
                # Smoketest to make sure config was picked up (so we're actually testing something)
                assert scheduler.security.tls_client_cert
                assert scheduler.security.tls_scheduler_cert
                with self.config_loader(monkeypatch, loader):
                    async with Client(scheduler.address, asynchronous=True) as client:
                        assert (
                            client.security.tls_client_cert
                            == scheduler.security.tls_client_cert
                        )

        assert loader.called

    @gen_test()
    async def test_security_loader_import_failed(self):
        security = tls_only_security()

        with dask.config.set(
            {"distributed.client.security-loader": "totally_fake_module_name_2.loader"}
        ):
            with pytest.raises(ImportError, match="totally_fake_module_name_2.loader"):
                async with Client("tls://bad-address:8888", asynchronous=True):
                    pass


@pytest.mark.avoid_ci(reason="This is slow and probably not worth the cost")
@pytest.mark.slow
@gen_cluster(client=True)
async def test_benchmark_hardware(c, s, a, b):
    result = await c.benchmark_hardware()
    assert set(result) == {"disk", "memory", "network"}
    assert all(isinstance(v, float) for d in result.values() for v in d.values())


@gen_cluster(client=True, nthreads=[])
async def test_benchmark_hardware_no_workers(c, s):
    assert await c.benchmark_hardware() == {"memory": {}, "disk": {}, "network": {}}


@gen_cluster(client=True, nthreads=[])
async def test_wait_for_workers_updates_info(c, s):
    async with Worker(s.address):
        await c.wait_for_workers(1)
        assert c.scheduler_info()["workers"]


client_script = """
from dask.distributed import Client
if __name__ == "__main__":
    client = Client(processes=%s, n_workers=1, scheduler_port=0, dashboard_address=":0")
"""


@pytest.mark.slow
# These lines sometimes appear:
#     Creating scratch directories is taking a surprisingly long time
#     Future exception was never retrieved
#     tornado.util.TimeoutError
#     Batched Comm Closed
@pytest.mark.flaky(reruns=5, reruns_delay=5)
@pytest.mark.parametrize("processes", [True, False])
def test_quiet_close_process(processes, tmp_path):
    with open(tmp_path / "script.py", mode="w") as f:
        f.write(client_script % processes)

    with popen([sys.executable, tmp_path / "script.py"], capture_output=True) as proc:
        out, _ = proc.communicate(timeout=60)

    lines = out.decode("utf-8").split("\n")
    lines = [stripped for line in lines if (stripped := line.strip())]
    assert not lines


@gen_cluster(client=False, nthreads=[])
async def test_deprecated_loop_properties(s):
    class ExampleClient(Client):
        def __init__(self, *args, **kwargs):
            super().__init__(*args, **kwargs)
            self.loop = self.io_loop = IOLoop.current()

    with pytest.warns(DeprecationWarning) as warninfo:
        async with ExampleClient(s.address, asynchronous=True, loop=IOLoop.current()):
            pass

    assert [(w.category, *w.message.args) for w in warninfo] == [
        (DeprecationWarning, "setting the loop property is deprecated"),
        (DeprecationWarning, "The io_loop property is deprecated"),
        (DeprecationWarning, "setting the loop property is deprecated"),
    ]


@gen_cluster(client=False, nthreads=[])
async def test_fast_close_on_aexit_failure(s):
    class MyException(Exception):
        pass

    c = Client(s.address, asynchronous=True)
    with mock.patch.object(c, "_close", wraps=c._close) as _close_proxy:
        with pytest.raises(MyException):
            async with c:
                start = time()
                raise MyException
        stop = time()

    assert _close_proxy.mock_calls == [mock.call(fast=True)]
    assert c.status == "closed"
    assert (stop - start) < 2


@gen_cluster(client=True, nthreads=[])
async def test_wait_for_workers_no_default(c, s):
    with pytest.warns(
        FutureWarning,
        match="specify the `n_workers` argument when using `Client.wait_for_workers`",
    ):
        await c.wait_for_workers()


@pytest.mark.parametrize(
    "value, exception",
    [
        (None, ValueError),
        (0, ValueError),
        (1.0, ValueError),
        (1, None),
        (2, None),
    ],
)
@gen_cluster(client=True)
async def test_wait_for_workers_n_workers_value_check(c, s, a, b, value, exception):
    if exception:
        ctx = pytest.raises(exception)
    else:
        ctx = nullcontext()
    with ctx:
        await c.wait_for_workers(value)


class PlainNamedTuple(namedtuple("PlainNamedTuple", "value")):
    """Namedtuple with a default constructor."""


class NewArgsNamedTuple(namedtuple("NewArgsNamedTuple", "ab, c")):
    """Namedtuple with a custom constructor."""

    def __new__(cls, a, b, c):
        return super().__new__(cls, f"{a}-{b}", c)

    def __getnewargs__(self):
        return *self.ab.split("-"), self.c


class NewArgsExNamedTuple(namedtuple("NewArgsExNamedTuple", "ab, c, k, v")):
    """Namedtuple with a custom constructor including keywords-only arguments."""

    def __new__(cls, a, b, c, **kw):
        return super().__new__(cls, f"{a}-{b}", c, tuple(kw.keys()), tuple(kw.values()))

    def __getnewargs_ex__(self):
        return (*self.ab.split("-"), self.c), dict(zip(self.k, self.v))


@pytest.mark.parametrize(
    "typ, args, kwargs",
    [
        (PlainNamedTuple, ["some-data"], {}),
        (NewArgsNamedTuple, ["some", "data", "more"], {}),
        (NewArgsExNamedTuple, ["some", "data", "more"], {"another": "data"}),
    ],
)
@gen_cluster(client=True)
async def test_unpacks_remotedata_namedtuple(c, s, a, b, typ, args, kwargs):
    def identity(x):
        return x

    outer_future = c.submit(identity, typ(*args, **kwargs))
    result = await outer_future
    assert result == typ(*args, **kwargs)


@pytest.mark.parametrize(
    "typ, args, kwargs",
    [
        (PlainNamedTuple, [], {}),
        (NewArgsNamedTuple, ["some", "data"], {}),
        (NewArgsExNamedTuple, ["some", "data"], {"another": "data"}),
    ],
)
@gen_cluster(client=True)
async def test_resolves_future_in_namedtuple(c, s, a, b, typ, args, kwargs):
    def identity(x):
        return x

    inner_result = 1
    inner_future = c.submit(identity, inner_result)
    kwin, kwout = dict(kwargs), dict(kwargs)
    if kwargs:
        kwin["inner"], kwout["inner"] = inner_future, inner_result
    outer_future = c.submit(identity, typ(*args, inner_future, **kwin))
    result = await outer_future
    assert result == typ(*args, inner_result, **kwout)


@gen_cluster(client=True)
async def test_resolves_future_in_dict(c, s, a, b):
    def identity(x):
        return x

    inner_future = c.submit(identity, 1)
    outer_future = c.submit(identity, {"x": inner_future, "y": 2})
    result = await outer_future
    assert result == {"x": 1, "y": 2}<|MERGE_RESOLUTION|>--- conflicted
+++ resolved
@@ -6669,14 +6669,8 @@
     """Regression test of <https://github.com/dask/distributed/issues/4145>"""
 
     dd = pytest.importorskip("dask.dataframe")
-<<<<<<< HEAD
-    with cluster() as (s, [a, b]), Client(s["address"], loop=loop_in_thread) as c:
-        import pandas as pd
-
-=======
     pd = pytest.importorskip("pandas")
     with cluster() as (s, [a, b]), Client(s["address"], loop=loop_in_thread) as c:
->>>>>>> 1c6fb849
         ddf = dd.from_pandas(
             pd.DataFrame(
                 dict(
