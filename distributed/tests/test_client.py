--- conflicted
+++ resolved
@@ -4698,7 +4698,6 @@
     assert not result['count']
 
 
-<<<<<<< HEAD
 @gen_cluster(client=True, worker_kwargs={'profile_cycle_interval': 100})
 def test_profile_keys(c, s, a, b):
     x = c.map(slowinc, range(10), delay=0.05, workers=a.address)
@@ -4710,7 +4709,8 @@
     p = yield c.profile()
 
     assert p['count'] == xp['count'] + yp['count']
-=======
+
+    
 @gen_cluster()
 def test_client_with_name(s, a, b):
     with captured_logger('distributed.scheduler') as sio:
@@ -4720,7 +4720,6 @@
 
     text = sio.getvalue()
     assert 'foo' in text
->>>>>>> 617efb88
 
 
 if sys.version_info >= (3, 5):
