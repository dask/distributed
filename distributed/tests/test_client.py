--- conflicted
+++ resolved
@@ -6197,14 +6197,14 @@
 
 
 @gen_cluster(client=True)
-<<<<<<< HEAD
 async def test_da_error(c, s, a, b):
     import dask.array as da
 
     y = da.random.random(10)
     w = min(c.scheduler_info()["workers"])
     c.compute([y], workers=w)
-=======
+
+
 async def test_futures_in_subgraphs(c, s, a, b):
     """Regression test of <https://github.com/dask/distributed/issues/4145>"""
 
@@ -6404,5 +6404,4 @@
             {"workers": ("fake",), "allow_other_workers": True} == ts.annotations
             for ts in s.tasks.values()
         ]
-    )
->>>>>>> 216b53ff
+    )