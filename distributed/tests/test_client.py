from __future__ import annotations

import array
import asyncio
import concurrent.futures
import functools
import gc
import inspect
import logging
import multiprocessing
import operator
import os
import pathlib
import pickle
import random
import re
import subprocess
import sys
import threading
import traceback
import types
import weakref
import zipfile
from collections import deque, namedtuple
from collections.abc import Generator
from contextlib import ExitStack, contextmanager, nullcontext
from dataclasses import dataclass
from functools import partial
from operator import add
from threading import Semaphore
from time import sleep
from typing import Any
from unittest import mock

import psutil
import pytest
import yaml
from packaging.version import parse as parse_version
from tlz import concat, first, identity, isdistinct, merge, pluck, valmap
from tornado.ioloop import IOLoop

import dask
import dask.bag as db
from dask import delayed
from dask.optimization import SubgraphCallable
from dask.utils import get_default_shuffle_method, parse_timedelta, tmpfile

from distributed import (
    CancelledError,
    Event,
    LocalCluster,
    Lock,
    Nanny,
    TimeoutError,
    Worker,
    fire_and_forget,
    get_client,
    get_worker,
    performance_report,
    profile,
    secede,
)
from distributed.client import (
    Client,
    Task,
    _get_global_client,
    _global_clients,
    as_completed,
    default_client,
    ensure_default_client,
    futures_of,
    get_task_metadata,
    temp_default_client,
    tokenize,
    wait,
)
from distributed.cluster_dump import load_cluster_dump
from distributed.comm import CommClosedError
from distributed.compatibility import LINUX, MACOS, WINDOWS
from distributed.core import Status, error_message
from distributed.diagnostics.plugin import WorkerPlugin
from distributed.metrics import time
from distributed.scheduler import CollectTaskMetaDataPlugin, KilledWorker, Scheduler
from distributed.shuffle import check_minimal_arrow_version
from distributed.sizeof import sizeof
from distributed.utils import get_mp_context, is_valid_xml, open_port, sync, tmp_text
from distributed.utils_test import (
    NO_AMM,
    BlockedGatherDep,
    BlockedGetData,
    BlockedInstantiateNanny,
    BlockedKillNanny,
    TaskStateMetadataPlugin,
    _UnhashableCallable,
    async_poll_for,
    asyncinc,
    block_on_event,
    captured_logger,
    cluster,
    dec,
    div,
    double,
    ensure_no_new_clients,
    gen_cluster,
    gen_test,
    get_cert,
    inc,
    map_varying,
    nodebug,
    poll_for,
    popen,
    raises_with_cause,
    randominc,
    relative_frame_linenumber,
    save_sys_modules,
    slowadd,
    slowdec,
    slowinc,
    throws,
    tls_only_security,
    varying,
    wait_for_state,
)

pytestmark = pytest.mark.ci1


@gen_cluster(client=True)
async def test_submit(c, s, a, b):
    x = c.submit(inc, 10, key="x")
    assert not x.done()

    assert isinstance(x, Task)
    assert x.client is c

    result = await x
    assert result == 11
    assert x.done()

    y = c.submit(inc, 20, key="y")
    z = c.submit(add, x, y)

    result = await z
    assert result == 11 + 21
    s.validate_state()


@gen_cluster(client=True)
async def test_map(c, s, a, b):
    L1 = c.map(inc, range(5))
    assert len(L1) == 5
    assert isdistinct(x.key for x in L1)
    assert all(isinstance(x, Task) for x in L1)

    result = await L1[0]
    assert result == inc(0)
    assert len(s.tasks) == 5

    L2 = c.map(inc, L1)

    result = await L2[1]
    assert result == inc(inc(1))
    assert len(s.tasks) == 10
    # assert L1[0].key in s.tasks[L2[0].key]

    total = c.submit(sum, L2)
    result = await total
    assert result == sum(map(inc, map(inc, range(5))))

    L3 = c.map(add, L1, L2)
    result = await L3[1]
    assert result == inc(1) + inc(inc(1))

    L4 = c.map(add, range(3), range(4))
    results = await c.gather(L4)
    assert results == list(map(add, range(3), range(4)))

    def f(x, y=10):
        return x + y

    L5 = c.map(f, range(5), y=5)
    results = await c.gather(L5)
    assert results == list(range(5, 10))

    y = c.submit(f, 10)
    L6 = c.map(f, range(5), y=y)
    results = await c.gather(L6)
    assert results == list(range(20, 25))
    s.validate_state()


@gen_cluster(client=True)
async def test_map_empty(c, s, a, b):
    L1 = c.map(inc, [], pure=False)
    assert len(L1) == 0
    results = await c.gather(L1)
    assert results == []


@gen_cluster(client=True)
async def test_map_keynames(c, s, a, b):
    tasks = c.map(inc, range(4), key="INC")
    assert all(f.key.startswith("INC") for f in tasks)
    assert isdistinct(f.key for f in tasks)

    tasks2 = c.map(inc, [5, 6, 7, 8], key="INC")
    assert [f.key for f in tasks] != [f.key for f in tasks2]

    keys = ["inc-1", "inc-2", "inc-3", "inc-4"]
    tasks = c.map(inc, range(4), key=keys)
    assert [f.key for f in tasks] == keys


@gen_cluster(client=True)
async def test_map_retries(c, s, a, b):
    args = [
        [ZeroDivisionError("one"), 2, 3],
        [4, 5, 6],
        [ZeroDivisionError("seven"), ZeroDivisionError("eight"), 9],
    ]

    x, y, z = c.map(*map_varying(args), retries=2)
    assert await x == 2
    assert await y == 4
    assert await z == 9

    x, y, z = c.map(*map_varying(args), retries=1, pure=False)
    assert await x == 2
    assert await y == 4
    with pytest.raises(ZeroDivisionError, match="eight"):
        await z

    x, y, z = c.map(*map_varying(args), retries=0, pure=False)
    with pytest.raises(ZeroDivisionError, match="one"):
        await x
    assert await y == 4
    with pytest.raises(ZeroDivisionError, match="seven"):
        await z


@gen_cluster(client=True)
async def test_map_batch_size(c, s, a, b):
    result = c.map(inc, range(100), batch_size=10)
    result = await c.gather(result)
    assert result == list(range(1, 101))

    result = c.map(add, range(100), range(100), batch_size=10)
    result = await c.gather(result)
    assert result == list(range(0, 200, 2))

    # mismatch shape
    result = c.map(add, range(100, 200), range(10), batch_size=2)
    result = await c.gather(result)
    assert result == list(range(100, 120, 2))


@gen_cluster(client=True)
async def test_custom_key_with_batches(c, s, a, b):
    """Test of <https://github.com/dask/distributed/issues/4588>"""

    futs = c.map(
        lambda x: x**2,
        range(10),
        batch_size=5,
        key=[str(x) for x in range(10)],
    )
    assert len(futs) == 10
    await wait(futs)


@gen_cluster(client=True)
async def test_compute_retries(c, s, a, b):
    args = [ZeroDivisionError("one"), ZeroDivisionError("two"), 3]

    # Sanity check for varying() use
    x = c.compute(delayed(varying(args))())
    with pytest.raises(ZeroDivisionError, match="one"):
        await x

    # Same retries for all
    x = c.compute(delayed(varying(args))(), retries=1)
    with pytest.raises(ZeroDivisionError, match="two"):
        await x

    x = c.compute(delayed(varying(args))(), retries=2)
    assert await x == 3

    args.append(4)
    x = c.compute(delayed(varying(args))(), retries=2)
    assert await x == 3


@gen_cluster(client=True)
async def test_compute_retries_annotations(c, s, a, b):
    # Per-task retries
    xargs = [ZeroDivisionError("one"), ZeroDivisionError("two"), 30, 40]
    yargs = [ZeroDivisionError("five"), ZeroDivisionError("six"), 70]
    zargs = [80, 90, 100]

    with dask.annotate(retries=2):
        x = delayed(varying(xargs))()
    y = delayed(varying(yargs))()

    x, y = c.compute([x, y], optimize_graph=False)

    assert await x == 30
    with pytest.raises(ZeroDivisionError, match="five"):
        await y

    x = delayed(varying(xargs))()
    with dask.annotate(retries=2):
        y = delayed(varying(yargs))()
        z = delayed(varying(zargs))()

    x, y, z = c.compute([x, y, z], optimize_graph=False)

    with pytest.raises(ZeroDivisionError, match="one"):
        await x
    assert await y == 70
    assert await z == 80


def test_retries_get(c):
    args = [ZeroDivisionError("one"), ZeroDivisionError("two"), 3]
    x = delayed(varying(args))()
    assert x.compute(retries=5) == 3

    args = [ZeroDivisionError("one"), ZeroDivisionError("two"), 3]
    x = delayed(varying(args))()
    with pytest.raises(ZeroDivisionError):
        x.compute()


@gen_cluster(client=True)
async def test_persist_retries(c, s, a, b):
    # Same retries for all
    args = [ZeroDivisionError("one"), ZeroDivisionError("two"), 3]

    x = c.persist(delayed(varying(args))(), retries=1)
    x = c.compute(x)
    with pytest.raises(ZeroDivisionError, match="two"):
        await x

    x = c.persist(delayed(varying(args))(), retries=2)
    x = c.compute(x)
    assert await x == 3


@gen_cluster(client=True)
async def test_persist_retries_annotations(c, s, a, b):
    # Per-key retries
    xargs = [ZeroDivisionError("one"), ZeroDivisionError("two"), 30, 40]
    yargs = [ZeroDivisionError("five"), ZeroDivisionError("six"), 70]
    zargs = [80, 90, 100]

    x = delayed(varying(xargs))()
    with dask.annotate(retries=2):
        y = delayed(varying(yargs))()
        z = delayed(varying(zargs))()

    x, y, z = c.persist([x, y, z], optimize_graph=False)
    x, y, z = c.compute([x, y, z])

    with pytest.raises(ZeroDivisionError, match="one"):
        await x
    assert await y == 70
    assert await z == 80


@gen_cluster(client=True)
async def test_retries_dask_array(c, s, a, b):
    da = pytest.importorskip("dask.array")
    x = da.ones((10, 10), chunks=(3, 3))
    task = c.compute(x.sum(), retries=2)
    y = await task
    assert y == 100


@gen_cluster(client=True)
async def test_future_repr(c, s, a, b):
    pd = pytest.importorskip("pandas")
    x = c.submit(inc, 10)
    y = c.submit(pd.DataFrame, {"x": [1, 2, 3]})
    await x
    await y

    for func in [repr, lambda x: x._repr_html_()]:
        assert str(x.key) in func(x)
        assert str(x.status) in func(x)
        assert str(x.status) in repr(c.tasks[x.key])

        assert "int" in func(x)
        assert "pandas" in func(y)
        assert "DataFrame" in func(y)


@gen_cluster(client=True)
async def test_future_tuple_repr(c, s, a, b):
    da = pytest.importorskip("dask.array")
    y = da.arange(10, chunks=(5,)).persist()
    f = futures_of(y)[0]
    for func in [repr, lambda x: x._repr_html_()]:
        for k in f.key:
            assert str(k) in func(f)


@gen_cluster(client=True)
async def test_Task_exception(c, s, a, b):
    x = c.submit(div, 1, 0)
    result = await x.exception()
    assert isinstance(result, ZeroDivisionError)

    x = c.submit(div, 1, 1)
    result = await x.exception()
    assert result is None


def test_Task_exception_sync(c):
    x = c.submit(div, 1, 0)
    assert isinstance(x.exception(), ZeroDivisionError)

    x = c.submit(div, 1, 1)
    assert x.exception() is None


@gen_cluster(client=True)
async def test_Task_release(c, s, a, b):
    # Released Tasks should be removed timely from the Client
    x = c.submit(div, 1, 1)
    await x
    x.release()
    await asyncio.sleep(0)
    assert not c.tasks

    x = c.submit(slowinc, 1, delay=0.5)
    x.release()
    await asyncio.sleep(0)
    assert not c.tasks

    x = c.submit(div, 1, 0)
    await x.exception()
    x.release()
    await asyncio.sleep(0)
    assert not c.tasks


def test_Task_release_sync(c):
    # Released Tasks should be removed timely from the Client
    x = c.submit(div, 1, 1)
    x.result()
    x.release()
<<<<<<< HEAD
    poll_for(lambda: not c.tasks, timeout=0.3)
=======
    poll_for(lambda: not c.futures, timeout=5)
>>>>>>> 5647d063

    ev = Event()
    x = c.submit(lambda ev: ev.wait(), ev)
    x.release()
<<<<<<< HEAD
    poll_for(lambda: not c.tasks, timeout=0.3)
=======
    poll_for(lambda: not c.futures, timeout=5)
    ev.set()
>>>>>>> 5647d063

    x = c.submit(div, 1, 0)
    x.exception()
    x.release()
<<<<<<< HEAD
    poll_for(lambda: not c.tasks, timeout=0.3)
=======
    poll_for(lambda: not c.futures, timeout=5)
>>>>>>> 5647d063


@pytest.mark.parametrize("method", ["result", "gather"])
def test_short_tracebacks(c, method):
    """
    See also
    --------
    test_short_tracebacks_async
    dask/tests/test_traceback.py
    """
    task = c.submit(div, 1, 0)
    with pytest.raises(ZeroDivisionError) as e:
        if method == "result":
            task.result()
        else:
            c.gather(task)

    frames = list(traceback.walk_tb(e.value.__traceback__))
    assert len(frames) < 4


@pytest.mark.parametrize("method", ["await", "result", "gather"])
@gen_cluster(client=True)
async def test_short_tracebacks_async(c, s, a, b, method):
    """
    See also
    --------
    test_short_tracebacks
    dask/tests/test_traceback.py
    """
    task = c.submit(div, 1, 0)

    with pytest.raises(ZeroDivisionError) as e:
        if method == "await":
            await task
        elif method == "result":
            await task.result()
        else:
            await c.gather(task)

    frames = list(traceback.walk_tb(e.value.__traceback__))
    assert len(frames) < 4


@gen_cluster(client=True)
async def test_map_naming(c, s, a, b):
    L1 = c.map(inc, range(5))
    L2 = c.map(inc, range(5))

    assert [x.key for x in L1] == [x.key for x in L2]

    L3 = c.map(inc, [1, 1, 1, 1])
    assert len({x._state for x in L3}) == 1

    L4 = c.map(inc, [1, 1, 1, 1], pure=False)
    assert len({x._state for x in L4}) == 4


@gen_cluster(client=True)
async def test_submit_naming(c, s, a, b):
    a = c.submit(inc, 1)
    b = c.submit(inc, 1)

    assert a._state is b._state

    c = c.submit(inc, 1, pure=False)
    assert c.key != a.key


@gen_cluster(client=True)
async def test_exceptions(c, s, a, b):
    x = c.submit(div, 1, 2)
    result = await x
    assert result == 1 / 2

    x = c.submit(div, 1, 0)
    with pytest.raises(ZeroDivisionError):
        await x

    x = c.submit(div, 10, 2)  # continues to operate
    result = await x
    assert result == 10 / 2


@gen_cluster()
async def test_gc(s, a, b):
    async with Client(s.address, asynchronous=True) as c:
        x = c.submit(inc, 10)
        await x
        assert s.tasks[x.key].who_has
        x.__del__()
        await async_poll_for(
            lambda: x.key not in s.tasks or not s.tasks[x.key].who_has, timeout=0.3
        )


def test_thread(c):
    x = c.submit(inc, 1)
    assert x.result() == 2

    x = c.submit(slowinc, 1, delay=0.3)
    with pytest.raises(TimeoutError):
        x.result(timeout="10 ms")
    assert x.result() == 2


def test_sync_exceptions(c):
    x = c.submit(div, 10, 2)
    assert x.result() == 5

    y = c.submit(div, 10, 0)
    try:
        y.result()
        assert False
    except ZeroDivisionError:
        pass

    z = c.submit(div, 10, 5)
    assert z.result() == 2


@gen_cluster(client=True)
async def test_gather(c, s, a, b):
    x = c.submit(inc, 10)
    y = c.submit(inc, x)

    result = await c.gather(x)
    assert result == 11
    result = await c.gather([x])
    assert result == [11]
    result = await c.gather({"x": x, "y": [y]})
    assert result == {"x": 11, "y": [12]}


@gen_cluster(client=True)
async def test_gather_mismatched_client(c, s, a, b):
    async with Client(s.address, asynchronous=True) as c2:
        x = c.submit(inc, 10)
        y = c2.submit(inc, 5)

        with pytest.raises(ValueError, match="Tasks created by another client"):
            await c.gather([x, y])


@gen_cluster(client=True)
async def test_gather_lost(c, s, a, b):
    [x] = await c.scatter([1], workers=a.address)
    y = c.submit(inc, 1, workers=b.address)

    await a.close()

    with pytest.raises(CancelledError):
        await c.gather([x, y])


def test_gather_sync(c):
    x = c.submit(inc, 1)
    assert c.gather(x) == 2

    y = c.submit(div, 1, 0)

    with pytest.raises(ZeroDivisionError):
        c.gather([x, y])

    [xx] = c.gather([x, y], errors="skip")
    assert xx == 2


@gen_cluster(client=True)
async def test_gather_strict(c, s, a, b):
    x = c.submit(div, 2, 1)
    y = c.submit(div, 1, 0)

    with pytest.raises(ZeroDivisionError):
        await c.gather([x, y])

    [xx] = await c.gather([x, y], errors="skip")
    assert xx == 2


@gen_cluster(client=True, nthreads=[("127.0.0.1", 1)])
async def test_gather_skip(c, s, a):
    x = c.submit(div, 1, 0, priority=10)
    y = c.submit(slowinc, 1, delay=0.5)

    with captured_logger("distributed.scheduler") as sched:
        with captured_logger("distributed.client") as client:
            L = await c.gather([x, y], errors="skip")
            assert L == [2]

    assert not client.getvalue()
    assert not sched.getvalue()


@gen_cluster(client=True)
async def test_limit_concurrent_gathering(c, s, a, b):
    tasks = c.map(inc, range(100))
    await c.gather(tasks)
    assert len(a.transfer_outgoing_log) + len(b.transfer_outgoing_log) < 100


@gen_cluster(client=True)
async def test_get(c, s, a, b):
    task = c.get({"x": (inc, 1)}, "x", sync=False)
    assert isinstance(task, Task)
    result = await task
    assert result == 2

    tasks = c.get({"x": (inc, 1)}, ["x"], sync=False)
    assert isinstance(tasks[0], Task)
    result = await c.gather(tasks)
    assert result == [2]

    tasks = c.get({}, [], sync=False)
    result = await c.gather(tasks)
    assert result == []

    result = await c.get(
        {("x", 1): (inc, 1), ("x", 2): (inc, ("x", 1))}, ("x", 2), sync=False
    )
    assert result == 3


def test_get_sync(c):
    assert c.get({"x": (inc, 1)}, "x") == 2


def test_no_future_references(c):
    """Test that there are neither global references to Task objects nor circular
    references that need to be collected by gc
    """
    ws = weakref.WeakSet()
    tasks = c.map(inc, range(10))
    ws.update(tasks)
    del tasks
    with profile.lock:
        assert not list(ws)


def test_get_sync_optimize_graph_passes_through(c):
    bag = db.range(10, npartitions=3).map(inc)
    dask.compute(bag.sum(), optimize_graph=False)


@gen_cluster(client=True)
async def test_gather_errors(c, s, a, b):
    def f(a, b):
        raise TypeError

    def g(a, b):
        raise AttributeError

    future_f = c.submit(f, 1, 2)
    future_g = c.submit(g, 1, 2)
    with pytest.raises(TypeError):
        await c.gather(future_f)
    with pytest.raises(AttributeError):
        await c.gather(future_g)

    await a.close()


@gen_cluster(client=True)
async def test_wait(c, s, a, b):
    x = c.submit(inc, 1)
    y = c.submit(inc, 1)
    z = c.submit(inc, 2)

    done, not_done = await wait([x, y, z])

    assert done == {x, y, z}
    assert not_done == set()
    assert x.status == y.status == "finished"


@gen_cluster(client=True)
async def test_wait_first_completed(c, s, a, b):
    event = Event()
    x = c.submit(block_on_event, event)
    y = c.submit(block_on_event, event)
    z = c.submit(inc, 2)

    done, not_done = await wait([x, y, z], return_when="FIRST_COMPLETED")

    assert done == {z}
    assert not_done == {x, y}
    assert z.status == "finished"
    assert x.status == "pending"
    assert y.status == "pending"
    await event.set()


@gen_cluster(client=True)
async def test_wait_timeout(c, s, a, b):
    task = c.submit(sleep, 0.3)
    with pytest.raises(TimeoutError):
        await wait(task, timeout=0.01)

    # Ensure timeout can be a string
    task = c.submit(sleep, 0.3)
    with pytest.raises(TimeoutError):
        await wait(task, timeout="0.01 s")


def test_wait_sync(c):
    x = c.submit(inc, 1)
    y = c.submit(inc, 2)

    done, not_done = wait([x, y])
    assert done == {x, y}
    assert not_done == set()
    assert x.status == y.status == "finished"

    task = c.submit(sleep, 0.3)
    with pytest.raises(TimeoutError):
        wait(task, timeout=0.01)


def test_wait_informative_error_for_timeouts(c):
    x = c.submit(inc, 1)
    y = c.submit(inc, 2)

    try:
        wait(x, y)
    except Exception as e:
        assert "timeout" in str(e)
        assert "list" in str(e)


@gen_cluster(client=True)
async def test_garbage_collection(c, s, a, b):
    x = c.submit(inc, 1)
    y = c.submit(inc, 1)

    assert c.refcount[x.key] == 2
    x.__del__()
    await asyncio.sleep(0)
    assert c.refcount[x.key] == 1

    z = c.submit(inc, y)
    y.__del__()
    await asyncio.sleep(0)

    result = await z
    assert result == 3

    ykey = y.key
    y.__del__()
    await asyncio.sleep(0)
    assert ykey not in c.tasks


@gen_cluster(client=True)
async def test_garbage_collection_with_scatter(c, s, a, b):
    [task] = await c.scatter([1])
    assert task.key in c.tasks
    assert task.status == "finished"
    assert {cs.client_key for cs in s.tasks[task.key].who_wants} == {c.id}

    key = task.key
    assert c.refcount[key] == 1
    task.__del__()
    await asyncio.sleep(0)
    assert c.refcount[key] == 0

    while key in s.tasks and s.tasks[key].who_has:
        await asyncio.sleep(0.1)


@gen_cluster(client=True)
async def test_recompute_released_key(c, s, a, b):
    x = c.submit(inc, 100)
    result1 = await x
    xkey = x.key
    del x
    with profile.lock:
        await asyncio.sleep(0)
        assert c.refcount[xkey] == 0

    # 1 second batching needs a second action to trigger
    while xkey in s.tasks and s.tasks[xkey].who_has or xkey in a.data or xkey in b.data:
        await asyncio.sleep(0.1)

    x = c.submit(inc, 100)
    assert x.key in c.tasks
    result2 = await x
    assert result1 == result2


@pytest.mark.slow
@gen_cluster(client=True)
async def test_long_tasks_dont_trigger_timeout(c, s, a, b):
    from time import sleep

    x = c.submit(sleep, 3)
    await x


@gen_cluster(client=True)
async def test_tokenize_on_tasks(c, s, a, b):
    x = c.submit(inc, 1)
    y = c.submit(inc, 1)
    tok = tokenize(x)
    assert tokenize(x) == tokenize(x)
    # Tokens must be unique per instance
    # See https://github.com/dask/distributed/issues/8561
    assert tokenize(x) != tokenize(y)

    c.tasks[x.key].finish()

    assert tok != tokenize(y)


@pytest.mark.skipif(not LINUX, reason="Need 127.0.0.2 to mean localhost")
@gen_cluster([("127.0.0.1", 1), ("127.0.0.2", 2)], client=True, config=NO_AMM)
async def test_restrictions_submit(c, s, a, b):
    x = c.submit(inc, 1, workers={a.ip})
    y = c.submit(inc, x, workers={b.ip})
    await wait([x, y])

    assert s.tasks[x.key].host_restrictions == {a.ip}
    assert x.key in a.data

    assert s.tasks[y.key].host_restrictions == {b.ip}
    assert y.key in b.data


@gen_cluster(client=True, config=NO_AMM)
async def test_restrictions_ip_port(c, s, a, b):
    x = c.submit(inc, 1, workers={a.address}, key="x")
    y = c.submit(inc, x, workers={b.address}, key="y")
    await wait([x, y])

    assert s.tasks[x.key].worker_restrictions == {a.address}
    assert x.key in a.data

    assert s.tasks[y.key].worker_restrictions == {b.address}
    assert y.key in b.data


@pytest.mark.skipif(not LINUX, reason="Need 127.0.0.2 to mean localhost")
@gen_cluster([("127.0.0.1", 1), ("127.0.0.2", 2)], client=True)
async def test_restrictions_map(c, s, a, b):
    L = c.map(inc, range(5), workers={a.ip})
    await wait(L)

    assert set(a.data) == {x.key for x in L}
    assert not b.data
    for x in L:
        assert s.tasks[x.key].host_restrictions == {a.ip}


@pytest.mark.skipif(not LINUX, reason="Need 127.0.0.2 to mean localhost")
@gen_cluster([("127.0.0.1", 1), ("127.0.0.2", 2)], client=True)
async def test_restrictions_get(c, s, a, b):
    dsk = {"x": 1, "y": (inc, "x"), "z": (inc, "y")}

    tasks = c.get(dsk, ["y", "z"], workers=a.ip, sync=False)
    result = await c.gather(tasks)
    assert result == [2, 3]
    assert "y" in a.data
    assert "z" in a.data
    assert len(b.data) == 0


@gen_cluster(client=True, config=NO_AMM)
async def test_restrictions_get_annotate(c, s, a, b):
    x = 1
    with dask.annotate(workers=a.address):
        y = delayed(inc)(x)
    with dask.annotate(workers=b.address):
        z = delayed(inc)(y)

    tasks = c.get(z.__dask_graph__(), [y.key, z.key], sync=False)
    result = await c.gather(tasks)
    assert result == [2, 3]
    assert y.key in a.data
    assert z.key in b.data


@gen_cluster(client=True)
async def dont_test_bad_restrictions_raise_exception(c, s, a, b):
    z = c.submit(inc, 2, workers={"bad-address"})
    try:
        await z
        assert False
    except ValueError as e:
        assert "bad-address" in str(e)
        assert z.key in str(e)


@gen_cluster(client=True)
async def test_remove_worker(c, s, a, b):
    L = c.map(inc, range(20))
    await wait(L)

    await b.close()

    assert b.address not in s.workers

    result = await c.gather(L)
    assert result == list(map(inc, range(20)))


@gen_cluster(nthreads=[("127.0.0.1", 1)], client=True)
async def test_errors_dont_block(c, s, w):
    L = [c.submit(inc, 1), c.submit(throws, 1), c.submit(inc, 2), c.submit(throws, 2)]

    while not (L[0].status == L[2].status == "finished"):
        await asyncio.sleep(0.01)

    result = await c.gather([L[0], L[2]])
    assert result == [2, 3]


def assert_list(x, z=None):
    if z is None:
        z = []
    return isinstance(x, list) and isinstance(z, list)


@gen_cluster(client=True)
async def test_submit_quotes(c, s, a, b):
    x = c.submit(assert_list, [1, 2, 3])
    result = await x
    assert result

    x = c.submit(assert_list, [1, 2, 3], z=[4, 5, 6])
    result = await x
    assert result

    x = c.submit(inc, 1)
    y = c.submit(inc, 2)
    z = c.submit(assert_list, [x, y])
    result = await z
    assert result


@gen_cluster(client=True)
async def test_map_quotes(c, s, a, b):
    L = c.map(assert_list, [[1, 2, 3], [4]])
    result = await c.gather(L)
    assert all(result)

    L = c.map(assert_list, [[1, 2, 3], [4]], z=[10])
    result = await c.gather(L)
    assert all(result)

    L = c.map(assert_list, [[1, 2, 3], [4]], [[]] * 3)
    result = await c.gather(L)
    assert all(result)


@gen_cluster(client=True)
async def test_two_consecutive_clients_share_results(c, s, a, b):
    # Calling c.submit(random.randint) directly would cause the client to tokenize and
    # deep-copy the global random state. Also, Client and/or Scheduler draw from the
    # global random state, so its state (and thus, token) would be different between the
    # two calls to submit().
    def f():
        return random.randint(0, 1000)

    x = c.submit(f)
    xx = await x

    async with Client(s.address, asynchronous=True) as c2:
        y = c2.submit(f)
        yy = await y

    assert xx == yy


@gen_cluster(client=True)
async def test_submit_then_get_with_Task(c, s, a, b):
    x = c.submit(slowinc, 1)
    dsk = {"y": (inc, x)}

    result = await c.get(dsk, "y", sync=False)
    assert result == 3


@gen_cluster(client=True)
async def test_aliases(c, s, a, b):
    x = c.submit(inc, 1)

    dsk = {"y": x}
    result = await c.get(dsk, "y", sync=False)
    assert result == 2


@gen_cluster(client=True)
async def test_aliases_2(c, s, a, b):
    dsk_keys = [
        ({"x": (inc, 1), "y": "x", "z": "x", "w": (add, "y", "z")}, ["y", "w"]),
        ({"x": "y", "y": 1}, ["x"]),
        ({"x": 1, "y": "x", "z": "y", "w": (inc, "z")}, ["w"]),
    ]
    for dsk, keys in dsk_keys:
        result = await c.gather(c.get(dsk, keys, sync=False))
        assert list(result) == list(dask.get(dsk, keys))
        await asyncio.sleep(0)


@gen_cluster(client=True)
async def test_scatter(c, s, a, b):
    d = await c.scatter({"y": 20})
    assert isinstance(d["y"], Task)
    assert a.data.get("y") == 20 or b.data.get("y") == 20
    y_who_has = s.get_who_has(keys=["y"])["y"]
    assert a.address in y_who_has or b.address in y_who_has
    assert s.get_nbytes(summary=False) == {"y": sizeof(20)}
    yy = await c.gather([d["y"]])
    assert yy == [20]

    [x] = await c.scatter([10])
    assert isinstance(x, Task)
    assert a.data.get(x.key) == 10 or b.data.get(x.key) == 10
    xx = await c.gather([x])
    x_who_has = s.get_who_has(keys=[x.key])[x.key]
    assert s.tasks[x.key].who_has
    assert (
        s.workers[a.address] in s.tasks[x.key].who_has
        or s.workers[b.address] in s.tasks[x.key].who_has
    )
    assert s.get_nbytes(summary=False) == {"y": sizeof(20), x.key: sizeof(10)}
    assert xx == [10]

    z = c.submit(add, x, d["y"])  # submit works on Task
    result = await z
    assert result == 10 + 20
    result = await c.gather([z, x])
    assert result == [30, 10]


@gen_cluster(client=True)
async def test_scatter_types(c, s, a, b):
    d = await c.scatter({"x": 1})
    assert isinstance(d, dict)
    assert list(d) == ["x"]

    for seq in [[1], (1,), {1}, frozenset([1])]:
        L = await c.scatter(seq)
        assert isinstance(L, type(seq))
        assert len(L) == 1
        s.validate_state()

    seq = await c.scatter(range(5))
    assert isinstance(seq, list)
    assert len(seq) == 5
    s.validate_state()


@gen_cluster(client=True)
async def test_scatter_non_list(c, s, a, b):
    x = await c.scatter(1)
    assert isinstance(x, Task)
    result = await x
    assert result == 1


@gen_cluster(client=True)
async def test_scatter_tokenize_local(c, s, a, b):
    from dask.base import normalize_token

    class MyObj:
        pass

    L = []

    @normalize_token.register(MyObj)
    def f(x):
        L.append(x)
        return "x"

    obj = MyObj()

    task = await c.scatter(obj)
    assert L and L[0] is obj


@gen_cluster(client=True)
async def test_scatter_singletons(c, s, a, b):
    np = pytest.importorskip("numpy")
    pd = pytest.importorskip("pandas")
    for x in [1, np.ones(5), pd.DataFrame({"x": [1, 2, 3]})]:
        task = await c.scatter(x)
        result = await task
        assert str(result) == str(x)


@gen_cluster(client=True)
async def test_scatter_typename(c, s, a, b):
    task = await c.scatter(123)
    assert task.key.startswith("int")


@gen_cluster(client=True)
async def test_scatter_hash(c, s, a, b):
    x = await c.scatter(123)
    y = await c.scatter(123)
    assert x.key == y.key

    z = await c.scatter(123, hash=False)
    assert z.key != y.key


@gen_cluster(client=True)
async def test_scatter_hash_2(c, s, a, b):
    [a] = await c.scatter([1])
    [b] = await c.scatter([1])

    assert a.key == b.key
    s.validate_state()


@gen_cluster(client=True)
async def test_get_releases_data(c, s, a, b):
    await c.gather(c.get({"x": (inc, 1)}, ["x"], sync=False))
    while c.refcount["x"]:
        await asyncio.sleep(0.01)


def test_current(s, loop):
    with Client(s["address"], loop=loop) as c:
        assert Client.current() is c
        assert Client.current(allow_global=False) is c
    with pytest.raises(
        ValueError,
        match=r"No clients found"
        r"\nStart a client and point it to the scheduler address"
        r"\n  from distributed import Client"
        r"\n  client = Client\('ip-addr-of-scheduler:8786'\)",
    ):
        Client.current()
    with Client(s["address"], loop=loop) as c:
        assert Client.current() is c
        assert Client.current(allow_global=False) is c


def test_current_nested(s, loop):
    with pytest.raises(
        ValueError,
        match=r"No clients found"
        r"\nStart a client and point it to the scheduler address"
        r"\n  from distributed import Client"
        r"\n  client = Client\('ip-addr-of-scheduler:8786'\)",
    ):
        Client.current()

    class MyException(Exception):
        pass

    with Client(s["address"], loop=loop) as c_outer:
        assert Client.current() is c_outer
        assert Client.current(allow_global=False) is c_outer

        with Client(s["address"], loop=loop) as c_inner:
            assert Client.current() is c_inner
            assert Client.current(allow_global=False) is c_inner

        assert Client.current() is c_outer
        assert Client.current(allow_global=False) is c_outer

        with pytest.raises(MyException):
            with Client(s["address"], loop=loop) as c_inner2:
                assert Client.current() is c_inner2
                assert Client.current(allow_global=False) is c_inner2
                raise MyException

        assert Client.current() is c_outer
        assert Client.current(allow_global=False) is c_outer


@gen_cluster(nthreads=[])
async def test_current_nested_async(s):
    with pytest.raises(
        ValueError,
        match=r"No clients found"
        r"\nStart a client and point it to the scheduler address"
        r"\n  from distributed import Client"
        r"\n  client = Client\('ip-addr-of-scheduler:8786'\)",
    ):
        Client.current()

    class MyException(Exception):
        pass

    async with Client(s.address, asynchronous=True) as c_outer:
        assert Client.current() is c_outer
        assert Client.current(allow_global=False) is c_outer

        async with Client(s.address, asynchronous=True) as c_inner:
            assert Client.current() is c_inner
            assert Client.current(allow_global=False) is c_inner

        assert Client.current() is c_outer
        assert Client.current(allow_global=False) is c_outer

        with pytest.raises(MyException):
            async with Client(s.address, asynchronous=True) as c_inner2:
                assert Client.current() is c_inner2
                assert Client.current(allow_global=False) is c_inner2
                raise MyException

        assert Client.current() is c_outer
        assert Client.current(allow_global=False) is c_outer


@gen_cluster(nthreads=[])
async def test_current_concurrent(s):
    client_1_started = asyncio.Event()
    client_2_started = asyncio.Event()
    stop_client_1 = asyncio.Event()
    stop_client_2 = asyncio.Event()
    client_2_stopped = asyncio.Event()

    c1 = None
    c2 = None

    def _all_global_clients():
        return [v for _, v in sorted(_global_clients.items())]

    async def client_1():
        nonlocal c1
        async with Client(s.address, asynchronous=True) as c1:
            assert _all_global_clients() == [c1]
            assert Client.current() is c1
            client_1_started.set()
            await client_2_started.wait()
            # c2 is the highest priority global client
            assert _all_global_clients() == [c1, c2]
            # but the contextvar means the current client is still us
            assert Client.current() is c1
            stop_client_2.set()
            await stop_client_1.wait()

    async def client_2():
        nonlocal c2
        await client_1_started.wait()
        async with Client(s.address, asynchronous=True) as c2:
            assert _all_global_clients() == [c1, c2]
            assert Client.current() is c2
            client_2_started.set()
            await stop_client_2.wait()

        assert _all_global_clients() == [c1]
        # Client.current() is now based on _global_clients instead of the cvar
        assert Client.current() is c1
        stop_client_1.set()

    await asyncio.gather(client_1(), client_2())


@gen_cluster(client=False, nthreads=[])
async def test_context_manager_used_from_different_tasks(s):
    c = Client(s.address, asynchronous=True)
    await asyncio.create_task(c.__aenter__())
    with pytest.warns(
        DeprecationWarning,
        match=r"It is deprecated to enter and exit the Client context manager "
        "from different tasks",
    ):
        await asyncio.create_task(c.__aexit__(None, None, None))


def test_context_manager_used_from_different_threads(s, loop):
    c = Client(s["address"])
    with (
        concurrent.futures.ThreadPoolExecutor(1) as tp1,
        concurrent.futures.ThreadPoolExecutor(1) as tp2,
    ):
        tp1.submit(c.__enter__).result()
        with pytest.warns(
            DeprecationWarning,
            match=r"It is deprecated to enter and exit the Client context manager "
            "from different threads",
        ):
            tp2.submit(c.__exit__, None, None, None).result()


def test_global_clients(loop):
    assert _get_global_client() is None
    with pytest.raises(
        ValueError,
        match=r"No clients found"
        r"\nStart a client and point it to the scheduler address"
        r"\n  from distributed import Client"
        r"\n  client = Client\('ip-addr-of-scheduler:8786'\)",
    ):
        default_client()
    with cluster() as (s, [a, b]):
        with Client(s["address"], loop=loop) as c:
            assert _get_global_client() is c
            assert default_client() is c
            with Client(s["address"], loop=loop) as f:
                assert _get_global_client() is f
                assert default_client() is f
                assert default_client(c) is c
                assert default_client(f) is f

    assert _get_global_client() is None


@gen_cluster(client=True)
async def test_exception_on_exception(c, s, a, b):
    x = c.submit(lambda: 1 / 0)
    y = c.submit(inc, x)

    with pytest.raises(ZeroDivisionError):
        await y

    z = c.submit(inc, y)

    with pytest.raises(ZeroDivisionError):
        await z


@gen_cluster(client=True)
async def test_get_task_prefix_states(c, s, a, b):
    x = await c.submit(inc, 1)
    res = s.get_task_prefix_states()

    data = {
        "inc": {
            "erred": 0,
            "memory": 1,
            "processing": 0,
            "released": 0,
            "waiting": 0,
        }
    }
    assert res == data
    del x

    while s.get_task_prefix_states() == data:
        await asyncio.sleep(0.01)

    res = s.get_task_prefix_states()
    assert res == {}


@gen_cluster(client=True)
async def test_get_nbytes(c, s, a, b):
    [x] = await c.scatter([1])
    assert s.get_nbytes(summary=False) == {x.key: sizeof(1)}

    y = c.submit(inc, x)
    await y

    assert s.get_nbytes(summary=False) == {x.key: sizeof(1), y.key: sizeof(2)}


@pytest.mark.skipif(not LINUX, reason="Need 127.0.0.2 to mean localhost")
@gen_cluster([("127.0.0.1", 1), ("127.0.0.2", 2)], client=True)
async def test_nbytes_determines_worker(c, s, a, b):
    x = c.submit(identity, 1, workers=[a.ip])
    y = c.submit(identity, tuple(range(100)), workers=[b.ip])
    await c.gather([x, y])

    z = c.submit(lambda x, y: None, x, y)
    await z
    assert s.tasks[z.key].who_has == {s.workers[b.address]}


@gen_cluster(client=True)
async def test_if_intermediates_clear_on_error(c, s, a, b):
    x = delayed(div, pure=True)(1, 0)
    y = delayed(div, pure=True)(1, 2)
    z = delayed(add, pure=True)(x, y)
    f = c.compute(z)
    with pytest.raises(ZeroDivisionError):
        await f
    s.validate_state()
    assert not any(ts.who_has for ts in s.tasks.values())


@gen_cluster(
    client=True, config={"distributed.scheduler.default-task-durations": {"f": "1ms"}}
)
async def test_pragmatic_move_small_data_to_large_data(c, s, a, b):
    np = pytest.importorskip("numpy")
    lists = c.map(np.ones, [10000] * 10, pure=False)
    sums = c.map(np.sum, lists)
    total = c.submit(sum, sums)

    def f(x, y):
        return None

    results = c.map(f, lists, [total] * 10)

    await wait([total])
    await wait(results)

    assert (
        sum(
            s.tasks[r.key].who_has.issubset(s.tasks[l.key].who_has)
            for l, r in zip(lists, results)
        )
        >= 9
    )


@gen_cluster(client=True)
async def test_get_with_non_list_key(c, s, a, b):
    dsk = {("x", 0): (inc, 1), 5: (inc, 2)}

    x = await c.get(dsk, ("x", 0), sync=False)
    y = await c.get(dsk, 5, sync=False)
    assert x == 2
    assert y == 3


@gen_cluster(client=True)
async def test_get_with_error(c, s, a, b):
    dsk = {"x": (div, 1, 0), "y": (inc, "x")}
    with pytest.raises(ZeroDivisionError):
        await c.get(dsk, "y", sync=False)


def test_get_with_error_sync(c):
    dsk = {"x": (div, 1, 0), "y": (inc, "x")}
    with pytest.raises(ZeroDivisionError):
        c.get(dsk, "y")


@gen_cluster(client=True)
async def test_directed_scatter(c, s, a, b):
    await c.scatter([1, 2, 3], workers=[a.address])
    assert len(a.data) == 3
    assert not b.data

    await c.scatter([4, 5], workers=[b.name])
    assert len(b.data) == 2


@gen_cluster(client=True)
async def test_scatter_direct(c, s, a, b):
    task = await c.scatter(123, direct=True)
    assert task.key in a.data or task.key in b.data
    assert s.tasks[task.key].who_has
    assert task.status == "finished"
    result = await task
    assert result == 123
    assert not s.counters["op"].components[0]["scatter"]


@gen_cluster()
async def test_scatter_direct_2(s, a, b):
    async with Client(s.address, asynchronous=True, heartbeat_interval=10) as c:
        last = s.clients[c.id].last_seen
        while s.clients[c.id].last_seen == last:
            await asyncio.sleep(0.10)


@gen_cluster(client=True)
async def test_scatter_direct_numpy(c, s, a, b):
    np = pytest.importorskip("numpy")
    x = np.ones(5)
    task = await c.scatter(x, direct=True)
    result = await task
    assert np.allclose(x, result)
    assert not s.counters["op"].components[0]["scatter"]


@gen_cluster(client=True, config=NO_AMM)
async def test_scatter_direct_broadcast(c, s, a, b):
    task2 = await c.scatter(456, direct=True, broadcast=True)
    assert task2.key in a.data
    assert task2.key in b.data
    assert s.tasks[task2.key].who_has == {s.workers[a.address], s.workers[b.address]}
    result = await task2
    assert result == 456
    assert not s.counters["op"].components[0]["scatter"]


@gen_cluster(client=True, nthreads=[("127.0.0.1", 1)] * 4)
async def test_scatter_direct_balanced(c, s, *workers):
    tasks = await c.scatter([1, 2, 3], direct=True)
    assert sorted(len(w.data) for w in workers) == [0, 1, 1, 1]


@gen_cluster(client=True, nthreads=[("127.0.0.1", 1)] * 4, config=NO_AMM)
async def test_scatter_direct_broadcast_target(c, s, *workers):
    tasks = await c.scatter([123, 456], direct=True, workers=workers[0].address)
    assert tasks[0].key in workers[0].data
    assert tasks[1].key in workers[0].data

    tasks = await c.scatter(
        [123, 456],
        direct=True,
        broadcast=True,
        workers=[w.address for w in workers[:3]],
    )
    assert (
        f.key in w.data and w.address in s.tasks[f.key].who_has
        for f in tasks
        for w in workers[:3]
    )


@gen_cluster(client=True, nthreads=[])
async def test_scatter_direct_empty(c, s):
    with pytest.raises((ValueError, TimeoutError)):
        await c.scatter(123, direct=True, timeout=0.1)


@gen_cluster(client=True, nthreads=[("127.0.0.1", 1)] * 5)
async def test_scatter_direct_spread_evenly(c, s, *workers):
    tasks = []
    for i in range(10):
        task = await c.scatter(i, direct=True)
        tasks.append(task)

    assert all(w.data for w in workers)


@pytest.mark.parametrize("direct", [True, False])
@pytest.mark.parametrize("broadcast", [True, False])
def test_scatter_gather_sync(c, direct, broadcast):
    tasks = c.scatter([1, 2, 3], direct=direct, broadcast=broadcast)
    results = c.gather(tasks, direct=direct)
    assert results == [1, 2, 3]

    delayed(inc)(1).compute(direct=direct)


@gen_cluster(client=True)
async def test_gather_direct(c, s, a, b):
    tasks = await c.scatter([1, 2, 3])

    data = await c.gather(tasks, direct=True)
    assert data == [1, 2, 3]


@gen_cluster(client=True)
async def test_many_submits_spread_evenly(c, s, a, b):
    L = [c.submit(inc, i) for i in range(10)]
    await wait(L)

    assert a.data and b.data


@gen_cluster(client=True)
async def test_traceback(c, s, a, b):
    x = c.submit(div, 1, 0)
    tb = await x.traceback()
    assert any("x / y" in line for line in pluck(3, traceback.extract_tb(tb)))


@gen_cluster(client=True)
async def test_get_traceback(c, s, a, b):
    try:
        await c.get({"x": (div, 1, 0)}, "x", sync=False)
    except ZeroDivisionError:
        exc_type, exc_value, exc_traceback = sys.exc_info()
        L = traceback.format_tb(exc_traceback)
        assert any("x / y" in line for line in L)


@gen_cluster(client=True)
async def test_gather_traceback(c, s, a, b):
    x = c.submit(div, 1, 0)
    try:
        await c.gather(x)
    except ZeroDivisionError:
        exc_type, exc_value, exc_traceback = sys.exc_info()
        L = traceback.format_tb(exc_traceback)
        assert any("x / y" in line for line in L)


def test_traceback_sync(c):
    x = c.submit(div, 1, 0)
    tb = x.traceback()
    assert any(
        "x / y" in line
        for line in concat(traceback.extract_tb(tb))
        if isinstance(line, str)
    )

    y = c.submit(inc, x)
    tb2 = y.traceback()

    assert set(pluck(3, traceback.extract_tb(tb2))).issuperset(
        set(pluck(3, traceback.extract_tb(tb)))
    )

    z = c.submit(div, 1, 2)
    tb = z.traceback()
    assert tb is None


@gen_cluster(client=True)
async def test_upload_file(c, s, a, b):
    def g():
        import myfile

        return myfile.f()

    with save_sys_modules():
        for value in [123, 456]:
            code = f"def f():\n    return {value}"
            with tmp_text("myfile.py", code) as fn:
                await c.upload_file(fn)

            # Confirm workers _and_ scheduler got the file
            for server in [s, a, b]:
                file = pathlib.Path(server.local_directory).joinpath("myfile.py")
                assert file.is_file()
                assert file.read_text() == code

            x = c.submit(g, pure=False)
            result = await x
            assert result == value


@gen_cluster(client=True)
async def test_upload_file_refresh_delayed(c, s, a, b):
    with save_sys_modules():
        for value in [123, 456]:
            with tmp_text("myfile.py", f"def f():\n    return {value}") as fn:
                await c.upload_file(fn)

            sys.path.append(os.path.dirname(fn))
            from myfile import f

            b = delayed(f)()
            bb = c.compute(b, sync=False)
            result = await c.gather(bb)
            assert result == value


@gen_cluster(client=True)
async def test_upload_file_no_extension(c, s, a, b):
    with tmp_text("myfile", "") as fn:
        await c.upload_file(fn)


@gen_cluster(client=True)
async def test_upload_file_zip(c, s, a, b):
    def g():
        import myfile

        return myfile.f()

    with save_sys_modules():
        try:
            for value in [123, 456]:
                with tmp_text(
                    "myfile.py", f"def f():\n    return {value}"
                ) as fn_my_file:
                    with zipfile.ZipFile("myfile.zip", "w") as z:
                        z.write(fn_my_file, arcname=os.path.basename(fn_my_file))
                    await c.upload_file("myfile.zip")

                    x = c.submit(g, pure=False)
                    result = await x
                    assert result == value
        finally:
            if os.path.exists("myfile.zip"):
                os.remove("myfile.zip")


@pytest.mark.slow
@gen_cluster(client=True)
async def test_upload_file_egg(c, s, a, b):
    pytest.importorskip("setuptools")

    def g():
        import package_1
        import package_2

        return package_1.a, package_2.b

    # c.upload_file tells each worker to
    # - put this file in their local_directory
    # - modify their sys.path to include it
    # we don't care about the local_directory
    # but we do care about restoring the path

    with save_sys_modules():
        for value in [123, 456]:
            with tmpfile() as dirname:
                os.mkdir(dirname)

                with open(os.path.join(dirname, "setup.py"), "w") as f:
                    f.write("from setuptools import setup, find_packages\n")
                    f.write(
                        'setup(name="my_package", packages=find_packages(), '
                        f'version="{value}")\n'
                    )

                # test a package with an underscore in the name
                package_1 = os.path.join(dirname, "package_1")
                os.mkdir(package_1)
                with open(os.path.join(package_1, "__init__.py"), "w") as f:
                    f.write(f"a = {value}\n")

                # test multiple top-level packages
                package_2 = os.path.join(dirname, "package_2")
                os.mkdir(package_2)
                with open(os.path.join(package_2, "__init__.py"), "w") as f:
                    f.write(f"b = {value}\n")

                # compile these into an egg
                subprocess.check_call(
                    [sys.executable, "setup.py", "bdist_egg"], cwd=dirname
                )

                egg_root = os.path.join(dirname, "dist")
                # first file ending with '.egg'
                egg_name = [
                    fname for fname in os.listdir(egg_root) if fname.endswith(".egg")
                ][0]
                egg_path = os.path.join(egg_root, egg_name)

                await c.upload_file(egg_path)
                os.remove(egg_path)

                x = c.submit(g, pure=False)
                result = await x
                assert result == (value, value)


# _upload_large_file internally calls replicate, which makes it incompatible with AMM
@gen_cluster(client=True, config=NO_AMM)
async def test_upload_large_file(c, s, a, b):
    assert a.local_directory
    assert b.local_directory
    with tmp_text("myfile", "abc") as fn:
        with tmp_text("myfile2", "def") as fn2:
            await c._upload_large_file(fn, remote_filename="x")
            await c._upload_large_file(fn2)

            for w in [a, b]:
                assert os.path.exists(os.path.join(w.local_directory, "x"))
                assert os.path.exists(os.path.join(w.local_directory, "myfile2"))
                with open(os.path.join(w.local_directory, "x")) as f:
                    assert f.read() == "abc"
                with open(os.path.join(w.local_directory, "myfile2")) as f:
                    assert f.read() == "def"


def test_upload_file_sync(c):
    def g():
        import myfile

        return myfile.x

    with tmp_text("myfile.py", "x = 123") as fn:
        c.upload_file(fn)
        x = c.submit(g)
        assert x.result() == 123


@gen_cluster(client=True)
async def test_upload_file_exception(c, s, a, b):
    with tmp_text("myfile.py", "syntax-error!") as fn:
        with pytest.raises(SyntaxError):
            await c.upload_file(fn)


def test_upload_file_exception_sync(c):
    with tmp_text("myfile.py", "syntax-error!") as fn:
        with pytest.raises(SyntaxError):
            c.upload_file(fn)


@gen_cluster(client=True)
async def test_upload_file_load(c, s, a, b):
    code = "syntax-error!"
    with tmp_text("myfile.py", code) as fn:
        # Without `load=False` this file would be imported and raise a `SyntaxError`
        await c.upload_file(fn, load=False)

        # Confirm workers and scheduler got the file
        for server in [s, a, b]:
            file = pathlib.Path(server.local_directory).joinpath("myfile.py")
            assert file.is_file()
            assert file.read_text() == code


@gen_cluster(client=True, nthreads=[])
async def test_upload_file_new_worker(c, s):
    def g():
        import myfile

        return myfile.x

    with tmp_text("myfile.py", "x = 123") as fn:
        await c.upload_file(fn)
        async with Worker(s.address):
            x = await c.submit(g)

        assert x == 123


@pytest.mark.skip
@gen_cluster()
async def test_multiple_clients(s, a, b):
    a = await Client(s.address, asynchronous=True)
    b = await Client(s.address, asynchronous=True)

    x = a.submit(inc, 1)
    y = b.submit(inc, 2)
    assert x.client is a
    assert y.client is b
    xx = await x
    yy = await y
    assert xx == 2
    assert yy == 3
    z = a.submit(add, x, y)
    assert z.client is a
    zz = await z
    assert zz == 5

    await a.close()
    await b.close()


@gen_cluster(client=True)
async def test_async_compute(c, s, a, b):
    from dask.delayed import delayed

    x = delayed(1)
    y = delayed(inc)(x)
    z = delayed(dec)(x)

    [yy, zz, aa] = c.compute([y, z, 3], sync=False)
    assert isinstance(yy, Task)
    assert isinstance(zz, Task)
    assert aa == 3

    result = await c.gather([yy, zz])
    assert result == [2, 0]

    assert isinstance(c.compute(y), Task)
    assert isinstance(c.compute([y]), (tuple, list))


@gen_cluster(client=True)
async def test_async_compute_with_scatter(c, s, a, b):
    d = await c.scatter({("x", 1): 1, ("y", 1): 2})
    x, y = d[("x", 1)], d[("y", 1)]

    from dask.delayed import delayed

    z = delayed(add)(delayed(inc)(x), delayed(inc)(y))
    zz = c.compute(z)

    [result] = await c.gather([zz])
    assert result == 2 + 3


def test_sync_compute(c):
    x = delayed(1)
    y = delayed(inc)(x)
    z = delayed(dec)(x)

    yy, zz = c.compute([y, z], sync=True)
    assert (yy, zz) == (2, 0)


@gen_cluster(client=True)
async def test_remote_scatter_gather(c, s, a, b):
    x, y, z = await c.scatter([1, 2, 3])

    assert x.key in a.data or x.key in b.data
    assert y.key in a.data or y.key in b.data
    assert z.key in a.data or z.key in b.data

    xx, yy, zz = await c.gather([x, y, z])
    assert (xx, yy, zz) == (1, 2, 3)


@gen_cluster(client=True)
async def test_remote_submit_on_Task(c, s, a, b):
    x = c.submit(lambda x: x + 1, 1)
    y = c.submit(lambda x: x + 1, x)
    result = await y
    assert result == 3


def test_start_is_idempotent(c):
    c.start()
    c.start()
    c.start()

    x = c.submit(inc, 1)
    assert x.result() == 2


@gen_cluster(client=True)
async def test_client_with_scheduler(c, s, a, b):
    x = c.submit(inc, 1)
    y = c.submit(inc, 2)
    z = c.submit(add, x, y)
    result = await x
    assert result == 1 + 1
    result = await z
    assert result == 1 + 1 + 1 + 2

    A, B, C = await c.scatter([1, 2, 3])
    AA, BB, xx = await c.gather([A, B, x])
    assert (AA, BB, xx) == (1, 2, 2)

    result = await c.get({"x": (inc, 1), "y": (add, "x", 10)}, "y", sync=False)
    assert result == 12


@pytest.mark.skipif(not LINUX, reason="Need 127.0.0.2 to mean localhost")
@gen_cluster([("127.0.0.1", 1), ("127.0.0.2", 2)], client=True)
async def test_allow_restrictions(c, s, a, b):
    aws = s.workers[a.address]
    bws = s.workers[a.address]

    x = c.submit(inc, 1, workers=a.ip)
    await x
    assert s.tasks[x.key].who_has == {aws}
    assert not any(ts.loose_restrictions for ts in s.tasks.values())

    x = c.submit(inc, 2, workers=a.ip, allow_other_workers=True)
    await x
    assert s.tasks[x.key].who_has == {aws}
    assert s.tasks[x.key].loose_restrictions

    L = c.map(inc, range(3, 13), workers=a.ip, allow_other_workers=True)
    await wait(L)
    assert all(s.tasks[f.key].who_has == {aws} for f in L)
    for f in L:
        assert s.tasks[f.key].loose_restrictions

    x = c.submit(inc, 15, workers="127.0.0.3", allow_other_workers=True)

    await x
    assert s.tasks[x.key].who_has
    assert s.tasks[x.key].loose_restrictions

    L = c.map(inc, range(15, 25), workers="127.0.0.3", allow_other_workers=True)
    await wait(L)
    assert all(s.tasks[f.key].who_has for f in L)
    for f in L:
        assert s.tasks[f.key].loose_restrictions

    with pytest.raises(ValueError):
        c.submit(inc, 1, allow_other_workers=True)

    with pytest.raises(ValueError):
        c.map(inc, [1], allow_other_workers=True)

    with pytest.raises(TypeError):
        c.submit(inc, 20, workers="127.0.0.1", allow_other_workers="Hello!")

    with pytest.raises(TypeError):
        c.map(inc, [20], workers="127.0.0.1", allow_other_workers="Hello!")


def test_bad_address(loop):
    with pytest.raises(OSError, match="connect"):
        Client("123.123.123.123:1234", timeout=0.1, loop=loop)
    with pytest.raises(OSError, match="connect"):
        Client("127.0.0.1:1234", timeout=0.1, loop=loop)


def test_informative_error_on_cluster_type():
    with pytest.raises(
        TypeError, match=r"Scheduler address must be a string or a Cluster instance"
    ):
        Client(LocalCluster)


@gen_cluster(client=True)
async def test_long_error(c, s, a, b):
    def bad(x):
        raise ValueError("a" * 100000)

    x = c.submit(bad, 10)

    try:
        await x
    except ValueError as e:
        assert len(str(e)) < 100000

    tb = await x.traceback()
    assert all(
        len(line) < 100000
        for line in concat(traceback.extract_tb(tb))
        if isinstance(line, str)
    )


@gen_cluster(client=True)
async def test_map_on_futures_with_kwargs(c, s, a, b):
    def f(x, y=10):
        return x + y

    tasks = c.map(inc, range(10))
    tasks2 = c.map(f, tasks, y=20)
    results = await c.gather(tasks2)
    assert results == [i + 1 + 20 for i in range(10)]

    task = c.submit(inc, 100)
    task2 = c.submit(f, task, y=200)
    result = await task2
    assert result == 100 + 1 + 200


class BadlySerializedObject:
    def __getstate__(self):
        return 1

    def __setstate__(self, state):
        raise TypeError("hello!")


@pytest.mark.skip
@gen_test()
async def test_badly_serialized_input_stderr(capsys, c):
    o = BadlySerializedObject()
    task = c.submit(inc, o)

    while True:
        sleep(0.01)
        out, err = capsys.readouterr()
        if "hello!" in err:
            break

    assert task.status == "error"


@pytest.mark.parametrize(
    "func",
    [
        str,
        repr,
        operator.methodcaller("_repr_html_"),
    ],
)
def test_repr(loop, func):
    with cluster(nworkers=3, worker_kwargs={"memory_limit": "2 GiB"}) as (s, [a, b, c]):
        with Client(s["address"], loop=loop) as c:
            text = func(c)
            assert c.scheduler.address in text
            assert "threads=3" in text or "Total threads: </strong>" in text
            assert "6.00 GiB" in text
            if "<table" not in text:
                assert len(text) < 80

        text = func(c)
        assert "No scheduler connected" in text


@gen_cluster(client=True)
async def test_repr_async(c, s, a, b):
    c._repr_html_()


@gen_cluster(client=True, worker_kwargs={"memory_limit": None})
async def test_repr_no_memory_limit(c, s, a, b):
    c._repr_html_()


@gen_test()
async def test_repr_localcluster():
    async with LocalCluster(
        processes=False, dashboard_address=":0", asynchronous=True
    ) as cluster, Client(cluster, asynchronous=True) as client:
        text = client._repr_html_()
        assert cluster.scheduler.address in text
        assert is_valid_xml(client._repr_html_())


@gen_cluster(client=True)
async def test_forget_simple(c, s, a, b):
    x = c.submit(inc, 1, retries=2)
    y = c.submit(inc, 2)
    z = c.submit(add, x, y, workers=[a.ip], allow_other_workers=True)

    await wait([x, y, z])
    assert not s.tasks[x.key].waiting_on
    assert not s.tasks[y.key].waiting_on

    assert set(s.tasks) == {x.key, y.key, z.key}

    s.client_releases_keys(keys=[x.key], client=c.id)
    assert x.key in s.tasks
    s.client_releases_keys(keys=[z.key], client=c.id)

    assert x.key not in s.tasks
    assert z.key not in s.tasks
    assert not s.tasks[y.key].dependents

    s.client_releases_keys(keys=[y.key], client=c.id)
    assert not s.tasks


@gen_cluster(client=True)
async def test_forget_complex(e, s, A, B):
    a, b, c, d = await e.scatter(list(range(4)))
    ab = e.submit(add, a, b)
    cd = e.submit(add, c, d)
    ac = e.submit(add, a, c)
    acab = e.submit(add, ac, ab)

    await wait([a, b, c, d, ab, ac, cd, acab])

    assert set(s.tasks) == {f.key for f in [ab, ac, cd, acab, a, b, c, d]}

    s.client_releases_keys(keys=[ab.key], client=e.id)
    assert set(s.tasks) == {f.key for f in [ab, ac, cd, acab, a, b, c, d]}

    s.client_releases_keys(keys=[b.key], client=e.id)
    assert set(s.tasks) == {f.key for f in [ac, cd, acab, a, c, d]}

    s.client_releases_keys(keys=[acab.key], client=e.id)
    assert set(s.tasks) == {f.key for f in [ac, cd, a, c, d]}
    assert b.key not in s.tasks

    while b.key in A.data or b.key in B.data:
        await asyncio.sleep(0.01)

    s.client_releases_keys(keys=[ac.key], client=e.id)
    assert set(s.tasks) == {f.key for f in [cd, a, c, d]}


@gen_cluster(client=True)
async def test_forget_in_flight(e, s, A, B):
    delayed2 = partial(delayed, pure=True)
    a, b, c, d = (delayed2(slowinc)(i) for i in range(4))
    ab = delayed2(slowadd)(a, b, dask_key_name="ab")
    cd = delayed2(slowadd)(c, d, dask_key_name="cd")
    ac = delayed2(slowadd)(a, c, dask_key_name="ac")
    acab = delayed2(slowadd)(ac, ab, dask_key_name="acab")

    x, y = e.compute([ac, acab])
    s.validate_state()

    for _ in range(5):
        await asyncio.sleep(0.01)
        s.validate_state()

    s.client_releases_keys(keys=[y.key], client=e.id)
    s.validate_state()

    for k in [acab.key, ab.key, b.key]:
        assert k not in s.tasks


@gen_cluster(client=True)
async def test_forget_errors(c, s, a, b):
    x = c.submit(div, 1, 0)
    y = c.submit(inc, x)
    z = c.submit(inc, y)
    await wait([y])

    assert s.tasks[x.key].exception
    assert s.tasks[x.key].exception_blame
    assert s.tasks[y.key].exception_blame
    assert s.tasks[z.key].exception_blame

    s.client_releases_keys(keys=[z.key], client=c.id)

    assert s.tasks[x.key].exception
    assert s.tasks[x.key].exception_blame
    assert s.tasks[y.key].exception_blame
    assert z.key not in s.tasks

    s.client_releases_keys(keys=[x.key], client=c.id)

    assert s.tasks[x.key].exception
    assert s.tasks[x.key].exception_blame
    assert s.tasks[y.key].exception_blame
    assert z.key not in s.tasks

    s.client_releases_keys(keys=[y.key], client=c.id)

    assert x.key not in s.tasks
    assert y.key not in s.tasks
    assert z.key not in s.tasks


def test_repr_sync(c):
    s = str(c)
    r = repr(c)
    assert c.scheduler.address in s
    assert c.scheduler.address in r
    assert str(2) in s  # nworkers
    assert "cores" in s or "threads" in s


@gen_cluster()
async def test_multi_client(s, a, b):
    async with Client(s.address, asynchronous=True) as f:
        async with Client(s.address, asynchronous=True) as c:
            assert set(s.client_comms) == {c.id, f.id}

            x = c.submit(inc, 1)
            y = f.submit(inc, 2)
            y2 = c.submit(inc, 2)

            assert y.key == y2.key

            await wait([x, y])

            assert {ts.key for ts in s.clients[c.id].wants_what} == {x.key, y.key}
            assert {ts.key for ts in s.clients[f.id].wants_what} == {y.key}

        while c.id in s.clients:
            await asyncio.sleep(0.01)

        assert c.id not in s.clients
        assert c.id not in s.tasks[y.key].who_wants
        assert x.key not in s.tasks

    while s.tasks:
        await asyncio.sleep(0.01)


def long_running_client_connection(address):
    with Client(address, loop=None) as c:
        x = c.submit(lambda x: x + 1, 10)
        x.result()
        sleep(100)


@gen_cluster()
async def test_cleanup_after_broken_client_connection(s, a, b):
    proc = get_mp_context().Process(
        target=long_running_client_connection, args=(s.address,)
    )
    proc.daemon = True
    proc.start()

    while not s.tasks:
        await asyncio.sleep(0.01)

    proc.terminate()

    while s.tasks:
        await asyncio.sleep(0.01)


@gen_cluster()
async def test_multi_garbage_collection(s, a, b):
    async with Client(s.address, asynchronous=True) as c, Client(
        s.address, asynchronous=True
    ) as f:
        x = c.submit(inc, 1)
        y = f.submit(inc, 2)
        y2 = c.submit(inc, 2)

        assert y.key == y2.key

        await wait([x, y])

        x.__del__()
        while x.key in a.data or x.key in b.data:
            await asyncio.sleep(0.01)

        assert {ts.key for ts in s.clients[c.id].wants_what} == {y.key}
        assert {ts.key for ts in s.clients[f.id].wants_what} == {y.key}

        y.__del__()
        while x.key in {ts.key for ts in s.clients[f.id].wants_what}:
            await asyncio.sleep(0.01)

        await asyncio.sleep(0.1)
        assert y.key in a.data or y.key in b.data
        assert {ts.key for ts in s.clients[c.id].wants_what} == {y.key}
        assert not s.clients[f.id].wants_what

        y2.__del__()
        while y.key in a.data or y.key in b.data:
            await asyncio.sleep(0.01)

        assert not s.tasks


@gen_cluster(client=True, config=NO_AMM)
async def test__broadcast(c, s, a, b):
    x, y = await c.scatter([1, 2], broadcast=True)
    assert a.data == b.data == {x.key: 1, y.key: 2}


@gen_cluster(client=True, nthreads=[("127.0.0.1", 1)] * 4, config=NO_AMM)
async def test__broadcast_integer(c, s, *workers):
    x, y = await c.scatter([1, 2], broadcast=2)
    assert len(s.tasks[x.key].who_has) == 2
    assert len(s.tasks[y.key].who_has) == 2


@gen_cluster(client=True, config=NO_AMM)
async def test__broadcast_dict(c, s, a, b):
    d = await c.scatter({"x": 1}, broadcast=True)
    assert a.data == b.data == {"x": 1}


@gen_cluster(client=True)
async def test_proxy(c, s, a, b):
    msg = await c.scheduler.proxy(msg={"op": "identity"}, worker=a.address)
    assert msg["id"] == a.identity()["id"]


@gen_cluster(client=True)
async def test_cancel(c, s, a, b):
    x = c.submit(slowinc, 1)
    y = c.submit(slowinc, x)

    while y.key not in s.tasks:
        await asyncio.sleep(0.01)

    await c.cancel([x])

    assert x.cancelled()
    assert "cancel" in str(x)
    s.validate_state()

    while not y.cancelled():
        await asyncio.sleep(0.01)

    assert not s.tasks
    s.validate_state()


@gen_cluster(client=True)
async def test_cancel_tuple_key(c, s, a, b):
    x = c.submit(inc, 1, key=("x", 0, 1))
    await x
    await c.cancel(x)
    with pytest.raises(CancelledError):
        await x


@gen_cluster()
async def test_cancel_multi_client(s, a, b):
    async with Client(s.address, asynchronous=True, name="c") as c:
        async with Client(s.address, asynchronous=True, name="f") as f:
            x = c.submit(slowinc, 1)
            y = f.submit(slowinc, 1)

            assert x.key == y.key

            # Ensure both clients are known to the scheduler.
            await y
            await x

            await c.cancel([x])

            # Give the scheduler time to pass messages
            await asyncio.sleep(0.1)

            assert x.cancelled()
            assert not y.cancelled()

            out = await y
            assert out == 2

            with pytest.raises(CancelledError):
                await x


@gen_cluster(nthreads=[("", 1)], client=True)
async def test_cancel_before_known_to_scheduler(c, s, a):
    f = c.submit(inc, 1)
    f2 = c.submit(inc, f)
    await c.cancel([f])
    assert f.cancelled()

    with pytest.raises(CancelledError):
        await f2

    assert any(f"Scheduler cancels key {f.key}" in msg for _, msg in s.get_logs())


@gen_cluster(client=True)
async def test_cancel_collection(c, s, a, b):
    L = c.map(double, [[1], [2], [3]])
    x = db.Bag({("b", i): f for i, f in enumerate(L)}, "b", 3)

    await c.cancel(x)
    await c.cancel([x])
    assert all(f.cancelled() for f in L)
    while s.tasks:
        await asyncio.sleep(0.01)


def test_cancel_sync(c):
    x = c.submit(slowinc, 1, key="x")
    y = c.submit(slowinc, x, key="y")
    z = c.submit(slowinc, y, key="z")

    c.cancel([y])

    start = time()
    while not z.cancelled():
        sleep(0.01)
        assert time() < start + 30

    assert x.result() == 2

    z.cancel()
    assert z.cancelled()


@gen_cluster(client=True)
async def test_future_type(c, s, a, b):
    x = c.submit(inc, 1)
    await wait([x])
    assert x.type == int
    assert "int" in str(x)


@gen_cluster(client=True)
async def test_traceback_clean(c, s, a, b):
    x = c.submit(div, 1, 0)
    try:
        await x
    except Exception as e:
        f = e
        exc_type, exc_value, tb = sys.exc_info()
        while tb:
            assert "scheduler" not in tb.tb_frame.f_code.co_filename
            assert "worker" not in tb.tb_frame.f_code.co_filename
            tb = tb.tb_next


@gen_cluster(client=True)
async def test_map_differnet_lengths(c, s, a, b):
    assert len(c.map(add, [1, 2], [1, 2, 3])) == 2


def test_Task_exception_sync_2(loop, capsys):
    with cluster() as (s, [a, b]):
        with Client(s["address"], loop=loop) as c:
            assert dask.base.get_scheduler() == c.get

    out, err = capsys.readouterr()
    assert len(out.strip().split("\n")) == 1

    assert dask.base.get_scheduler() != c.get


@gen_cluster(timeout=60, client=True)
async def test_async_persist(c, s, a, b):
    from dask.delayed import Delayed, delayed

    x = delayed(1)
    y = delayed(inc)(x)
    z = delayed(dec)(x)
    w = delayed(add)(y, z)

    yy, ww = c.persist([y, w])
    assert type(yy) == type(y)
    assert type(ww) == type(w)
    assert len(yy.dask) == 1
    assert len(ww.dask) == 1
    assert len(w.dask) > 1
    assert y.__dask_keys__() == yy.__dask_keys__()
    assert w.__dask_keys__() == ww.__dask_keys__()

    while y.key not in s.tasks and w.key not in s.tasks:
        await asyncio.sleep(0.01)

    assert {cs.client_key for cs in s.tasks[y.key].who_wants} == {c.id}
    assert {cs.client_key for cs in s.tasks[w.key].who_wants} == {c.id}

    yyf, wwf = c.compute([yy, ww])
    yyy, www = await c.gather([yyf, wwf])
    assert yyy == inc(1)
    assert www == add(inc(1), dec(1))

    assert isinstance(c.persist(y), Delayed)
    assert isinstance(c.persist([y]), (list, tuple))


@gen_cluster(client=True)
async def test__persist(c, s, a, b):
    pytest.importorskip("dask.array")
    import dask.array as da

    x = da.ones((10, 10), chunks=(5, 10))
    y = 2 * (x + 1)
    assert len(y.dask) == 6
    yy = c.persist(y)

    assert len(y.dask) == 6
    assert len(yy.dask) == 2
    assert all(isinstance(v, Task) for v in yy.dask.values())
    assert yy.__dask_keys__() == y.__dask_keys__()

    g, h = c.compute([y, yy])

    gg, hh = await c.gather([g, h])
    assert (gg == hh).all()


def test_persist(c):
    pytest.importorskip("dask.array")
    import dask.array as da

    x = da.ones((10, 10), chunks=(5, 10))
    y = 2 * (x + 1)
    assert len(y.dask) == 6
    yy = c.persist(y)
    assert len(y.dask) == 6
    assert len(yy.dask) == 2
    assert all(isinstance(v, Task) for v in yy.dask.values())
    assert yy.__dask_keys__() == y.__dask_keys__()

    zz = yy.compute()
    z = y.compute()
    assert (zz == z).all()


@gen_cluster(timeout=60, client=True)
async def test_long_traceback(c, s, a, b):
    from distributed.protocol.pickle import dumps

    def deep(n):
        if n == 0:
            1 / 0
        else:
            return deep(n - 1)

    x = c.submit(deep, 200)
    await wait([x])
    assert len(dumps(c.tasks[x.key].traceback)) < 10000
    assert isinstance(c.tasks[x.key].exception, ZeroDivisionError)


@gen_cluster(client=True)
async def test_wait_on_collections(c, s, a, b):
    L = c.map(double, [[1], [2], [3]])
    x = db.Bag({("b", i): f for i, f in enumerate(L)}, "b", 3)

    await wait(x)
    assert all(f.key in a.data or f.key in b.data for f in L)


@gen_cluster(client=True)
async def test_futures_of_get(c, s, a, b):
    x, y, z = c.map(inc, [1, 2, 3])

    assert set(futures_of(0)) == set()
    assert set(futures_of(x)) == {x}
    assert set(futures_of([x, y, z])) == {x, y, z}
    assert set(futures_of([x, [y], [[z]]])) == {x, y, z}
    assert set(futures_of({"x": x, "y": [y]})) == {x, y}

    b = db.Bag({("b", i): f for i, f in enumerate([x, y, z])}, "b", 3)
    assert set(futures_of(b)) == {x, y, z}

    sg = SubgraphCallable(
        {"x": x, "y": y, "z": z, "out": (add, (add, (add, x, y), z), "in")},
        "out",
        ("in",),
    )
    assert set(futures_of(sg)) == {x, y, z}


def test_futures_of_class():
    da = pytest.importorskip("dask.array")
    assert futures_of([da.Array]) == []


@gen_cluster(client=True)
async def test_futures_of_cancelled_raises(c, s, a, b):
    x = c.submit(inc, 1)
    await c.cancel([x])

    with pytest.raises(CancelledError):
        await x
    while x.key in s.tasks:
        await asyncio.sleep(0.01)
    with pytest.raises(CancelledError):
        get_obj = c.get({"x": (inc, x), "y": (inc, 2)}, ["x", "y"], sync=False)
        gather_obj = c.gather(get_obj)
        await gather_obj

    with pytest.raises(CancelledError):
        await c.submit(inc, x)

    with pytest.raises(CancelledError):
        await c.submit(add, 1, y=x)

    with pytest.raises(CancelledError):
        await c.gather(c.map(add, [1], y=x))


@pytest.mark.skip
@gen_cluster(nthreads=[("127.0.0.1", 1)], client=True)
async def test_dont_delete_recomputed_results(c, s, w):
    x = c.submit(inc, 1)  # compute first time
    await wait([x])
    x.__del__()  # trigger garbage collection
    await asyncio.sleep(0)
    xx = c.submit(inc, 1)  # compute second time

    start = time()
    while xx.key not in w.data:  # data shows up
        await asyncio.sleep(0.01)
        assert time() < start + 1

    while time() < start + (s.delete_interval + 100) / 1000:  # and stays
        assert xx.key in w.data
        await asyncio.sleep(0.01)


@pytest.mark.skip(reason="Use fast random selection now")
@gen_cluster(client=True)
async def test_balance_tasks_by_stacks(c, s, a, b):
    x = c.submit(inc, 1)
    await wait(x)

    y = c.submit(inc, 2)
    await wait(y)

    assert len(a.data) == len(b.data) == 1


@gen_cluster(client=True)
async def test_run(c, s, a, b):
    results = await c.run(inc, 1)
    assert results == {a.address: 2, b.address: 2}

    results = await c.run(inc, 1, workers=[a.address])
    assert results == {a.address: 2}

    results = await c.run(inc, 1, workers=[])
    assert results == {}


@gen_cluster(client=True)
async def test_run_handles_picklable_data(c, s, a, b):
    tasks = c.map(inc, range(10))
    await wait(tasks)

    def func():
        return {}, set(), [], (), 1, "hello", b"100"

    results = await c.run_on_scheduler(func)
    assert results == func()

    results = await c.run(func)
    assert results == {w.address: func() for w in [a, b]}


def test_run_sync(c, s, a, b):
    def func(x, y=10):
        return x + y

    result = c.run(func, 1, y=2)
    assert result == {a["address"]: 3, b["address"]: 3}

    result = c.run(func, 1, y=2, workers=[a["address"]])
    assert result == {a["address"]: 3}


@gen_cluster(client=True)
async def test_run_coroutine(c, s, a, b):
    results = await c.run(asyncinc, 1, delay=0.05)
    assert results == {a.address: 2, b.address: 2}

    results = await c.run(asyncinc, 1, delay=0.05, workers=[a.address])
    assert results == {a.address: 2}

    results = await c.run(asyncinc, 1, workers=[])
    assert results == {}

    with pytest.raises(RuntimeError, match="hello"):
        await c.run(throws, 1)

    results = await c.run(asyncinc, 2, delay=0.01)
    assert results == {a.address: 3, b.address: 3}


def test_run_coroutine_sync(c, s, a, b):
    result = c.run(asyncinc, 2, delay=0.01)
    assert result == {a["address"]: 3, b["address"]: 3}

    result = c.run(asyncinc, 2, workers=[a["address"]])
    assert result == {a["address"]: 3}

    t1 = time()
    result = c.run(asyncinc, 2, delay=10, wait=False)
    t2 = time()
    assert result is None
    assert t2 - t1 <= 1.0


@gen_cluster(client=True)
async def test_run_exception(c, s, a, b):
    class MyError(Exception):
        pass

    def raise_exception(dask_worker, addr):
        if addr == dask_worker.address:
            raise MyError("informative message")
        return 123

    with pytest.raises(MyError, match="informative message"):
        await c.run(raise_exception, addr=a.address)
    with pytest.raises(MyError, match="informative message"):
        await c.run(raise_exception, addr=a.address, on_error="raise")
    with pytest.raises(ValueError, match="on_error must be"):
        await c.run(raise_exception, addr=a.address, on_error="invalid")

    out = await c.run(raise_exception, addr=a.address, on_error="return")
    assert isinstance(out[a.address], MyError)
    assert out[b.address] == 123

    out = await c.run(raise_exception, addr=a.address, on_error="ignore")
    assert out == {b.address: 123}


@gen_cluster(client=True, config={"distributed.comm.timeouts.connect": "200ms"})
async def test_run_rpc_error(c, s, a, b):
    a.stop()
    with pytest.raises(OSError, match="Timed out trying to connect"):
        await c.run(inc, 1)
    with pytest.raises(OSError, match="Timed out trying to connect"):
        await c.run(inc, 1, on_error="raise")

    out = await c.run(inc, 1, on_error="return")
    assert isinstance(out[a.address], OSError)
    assert out[b.address] == 2

    out = await c.run(inc, 1, on_error="ignore")
    assert out == {b.address: 2}


def test_diagnostic_ui(loop):
    with cluster() as (s, [a, b]):
        a_addr = a["address"]
        b_addr = b["address"]
        with Client(s["address"], loop=loop) as c:
            d = c.nthreads()
            assert d == {a_addr: 1, b_addr: 1}

            d = c.nthreads([a_addr])
            assert d == {a_addr: 1}
            d = c.nthreads(a_addr)
            assert d == {a_addr: 1}
            d = c.nthreads(a["address"])
            assert d == {a_addr: 1}

            x = c.submit(inc, 1)
            y = c.submit(inc, 2)
            z = c.submit(inc, 3)
            wait([x, y, z])
            d = c.who_has()
            assert set(d) == {x.key, y.key, z.key}
            assert all(w in [a_addr, b_addr] for v in d.values() for w in v)
            assert all(d.values())

            d = c.who_has([x, y])
            assert set(d) == {x.key, y.key}

            d = c.who_has(x)
            assert set(d) == {x.key}

            d = c.has_what()
            assert set(d) == {a_addr, b_addr}
            assert all(k in [x.key, y.key, z.key] for v in d.values() for k in v)

            d = c.has_what([a_addr])
            assert set(d) == {a_addr}

            d = c.has_what(a_addr)
            assert set(d) == {a_addr}


def test_diagnostic_nbytes_sync(c):
    incs = c.map(inc, [1, 2, 3])
    doubles = c.map(double, [1, 2, 3])
    wait(incs + doubles)

    assert c.nbytes(summary=False) == {k.key: sizeof(1) for k in incs + doubles}
    assert c.nbytes(summary=True) == {"inc": sizeof(1) * 3, "double": sizeof(1) * 3}


@gen_cluster(client=True)
async def test_diagnostic_nbytes(c, s, a, b):
    incs = c.map(inc, [1, 2, 3])
    doubles = c.map(double, [1, 2, 3])
    await wait(incs + doubles)

    assert s.get_nbytes(summary=False) == {k.key: sizeof(1) for k in incs + doubles}
    assert s.get_nbytes(summary=True) == {"inc": sizeof(1) * 3, "double": sizeof(1) * 3}


@gen_cluster(client=True, nthreads=[])
async def test_worker_aliases(c, s):
    a = Worker(s.address, name="alice")
    b = Worker(s.address, name="bob")
    w = Worker(s.address, name=3)
    await asyncio.gather(a, b, w)

    L = c.map(inc, range(10), workers="alice")
    task = await c.scatter(123, workers=3)
    await wait(L)
    assert len(a.data) == 10
    assert len(b.data) == 0
    assert dict(w.data) == {task.key: 123}

    for i, alias in enumerate([3, [3], "alice"]):
        result = await c.submit(lambda x: x + 1, i, workers=alias)
        assert result == i + 1

    await asyncio.gather(a.close(), b.close(), w.close())


def test_persist_get_sync(c):
    x, y = delayed(1), delayed(2)
    xx = delayed(add)(x, x)
    yy = delayed(add)(y, y)
    xxyy = delayed(add)(xx, yy)

    xxyy2 = c.persist(xxyy)
    xxyy3 = delayed(add)(xxyy2, 10)

    assert xxyy3.compute() == ((1 + 1) + (2 + 2)) + 10


@gen_cluster(client=True)
async def test_persist_get(c, s, a, b):
    x, y = delayed(1), delayed(2)
    xx = delayed(add)(x, x)
    yy = delayed(add)(y, y)
    xxyy = delayed(add)(xx, yy)

    xxyy2 = c.persist(xxyy)
    xxyy3 = delayed(add)(xxyy2, 10)

    await asyncio.sleep(0.5)
    result = await c.gather(c.get(xxyy3.dask, xxyy3.__dask_keys__(), sync=False))
    assert result[0] == ((1 + 1) + (2 + 2)) + 10

    result = await c.compute(xxyy3)
    assert result == ((1 + 1) + (2 + 2)) + 10

    result = await c.compute(xxyy3)
    assert result == ((1 + 1) + (2 + 2)) + 10

    result = await c.compute(xxyy3)
    assert result == ((1 + 1) + (2 + 2)) + 10


@pytest.mark.skipif(WINDOWS, reason="num_fds not supported on windows")
def test_client_num_fds(loop):
    with cluster() as (s, [a, b]):
        proc = psutil.Process()
        with Client(s["address"], loop=loop) as c:  # first client to start loop
            before = proc.num_fds()  # measure
            for _ in range(4):
                with Client(s["address"], loop=loop):  # start more clients
                    pass
            start = time()
            while proc.num_fds() > before:
                sleep(0.01)
                assert time() < start + 10, (before, proc.num_fds())


@gen_cluster()
async def test_startup_close_startup(s, a, b):
    async with Client(s.address, asynchronous=True):
        pass

    async with Client(s.address, asynchronous=True):
        pass


def test_startup_close_startup_sync(loop):
    with cluster() as (s, [a, b]):
        with Client(s["address"], loop=loop) as c:
            sleep(0.1)
        with Client(s["address"], loop=None) as c:
            pass
        with Client(s["address"], loop=None) as c:
            pass
        sleep(0.1)
        with Client(s["address"], loop=None) as c:
            pass


@gen_cluster(client=True)
async def test_badly_serialized_exceptions(c, s, a, b):
    def f():
        class BadlySerializedException(Exception):
            def __reduce__(self):
                raise TypeError()

        raise BadlySerializedException("hello world")

    x = c.submit(f)
    with pytest.raises(Exception, match="hello world"):
        await x


# Set rebalance() to work predictably on small amounts of managed memory. By default, it
# uses optimistic memory, which would only be possible to test by allocating very large
# amounts of managed memory, so that they would hide variations in unmanaged memory.
REBALANCE_MANAGED_CONFIG = merge(
    NO_AMM,
    {
        "distributed.worker.memory.rebalance.measure": "managed",
        "distributed.worker.memory.rebalance.sender-min": 0,
        "distributed.worker.memory.rebalance.sender-recipient-gap": 0,
    },
)


@gen_cluster(client=True, config=REBALANCE_MANAGED_CONFIG)
async def test_rebalance(c, s, a, b):
    """Test Client.rebalance(). These are just to test the Client wrapper around
    Scheduler.rebalance(); for more thorough tests on the latter see test_scheduler.py.
    """
    tasks = await c.scatter(range(100), workers=[a.address])
    assert len(a.data) == 100
    assert len(b.data) == 0
    await c.rebalance()
    assert len(a.data) == 50
    assert len(b.data) == 50


@gen_cluster(nthreads=[("", 1)] * 3, client=True, config=REBALANCE_MANAGED_CONFIG)
async def test_rebalance_workers_and_keys(client, s, a, b, c):
    """Test Client.rebalance(). These are just to test the Client wrapper around
    Scheduler.rebalance(); for more thorough tests on the latter see test_scheduler.py.
    """
    tasks = await client.scatter(range(100), workers=[a.address])
    assert (len(a.data), len(b.data), len(c.data)) == (100, 0, 0)

    # Passing empty iterables is not the same as omitting the arguments
    await client.rebalance([])
    await client.rebalance(workers=[])
    assert (len(a.data), len(b.data), len(c.data)) == (100, 0, 0)

    # Limit rebalancing to two arbitrary keys and two arbitrary workers.
    await client.rebalance([tasks[3], tasks[7]], [a.address, b.address])
    assert (len(a.data), len(b.data), len(c.data)) == (98, 2, 0)

    with pytest.raises(KeyError):
        await client.rebalance(workers=["notexist"])


def test_rebalance_sync(loop):
    with dask.config.set(REBALANCE_MANAGED_CONFIG):
        with Client(
            n_workers=2, processes=False, dashboard_address=":0", loop=loop
        ) as c:
            s = c.cluster.scheduler
            a = c.cluster.workers[0]
            b = c.cluster.workers[1]
            tasks = c.scatter(range(100), workers=[a.address])

            assert len(a.data) == 100
            assert len(b.data) == 0
            c.rebalance()
            assert len(a.data) == 50
            assert len(b.data) == 50


@gen_cluster(client=True, config=NO_AMM)
async def test_rebalance_unprepared(c, s, a, b):
    """Client.rebalance() internally waits for unfinished tasks"""
    tasks = c.map(slowinc, range(10), delay=0.05, workers=a.address)
    # Let the tasks reach the scheduler
    await asyncio.sleep(0.1)
    # We didn't wait enough for tasks to complete. However, Client.rebalance() will
    # block until all tasks are completed before invoking Scheduler.rebalance().
    await c.rebalance(tasks)
    s.validate_state()


@gen_cluster(client=True, config=NO_AMM)
async def test_rebalance_raises_on_explicit_missing_data(c, s, a, b):
    """rebalance() raises KeyError if explicitly listed tasks disappear"""
    f = Task("x", client=c, state="memory")
    with pytest.raises(KeyError, match="Could not rebalance keys:"):
        await c.rebalance(tasks=[f])


@gen_cluster(client=True)
async def test_receive_lost_key(c, s, a, b):
    x = c.submit(inc, 1, workers=[a.address])
    await x
    await a.close()

    while x.status == "finished":
        await asyncio.sleep(0.01)


@pytest.mark.skipif(not LINUX, reason="Need 127.0.0.2 to mean localhost")
@gen_cluster([("127.0.0.1", 1), ("127.0.0.2", 2)], client=True)
async def test_unrunnable_task_runs(c, s, a, b):
    x = c.submit(inc, 1, workers=[a.ip])
    await x

    await a.close()
    while x.status == "finished":
        await asyncio.sleep(0.01)

    assert s.tasks[x.key] in s.unrunnable
    assert s.get_task_status(keys=[x.key]) == {x.key: "no-worker"}

    async with Worker(s.address):
        while x.status != "finished":
            await asyncio.sleep(0.01)

        assert s.tasks[x.key] not in s.unrunnable
        result = await x
        assert result == 2


@gen_cluster(client=True, nthreads=[])
async def test_add_worker_after_tasks(c, s):
    tasks = c.map(inc, range(10))
    async with Nanny(s.address, nthreads=2):
        await c.gather(tasks)


@pytest.mark.skipif(not LINUX, reason="Need 127.0.0.2 to mean localhost")
@gen_cluster([("127.0.0.1", 1), ("127.0.0.2", 2)], client=True, config=NO_AMM)
async def test_workers_register_indirect_data(c, s, a, b):
    [x] = await c.scatter([1], workers=a.address)
    y = c.submit(inc, x, workers=b.ip)
    await y
    assert b.data[x.key] == 1
    assert s.tasks[x.key].who_has == {s.workers[a.address], s.workers[b.address]}
    assert s.workers[b.address].has_what == {s.tasks[x.key], s.tasks[y.key]}
    s.validate_state()


@gen_cluster(client=True)
async def test_submit_on_cancelled_task(c, s, a, b):
    x = c.submit(inc, 1)
    await x

    await c.cancel(x)

    with pytest.raises(CancelledError):
        await c.submit(inc, x)


@gen_cluster(
    client=True,
    nthreads=[("127.0.0.1", 1)] * 10,
    config=NO_AMM,
)
async def test_replicate(c, s, *workers):
    [a, b] = await c.scatter([1, 2])
    await s.replicate(keys=[a.key, b.key], n=5)
    s.validate_state()

    assert len(s.tasks[a.key].who_has) == 5
    assert len(s.tasks[b.key].who_has) == 5

    assert sum(a.key in w.data for w in workers) == 5
    assert sum(b.key in w.data for w in workers) == 5


@gen_cluster(client=True, config=NO_AMM)
async def test_replicate_tuple_keys(c, s, a, b):
    x = delayed(inc)(1, dask_key_name=("x", 1))
    f = c.persist(x)
    await c.replicate(f, n=5)
    s.validate_state()
    assert a.data and b.data

    await c.rebalance(f)
    s.validate_state()


@gen_cluster(
    client=True,
    nthreads=[("127.0.0.1", 1)] * 10,
    config=NO_AMM,
)
async def test_replicate_workers(c, s, *workers):
    [a, b] = await c.scatter([1, 2], workers=[workers[0].address])
    await s.replicate(
        keys=[a.key, b.key], n=5, workers=[w.address for w in workers[:5]]
    )

    assert len(s.tasks[a.key].who_has) == 5
    assert len(s.tasks[b.key].who_has) == 5

    assert sum(a.key in w.data for w in workers[:5]) == 5
    assert sum(b.key in w.data for w in workers[:5]) == 5
    assert sum(a.key in w.data for w in workers[5:]) == 0
    assert sum(b.key in w.data for w in workers[5:]) == 0

    await s.replicate(keys=[a.key, b.key], n=1)

    assert len(s.tasks[a.key].who_has) == 1
    assert len(s.tasks[b.key].who_has) == 1
    assert sum(a.key in w.data for w in workers) == 1
    assert sum(b.key in w.data for w in workers) == 1

    s.validate_state()

    await s.replicate(keys=[a.key, b.key], n=None)  # all
    assert len(s.tasks[a.key].who_has) == 10
    assert len(s.tasks[b.key].who_has) == 10
    s.validate_state()

    await s.replicate(
        keys=[a.key, b.key], n=1, workers=[w.address for w in workers[:5]]
    )
    assert sum(a.key in w.data for w in workers[:5]) == 1
    assert sum(b.key in w.data for w in workers[:5]) == 1
    assert sum(a.key in w.data for w in workers[5:]) == 5
    assert sum(b.key in w.data for w in workers[5:]) == 5
    s.validate_state()


class CountSerialization:
    def __init__(self):
        self.n = 0

    def __setstate__(self, n):
        self.n = n + 1

    def __getstate__(self):
        return self.n


@gen_cluster(
    client=True,
    nthreads=[("127.0.0.1", 1)] * 10,
    config=NO_AMM,
)
async def test_replicate_tree_branching(c, s, *workers):
    obj = CountSerialization()
    [task] = await c.scatter([obj])
    await s.replicate(keys=[task.key], n=10)

    max_count = max(w.data[task.key].n for w in workers)
    assert max_count > 1


@gen_cluster(
    client=True,
    nthreads=[("127.0.0.1", 1)] * 10,
    config=NO_AMM,
)
async def test_client_replicate(c, s, *workers):
    x = c.submit(inc, 1)
    y = c.submit(inc, 2)
    await c.replicate([x, y], n=5)

    assert len(s.tasks[x.key].who_has) == 5
    assert len(s.tasks[y.key].who_has) == 5

    await c.replicate([x, y], n=3)

    assert len(s.tasks[x.key].who_has) == 3
    assert len(s.tasks[y.key].who_has) == 3

    await c.replicate([x, y])
    s.validate_state()

    assert len(s.tasks[x.key].who_has) == 10
    assert len(s.tasks[y.key].who_has) == 10


@pytest.mark.skipif(not LINUX, reason="Need 127.0.0.2 to mean localhost")
@gen_cluster(
    client=True,
    nthreads=[("127.0.0.1", 1), ("127.0.0.2", 1), ("127.0.0.2", 1)],
    config=NO_AMM,
)
async def test_client_replicate_host(client, s, a, b, c):
    aws = s.workers[a.address]
    bws = s.workers[b.address]
    cws = s.workers[c.address]

    x = client.submit(inc, 1, workers="127.0.0.2")
    await wait([x])
    assert s.tasks[x.key].who_has == {bws} or s.tasks[x.key].who_has == {cws}

    await client.replicate([x], workers=["127.0.0.2"])
    assert s.tasks[x.key].who_has == {bws, cws}

    await client.replicate([x], workers=["127.0.0.1"])
    assert s.tasks[x.key].who_has == {aws, bws, cws}


def test_client_replicate_sync(client_no_amm):
    c = client_no_amm

    x = c.submit(inc, 1)
    y = c.submit(inc, 2)
    c.replicate([x, y], n=2)

    who_has = c.who_has()
    assert len(who_has[x.key]) == len(who_has[y.key]) == 2

    with pytest.raises(ValueError):
        c.replicate([x], n=0)

    assert y.result() == 3


@pytest.mark.skipif(WINDOWS, reason="Windows timer too coarse-grained")
@gen_cluster(client=True, nthreads=[("127.0.0.1", 4)] * 1)
async def test_task_load_adapts_quickly(c, s, a):
    task = c.submit(slowinc, 1, delay=0.2)  # slow
    await wait(task)
    assert 0.15 < s.task_prefixes["slowinc"].duration_average < 0.4

    tasks = c.map(slowinc, range(10), delay=0)  # very fast
    await wait(tasks)

    assert 0 < s.task_prefixes["slowinc"].duration_average < 0.1


@gen_cluster(client=True, nthreads=[("127.0.0.1", 1)] * 2)
async def test_even_load_after_fast_functions(c, s, a, b):
    x = c.submit(inc, 1, workers=a.address)  # very fast
    y = c.submit(inc, 2, workers=b.address)  # very fast
    await wait([x, y])

    tasks = c.map(inc, range(2, 11))
    await wait(tasks)
    assert any(f.key in a.data for f in tasks)
    assert any(f.key in b.data for f in tasks)

    # assert abs(len(a.data) - len(b.data)) <= 3


@gen_cluster(client=True, nthreads=[("127.0.0.1", 1)] * 2)
async def test_even_load_on_startup(c, s, a, b):
    x, y = c.map(inc, [1, 2])
    await wait([x, y])
    assert len(a.data) == len(b.data) == 1


@pytest.mark.skip
@gen_cluster(client=True, nthreads=[("127.0.0.1", 2)] * 2)
async def test_contiguous_load(c, s, a, b):
    w, x, y, z = c.map(inc, [1, 2, 3, 4])
    await wait([w, x, y, z])

    groups = [set(a.data), set(b.data)]
    assert {w.key, x.key} in groups
    assert {y.key, z.key} in groups


@gen_cluster(client=True, nthreads=[("127.0.0.1", 1)] * 4)
async def test_balanced_with_submit(c, s, *workers):
    L = [c.submit(slowinc, i) for i in range(4)]
    await wait(L)
    for w in workers:
        assert len(w.data) == 1


@gen_cluster(client=True, nthreads=[("127.0.0.1", 1)] * 4, config=NO_AMM)
async def test_balanced_with_submit_and_resident_data(c, s, *workers):
    [x] = await c.scatter([10], broadcast=True)
    L = [c.submit(slowinc, x, pure=False) for i in range(4)]
    await wait(L)
    for w in workers:
        assert len(w.data) == 2


@gen_cluster(client=True, nthreads=[("127.0.0.1", 20)] * 2)
async def test_scheduler_saturates_cores(c, s, a, b):
    for delay in [0, 0.01, 0.1]:
        tasks = c.map(slowinc, range(100), delay=delay)
        tasks = c.map(slowinc, tasks, delay=delay / 10)
        while not s.tasks:
            if s.tasks:
                assert all(
                    len(p) >= 20
                    for w in s.workers.values()
                    for p in w.processing.values()
                )
            await asyncio.sleep(0.01)


@gen_cluster(client=True, nthreads=[("127.0.0.1", 20)] * 2)
async def test_scheduler_saturates_cores_random(c, s, a, b):
    tasks = c.map(randominc, range(100), scale=0.1)
    while not s.tasks:
        if s.tasks:
            assert all(
                len(p) >= 20 for w in s.workers.values() for p in w.processing.values()
            )
        await asyncio.sleep(0.01)


@gen_cluster(client=True, nthreads=[("127.0.0.1", 1)] * 4)
async def test_cancel_clears_processing(c, s, *workers):
    da = pytest.importorskip("dask.array")
    x = c.submit(slowinc, 1, delay=0.2)
    while not s.tasks:
        await asyncio.sleep(0.01)

    await c.cancel(x)

    while any(v for w in s.workers.values() for v in w.processing):
        await asyncio.sleep(0.01)
    s.validate_state()


def test_default_get(loop_in_thread):
    has_pyarrow = False
    try:
        check_minimal_arrow_version()
        has_pyarrow = True
    except ImportError:
        pass
    loop = loop_in_thread
    with cluster() as (s, [a, b]):
        pre_get = dask.base.get_scheduler()
        # These may change in the future but the selection below should not
        distributed_default = "p2p" if has_pyarrow else "tasks"
        local_default = "disk"
        assert get_default_shuffle_method() == local_default
        with Client(s["address"], set_as_default=True, loop=loop) as c:
            assert dask.base.get_scheduler() == c.get
            assert get_default_shuffle_method() == distributed_default

        assert dask.base.get_scheduler() == pre_get
        assert get_default_shuffle_method() == local_default

        c = Client(s["address"], set_as_default=False, loop=loop)
        assert dask.base.get_scheduler() == pre_get
        assert get_default_shuffle_method() == local_default
        c.close()

        c = Client(s["address"], set_as_default=True, loop=loop)
        assert get_default_shuffle_method() == distributed_default
        assert dask.base.get_scheduler() == c.get
        c.close()
        assert dask.base.get_scheduler() == pre_get
        assert get_default_shuffle_method() == local_default

        with Client(s["address"], loop=loop) as c:
            assert dask.base.get_scheduler() == c.get

        with Client(s["address"], set_as_default=False, loop=loop) as c:
            assert dask.base.get_scheduler() != c.get
        assert dask.base.get_scheduler() != c.get

        with Client(s["address"], set_as_default=True, loop=loop) as c1:
            assert dask.base.get_scheduler() == c1.get
            with Client(s["address"], set_as_default=True, loop=loop) as c2:
                assert dask.base.get_scheduler() == c2.get
            assert dask.base.get_scheduler() == c1.get
        assert dask.base.get_scheduler() == pre_get


@gen_cluster(config={"scheduler": "sync"}, nthreads=[])
async def test_get_scheduler_default_client_config_interleaving(s):
    # This test is using context managers intentionally. We should not refactor
    # this to use it in more places to make the client closing cleaner.
    with pytest.warns(UserWarning):
        assert dask.base.get_scheduler() == dask.local.get_sync
        with dask.config.set(scheduler="threads"):
            assert dask.base.get_scheduler() == dask.threaded.get
            client = await Client(s.address, set_as_default=False, asynchronous=True)
            try:
                assert dask.base.get_scheduler() == dask.threaded.get
            finally:
                await client.close()

            client = await Client(s.address, set_as_default=True, asynchronous=True)
            try:
                assert dask.base.get_scheduler() == client.get
            finally:
                await client.close()
            assert dask.base.get_scheduler() == dask.threaded.get

            # FIXME: As soon as async with uses as_current this will be true as well
            # async with Client(s.address, set_as_default=False, asynchronous=True) as c:
            #     assert dask.base.get_scheduler() == c.get
            # assert dask.base.get_scheduler() == dask.threaded.get

            client = await Client(s.address, set_as_default=False, asynchronous=True)
            try:
                assert dask.base.get_scheduler() == dask.threaded.get
                with client.as_current():
                    sc = dask.base.get_scheduler()
                    assert sc == client.get
                assert dask.base.get_scheduler() == dask.threaded.get
            finally:
                await client.close()

            # If it comes to a race between default and current, current wins
            client = await Client(s.address, set_as_default=True, asynchronous=True)
            client2 = await Client(s.address, set_as_default=False, asynchronous=True)
            try:
                with client2.as_current():
                    assert dask.base.get_scheduler() == client2.get
                assert dask.base.get_scheduler() == client.get
            finally:
                await client.close()
                await client2.close()

            assert dask.base.get_scheduler() == dask.threaded.get

        assert dask.base.get_scheduler() == dask.local.get_sync

        client = await Client(s.address, set_as_default=True, asynchronous=True)
        try:
            assert dask.base.get_scheduler() == client.get
            with dask.config.set(scheduler="threads"):
                assert dask.base.get_scheduler() == dask.threaded.get
                with client.as_current():
                    assert dask.base.get_scheduler() == client.get
        finally:
            await client.close()


@gen_cluster()
async def test_ensure_default_client(s, a, b):
    # Note: this test will fail if you use `async with Client`
    c = await Client(s.address, asynchronous=True)
    try:
        assert c is default_client()

        async with Client(s.address, set_as_default=False, asynchronous=True) as c2:
            assert c is default_client()
            assert c2 is not default_client()
            ensure_default_client(c2)
            assert c is not default_client()
            assert c2 is default_client()
    finally:
        await c.close()


@gen_cluster()
async def test_set_as_default(s, a, b):
    with pytest.raises(ValueError):
        default_client()

    async with Client(s.address, set_as_default=False, asynchronous=True) as c1:
        with pytest.raises(ValueError):
            default_client()
        async with Client(s.address, set_as_default=True, asynchronous=True) as c2:
            assert default_client() is c2
            async with Client(s.address, set_as_default=True, asynchronous=True) as c3:
                assert default_client() is c3
                async with Client(
                    s.address, set_as_default=False, asynchronous=True
                ) as c4:
                    assert default_client() is c3

                    await c4.scheduler_comm.close()
                    while c4.status != "running":
                        await asyncio.sleep(0.01)
                    assert default_client() is c3

    with pytest.raises(ValueError):
        default_client()


@gen_cluster(client=True)
async def test_get_foo(c, s, a, b):
    tasks = c.map(inc, range(10))
    await wait(tasks)

    x = await c.scheduler.nbytes(summary=False)
    assert x == s.get_nbytes(summary=False)

    x = await c.scheduler.nbytes(keys=[tasks[0].key], summary=False)
    assert x == {tasks[0].key: s.tasks[tasks[0].key].nbytes}

    x = await c.scheduler.who_has()
    assert valmap(set, x) == {
        key: {ws.address for ws in ts.who_has} for key, ts in s.tasks.items()
    }

    x = await c.scheduler.who_has(keys=[tasks[0].key])
    assert valmap(set, x) == {
        tasks[0].key: {ws.address for ws in s.tasks[tasks[0].key].who_has}
    }


def assert_dict_key_equal(expected, actual):
    assert set(expected.keys()) == set(actual.keys())
    for k in actual.keys():
        ev = expected[k]
        av = actual[k]
        assert list(ev) == list(av)


@gen_cluster(client=True, nthreads=[("127.0.0.1", 1)] * 3)
async def test_get_foo_lost_keys(c, s, u, v, w):
    x = c.submit(inc, 1, workers=[u.address])
    y = await c.scatter(3, workers=[v.address])
    await wait([x, y])

    ua, va, wa = u.address, v.address, w.address

    d = await c.scheduler.has_what()
    assert_dict_key_equal(d, {ua: [x.key], va: [y.key], wa: []})
    d = await c.scheduler.has_what(workers=[ua, va])
    assert_dict_key_equal(d, {ua: [x.key], va: [y.key]})
    d = await c.scheduler.who_has()
    assert_dict_key_equal(d, {x.key: [ua], y.key: [va]})
    d = await c.scheduler.who_has(keys=[x.key, y.key])
    assert_dict_key_equal(d, {x.key: [ua], y.key: [va]})

    await u.close()
    await v.close()

    d = await c.scheduler.has_what()
    assert_dict_key_equal(d, {wa: []})
    d = await c.scheduler.has_what(workers=[ua, va])
    assert_dict_key_equal(d, {ua: [], va: []})
    # The scattered key cannot be recomputed so it is forgotten
    d = await c.scheduler.who_has()
    assert_dict_key_equal(d, {x.key: []})
    # ... but when passed explicitly, it is included in the result
    d = await c.scheduler.who_has(keys=[x.key, y.key])
    assert_dict_key_equal(d, {x.key: [], y.key: []})


@pytest.mark.slow
@gen_cluster(
    client=True, Worker=Nanny, clean_kwargs={"threads": False, "processes": False}
)
async def test_bad_tasks_fail(c, s, a, b):
    f = c.submit(sys.exit, 0)
    with captured_logger("distributed.scheduler") as logger:
        with pytest.raises(KilledWorker) as info:
            await f

    text = logger.getvalue()
    assert f.key in text

    assert info.value.last_worker.nanny in {a.address, b.address}
    await asyncio.gather(a.close(), b.close())


def test_get_processing_sync(c, s, a, b):
    processing = c.processing()
    assert not any(v for v in processing.values())

    tasks = c.map(
        slowinc, range(10), delay=0.1, workers=[a["address"]], allow_other_workers=False
    )

    sleep(0.2)

    aa = a["address"]
    bb = b["address"]
    processing = c.processing()

    assert set(c.processing(aa)) == {aa}
    assert set(c.processing([aa])) == {aa}

    c.cancel(tasks)


def test_close_idempotent(c):
    c.close()
    c.close()
    c.close()


def test_get_returns_early(c):
    event = Event()

    def block(ev):
        ev.wait()

    with pytest.raises(RuntimeError):
        result = c.get({"x": (throws, 1), "y": (block, event)}, ["x", "y"])

    # Tasks should be released and forgotten
    poll_for(lambda: not c.tasks, timeout=1)
    event.set()
    poll_for(lambda: not any(c.processing().values()), timeout=3)

    x = c.submit(inc, 1)
    x.result()

    with pytest.raises(RuntimeError):
        result = c.get({"x": (throws, 1), x.key: (inc, 1)}, ["x", x.key])
    assert x.key in c.tasks


@pytest.mark.slow
@gen_cluster(client=True)
async def test_Client_clears_references_after_restart(c, s, a, b):
    x = c.submit(inc, 1)
    assert x.key in c.refcount
    assert x.key in c.tasks

    with pytest.raises(TimeoutError):
        await c.restart(timeout=1)

    assert x.key not in c.refcount
    assert not c.tasks

    key = x.key
    del x
    with profile.lock:
        await asyncio.sleep(0)
        assert key not in c.refcount


def test_get_stops_work_after_error(c):
    with pytest.raises(RuntimeError):
        c.get({"x": (throws, 1), "y": (sleep, 1.5)}, ["x", "y"])

    start = time()
    while any(c.processing().values()):
        sleep(0.01)
        assert time() < start + 0.5


def test_as_completed_list(c):
    seq = c.map(inc, range(5))
    seq2 = list(as_completed(seq))
    assert set(c.gather(seq2)) == {1, 2, 3, 4, 5}


def test_as_completed_results(c):
    seq = c.map(inc, range(5))
    seq2 = list(as_completed(seq, with_results=True))
    assert set(pluck(1, seq2)) == {1, 2, 3, 4, 5}
    assert set(pluck(0, seq2)) == set(seq)


@pytest.mark.parametrize("with_results", [True, False])
def test_as_completed_batches(c, with_results):
    n = 50
    tasks = c.map(slowinc, range(n), delay=0.01)
    out = []
    for batch in as_completed(tasks, with_results=with_results).batches():
        assert isinstance(batch, (tuple, list))
        sleep(0.05)
        out.extend(batch)

    assert len(out) == n
    if with_results:
        assert set(pluck(1, out)) == set(range(1, n + 1))
    else:
        assert set(out) == set(tasks)


def test_as_completed_next_batch(c):
    tasks = c.map(slowinc, range(2), delay=0.1)
    ac = as_completed(tasks)
    assert not ac.is_empty()
    assert ac.next_batch(block=False) == []
    assert set(ac.next_batch(block=True)).issubset(tasks)
    while not ac.is_empty():
        assert set(ac.next_batch(block=True)).issubset(tasks)
    assert ac.is_empty()
    assert not ac.has_ready()


@gen_cluster(nthreads=[])
async def test_status(s):
    async with Client(s.address, asynchronous=True) as c:
        assert c.status == "running"
        x = c.submit(inc, 1)

    assert c.status == "closed"


@gen_cluster(client=True)
async def test_persist_optimize_graph(c, s, a, b):
    i = 10
    for method in [c.persist, c.compute]:
        b = db.range(i, npartitions=2)
        i += 1
        b2 = b.map(inc)
        b3 = b2.map(inc)

        b4 = method(b3, optimize_graph=False)
        await wait(b4)

        assert set(b3.__dask_keys__()).issubset(s.tasks)

        b = db.range(i, npartitions=2)
        i += 1
        b2 = b.map(inc)
        b3 = b2.map(inc)

        b4 = method(b3, optimize_graph=True)
        await wait(b4)

        assert not any(k in s.tasks for k in b2.__dask_keys__())


@gen_cluster(client=True, nthreads=[])
async def test_scatter_raises_if_no_workers(c, s):
    with pytest.raises(TimeoutError):
        await c.scatter(1, timeout=0.5)


@pytest.mark.slow
@gen_test()
async def test_reconnect():
    port = open_port()

    stack = ExitStack()
    proc = popen(["dask", "scheduler", "--no-dashboard", f"--port={port}"])
    stack.enter_context(proc)
    async with Client(f"127.0.0.1:{port}", asynchronous=True) as c, Worker(
        f"127.0.0.1:{port}"
    ) as w:
        await c.wait_for_workers(1, timeout=10)
        x = c.submit(inc, 1)
        assert (await x) == 2
        stack.close()

        start = time()
        while c.status != "connecting":
            assert time() < start + 10
            await asyncio.sleep(0.01)

        assert x.status == "cancelled"
        with pytest.raises(CancelledError):
            await x

        with popen(["dask", "scheduler", "--no-dashboard", f"--port={port}"]):
            start = time()
            while c.status != "running":
                await asyncio.sleep(0.1)
                assert time() < start + 10

            await w.finished()
            async with Worker(f"127.0.0.1:{port}"):
                start = time()
                while len(await c.nthreads()) != 1:
                    await asyncio.sleep(0.05)
                    assert time() < start + 10

                x = c.submit(inc, 1)
                assert (await x) == 2

        start = time()
        while True:
            assert time() < start + 10
            try:
                await x
                assert False
            except CommClosedError:
                continue
            except CancelledError:
                break
        await c._close(fast=True)


class UnhandledExceptions(Exception):
    pass


@contextmanager
def catch_unhandled_exceptions() -> Generator[None, None, None]:
    loop = asyncio.get_running_loop()
    ctxs: list[dict[str, Any]] = []

    old_handler = loop.get_exception_handler()

    @loop.set_exception_handler
    def _(loop: object, context: dict[str, Any]) -> None:
        ctxs.append(context)

    try:
        yield
    finally:
        loop.set_exception_handler(old_handler)
    if ctxs:
        msgs = []
        for i, ctx in enumerate(ctxs, 1):
            msgs.append(ctx["message"])
            print(
                f"------ Unhandled exception {i}/{len(ctxs)}: {ctx['message']!r} ------"
            )
            print(ctx)
            if exc := ctx.get("exception"):
                traceback.print_exception(type(exc), exc, exc.__traceback__)

        raise UnhandledExceptions(", ".join(msgs))


@gen_cluster(client=True, nthreads=[], client_kwargs={"timeout": 0.5})
async def test_reconnect_timeout(c, s):
    with catch_unhandled_exceptions(), captured_logger(
        logging.getLogger("distributed.client")
    ) as logger:
        await s.close()
        while c.status != "closed":
            await asyncio.sleep(0.05)
    text = logger.getvalue()
    assert "Failed to reconnect" in text


@pytest.mark.avoid_ci(reason="hangs on github actions ubuntu-latest CI")
@pytest.mark.slow
@pytest.mark.skipif(WINDOWS, reason="num_fds not supported on windows")
@pytest.mark.parametrize("worker,count,repeat", [(Worker, 100, 5), (Nanny, 10, 20)])
def test_open_close_many_workers(loop, worker, count, repeat):
    proc = psutil.Process()

    with cluster(nworkers=0, active_rpc_timeout=2) as (s, _):
        gc.collect()
        before = proc.num_fds()
        done = Semaphore(0)
        running = weakref.WeakKeyDictionary()
        workers = set()
        status = True

        async def start_worker(sleep, duration, repeat=1):
            for _ in range(repeat):
                await asyncio.sleep(sleep)
                if not status:
                    return
                w = worker(s["address"], loop=loop)
                running[w] = None
                await w
                workers.add(w)
                addr = w.worker_address
                running[w] = addr
                await asyncio.sleep(duration)
                await w.close()
                del w
                await asyncio.sleep(0)
            done.release()

        for _ in range(count):
            loop.add_callback(
                start_worker, random.random() / 5, random.random() / 5, repeat=repeat
            )

        with Client(s["address"], loop=loop) as c:
            sleep(1)

            for _ in range(count):
                done.acquire(timeout=5)
                gc.collect()
                if not running:
                    break

            start = time()
            while c.nthreads():
                sleep(0.2)
                assert time() < start + 10

            while len(workers) < count * repeat:
                sleep(0.2)

            status = False

            [c.sync(w.close) for w in list(workers)]
            for w in workers:
                assert w.status == Status.closed

    start = time()
    while proc.num_fds() > before:
        print("fds:", before, proc.num_fds())
        sleep(0.1)
        if time() > start + 10:
            if worker == Worker:  # this is an esoteric case
                print("File descriptors did not clean up")
                break
            else:
                raise ValueError("File descriptors did not clean up")


@gen_cluster()
async def test_idempotence(s, a, b):
    async with Client(s.address, asynchronous=True) as c, Client(
        s.address, asynchronous=True
    ) as f:
        # Submit
        x = c.submit(inc, 1)
        await x
        log = list(s.transition_log)

        len_single_submit = len(log)  # see last assert

        y = f.submit(inc, 1)
        assert x.key == y.key
        await y
        await asyncio.sleep(0.1)
        log2 = list(s.transition_log)
        assert log == log2

        # Error
        a = c.submit(div, 1, 0)
        await wait(a)
        assert a.status == "error"
        log = list(s.transition_log)

        b = f.submit(div, 1, 0)
        assert a.key == b.key
        await wait(b)
        await asyncio.sleep(0.1)
        log2 = list(s.transition_log)
        assert log == log2

        s.transition_log.clear()
        # Simultaneous Submit
        d = c.submit(inc, 2)
        e = c.submit(inc, 2)
        await wait([d, e])

        assert len(s.transition_log) == len_single_submit


def test_scheduler_info(c):
    info = c.scheduler_info()
    assert isinstance(info, dict)
    assert len(info["workers"]) == 2
    assert isinstance(info["started"], float)


def test_write_scheduler_file(c, loop):
    info = c.scheduler_info()
    with tmpfile("json") as scheduler_file:
        c.write_scheduler_file(scheduler_file)
        with Client(scheduler_file=scheduler_file, loop=loop) as c2:
            info2 = c2.scheduler_info()
            assert c.scheduler.address == c2.scheduler.address

        # test that a ValueError is raised if the scheduler_file
        # attribute is already set
        with pytest.raises(ValueError):
            c.write_scheduler_file(scheduler_file)


def test_get_versions_sync(c):
    requests = pytest.importorskip("requests")

    v = c.get_versions()
    assert v["scheduler"] is not None
    assert v["client"] is not None
    assert len(v["workers"]) == 2
    for wv in v["workers"].values():
        assert wv is not None

    c.get_versions(check=True)
    # smoke test for versions
    # that this does not raise

    v = c.get_versions(packages=["requests"])
    assert v["client"]["packages"]["requests"] == requests.__version__


@gen_cluster(client=True)
async def test_get_versions_async(c, s, a, b):
    v = await c.get_versions(check=True)
    assert v.keys() == {"scheduler", "client", "workers"}


@gen_cluster(client=True, config={"distributed.comm.timeouts.connect": "200ms"})
async def test_get_versions_rpc_error(c, s, a, b):
    a.stop()
    v = await c.get_versions()
    assert v.keys() == {"scheduler", "client", "workers"}
    assert v["workers"].keys() == {b.address}


def test_threaded_get_within_distributed(c):
    import dask.multiprocessing

    for get in [dask.local.get_sync, dask.multiprocessing.get, dask.threaded.get]:

        def f(get):
            return get({"x": (lambda: 1,)}, "x")

        task = c.submit(f, get)
        assert task.result() == 1


@gen_cluster(client=True)
async def test_lose_scattered_data(c, s, a, b):
    [x] = await c.scatter([1], workers=a.address)

    await a.close()
    await asyncio.sleep(0.1)

    assert x.status == "cancelled"
    assert x.key not in s.tasks


@gen_cluster(
    client=True,
    nthreads=[("127.0.0.1", 1)] * 3,
    config=NO_AMM,
)
async def test_partially_lose_scattered_data(e, s, a, b, c):
    x = await e.scatter(1, workers=a.address)
    await e.replicate(x, n=2)

    await a.close()
    await asyncio.sleep(0.1)

    assert x.status == "finished"
    assert s.get_task_status(keys=[x.key]) == {x.key: "memory"}


@gen_cluster(client=True, nthreads=[("", 1)])
async def test_scatter_compute_lose(c, s, a):
    x = (await c.scatter({"x": 1}, workers=[a.address]))["x"]

    async with BlockedGatherDep(s.address) as b:
        y = c.submit(inc, x, key="y", workers=[b.address])
        await wait_for_state("x", "flight", b)

        await a.close()
        b.block_gather_dep.set()

        with pytest.raises(CancelledError):
            await wait(y)

        assert x.status == "cancelled"
        assert y.status == "cancelled"


@gen_cluster(client=True)
async def test_scatter_compute_store_lose(c, s, a, b):
    """
    Create irreplaceable data on one machine,
    cause a dependent computation to occur on another and complete

    Kill the machine with the irreplaceable data.  What happens to the complete
    result?  How about after it GCs and tries to come back?
    """
    x = await c.scatter(1, workers=a.address)
    xx = c.submit(inc, x, workers=a.address)
    y = c.submit(inc, 1)

    z = c.submit(slowadd, xx, y, delay=0.2, workers=b.address)
    await wait(z)

    await a.close()

    while x.status == "finished":
        await asyncio.sleep(0.01)

    # assert xx.status == 'finished'
    assert y.status == "finished"
    assert z.status == "finished"

    zz = c.submit(inc, z)
    await wait(zz)

    zkey = z.key
    del z

    while s.get_task_status(keys=[zkey]) != {zkey: "released"}:
        await asyncio.sleep(0.01)

    xxkey = xx.key
    del xx

    while x.key in s.tasks and zkey not in s.tasks and xxkey not in s.tasks:
        await asyncio.sleep(0.01)


@gen_cluster(client=True)
async def test_scatter_compute_store_lose_processing(c, s, a, b):
    """
    Create irreplaceable data on one machine,
    cause a dependent computation to occur on another and complete

    Kill the machine with the irreplaceable data.  What happens to the complete
    result?  How about after it GCs and tries to come back?
    """
    [x] = await c.scatter([1], workers=a.address)

    y = c.submit(slowinc, x, delay=0.2)
    z = c.submit(inc, y)
    await asyncio.sleep(0.1)
    await a.close()

    while x.status == "finished":
        await asyncio.sleep(0.01)

    assert y.status == "cancelled"
    assert z.status == "cancelled"


@gen_cluster()
async def test_serialize_task(s, a, b):
    async with Client(s.address, asynchronous=True) as c1, Client(
        s.address, asynchronous=True
    ) as c2:
        task = c1.submit(lambda: 1)
        result = await task

        for ci in (c1, c2):
            with ensure_no_new_clients():
                with ci.as_current():
                    task2 = pickle.loads(pickle.dumps(task))
                    assert task2.client is ci
                    assert task2.key in ci.tasks
                    result2 = await task2
                    assert result == result2
                with temp_default_client(ci):
                    task2 = pickle.loads(pickle.dumps(task))


@gen_cluster()
async def test_serialize_future_without_client(s, a, b):
    # Do not use a ctx manager to avoid having this being set as a current and/or default client
    c1 = await Client(s.address, asynchronous=True, set_as_default=False)
    try:
        with ensure_no_new_clients():

            def do_stuff():
                return 1

            task = c1.submit(do_stuff)
            pickled = pickle.dumps(task)
            unpickled_fut = pickle.loads(pickled)

        with pytest.raises(RuntimeError):
            await unpickled_fut

        with c1.as_current():
            unpickled_fut_ctx = pickle.loads(pickled)
            assert await unpickled_fut_ctx == 1
    finally:
        await c1.close()


@gen_cluster()
async def test_temp_default_client(s, a, b):
    async with Client(s.address, asynchronous=True) as c1, Client(
        s.address, asynchronous=True
    ) as c2:
        with temp_default_client(c1):
            assert default_client() is c1
            assert default_client(c2) is c2

        with temp_default_client(c2):
            assert default_client() is c2
            assert default_client(c1) is c1


@gen_cluster(client=True)
async def test_as_current(c, s, a, b):
    async with Client(s.address, asynchronous=True) as c1, Client(
        s.address, asynchronous=True
    ) as c2:
        with temp_default_client(c):
            assert Client.current() is c
            assert Client.current(allow_global=False) is c
            with c1.as_current():
                assert Client.current() is c1
                assert Client.current(allow_global=True) is c1
            with c2.as_current():
                assert Client.current() is c2
                assert Client.current(allow_global=True) is c2


def test_as_current_is_thread_local(s, loop):
    parties = 2
    cm_after_enter = threading.Barrier(parties=parties, timeout=5)
    cm_before_exit = threading.Barrier(parties=parties, timeout=5)

    def run():
        with Client(s["address"], loop=loop) as c:
            with c.as_current():
                cm_after_enter.wait()
                try:
                    # This line runs only when all parties are inside the
                    # context manager
                    assert Client.current(allow_global=False) is c
                    assert default_client() is c
                finally:
                    cm_before_exit.wait()

    with concurrent.futures.ThreadPoolExecutor(max_workers=parties) as tpe:
        for fut in concurrent.futures.as_completed(
            [tpe.submit(run) for _ in range(parties)]
        ):
            fut.result()


@gen_cluster()
async def test_as_current_is_task_local(s, a, b):
    l1 = asyncio.Lock()
    l2 = asyncio.Lock()
    l3 = asyncio.Lock()
    l4 = asyncio.Lock()
    await l1.acquire()
    await l2.acquire()
    await l3.acquire()
    await l4.acquire()

    async def run1():
        async with Client(s.address, asynchronous=True) as c:
            with c.as_current():
                await l1.acquire()
                l2.release()
                try:
                    # This line runs only when both run1 and run2 are inside the
                    # context manager
                    assert Client.current(allow_global=False) is c
                finally:
                    await l3.acquire()
                    l4.release()

    async def run2():
        async with Client(s.address, asynchronous=True) as c:
            with c.as_current():
                l1.release()
                await l2.acquire()
                try:
                    # This line runs only when both run1 and run2 are inside the
                    # context manager
                    assert Client.current(allow_global=False) is c
                finally:
                    l3.release()
                    await l4.acquire()

    await asyncio.gather(run1(), run2())


@nodebug  # test timing is fragile
@gen_cluster(nthreads=[("127.0.0.1", 1)] * 3, client=True, config=NO_AMM)
async def test_persist_workers_annotate(e, s, a, b, c):
    with dask.annotate(workers=a.address, allow_other_workers=False):
        L1 = [delayed(inc)(i) for i in range(4)]
    with dask.annotate(workers=b.address, allow_other_workers=False):
        total = delayed(sum)(L1)
    with dask.annotate(workers=c.address, allow_other_workers=True):
        L2 = [delayed(add)(i, total) for i in L1]
    with dask.annotate(workers=b.address, allow_other_workers=True):
        total2 = delayed(sum)(L2)

    # TODO: once annotations are faithfully forwarded upon graph optimization,
    # we shouldn't need to disable that here.
    out = e.persist(L1 + L2 + [total, total2], optimize_graph=False)

    await wait(out)
    assert all(v.key in a.data for v in L1)
    assert total.key in b.data

    assert s.tasks[total2.key].loose_restrictions
    for v in L2:
        assert s.tasks[v.key].loose_restrictions


@gen_cluster(nthreads=[("127.0.0.1", 1)] * 3, client=True)
async def test_persist_workers_annotate2(e, s, a, b, c):
    addr = a.address

    def key_to_worker(key):
        return addr

    L1 = [delayed(inc)(i) for i in range(4)]
    for x in L1:
        assert all(layer.annotations is None for layer in x.dask.layers.values())

    with dask.annotate(workers=key_to_worker):
        out = e.persist(L1, optimize_graph=False)
        await wait(out)

    for x in L1:
        assert all(layer.annotations is None for layer in x.dask.layers.values())

    for v in L1:
        assert s.tasks[v.key].worker_restrictions == {a.address}


@nodebug  # test timing is fragile
@gen_cluster(nthreads=[("127.0.0.1", 1)] * 3, client=True)
async def test_persist_workers(e, s, a, b, c):
    L1 = [delayed(inc)(i) for i in range(4)]
    total = delayed(sum)(L1)
    L2 = [delayed(add)(i, total) for i in L1]
    total2 = delayed(sum)(L2)

    out = e.persist(
        L1 + L2 + [total, total2],
        workers=[a.address, b.address],
        allow_other_workers=True,
    )

    await wait(out)

    for v in L1 + L2 + [total, total2]:
        assert s.tasks[v.key].worker_restrictions == {a.address, b.address}
    assert not any(c.address in ts.worker_restrictions for ts in s.tasks.values())

    assert s.tasks[total.key].loose_restrictions
    for v in L1 + L2:
        assert s.tasks[v.key].loose_restrictions


@gen_cluster(nthreads=[("127.0.0.1", 1)] * 3, client=True)
async def test_compute_workers_annotate(e, s, a, b, c):
    with dask.annotate(workers=a.address, allow_other_workers=True):
        L1 = [delayed(inc)(i) for i in range(4)]
    with dask.annotate(workers=b.address, allow_other_workers=True):
        total = delayed(sum)(L1)
    with dask.annotate(workers=[c.address]):
        L2 = [delayed(add)(i, total) for i in L1]

    # TODO: once annotations are faithfully forwarded upon graph optimization,
    # we shouldn't need to disable that here.
    out = e.compute(L1 + L2 + [total], optimize_graph=False)

    await wait(out)
    for v in L1:
        assert s.tasks[v.key].worker_restrictions == {a.address}
    for v in L2:
        assert s.tasks[v.key].worker_restrictions == {c.address}
    assert s.tasks[total.key].worker_restrictions == {b.address}

    assert s.tasks[total.key].loose_restrictions
    for v in L1:
        assert s.tasks[v.key].loose_restrictions


@gen_cluster(nthreads=[("127.0.0.1", 1)] * 3, client=True)
async def test_compute_workers(e, s, a, b, c):
    L1 = [delayed(inc)(i) for i in range(4)]
    total = delayed(sum)(L1)
    L2 = [delayed(add)(i, total) for i in L1]

    out = e.compute(
        L1 + L2 + [total],
        workers=[a.address, b.address],
        allow_other_workers=True,
    )

    await wait(out)
    for v in L1 + L2 + [total]:
        assert s.tasks[v.key].worker_restrictions == {a.address, b.address}
    assert not any(c.address in ts.worker_restrictions for ts in s.tasks.values())

    assert s.tasks[total.key].loose_restrictions
    for v in L1 + L2:
        assert s.tasks[v.key].loose_restrictions


@gen_cluster(client=True)
async def test_compute_nested_containers(c, s, a, b):
    da = pytest.importorskip("dask.array")
    np = pytest.importorskip("numpy")
    x = da.ones(10, chunks=(5,)) + 1

    task = c.compute({"x": [x], "y": 123})
    result = await task

    assert isinstance(result, dict)
    assert (result["x"][0] == np.ones(10) + 1).all()
    assert result["y"] == 123


@gen_cluster(client=True)
async def test_scatter_type(c, s, a, b):
    [task] = await c.scatter([1])
    assert task.type == int

    d = await c.scatter({"x": 1.0})
    assert d["x"].type == float


@gen_cluster(client=True)
async def test_retire_workers_2(c, s, a, b):
    [x] = await c.scatter([1], workers=a.address)

    await s.retire_workers(workers=[a.address])
    assert b.data == {x.key: 1}

    assert {ws.address for ws in s.tasks[x.key].who_has} == {b.address}
    assert {ts.key for ts in s.workers[b.address].has_what} == {x.key}

    assert a.address not in s.workers


@gen_cluster(client=True, nthreads=[("", 1)] * 10)
async def test_retire_many_workers(c, s, *workers):
    tasks = await c.scatter(list(range(100)))

    await s.retire_workers(workers=[w.address for w in workers[:7]])

    results = await c.gather(tasks)
    assert results == list(range(100))

    while len(s.workers) != 3:
        await asyncio.sleep(0.01)

    assert len(s.workers) == 3

    assert all(task.done() for task in tasks)
    assert all(s.tasks[task.key].state == "memory" for task in tasks)
    assert await c.gather(tasks) == list(range(100))

    # Don't count how many task landed on each worker.
    # Normally, tasks would be distributed evenly over the surviving workers. However,
    # here all workers share the same process memory, so you'll get an unintuitive
    # distribution of tasks if for any reason one transfer take longer than 2 seconds
    # and as a consequence the Active Memory Manager ends up running for two iterations.
    # This is something that will happen more frequently on low-powered CI machines.
    # See test_active_memory_manager.py for tests that robustly verify the statistical
    # distribution of tasks after worker retirement.


@gen_cluster(
    client=True,
    nthreads=[("127.0.0.1", 3)] * 2,
    config={
        "distributed.scheduler.work-stealing": False,
        "distributed.scheduler.default-task-durations": {"f": "10ms"},
    },
)
async def test_weight_occupancy_against_data_movement(c, s, a, b):
    def f(x, y=0, z=0):
        sleep(0.01)
        return x

    y = await c.scatter([[1, 2, 3, 4]], workers=[a.address])
    z = await c.scatter([1], workers=[b.address])

    tasks = c.map(f, [1, 2, 3, 4], y=y, z=z)

    await wait(tasks)

    assert sum(f.key in a.data for f in tasks) >= 2
    assert sum(f.key in b.data for f in tasks) >= 1


@gen_cluster(
    client=True,
    nthreads=[("127.0.0.1", 1), ("127.0.0.1", 10)],
    config=merge(
        NO_AMM,
        {
            "distributed.scheduler.work-stealing": False,
            "distributed.scheduler.default-task-durations": {"f": "10ms"},
        },
    ),
)
async def test_distribute_tasks_by_nthreads(c, s, a, b):
    def f(x, y=0):
        sleep(0.01)
        return x

    y = await c.scatter([1], broadcast=True)

    tasks = c.map(f, range(20), y=y)

    await wait(tasks)

    assert len(b.data) > 2 * len(a.data)


@gen_cluster(client=True, clean_kwargs={"threads": False})
async def test_add_done_callback(c, s, a, b):
    S = set()

    def f(task):
        task.add_done_callback(g)

    def g(task):
        S.add((task.key, task.status))

    u = c.submit(inc, 1, key="u")
    v = c.submit(throws, "hello", key="v")
    w = c.submit(slowinc, 2, delay=0.3, key="w")
    x = c.submit(inc, 3, key="x")
    u.add_done_callback(f)
    v.add_done_callback(f)
    w.add_done_callback(f)

    await wait((u, v, w, x))

    x.add_done_callback(f)

    while len(S) < 4:
        await asyncio.sleep(0.01)

    assert S == {(f.key, f.status) for f in (u, v, w, x)}


@gen_cluster(client=True)
async def test_normalize_collection(c, s, a, b):
    x = delayed(inc)(1)
    y = delayed(inc)(x)
    z = delayed(inc)(y)

    yy = c.persist(y)

    zz = c.normalize_collection(z)
    assert len(z.dask) == len(y.dask) + 1

    assert isinstance(zz.dask[y.key], Task)
    assert len(zz.dask) < len(z.dask)


@gen_cluster(client=True)
async def test_normalize_collection_dask_array(c, s, a, b):
    da = pytest.importorskip("dask.array")

    x = da.ones(10, chunks=(5,))
    y = x + 1
    yy = c.persist(y)

    z = y.sum()
    zdsk = dict(z.dask)
    zz = c.normalize_collection(z)
    assert z.dask == zdsk  # do not mutate input

    assert len(z.dask) > len(zz.dask)
    assert any(isinstance(v, Task) for v in zz.dask.values())

    for k, v in yy.dask.items():
        assert zz.dask[k].key == v.key

    result1 = await c.compute(z)
    result2 = await c.compute(zz)
    assert result1 == result2


@pytest.mark.slow
def test_normalize_collection_with_released_tasks(c):
    da = pytest.importorskip("dask.array")

    x = da.arange(2**20, chunks=2**10)
    y = x.persist()
    wait(y)
    sol = y.sum().compute()
    # Start releasing tasks
    del y
    # Try to reuse tasks. Previously this was a race condition,
    # and the call to `.compute()` would error out due to missing
    # tasks on the scheduler at compute time.
    normalized = c.normalize_collection(x)
    res = normalized.sum().compute()
    assert res == sol


@pytest.mark.xfail(reason="https://github.com/dask/distributed/issues/4404")
@gen_cluster(client=True)
async def test_auto_normalize_collection(c, s, a, b):
    da = pytest.importorskip("dask.array")

    x = da.ones(10, chunks=5)
    assert len(x.dask) == 2

    with dask.config.set(optimizations=[c._optimize_insert_tasks]):
        y = x.map_blocks(inc, dtype=x.dtype)
        yy = c.persist(y)

        await wait(yy)

        start = time()
        task = c.compute(y.sum())
        await task
        end = time()
        assert end - start < 1

        start = time()
        z = c.persist(y + 1)
        await wait(z)
        end = time()
        assert end - start < 1


@pytest.mark.xfail(reason="https://github.com/dask/distributed/issues/4404")
def test_auto_normalize_collection_sync(c):
    da = pytest.importorskip("dask.array")
    x = da.ones(10, chunks=5)

    y = x.map_blocks(inc, dtype=x.dtype)
    yy = c.persist(y)

    wait(yy)

    with dask.config.set(optimizations=[c._optimize_insert_tasks]):
        start = time()
        y.sum().compute()
        end = time()
        assert end - start < 1


def assert_no_data_loss(scheduler):
    for key, start, finish, recommendations, _, _ in scheduler.transition_log:
        if start == "memory" and finish == "released":
            for k, v in recommendations.items():
                assert not (k == key and v == "waiting")


@gen_cluster(client=True)
async def test_interleave_computations(c, s, a, b):
    import distributed

    distributed.g = s
    xs = [delayed(slowinc)(i, delay=0.02) for i in range(30)]
    ys = [delayed(slowdec)(x, delay=0.02) for x in xs]
    zs = [delayed(slowadd)(x, y, delay=0.02) for x, y in zip(xs, ys)]

    total = delayed(sum)(zs)

    task = c.compute(total)

    done = ("memory", "released")

    await asyncio.sleep(0.1)

    x_keys = [x.key for x in xs]
    y_keys = [y.key for y in ys]
    z_keys = [z.key for z in zs]

    while not s.tasks or any(w.processing for w in s.workers.values()):
        await asyncio.sleep(0.05)
        x_done = sum(state in done for state in s.get_task_status(keys=x_keys).values())
        y_done = sum(state in done for state in s.get_task_status(keys=y_keys).values())
        z_done = sum(state in done for state in s.get_task_status(keys=z_keys).values())

        assert x_done >= y_done >= z_done
        assert x_done < y_done + 10
        assert y_done < z_done + 10

    assert_no_data_loss(s)


@pytest.mark.skip(reason="Now prefer first-in-first-out")
@gen_cluster(client=True)
async def test_interleave_computations_map(c, s, a, b):
    xs = c.map(slowinc, range(30), delay=0.02)
    ys = c.map(slowdec, xs, delay=0.02)
    zs = c.map(slowadd, xs, ys, delay=0.02)

    done = ("memory", "released")

    x_keys = [x.key for x in xs]
    y_keys = [y.key for y in ys]
    z_keys = [z.key for z in zs]

    while not s.tasks or any(w.processing for w in s.workers.values()):
        await asyncio.sleep(0.05)
        x_done = sum(state in done for state in s.get_task_status(keys=x_keys).values())
        y_done = sum(state in done for state in s.get_task_status(keys=y_keys).values())
        z_done = sum(state in done for state in s.get_task_status(keys=z_keys).values())

        assert x_done >= y_done >= z_done
        assert x_done < y_done + 10
        assert y_done < z_done + 10


@gen_cluster(client=True)
async def test_scatter_dict_workers(c, s, a, b):
    await c.scatter({"a": 10}, workers=[a.address, b.address])
    assert "a" in a.data or "a" in b.data


@pytest.mark.slow
@gen_test()
async def test_client_timeout():
    """`await Client(...)` keeps retrying for 10 seconds if it can't find the Scheduler
    straight away
    """
    port = open_port()
    stop_event = asyncio.Event()

    async def run_client():
        try:
            async with Client(f"127.0.0.1:{port}", asynchronous=True) as c:
                return await c.run_on_scheduler(lambda: 123)
        finally:
            stop_event.set()

    async def run_scheduler_after_2_seconds():
        # TODO: start a scheduler that waits for the first connection and
        # closes it
        await asyncio.sleep(2)
        async with Scheduler(port=port, dashboard_address=":0"):
            await stop_event.wait()

    with dask.config.set({"distributed.comm.timeouts.connect": "10s"}):
        assert await asyncio.gather(
            run_client(),
            run_scheduler_after_2_seconds(),
        ) == [123, None]


@gen_cluster(client=True)
async def test_submit_list_kwargs(c, s, a, b):
    tasks = await c.scatter([1, 2, 3])

    def f(L=None):
        return sum(L)

    task = c.submit(f, L=tasks)
    result = await task
    assert result == 1 + 2 + 3


@gen_cluster(client=True)
async def test_map_list_kwargs(c, s, a, b):
    tasks = await c.scatter([1, 2, 3])

    def f(i, L=None):
        return i + sum(L)

    tasks = c.map(f, range(10), L=tasks)
    results = await c.gather(tasks)
    assert results == [i + 6 for i in range(10)]


@gen_cluster(client=True)
async def test_recreate_error_delayed(c, s, a, b):
    x0 = delayed(dec)(2)
    y0 = delayed(dec)(1)
    x = delayed(div)(1, x0)
    y = delayed(div)(1, y0)
    tot = delayed(sum)(x, y)

    f = c.compute(tot)

    assert f.status == "pending"

    error_f = await c._get_errored_task(f)
    function, args, kwargs = await c._get_components_from_task(error_f)
    assert f.status == "error"
    assert function.__name__ == "div"
    assert args == (1, 0)
    with pytest.raises(ZeroDivisionError):
        function(*args, **kwargs)


@gen_cluster(client=True)
async def test_recreate_error_tasks(c, s, a, b):
    x0 = c.submit(dec, 2)
    y0 = c.submit(dec, 1)
    x = c.submit(div, 1, x0)
    y = c.submit(div, 1, y0)
    tot = c.submit(sum, x, y)
    f = c.compute(tot)

    assert f.status == "pending"

    error_f = await c._get_errored_task(f)
    function, args, kwargs = await c._get_components_from_task(error_f)
    assert f.status == "error"
    assert function.__name__ == "div"
    assert args == (1, 0)
    with pytest.raises(ZeroDivisionError):
        function(*args, **kwargs)


@gen_cluster(client=True)
async def test_recreate_error_collection(c, s, a, b):
    b = db.range(10, npartitions=4)
    b = b.map(lambda x: 1 / x)
    b = b.persist()
    f = c.compute(b)

    error_f = await c._get_errored_task(f)
    function, args, kwargs = await c._get_components_from_task(error_f)
    with pytest.raises(ZeroDivisionError):
        function(*args, **kwargs)

    dd = pytest.importorskip("dask.dataframe")
    import pandas as pd

    df = dd.from_pandas(pd.DataFrame({"a": [0, 1, 2, 3, 4]}), chunksize=2)

    def make_err(x):
        # because pandas would happily work with NaN
        if x == 0:
            raise ValueError
        return x

    df2 = df.a.map(make_err, meta=df.a)
    f = c.compute(df2)
    error_f = await c._get_errored_task(f)
    function, args, kwargs = await c._get_components_from_task(error_f)
    with pytest.raises(ValueError):
        function(*args, **kwargs)

    # with persist
    df3 = c.persist(df2)
    error_f = await c._get_errored_task(df3)
    function, args, kwargs = await c._get_components_from_task(error_f)
    with pytest.raises(ValueError):
        function(*args, **kwargs)


@gen_cluster(client=True)
async def test_recreate_error_array(c, s, a, b):
    da = pytest.importorskip("dask.array")
    pytest.importorskip("scipy")
    z = (da.linalg.inv(da.zeros((10, 10), chunks=10)) + 1).sum()
    zz = z.persist()
    error_f = await c._get_errored_task(zz)
    function, args, kwargs = await c._get_components_from_task(error_f)
    assert "0.,0.,0." in str(args).replace(" ", "")  # args contain actual arrays


def test_recreate_error_sync(c):
    x0 = c.submit(dec, 2)
    y0 = c.submit(dec, 1)
    x = c.submit(div, 1, x0)
    y = c.submit(div, 1, y0)
    tot = c.submit(sum, x, y)
    f = c.compute(tot)

    with pytest.raises(ZeroDivisionError):
        c.recreate_error_locally(f)
    assert f.status == "error"


def test_recreate_error_not_error(c):
    f = c.submit(dec, 2)
    with pytest.raises(ValueError, match="No errored tasks passed"):
        c.recreate_error_locally(f)


@gen_cluster(client=True)
async def test_recreate_task_delayed(c, s, a, b):
    x0 = delayed(dec)(2)
    y0 = delayed(dec)(2)
    x = delayed(div)(1, x0)
    y = delayed(div)(1, y0)
    tot = delayed(sum)([x, y])

    f = c.compute(tot)

    assert f.status == "pending"

    function, args, kwargs = await c._get_components_from_task(f)
    assert f.status == "finished"
    assert function.__name__ == "sum"
    assert args == ([1, 1],)
    assert function(*args, **kwargs) == 2


@gen_cluster(client=True)
async def test_recreate_task_tasks(c, s, a, b):
    x0 = c.submit(dec, 2)
    y0 = c.submit(dec, 2)
    x = c.submit(div, 1, x0)
    y = c.submit(div, 1, y0)
    tot = c.submit(sum, [x, y])
    f = c.compute(tot)

    assert f.status == "pending"

    function, args, kwargs = await c._get_components_from_task(f)
    assert f.status == "finished"
    assert function.__name__ == "sum"
    assert args == ([1, 1],)
    assert function(*args, **kwargs) == 2


@gen_cluster(client=True)
async def test_recreate_task_collection(c, s, a, b):
    b = db.range(10, npartitions=4)
    b = b.map(lambda x: int(3628800 / (x + 1)))
    b = b.persist()
    f = c.compute(b)

    function, args, kwargs = await c._get_components_from_task(f)
    assert function(*args, **kwargs) == [
        3628800,
        1814400,
        1209600,
        907200,
        725760,
        604800,
        518400,
        453600,
        403200,
        362880,
    ]

    dd = pytest.importorskip("dask.dataframe")
    import pandas as pd

    df = dd.from_pandas(pd.DataFrame({"a": [0, 1, 2, 3, 4]}), chunksize=2)

    df2 = df.a.map(inc, meta=df.a)
    f = c.compute(df2)

    function, args, kwargs = await c._get_components_from_task(f)
    expected = pd.DataFrame({"a": [1, 2, 3, 4, 5]})["a"]
    assert function(*args, **kwargs).equals(expected)

    # with persist
    df3 = c.persist(df2)
    # recreate_task_locally only works with tasks
    with pytest.raises(TypeError, match="key"):
        function, args, kwargs = await c._get_components_from_task(df3)

    f = c.compute(df3)
    function, args, kwargs = await c._get_components_from_task(f)
    assert function(*args, **kwargs).equals(expected)


@gen_cluster(client=True)
async def test_recreate_task_array(c, s, a, b):
    da = pytest.importorskip("dask.array")
    z = (da.zeros((10, 10), chunks=10) + 1).sum()
    f = c.compute(z)
    function, args, kwargs = await c._get_components_from_task(f)
    assert function(*args, **kwargs) == 100


def test_recreate_task_sync(c):
    x0 = c.submit(dec, 2)
    y0 = c.submit(dec, 2)
    x = c.submit(div, 1, x0)
    y = c.submit(div, 1, y0)
    tot = c.submit(sum, [x, y])
    f = c.compute(tot)

    assert c.recreate_task_locally(f) == 2


@gen_cluster(client=True)
async def test_retire_workers(c, s, a, b):
    assert set(s.workers) == {a.address, b.address}
    await c.retire_workers(workers=[a.address], close_workers=True)
    assert set(s.workers) == {b.address}

    while a.status != Status.closed:
        await asyncio.sleep(0.01)


class WorkerStartTime(WorkerPlugin):
    def setup(self, worker):
        worker.start_time = time()


@pytest.mark.slow
@gen_cluster(client=True, Worker=Nanny, worker_kwargs={"plugins": [WorkerStartTime()]})
async def test_restart_workers(c, s, a, b):
    # Get initial worker start times
    results = await c.run(lambda dask_worker: dask_worker.start_time)
    a_start_time = results[a.worker_address]
    b_start_time = results[b.worker_address]
    assert set(s.workers) == {a.worker_address, b.worker_address}

    # Persist tasks and perform a computation
    da = pytest.importorskip("dask.array")
    size = 100
    x = da.ones(size, chunks=10)
    x = x.persist()
    assert await c.compute(x.sum()) == size

    # Restart a single worker
    a_worker_addr = a.worker_address
    results = await c.restart_workers(workers=[a.worker_address])
    assert results == {a_worker_addr: "OK"}
    # There can be some lag between a worker connecting to the scheduler and the
    # nanny updating the worker's port
    while set(s.workers) != {a.worker_address, b.worker_address}:
        await asyncio.sleep(0.01)

    # Make sure worker start times are as expected
    results = await c.run(lambda dask_worker: dask_worker.start_time)
    assert results[b.worker_address] == b_start_time
    assert results[a.worker_address] > a_start_time

    # Ensure computation still completes after worker restart
    assert await c.compute(x.sum()) == size


@gen_cluster(client=True)
async def test_restart_workers_no_nanny_raises(c, s, a, b):
    with pytest.raises(ValueError) as excinfo:
        await c.restart_workers(workers=[a.address])
    msg = str(excinfo.value).lower()
    assert "restarting workers requires a nanny" in msg
    assert a.address in msg


@pytest.mark.slow
@pytest.mark.parametrize("raise_for_error", (True, False))
@gen_cluster(client=True, nthreads=[("", 1)], Worker=BlockedKillNanny)
async def test_restart_workers_kill_timeout(c, s, a, raise_for_error):
    # FIXME a timeout _too_ tight causes the scheduler to hang as wait_for cancels
    # the nanny.kill RPC too soon.
    kwargs = dict(workers=[a.worker_address], timeout=2)

    if raise_for_error:  # default is to raise
        with pytest.raises(TimeoutError) as excinfo:
            await c.restart_workers(**kwargs)
        msg = str(excinfo.value)
        assert "1/1 nanny worker(s) did not shut down within 2s" in msg
        assert a.worker_address in msg
    else:
        results = await c.restart_workers(raise_for_error=raise_for_error, **kwargs)
        assert results == {a.worker_address: "timed out"}
    a.wait_kill.set()


@pytest.mark.slow
@pytest.mark.parametrize("raise_for_error", (True, False))
@gen_cluster(client=True, nthreads=[])
async def test_restart_workers_restart_timeout(c, s, raise_for_error):
    a = BlockedInstantiateNanny(s.address)
    a.wait_instantiate.set()
    async with a:
        a.wait_instantiate.clear()

        # FIXME a timeout _too_ tight causes the scheduler to hang as wait_for cancels
        # the nanny.kill RPC too soon. We also don't want to accidentally time out on
        # the previous step that calls nanny.kill().
        kwargs = dict(workers=[a.worker_address], timeout=3)

        if raise_for_error:  # default is to raise
            with pytest.raises(TimeoutError) as excinfo:
                await c.restart_workers(**kwargs)
            msg = str(excinfo.value)
            assert (
                "Waited for 1 worker(s) to reconnect after restarting but, "
                "after 3s, 1 have not returned"
            ) in msg
        else:
            results = await c.restart_workers(raise_for_error=raise_for_error, **kwargs)
            assert results == {a.worker_address: "timed out"}


@pytest.mark.slow
@gen_cluster(client=True, Worker=Nanny)
async def test_restart_workers_exception(c, s, a, b):
    async def fail_instantiate(*_args, **_kwargs):
        raise ValueError("broken")

    a.instantiate = fail_instantiate

    with captured_logger("distributed.nanny") as log, pytest.raises(TimeoutError):
        await c.restart_workers(workers=[a.worker_address], timeout=3)
    assert "broken" in log.getvalue()


@pytest.mark.slow
@pytest.mark.parametrize("by_name", (True, False))
@gen_cluster(client=True, Worker=Nanny)
async def test_restart_workers_by_name(c, s, a, b, by_name):
    a_addr = a.worker_address
    b_addr = b.worker_address
    results = await c.restart_workers([a.name if by_name else a_addr, b_addr])

    # Same keys as those passed in, even when mixed with address and names.
    assert results == {a.name if by_name else a_addr: "OK", b_addr: "OK"}


class MyException(Exception):
    pass


@gen_cluster(client=True)
async def test_robust_unserializable(c, s, a, b):
    class Foo:
        def __getstate__(self):
            raise MyException()

    with pytest.raises(TypeError, match="Could not serialize"):
        task = c.submit(identity, Foo())

    tasks = c.map(inc, range(10))
    results = await c.gather(tasks)

    assert results == list(map(inc, range(10)))
    assert a.data and b.data


@gen_cluster(client=True)
async def test_robust_undeserializable(c, s, a, b):
    class Foo:
        def __getstate__(self):
            return 1

        def __setstate__(self, state):
            raise MyException("hello")

    task = c.submit(identity, Foo())
    await wait(task)
    assert task.status == "error"
    with raises_with_cause(RuntimeError, "deserialization", MyException, "hello"):
        await task

    tasks = c.map(inc, range(10))
    results = await c.gather(tasks)

    assert results == list(map(inc, range(10)))
    assert a.data and b.data


@gen_cluster(client=True)
async def test_robust_undeserializable_function(c, s, a, b):
    class Foo:
        def __getstate__(self):
            return 1

        def __setstate__(self, state):
            raise MyException("hello")

        def __call__(self, *args):
            return 1

    task = c.submit(Foo(), 1)
    await wait(task)
    assert task.status == "error"
    with raises_with_cause(RuntimeError, "deserialization", MyException, "hello"):
        await task

    tasks = c.map(inc, range(10))
    results = await c.gather(tasks)

    assert results == list(map(inc, range(10)))
    assert a.data and b.data


@gen_cluster(client=True)
async def test_fire_and_forget(c, s, a, b):
    task = c.submit(slowinc, 1, delay=0.1)
    import distributed

    def f(x):
        distributed.foo = 123

    try:
        fire_and_forget(c.submit(f, task))

        while not hasattr(distributed, "foo"):
            await asyncio.sleep(0.01)
        assert distributed.foo == 123
    finally:
        del distributed.foo

    while len(s.tasks) > 1:
        await asyncio.sleep(0.01)

    assert set(s.tasks) == {task.key}
    assert s.tasks[task.key].who_wants


@gen_cluster(client=True)
async def test_fire_and_forget_err(c, s, a, b):
    fire_and_forget(c.submit(div, 1, 0))
    await asyncio.sleep(0.1)

    # erred task should clear out quickly
    start = time()
    while s.tasks:
        await asyncio.sleep(0.01)
        assert time() < start + 1


def test_quiet_client_close(loop):
    with captured_logger("distributed") as logger:
        with Client(
            loop=loop,
            processes=False,
            dashboard_address=":0",
            threads_per_worker=4,
        ) as c:
<<<<<<< HEAD
            tasks = c.map(slowinc, range(1000), delay=0.01)
            sleep(0.200)  # stop part-way
=======
            futures = c.map(slowinc, range(1000), delay=0.01)
            # Stop part-way
            s = c.cluster.scheduler
            while sum(ts.state == "memory" for ts in s.tasks.values()) < 20:
                sleep(0.01)
>>>>>>> 5647d063
        sleep(0.1)  # let things settle

    out = logger.getvalue()
    lines = out.strip().split("\n")
    unexpected_lines = [
        line
        for line in lines
        if line
        and "heartbeat from unregistered worker" not in line
        and "unaware of this worker" not in line
        and "garbage" not in line
        and "ended with CancelledError" not in line
        and set(line) != {"-"}
    ]
    assert not unexpected_lines, lines


@pytest.mark.slow
def test_quiet_client_close_when_cluster_is_closed_before_client(loop):
    with captured_logger("tornado.application") as logger:
        cluster = LocalCluster(loop=loop, n_workers=1, dashboard_address=":0")
        client = Client(cluster, loop=loop)
        cluster.close()
        client.close()

    out = logger.getvalue()
    assert "CancelledError" not in out


@gen_cluster()
async def test_close(s, a, b):
    async with Client(s.address, asynchronous=True) as c:
        task = c.submit(inc, 1)
        await wait(task)
        assert c.id in s.clients
        await c.close()

        while c.id in s.clients or s.tasks:
            await asyncio.sleep(0.01)


def test_threadsafe(c):
    def f(_):
        d = deque(maxlen=50)
        for _ in range(100):
            task = c.submit(inc, random.randint(0, 100))
            d.append(task)
            sleep(0.001)
        c.gather(list(d))
        total = c.submit(sum, list(d))
        return total.result()

    from concurrent.futures import ThreadPoolExecutor

    with ThreadPoolExecutor(20) as e:
        results = list(e.map(f, range(20)))
        assert results and all(results)
        del results


@pytest.mark.slow
def test_threadsafe_get(c):
    da = pytest.importorskip("dask.array")
    x = da.arange(100, chunks=(10,))

    def f(_):
        total = 0
        for _ in range(20):
            total += (x + random.randint(0, 20)).sum().compute()
            sleep(0.001)
        return total

    from concurrent.futures import ThreadPoolExecutor

    with ThreadPoolExecutor(30) as e:
        results = list(e.map(f, range(30)))
        assert results and all(results)


@pytest.mark.slow
def test_threadsafe_compute(c):
    da = pytest.importorskip("dask.array")
    x = da.arange(100, chunks=(10,))

    def f(_):
        total = 0
        for _ in range(20):
            task = c.compute((x + random.randint(0, 20)).sum())
            total += task.result()
            sleep(0.001)
        return total

    from concurrent.futures import ThreadPoolExecutor

    e = ThreadPoolExecutor(30)
    results = list(e.map(f, range(30)))
    assert results and all(results)


@gen_cluster(client=True)
async def test_identity(c, s, a, b):
    assert c.id.lower().startswith("client")
    assert a.id.lower().startswith("worker")
    assert b.id.lower().startswith("worker")
    assert s.id.lower().startswith("scheduler")


@gen_cluster(client=True, nthreads=[("127.0.0.1", 4)] * 2)
async def test_get_client(c, s, a, b):
    assert get_client() is c
    assert c.asynchronous

    def f(x):
        import distributed

        client = get_client()
        assert not client.asynchronous
        assert client is distributed.tmp_client

        task = client.submit(inc, x)
        return task.result()

    import distributed

    distributed.tmp_client = c
    try:
        tasks = c.map(f, range(5))
        results = await c.gather(tasks)
        assert results == list(map(inc, range(5)))
    finally:
        del distributed.tmp_client


def test_get_client_no_cluster():
    # Clean up any global workers added by other tests. This test requires that
    # there are no global workers.
    Worker._instances.clear()

    msg = "No global client found and no address provided"
    with pytest.raises(ValueError, match=rf"^{msg}$"):
        get_client()


@gen_cluster(client=True)
async def test_serialize_collections(c, s, a, b):
    da = pytest.importorskip("dask.array")
    x = da.arange(10, chunks=(5,)).persist()

    def f(x):
        assert isinstance(x, da.Array)
        return x.sum().compute()

    task = c.submit(f, x)
    result = await task
    assert result == sum(range(10))


@gen_cluster(client=True, nthreads=[("127.0.0.1", 1)] * 1)
async def test_secede_simple(c, s, a):
    def f():
        client = get_client()
        secede()
        return client.submit(inc, 1).result()

    result = await c.submit(f)
    assert result == 2


@gen_cluster(client=True)
async def test_secede_balances(c, s, a, b):
    """Ensure that tasks scheduled from a seceded thread can be scheduled
    elsewhere"""

    def f(x):
        client = get_client()
        secede()
        tasks = client.map(inc, range(10), pure=False)
        total = client.submit(sum, tasks).result()
        return total

    tasks = c.map(f, range(10), workers=[a.address])

    results = await c.gather(tasks)
    # We dispatch 10 tasks and every task generates 11 more tasks
    # 10 * 11 + 10
    assert a.state.executed_count + b.state.executed_count == 120
    assert a.state.executed_count >= 10
    assert b.state.executed_count > 0

    assert results == [sum(map(inc, range(10)))] * 10


@pytest.mark.parametrize("raise_exception", [True, False])
@gen_cluster(client=True, nthreads=[("", 1)])
async def test_long_running_not_in_occupancy(c, s, a, raise_exception):
    # https://github.com/dask/distributed/issues/5332
    # See also test_long_running_removal_clean

    l = Lock()
    entered = Event()
    await l.acquire()

    def long_running(lock, entered):
        entered.set()
        secede()
        lock.acquire()
        if raise_exception:
            raise RuntimeError("Exception in task")

    f = c.submit(long_running, l, entered)
    await entered.wait()
    ts = s.tasks[f.key]
    ws = s.workers[a.address]
    assert ws.occupancy == parse_timedelta(
        dask.config.get("distributed.scheduler.unknown-task-duration")
    )

    while ws.occupancy:
        await asyncio.sleep(0.01)
    await a.heartbeat()

    assert s.workers[a.address].occupancy == 0
    assert s.total_occupancy == 0
    assert ws.occupancy == 0

    await l.release()

    with (
        pytest.raises(RuntimeError, match="Exception in task")
        if raise_exception
        else nullcontext()
    ):
        await f

    assert s.total_occupancy == 0
    assert ws.occupancy == 0
    assert not ws.long_running


@pytest.mark.parametrize("ordinary_task", [True, False])
@gen_cluster(client=True, nthreads=[("", 1)])
async def test_long_running_removal_clean(c, s, a, ordinary_task):
    # https://github.com/dask/distributed/issues/5975 which could reduce
    # occupancy to negative values upon finishing long running tasks

    # See also test_long_running_not_in_occupancy

    l = Lock()
    entered = Event()
    l2 = Lock()
    entered2 = Event()
    await l.acquire()
    await l2.acquire()

    def long_running_secede(lock, entered):
        entered.set()
        secede()
        lock.acquire()

    def long_running(lock, entered):
        entered.set()
        lock.acquire()

    f = c.submit(long_running_secede, l, entered)
    await entered.wait()

    if ordinary_task:
        f2 = c.submit(long_running, l2, entered2)
        await entered2.wait()
    await l.release()
    await f

    ws = s.workers[a.address]

    if ordinary_task:
        # Should be exactly 0.5 but if for whatever reason this test runs slow,
        # some approximation may kick in increasing this number
        assert s.total_occupancy >= 0.5
        assert ws.occupancy >= 0.5
        await l2.release()
        await f2

    # In the end, everything should be reset
    assert s.total_occupancy == 0
    assert ws.occupancy == 0
    assert not ws.long_running


@gen_cluster(client=True)
async def test_sub_submit_priority(c, s, a, b):
    def func():
        client = get_client()
        f = client.submit(slowinc, 1, delay=0.5, key="slowinc")
        client.gather(f)

    task = c.submit(func, key="f")
    while len(s.tasks) != 2:
        await asyncio.sleep(0.001)
    # lower values schedule first
    assert s.tasks["f"].priority > s.tasks["slowinc"].priority, (
        s.tasks["f"].priority,
        s.tasks["slowinc"].priority,
    )


def test_get_client_sync(c, s, a, b):
    for w in [a, b]:
        assert (
            c.submit(
                lambda: get_worker().scheduler.address, workers=[w["address"]]
            ).result()
            == s["address"]
        )
        assert (
            c.submit(
                lambda: get_client().scheduler.address, workers=[w["address"]]
            ).result()
            == s["address"]
        )


@gen_cluster(client=True)
async def test_serialize_collections_of_tasks(c, s, a, b):
    pd = pytest.importorskip("pandas")
    dd = pytest.importorskip("dask.dataframe")
    from dask.dataframe.utils import assert_eq

    df = pd.DataFrame({"x": [1, 2, 3]})
    ddf = dd.from_pandas(df, npartitions=2).persist()
    task = await c.scatter(ddf)

    ddf2 = await task
    df2 = await c.compute(ddf2)

    assert_eq(df, df2)


def test_serialize_collections_of_futures_sync(c):
    pd = pytest.importorskip("pandas")
    dd = pytest.importorskip("dask.dataframe")
    from dask.dataframe.utils import assert_eq

    df = pd.DataFrame({"x": [1, 2, 3]})
    ddf = dd.from_pandas(df, npartitions=2).persist()
    task = c.scatter(ddf)

    result = task.result()
    assert_eq(result.compute(), df)

    assert task.type == dd.DataFrame
    assert c.submit(lambda x, y: assert_eq(x.compute(), y), task, df).result()


def _dynamic_workload(x, delay=0.01):
    if delay == "random":
        sleep(random.random() / 2)
    else:
        sleep(delay)
    if x > 4:
        return 4
    secede()
    client = get_client()
    tasks = client.map(
        _dynamic_workload, [x + i + 1 for i in range(2)], pure=False, delay=delay
    )
    total = client.submit(sum, tasks)
    return total.result()


def test_dynamic_workloads_sync(c):
    task = c.submit(_dynamic_workload, 0, delay=0.02)
    assert task.result(timeout=20) == 52


@pytest.mark.slow
def test_dynamic_workloads_sync_random(c):
    task = c.submit(_dynamic_workload, 0, delay="random")
    assert task.result(timeout=20) == 52


@gen_cluster(client=True)
async def test_bytes_keys(c, s, a, b):
    key = b"inc-123"
    task = c.submit(inc, 1, key=key)
    result = await task
    assert type(task.key) is bytes
    assert set(s.tasks) == {key}
    assert key in a.data or key in b.data
    assert result == 2


@gen_cluster(client=True)
async def test_unicode_ascii_keys(c, s, a, b):
    uni_type = str
    key = "inc-123"
    task = c.submit(inc, 1, key=key)
    result = await task
    assert type(task.key) is uni_type
    assert set(s.tasks) == {key}
    assert key in a.data or key in b.data
    assert result == 2


@gen_cluster(client=True)
async def test_unicode_keys(c, s, a, b):
    uni_type = str
    key = "inc-123\u03bc"
    task = c.submit(inc, 1, key=key)
    result = await task
    assert type(task.key) is uni_type
    assert set(s.tasks) == {key}
    assert key in a.data or key in b.data
    assert result == 2

    task2 = c.submit(inc, task)
    result2 = await task2
    assert result2 == 3

    task3 = await c.scatter({"data-123": 123})
    result3 = await task3["data-123"]
    assert result3 == 123


def test_use_synchronous_client_in_async_context(loop, c):
    async def f():
        x = await c.scatter(123)
        y = c.submit(inc, x)
        z = await c.gather(y)
        return z

    z = sync(loop, f)
    assert z == 124


def test_quiet_quit_when_cluster_leaves(loop_in_thread):
    loop = loop_in_thread
    with LocalCluster(loop=loop, dashboard_address=":0", silence_logs=False) as cluster:
        with captured_logger("distributed.comm") as sio:
            with Client(cluster, loop=loop) as client:
                tasks = client.map(lambda x: x + 1, range(10))
                sleep(0.05)
                cluster.close()
                sleep(0.05)

        text = sio.getvalue()
        assert not text


@gen_cluster([("127.0.0.1", 4)] * 2, client=True)
async def test_call_stack_task(c, s, a, b):
    x = c.submit(slowdec, 1, delay=0.5)
    task = c.submit(slowinc, 1, delay=0.5)
    await asyncio.sleep(0.1)
    results = await asyncio.gather(c.call_stack(task), c.call_stack(keys=[task.key]))
    assert all(list(first(result.values())) == [task.key] for result in results)
    assert results[0] == results[1]
    result = results[0]
    ts = a.state.tasks.get(task.key)
    if ts is not None and ts.state == "executing":
        w = a
    else:
        w = b

    assert list(result) == [w.address]
    assert list(result[w.address]) == [task.key]
    assert "slowinc" in str(result)
    assert "slowdec" not in str(result)


@gen_cluster([("127.0.0.1", 4)] * 2, client=True)
async def test_call_stack_all(c, s, a, b):
    task = c.submit(slowinc, 1, delay=0.8)
    while not a.state.executing_count and not b.state.executing_count:
        await asyncio.sleep(0.01)
    result = await c.call_stack()
    w = a if a.state.executing_count else b
    assert list(result) == [w.address]
    assert list(result[w.address]) == [task.key]
    assert "slowinc" in str(result)


@gen_cluster([("127.0.0.1", 4)] * 2, client=True)
async def test_call_stack_collections(c, s, a, b):
    da = pytest.importorskip("dask.array")
    x = da.random.random(100, chunks=(10,)).map_blocks(slowinc, delay=0.5).persist()
    while not a.state.executing_count and not b.state.executing_count:
        await asyncio.sleep(0.001)
    result = await c.call_stack(x)
    assert result


@gen_cluster([("127.0.0.1", 4)] * 2, client=True)
async def test_call_stack_collections_all(c, s, a, b):
    da = pytest.importorskip("dask.array")
    x = da.random.random(100, chunks=(10,)).map_blocks(slowinc, delay=0.5).persist()
    while not a.state.executing_count and not b.state.executing_count:
        await asyncio.sleep(0.001)
    result = await c.call_stack()
    assert result


@pytest.mark.flaky(condition=WINDOWS, reruns=10, reruns_delay=5)
@gen_cluster(
    client=True,
    config={
        "distributed.worker.profile.enabled": True,
        "distributed.worker.profile.cycle": "100ms",
    },
)
async def test_profile(c, s, a, b):
    tasks = c.map(slowinc, range(10), delay=0.05, workers=a.address)
    await wait(tasks)

    x = await c.profile(start=time() + 10, stop=time() + 20)
    assert not x["count"]

    x = await c.profile(start=0, stop=time())
    assert (
        x["count"]
        == sum(p["count"] for _, p in a.profile_history) + a.profile_recent["count"]
    )

    y = await c.profile(start=time() - 0.300, stop=time())
    assert 0 < y["count"] < x["count"]

    assert not any(p["count"] for _, p in b.profile_history)
    result = await c.profile(workers=b.address)
    assert not result["count"]


@gen_cluster(
    client=True,
    config={
        "distributed.worker.profile.enabled": False,
        "distributed.worker.profile.cycle": "100ms",
    },
)
async def test_profile_disabled(c, s, a, b):
    tasks = c.map(slowinc, range(10), delay=0.05, workers=a.address)
    await wait(tasks)

    x = await c.profile(start=time() + 10, stop=time() + 20)
    assert x["count"] == 0

    x = await c.profile(start=0, stop=time())
    assert x["count"] == 0

    y = await c.profile(start=time() - 0.300, stop=time())
    assert 0 == y["count"] == x["count"]


@gen_cluster(
    client=True,
    config={
        "distributed.worker.profile.cycle": "100ms",
    },
)
async def test_profile_keys(c, s, a, b):
    x = c.map(slowinc, range(10), delay=0.05, workers=a.address)
    y = c.map(slowdec, range(10), delay=0.05, workers=a.address)
    await wait(x + y)

    xp = await c.profile("slowinc")
    yp = await c.profile("slowdec")
    p = await c.profile()

    assert p["count"] == xp["count"] + yp["count"]

    with captured_logger("distributed") as logger:
        prof = await c.profile("does-not-exist")
        assert prof == profile.create()
    out = logger.getvalue()
    assert not out


@gen_cluster()
async def test_client_with_name(s, a, b):
    with captured_logger("distributed.scheduler") as sio:
        async with Client(s.address, asynchronous=True, name="foo") as client:
            assert "foo" in client.id

    text = sio.getvalue()
    assert "foo" in text


@gen_cluster(client=True)
async def test_future_defaults_to_default_client(c, s, a, b):
    x = c.submit(inc, 1)
    await wait(x)

    task = Task(x.key)
    assert task.client is c


@gen_cluster(client=True)
async def test_future_auto_inform(c, s, a, b):
    x = c.submit(inc, 1)
    await wait(x)

    async with Client(s.address, asynchronous=True) as client:
        task = Task(x.key, client)

        while task.status != "finished":
            await asyncio.sleep(0.01)


def test_client_async_before_loop_starts(cleanup):
    with pytest.raises(
        RuntimeError,
        match=r"Constructing LoopRunner\(asynchronous=True\) without a running loop is not supported",
    ):
        client = Client(asynchronous=True, loop=None)


@pytest.mark.slow
@gen_cluster(client=True, Worker=Nanny, timeout=60, nthreads=[("127.0.0.1", 3)] * 2)
async def test_nested_compute(c, s, a, b):
    def fib(x):
        assert get_worker().get_current_task()
        if x < 2:
            return x
        a = delayed(fib)(x - 1)
        b = delayed(fib)(x - 2)
        c = a + b
        return c.compute()

    task = c.submit(fib, 8)
    result = await task
    assert result == 21
    assert len(s.transition_log) > 50


@gen_cluster(client=True)
async def test_task_metadata(c, s, a, b):
    with pytest.raises(KeyError):
        await c.get_metadata("x")
    with pytest.raises(KeyError):
        await c.get_metadata(["x"])
    result = await c.get_metadata("x", None)
    assert result is None
    result = await c.get_metadata(["x"], None)
    assert result is None

    with pytest.raises(KeyError):
        await c.get_metadata(["x", "y"])
    result = await c.get_metadata(["x", "y"], None)
    assert result is None

    await c.set_metadata("x", 1)
    result = await c.get_metadata("x")
    assert result == 1

    with pytest.raises(TypeError):
        await c.get_metadata(["x", "y"])
    with pytest.raises(TypeError):
        await c.get_metadata(["x", "y"], None)

    task = c.submit(inc, 1)
    key = task.key
    await wait(task)
    await c.set_metadata(key, 123)
    result = await c.get_metadata(key)
    assert result == 123

    del task

    while key in s.tasks:
        await asyncio.sleep(0.01)

    with pytest.raises(KeyError):
        await c.get_metadata(key)

    result = await c.get_metadata(key, None)
    assert result is None

    await c.set_metadata(["x", "a"], 1)
    result = await c.get_metadata("x")
    assert result == {"a": 1}
    await c.set_metadata(["x", "b"], 2)
    result = await c.get_metadata("x")
    assert result == {"a": 1, "b": 2}
    result = await c.get_metadata(["x", "a"])
    assert result == 1

    await c.set_metadata(["x", "a", "c", "d"], 1)
    result = await c.get_metadata("x")
    assert result == {"a": {"c": {"d": 1}}, "b": 2}


@gen_cluster(client=True, Worker=Nanny)
async def test_logs(c, s, a, b):
    await wait(c.map(inc, range(5)))
    logs = await c.get_scheduler_logs(n=5)
    assert logs

    for _, msg in logs:
        assert "distributed.scheduler" in msg

    w_logs = await c.get_worker_logs(n=5)
    assert set(w_logs.keys()) == {a.worker_address, b.worker_address}
    for log in w_logs.values():
        for _, msg in log:
            assert "distributed.worker" in msg

    n_logs = await c.get_worker_logs(nanny=True)
    assert set(n_logs.keys()) == {a.worker_address, b.worker_address}
    for log in n_logs.values():
        for _, msg in log:
            assert "distributed.nanny" in msg

    n_logs = await c.get_worker_logs(nanny=True, workers=[a.worker_address])
    assert set(n_logs.keys()) == {a.worker_address}
    for log in n_logs.values():
        for _, msg in log:
            assert "distributed.nanny" in msg


@gen_cluster(client=True, nthreads=[("", 1)], Worker=Nanny)
async def test_logs_from_worker_submodules(c, s, a):
    def on_worker(dask_worker):
        from distributed.worker import logger as l1
        from distributed.worker_memory import worker_logger as l2
        from distributed.worker_state_machine import logger as l3

        l1.info("AAA")
        l2.info("BBB")
        l3.info("CCC")

    await c.run(on_worker)
    logs = await c.get_worker_logs()
    logs = [row[1].partition(" - ")[2] for row in logs[a.worker_address]]
    assert logs[:3] == [
        "distributed.worker.state_machine - INFO - CCC",
        "distributed.worker.memory - INFO - BBB",
        "distributed.worker - INFO - AAA",
    ]

    def on_nanny(dask_worker):
        from distributed.nanny import logger as l4
        from distributed.worker_memory import nanny_logger as l5

        l4.info("DDD")
        l5.info("EEE")

    await c.run(on_nanny, nanny=True)
    logs = await c.get_worker_logs(nanny=True)
    logs = [row[1].partition(" - ")[2] for row in logs[a.worker_address]]
    assert logs[:2] == [
        "distributed.nanny.memory - INFO - EEE",
        "distributed.nanny - INFO - DDD",
    ]


@gen_cluster(client=True)
async def test_avoid_delayed_finalize(c, s, a, b):
    x = delayed(inc)(1)
    task = c.compute(x)
    result = await task
    assert result == 2
    assert list(s.tasks) == [task.key] == [x.key]


@gen_cluster()
async def test_config_scheduler_address(s, a, b):
    with dask.config.set({"scheduler-address": s.address}):
        with captured_logger("distributed.client") as sio:
            async with Client(asynchronous=True) as c:
                assert c.scheduler.address == s.address

    assert sio.getvalue() == f"Config value `scheduler-address` found: {s.address}\n"


@gen_cluster(client=True, nthreads=[])
async def test_warn_when_submitting_large_values(c, s):
    with pytest.warns(UserWarning, match="Sending large graph of size"):
<<<<<<< HEAD
        task = c.submit(lambda x: x + 1, b"0" * 10_000_000)
=======
        future = c.submit(lambda x: x + 1, b"0" * 10_000_000)
    with dask.config.set({"distributed.admin.large-graph-warning-threshold": "1GB"}):
        future = c.submit(lambda x: x + 1, b"0" * 10_000_000)
>>>>>>> 5647d063


@gen_cluster(client=True, nthreads=[])
async def test_warn_when_submitting_large_values_memoryview(c, s):
    """When sending numpy or parquet data, len(memoryview(obj)) returns the number of
    elements, not the number of bytes. Make sure we're reading memoryview.nbytes.
    """
    # The threshold is 10MB
    a = array.array("d", b"0" * 9_500_000)
    c.submit(lambda: a)

    a = array.array("d", b"0" * 10_000_000)
    with pytest.warns(UserWarning, match="Sending large graph of size"):
        c.submit(lambda: a)


@gen_cluster(client=True)
async def test_unhashable_function(c, s, a, b):
    func = _UnhashableCallable()
    result = await c.submit(func, 1)
    assert result == 2


@gen_cluster()
async def test_client_name(s, a, b):
    with dask.config.set({"client-name": "hello-world"}):
        async with Client(s.address, asynchronous=True) as c:
            assert any("hello-world" in name for name in list(s.clients))


def test_client_doesnt_close_given_loop(loop_in_thread, s, a, b):
    with Client(s["address"], loop=loop_in_thread) as c:
        assert c.submit(inc, 1).result() == 2
    with Client(s["address"], loop=loop_in_thread) as c:
        assert c.submit(inc, 2).result() == 3


@pytest.mark.slow
@gen_cluster(client=True, nthreads=[])
async def test_quiet_scheduler_loss(c, s):
    c._periodic_callbacks["scheduler-info"].interval = 10
    with captured_logger("distributed.client") as logger:
        await s.close()
    text = logger.getvalue()
    assert "BrokenPipeError" not in text


def test_dashboard_link(loop, monkeypatch):
    monkeypatch.setenv("USER", "myusername")

    with cluster(scheduler_kwargs={"dashboard_address": ":12355"}) as (s, [a, b]):
        with Client(s["address"], loop=loop) as c:
            with dask.config.set(
                {"distributed.dashboard.link": "{scheme}://foo-{USER}:{port}/status"}
            ):
                link = "http://foo-myusername:12355/status"
                assert link == c.dashboard_link
                text = c._repr_html_()
                assert link in text


@gen_test()
async def test_dashboard_link_inproc():
    async with Client(processes=False, asynchronous=True, dashboard_address=":0") as c:
        with dask.config.set({"distributed.dashboard.link": "{host}"}):
            assert "/" not in c.dashboard_link


@gen_test()
async def test_client_timeout_2():
    port = open_port()
    with dask.config.set({"distributed.comm.timeouts.connect": "10ms"}):
        start = time()
        c = Client(f"127.0.0.1:{port}", asynchronous=True)
        with pytest.raises((TimeoutError, IOError)):
            async with c:
                pass
        stop = time()
        assert c.status == "closed"
        assert stop - start < 1


@pytest.mark.parametrize("direct", [True, False])
@gen_cluster(client=True, client_kwargs={"serializers": ["dask", "msgpack"]})
async def test_turn_off_pickle(c, s, a, b, direct):
    np = pytest.importorskip("numpy")

    assert (await c.submit(inc, 1)) == 2
    await c.submit(np.ones, 5)
    await c.scatter(1)

    # Can't send complex data
    with pytest.raises(TypeError):
        await c.scatter(inc)

    # can send complex tasks (this uses pickle regardless)
    task = c.submit(lambda x: x, inc)
    await wait(task)

    # but can't receive complex results
    with pytest.raises(TypeError):
        await c.gather(task, direct=direct)

    # Run works
    result = await c.run(lambda: 1)
    assert list(result.values()) == [1, 1]
    result = await c.run_on_scheduler(lambda: 1)
    assert result == 1

    # But not with complex return values
    with pytest.raises(TypeError):
        await c.run(lambda: inc)
    with pytest.raises(TypeError):
        await c.run_on_scheduler(lambda: inc)


@gen_cluster()
async def test_de_serialization(s, a, b):
    np = pytest.importorskip("numpy")

    async with Client(
        s.address,
        asynchronous=True,
        serializers=["msgpack", "pickle"],
        deserializers=["msgpack"],
    ) as c:
        # Can send complex data
        task = await c.scatter(np.ones(5))

        # But can not retrieve it
        with pytest.raises(TypeError):
            result = await task


@gen_cluster()
async def test_de_serialization_none(s, a, b):
    np = pytest.importorskip("numpy")

    async with Client(s.address, asynchronous=True, deserializers=["msgpack"]) as c:
        # Can send complex data
        task = await c.scatter(np.ones(5))

        # But can not retrieve it
        with pytest.raises(TypeError):
            result = await task


@gen_cluster()
async def test_client_repr_closed(s, a, b):
    async with Client(s.address, asynchronous=True) as c:
        pass
    assert "No scheduler connected." in c._repr_html_()


@pytest.mark.skip
def test_client_repr_closed_sync(loop):
    with Client(loop=loop, processes=False, dashboard_address=":0") as c:
        pass
    assert "No scheduler connected." in c._repr_html_()


@pytest.mark.xfail(reason="https://github.com/dask/dask/pull/6807")
@gen_cluster(client=True, nthreads=[("127.0.0.1", 1)])
async def test_nested_prioritization(c, s, w):
    x = delayed(inc)(1, dask_key_name=("a", 2))
    y = delayed(inc)(2, dask_key_name=("a", 10))

    o = dask.order.order(merge(x.__dask_graph__(), y.__dask_graph__()))

    fx, fy = c.compute([x, y])

    await wait([fx, fy])

    assert (o[x.key] < o[y.key]) == (
        s.tasks[fx.key].priority < s.tasks[fy.key].priority
    )


@gen_cluster(client=True)
async def test_scatter_error_cancel(c, s, a, b):
    # https://github.com/dask/distributed/issues/2038
    def bad_fn(x):
        raise Exception("lol")

    x = await c.scatter(1)
    y = c.submit(bad_fn, x)
    del x

    await wait(y)
    assert y.status == "error"
    await asyncio.sleep(0.1)
    assert y.status == "error"  # not cancelled


@pytest.mark.parametrize("workers_arg", [False, True])
@pytest.mark.parametrize("direct", [False, True])
@pytest.mark.parametrize("broadcast", [False, True, 10])
@gen_cluster(
    client=True,
    nthreads=[("", 1)] * 10,
    config=merge(NO_AMM, {"distributed.worker.memory.pause": False}),
)
async def test_scatter_and_replicate_avoid_paused_workers(
    c, s, *workers, workers_arg, direct, broadcast
):
    paused_workers = [w for i, w in enumerate(workers) if i not in (3, 7)]
    for w in paused_workers:
        w.status = Status.paused
    while any(s.workers[w.address].status != Status.paused for w in paused_workers):
        await asyncio.sleep(0.01)

    f = await c.scatter(
        {"x": 1},
        workers=[w.address for w in workers[1:-1]] if workers_arg else None,
        broadcast=broadcast,
        direct=direct,
    )
    if not broadcast:
        await c.replicate(f, n=10)

    expect = [i in (3, 7) for i in range(10)]
    actual = [("x" in w.data) for w in workers]
    assert actual == expect


@pytest.mark.xfail(reason="GH#5409 Dask-Default-Threads are frequently detected")
def test_no_threads_lingering():
    if threading.active_count() < 40:
        return
    active = dict(threading._active)
    print(f"==== Found {len(active)} active threads: ====")
    for t in active.values():
        print(t)
    assert False


@gen_cluster()
async def test_direct_async(s, a, b):
    async with Client(s.address, asynchronous=True, direct_to_workers=True) as c:
        assert c.direct_to_workers

    async with Client(s.address, asynchronous=True, direct_to_workers=False) as c:
        assert not c.direct_to_workers


def test_direct_sync(c):
    assert not c.direct_to_workers

    def f():
        return get_client().direct_to_workers

    assert c.submit(f).result()


@gen_cluster()
async def test_mixing_clients_same_scheduler(s, a, b):
    async with Client(s.address, asynchronous=True) as c1, Client(
        s.address, asynchronous=True
    ) as c2:
        task = c1.submit(inc, 1)
        assert await c2.submit(inc, task) == 3
    assert not s.tasks


@gen_cluster()
async def test_mixing_clients_different_scheduler(s, a, b):
    async with Scheduler(port=open_port()) as s2, Worker(s2.address) as w1, Client(
        s.address, asynchronous=True
    ) as c1, Client(s2.address, asynchronous=True) as c2:
        task = c1.submit(inc, 1)
        with pytest.raises(CancelledError):
            await c2.submit(inc, task)


@dataclass(frozen=True)
class MyHashable:
    x: int
    y: int


@gen_cluster(client=True)
async def test_tuple_keys(c, s, a, b):
    x = dask.delayed(inc)(1, dask_key_name=("x", 1))
    y = dask.delayed(inc)(x, dask_key_name=("y", 1))
    task = c.compute(y)
    assert (await task) == 3
    z = dask.delayed(inc)(y, dask_key_name=("z", MyHashable(1, 2)))
    with pytest.raises(TypeError, match="key"):
        await c.compute(z)


@gen_cluster(client=True)
async def test_multiple_scatter(c, s, a, b):
    tasks = await asyncio.gather(*(c.scatter(1, direct=True) for _ in range(5)))

    x = await tasks[0]
    x = await tasks[0]


@gen_cluster(client=True)
async def test_map_large_kwargs_in_graph(c, s, a, b):
    np = pytest.importorskip("numpy")
    x = np.random.random(100000)
    tasks = c.map(lambda a, b: a + b, range(100), b=x)
    while not s.tasks:
        await asyncio.sleep(0.01)

    assert len(s.tasks) == 101
    assert any(k.startswith("ndarray") for k in s.tasks)


@gen_cluster(client=True)
async def test_retry(c, s, a, b):
    def f():
        assert dask.config.get("foo")

    with dask.config.set(foo=False):
        task = c.submit(f)
        with pytest.raises(AssertionError):
            await task

    with dask.config.set(foo=True):
        await task.retry()
        await task


@gen_cluster(client=True)
async def test_retry_dependencies(c, s, a, b):
    def f():
        return dask.config.get("foo")

    x = c.submit(f)
    y = c.submit(inc, x)

    with pytest.raises(KeyError):
        await y

    with dask.config.set(foo=100):
        await y.retry()
        result = await y
        assert result == 101

        await y.retry()
        await x.retry()
        result = await y
        assert result == 101


@gen_cluster(client=True)
async def test_released_dependencies(c, s, a, b):
    def f(x):
        return dask.config.get("foo") + 1

    x = c.submit(inc, 1, key="x")
    y = c.submit(f, x, key="y")
    del x

    with pytest.raises(KeyError):
        await y

    with dask.config.set(foo=100):
        await y.retry()
        result = await y
        assert result == 101


@gen_cluster(client=True, clean_kwargs={"threads": False})
async def test_profile_bokeh(c, s, a, b):
    pytest.importorskip("bokeh.plotting")
    from bokeh.model import Model

    await c.gather(c.map(slowinc, range(10), delay=0.2))
    state, figure = await c.profile(plot=True)
    assert isinstance(figure, Model)

    with tmpfile("html") as fn:
        try:
            await c.profile(filename=fn)
        except PermissionError:
            if WINDOWS:
                pytest.xfail()
        assert os.path.exists(fn)


@gen_cluster(client=True)
async def test_get_mix_futures_and_SubgraphCallable(c, s, a, b):
    task = c.submit(add, 1, 2)

    subgraph = SubgraphCallable(
        {"_2": (add, "_0", "_1"), "_3": (add, task, "_2")}, "_3", ("_0", "_1")
    )
    dsk = {"a": 1, "b": 2, "c": (subgraph, "a", "b"), "d": (subgraph, "c", "b")}

    task2 = c.get(dsk, "d", sync=False)
    result = await task2
    assert result == 11

    # Nested subgraphs
    subgraph2 = SubgraphCallable(
        {
            "_2": (subgraph, "_0", "_1"),
            "_3": (subgraph, "_2", "_1"),
            "_4": (add, "_3", task2),
        },
        "_4",
        ("_0", "_1"),
    )

    dsk2 = {"e": 1, "f": 2, "g": (subgraph2, "e", "f")}

    result = await c.get(dsk2, "g", sync=False)
    assert result == 22


@gen_cluster(client=True)
async def test_get_mix_futures_and_SubgraphCallable_dask_dataframe(c, s, a, b):
    dd = pytest.importorskip("dask.dataframe")
    import pandas as pd

    df = pd.DataFrame({"x": range(1, 11)})
    ddf = dd.from_pandas(df, npartitions=2).persist()
    ddf = ddf.map_partitions(lambda x: x)
    ddf["x"] = ddf["x"].astype("f8")
    ddf = ddf.map_partitions(lambda x: x)
    ddf["x"] = ddf["x"].astype("f8")
    result = await c.compute(ddf)
    assert result.equals(df.astype("f8"))


def test_direct_to_workers(s, loop):
    with Client(s["address"], loop=loop, direct_to_workers=True) as client:
        task = client.scatter(1)
        task.result()
        resp = client.run_on_scheduler(lambda dask_scheduler: dask_scheduler.events)
        assert "gather" not in str(resp)


@gen_cluster(client=True)
async def test_instances(c, s, a, b):
    assert list(Client._instances) == [c]
    assert list(Scheduler._instances) == [s]
    assert set(Worker._instances) == {a, b}


@gen_cluster(client=True)
async def test_wait_for_workers(c, s, a, b):
    task = asyncio.ensure_future(c.wait_for_workers(n_workers=3))
    await asyncio.sleep(0.22)  # 2 chances
    assert not task.done()

    async with Worker(s.address):
        start = time()
        await task
        assert time() < start + 1

    with pytest.raises(TimeoutError) as info:
        await c.wait_for_workers(n_workers=10, timeout="1 ms")

    assert "2/10" in str(info.value).replace(" ", "")
    assert "1 ms" in str(info.value)


@pytest.mark.skipif(WINDOWS, reason="num_fds not supported on windows")
@pytest.mark.skipif(MACOS, reason="dask/distributed#8075")
@pytest.mark.parametrize(
    "Worker", [Worker, pytest.param(Nanny, marks=[pytest.mark.slow])]
)
@gen_test()
async def test_file_descriptors_dont_leak(Worker):
    pytest.importorskip("pandas")
    df = dask.datasets.timeseries(freq="10s", dtypes={"x": int, "y": float})

    proc = psutil.Process()
    before = proc.num_fds()
    async with Scheduler(dashboard_address=":0") as s:
        async with Worker(s.address), Worker(s.address), Client(
            s.address, asynchronous=True
        ):
            assert proc.num_fds() > before
            await df.sum().persist()

    start = time()
    while proc.num_fds() > before:
        await asyncio.sleep(0.01)
        assert time() < start + 10, (before, proc.num_fds())


@gen_test()
async def test_dashboard_link_cluster():
    class MyCluster(LocalCluster):
        @property
        def dashboard_link(self):
            return "http://foo.com"

    async with MyCluster(
        processes=False, asynchronous=True, dashboard_address=":0"
    ) as cluster:
        async with Client(cluster, asynchronous=True) as client:
            assert "http://foo.com" in client._repr_html_()


@gen_test()
async def test_shutdown():
    async with Scheduler(dashboard_address=":0") as s:
        async with Worker(s.address) as w:
            async with Client(s.address, asynchronous=True) as c:
                await c.shutdown()

                assert s.status == Status.closed
                assert w.status in {Status.closed, Status.closing}
                assert c.status == "closed"


@gen_test()
async def test_shutdown_localcluster():
    async with LocalCluster(
        n_workers=1, asynchronous=True, processes=False, dashboard_address=":0"
    ) as lc:
        async with Client(lc, asynchronous=True) as c:
            await c.shutdown()

        assert lc.scheduler.status == Status.closed
        assert lc.status == Status.closed
        assert c.status == "closed"


@gen_test()
async def test_shutdown_stops_callbacks():
    async with Scheduler(dashboard_address=":0") as s:
        async with Worker(s.address) as w:
            async with Client(s.address, asynchronous=True) as c:
                await c.shutdown()
                assert not any(pc.is_running() for pc in c._periodic_callbacks.values())


@gen_test()
async def test_shutdown_is_quiet_with_cluster():
    async with LocalCluster(
        n_workers=1, asynchronous=True, processes=False, dashboard_address=":0"
    ) as cluster:
        with captured_logger("distributed.client") as logger:
            timeout = 0.1
            async with Client(cluster, asynchronous=True, timeout=timeout) as c:
                await c.shutdown()
                await asyncio.sleep(timeout)
            msg = logger.getvalue().strip()
            assert msg == "Shutting down scheduler from Client", msg


@gen_test()
async def test_client_is_quiet_cluster_close():
    async with LocalCluster(
        n_workers=1, asynchronous=True, processes=False, dashboard_address=":0"
    ) as cluster:
        with captured_logger("distributed.client") as logger:
            timeout = 0.1
            async with Client(cluster, asynchronous=True, timeout=timeout) as c:
                await cluster.close()
                await asyncio.sleep(timeout)
            assert not logger.getvalue().strip()


@gen_test()
async def test_config_inherited_by_subprocess():
    with dask.config.set(foo=100):
        async with LocalCluster(
            n_workers=1,
            asynchronous=True,
            processes=True,
            dashboard_address=":0",
        ) as lc:
            async with Client(lc, asynchronous=True) as c:
                assert await c.submit(dask.config.get, "foo") == 100


@gen_cluster(client=True)
async def test_futures_of_sorted(c, s, a, b):
<<<<<<< HEAD
    pytest.importorskip("dask.dataframe")
    df = await dask.datasets.timeseries(dtypes={"x": int}).persist()
    tasks = futures_of(df)
    for k, f in zip(df.__dask_keys__(), tasks):
        assert str(k) in str(f)
=======
    b = dask.bag.from_sequence(range(10), npartitions=5).persist()
    futures = futures_of(b)
    assert [fut.key for fut in futures] == [k for k in b.__dask_keys__()]
>>>>>>> 5647d063


@gen_cluster(
    client=True,
    config={
        "distributed.worker.profile.enabled": True,
        "distributed.worker.profile.cycle": "10ms",
    },
)
async def test_profile_server(c, s, a, b):
    for i in range(5):
        try:
            x = c.map(slowinc, range(10), delay=0.01, workers=a.address, pure=False)
            await wait(x)
            await asyncio.gather(
                c.run(slowinc, 1, delay=0.5), c.run_on_scheduler(slowdec, 1, delay=0.5)
            )

            p = await c.profile(server=True)  # All worker servers
            assert "slowinc" in str(p)

            p = await c.profile(scheduler=True)  # Scheduler
            assert "slowdec" in str(p)
        except AssertionError:
            if i == 4:
                raise
            else:
                pass
        else:
            break


@gen_cluster(
    client=True,
    config={
        "distributed.worker.profile.enabled": False,
        "distributed.worker.profile.cycle": "10ms",
    },
)
async def test_profile_server_disabled(c, s, a, b):
    x = c.map(slowinc, range(10), delay=0.01, workers=a.address, pure=False)
    await wait(x)
    await asyncio.gather(
        c.run(slowinc, 1, delay=0.5), c.run_on_scheduler(slowdec, 1, delay=0.5)
    )

    p = await c.profile(server=True)  # All worker servers
    assert "slowinc" not in str(p)

    p = await c.profile(scheduler=True)  # Scheduler
    assert "slowdec" not in str(p)


@gen_cluster(client=True)
async def test_await_task(c, s, a, b):
    task = c.submit(inc, 1)

    async def f():  # flake8: noqa
        result = await task
        assert result == 2

    await f()

    task = c.submit(div, 1, 0)

    async def f():
        with pytest.raises(ZeroDivisionError):
            await task

    await f()


@gen_cluster(client=True)
async def test_as_completed_async_for(c, s, a, b):
    tasks = c.map(inc, range(10))
    ac = as_completed(tasks)
    results = []

    async def f():
        async for task in ac:
            result = await task
            results.append(result)

    await f()

    assert set(results) == set(range(1, 11))


@gen_cluster(client=True)
async def test_as_completed_async_for_results(c, s, a, b):
    tasks = c.map(inc, range(10))
    ac = as_completed(tasks, with_results=True)
    results = []

    async def f():
        async for task, result in ac:
            results.append(result)

    await f()

    assert set(results) == set(range(1, 11))


@gen_cluster(client=True)
async def test_as_completed_async_for_cancel(c, s, a, b):
    x = c.submit(inc, 1)
    ev = Event()
    y = c.submit(lambda ev: ev.wait(), ev)
    ac = as_completed([x, y])

    await x
    await y.cancel()

    futs = [task async for task in ac]
    assert futs == [x, y]
    await ev.set()  # Allow for clean teardown


@gen_test()
async def test_async_with():
    async with Client(processes=False, dashboard_address=":0", asynchronous=True) as c:
        assert await c.submit(lambda x: x + 1, 10) == 11
    assert c.status == "closed"
    assert c.cluster.status == Status.closed


def test_client_sync_with_async_def(loop):
    async def ff():
        await asyncio.sleep(0.01)
        return 1

    with cluster() as (s, [a, b]):
        with Client(s["address"], loop=loop) as c:
            assert sync(loop, ff) == 1
            assert c.sync(ff) == 1


@pytest.mark.skip(reason="known intermittent failure")
@gen_cluster(client=True)
async def test_dont_hold_on_to_large_messages(c, s, a, b):
    np = pytest.importorskip("numpy")
    da = pytest.importorskip("dask.array")
    x = np.random.random(1000000)
    xr = weakref.ref(x)

    d = da.from_array(x, chunks=(100000,))
    d = d.persist()
    del x

    start = time()
    while xr() is not None:
        if time() > start + 5:
            # Help diagnosing
            from types import FrameType

            x = xr()
            if x is not None:
                del x
                rc = sys.getrefcount(xr())
                refs = gc.get_referrers(xr())
                print("refs to x:", rc, refs, gc.isenabled())
                frames = [r for r in refs if isinstance(r, FrameType)]
                for i, f in enumerate(frames):
                    print(
                        "frames #%d:" % i,
                        f.f_code.co_name,
                        f.f_code.co_filename,
                        sorted(f.f_locals),
                    )
            pytest.fail("array should have been destroyed")

        await asyncio.sleep(0.200)


@gen_cluster(client=True)
async def test_run_on_scheduler_async_def(c, s, a, b):
    async def f(dask_scheduler):
        await asyncio.sleep(0.01)
        dask_scheduler.foo = "bar"

    await c.run_on_scheduler(f)

    assert s.foo == "bar"

    async def f(dask_worker):
        await asyncio.sleep(0.01)
        dask_worker.foo = "bar"

    await c.run(f)
    assert a.foo == "bar"
    assert b.foo == "bar"


@gen_cluster(client=True)
async def test_run_on_scheduler_async_def_wait(c, s, a, b):
    async def f(dask_scheduler):
        await asyncio.sleep(0.01)
        dask_scheduler.foo = "bar"

    await c.run_on_scheduler(f, wait=False)

    while not hasattr(s, "foo"):
        await asyncio.sleep(0.01)
    assert s.foo == "bar"

    async def f(dask_worker):
        await asyncio.sleep(0.01)
        dask_worker.foo = "bar"

    await c.run(f, wait=False)

    while not hasattr(a, "foo") or not hasattr(b, "foo"):
        await asyncio.sleep(0.01)

    assert a.foo == "bar"
    assert b.foo == "bar"


@pytest.mark.slow
@pytest.mark.skipif(WINDOWS, reason="frequently kills off the whole test suite")
@pytest.mark.parametrize("local", [True, False])
@gen_cluster(client=True, nthreads=[("127.0.0.1", 2)] * 2)
async def test_performance_report(c, s, a, b, local):
    pytest.importorskip("bokeh")
    da = pytest.importorskip("dask.array")

    async def f(stacklevel, mode=None):
        """
        We wrap this in a function so that the assertions aren't in the
        performanace report itself

        Also, we want this comment to appear
        """
        x = da.random.random((1000, 1000), chunks=(100, 100))
        with tmpfile(extension="html") as fn:
            urlpath = fn
            if not local:
                pytest.importorskip("fsspec")
                # Make it look like an fsspec path
                urlpath = f"file://{fn}"
            async with performance_report(
                filename=urlpath,
                stacklevel=stacklevel,
                mode=mode,
            ):
                await c.compute((x + x.T).sum())

            with open(fn) as f:
                data = f.read()
        return data

    # Ensure default kwarg maintains backward compatibility
    data = await f(stacklevel=1)

    assert "Also, we want this comment to appear" in data
    assert "bokeh" in data
    assert "random" in data
    assert "Dask Performance Report" in data
    assert "x = da.random" in data
    assert "Threads: 4" in data
    assert "No logs to report" in data
    assert dask.__version__ in data

    # stacklevel=2 captures code two frames back -- which in this case
    # is the testing function
    data = await f(stacklevel=2)
    assert "async def test_performance_report(c, s, a, b):" in data
    assert "Dask Performance Report" in data

    # stacklevel=0 or lower is overridden to stacklevel=1 so we don't see
    # distributed internals
    data = await f(stacklevel=0)
    assert "Also, we want this comment to appear" in data
    assert "Dask Performance Report" in data

    data = await f(stacklevel=1, mode="inline")
    assert "cdn.bokeh.org" not in data
    data = await f(stacklevel=1, mode="cdn")
    assert "cdn.bokeh.org" in data


@pytest.mark.skipif(
    sys.version_info >= (3, 10),
    reason="On Py3.10+ semaphore._loop is not bound until .acquire() blocks",
)
@gen_cluster(nthreads=[])
async def test_client_gather_semaphore_loop(s):
    async with Client(s.address, asynchronous=True) as c:
        assert c._gather_semaphore._loop is c.loop.asyncio_loop


@gen_cluster(client=True)
async def test_as_completed_condition_loop(c, s, a, b):
    seq = c.map(inc, range(5))
    ac = as_completed(seq)
    # consume the ac so that the ac.condition is bound to the loop on py3.10+
    async for _ in ac:
        pass
    assert ac.condition._loop == c.loop.asyncio_loop


@pytest.mark.skipif(
    sys.version_info >= (3, 10),
    reason="On Py3.10+ semaphore._loop is not bound until .acquire() blocks",
)
def test_client_connectionpool_semaphore_loop(s, a, b, loop):
    with Client(s["address"], loop=loop) as c:
        assert c.rpc.semaphore._loop is loop.asyncio_loop


@pytest.mark.slow
@gen_cluster(client=True, nthreads=[], config={"distributed.comm.compression": None})
@pytest.mark.skipif(not LINUX, reason="Need 127.0.0.2 to mean localhost")
async def test_mixed_compression(c, s):
    pytest.importorskip("lz4")
    da = pytest.importorskip("dask.array")

    async with Nanny(
        s.address,
        host="127.0.0.2",
        nthreads=1,
        config={"distributed.comm.compression": "lz4"},
    ), Nanny(
        s.address,
        host="127.0.0.3",
        nthreads=1,
        config={"distributed.comm.compression": "zlib"},
    ):
        await c.wait_for_workers(2)
        await c.get_versions()

        x = da.ones((10000, 10000))
        # get_data between Worker with lz4 and Worker with zlib
        y = x + x.T
        # get_data from Worker with lz4 and Worker with zlib to Client with None
        out = await c.gather(y)
        assert out.shape == (10000, 10000)


def test_futures_in_subgraphs(loop_in_thread):
    """Regression test of <https://github.com/dask/distributed/issues/4145>"""

    dd = pytest.importorskip("dask.dataframe")
    pd = pytest.importorskip("pandas")
    with cluster() as (s, [a, b]), Client(s["address"], loop=loop_in_thread) as c:
        ddf = dd.from_pandas(
            pd.DataFrame(
                dict(
                    uid=range(50),
                    enter_time=pd.date_range(
                        start="2020-01-01", end="2020-09-01", periods=50, tz="UTC"
                    ),
                )
            ),
            npartitions=5,
        )

        ddf = ddf[ddf.uid.isin(range(29))].persist()
        ddf["local_time"] = ddf.enter_time.dt.tz_convert("US/Central")
        ddf["day"] = ddf.enter_time.dt.day_name()
        ddf = dd.categorical.categorize(ddf, columns=["day"], index=False)
        ddf.compute()


@gen_cluster(client=True)
async def test_get_task_metadata(c, s, a, b):
    # Populate task metadata
    await c.register_plugin(TaskStateMetadataPlugin())

    async with get_task_metadata() as tasks:
        f = c.submit(slowinc, 1)
        await f

    metadata = tasks.metadata
    assert f.key in metadata
    assert metadata[f.key] == s.tasks.get(f.key).metadata

    state = tasks.state
    assert f.key in state
    assert state[f.key] == "memory"

    assert not any(isinstance(p, CollectTaskMetaDataPlugin) for p in s.plugins)


@gen_cluster(client=True)
async def test_get_task_metadata_multiple(c, s, a, b):
    # Populate task metadata
    await c.register_plugin(TaskStateMetadataPlugin())

    # Ensure that get_task_metadata only collects metadata for
    # tasks which are submitted and completed within its context
    async with get_task_metadata() as tasks1:
        f1 = c.submit(slowinc, 1)
        await f1
        async with get_task_metadata() as tasks2:
            f2 = c.submit(slowinc, 2)
            await f2

    metadata1 = tasks1.metadata
    metadata2 = tasks2.metadata

    assert len(metadata1) == 2
    assert sorted(metadata1.keys()) == sorted([f1.key, f2.key])
    assert metadata1[f1.key] == s.tasks.get(f1.key).metadata
    assert metadata1[f2.key] == s.tasks.get(f2.key).metadata

    assert len(metadata2) == 1
    assert list(metadata2.keys()) == [f2.key]
    assert metadata2[f2.key] == s.tasks.get(f2.key).metadata


@gen_cluster(client=True)
async def test_register_worker_plugin_exception(c, s, a, b):
    class MyPlugin(WorkerPlugin):
        def setup(self, worker=None):
            raise ValueError("Setup failed")

    with pytest.raises(ValueError, match="Setup failed"):
        await c.register_plugin(MyPlugin())


@gen_cluster(client=True, nthreads=[("", 1)])
async def test_log_event(c, s, a):
    # Log an event from inside a task
    def foo():
        get_worker().log_event("topic1", {"foo": "bar"})

    assert not await c.get_events("topic1")
    await c.submit(foo)
    events = await c.get_events("topic1")
    assert len(events) == 1
    assert events[0][1] == {"foo": "bar", "worker": a.address}

    # Log an event while on the scheduler
    def log_scheduler(dask_scheduler):
        dask_scheduler.log_event("topic2", {"woo": "hoo"})

    await c.run_on_scheduler(log_scheduler)
    events = await c.get_events("topic2")
    assert len(events) == 1
    assert events[0][1] == {"woo": "hoo"}

    # Log an event from the client process
    await c.log_event("topic2", ("alice", "bob"))
    events = await c.get_events("topic2")
    assert len(events) == 2
    assert events[1][1] == ("alice", "bob")


@gen_cluster(client=True, nthreads=[])
async def test_log_event_multiple_clients(c, s):
    async with Client(s.address, asynchronous=True) as c2, Client(
        s.address, asynchronous=True
    ) as c3:
        received_events = []

        def get_event_handler(handler_id):
            def handler(event):
                received_events.append((handler_id, event))

            return handler

        c.subscribe_topic("test-topic", get_event_handler(1))
        c2.subscribe_topic("test-topic", get_event_handler(2))

        while len(s.event_subscriber["test-topic"]) != 2:
            await asyncio.sleep(0.01)

        with captured_logger("distributed.client") as logger:
            await c.log_event("test-topic", {})

        while len(received_events) < 2:
            await asyncio.sleep(0.01)

        assert len(received_events) == 2
        assert {handler_id for handler_id, _ in received_events} == {1, 2}
        assert "ValueError" not in logger.getvalue()


@gen_cluster(client=True)
async def test_annotations_task_state(c, s, a, b):
    da = pytest.importorskip("dask.array")

    with dask.annotate(qux="bar", priority=100):
        x = da.ones(10, chunks=(5,))

    with dask.config.set(optimization__fuse__active=False):
        x = await x.persist()

    for ts in s.tasks.values():
        assert ts.annotations["qux"] == "bar"
        assert ts.annotations["priority"] == 100


@pytest.mark.parametrize("fn", ["compute", "persist"])
@gen_cluster(client=True)
async def test_annotations_compute_time(c, s, a, b, fn):
    da = pytest.importorskip("dask.array")
    x = da.ones(10, chunks=(5,))

    with dask.annotate(foo="bar"):
        # Turn off optimization to avoid rewriting layers and picking up annotations
        # that way. Instead, we want `compute`/`persist` to be able to pick them up.
        fut = getattr(c, fn)(x, optimize_graph=False)

    await wait(fut)
    assert s.tasks
    for ts in s.tasks.values():
        assert ts.annotations["foo"] == "bar"


@pytest.mark.xfail(reason="https://github.com/dask/dask/issues/7036")
@gen_cluster(client=True)
async def test_annotations_survive_optimization(c, s, a, b):
    da = pytest.importorskip("dask.array")

    with dask.annotate(foo="bar"):
        x = da.ones(10, chunks=(5,))

    ann = x.__dask_graph__().layers[x.name].annotations
    assert ann is not None
    assert ann.get("foo", None) == "bar"

    (xx,) = dask.optimize(x)

    ann = xx.__dask_graph__().layers[x.name].annotations
    assert ann is not None
    assert ann.get("foo", None) == "bar"


@gen_cluster(client=True)
async def test_annotations_priorities(c, s, a, b):
    da = pytest.importorskip("dask.array")

    with dask.annotate(priority=15):
        x = da.ones(10, chunks=(5,))

    with dask.config.set(optimization__fuse__active=False):
        x = await x.persist()

    for ts in s.tasks.values():
        assert ts.priority[0] == -15
        assert ts.annotations["priority"] == 15


@gen_cluster(client=True)
async def test_annotations_workers(c, s, a, b):
    da = pytest.importorskip("dask.array")

    with dask.annotate(workers=[a.address]):
        x = da.ones(10, chunks=(5,))

    with dask.config.set(optimization__fuse__active=False):
        x = await x.persist()

    for ts in s.tasks.values():
        assert ts.annotations["workers"] == [a.address]
        assert ts.worker_restrictions == {a.address}

    assert a.data
    assert not b.data


@gen_cluster(client=True)
async def test_annotations_retries(c, s, a, b):
    da = pytest.importorskip("dask.array")

    with dask.annotate(retries=2):
        x = da.ones(10, chunks=(5,))

    with dask.config.set(optimization__fuse__active=False):
        x = await x.persist()

    for ts in s.tasks.values():
        assert ts.retries == 2
        assert ts.annotations["retries"] == 2


@gen_cluster(client=True)
async def test_annotations_blockwise_unpack(c, s, a, b):
    da = pytest.importorskip("dask.array")
    np = pytest.importorskip("numpy")
    from dask.array.utils import assert_eq

    # A flaky doubling function -- need extra args because it is called before
    # application to establish dtype/meta.
    scale = varying([ZeroDivisionError("one"), ZeroDivisionError("two"), 2, 2])

    def flaky_double(x):
        return scale() * x

    # A reliable double function.
    def reliable_double(x):
        return 2 * x

    x = da.ones(10, chunks=(5,))

    # The later annotations should not override the earlier annotations
    with dask.annotate(retries=2):
        y = x.map_blocks(flaky_double, meta=np.array((), dtype=float))
    with dask.annotate(retries=0):
        z = y.map_blocks(reliable_double, meta=np.array((), dtype=float))

    with dask.config.set(optimization__fuse__active=False):
        z = await c.compute(z)

    assert_eq(z, np.ones(10) * 4.0)


@gen_cluster(
    client=True,
    nthreads=[
        ("127.0.0.1", 1),
        ("127.0.0.1", 1, {"resources": {"GPU": 1}}),
    ],
)
async def test_annotations_resources(c, s, a, b):
    da = pytest.importorskip("dask.array")

    with dask.annotate(resources={"GPU": 1}):
        x = da.ones(10, chunks=(5,))

    with dask.config.set(optimization__fuse__active=False):
        x = await x.persist()

    for ts in s.tasks.values():
        assert ts.resource_restrictions == {"GPU": 1}
        assert ts.annotations["resources"] == {"GPU": 1}


@gen_cluster(
    client=True,
    nthreads=[
        ("127.0.0.1", 1),
        ("127.0.0.1", 1, {"resources": {"GPU": 1}}),
    ],
)
async def test_annotations_resources_culled(c, s, a, b):
    da = pytest.importorskip("dask.array")

    x = da.ones((2, 2, 2), chunks=1)
    with dask.annotate(resources={"GPU": 1}):
        y = x.map_blocks(lambda x0: x0, meta=x._meta)

    z = y[0, 0, 0]

    (z,) = c.compute([z], optimize_graph=False)
    await z
    # it worked!


@gen_cluster(client=True)
async def test_annotations_loose_restrictions(c, s, a, b):
    da = pytest.importorskip("dask.array")

    # Eventually fails if allow_other_workers=False
    with dask.annotate(workers=["fake"], allow_other_workers=True):
        x = da.ones(10, chunks=(5,))

    with dask.config.set(optimization__fuse__active=False):
        x = await x.persist()

    for ts in s.tasks.values():
        assert not ts.worker_restrictions
        assert ts.host_restrictions == {"fake"}
        assert ts.annotations["workers"] == ["fake"]
        assert ts.annotations["allow_other_workers"] is True


@gen_cluster(
    client=True,
    nthreads=[
        ("127.0.0.1", 1, {"resources": {"foo": 4}}),
        ("127.0.0.1", 1),
    ],
)
async def test_annotations_submit_map(c, s, a, b):
    with dask.annotate(resources={"foo": 1}):
        f = c.submit(inc, 0)
    with dask.annotate(resources={"foo": 1}):
        fs = c.map(inc, range(10, 13))

    await wait([f, *fs])

    for ts in s.tasks.values():
        assert ts.resource_restrictions == {"foo": 1}
        assert ts.annotations["resources"] == {"foo": 1}
    assert not b.state.tasks


@gen_cluster(client=True)
async def test_annotations_global_vs_local(c, s, a, b):
    """Test that local annotations take precedence over global annotations"""
    with dask.annotate(foo=1):
        x = delayed(inc)(1, dask_key_name="x")
    y = delayed(inc)(2, dask_key_name="y")
    with dask.annotate(foo=2):
        xf, yf = c.compute([x, y])

    await c.gather(xf, yf)
    assert s.tasks["x"].annotations == {"foo": 1}
    assert s.tasks["y"].annotations == {"foo": 2}


@gen_cluster(client=True)
async def test_workers_collection_restriction(c, s, a, b):
    da = pytest.importorskip("dask.array")

    task = c.compute(da.arange(10), workers=a.address)
    await task
    assert a.data and not b.data


@gen_cluster(client=True, nthreads=[("127.0.0.1", 1)])
async def test_get_client_functions_spawn_clusters(c, s, a):
    # see gh4565

    scheduler_addr = c.scheduler.address

    def f(x):
        with LocalCluster(
            n_workers=1,
            processes=False,
            dashboard_address=":0",
            worker_dashboard_address=":0",
            loop=None,
        ) as cluster2:
            with Client(cluster2) as c1:
                c2 = get_client()

                c1_scheduler = c1.scheduler.address
                c2_scheduler = c2.scheduler.address
                assert c1_scheduler != c2_scheduler
                assert c2_scheduler == scheduler_addr

    await c.gather(c.map(f, range(2)))
    await a.close()

    c_default = default_client()
    assert c is c_default


def test_computation_code_walk_frames():
    test_function_code = inspect.getsource(test_computation_code_walk_frames)
    code = Client._get_computation_code()
    lineno_relative = relative_frame_linenumber(inspect.currentframe()) - 1
    lineno_frame = inspect.getframeinfo(inspect.currentframe()).lineno - 2

    # Sanity check helper function works, called 7 lines down in this function
    assert relative_frame_linenumber(inspect.currentframe()) == 7

    assert len(code) == 1
    code = code[0]

    assert code.code == test_function_code
    assert code.lineno_frame == lineno_frame
    assert code.lineno_relative == lineno_relative
    assert code.filename == __file__

    def nested_call():
        code = Client._get_computation_code(nframes=2)
        nonlocal lineno_relative, lineno_frame
        lineno_relative = 1  # called on first line in this function
        lineno_frame = inspect.getframeinfo(inspect.currentframe()).lineno - 3
        return code

    nested = nested_call()
    nested_call_lineno_relative = relative_frame_linenumber(inspect.currentframe()) - 1
    nested_call_lineno_frame = inspect.getframeinfo(inspect.currentframe()).lineno - 2

    assert len(nested) == 2
    assert nested[-1].code == inspect.getsource(nested_call)
    assert nested[-1].lineno_frame == lineno_frame
    assert nested[-1].lineno_relative == lineno_relative
    assert nested[-1].filename == __file__

    assert nested[-2].code == test_function_code
    assert nested[-2].lineno_frame == nested_call_lineno_frame
    assert nested[-2].lineno_relative == nested_call_lineno_relative
    assert nested[-2].filename == __file__

    with pytest.raises(TypeError, match="Ignored modules must be a list"):
        with dask.config.set(
            {"distributed.diagnostics.computations.ignore-modules": "test_client"}
        ):
            code = Client._get_computation_code()

    with dask.config.set(
        {
            "distributed.diagnostics.computations.ignore-modules": ["test_client"],
            "distributed.diagnostics.computations.ignore-files": [],
        }
    ):
        import sys

        upper_frame_code = inspect.getsource(sys._getframe(1))
        lineno_relative = relative_frame_linenumber(sys._getframe(1))
        lineno_frame = inspect.getframeinfo(sys._getframe(1)).lineno
        code = Client._get_computation_code()

        assert len(code) == 1
        code = code[0]

        assert code.code == upper_frame_code
        assert code.lineno_relative == lineno_relative
        assert code.lineno_frame == lineno_frame
        assert nested_call()[-1].code == upper_frame_code


def run_in_ipython(code):
    from IPython.testing.globalipapp import start_ipython

    shell = start_ipython()
    return shell.run_cell(code)


@pytest.mark.slow
@pytest.mark.parametrize("nframes", (2, 3))
@gen_cluster()
async def test_computation_ignore_ipython_frames(s, a, b, nframes):
    pytest.importorskip("IPython")

    source_code = f"""
        import time
        import dask
        from distributed import Client

        dask.config.set({{"distributed.diagnostics.computations.nframes": {nframes}}})
        with Client("{s.address}") as client:
            def foo(x): print(x); return x;
            def bar(x): return client.map(foo, range(x))

            N = client.gather(bar(3))
    """
    # When not running IPython in a new process, it does not shutdown
    # properly and leaks a thread. There should be a way to fix this.
    # Seems to be another (deeper) issue that this shouldn't need
    # a subprocess/thread/@gen_cluster/test at all, and ought to be able to run
    # directly in InteractiveShell (and does) but requires `--reruns=1`
    # due to some underlying lag in the asyncio if ran by itself, but will
    # otherwise run fine in the suite of tests.
    ctx = multiprocessing.get_context("spawn")
    with concurrent.futures.ProcessPoolExecutor(1, mp_context=ctx) as executor:
        loop = asyncio.get_running_loop()
        result = await loop.run_in_executor(executor, run_in_ipython, source_code)

    result.raise_error()
    computations = s.computations

    assert len(computations) == 1
    assert len(computations[0].code) == 1
    code = computations[0].code[0]
    assert len(code) == 2  # 2 frames when ignoring IPython frames

    def normalize(s):
        return re.sub(r"\s+", " ", s).strip()

    assert normalize(code[0].code) == normalize(source_code)
    assert normalize(code[1].code) == "def bar(x): return client.map(foo, range(x))"


@gen_cluster(client=True, nthreads=[("", 1)])
async def test_computation_store_annotations(c, s, a):
    # We do not want to store layer annotations
    with dask.annotate(layer="foo"):
        f = delayed(inc)(1)

    with dask.annotate(job="very-important"):
        assert await c.compute(f) == 2

    assert len(s.computations) == 1
    assert s.computations[0].annotations == {"job": "very-important"}


def test_computation_object_code_dask_compute(client):
    da = pytest.importorskip("dask.array")
    with dask.config.set({"distributed.diagnostics.computations.nframes": 2}):
        x = da.ones((10, 10), chunks=(3, 3))
        x.sum().compute()

    test_function_code = inspect.getsource(test_computation_object_code_dask_compute)

    def fetch_comp_code(dask_scheduler):
        computations = list(dask_scheduler.computations)
        assert len(computations) == 1
        comp = computations[0]
        assert len(comp.code) == 1
        return comp.code[0]

    code = client.run_on_scheduler(fetch_comp_code)
    assert len(code) == 1
    assert code[0].code == test_function_code


def test_computation_object_code_dask_compute_no_frames_default(client):
    da = pytest.importorskip("dask.array")
    x = da.ones((10, 10), chunks=(3, 3))
    x.sum().compute()

    def fetch_comp_code(dask_scheduler):
        computations = list(dask_scheduler.computations)
        assert len(computations) == 1
        comp = computations[0]
        assert not comp.code

    client.run_on_scheduler(fetch_comp_code)


def test_computation_object_code_not_available(client):
    np = pytest.importorskip("numpy")
    if parse_version(np.__version__) >= parse_version("1.25"):
        pytest.skip("numpy >=1.25 can capture ufunc code")

    pd = pytest.importorskip("pandas")
    dd = pytest.importorskip("dask.dataframe")
    with dask.config.set({"distributed.diagnostics.computations.nframes": 2}):
        df = pd.DataFrame({"a": range(10)})
        ddf = dd.from_pandas(df, npartitions=3)
        result = np.where(ddf.a > 4)

    def fetch_comp_code(dask_scheduler):
        computations = list(dask_scheduler.computations)
        assert len(computations) == 1
        comp = computations[0]
        assert not comp.code

    client.run_on_scheduler(fetch_comp_code)


@gen_cluster(client=True, config={"distributed.diagnostics.computations.nframes": 2})
async def test_computation_object_code_dask_persist(c, s, a, b):
    da = pytest.importorskip("dask.array")
    x = da.ones((10, 10), chunks=(3, 3))
    task = x.sum().persist()
    await task

    test_function_code = inspect.getsource(
        test_computation_object_code_dask_persist.__wrapped__
    )
    computations = list(s.computations)
    assert len(computations) == 1
    comp = computations[0]
    assert len(comp.code) == 1

    assert len(comp.code[0]) == 2
    assert comp.code[0][-1].code == test_function_code


@gen_cluster(client=True, config={"distributed.diagnostics.computations.nframes": 2})
async def test_computation_object_code_client_submit_simple(c, s, a, b):
    def func(x):
        return x

    fut = c.submit(func, 1)

    await fut

    test_function_code = inspect.getsource(
        test_computation_object_code_client_submit_simple.__wrapped__
    )
    computations = list(s.computations)
    assert len(computations) == 1
    comp = computations[0]

    assert len(comp.code) == 1

    assert len(comp.code[0]) == 2
    assert comp.code[0][-1].code == test_function_code


@gen_cluster(client=True, config={"distributed.diagnostics.computations.nframes": 2})
async def test_computation_object_code_client_submit_list_comp(c, s, a, b):
    def func(x):
        return x

    futs = [c.submit(func, x) for x in range(10)]

    await c.gather(futs)

    test_function_code = inspect.getsource(
        test_computation_object_code_client_submit_list_comp.__wrapped__
    )
    computations = list(s.computations)
    assert len(computations) == 1
    comp = computations[0]

    # Code is deduplicated
    assert len(comp.code) == 1

    assert len(comp.code[0]) == 2
    assert comp.code[0][-1].code == test_function_code


@gen_cluster(client=True, config={"distributed.diagnostics.computations.nframes": 2})
async def test_computation_object_code_client_submit_dict_comp(c, s, a, b):
    def func(x):
        return x

    futs = {x: c.submit(func, x) for x in range(10)}

    await c.gather(futs)

    test_function_code = inspect.getsource(
        test_computation_object_code_client_submit_dict_comp.__wrapped__
    )
    computations = list(s.computations)
    assert len(computations) == 1
    comp = computations[0]

    # Code is deduplicated
    assert len(comp.code) == 1

    assert len(comp.code[0]) == 2
    assert comp.code[0][-1].code == test_function_code


@gen_cluster(client=True, config={"distributed.diagnostics.computations.nframes": 2})
async def test_computation_object_code_client_map(c, s, a, b):
    def func(x):
        return x

    futs = c.map(func, list(range(5)))
    await c.gather(futs)

    test_function_code = inspect.getsource(
        test_computation_object_code_client_map.__wrapped__
    )
    computations = list(s.computations)
    assert len(computations) == 1
    comp = computations[0]
    assert len(comp.code) == 1

    assert len(comp.code[0]) == 2
    assert comp.code[0][-1].code == test_function_code


@gen_cluster(client=True, config={"distributed.diagnostics.computations.nframes": 2})
async def test_computation_object_code_client_compute(c, s, a, b):
    da = pytest.importorskip("dask.array")
    x = da.ones((10, 10), chunks=(3, 3))
    task = c.compute(x.sum(), retries=2)
    y = await task

    test_function_code = inspect.getsource(
        test_computation_object_code_client_compute.__wrapped__
    )
    computations = list(s.computations)
    assert len(computations) == 1
    comp = computations[0]
    assert len(comp.code) == 1

    assert len(comp.code[0]) == 2
    assert comp.code[0][-1].code == test_function_code


@pytest.mark.slow
@gen_cluster(client=True, Worker=Nanny)
async def test_upload_directory(c, s, a, b, tmp_path):
    from dask.distributed import UploadDirectory

    # Be sure to exclude code coverage reports
    files_start = {f for f in os.listdir() if not f.startswith(".coverage")}

    with open(tmp_path / "foo.py", "w") as f:
        f.write("x = 123")
    with open(tmp_path / "bar.py", "w") as f:
        f.write("from foo import x")

    plugin = UploadDirectory(tmp_path, restart=True, update_path=True)
    await c.register_plugin(plugin)

    [name] = a.plugins
    assert os.path.split(tmp_path)[-1] in name

    def f():
        import bar

        return bar.x

    results = await c.run(f)
    assert results[a.worker_address] == 123
    assert results[b.worker_address] == 123

    async with Nanny(s.address, local_directory=tmp_path / "foo", name="foo") as n:
        results = await c.run(f)
        assert results[n.worker_address] == 123

    files_end = {f for f in os.listdir() if not f.startswith(".coverage")}
    assert files_start == files_end  # no change


@gen_cluster(client=True, nthreads=[("", 1)])
async def test_duck_typed_register_plugin_raises(c, s, a):
    class DuckPlugin:
        def setup(self, worker):
            pass

        def teardown(self, worker):
            pass

    n_existing_plugins = len(a.plugins)

    with pytest.raises(TypeError, match="duck-typed.*inherit from.*Plugin"):
        await c.register_plugin(DuckPlugin())
    assert len(a.plugins) == n_existing_plugins


@gen_cluster(client=True)
async def test_exception_text(c, s, a, b):
    def bad(x):
        raise Exception(x)

    task = c.submit(bad, 123)
    await wait(task)

    ts = s.tasks[task.key]

    assert isinstance(ts.exception_text, str)
    assert "123" in ts.exception_text
    assert "Exception(x)" in ts.traceback_text
    assert "bad" in ts.traceback_text


@gen_cluster(client=True)
async def test_async_task(c, s, a, b):
    async def f(x):
        return x + 1

    task = c.submit(f, 10)
    result = await task
    assert result == 11


@gen_cluster(client=True)
async def test_async_task_with_partial(c, s, a, b):
    async def f(x, y):
        return x + y + 1

    task = c.submit(functools.partial(f, 1), 10)
    result = await task
    assert result == 12


@gen_cluster(client=True, nthreads=[("", 1)])
async def test_events_subscribe_topic(c, s, a):
    log = []

    def user_event_handler(event):
        log.append(event)

    c.subscribe_topic("test-topic", user_event_handler)

    while not s.event_subscriber["test-topic"]:
        await asyncio.sleep(0.01)

    a.log_event("test-topic", {"important": "event"})

    while len(log) != 1:
        await asyncio.sleep(0.01)

    time_, msg = log[0]
    assert isinstance(time_, float)
    assert msg == {"important": "event", "worker": a.address}

    c.unsubscribe_topic("test-topic")

    while s.event_subscriber["test-topic"]:
        await asyncio.sleep(0.01)

    a.log_event("test-topic", {"forget": "me"})

    while len(s.events["test-topic"]) == 1:
        await asyncio.sleep(0.01)

    assert len(log) == 1

    async def async_user_event_handler(event):
        log.append(event)
        await asyncio.sleep(0)

    c.subscribe_topic("test-topic", async_user_event_handler)

    while not s.event_subscriber["test-topic"]:
        await asyncio.sleep(0.01)

    a.log_event("test-topic", {"async": "event"})

    while len(log) == 1:
        await asyncio.sleep(0.01)

    assert len(log) == 2
    time_, msg = log[1]
    assert isinstance(time_, float)
    assert msg == {"async": "event", "worker": a.address}

    # Even though the middle event was not subscribed to, the scheduler still
    # knows about all and we can retrieve them
    all_events = await c.get_events(topic="test-topic")
    assert len(all_events) == 3


@gen_cluster(client=True, nthreads=[("", 1)])
async def test_events_subscribe_topic_cancelled(c, s, a):
    event_handler_started = asyncio.Event()
    exc_info = None

    async def user_event_handler(event):
        nonlocal exc_info
        c.unsubscribe_topic("test-topic")
        event_handler_started.set()
        with pytest.raises(asyncio.CancelledError) as exc_info:
            await asyncio.sleep(0.5)

    c.subscribe_topic("test-topic", user_event_handler)
    while not s.event_subscriber["test-topic"]:
        await asyncio.sleep(0.01)

    a.log_event("test-topic", {})
    await event_handler_started.wait()
    await c._close(fast=True)
    assert exc_info is not None


@gen_cluster(client=True, nthreads=[("", 1)])
async def test_events_all_servers_use_same_channel(c, s, a):
    """Ensure that logs from all server types (scheduler, worker, nanny)
    and the clients themselves arrive"""

    log = []

    def user_event_handler(event):
        log.append(event)

    c.subscribe_topic("test-topic", user_event_handler)

    while not s.event_subscriber["test-topic"]:
        await asyncio.sleep(0.01)

    async with Nanny(s.address) as n:
        a.log_event("test-topic", "worker")
        n.log_event("test-topic", "nanny")
        s.log_event("test-topic", "scheduler")
        await c.log_event("test-topic", "client")

    while not len(log) == 4 == len(set(log)):
        await asyncio.sleep(0.1)


@gen_cluster(client=True, nthreads=[])
async def test_events_unsubscribe_raises_if_unknown(c, s):
    with pytest.raises(ValueError, match="No event handler known for topic unknown"):
        c.unsubscribe_topic("unknown")


@gen_cluster(client=True)
async def test_log_event_warn(c, s, a, b):
    def foo():
        get_worker().log_event(["foo", "warn"], "Hello!")

    with pytest.warns(UserWarning, match="Hello!"):
        await c.submit(foo)

    def no_message():
        # missing "message" key should log TypeError
        get_worker().log_event("warn", {})

    with captured_logger("distributed.client") as log:
        await c.submit(no_message)
        assert "TypeError" in log.getvalue()

    def no_category():
        # missing "category" defaults to `UserWarning`
        get_worker().log_event("warn", {"message": pickle.dumps("asdf")})

    with pytest.warns(UserWarning, match="asdf"):
        await c.submit(no_category)


@gen_cluster(client=True, nthreads=[])
async def test_log_event_msgpack(c, s, a, b):
    await c.log_event("test-topic", "foo")
    with pytest.raises(TypeError, match="msgpack"):

        class C:
            pass

        await c.log_event("test-topic", C())
    await c.log_event("test-topic", "bar")
    await c.log_event("test-topic", error_message(Exception()))

    # assertion reversed for mock.ANY.__eq__(Serialized())
    assert [
        "foo",
        "bar",
        {
            "status": "error",
            "exception": mock.ANY,
            "traceback": mock.ANY,
            "exception_text": "Exception()",
            "traceback_text": "",
        },
    ] == [msg[1] for msg in s.get_events("test-topic")]


@gen_cluster(client=True)
async def test_log_event_warn_dask_warns(c, s, a, b):
    from dask.distributed import warn

    def warn_simple():
        warn("Hello!")

    with pytest.warns(UserWarning, match="Hello!"):
        await c.submit(warn_simple)

    def warn_deprecation_1():
        # one way to do it...
        warn("You have been deprecated by AI", DeprecationWarning)

    with pytest.warns(DeprecationWarning, match="You have been deprecated by AI"):
        await c.submit(warn_deprecation_1)

    def warn_deprecation_2():
        # another way to do it...
        warn(DeprecationWarning("Your profession has been deprecated"))

    with pytest.warns(DeprecationWarning, match="Your profession has been deprecated"):
        await c.submit(warn_deprecation_2)

    # user-defined warning subclass
    class MyPrescientWarning(UserWarning):
        pass

    def warn_cassandra():
        warn(MyPrescientWarning("Cassandra says..."))

    with pytest.warns(MyPrescientWarning, match="Cassandra says..."):
        await c.submit(warn_cassandra)


@gen_cluster(client=True, Worker=Nanny)
async def test_print_remote(c, s, a, b, capsys):
    from dask.distributed import print

    def foo():
        print("Hello!", 123)

    def bar():
        print("Hello!", 123, sep=":")

    def baz():
        print("Hello!", 123, sep=":", end="")

    def frotz():
        # like builtin print(), None values for kwargs should be same as
        # defaults " ", "\n", sys.stdout, False, respectively.
        # (But note we don't really have a good way to test for flushes.)
        print("Hello!", 123, sep=None, end=None, file=None, flush=None)

    def plugh():
        # no positional arguments
        print(sep=":", end=".")

    def print_stdout():
        print("meow", file=sys.stdout)

    def print_stderr():
        print("meow", file=sys.stderr)

    def print_badfile():
        print("meow", file="my arbitrary file object")

    capsys.readouterr()  # drop any output captured so far

    await c.submit(foo)
    out, err = capsys.readouterr()
    assert "Hello! 123\n" == out

    await c.submit(bar)
    out, err = capsys.readouterr()
    assert "Hello!:123\n" == out

    await c.submit(baz)
    out, err = capsys.readouterr()
    assert "Hello!:123" == out

    await c.submit(frotz)
    out, err = capsys.readouterr()
    assert "Hello! 123\n" == out

    await c.submit(plugh)
    out, err = capsys.readouterr()
    assert "." == out

    await c.submit(print_stdout)
    out, err = capsys.readouterr()
    assert "meow\n" == out and "" == err

    await c.submit(print_stderr)
    out, err = capsys.readouterr()
    assert "meow\n" == err and "" == out

    with pytest.raises(TypeError):
        await c.submit(print_badfile)


@gen_cluster(client=True, Worker=Nanny)
async def test_print_manual(c, s, a, b, capsys):
    def foo():
        get_worker().log_event("print", "Hello!")

    capsys.readouterr()  # drop any output captured so far

    await c.submit(foo)
    out, err = capsys.readouterr()
    assert "Hello!\n" == out

    def print_otherfile():
        # this should log a TypeError in the client
        get_worker().log_event("print", {"args": ("hello",), "file": "bad value"})

    with captured_logger("distributed.client") as log:
        await c.submit(print_otherfile)
        assert "TypeError" in log.getvalue()


@gen_cluster(client=True, Worker=Nanny)
async def test_print_manual_bad_args(c, s, a, b, capsys):
    def foo():
        get_worker().log_event("print", {"args": "not a tuple"})

    with captured_logger("distributed.client") as log:
        await c.submit(foo)
        assert "TypeError" in log.getvalue()


@gen_cluster(client=True, Worker=Nanny)
async def test_print_non_msgpack_serializable(c, s, a, b, capsys):
    from dask.distributed import print

    def foo():
        print(object())

    await c.submit(foo)

    out, err = capsys.readouterr()
    assert "<object object at" in out


def test_print_local(capsys):
    from dask.distributed import print

    capsys.readouterr()  # drop any output captured so far

    print("Hello!", 123, sep=":")
    out, err = capsys.readouterr()
    assert "Hello!:123\n" == out


@gen_cluster(client=True, Worker=Nanny)
async def test_forward_logging(c, s, a, b):
    # logger will be created with default config, which handles ERROR and above.
    client_side_logger = logging.getLogger("test.logger")

    # set up log forwarding on root logger
    await c.forward_logging()

    # a task that does some error logging. should be forwarded
    def do_error():
        logging.getLogger("test.logger").error("Hello error")

    with captured_logger(client_side_logger) as log:
        await c.submit(do_error)
        assert "Hello error" in log.getvalue()

    # task that does some error logging with exception traceback info
    def do_exception():
        try:
            raise ValueError("wrong value")
        except ValueError:
            logging.getLogger("test.logger").error("oops", exc_info=True)

    with captured_logger(client_side_logger) as log:
        await c.submit(do_exception)
        log_out = log.getvalue()
        assert "oops" in log_out
        assert "Traceback" in log_out
        assert "ValueError: wrong value" in log_out

    # a task that does some info logging. should NOT be forwarded
    def do_info():
        logging.getLogger("test.logger").info("Hello info")

    with captured_logger(client_side_logger) as log:
        await c.submit(do_info)
        assert "Hello info" not in log.getvalue()

    # If we set level appropriately on both client and worker side, then the
    # info record SHOULD be forwarded
    client_side_logger.setLevel(logging.INFO)

    def do_info_2():
        logger = logging.getLogger("test.logger")
        logger.setLevel(logging.INFO)
        logger.info("Hello info")

    with captured_logger(client_side_logger) as log:
        await c.submit(do_info_2)
        assert "Hello info" in log.getvalue()

    # stop forwarding logging; the client-side logger should no longer
    # receive forwarded records
    await c.unforward_logging()
    with captured_logger(client_side_logger) as log:
        await c.submit(do_error)
        assert "Hello error" not in log.getvalue()

    # logger-specific forwarding:
    # we should get no forwarded records from do_error(), but we should get
    # forwarded records from do_error_other().
    client_side_other_logger = logging.getLogger("test.other_logger")
    await c.forward_logging("test.other_logger")

    def do_error_other():
        logging.getLogger("test.other_logger").error("Hello error")

    with captured_logger(client_side_logger) as log:
        await c.submit(do_error)
        # no record forwarded to test.logger
        assert "Hello error" not in log.getvalue()
    with captured_logger(client_side_other_logger) as log:
        await c.submit(do_error_other)
        # record forwarded to test.other_logger
        assert "Hello error" in log.getvalue()
    await c.unforward_logging("test.other_logger")

    # test the optional `level` argument of forward_logging(). Same semantics as
    # `level` of built-in logging.Handlers: restriction applied on top of the
    # level of whatever logger the handler is added to
    await c.forward_logging("test.yet_another_logger", logging.CRITICAL)
    client_side_yet_another_logger = logging.getLogger("test.yet_another_logger")

    def do_error_yet_another():
        logging.getLogger("test.yet_another_logger").error("Hello error")

    def do_critical_yet_another():
        logging.getLogger("test.yet_another_logger").critical("Hello criticality")

    with captured_logger(client_side_yet_another_logger) as log:
        await c.submit(do_error_yet_another)
        # no record forwarded to logger, even though the logger by default would
        # handle ERRORs, because we are only forwarding CRITICAL and above
        assert "Hello error" not in log.getvalue()
    with captured_logger(client_side_yet_another_logger) as log:
        await c.submit(do_critical_yet_another)
        # record forwarded to logger
        assert "Hello criticality" in log.getvalue()


def _verify_cluster_dump(
    url: str | pathlib.PosixPath, format: str, addresses: set[str]
) -> dict:
    fsspec = pytest.importorskip("fsspec")  # for load_cluster_dump
    url = str(url) + (".msgpack.gz" if format == "msgpack" else ".yaml")
    state = load_cluster_dump(url)

    assert isinstance(state, dict)
    assert "scheduler" in state
    assert "workers" in state
    assert "versions" in state
    assert state["workers"].keys() == addresses
    return state


def test_dump_cluster_state_write_from_scheduler(c, s, a, b, tmp_path, monkeypatch):
    monkeypatch.chdir(tmp_path)

    scheduler_dir = tmp_path / "scheduler"
    scheduler_dir.mkdir()
    c.run_on_scheduler(os.chdir, str(scheduler_dir))

    c.dump_cluster_state("not-url")
    assert (tmp_path / "not-url.msgpack.gz").is_file()

    c.dump_cluster_state("file://is-url")
    assert (scheduler_dir / "is-url.msgpack.gz").is_file()

    c.dump_cluster_state("file://local-explicit", write_from_scheduler=False)
    assert (tmp_path / "local-explicit.msgpack.gz").is_file()

    c.dump_cluster_state("scheduler-explicit", write_from_scheduler=True)
    assert (scheduler_dir / "scheduler-explicit.msgpack.gz").is_file()


@pytest.mark.parametrize("local", [True, False])
@pytest.mark.parametrize("_format", ["msgpack", "yaml"])
def test_dump_cluster_state_sync(c, s, a, b, tmp_path, _format, local):
    filename = tmp_path / "foo"
    if not local:
        pytest.importorskip("fsspec")
        # Make it look like an fsspec path
        filename = f"file://{filename}"
    c.dump_cluster_state(filename, format=_format)
    _verify_cluster_dump(filename, _format, {a["address"], b["address"]})


@pytest.mark.parametrize("local", [True, False])
@pytest.mark.parametrize("_format", ["msgpack", "yaml"])
@gen_cluster(client=True)
async def test_dump_cluster_state_async(c, s, a, b, tmp_path, _format, local):
    filename = tmp_path / "foo"
    if not local:
        pytest.importorskip("fsspec")
        # Make it look like an fsspec path
        filename = f"file://{filename}"
    await c.dump_cluster_state(filename, format=_format)
    _verify_cluster_dump(filename, _format, {a.address, b.address})


@pytest.mark.parametrize("local", [True, False])
@gen_cluster(client=True)
async def test_dump_cluster_state_json(c, s, a, b, tmp_path, local):
    filename = tmp_path / "foo"
    if not local:
        pytest.importorskip("fsspec")
        # Make it look like an fsspec path
        filename = f"file://{filename}"
    with pytest.raises(ValueError, match="Unsupported format"):
        await c.dump_cluster_state(filename, format="json")


@gen_cluster(client=True)
async def test_dump_cluster_state_exclude_default(c, s, a, b, tmp_path):
    futs = c.map(inc, range(10))
    while len(s.tasks) != len(futs):
        await asyncio.sleep(0.01)
    excluded_by_default = [
        "run_spec",
    ]

    filename = tmp_path / "foo"
    await c.dump_cluster_state(
        filename=filename,
        format="yaml",
    )

    with open(f"{filename}.yaml") as fd:
        state = yaml.safe_load(fd)

    assert "workers" in state
    assert len(state["workers"]) == len(s.workers)
    for worker_dump in state["workers"].values():
        for k, task_dump in worker_dump["tasks"].items():
            assert not any(blocked in task_dump for blocked in excluded_by_default)
            assert k in s.tasks
    assert "scheduler" in state
    assert "tasks" in state["scheduler"]
    tasks = state["scheduler"]["tasks"]
    assert len(tasks) == len(futs)
    for k, task_dump in tasks.items():
        assert not any(blocked in task_dump for blocked in excluded_by_default)
        assert k in s.tasks

    await c.dump_cluster_state(
        filename=filename,
        format="yaml",
        exclude=(),
    )

    with open(f"{filename}.yaml") as fd:
        state = yaml.safe_load(fd)

    assert "workers" in state
    assert len(state["workers"]) == len(s.workers)
    for worker_dump in state["workers"].values():
        for k, task_dump in worker_dump["tasks"].items():
            assert all(blocked in task_dump for blocked in excluded_by_default)
            assert k in s.tasks
    assert "scheduler" in state
    assert "tasks" in state["scheduler"]
    tasks = state["scheduler"]["tasks"]
    assert len(tasks) == len(futs)
    for k, task_dump in tasks.items():
        assert all(blocked in task_dump for blocked in excluded_by_default)
        assert k in s.tasks


class TestClientSecurityLoader:
    @contextmanager
    def config_loader(self, monkeypatch, loader):
        module_name = "totally_fake_module_name_1"
        module = types.ModuleType(module_name)
        module.loader = loader
        with monkeypatch.context() as m:
            m.setitem(sys.modules, module_name, module)
            with dask.config.set(
                {"distributed.client.security-loader": f"{module_name}.loader"}
            ):
                yield

    @gen_test()
    async def test_security_loader(self, monkeypatch):
        security = tls_only_security()

        async with Scheduler(
            dashboard_address=":0", protocol="tls", security=security
        ) as scheduler:

            def loader(info):
                assert info == {"address": scheduler.address}
                return security

            with self.config_loader(monkeypatch, loader):
                async with Client(scheduler.address, asynchronous=True) as client:
                    assert client.security is security

    @gen_test()
    async def test_security_loader_ignored_if_explicit_security_provided(
        self, monkeypatch
    ):
        security = tls_only_security()

        def loader(info):
            assert False

        async with Scheduler(
            dashboard_address=":0", protocol="tls", security=security
        ) as scheduler:
            with self.config_loader(monkeypatch, loader):
                async with Client(
                    scheduler.address, security=security, asynchronous=True
                ) as client:
                    assert client.security is security

    @gen_test()
    async def test_security_loader_ignored_if_returns_none(self, monkeypatch):
        """Test that if a security loader is configured, but it returns `None`,
        then the default security configuration is used"""
        ca_file = get_cert("tls-ca-cert.pem")
        keycert = get_cert("tls-key-cert.pem")

        config = {
            "distributed.comm.require-encryption": True,
            "distributed.comm.tls.ca-file": ca_file,
            "distributed.comm.tls.client.cert": keycert,
            "distributed.comm.tls.scheduler.cert": keycert,
            "distributed.comm.tls.worker.cert": keycert,
        }

        def loader(info):
            loader.called = True
            return None

        with dask.config.set(config):
            async with Scheduler(dashboard_address=":0", protocol="tls") as scheduler:
                # Smoketest to make sure config was picked up (so we're actually testing something)
                assert scheduler.security.tls_client_cert
                assert scheduler.security.tls_scheduler_cert
                with self.config_loader(monkeypatch, loader):
                    async with Client(scheduler.address, asynchronous=True) as client:
                        assert (
                            client.security.tls_client_cert
                            == scheduler.security.tls_client_cert
                        )

        assert loader.called

    @gen_test()
    async def test_security_loader_import_failed(self):
        security = tls_only_security()

        with dask.config.set(
            {"distributed.client.security-loader": "totally_fake_module_name_2.loader"}
        ):
            with pytest.raises(ImportError, match="totally_fake_module_name_2.loader"):
                async with Client("tls://bad-address:8888", asynchronous=True):
                    pass


@pytest.mark.avoid_ci(reason="This is slow and probably not worth the cost")
@pytest.mark.slow
@gen_cluster(client=True)
async def test_benchmark_hardware(c, s, a, b):
    result = await c.benchmark_hardware()
    assert set(result) == {"disk", "memory", "network"}
    assert all(isinstance(v, float) for d in result.values() for v in d.values())


@gen_cluster(client=True, nthreads=[])
async def test_benchmark_hardware_no_workers(c, s):
    assert await c.benchmark_hardware() == {"memory": {}, "disk": {}, "network": {}}


@gen_cluster(client=True, nthreads=[])
async def test_wait_for_workers_updates_info(c, s):
    async with Worker(s.address):
        await c.wait_for_workers(1)
        assert c.scheduler_info()["workers"]


client_script = """
from dask.distributed import Client
if __name__ == "__main__":
    client = Client(processes=%s, n_workers=1, scheduler_port=0, dashboard_address=":0")
"""


@pytest.mark.slow
# These lines sometimes appear:
#     Creating scratch directories is taking a surprisingly long time
#     Task exception was never retrieved
#     tornado.util.TimeoutError
#     Batched Comm Closed
@pytest.mark.flaky(reruns=5, reruns_delay=5)
@pytest.mark.parametrize("processes", [True, False])
def test_quiet_close_process(processes, tmp_path):
    with open(tmp_path / "script.py", mode="w") as f:
        f.write(client_script % processes)

    with popen([sys.executable, tmp_path / "script.py"], capture_output=True) as proc:
        out, _ = proc.communicate(timeout=60)

    lines = out.decode("utf-8").split("\n")
    lines = [stripped for line in lines if (stripped := line.strip())]
    assert not lines


@gen_cluster(client=False, nthreads=[])
async def test_deprecated_loop_properties(s):
    class ExampleClient(Client):
        def __init__(self, *args, **kwargs):
            super().__init__(*args, **kwargs)
            self.loop = self.io_loop = IOLoop.current()

    with pytest.warns(DeprecationWarning) as warninfo:
        async with ExampleClient(s.address, asynchronous=True, loop=IOLoop.current()):
            pass

    assert [(w.category, *w.message.args) for w in warninfo] == [
        (DeprecationWarning, "setting the loop property is deprecated"),
        (DeprecationWarning, "The io_loop property is deprecated"),
        (DeprecationWarning, "setting the loop property is deprecated"),
    ]


@gen_cluster(client=False, nthreads=[])
async def test_fast_close_on_aexit_failure(s):
    class MyException(Exception):
        pass

    c = Client(s.address, asynchronous=True)
    with mock.patch.object(c, "_close", wraps=c._close) as _close_proxy:
        with pytest.raises(MyException):
            async with c:
                start = time()
                raise MyException
        stop = time()

    assert _close_proxy.mock_calls == [mock.call(fast=True)]
    assert c.status == "closed"
    assert (stop - start) < 2


@pytest.mark.parametrize(
    "value, exception",
    [
        (None, ValueError),
        (0, ValueError),
        (1.0, ValueError),
        (1, None),
        (2, None),
    ],
)
@gen_cluster(client=True)
async def test_wait_for_workers_n_workers_value_check(c, s, a, b, value, exception):
    if exception:
        ctx = pytest.raises(exception)
    else:
        ctx = nullcontext()
    with ctx:
        await c.wait_for_workers(value)


class PlainNamedTuple(namedtuple("PlainNamedTuple", "value")):
    """Namedtuple with a default constructor."""


class NewArgsNamedTuple(namedtuple("NewArgsNamedTuple", "ab, c")):
    """Namedtuple with a custom constructor."""

    def __new__(cls, a, b, c):
        return super().__new__(cls, f"{a}-{b}", c)

    def __getnewargs__(self):
        return *self.ab.split("-"), self.c


class NewArgsExNamedTuple(namedtuple("NewArgsExNamedTuple", "ab, c, k, v")):
    """Namedtuple with a custom constructor including keywords-only arguments."""

    def __new__(cls, a, b, c, **kw):
        return super().__new__(cls, f"{a}-{b}", c, tuple(kw.keys()), tuple(kw.values()))

    def __getnewargs_ex__(self):
        return (*self.ab.split("-"), self.c), dict(zip(self.k, self.v))


@pytest.mark.parametrize(
    "typ, args, kwargs",
    [
        (PlainNamedTuple, ["some-data"], {}),
        (NewArgsNamedTuple, ["some", "data", "more"], {}),
        (NewArgsExNamedTuple, ["some", "data", "more"], {"another": "data"}),
    ],
)
@gen_cluster(client=True)
async def test_unpacks_remotedata_namedtuple(c, s, a, b, typ, args, kwargs):
    def identity(x):
        return x

    outer_task = c.submit(identity, typ(*args, **kwargs))
    result = await outer_task
    assert result == typ(*args, **kwargs)


@pytest.mark.parametrize(
    "typ, args, kwargs",
    [
        (PlainNamedTuple, [], {}),
        (NewArgsNamedTuple, ["some", "data"], {}),
        (NewArgsExNamedTuple, ["some", "data"], {"another": "data"}),
    ],
)
@gen_cluster(client=True)
async def test_resolves_future_in_namedtuple(c, s, a, b, typ, args, kwargs):
    def identity(x):
        return x

    inner_result = 1
    inner_task = c.submit(identity, inner_result)
    kwin, kwout = dict(kwargs), dict(kwargs)
    if kwargs:
        kwin["inner"], kwout["inner"] = inner_task, inner_result
    outer_task = c.submit(identity, typ(*args, inner_task, **kwin))
    result = await outer_task
    assert result == typ(*args, inner_result, **kwout)


@gen_cluster(client=True)
async def test_resolves_future_in_dict(c, s, a, b):
    def identity(x):
        return x

    inner_task = c.submit(identity, 1)
    outer_task = c.submit(identity, {"x": inner_task, "y": 2})
    result = await outer_task
    assert result == {"x": 1, "y": 2}


@pytest.mark.parametrize("direct", [False, True])
@gen_cluster(client=True, nthreads=[("", 1)], config=NO_AMM)
async def test_gather_race_vs_AMM(c, s, a, direct):
    """Test race condition:
    Client.gather() tries to get a key from a worker, but in the meantime the
    Active Memory Manager has moved it to another worker
    """
    async with BlockedGetData(s.address) as b:
        x = c.submit(inc, 1, key="x", workers=[b.address])
        fut = asyncio.create_task(c.gather(x, direct=direct))
        await b.in_get_data.wait()

        # Simulate AMM replicate from b to a, followed by AMM drop on b
        # Can't use s.request_acquire_replicas as it would get stuck on b.block_get_data
        a.update_data({"x": 3})
        a.batched_send({"op": "add-keys", "keys": ["x"]})
        await async_poll_for(lambda: len(s.tasks["x"].who_has) == 2, timeout=5)
        s.request_remove_replicas(b.address, ["x"], stimulus_id="remove")
        await async_poll_for(lambda: "x" not in b.data, timeout=5)

        b.block_get_data.set()

    assert await fut == 3  # It's from a; it would be 2 if it were from b<|MERGE_RESOLUTION|>--- conflicted
+++ resolved
@@ -449,30 +449,18 @@
     x = c.submit(div, 1, 1)
     x.result()
     x.release()
-<<<<<<< HEAD
-    poll_for(lambda: not c.tasks, timeout=0.3)
-=======
-    poll_for(lambda: not c.futures, timeout=5)
->>>>>>> 5647d063
+    poll_for(lambda: not c.tasks, timeout=5)
 
     ev = Event()
     x = c.submit(lambda ev: ev.wait(), ev)
     x.release()
-<<<<<<< HEAD
-    poll_for(lambda: not c.tasks, timeout=0.3)
-=======
-    poll_for(lambda: not c.futures, timeout=5)
+    poll_for(lambda: not c.tasks, timeout=5)
     ev.set()
->>>>>>> 5647d063
 
     x = c.submit(div, 1, 0)
     x.exception()
     x.release()
-<<<<<<< HEAD
-    poll_for(lambda: not c.tasks, timeout=0.3)
-=======
-    poll_for(lambda: not c.futures, timeout=5)
->>>>>>> 5647d063
+    poll_for(lambda: not c.tasks, timeout=5)
 
 
 @pytest.mark.parametrize("method", ["result", "gather"])
@@ -5232,16 +5220,11 @@
             dashboard_address=":0",
             threads_per_worker=4,
         ) as c:
-<<<<<<< HEAD
             tasks = c.map(slowinc, range(1000), delay=0.01)
-            sleep(0.200)  # stop part-way
-=======
-            futures = c.map(slowinc, range(1000), delay=0.01)
             # Stop part-way
             s = c.cluster.scheduler
             while sum(ts.state == "memory" for ts in s.tasks.values()) < 20:
                 sleep(0.01)
->>>>>>> 5647d063
         sleep(0.1)  # let things settle
 
     out = logger.getvalue()
@@ -6017,13 +6000,9 @@
 @gen_cluster(client=True, nthreads=[])
 async def test_warn_when_submitting_large_values(c, s):
     with pytest.warns(UserWarning, match="Sending large graph of size"):
-<<<<<<< HEAD
         task = c.submit(lambda x: x + 1, b"0" * 10_000_000)
-=======
-        future = c.submit(lambda x: x + 1, b"0" * 10_000_000)
     with dask.config.set({"distributed.admin.large-graph-warning-threshold": "1GB"}):
-        future = c.submit(lambda x: x + 1, b"0" * 10_000_000)
->>>>>>> 5647d063
+        task = c.submit(lambda x: x + 1, b"0" * 10_000_000)
 
 
 @gen_cluster(client=True, nthreads=[])
@@ -6601,17 +6580,9 @@
 
 @gen_cluster(client=True)
 async def test_futures_of_sorted(c, s, a, b):
-<<<<<<< HEAD
-    pytest.importorskip("dask.dataframe")
-    df = await dask.datasets.timeseries(dtypes={"x": int}).persist()
-    tasks = futures_of(df)
-    for k, f in zip(df.__dask_keys__(), tasks):
-        assert str(k) in str(f)
-=======
     b = dask.bag.from_sequence(range(10), npartitions=5).persist()
-    futures = futures_of(b)
-    assert [fut.key for fut in futures] == [k for k in b.__dask_keys__()]
->>>>>>> 5647d063
+    tasks = futures_of(b)
+    assert [task.key for task in tasks] == [k for k in b.__dask_keys__()]
 
 
 @gen_cluster(
