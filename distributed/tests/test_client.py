--- conflicted
+++ resolved
@@ -6912,7 +6912,6 @@
     assert result == 11
 
 
-<<<<<<< HEAD
 @pytest.mark.parametrize(
     "nest",
     [
@@ -6933,7 +6932,8 @@
     result = await outer_future
     breakpoint()
     assert result == nest("some-data")
-=======
+
+
 @gen_cluster(client=True)
 async def test_async_task_with_partial(c, s, a, b):
     async def f(x, y):
@@ -7086,5 +7086,4 @@
     print("Hello!", 123, sep=":")
 
     out, err = capsys.readouterr()
-    assert "Hello!:123" in out
->>>>>>> 842cc758
+    assert "Hello!:123" in out