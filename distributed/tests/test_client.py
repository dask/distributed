--- conflicted
+++ resolved
@@ -597,13 +597,12 @@
     assert result == 3
 
 
-<<<<<<< HEAD
 @gen_cluster(client=True, timeout=None)
 def test_task_annotations(c, s, a, b):
     from distributed.core import TaskAnnotation as TA
 
     #  Test priority
-    dsk = {'x': (inc, 1, TA({"priority":1}))}
+    dsk = {'x': (inc, 1, TA({"priority": 1}))}
     result = yield c.get(dsk, 'x', sync=False)
     assert result == 2
 
@@ -644,14 +643,8 @@
     assert result == 3
 
 
-def test_get_sync(loop):
-    with cluster() as (s, [a, b]):
-        with Client(s['address'], loop=loop) as c:
-            assert c.get({'x': (inc, 1)}, 'x') == 2
-=======
 def test_get_sync(c):
     assert c.get({"x": (inc, 1)}, "x") == 2
->>>>>>> d575ea0b
 
 
 def test_no_future_references(c):
