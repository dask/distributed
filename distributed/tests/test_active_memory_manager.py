--- conflicted
+++ resolved
@@ -20,11 +20,8 @@
 )
 from distributed.core import Status
 from distributed.utils_test import (
-<<<<<<< HEAD
+    BlockedGatherDep,
     NO_AMM,
-=======
-    BlockedGatherDep,
->>>>>>> 162a7c0f
     assert_story,
     captured_logger,
     gen_cluster,
@@ -952,20 +949,6 @@
 
     t = asyncio.create_task(c.retire_workers([a.address]))
 
-<<<<<<< HEAD
-=======
-    # Wait for all `xs` to be replicated.
-    while not len(ws_b.has_what) == len(xs):
-        await asyncio.sleep(0)
-
-    # `_track_retire_worker` _should_ now be sleeping for 0.5s, because there were >=200
-    # keys on A. In this test, everything from the beginning of the transfers needs to
-    # happen within 0.5s.
-
-    # Simulate the policy running again. Because the default 2s AMM interval is longer
-    # than the 0.5s wait, what we're about to trigger is unlikely, but still possible
-    # for the times to line up. (Especially with a custom AMM interval.)
->>>>>>> 162a7c0f
     amm: ActiveMemoryManagerExtension = s.extensions["amm"]
     while not amm.policies:
         await asyncio.sleep(0)
@@ -976,7 +959,7 @@
     while len(ws_b.has_what) != len(xs):
         await asyncio.sleep(0)
 
-    # `_track_retire_worker` should now be sleeping for 0.5s, because there were >=200
+    # `_track_retire_worker` _should_ now be sleeping for 0.5s, because there were >=200
     # keys on A. In this test, everything from the beginning of the transfers needs to
     # happen within 0.5s.
 
@@ -1179,12 +1162,8 @@
 @gen_cluster(
     client=True,
     nthreads=[("", 1)] * 4,
-<<<<<<< HEAD
     Worker=Nanny,
     config=NO_AMM,
-=======
-    config=NO_AMM_START,
->>>>>>> 162a7c0f
 )
 async def test_noamm_stress(c, s, *workers):
     """Test the tensordot_stress helper without AMM. This is to figure out if a
