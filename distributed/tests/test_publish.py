
import pytest

from dask import delayed
from distributed import Client
from distributed.client import futures_of
from distributed.metrics import time
from distributed.utils_test import gen_cluster, inc
from distributed.utils_test import cluster, loop

@gen_cluster(client=False)
def test_publish_simple(s, a, b):
    c = Client((s.ip, s.port), start=False)
    yield c._start()
    f = Client((s.ip, s.port), start=False)
    yield f._start()

    data = yield c._scatter(range(3))
    out = yield c._publish_dataset(data=data)
    assert 'data' in s.extensions['publish'].datasets

    with pytest.raises(KeyError) as exc_info:
        out = yield c._publish_dataset(data=data)

    assert "exists" in str(exc_info.value)
    assert "data" in str(exc_info.value)

    result = yield c.scheduler.publish_list()
    assert result == ['data']

    result = yield f.scheduler.publish_list()
    assert result == ['data']

    yield c._shutdown()
    yield f._shutdown()


@gen_cluster(client=False)
def test_publish_roundtrip(s, a, b):
    c = Client((s.ip, s.port), start=False)
    yield c._start()
    f = Client((s.ip, s.port), start=False)
    yield f._start()

    data = yield c._scatter([0, 1, 2])
    yield c._publish_dataset(data=data)

    assert 'published-data' in s.who_wants[data[0].key]
    result = yield f._get_dataset(name='data')

    assert len(result) == len(data)
    out = yield f._gather(result)
    assert out == [0, 1, 2]

    with pytest.raises(KeyError) as exc_info:
        result = yield f._get_dataset(name='nonexistent')

    assert "not found" in str(exc_info.value)
    assert "nonexistent" in str(exc_info.value)

    yield c._shutdown()
    yield f._shutdown()


@gen_cluster(client=True)
def test_unpublish(c, s, a, b):
    data = yield c._scatter([0, 1, 2])
    yield c._publish_dataset(data=data)

    key = data[0].key
    del data

    yield c.scheduler.publish_delete(name='data')

    assert 'data' not in s.extensions['publish'].datasets

    start = time()
    while key in s.who_wants:
        yield gen.sleep(0.01)
        assert time() < start + 5

    with pytest.raises(KeyError) as exc_info:
        result = yield c._get_dataset(name='data')

    assert "not found" in str(exc_info.value)
    assert "data" in str(exc_info.value)

def test_unpublish_sync(loop):
    with cluster() as (s, [a, b]):
<<<<<<< HEAD
        with Client(('127.0.0.1', s['port']), loop=loop) as c:
=======
        with Client(s['address']) as c:
>>>>>>> f597cd4a
            data = c.scatter([0, 1, 2])
            c.publish_dataset(data=data)
            c.unpublish_dataset(name='data')

            with pytest.raises(KeyError) as exc_info:
                result = c.get_dataset(name='data')

            assert "not found" in str(exc_info.value)
            assert "data" in str(exc_info.value)


@gen_cluster(client=True)
def test_publish_multiple_datasets(c, s, a, b):
    x = delayed(inc)(1)
    y = delayed(inc)(2)

    yield c._publish_dataset(x=x, y=y)
    datasets = yield c.scheduler.publish_list()
    assert set(datasets) == {'x', 'y'}


def test_unpublish_multiple_datasets_sync(loop):
    with cluster() as (s, [a, b]):
<<<<<<< HEAD
        with Client(('127.0.0.1', s['port']), loop=loop) as c:
=======
        with Client(s['address']) as c:
>>>>>>> f597cd4a
            x = delayed(inc)(1)
            y = delayed(inc)(2)
            c.publish_dataset(x=x, y=y)
            c.unpublish_dataset(name='x')

            with pytest.raises(KeyError) as exc_info:
                result = c.get_dataset(name='x')

            datasets = c.list_datasets()
            assert set(datasets) == {'y'}

            assert "not found" in str(exc_info.value)
            assert "x" in str(exc_info.value)

            c.unpublish_dataset(name='y')

            with pytest.raises(KeyError) as exc_info:
                result = c.get_dataset(name='y')

            assert "not found" in str(exc_info.value)
            assert "y" in str(exc_info.value)


@gen_cluster(client=False)
def test_publish_bag(s, a, b):
    db = pytest.importorskip('dask.bag')
    c = Client((s.ip, s.port), start=False)
    yield c._start()
    f = Client((s.ip, s.port), start=False)
    yield f._start()

    bag = db.from_sequence([0, 1, 2])
    bagp = c.persist(bag)

    assert len(futures_of(bagp)) == 3
    keys = {f.key for f in futures_of(bagp)}
    assert keys == set(bag.dask)

    yield c._publish_dataset(data=bagp)

    # check that serialization didn't affect original bag's dask
    assert len(futures_of(bagp)) == 3

    result = yield f._get_dataset('data')
    assert set(result.dask.keys()) == set(bagp.dask.keys())
    assert {f.key for f in result.dask.values()} == {f.key for f in bagp.dask.values()}

    out = yield f.compute(result)._result()
    assert out == [0, 1, 2]
    yield c._shutdown()
    yield f._shutdown()<|MERGE_RESOLUTION|>--- conflicted
+++ resolved
@@ -87,11 +87,7 @@
 
 def test_unpublish_sync(loop):
     with cluster() as (s, [a, b]):
-<<<<<<< HEAD
-        with Client(('127.0.0.1', s['port']), loop=loop) as c:
-=======
         with Client(s['address']) as c:
->>>>>>> f597cd4a
             data = c.scatter([0, 1, 2])
             c.publish_dataset(data=data)
             c.unpublish_dataset(name='data')
@@ -115,11 +111,7 @@
 
 def test_unpublish_multiple_datasets_sync(loop):
     with cluster() as (s, [a, b]):
-<<<<<<< HEAD
-        with Client(('127.0.0.1', s['port']), loop=loop) as c:
-=======
         with Client(s['address']) as c:
->>>>>>> f597cd4a
             x = delayed(inc)(1)
             y = delayed(inc)(2)
             c.publish_dataset(x=x, y=y)
