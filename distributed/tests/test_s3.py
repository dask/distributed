--- conflicted
+++ resolved
@@ -32,7 +32,6 @@
                                    b'{"amount": 700, "name": "Charlie"}\n'
                                    b'{"amount": 800, "name": "Dennis"}\n')}
 
-<<<<<<< HEAD
 records = [
 {u'station': u'011990-99999', u'temp': 0, u'time': 1433269388},
 {u'station': u'011990-99999', u'temp': 22, u'time': 1433270389},
@@ -49,7 +48,7 @@
     writer(b, schema, records)
     b.seek(0)
     return b.read()
-=======
+
 csv_files = {'2014-01-01.csv': (b'name,amount,id\n'
                                 b'Alice,100,1\n'
                                 b'Bob,200,2\n'
@@ -59,7 +58,6 @@
                                 b'Dennis,400,4\n'
                                 b'Edith,500,5\n'
                                 b'Frank,600,6\n')}
->>>>>>> d2e4e5f1
 
 
 @pytest.yield_fixture
