--- conflicted
+++ resolved
@@ -93,7 +93,6 @@
     yield e._shutdown()
 
 
-<<<<<<< HEAD
 @gen_cluster(timeout=60)
 def test_read_bytes_block(s, a, b):
     e = Executor((s.ip, s.port), start=False)
@@ -106,11 +105,6 @@
     assert sum(len(r) for r in results) == sum(len(v) for v in
                files.values())
     futures = read_bytes(test_bucket_name+'/test/accounts*', blocksize=bs,
-=======
-@gen_cluster(timeout=60, executor=True)
-def test_read_bytes(e, s, a, b):
-    futures = read_bytes(test_bucket_name, prefix='test/', anon=True,
->>>>>>> a6b9b963
                          lazy=False)
     assert len(vals) == len(futures)
     results = yield e._gather(futures)
@@ -118,7 +112,6 @@
                files.values())
     yield e._shutdown()
 
-<<<<<<< HEAD
 
 @gen_cluster(timeout=60)
 def test_read_bytes_delimited(s, a, b):
@@ -149,12 +142,6 @@
     yield e._start()
 
     values = read_bytes(test_bucket_name+'/test/', lazy=True)
-=======
-
-@gen_cluster(timeout=60, executor=True)
-def test_read_bytes_lazy(e, s, a, b):
-    values = read_bytes(test_bucket_name, 'test/', lazy=True, anon=True)
->>>>>>> a6b9b963
     assert all(isinstance(v, Value) for v in values)
 
     results = e.compute(values, sync=False)
@@ -163,28 +150,11 @@
     assert set(results).issuperset(set(files.values()))
 
 
-<<<<<<< HEAD
 @gen_cluster(timeout=60)
 def test_read_text(s, a, b):
-=======
-def test_get_s3():
-    assert get_s3(True) is get_s3(True)
-    assert get_s3(False) is get_s3(False)
-    assert get_s3(True) is not get_s3(False)
-    assert 'boto3' in type(get_s3(True)).__module__
+    e = Executor((s.ip, s.port), start=False)
+    yield e._start()
 
-
-def test_get_s3_threadsafe():
-    from multiprocessing.pool import ThreadPool
-    tp = ThreadPool(2)
-
-    s3s = tp.map(get_s3, [True] * 8 + [False * 8])
-    assert len(set(map(id, s3s))) <= 4
-
-
-@gen_cluster(timeout=60, executor=True)
-def test_read_text(e, s, a, b):
->>>>>>> a6b9b963
     pytest.importorskip('dask.bag')
     import dask.bag as db
     from dask.imperative import Value
