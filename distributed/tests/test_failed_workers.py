--- conflicted
+++ resolved
@@ -272,48 +272,9 @@
 @gen_cluster(client=True, timeout=60, active_rpc_timeout=10)
 async def test_broken_worker_during_computation(c, s, a, b):
     s.allowed_failures = 100
-<<<<<<< HEAD
-    n = await Nanny(s.address, nthreads=2, loop=s.loop)
-
-    start = time()
-    while len(s.workers) < 3:
-        await asyncio.sleep(0.01)
-        assert time() < start + 5
-
-    N = 256
-    expected_result = N * (N + 1) // 2
-    i = 0
-    L = c.map(inc, range(N), key=["inc-%d-%d" % (i, j) for j in range(N)])
-    while len(L) > 1:
-        i += 1
-        L = c.map(
-            slowadd,
-            *zip(*partition_all(2, L)),
-            key=["add-%d-%d" % (i, j) for j in range(len(L) // 2)],
-        )
-
-    await asyncio.sleep(random.random() / 20)
-    with suppress(CommClosedError):  # comm will be closed abrupty
-        await c._run(os._exit, 1, workers=[n.worker_address])
-
-    await asyncio.sleep(random.random() / 20)
-    while len(s.workers) < 3:
-        await asyncio.sleep(0.01)
-
-    with suppress(
-        CommClosedError, EnvironmentError
-    ):  # perhaps new worker can't be contacted yet
-        await c._run(os._exit, 1, workers=[n.worker_address])
-
-    [result] = await c.gather(L)
-    assert isinstance(result, int)
-    assert result == expected_result
-
-    await n.close()
-=======
     async with Nanny(s.address, nthreads=2) as n:
         start = time()
-        while len(s.nthreads) < 3:
+        while len(s.workers) < 3:
             await asyncio.sleep(0.01)
             assert time() < start + 5
 
@@ -331,7 +292,7 @@
 
         await asyncio.sleep(random.random() / 20)
         with suppress(CommClosedError):  # comm will be closed abrupty
-            await c._run(os._exit, 1, workers=[n.worker_address])
+            await c.run(os._exit, 1, workers=[n.worker_address])
 
         await asyncio.sleep(random.random() / 20)
         while len(s.workers) < 3:
@@ -340,12 +301,11 @@
         with suppress(
             CommClosedError, EnvironmentError
         ):  # perhaps new worker can't be contacted yet
-            await c._run(os._exit, 1, workers=[n.worker_address])
+            await c.run(os._exit, 1, workers=[n.worker_address])
 
         [result] = await c.gather(L)
         assert isinstance(result, int)
         assert result == expected_result
->>>>>>> bbe9e9da
 
 
 @gen_cluster(client=True, Worker=Nanny, timeout=60)
@@ -388,16 +348,11 @@
     """This test is very sensitive to cluster state consistency. Timeouts often
     indicate subtle deadlocks. Be mindful when marking flaky/repeat/etc."""
     async with Nanny(s.address, nthreads=2) as n:
-        while len(s.nthreads) < 3:
+        while len(s.workers) < 3:
             await asyncio.sleep(0.01)
 
-<<<<<<< HEAD
-    while len(s.workers) < 3:
-        await asyncio.sleep(0.01)
-=======
         def slow_ser(x, delay):
             return SlowTransmitData(x, delay=delay)
->>>>>>> bbe9e9da
 
         n_worker_address = n.worker_address
         futures = c.map(
@@ -416,7 +371,7 @@
         result_fut = c.submit(sink, futures, workers=a.address)
 
         with suppress(CommClosedError):
-            await c._run(os._exit, 1, workers=[n_worker_address])
+            await c.run(os._exit, 1, workers=[n_worker_address])
 
         while len(s.workers) > 2:
             await asyncio.sleep(0.01)
