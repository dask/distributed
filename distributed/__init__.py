from . import config  # isort:skip; load distributed configuration first
from . import widgets  # isort:skip; load distributed widgets second
import dask
from dask.config import config  # type: ignore

from ._version import get_versions
from .actor import Actor, ActorFuture
from .client import (
    Client,
    CompatibleExecutor,
    Executor,
    Future,
    as_completed,
    default_client,
    fire_and_forget,
    futures_of,
    get_task_metadata,
    get_task_stream,
    performance_report,
    wait,
)
from .core import Status, connect, rpc
<<<<<<< HEAD
from .deploy import Adaptive, LocalCluster, SpecCluster, SSHCluster, TaskAdaptive
from .diagnostics.plugin import PipInstall, SchedulerPlugin, WorkerPlugin
=======
from .deploy import Adaptive, LocalCluster, SpecCluster, SSHCluster
from .diagnostics.plugin import (
    Environ,
    NannyPlugin,
    PipInstall,
    SchedulerPlugin,
    UploadDirectory,
    UploadFile,
    WorkerPlugin,
)
>>>>>>> 96ee7f7b
from .diagnostics.progressbar import progress
from .event import Event
from .lock import Lock
from .multi_lock import MultiLock
from .nanny import Nanny
from .pubsub import Pub, Sub
from .queues import Queue
from .scheduler import Scheduler
from .security import Security
from .semaphore import Semaphore
from .threadpoolexecutor import rejoin
from .utils import CancelledError, TimeoutError, sync
from .variable import Variable
from .worker import Reschedule, Worker, get_client, get_worker, print, secede, warn
from .worker_client import local_client, worker_client

versions = get_versions()
__version__ = versions["version"]
__git_revision__ = versions["full-revisionid"]
del get_versions, versions<|MERGE_RESOLUTION|>--- conflicted
+++ resolved
@@ -20,11 +20,7 @@
     wait,
 )
 from .core import Status, connect, rpc
-<<<<<<< HEAD
 from .deploy import Adaptive, LocalCluster, SpecCluster, SSHCluster, TaskAdaptive
-from .diagnostics.plugin import PipInstall, SchedulerPlugin, WorkerPlugin
-=======
-from .deploy import Adaptive, LocalCluster, SpecCluster, SSHCluster
 from .diagnostics.plugin import (
     Environ,
     NannyPlugin,
@@ -34,7 +30,6 @@
     UploadFile,
     WorkerPlugin,
 )
->>>>>>> 96ee7f7b
 from .diagnostics.progressbar import progress
 from .event import Event
 from .lock import Lock
