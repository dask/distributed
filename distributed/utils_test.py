--- conflicted
+++ resolved
@@ -1764,7 +1764,6 @@
         )
 
 
-<<<<<<< HEAD
 def xfail_ssl_issue5601():
     """Work around https://github.com/dask/distributed/issues/5601 where any test that
     inits Security.temporary() crashes on MacOS GitHub Actions CI
@@ -1776,7 +1775,8 @@
         if MACOS:
             pytest.xfail(reason="distributed#5601")
         raise
-=======
+
+
 def assert_worker_story(
     story: list[tuple], expect: list[tuple], *, strict: bool = False
 ) -> None:
@@ -1831,5 +1831,4 @@
 def _format_story(story: list[tuple]) -> str:
     if not story:
         return "(empty story)"
-    return "- " + "\n- ".join(str(ev) for ev in story)
->>>>>>> 1bbb7f74
+    return "- " + "\n- ".join(str(ev) for ev in story)