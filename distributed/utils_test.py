from __future__ import print_function, division, absolute_import

from contextlib import contextmanager
from datetime import timedelta
import gc
from glob import glob
import inspect
import logging
import logging.config
import os
import shutil
import signal
import socket
import ssl
import subprocess
import sys
import tempfile
import textwrap
from time import sleep
import uuid
import warnings
import weakref

import six

from toolz import merge, memoize
from tornado import gen, queues
from tornado.gen import TimeoutError
from tornado.ioloop import IOLoop

from .compatibility import WINDOWS
from .config import config, initialize_logging
from .core import connect, rpc, CommClosedError
from .metrics import time
from .nanny import Nanny
from .security import Security
from .utils import ignoring, log_errors, sync, mp_context, get_ip, get_ipv6
from .worker import Worker, TOTAL_MEMORY
import pytest
import psutil


logger = logging.getLogger(__name__)


logging_levels = {name: logger.level for name, logger in
                  logging.root.manager.loggerDict.items()
                  if isinstance(logger, logging.Logger)}


@pytest.fixture(scope='session')
def valid_python_script(tmpdir_factory):
    local_file = tmpdir_factory.mktemp('data').join('file.py')
    local_file.write("print('hello world!')")
    return local_file


@pytest.fixture(scope='session')
def client_contract_script(tmpdir_factory):
    local_file = tmpdir_factory.mktemp('data').join('distributed_script.py')
    lines = ("from distributed import Client", "e = Client('127.0.0.1:8989')",
             'print(e)')
    local_file.write('\n'.join(lines))
    return local_file


@pytest.fixture(scope='session')
def invalid_python_script(tmpdir_factory):
    local_file = tmpdir_factory.mktemp('data').join('file.py')
    local_file.write("a+1")
    return local_file


@pytest.fixture
def loop():
    IOLoop.clear_instance()
    IOLoop.clear_current()
    loop = IOLoop()
    loop.make_current()
    yield loop
    if loop._running:
        sync(loop, loop.stop)
    for i in range(5):
        try:
            loop.close(all_fds=True)
            IOLoop.clear_instance()
            break
        except Exception as e:
            f = e
    else:
        print(f)
    IOLoop.clear_instance()
    IOLoop.clear_current()


@pytest.fixture
def zmq_ctx():
    import zmq
    ctx = zmq.Context.instance()
    yield ctx
    ctx.destroy(linger=0)


@contextmanager
def pristine_loop():
    IOLoop.clear_instance()
    IOLoop.clear_current()
    loop = IOLoop()
    loop.make_current()
    try:
        yield loop
    finally:
        try:
            loop.close(all_fds=True)
        except ValueError:
            pass
        IOLoop.clear_instance()
        IOLoop.clear_current()


@contextmanager
def mock_ipython():
    import mock
    ip = mock.Mock()
    ip.user_ns = {}
    ip.kernel = None

    def get_ip(): return ip
    with mock.patch('IPython.get_ipython', get_ip), \
            mock.patch('distributed._ipython_utils.get_ipython', get_ip):
        yield ip


def inc(x):
    return x + 1


def dec(x):
    return x - 1


def mul(x, y):
    return x * y


def div(x, y):
    return x / y


def deep(n):
    if n > 0:
        return deep(n - 1)
    else:
        return True


def throws(x):
    raise RuntimeError('hello!')


def double(x):
    return x * 2


def slowinc(x, delay=0.02):
    sleep(delay)
    return x + 1


def slowdec(x, delay=0.02):
    sleep(delay)
    return x - 1


def slowdouble(x, delay=0.02):
    sleep(delay)
    return 2 * x


def randominc(x, scale=1):
    from random import random
    sleep(random() * scale)
    return x + 1


def slowadd(x, y, delay=0.02):
    sleep(delay)
    return x + y


def slowsum(seq, delay=0.02):
    sleep(delay)
    return sum(seq)


def slowidentity(*args, **kwargs):
    delay = kwargs.get('delay', 0.02)
    sleep(delay)
    if len(args) == 1:
        return args[0]
    else:
        return args


@gen.coroutine
def geninc(x, delay=0.02):
    yield gen.sleep(delay)
    raise gen.Return(x + 1)


def compile_snippet(code, dedent=True):
    if dedent:
        code = textwrap.dedent(code)
    code = compile(code, '<dynamic>', 'exec')
    ns = globals()
    exec(code, ns, ns)


if sys.version_info >= (3, 5):
    compile_snippet("""
        async def asyncinc(x, delay=0.02):
            await gen.sleep(delay)
            return x + 1
        """)
    assert asyncinc  # flake8: noqa
else:
    asyncinc = None


_readone_queues = {}


@gen.coroutine
def readone(comm):
    """
    Read one message at a time from a comm that reads lists of
    messages.
    """
    try:
        q = _readone_queues[comm]
    except KeyError:
        q = _readone_queues[comm] = queues.Queue()

        @gen.coroutine
        def background_read():
            while True:
                try:
                    messages = yield comm.read()
                except CommClosedError:
                    break
                for msg in messages:
                    q.put_nowait(msg)
            q.put_nowait(None)
            del _readone_queues[comm]

        background_read()

    msg = yield q.get()
    if msg is None:
        raise CommClosedError
    else:
        raise gen.Return(msg)


def run_scheduler(q, nputs, **kwargs):
    from distributed import Scheduler
    from tornado.ioloop import PeriodicCallback

    # On Python 2.7 and Unix, fork() is used to spawn child processes,
    # so avoid inheriting the parent's IO loop.
    with pristine_loop() as loop:
        PeriodicCallback(lambda: None, 500).start()

        scheduler = Scheduler(validate=True, **kwargs)
        done = scheduler.start('127.0.0.1')

        for i in range(nputs):
            q.put(scheduler.address)
        try:
            loop.start()
        finally:
            loop.close(all_fds=True)


def run_worker(q, scheduler_q, **kwargs):
    from distributed import Worker
    from tornado.ioloop import PeriodicCallback

    with log_errors():
        with pristine_loop() as loop:
            PeriodicCallback(lambda: None, 500).start()

            scheduler_addr = scheduler_q.get()
            worker = Worker(scheduler_addr, validate=True, **kwargs)
            loop.run_sync(lambda: worker._start(0))
            q.put(worker.address)
            try:
                @gen.coroutine
                def wait_until_closed():
                    yield worker._closed.wait()

                loop.run_sync(wait_until_closed)
            finally:
                loop.close(all_fds=True)


def run_nanny(q, scheduler_q, **kwargs):
    from distributed import Nanny
    from tornado.ioloop import PeriodicCallback

    with log_errors():
        with pristine_loop() as loop:
            PeriodicCallback(lambda: None, 500).start()

            scheduler_addr = scheduler_q.get()
            worker = Nanny(scheduler_addr, validate=True, **kwargs)
            loop.run_sync(lambda: worker._start(0))
            q.put(worker.address)
            try:
                loop.start()
            finally:
                loop.run_sync(worker._close)
                loop.close(all_fds=True)


@contextmanager
def check_active_rpc(loop, active_rpc_timeout=1):
    if rpc.active > 0:
        # Streams from a previous test dangling around?
        gc.collect()
    rpc_active = rpc.active
    yield
    if rpc.active > rpc_active and active_rpc_timeout:
        # Some streams can take a bit of time to notice their peer
        # has closed, and keep a coroutine (*) waiting for a CommClosedError
        # before calling close_rpc() after a CommClosedError.
        # This would happen especially if a non-localhost address is used,
        # as Nanny does.
        # (*) (example: gather_from_workers())
        deadline = loop.time() + active_rpc_timeout

        @gen.coroutine
        def wait_a_bit():
            yield gen.sleep(0.01)

        logger.info("Waiting for active RPC count to drop down")
        while rpc.active > rpc_active and loop.time() < deadline:
            loop.run_sync(wait_a_bit)
        logger.info("... Finished waiting for active RPC count to drop down")

    assert rpc.active == rpc_active


@contextmanager
def cluster(nworkers=2, nanny=False, worker_kwargs={}, active_rpc_timeout=1,
            scheduler_kwargs={}):
    ws = weakref.WeakSet()
    for name, level in logging_levels.items():
        logging.getLogger(name).setLevel(level)

    with pristine_loop() as loop:
        with check_active_rpc(loop, active_rpc_timeout):
            if nanny:
                _run_worker = run_nanny
            else:
                _run_worker = run_worker

            # The scheduler queue will receive the scheduler's address
            scheduler_q = mp_context.Queue()

            # Launch scheduler
            scheduler = mp_context.Process(target=run_scheduler,
                                           args=(scheduler_q, nworkers + 1),
                                           kwargs=scheduler_kwargs)
            ws.add(scheduler)
            scheduler.daemon = True
            scheduler.start()

            # Launch workers
            workers = []
            for i in range(nworkers):
                q = mp_context.Queue()
                fn = '_test_worker-%s' % uuid.uuid4()
                kwargs = merge({'ncores': 1, 'local_dir': fn,
                                'memory_limit': TOTAL_MEMORY}, worker_kwargs)
                proc = mp_context.Process(target=_run_worker,
                                          args=(q, scheduler_q),
                                          kwargs=kwargs)
                ws.add(proc)
                workers.append({'proc': proc, 'queue': q, 'dir': fn})

            for worker in workers:
                worker['proc'].start()
            for worker in workers:
                worker['address'] = worker['queue'].get()

            saddr = scheduler_q.get()

            start = time()
            try:
                with rpc(saddr) as s:
                    while True:
                        ncores = loop.run_sync(s.ncores)
                        if len(ncores) == nworkers:
                            break
                        if time() - start > 5:
                            raise Exception("Timeout on cluster creation")

                # avoid sending processes down to function
                yield {'address': saddr}, [{'address': w['address'],
                                            'proc': weakref.ref(w['proc'])}
                                           for w in workers]
            finally:
                logger.debug("Closing out test cluster")

                loop.run_sync(lambda: disconnect_all([w['address'] for w in workers],
                                                     timeout=0.5))
                loop.run_sync(lambda: disconnect(saddr, timeout=0.5))

                scheduler.terminate()
                scheduler_q.close()
                scheduler_q._reader.close()
                scheduler_q._writer.close()

                for w in workers:
                    w['proc'].terminate()
                    w['queue'].close()
                    w['queue']._reader.close()
                    w['queue']._writer.close()

                scheduler.join(2)
                del scheduler
                for proc in [w['proc'] for w in workers]:
                    proc.join(timeout=2)

                with ignoring(UnboundLocalError):
                    del worker, w, proc
                del workers[:]

                for fn in glob('_test_worker-*'):
                    shutil.rmtree(fn)
    assert not ws


@gen.coroutine
def disconnect(addr, timeout=3):
    @gen.coroutine
    def do_disconnect():
        with ignoring(EnvironmentError, CommClosedError):
            with rpc(addr) as w:
                yield w.terminate(close=True)

    with ignoring(TimeoutError):
        yield gen.with_timeout(timedelta(seconds=timeout), do_disconnect())


@gen.coroutine
def disconnect_all(addresses, timeout=3):
    yield [disconnect(addr, timeout) for addr in addresses]


import pytest
try:
    slow = pytest.mark.skipif(
        not pytest.config.getoption("--runslow"),
        reason="need --runslow option to run")
except (AttributeError, ValueError):
    def slow(*args):
        pass


from tornado import gen
from tornado.ioloop import IOLoop


def gen_test(timeout=10):
    """ Coroutine test

    @gen_test(timeout=5)
    def test_foo():
        yield ...  # use tornado coroutines
    """
    def _(func):
        def test_func():
            with pristine_loop() as loop:
                cor = gen.coroutine(func)
                try:
                    loop.run_sync(cor, timeout=timeout)
                finally:
                    loop.stop()
        return test_func
    return _


from .scheduler import Scheduler
from .worker import Worker


@gen.coroutine
def start_cluster(ncores, scheduler_addr, loop, security=None,
                  Worker=Worker, scheduler_kwargs={}, worker_kwargs={}):
    s = Scheduler(loop=loop, validate=True, security=security,
                  **scheduler_kwargs)
    done = s.start(scheduler_addr)
    workers = [Worker(s.address, ncores=ncore[1], name=i, security=security,
                      loop=loop, validate=True,
                      **(merge(worker_kwargs, ncore[2])
                         if len(ncore) > 2
                         else worker_kwargs))
               for i, ncore in enumerate(ncores)]
    for w in workers:
        w.rpc = workers[0].rpc

    yield [w._start(ncore[0]) for ncore, w in zip(ncores, workers)]

    start = time()
    while len(s.ncores) < len(ncores):
        yield gen.sleep(0.01)
        if time() - start > 5:
            raise Exception("Cluster creation timeout")
    raise gen.Return((s, workers))


@gen.coroutine
def end_cluster(s, workers):
    logger.debug("Closing out test cluster")

    @gen.coroutine
    def end_worker(w):
        with ignoring(TimeoutError, CommClosedError, EnvironmentError):
            yield w._close(report=False)
        if isinstance(w, Nanny):
            dir = w.worker_dir
        else:
            dir = w.local_dir
        if dir and os.path.exists(dir):
            shutil.rmtree(dir)

    yield [end_worker(w) for w in workers]
    yield s.close()  # wait until scheduler stops completely
    s.stop()


def iscoroutinefunction(f):
    if sys.version_info >= (3, 5) and inspect.iscoroutinefunction(f):
        return True
    return False


def gen_cluster(ncores=[('127.0.0.1', 1), ('127.0.0.1', 2)],
                scheduler='127.0.0.1', timeout=10, security=None,
                Worker=Worker, client=False, scheduler_kwargs={},
                worker_kwargs={}, active_rpc_timeout=1):
    from distributed import Client
    """ Coroutine test with small cluster

    @gen_cluster()
    def test_foo(scheduler, worker1, worker2):
        yield ...  # use tornado coroutines

    See also:
        start
        end
    """
    for name, level in logging_levels.items():
        logging.getLogger(name).setLevel(level)

    worker_kwargs = merge({'memory_limit': TOTAL_MEMORY}, worker_kwargs)

    def _(func):
        if not iscoroutinefunction(func):
            func = gen.coroutine(func)

        def test_func():
            result = None
            workers = []

            with pristine_loop() as loop:
                with check_active_rpc(loop, active_rpc_timeout):
                    @gen.coroutine
                    def coro():
                        s, ws = yield start_cluster(
                            ncores, scheduler, loop, security=security,
                            Worker=Worker, scheduler_kwargs=scheduler_kwargs,
                            worker_kwargs=worker_kwargs)
                        workers[:] = ws
                        args = [s] + workers
                        if client:
                            c = yield Client(s.address, loop=loop, security=security,
                                             asynchronous=True)
                            args = [c] + args
                        try:
                            result = yield func(*args)
                            # for w in workers:
                            #     assert not w._comms
                        finally:
                            if client:
                                yield c._close()
                            yield end_cluster(s, workers)

                        raise gen.Return(result)

                    result = loop.run_sync(coro, timeout=timeout)

            for w in workers:
<<<<<<< HEAD
                if getattr(w, 'data', None):
                    try:
                        w.data.clear()
                    except EnvironmentError:
                        # zict backends can fail if their storage directory
                        # was already removed
                        pass
                    del w.data
            gc.collect()
            after = process_state()
            if should_check_state:
                check_state(before, after)
=======
                if hasattr(w, 'data'):
                    w.data.clear()
>>>>>>> 6f398835
            return result

        return test_func
    return _


@contextmanager
def make_hdfs():
    from hdfs3 import HDFileSystem
    # from .hdfs import DaskHDFileSystem
    basedir = '/tmp/test-distributed'
    hdfs = HDFileSystem(host='localhost', port=8020)
    if hdfs.exists(basedir):
        hdfs.rm(basedir)
    hdfs.mkdir(basedir)

    try:
        yield hdfs, basedir
    finally:
        if hdfs.exists(basedir):
            hdfs.rm(basedir)


def raises(func, exc=Exception):
    try:
        func()
        return False
    except exc:
        return True


def terminate_process(proc):
    if proc.poll() is None:
        if sys.platform.startswith('win'):
            proc.send_signal(signal.CTRL_BREAK_EVENT)
        else:
            proc.send_signal(signal.SIGINT)
        try:
            if sys.version_info[0] == 3:
                proc.wait(10)
            else:
                start = time()
                while proc.poll() is None and time() < start + 10:
                    sleep(0.02)
        finally:
            # Make sure we don't leave the process lingering around
            with ignoring(OSError):
                proc.kill()


@contextmanager
def popen(*args, **kwargs):
    kwargs['stdout'] = subprocess.PIPE
    kwargs['stderr'] = subprocess.PIPE
    if sys.platform.startswith('win'):
        # Allow using CTRL_C_EVENT / CTRL_BREAK_EVENT
        kwargs['creationflags'] = subprocess.CREATE_NEW_PROCESS_GROUP
    dump_stdout = False
    proc = subprocess.Popen(*args, **kwargs)
    try:
        yield proc
    except Exception:
        dump_stdout = True
        raise

    finally:
        try:
            terminate_process(proc)
        finally:
            # XXX Also dump stdout if return code != 0 ?
            out, err = proc.communicate()
            if dump_stdout:
                print('\n\nPrint from stderr\n  %s\n=================\n' % args[0][0])
                print(err.decode())

                print('\n\nPrint from stdout\n=================\n')
                print(out.decode())


def wait_for_port(address, timeout=5):
    assert isinstance(address, tuple)
    deadline = time() + timeout

    while True:
        timeout = deadline - time()
        if timeout < 0:
            raise RuntimeError("Failed to connect to %s" % (address,))
        try:
            sock = socket.create_connection(address, timeout=timeout)
        except EnvironmentError:
            pass
        else:
            sock.close()
            break


@memoize
def has_ipv6():
    """
    Return whether IPv6 is locally functional.  This doesn't guarantee IPv6
    is properly configured outside of localhost.
    """
    serv = cli = None
    try:
        serv = socket.socket(socket.AF_INET6, socket.SOCK_STREAM)
        serv.bind(('::', 0))
        serv.listen(5)
        cli = socket.create_connection(serv.getsockname()[:2])
    except EnvironmentError:
        return False
    else:
        return True
    finally:
        if cli is not None:
            cli.close()
        if serv is not None:
            serv.close()


if has_ipv6():
    def requires_ipv6(test_func):
        return test_func

else:
    requires_ipv6 = pytest.mark.skip("ipv6 required")


@gen.coroutine
def assert_can_connect(addr, timeout=None, connection_args=None):
    """
    Check that it is possible to connect to the distributed *addr*
    within the given *timeout*.
    """
    if timeout is None:
        timeout = 0.2
    comm = yield connect(addr, timeout=timeout,
                         connection_args=connection_args)
    comm.abort()


@gen.coroutine
def assert_cannot_connect(addr, timeout=None, connection_args=None):
    """
    Check that it is impossible to connect to the distributed *addr*
    within the given *timeout*.
    """
    if timeout is None:
        timeout = 0.2
    with pytest.raises(EnvironmentError):
        comm = yield connect(addr, timeout=timeout,
                             connection_args=connection_args)
        comm.abort()


@gen.coroutine
def assert_can_connect_from_everywhere_4_6(port, timeout=None, connection_args=None):
    """
    Check that the local *port* is reachable from all IPv4 and IPv6 addresses.
    """
    args = (timeout, connection_args)
    futures = [
        assert_can_connect('tcp://127.0.0.1:%d' % port, *args),
        assert_can_connect('tcp://%s:%d' % (get_ip(), port), *args),
    ]
    if has_ipv6():
        futures += [
            assert_can_connect('tcp://[::1]:%d' % port, *args),
            assert_can_connect('tcp://[%s]:%d' % (get_ipv6(), port), *args),
        ]
    yield futures


@gen.coroutine
def assert_can_connect_from_everywhere_4(port, timeout=None, connection_args=None):
    """
    Check that the local *port* is reachable from all IPv4 addresses.
    """
    args = (timeout, connection_args)
    futures = [
        assert_can_connect('tcp://127.0.0.1:%d' % port, *args),
        assert_can_connect('tcp://%s:%d' % (get_ip(), port), *args),
    ]
    if has_ipv6():
        futures += [
            assert_cannot_connect('tcp://[::1]:%d' % port, *args),
            assert_cannot_connect('tcp://[%s]:%d' % (get_ipv6(), port), *args),
        ]
    yield futures


@gen.coroutine
def assert_can_connect_locally_4(port, timeout=None, connection_args=None):
    """
    Check that the local *port* is only reachable from local IPv4 addresses.
    """
    args = (timeout, connection_args)
    futures = [
        assert_can_connect('tcp://127.0.0.1:%d' % port, *args),
    ]
    if get_ip() != '127.0.0.1':  # No outside IPv4 connectivity?
        futures += [
            assert_cannot_connect('tcp://%s:%d' % (get_ip(), port), *args),
        ]
    if has_ipv6():
        futures += [
            assert_cannot_connect('tcp://[::1]:%d' % port, *args),
            assert_cannot_connect('tcp://[%s]:%d' % (get_ipv6(), port), *args),
        ]
    yield futures


@gen.coroutine
def assert_can_connect_from_everywhere_6(port, timeout=None, connection_args=None):
    """
    Check that the local *port* is reachable from all IPv6 addresses.
    """
    assert has_ipv6()
    args = (timeout, connection_args)
    futures = [
        assert_cannot_connect('tcp://127.0.0.1:%d' % port, *args),
        assert_cannot_connect('tcp://%s:%d' % (get_ip(), port), *args),
        assert_can_connect('tcp://[::1]:%d' % port, *args),
        assert_can_connect('tcp://[%s]:%d' % (get_ipv6(), port), *args),
    ]
    yield futures


@gen.coroutine
def assert_can_connect_locally_6(port, timeout=None, connection_args=None):
    """
    Check that the local *port* is only reachable from local IPv6 addresses.
    """
    assert has_ipv6()
    args = (timeout, connection_args)
    futures = [
        assert_cannot_connect('tcp://127.0.0.1:%d' % port, *args),
        assert_cannot_connect('tcp://%s:%d' % (get_ip(), port), *args),
        assert_can_connect('tcp://[::1]:%d' % port, *args),
    ]
    if get_ipv6() != '::1':  # No outside IPv6 connectivity?
        futures += [
            assert_cannot_connect('tcp://[%s]:%d' % (get_ipv6(), port), *args),
        ]
    yield futures


@contextmanager
def captured_logger(logger, level=logging.INFO):
    """Capture output from the given Logger.
    """
    if isinstance(logger, str):
        logger = logging.getLogger(logger)
    orig_level = logger.level
    orig_handlers = logger.handlers[:]
    sio = six.StringIO()
    logger.handlers[:] = [logging.StreamHandler(sio)]
    logger.setLevel(level)
    try:
        yield sio
    finally:
        logger.handlers[:] = orig_handlers
        logger.setLevel(orig_level)


@contextmanager
def captured_handler(handler):
    """Capture output from the given logging.StreamHandler.
    """
    assert isinstance(handler, logging.StreamHandler)
    orig_stream = handler.stream
    handler.stream = six.StringIO()
    try:
        yield handler.stream
    finally:
        handler.stream = orig_stream


@contextmanager
def new_config(new_config):
    """
    Temporarily change configuration dictionary.
    """
    orig_config = config.copy()
    try:
        config.clear()
        config.update(new_config)
        initialize_logging(config)
        yield
    finally:
        config.clear()
        config.update(orig_config)
        initialize_logging(config)


@contextmanager
def new_config_file(c):
    """
    Temporarily change configuration file to match dictionary *c*.
    """
    import yaml
    old_file = os.environ.get('DASK_CONFIG')
    fd, path = tempfile.mkstemp(prefix='dask-config')
    try:
        with os.fdopen(fd, 'w') as f:
            f.write(yaml.dump(c))
        os.environ['DASK_CONFIG'] = path
        try:
            yield
        finally:
            if old_file:
                os.environ['DASK_CONFIG'] = old_file
            else:
                del os.environ['DASK_CONFIG']
    finally:
        os.remove(path)


certs_dir = os.path.abspath(os.path.join(os.path.dirname(__file__),
                                         'tests'))


def get_cert(filename):
    """
    Get the path to one of the test TLS certificates.
    """
    path = os.path.join(certs_dir, filename)
    assert os.path.exists(path), path
    return path


def tls_config():
    """
    A functional TLS configuration with our test certs.
    """
    ca_file = get_cert('tls-ca-cert.pem')
    keycert = get_cert('tls-key-cert.pem')

    c = {
        'tls': {
            'ca-file': ca_file,
            'client': {
                'cert': keycert,
            },
            'scheduler': {
                'cert': keycert,
            },
            'worker': {
                'cert': keycert,
            },
        },
    }
    return c


def tls_only_config():
    """
    A functional TLS configuration with our test certs, disallowing
    plain TCP communications.
    """
    c = tls_config()
    c['require-encryption'] = True
    return c


def tls_security():
    """
    A Security object with proper TLS configuration.
    """
    with new_config(tls_config()):
        sec = Security()
    return sec


def tls_only_security():
    """
    A Security object with proper TLS configuration and disallowing plain
    TCP communications.
    """
    with new_config(tls_only_config()):
        sec = Security()
    assert sec.require_encryption
    return sec


def get_server_ssl_context(certfile='tls-cert.pem', keyfile='tls-key.pem',
                           ca_file='tls-ca-cert.pem'):
    ctx = ssl.create_default_context(ssl.Purpose.CLIENT_AUTH,
                                     cafile=get_cert(ca_file))
    ctx.check_hostname = False
    ctx.verify_mode = ssl.CERT_REQUIRED
    ctx.load_cert_chain(get_cert(certfile), get_cert(keyfile))
    return ctx


def get_client_ssl_context(certfile='tls-cert.pem', keyfile='tls-key.pem',
                           ca_file='tls-ca-cert.pem'):
    ctx = ssl.create_default_context(ssl.Purpose.SERVER_AUTH,
                                     cafile=get_cert(ca_file))
    ctx.check_hostname = False
    ctx.verify_mode = ssl.CERT_REQUIRED
    ctx.load_cert_chain(get_cert(certfile), get_cert(keyfile))
    return ctx


def bump_rlimit(limit, desired):
    resource = pytest.importorskip('resource')
    try:
        soft, hard = resource.getrlimit(limit)
        if soft < desired:
            resource.setrlimit(limit,
                               (desired, max(hard, desired)))
    except Exception as e:
        pytest.skip("rlimit too low (%s) and can't be increased: %s"
                    % (soft, e))<|MERGE_RESOLUTION|>--- conflicted
+++ resolved
@@ -603,7 +603,6 @@
                     result = loop.run_sync(coro, timeout=timeout)
 
             for w in workers:
-<<<<<<< HEAD
                 if getattr(w, 'data', None):
                     try:
                         w.data.clear()
@@ -612,14 +611,6 @@
                         # was already removed
                         pass
                     del w.data
-            gc.collect()
-            after = process_state()
-            if should_check_state:
-                check_state(before, after)
-=======
-                if hasattr(w, 'data'):
-                    w.data.clear()
->>>>>>> 6f398835
             return result
 
         return test_func
