--- conflicted
+++ resolved
@@ -1418,7 +1418,6 @@
 
 
 @contextmanager
-<<<<<<< HEAD
 def save_sys_modules():
     old_modules = sys.modules
     old_path = sys.path
@@ -1431,7 +1430,9 @@
         for elem in sys.modules.keys():
             if elem not in old_modules:
                 del sys.modules[elem]
-=======
+
+
+@contextmanager
 def check_thread_leak():
     active_threads_start = set(threading._active)
 
@@ -1537,5 +1538,4 @@
                         yield loop
 
                         with ignoring(AttributeError):
-                            del thread_state.on_event_loop_thread
->>>>>>> e0b7b851
+                            del thread_state.on_event_loop_thread