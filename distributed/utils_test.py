--- conflicted
+++ resolved
@@ -66,11 +66,8 @@
 from distributed.utils import (
     Deadline,
     DequeHandler,
-<<<<<<< HEAD
     EventHandler,
     TimeoutError,
-=======
->>>>>>> 02749c6a
     _offload_executor,
     get_ip,
     get_ipv6,
@@ -975,11 +972,7 @@
                                 Worker=Worker,
                                 scheduler_kwargs=scheduler_kwargs,
                                 worker_kwargs=merge(
-                                    {
-                                        "death_timeout": min(
-                                            15, int(deadline.remaining)
-                                        )
-                                    },
+                                    {"death_timeout": min(15, int(deadline.remaining))},
                                     worker_kwargs,
                                 ),
                             )
