--- conflicted
+++ resolved
@@ -929,18 +929,6 @@
     return sec
 
 
-<<<<<<< HEAD
-def bump_rlimit(limit, desired):
-    resource = pytest.importorskip('resource')
-    try:
-        soft, hard = resource.getrlimit(limit)
-        if soft < desired:
-            resource.setrlimit(limit,
-                               (desired, max(hard, desired)))
-    except Exception as e:
-        pytest.skip("rlimit too low (%s) and can't be increased: %s"
-                    % (soft, e))
-=======
 def get_server_ssl_context(certfile='tls-cert.pem', keyfile='tls-key.pem',
                            ca_file='tls-ca-cert.pem'):
     ctx = ssl.create_default_context(ssl.Purpose.CLIENT_AUTH,
@@ -950,6 +938,7 @@
     ctx.load_cert_chain(get_cert(certfile), get_cert(keyfile))
     return ctx
 
+
 def get_client_ssl_context(certfile='tls-cert.pem', keyfile='tls-key.pem',
                            ca_file='tls-ca-cert.pem'):
     ctx = ssl.create_default_context(ssl.Purpose.SERVER_AUTH,
@@ -958,4 +947,15 @@
     ctx.verify_mode = ssl.CERT_REQUIRED
     ctx.load_cert_chain(get_cert(certfile), get_cert(keyfile))
     return ctx
->>>>>>> 09a51a01
+
+
+def bump_rlimit(limit, desired):
+    resource = pytest.importorskip('resource')
+    try:
+        soft, hard = resource.getrlimit(limit)
+        if soft < desired:
+            resource.setrlimit(limit,
+                               (desired, max(hard, desired)))
+    except Exception as e:
+        pytest.skip("rlimit too low (%s) and can't be increased: %s"
+                    % (soft, e))