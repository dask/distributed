--- conflicted
+++ resolved
@@ -70,13 +70,9 @@
     reset_logger_locks,
     sync,
 )
-<<<<<<< HEAD
-from distributed.worker import WORKER_ANY_RUNNING, InvalidTransition, Worker
-from distributed.worker_state_machine import TaskState as WorkerTaskState
-=======
 from distributed.worker import WORKER_ANY_RUNNING, Worker
 from distributed.worker_state_machine import InvalidTransition
->>>>>>> 085f300c
+from distributed.worker_state_machine import TaskState as WorkerTaskState
 
 try:
     import ssl
