from __future__ import print_function, division, absolute_import

from contextlib import contextmanager
from datetime import timedelta
import gc
from glob import glob
import inspect
import logging
import logging.config
import os
import shutil
import signal
import socket
import ssl
import subprocess
import sys
import tempfile
import textwrap
from time import sleep
import uuid
import warnings
import weakref

import six

from toolz import merge, memoize
from tornado import gen, queues
from tornado.gen import TimeoutError
from tornado.ioloop import IOLoop

from .compatibility import WINDOWS
from .config import config, initialize_logging
from .core import connect, rpc, CommClosedError
from .metrics import time
from .nanny import Nanny
from .security import Security
from .utils import ignoring, log_errors, sync, mp_context, get_ip, get_ipv6
from .worker import Worker, TOTAL_MEMORY
import pytest
import psutil


logger = logging.getLogger(__name__)


logging_levels = {name: logger.level for name, logger in
                  logging.root.manager.loggerDict.items()
                  if isinstance(logger, logging.Logger)}


@pytest.fixture(scope='session')
def valid_python_script(tmpdir_factory):
    local_file = tmpdir_factory.mktemp('data').join('file.py')
    local_file.write("print('hello world!')")
    return local_file


@pytest.fixture(scope='session')
def client_contract_script(tmpdir_factory):
    local_file = tmpdir_factory.mktemp('data').join('distributed_script.py')
    lines = ("from distributed import Client", "e = Client('127.0.0.1:8989')",
             'print(e)')
    local_file.write('\n'.join(lines))
    return local_file


@pytest.fixture(scope='session')
def invalid_python_script(tmpdir_factory):
    local_file = tmpdir_factory.mktemp('data').join('file.py')
    local_file.write("a+1")
    return local_file


@pytest.yield_fixture
def loop():
    IOLoop.clear_instance()
    IOLoop.clear_current()
    loop = IOLoop()
    loop.make_current()
    yield loop
    if loop._running:
        sync(loop, loop.stop)
    for i in range(5):
        try:
            loop.close(all_fds=True)
            IOLoop.clear_instance()
            break
        except Exception as e:
            f = e
    else:
        print(f)
    IOLoop.clear_instance()
    IOLoop.clear_current()


@pytest.yield_fixture
def zmq_ctx():
    import zmq
    ctx = zmq.Context.instance()
    yield ctx
    ctx.destroy(linger=0)


@contextmanager
def pristine_loop():
    IOLoop.clear_instance()
    IOLoop.clear_current()
    loop = IOLoop()
    loop.make_current()
    try:
        yield loop
    finally:
        try:
            loop.close(all_fds=True)
        except ValueError:
            pass
        IOLoop.clear_instance()
        IOLoop.clear_current()


@contextmanager
def mock_ipython():
    import mock
    ip = mock.Mock()
    ip.user_ns = {}
    ip.kernel = None

    def get_ip(): return ip
    with mock.patch('IPython.get_ipython', get_ip), \
            mock.patch('distributed._ipython_utils.get_ipython', get_ip):
        yield ip


def inc(x):
    return x + 1


def dec(x):
    return x - 1


def mul(x, y):
    return x * y


def div(x, y):
    return x / y


def deep(n):
    if n > 0:
        return deep(n - 1)
    else:
        return True


def throws(x):
    raise RuntimeError('hello!')


def double(x):
    return x * 2


def slowinc(x, delay=0.02):
    sleep(delay)
    return x + 1


def slowdec(x, delay=0.02):
    sleep(delay)
    return x - 1


def slowdouble(x, delay=0.02):
    sleep(delay)
    return 2 * x


def randominc(x, scale=1):
    from random import random
    sleep(random() * scale)
    return x + 1


def slowadd(x, y, delay=0.02):
    sleep(delay)
    return x + y


def slowsum(seq, delay=0.02):
    sleep(delay)
    return sum(seq)


def slowidentity(*args, **kwargs):
    delay = kwargs.get('delay', 0.02)
    sleep(delay)
    if len(args) == 1:
        return args[0]
    else:
        return args


@gen.coroutine
def geninc(x, delay=0.02):
    yield gen.sleep(delay)
    raise gen.Return(x + 1)


def compile_snippet(code, dedent=True):
    if dedent:
        code = textwrap.dedent(code)
    code = compile(code, '<dynamic>', 'exec')
    ns = globals()
    exec(code, ns, ns)


if sys.version_info >= (3, 5):
    compile_snippet("""
        async def asyncinc(x, delay=0.02):
            await gen.sleep(delay)
            return x + 1
        """)
    assert asyncinc  # flake8: noqa
else:
    asyncinc = None


_readone_queues = {}


@gen.coroutine
def readone(comm):
    """
    Read one message at a time from a comm that reads lists of
    messages.
    """
    try:
        q = _readone_queues[comm]
    except KeyError:
        q = _readone_queues[comm] = queues.Queue()

        @gen.coroutine
        def background_read():
            while True:
                try:
                    messages = yield comm.read()
                except CommClosedError:
                    break
                for msg in messages:
                    q.put_nowait(msg)
            q.put_nowait(None)
            del _readone_queues[comm]

        background_read()

    msg = yield q.get()
    if msg is None:
        raise CommClosedError
    else:
        raise gen.Return(msg)


def run_scheduler(q, nputs, **kwargs):
    from distributed import Scheduler
<<<<<<< HEAD
=======
    from tornado.ioloop import PeriodicCallback
>>>>>>> 5253f45e

    # On Python 2.7 and Unix, fork() is used to spawn child processes,
    # so avoid inheriting the parent's IO loop.
    with pristine_loop() as loop:
        scheduler = Scheduler(validate=True, **kwargs)
        done = scheduler.start('127.0.0.1')

        for i in range(nputs):
            q.put(scheduler.address)
        try:
            loop.start()
        finally:
            loop.close(all_fds=True)


def run_worker(q, scheduler_q, **kwargs):
    from distributed import Worker
<<<<<<< HEAD
=======
    from tornado.ioloop import PeriodicCallback
>>>>>>> 5253f45e

    with log_errors():
        with pristine_loop() as loop:
            scheduler_addr = scheduler_q.get()
            worker = Worker(scheduler_addr, validate=True, **kwargs)
            loop.run_sync(lambda: worker._start(0))
            q.put(worker.address)
            try:
                @gen.coroutine
                def wait_until_closed():
                    yield worker._closed.wait()

                loop.run_sync(wait_until_closed)
            finally:
                loop.close(all_fds=True)


def run_nanny(q, scheduler_q, **kwargs):
    from distributed import Nanny
<<<<<<< HEAD
=======
    from tornado.ioloop import PeriodicCallback
>>>>>>> 5253f45e

    with log_errors():
        with pristine_loop() as loop:
            scheduler_addr = scheduler_q.get()
            worker = Nanny(scheduler_addr, validate=True, **kwargs)
            loop.run_sync(lambda: worker._start(0))
            q.put(worker.address)
            try:
                loop.start()
            finally:
                loop.run_sync(worker._close)
                loop.close(all_fds=True)


@contextmanager
def check_active_rpc(loop, active_rpc_timeout=1):
    if rpc.active > 0:
        # Streams from a previous test dangling around?
        gc.collect()
    rpc_active = rpc.active
    yield
    if rpc.active > rpc_active and active_rpc_timeout:
        # Some streams can take a bit of time to notice their peer
        # has closed, and keep a coroutine (*) waiting for a CommClosedError
        # before calling close_rpc() after a CommClosedError.
        # This would happen especially if a non-localhost address is used,
        # as Nanny does.
        # (*) (example: gather_from_workers())
        deadline = loop.time() + active_rpc_timeout

        @gen.coroutine
        def wait_a_bit():
            yield gen.sleep(0.01)

        logger.info("Waiting for active RPC count to drop down")
        while rpc.active > rpc_active and loop.time() < deadline:
            loop.run_sync(wait_a_bit)
        logger.info("... Finished waiting for active RPC count to drop down")

    assert rpc.active == rpc_active


@contextmanager
def cluster(nworkers=2, nanny=False, worker_kwargs={}, active_rpc_timeout=1,
            scheduler_kwargs={}, should_check_state=True):
    ws = weakref.WeakSet()
    before = process_state()
    for name, level in logging_levels.items():
        logging.getLogger(name).setLevel(level)

    with pristine_loop() as loop:
        with check_active_rpc(loop, active_rpc_timeout):
            if nanny:
                _run_worker = run_nanny
            else:
                _run_worker = run_worker

            # The scheduler queue will receive the scheduler's address
            scheduler_q = mp_context.Queue()

            # Launch scheduler
            scheduler = mp_context.Process(target=run_scheduler,
                                           args=(scheduler_q, nworkers + 1),
                                           kwargs=scheduler_kwargs)
            ws.add(scheduler)
            scheduler.daemon = True
            scheduler.start()

            # Launch workers
            workers = []
            for i in range(nworkers):
                q = mp_context.Queue()
                fn = '_test_worker-%s' % uuid.uuid4()
                kwargs = merge({'ncores': 1, 'local_dir': fn,
                                'memory_limit': TOTAL_MEMORY}, worker_kwargs)
                proc = mp_context.Process(target=_run_worker,
                                          args=(q, scheduler_q),
                                          kwargs=kwargs)
                ws.add(proc)
                workers.append({'proc': proc, 'queue': q, 'dir': fn})

            for worker in workers:
                worker['proc'].start()
            for worker in workers:
                worker['address'] = worker['queue'].get()

            saddr = scheduler_q.get()

            start = time()
            try:
                with rpc(saddr) as s:
                    while True:
                        ncores = loop.run_sync(s.ncores)
                        if len(ncores) == nworkers:
                            break
                        if time() - start > 5:
                            raise Exception("Timeout on cluster creation")

                # avoid sending processes down to function
                yield {'address': saddr}, [{'address': w['address'],
                                            'proc': weakref.ref(w['proc'])}
                                           for w in workers]
            finally:
                logger.debug("Closing out test cluster")

                loop.run_sync(lambda: disconnect_all([w['address'] for w in workers],
                                                     timeout=0.5))
                loop.run_sync(lambda: disconnect(saddr, timeout=0.5))

                scheduler.terminate()
                scheduler_q.close()
                scheduler_q._reader.close()
                scheduler_q._writer.close()

                for w in workers:
                    w['proc'].terminate()
                    w['queue'].close()
                    w['queue']._reader.close()
                    w['queue']._writer.close()

                scheduler.join(2)
                del scheduler
                for proc in [w['proc'] for w in workers]:
                    proc.join(timeout=2)

                with ignoring(UnboundLocalError):
                    del worker, w, proc
                del workers[:]

                for fn in glob('_test_worker-*'):
                    shutil.rmtree(fn)
    assert not ws
    after = process_state()
    if should_check_state:
        check_state(before, after)


@gen.coroutine
def disconnect(addr, timeout=3):
    @gen.coroutine
    def do_disconnect():
        with ignoring(EnvironmentError, CommClosedError):
            with rpc(addr) as w:
                yield w.terminate(close=True)

    with ignoring(TimeoutError):
        yield gen.with_timeout(timedelta(seconds=timeout), do_disconnect())


@gen.coroutine
def disconnect_all(addresses, timeout=3):
    yield [disconnect(addr, timeout) for addr in addresses]


import pytest
try:
    slow = pytest.mark.skipif(
        not pytest.config.getoption("--runslow"),
        reason="need --runslow option to run")
except (AttributeError, ValueError):
    def slow(*args):
        pass


from tornado import gen
from tornado.ioloop import IOLoop


def gen_test(timeout=10, should_check_state=True):
    """ Coroutine test

    @gen_test(timeout=5)
    def test_foo():
        yield ...  # use tornado coroutines
    """
    def _(func):
        def test_func():
            before = process_state()
            with pristine_loop() as loop:
                cor = gen.coroutine(func)
                try:
                    loop.run_sync(cor, timeout=timeout)
                finally:
                    loop.stop()
            after = process_state()
            if should_check_state:
                check_state(before, after)
        return test_func
    return _


from .scheduler import Scheduler
from .worker import Worker


def process_state():
    d = {}
    if not WINDOWS:
        d['num-fds'] = psutil.Process().num_fds()

    d['used-memory'] = psutil.Process().memory_info().rss
    return d


initial_state = process_state()


def check_state(before, after):
    """ Checks to ensure that process state is relatively clean

    We run process_state before and after each test that creates a local
    cluster.  This function includes the following checks to ensure that the
    process hasn't changed too much

    1.  Ensure that the number of file descriptors has not risen much
    2.  Ensure that the amount of used memory has not risen much

    This isn't yet perfect, we do leak FDs and memory.
    """
    if not WINDOWS:
        start = time()
        while after['num-fds'] > before['num-fds']:
            sleep(0.1)
            if time() > start + 2:
                diff = after['num-fds'] - before['num-fds']
                warnings.warn("This test leaked %d file descriptors" % diff)
                break

    start = time()
    while after['used-memory'] > before['used-memory'] + 1e7:
        gc.collect()
        sleep(0.10)
        after = process_state()
        diff = (after['used-memory'] - before['used-memory']) // 1e6
        if time() > start + 2:
            warnings.warn("This test leaked %d MB of memory" % diff)
            break

    print("leaked memory", (after['used-memory'] - before['used-memory']) / 1e6,
          "total leaked total",  (after['used-memory'] - initial_state['used-memory']) / 1e6)  # , end=' ')

    total_diff = after['used-memory'] - initial_state['used-memory']
    # assert total_diff < 2e9, total_diff


@gen.coroutine
def start_cluster(ncores, scheduler_addr, loop, security=None,
                  Worker=Worker, scheduler_kwargs={}, worker_kwargs={}):
    s = Scheduler(loop=loop, validate=True, security=security,
                  **scheduler_kwargs)
    done = s.start(scheduler_addr)
    workers = [Worker(s.address, ncores=ncore[1], name=i, security=security,
                      loop=loop, validate=True,
                      **(merge(worker_kwargs, ncore[2])
                         if len(ncore) > 2
                         else worker_kwargs))
               for i, ncore in enumerate(ncores)]
    for w in workers:
        w.rpc = workers[0].rpc

    yield [w._start(ncore[0]) for ncore, w in zip(ncores, workers)]

    start = time()
    while len(s.ncores) < len(ncores):
        yield gen.sleep(0.01)
        if time() - start > 5:
            raise Exception("Cluster creation timeout")
    raise gen.Return((s, workers))


@gen.coroutine
def end_cluster(s, workers):
    logger.debug("Closing out test cluster")

    @gen.coroutine
    def end_worker(w):
        with ignoring(TimeoutError, CommClosedError, EnvironmentError):
            yield w._close(report=False)
        if isinstance(w, Nanny):
            dir = w.worker_dir
        else:
            dir = w.local_dir
        if dir and os.path.exists(dir):
            shutil.rmtree(dir)

    yield [end_worker(w) for w in workers]
    yield s.close()  # wait until scheduler stops completely
    s.stop()


def iscoroutinefunction(f):
    if sys.version_info >= (3, 5) and inspect.iscoroutinefunction(f):
        return True
    return False


def gen_cluster(ncores=[('127.0.0.1', 1), ('127.0.0.1', 2)],
                scheduler='127.0.0.1', timeout=10, security=None,
                Worker=Worker, client=False, scheduler_kwargs={},
                worker_kwargs={}, active_rpc_timeout=1, should_check_state=True):
    from distributed import Client
    """ Coroutine test with small cluster

    @gen_cluster()
    def test_foo(scheduler, worker1, worker2):
        yield ...  # use tornado coroutines

    See also:
        start
        end
    """
    for name, level in logging_levels.items():
        logging.getLogger(name).setLevel(level)

    worker_kwargs = merge({'memory_limit': TOTAL_MEMORY}, worker_kwargs)

    def _(func):
        cor = func
        if not iscoroutinefunction(func):
            cor = gen.coroutine(func)

        def test_func():
            before = process_state()
            result = None
            with pristine_loop() as loop:
                with check_active_rpc(loop, active_rpc_timeout):
                    s, workers = loop.run_sync(lambda: start_cluster(ncores,
                                                                     scheduler, loop, security=security,
                                                                     Worker=Worker,
                                                                     scheduler_kwargs=scheduler_kwargs,
                                                                     worker_kwargs=worker_kwargs))
                    args = [s] + workers

                    if client:
                        c = []

                        @gen.coroutine
                        def f():
                            c2 = yield Client(s.address, loop=loop, security=security,
                                              asynchronous=True)
                            c.append(c2)
                        loop.run_sync(f)
                        args = c + args
                    try:
                        result = loop.run_sync(lambda: cor(*args), timeout=timeout)
                    finally:
                        if client:
                            loop.run_sync(c[0]._close)
                        loop.run_sync(lambda: end_cluster(s, workers))

                    # for w in workers:
                    #     assert not w._comms
            for w in workers:
                if hasattr(w, 'data'):
                    w.data.clear()
            import gc
            gc.collect()
            after = process_state()
            if should_check_state:
                check_state(before, after)
            return result

        return test_func
    return _


@contextmanager
def make_hdfs():
    from hdfs3 import HDFileSystem
    # from .hdfs import DaskHDFileSystem
    basedir = '/tmp/test-distributed'
    hdfs = HDFileSystem(host='localhost', port=8020)
    if hdfs.exists(basedir):
        hdfs.rm(basedir)
    hdfs.mkdir(basedir)

    try:
        yield hdfs, basedir
    finally:
        if hdfs.exists(basedir):
            hdfs.rm(basedir)


def raises(func, exc=Exception):
    try:
        func()
        return False
    except exc:
        return True


def terminate_process(proc):
    if proc.poll() is None:
        if sys.platform.startswith('win'):
            proc.send_signal(signal.CTRL_BREAK_EVENT)
        else:
            proc.send_signal(signal.SIGINT)
        try:
            if sys.version_info[0] == 3:
                proc.wait(10)
            else:
                start = time()
                while proc.poll() is None and time() < start + 10:
                    sleep(0.02)
        finally:
            # Make sure we don't leave the process lingering around
            with ignoring(OSError):
                proc.kill()


@contextmanager
def popen(*args, **kwargs):
    kwargs['stdout'] = subprocess.PIPE
    kwargs['stderr'] = subprocess.PIPE
    if sys.platform.startswith('win'):
        # Allow using CTRL_C_EVENT / CTRL_BREAK_EVENT
        kwargs['creationflags'] = subprocess.CREATE_NEW_PROCESS_GROUP
    dump_stdout = False
    proc = subprocess.Popen(*args, **kwargs)
    try:
        yield proc
    except Exception:
        dump_stdout = True
        raise

    finally:
        try:
            terminate_process(proc)
        finally:
            # XXX Also dump stdout if return code != 0 ?
            out, err = proc.communicate()
            if dump_stdout:
                print('\n\nPrint from stderr\n  %s\n=================\n' % args[0][0])
                print(err.decode())

                print('\n\nPrint from stdout\n=================\n')
                print(out.decode())


def wait_for_port(address, timeout=5):
    assert isinstance(address, tuple)
    deadline = time() + timeout

    while True:
        timeout = deadline - time()
        if timeout < 0:
            raise RuntimeError("Failed to connect to %s" % (address,))
        try:
            sock = socket.create_connection(address, timeout=timeout)
        except EnvironmentError:
            pass
        else:
            sock.close()
            break


@memoize
def has_ipv6():
    """
    Return whether IPv6 is locally functional.  This doesn't guarantee IPv6
    is properly configured outside of localhost.
    """
    serv = cli = None
    try:
        serv = socket.socket(socket.AF_INET6, socket.SOCK_STREAM)
        serv.bind(('::', 0))
        serv.listen(5)
        cli = socket.create_connection(serv.getsockname()[:2])
    except EnvironmentError:
        return False
    else:
        return True
    finally:
        if cli is not None:
            cli.close()
        if serv is not None:
            serv.close()


if has_ipv6():
    def requires_ipv6(test_func):
        return test_func

else:
    requires_ipv6 = pytest.mark.skip("ipv6 required")


@gen.coroutine
def assert_can_connect(addr, timeout=None, connection_args=None):
    """
    Check that it is possible to connect to the distributed *addr*
    within the given *timeout*.
    """
    if timeout is None:
        timeout = 0.2
    comm = yield connect(addr, timeout=timeout,
                         connection_args=connection_args)
    comm.abort()


@gen.coroutine
def assert_cannot_connect(addr, timeout=None, connection_args=None):
    """
    Check that it is impossible to connect to the distributed *addr*
    within the given *timeout*.
    """
    if timeout is None:
        timeout = 0.2
    with pytest.raises(EnvironmentError):
        comm = yield connect(addr, timeout=timeout,
                             connection_args=connection_args)
        comm.abort()


@gen.coroutine
def assert_can_connect_from_everywhere_4_6(port, timeout=None, connection_args=None):
    """
    Check that the local *port* is reachable from all IPv4 and IPv6 addresses.
    """
    args = (timeout, connection_args)
    futures = [
        assert_can_connect('tcp://127.0.0.1:%d' % port, *args),
        assert_can_connect('tcp://%s:%d' % (get_ip(), port), *args),
    ]
    if has_ipv6():
        futures += [
            assert_can_connect('tcp://[::1]:%d' % port, *args),
            assert_can_connect('tcp://[%s]:%d' % (get_ipv6(), port), *args),
        ]
    yield futures


@gen.coroutine
def assert_can_connect_from_everywhere_4(port, timeout=None, connection_args=None):
    """
    Check that the local *port* is reachable from all IPv4 addresses.
    """
    args = (timeout, connection_args)
    futures = [
        assert_can_connect('tcp://127.0.0.1:%d' % port, *args),
        assert_can_connect('tcp://%s:%d' % (get_ip(), port), *args),
    ]
    if has_ipv6():
        futures += [
            assert_cannot_connect('tcp://[::1]:%d' % port, *args),
            assert_cannot_connect('tcp://[%s]:%d' % (get_ipv6(), port), *args),
        ]
    yield futures


@gen.coroutine
def assert_can_connect_locally_4(port, timeout=None, connection_args=None):
    """
    Check that the local *port* is only reachable from local IPv4 addresses.
    """
    args = (timeout, connection_args)
    futures = [
        assert_can_connect('tcp://127.0.0.1:%d' % port, *args),
    ]
    if get_ip() != '127.0.0.1':  # No outside IPv4 connectivity?
        futures += [
            assert_cannot_connect('tcp://%s:%d' % (get_ip(), port), *args),
        ]
    if has_ipv6():
        futures += [
            assert_cannot_connect('tcp://[::1]:%d' % port, *args),
            assert_cannot_connect('tcp://[%s]:%d' % (get_ipv6(), port), *args),
        ]
    yield futures


@gen.coroutine
def assert_can_connect_from_everywhere_6(port, timeout=None, connection_args=None):
    """
    Check that the local *port* is reachable from all IPv6 addresses.
    """
    assert has_ipv6()
    args = (timeout, connection_args)
    futures = [
        assert_cannot_connect('tcp://127.0.0.1:%d' % port, *args),
        assert_cannot_connect('tcp://%s:%d' % (get_ip(), port), *args),
        assert_can_connect('tcp://[::1]:%d' % port, *args),
        assert_can_connect('tcp://[%s]:%d' % (get_ipv6(), port), *args),
    ]
    yield futures


@gen.coroutine
def assert_can_connect_locally_6(port, timeout=None, connection_args=None):
    """
    Check that the local *port* is only reachable from local IPv6 addresses.
    """
    assert has_ipv6()
    args = (timeout, connection_args)
    futures = [
        assert_cannot_connect('tcp://127.0.0.1:%d' % port, *args),
        assert_cannot_connect('tcp://%s:%d' % (get_ip(), port), *args),
        assert_can_connect('tcp://[::1]:%d' % port, *args),
    ]
    if get_ipv6() != '::1':  # No outside IPv6 connectivity?
        futures += [
            assert_cannot_connect('tcp://[%s]:%d' % (get_ipv6(), port), *args),
        ]
    yield futures


@contextmanager
def captured_logger(logger, level=logging.INFO):
    """Capture output from the given Logger.
    """
    if isinstance(logger, str):
        logger = logging.getLogger(logger)
    orig_level = logger.level
    orig_handlers = logger.handlers[:]
    sio = six.StringIO()
    logger.handlers[:] = [logging.StreamHandler(sio)]
    logger.setLevel(level)
    try:
        yield sio
    finally:
        logger.handlers[:] = orig_handlers
        logger.setLevel(orig_level)


@contextmanager
def captured_handler(handler):
    """Capture output from the given logging.StreamHandler.
    """
    assert isinstance(handler, logging.StreamHandler)
    orig_stream = handler.stream
    handler.stream = six.StringIO()
    try:
        yield handler.stream
    finally:
        handler.stream = orig_stream


@contextmanager
def new_config(new_config):
    """
    Temporarily change configuration dictionary.
    """
    orig_config = config.copy()
    try:
        config.clear()
        config.update(new_config)
        initialize_logging(config)
        yield
    finally:
        config.clear()
        config.update(orig_config)
        initialize_logging(config)


@contextmanager
def new_config_file(c):
    """
    Temporarily change configuration file to match dictionary *c*.
    """
    import yaml
    old_file = os.environ.get('DASK_CONFIG')
    fd, path = tempfile.mkstemp(prefix='dask-config')
    try:
        with os.fdopen(fd, 'w') as f:
            f.write(yaml.dump(c))
        os.environ['DASK_CONFIG'] = path
        try:
            yield
        finally:
            if old_file:
                os.environ['DASK_CONFIG'] = old_file
            else:
                del os.environ['DASK_CONFIG']
    finally:
        os.remove(path)


certs_dir = os.path.abspath(os.path.join(os.path.dirname(__file__),
                                         'tests'))


def get_cert(filename):
    """
    Get the path to one of the test TLS certificates.
    """
    path = os.path.join(certs_dir, filename)
    assert os.path.exists(path), path
    return path


def tls_config():
    """
    A functional TLS configuration with our test certs.
    """
    ca_file = get_cert('tls-ca-cert.pem')
    keycert = get_cert('tls-key-cert.pem')

    c = {
        'tls': {
            'ca-file': ca_file,
            'client': {
                'cert': keycert,
            },
            'scheduler': {
                'cert': keycert,
            },
            'worker': {
                'cert': keycert,
            },
        },
    }
    return c


def tls_only_config():
    """
    A functional TLS configuration with our test certs, disallowing
    plain TCP communications.
    """
    c = tls_config()
    c['require-encryption'] = True
    return c


def tls_security():
    """
    A Security object with proper TLS configuration.
    """
    with new_config(tls_config()):
        sec = Security()
    return sec


def tls_only_security():
    """
    A Security object with proper TLS configuration and disallowing plain
    TCP communications.
    """
    with new_config(tls_only_config()):
        sec = Security()
    assert sec.require_encryption
    return sec


def get_server_ssl_context(certfile='tls-cert.pem', keyfile='tls-key.pem',
                           ca_file='tls-ca-cert.pem'):
    ctx = ssl.create_default_context(ssl.Purpose.CLIENT_AUTH,
                                     cafile=get_cert(ca_file))
    ctx.check_hostname = False
    ctx.verify_mode = ssl.CERT_REQUIRED
    ctx.load_cert_chain(get_cert(certfile), get_cert(keyfile))
    return ctx


def get_client_ssl_context(certfile='tls-cert.pem', keyfile='tls-key.pem',
                           ca_file='tls-ca-cert.pem'):
    ctx = ssl.create_default_context(ssl.Purpose.SERVER_AUTH,
                                     cafile=get_cert(ca_file))
    ctx.check_hostname = False
    ctx.verify_mode = ssl.CERT_REQUIRED
    ctx.load_cert_chain(get_cert(certfile), get_cert(keyfile))
    return ctx


def bump_rlimit(limit, desired):
    resource = pytest.importorskip('resource')
    try:
        soft, hard = resource.getrlimit(limit)
        if soft < desired:
            resource.setrlimit(limit,
                               (desired, max(hard, desired)))
    except Exception as e:
        pytest.skip("rlimit too low (%s) and can't be increased: %s"
                    % (soft, e))<|MERGE_RESOLUTION|>--- conflicted
+++ resolved
@@ -264,10 +264,6 @@
 
 def run_scheduler(q, nputs, **kwargs):
     from distributed import Scheduler
-<<<<<<< HEAD
-=======
-    from tornado.ioloop import PeriodicCallback
->>>>>>> 5253f45e
 
     # On Python 2.7 and Unix, fork() is used to spawn child processes,
     # so avoid inheriting the parent's IO loop.
@@ -285,10 +281,6 @@
 
 def run_worker(q, scheduler_q, **kwargs):
     from distributed import Worker
-<<<<<<< HEAD
-=======
-    from tornado.ioloop import PeriodicCallback
->>>>>>> 5253f45e
 
     with log_errors():
         with pristine_loop() as loop:
@@ -308,10 +300,6 @@
 
 def run_nanny(q, scheduler_q, **kwargs):
     from distributed import Nanny
-<<<<<<< HEAD
-=======
-    from tornado.ioloop import PeriodicCallback
->>>>>>> 5253f45e
 
     with log_errors():
         with pristine_loop() as loop:
