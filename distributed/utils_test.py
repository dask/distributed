--- conflicted
+++ resolved
@@ -1006,21 +1006,12 @@
             with clean(timeout=active_rpc_timeout, **clean_kwargs) as loop:
 
                 async def coro():
-<<<<<<< HEAD
-                    with dask.config.set(config):
-                        workers = []
-                        s = False
-                        for _ in range(60):
-                            try:
-                                s, ws = await start_cluster(
-                                    nthreads,
-                                    scheduler,
-                                    loop,
-=======
                     with tempfile.TemporaryDirectory() as tmpdir:
                         config2 = merge({"temporary-directory": tmpdir}, config)
                         with dask.config.set(config2):
+                            workers = []
                             s = False
+
                             for _ in range(60):
                                 try:
                                     s, ws = await start_cluster(
@@ -1049,7 +1040,6 @@
                                 c = await Client(
                                     s.address,
                                     loop=loop,
->>>>>>> 2b04d8ba
                                     security=security,
                                     asynchronous=True,
                                     **client_kwargs,
@@ -1132,18 +1122,6 @@
                                     if c.status != "closed"
                                 ]
 
-<<<<<<< HEAD
-                            for w in workers:
-                                if getattr(w, "data", None):
-                                    try:
-                                        w.data.clear()
-                                    except OSError:
-                                        # zict backends can fail if their storage directory
-                                        # was already removed
-                                        pass
-
-                        return result
-=======
                             try:
                                 start = time()
                                 while time() < start + 60:
@@ -1162,8 +1140,16 @@
                                 Comm._instances.clear()
                                 _global_clients.clear()
 
+                                for w in workers:
+                                    if getattr(w, "data", None):
+                                        try:
+                                            w.data.clear()
+                                        except OSError:
+                                            # zict backends can fail if their storage directory
+                                            # was already removed
+                                            pass
+
                             return result
->>>>>>> 2b04d8ba
 
                 result = loop.run_sync(
                     coro, timeout=timeout * 2 if timeout else timeout
