--- conflicted
+++ resolved
@@ -31,11 +31,7 @@
     ArrayRechunkRun,
     ArrayRechunkSpec,
     Split,
-<<<<<<< HEAD
-    _prechunk_for_partials,
-=======
     _calculate_prechunking,
->>>>>>> e9d82338
     split_axes,
 )
 from distributed.shuffle.tests.utils import AbstractShuffleTestPool
@@ -1345,11 +1341,7 @@
         ),
         timeout=5,
     )
-<<<<<<< HEAD
-    assert len(s.task_groups) < 8
-=======
     assert len(s.task_groups) < 6
->>>>>>> e9d82338
 
 
 @pytest.mark.parametrize(
@@ -1358,21 +1350,12 @@
         [((2, 2),), ((2, 2),), ((2, 2),)],
         [((2, 2),), ((4,),), ((2, 2),)],
         [((2, 2),), ((1, 1, 1, 1),), ((2, 2),)],
-<<<<<<< HEAD
-        [((2, 2, 2),), ((1, 2, 2, 1),), ((1, 1, 1, 1, 2),)],
-        [((1, np.nan),), ((1, np.nan),), ((1, np.nan),)],
-    ],
-)
-def test_prechunk_for_partials_1d(old, new, expected):
-    actual = _prechunk_for_partials(old, new, np.dtype(np.int16))
-=======
         [((2, 2, 2),), ((1, 2, 2, 1),), ((1, 1, 1, 1, 1, 1),)],
         [((1, np.nan),), ((1, np.nan),), ((1, np.nan),)],
     ],
 )
 def test_calculate_prechunking_1d(old, new, expected):
     actual = _calculate_prechunking(old, new)
->>>>>>> e9d82338
     assert actual == expected
 
 
@@ -1385,16 +1368,6 @@
         [
             ((2, 2, 2), (3, 3, 3)),
             ((1, 2, 2, 1), (2, 3, 4)),
-<<<<<<< HEAD
-            ((1, 1, 1, 1, 2), (2, 1, 2, 1, 3)),
-        ],
-        [((1, np.nan), (3, 3)), ((1, np.nan), (2, 2, 2)), ((1, np.nan), (2, 1, 3))],
-        [((4,), (1, 1, 1)), ((1, 1, 1, 1), (3,)), ((4,), (1, 1, 1))],
-    ],
-)
-def test_prechunk_for_partials_2d(old, new, expected):
-    actual = _prechunk_for_partials(old, new, np.dtype(np.int16))
-=======
             ((1, 1, 1, 1, 1, 1), (2, 1, 2, 1, 3)),
         ],
         [((1, np.nan), (3, 3)), ((1, np.nan), (2, 2, 2)), ((1, np.nan), (2, 1, 1, 2))],
@@ -1403,5 +1376,4 @@
 )
 def test_calculate_prechunking_2d(old, new, expected):
     actual = _calculate_prechunking(old, new)
->>>>>>> e9d82338
     assert actual == expected