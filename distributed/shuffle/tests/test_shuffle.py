from __future__ import annotations

import asyncio
import io
import itertools
import os
import random
import shutil
from collections import defaultdict
from collections.abc import Mapping
from concurrent.futures import ThreadPoolExecutor
from itertools import count
from typing import Any
from unittest import mock

import pytest

from dask.utils import key_split

from distributed.shuffle._core import ShuffleId, ShuffleRun, barrier_key
from distributed.worker import Status

np = pytest.importorskip("numpy")
pd = pytest.importorskip("pandas")
dd = pytest.importorskip("dask.dataframe")

import dask
from dask.distributed import Event, LocalCluster, Nanny, Worker

from distributed.client import Client
from distributed.scheduler import KilledWorker, Scheduler
from distributed.scheduler import TaskState as SchedulerTaskState
from distributed.shuffle._arrow import (
    convert_partition,
    list_of_buffers_to_table,
    serialize_table,
)
from distributed.shuffle._limiter import ResourceLimiter
from distributed.shuffle._scheduler_plugin import ShuffleSchedulerPlugin
from distributed.shuffle._shuffle import (
    DataFrameShuffleRun,
    _get_worker_for_range_sharding,
    split_by_partition,
    split_by_worker,
)
from distributed.shuffle._worker_plugin import ShuffleWorkerPlugin
from distributed.shuffle.tests.utils import (
    AbstractShuffleTestPool,
    invoke_annotation_chaos,
)
from distributed.utils import Deadline
from distributed.utils_test import (
    async_poll_for,
    cluster,
    gen_cluster,
    gen_test,
    raises_with_cause,
    wait_for_state,
)
from distributed.worker_state_machine import TaskState as WorkerTaskState

try:
    import pyarrow as pa
except ImportError:
    pa = None


@pytest.fixture(params=[0, 0.3, 1], ids=["none", "some", "all"])
def lose_annotations(request):
    return request.param


async def check_worker_cleanup(
    worker: Worker,
    closed: bool = False,
    interval: float = 0.01,
    timeout: int | None = 5,
) -> None:
    """Assert that the worker has no shuffle state"""
    deadline = Deadline.after(timeout)
    plugin = worker.plugins["shuffle"]
    assert isinstance(plugin, ShuffleWorkerPlugin)

    while plugin._runs and not deadline.expired:
        await asyncio.sleep(interval)
    assert not plugin._runs
    if closed:
        assert plugin.closed
    for dirpath, dirnames, filenames in os.walk(worker.local_directory):
        assert "shuffle" not in dirpath
        for fn in dirnames + filenames:
            assert "shuffle" not in fn


async def check_scheduler_cleanup(
    scheduler: Scheduler, interval: float = 0.01, timeout: int | None = 5
) -> None:
    """Assert that the scheduler has no shuffle state"""
    deadline = Deadline.after(timeout)
    plugin = scheduler.plugins["shuffle"]
    assert isinstance(plugin, ShuffleSchedulerPlugin)
    while plugin._shuffles and not deadline.expired:
        await asyncio.sleep(interval)
    assert not plugin.active_shuffles
    assert not plugin._shuffles, scheduler.tasks
    assert not plugin._archived_by_stimulus
    assert not plugin.heartbeats


@pytest.mark.skipif(
    pa is not None,
    reason="We don't have a CI job that is installing a very old pyarrow version",
)
@gen_cluster(client=True)
async def test_minimal_version(c, s, a, b):
    df = dask.datasets.timeseries(
        start="2000-01-01",
        end="2000-01-10",
        dtypes={"x": float, "y": float},
        freq="10 s",
    )
    with pytest.raises(RuntimeError, match="requires pyarrow"):
        await c.compute(dd.shuffle.shuffle(df, "x", shuffle="p2p"))


@pytest.mark.gpu
@pytest.mark.filterwarnings(
    "ignore:Ignoring the following arguments to `from_pyarrow_table_dispatch`."
)
@gen_cluster(client=True)
async def test_basic_cudf_support(c, s, a, b):
    cudf = pytest.importorskip("cudf")
    pytest.importorskip("dask_cudf")

    try:
        from dask.dataframe.dispatch import to_pyarrow_table_dispatch

        to_pyarrow_table_dispatch(cudf.DataFrame())
    except TypeError:
        pytest.skip(reason="Newer version of dask_cudf is required.")

    df = dask.datasets.timeseries(
        start="2000-01-01",
        end="2000-01-10",
        dtypes={"x": float, "y": float},
        freq="10 s",
    ).to_backend("cudf")
    shuffled = dd.shuffle.shuffle(df, "x", shuffle="p2p")
    assert shuffled.npartitions == df.npartitions

    result, expected = await c.compute([shuffled, df], sync=True)
    dd.assert_eq(result, expected)

    await check_worker_cleanup(a)
    await check_worker_cleanup(b)
    await check_scheduler_cleanup(s)


def get_shuffle_run_from_worker(shuffle_id: ShuffleId, worker: Worker) -> ShuffleRun:
    plugin = worker.plugins["shuffle"]
    assert isinstance(plugin, ShuffleWorkerPlugin)
    return plugin.shuffles[shuffle_id]


@pytest.mark.parametrize("npartitions", [None, 1, 20])
@gen_cluster(client=True)
async def test_basic_integration(c, s, a, b, lose_annotations, npartitions):
    await invoke_annotation_chaos(lose_annotations, c)
    df = dask.datasets.timeseries(
        start="2000-01-01",
        end="2000-01-10",
        dtypes={"x": float, "y": float},
        freq="10 s",
    )
    shuffled = dd.shuffle.shuffle(df, "x", shuffle="p2p", npartitions=npartitions)
    if npartitions is None:
        assert shuffled.npartitions == df.npartitions
    else:
        assert shuffled.npartitions == npartitions
    result, expected = await c.compute([shuffled, df], sync=True)
    dd.assert_eq(result, expected)

    await check_worker_cleanup(a)
    await check_worker_cleanup(b)
    await check_scheduler_cleanup(s)


@pytest.mark.parametrize("processes", [True, False])
@gen_test()
async def test_basic_integration_local_cluster(processes):
    async with LocalCluster(
        n_workers=2,
        processes=processes,
        asynchronous=True,
        dashboard_address=":0",
    ) as cluster:
        df = dask.datasets.timeseries(
            start="2000-01-01",
            end="2000-01-10",
            dtypes={"x": float, "y": float},
            freq="10 s",
        )
        c = cluster.get_client()
        out = dd.shuffle.shuffle(df, "x", shuffle="p2p")
        x, y = c.compute([df, out])
        x, y = await c.gather([x, y])
        dd.assert_eq(x, y)


@pytest.mark.parametrize("npartitions", [None, 1, 20])
@gen_cluster(client=True)
async def test_shuffle_with_array_conversion(c, s, a, b, lose_annotations, npartitions):
    await invoke_annotation_chaos(lose_annotations, c)
    df = dask.datasets.timeseries(
        start="2000-01-01",
        end="2000-01-10",
        dtypes={"x": float, "y": float},
        freq="10 s",
    )
    out = dd.shuffle.shuffle(df, "x", shuffle="p2p", npartitions=npartitions).values

    if npartitions == 1:
        # FIXME: distributed#7816
        with raises_with_cause(
            RuntimeError, "shuffle_transfer failed", RuntimeError, "Barrier task"
        ):
            await c.compute(out)
    else:
        await c.compute(out)

    await check_worker_cleanup(a)
    await check_worker_cleanup(b)
    await check_scheduler_cleanup(s)


def test_shuffle_before_categorize(loop_in_thread):
    """Regression test for https://github.com/dask/distributed/issues/7615"""
    with cluster() as (s, [a, b]), Client(s["address"], loop=loop_in_thread) as c:
        df = dask.datasets.timeseries(
            start="2000-01-01",
            end="2000-01-10",
            dtypes={"x": float, "y": str},
            freq="10 s",
        )
        df = dd.shuffle.shuffle(df, "x", shuffle="p2p")
        df.categorize(columns=["y"])
        c.compute(df)


@gen_cluster(client=True)
async def test_concurrent(c, s, a, b, lose_annotations):
    await invoke_annotation_chaos(lose_annotations, c)
    df = dask.datasets.timeseries(
        start="2000-01-01",
        end="2000-01-10",
        dtypes={"x": float, "y": float},
        freq="10 s",
    )
    x = dd.shuffle.shuffle(df, "x", shuffle="p2p")
    y = dd.shuffle.shuffle(df, "y", shuffle="p2p")
    df, x, y = await c.compute([df, x, y], sync=True)
    dd.assert_eq(x, df, check_index=False)
    dd.assert_eq(y, df, check_index=False)

    await check_worker_cleanup(a)
    await check_worker_cleanup(b)
    await check_scheduler_cleanup(s)


@gen_cluster(client=True)
async def test_bad_disk(c, s, a, b):
    df = dask.datasets.timeseries(
        start="2000-01-01",
        end="2000-01-10",
        dtypes={"x": float, "y": float},
        freq="10 s",
    )
    out = dd.shuffle.shuffle(df, "x", shuffle="p2p")
    out = out.persist()
    shuffle_id = await wait_until_new_shuffle_is_initialized(s)
    while not a.plugins["shuffle"].shuffles:
        await asyncio.sleep(0.01)
    shutil.rmtree(a.local_directory)

    while not b.plugins["shuffle"].shuffles:
        await asyncio.sleep(0.01)
    shutil.rmtree(b.local_directory)
    with pytest.raises(RuntimeError, match=f"shuffle_transfer failed .* {shuffle_id}"):
        out = await c.compute(out)

    await c.close()
    await check_worker_cleanup(a)
    await check_worker_cleanup(b)
    await check_scheduler_cleanup(s)


async def wait_until_worker_has_tasks(
    prefix: str, worker: str, count: int, scheduler: Scheduler, interval: float = 0.01
) -> None:
    ws = scheduler.workers[worker]
    while (
        len(
            [
                key
                for key, ts in scheduler.tasks.items()
                if prefix in key_split(key)
                and ts.state == "memory"
                and {ws} == ts.who_has
            ]
        )
        < count
    ):
        await asyncio.sleep(interval)


async def wait_for_tasks_in_state(
    prefix: str,
    state: str,
    count: int,
    dask_worker: Worker | Scheduler,
    interval: float = 0.01,
) -> None:
    tasks: Mapping[str, SchedulerTaskState | WorkerTaskState]

    if isinstance(dask_worker, Worker):
        tasks = dask_worker.state.tasks
    elif isinstance(dask_worker, Scheduler):
        tasks = dask_worker.tasks
    else:
        raise TypeError(dask_worker)

    while (
        len(
            [
                key
                for key, ts in tasks.items()
                if prefix in key_split(key) and ts.state == state
            ]
        )
        < count
    ):
        await asyncio.sleep(interval)


async def wait_until_new_shuffle_is_initialized(
    scheduler: Scheduler, interval: float = 0.01, timeout: int | None = None
) -> ShuffleId:
    deadline = Deadline.after(timeout)
    scheduler_plugin = scheduler.plugins["shuffle"]
    assert isinstance(scheduler_plugin, ShuffleSchedulerPlugin)
    while not scheduler_plugin.shuffle_ids() and not deadline.expired:
        await asyncio.sleep(interval)
    shuffle_ids = scheduler_plugin.shuffle_ids()
    assert len(shuffle_ids) == 1
    return next(iter(shuffle_ids))


@gen_cluster(client=True, nthreads=[("", 1)] * 2)
async def test_closed_worker_during_transfer(c, s, a, b):
    df = dask.datasets.timeseries(
        start="2000-01-01",
        end="2000-03-01",
        dtypes={"x": float, "y": float},
        freq="10 s",
    )
    shuffled = dd.shuffle.shuffle(df, "x", shuffle="p2p")
    fut = c.compute([shuffled, df], sync=True)
    await wait_for_tasks_in_state("shuffle-transfer", "memory", 1, b)
    await b.close()

    result, expected = await fut
    dd.assert_eq(result, expected)

    await c.close()
    await check_worker_cleanup(a)
    await check_worker_cleanup(b, closed=True)
    await check_scheduler_cleanup(s)


@gen_cluster(
    client=True,
    nthreads=[("", 1)] * 2,
    config={"distributed.scheduler.allowed-failures": 0},
)
async def test_restarting_during_transfer_raises_killed_worker(c, s, a, b):
    df = dask.datasets.timeseries(
        start="2000-01-01",
        end="2000-03-01",
        dtypes={"x": float, "y": float},
        freq="10 s",
    )
    out = dd.shuffle.shuffle(df, "x", shuffle="p2p")
    out = c.compute(out.x.size)
    await wait_for_tasks_in_state("shuffle-transfer", "memory", 1, b)
    await b.close()

    with pytest.raises(KilledWorker):
        await out

    await c.close()
    await check_worker_cleanup(a)
    await check_worker_cleanup(b, closed=True)
    await check_scheduler_cleanup(s)


class BlockedGetOrCreateWorkerPlugin(ShuffleWorkerPlugin):
    def setup(self, worker: Worker) -> None:
        super().setup(worker)
        self.in_get_or_create = asyncio.Event()
        self.block_get_or_create = asyncio.Event()

    async def _get_or_create_shuffle(self, *args, **kwargs):
        self.in_get_or_create.set()
        await self.block_get_or_create.wait()
        return await super()._get_or_create_shuffle(*args, **kwargs)


@gen_cluster(
    client=True,
    nthreads=[("", 1)] * 2,
    config={"distributed.scheduler.allowed-failures": 0},
)
async def test_get_or_create_from_dangling_transfer(c, s, a, b):
    await c.register_worker_plugin(BlockedGetOrCreateWorkerPlugin(), name="shuffle")
    df = dask.datasets.timeseries(
        start="2000-01-01",
        end="2000-03-01",
        dtypes={"x": float, "y": float},
        freq="10 s",
    )
    out = dd.shuffle.shuffle(df, "x", shuffle="p2p")
    out = c.compute(out.x.size)

    shuffle_extA = a.plugins["shuffle"]
    shuffle_extB = b.plugins["shuffle"]
    shuffle_extB.block_get_or_create.set()

    await shuffle_extA.in_get_or_create.wait()
    await b.close()
    await async_poll_for(
        lambda: not any(ws.processing for ws in s.workers.values()), timeout=5
    )

    with pytest.raises(KilledWorker):
        await out

    await async_poll_for(lambda: not s.plugins["shuffle"].active_shuffles, timeout=5)
    assert a.state.tasks
    shuffle_extA.block_get_or_create.set()
    await async_poll_for(lambda: not a.state.tasks, timeout=10)

    assert not s.plugins["shuffle"].active_shuffles
    await check_worker_cleanup(a)
    await check_worker_cleanup(b, closed=True)
    await c.close()
    await check_scheduler_cleanup(s)


@pytest.mark.slow
@gen_cluster(client=True, nthreads=[("", 1)])
async def test_crashed_worker_during_transfer(c, s, a):
    async with Nanny(s.address, nthreads=1) as n:
        killed_worker_address = n.worker_address
        df = dask.datasets.timeseries(
            start="2000-01-01",
            end="2000-03-01",
            dtypes={"x": float, "y": float},
            freq="10 s",
        )
        shuffled = dd.shuffle.shuffle(df, "x", shuffle="p2p")
        fut = c.compute([shuffled, df], sync=True)
        await wait_until_worker_has_tasks(
            "shuffle-transfer", killed_worker_address, 1, s
        )
        await n.process.process.kill()

        result, expected = await fut
        dd.assert_eq(result, expected)

        await c.close()
        await check_worker_cleanup(a)
        await check_scheduler_cleanup(s)


@gen_cluster(
    client=True,
    nthreads=[],
    # Effectively disable the memory monitor to be able to manually control
    # the worker status
    config={"distributed.worker.memory.monitor-interval": "60s"},
)
async def test_restarting_does_not_deadlock(c, s):
    """Regression test for https://github.com/dask/distributed/issues/8088"""
    async with Worker(s.address) as a:
        async with Nanny(s.address) as b:
            # Ensure that a holds the input tasks to the shuffle
            with dask.annotate(workers=[a.address]):
                df = dask.datasets.timeseries(
                    start="2000-01-01",
                    end="2000-03-01",
                    dtypes={"x": float, "y": float},
                    freq="10 s",
                )
            out = dd.shuffle.shuffle(df, "x", shuffle="p2p")
            fut = c.compute(out.x.size)
            await wait_until_worker_has_tasks(
                "shuffle-transfer", b.worker_address, 1, s
            )
            a.status = Status.paused
            await async_poll_for(lambda: len(s.running) == 1, timeout=5)
            b.close_gracefully()
            await b.process.process.kill()

            await async_poll_for(lambda: not s.running, timeout=5)

            a.status = Status.running

            await async_poll_for(lambda: s.running, timeout=5)
            await fut


@gen_cluster(client=True, nthreads=[("", 1)] * 2)
async def test_closed_input_only_worker_during_transfer(c, s, a, b):
    def mock_get_worker_for_range_sharding(
        output_partition: int, workers: list[str], npartitions: int
    ) -> str:
        return a.address

    with mock.patch(
        "distributed.shuffle._shuffle._get_worker_for_range_sharding",
        mock_get_worker_for_range_sharding,
    ):
        df = dask.datasets.timeseries(
            start="2000-01-01",
            end="2000-05-01",
            dtypes={"x": float, "y": float},
            freq="10 s",
        )
        shuffled = dd.shuffle.shuffle(df, "x", shuffle="p2p")
        fut = c.compute([shuffled, df], sync=True)
        await wait_for_tasks_in_state("shuffle-transfer", "memory", 1, b, 0.001)
        await b.close()

        result, expected = await fut
        dd.assert_eq(result, expected)

        await c.close()
        await check_worker_cleanup(a)
        await check_worker_cleanup(b, closed=True)
        await check_scheduler_cleanup(s)


@pytest.mark.slow
@gen_cluster(client=True, nthreads=[("", 1)], clean_kwargs={"processes": False})
async def test_crashed_input_only_worker_during_transfer(c, s, a):
    def mock_mock_get_worker_for_range_sharding(
        output_partition: int, workers: list[str], npartitions: int
    ) -> str:
        return a.address

    with mock.patch(
        "distributed.shuffle._shuffle._get_worker_for_range_sharding",
        mock_mock_get_worker_for_range_sharding,
    ):
        async with Nanny(s.address, nthreads=1) as n:
            killed_worker_address = n.worker_address
            df = dask.datasets.timeseries(
                start="2000-01-01",
                end="2000-03-01",
                dtypes={"x": float, "y": float},
                freq="10 s",
            )
            shuffled = dd.shuffle.shuffle(df, "x", shuffle="p2p")
            fut = c.compute([shuffled, df], sync=True)
            await wait_until_worker_has_tasks(
                "shuffle-transfer", n.worker_address, 1, s
            )
            await n.process.process.kill()

            result, expected = await fut
            dd.assert_eq(result, expected)

            await c.close()
            await check_worker_cleanup(a)
            await check_scheduler_cleanup(s)


@pytest.mark.slow
@gen_cluster(client=True, nthreads=[("", 1)] * 3)
async def test_closed_bystanding_worker_during_shuffle(c, s, w1, w2, w3):
    with dask.annotate(workers=[w1.address, w2.address], allow_other_workers=False):
        df = dask.datasets.timeseries(
            start="2000-01-01",
            end="2000-02-01",
            dtypes={"x": float, "y": float},
            freq="10 s",
        )
        shuffled = dd.shuffle.shuffle(df, "x", shuffle="p2p")
        fut = c.compute([shuffled, df], sync=True)
    await wait_for_tasks_in_state("shuffle-transfer", "memory", 1, w1)
    await wait_for_tasks_in_state("shuffle-transfer", "memory", 1, w2)
    await w3.close()

    result, expected = await fut
    dd.assert_eq(result, expected)

    await check_worker_cleanup(w1)
    await check_worker_cleanup(w2)
    await check_worker_cleanup(w3, closed=True)
    await check_scheduler_cleanup(s)


class BlockedInputsDoneShuffle(DataFrameShuffleRun):
    def __init__(self, *args, **kwargs):
        super().__init__(*args, **kwargs)
        self.in_inputs_done = asyncio.Event()
        self.block_inputs_done = asyncio.Event()

    async def inputs_done(self) -> None:
        self.in_inputs_done.set()
        await self.block_inputs_done.wait()
        await super().inputs_done()


@mock.patch(
    "distributed.shuffle._shuffle.DataFrameShuffleRun",
    BlockedInputsDoneShuffle,
)
@gen_cluster(client=True, nthreads=[("", 1)] * 2)
async def test_closed_worker_during_barrier(c, s, a, b):
    df = dask.datasets.timeseries(
        start="2000-01-01",
        end="2000-01-10",
        dtypes={"x": float, "y": float},
        freq="10 s",
    )
    shuffled = dd.shuffle.shuffle(df, "x", shuffle="p2p")
    fut = c.compute([shuffled, df], sync=True)
    shuffle_id = await wait_until_new_shuffle_is_initialized(s)
    key = barrier_key(shuffle_id)
    await wait_for_state(key, "processing", s)
    shuffleA = get_shuffle_run_from_worker(shuffle_id, a)
    shuffleB = get_shuffle_run_from_worker(shuffle_id, b)
    await shuffleA.in_inputs_done.wait()
    await shuffleB.in_inputs_done.wait()

    ts = s.tasks[key]
    processing_worker = a if ts.processing_on.address == a.address else b
    if processing_worker == a:
        close_worker, alive_worker = a, b
        alive_shuffle = shuffleB

    else:
        close_worker, alive_worker = b, a
        alive_shuffle = shuffleA
    await close_worker.close()

    alive_shuffle.block_inputs_done.set()
    alive_shuffles = alive_worker.extensions["shuffle"].shuffles

    def shuffle_restarted():
        try:
            return alive_shuffles[shuffle_id].run_id > alive_shuffle.run_id
        except KeyError:
            return False

    await async_poll_for(
        shuffle_restarted,
        timeout=5,
    )
    restarted_shuffle = alive_shuffles[shuffle_id]
    restarted_shuffle.block_inputs_done.set()

    result, expected = await fut
    dd.assert_eq(result, expected)

    await c.close()
    await check_worker_cleanup(close_worker, closed=True)
    await check_worker_cleanup(alive_worker)
    await check_scheduler_cleanup(s)


@mock.patch(
    "distributed.shuffle._shuffle.DataFrameShuffleRun",
    BlockedInputsDoneShuffle,
)
@gen_cluster(
    client=True,
    nthreads=[("", 1)] * 2,
    config={"distributed.scheduler.allowed-failures": 0},
)
async def test_restarting_during_barrier_raises_killed_worker(c, s, a, b):
    df = dask.datasets.timeseries(
        start="2000-01-01",
        end="2000-01-10",
        dtypes={"x": float, "y": float},
        freq="10 s",
    )
    out = dd.shuffle.shuffle(df, "x", shuffle="p2p")
    out = c.compute(out.x.size)
    shuffle_id = await wait_until_new_shuffle_is_initialized(s)
    key = barrier_key(shuffle_id)
    await wait_for_state(key, "processing", s)
    shuffleA = get_shuffle_run_from_worker(shuffle_id, a)
    shuffleB = get_shuffle_run_from_worker(shuffle_id, b)
    await shuffleA.in_inputs_done.wait()
    await shuffleB.in_inputs_done.wait()

    ts = s.tasks[key]
    processing_worker = a if ts.processing_on.address == a.address else b
    if processing_worker == a:
        close_worker, alive_worker = a, b
        alive_shuffle = shuffleB

    else:
        close_worker, alive_worker = b, a
        alive_shuffle = shuffleA
    await close_worker.close()

    with pytest.raises(KilledWorker):
        await out

    alive_shuffle.block_inputs_done.set()

    await c.close()
    await check_worker_cleanup(close_worker, closed=True)
    await check_worker_cleanup(alive_worker)
    await check_scheduler_cleanup(s)


@mock.patch(
    "distributed.shuffle._shuffle.DataFrameShuffleRun",
    BlockedInputsDoneShuffle,
)
@gen_cluster(client=True, nthreads=[("", 1)] * 2)
async def test_closed_other_worker_during_barrier(c, s, a, b):
    df = dask.datasets.timeseries(
        start="2000-01-01",
        end="2000-01-10",
        dtypes={"x": float, "y": float},
        freq="10 s",
    )
    shuffled = dd.shuffle.shuffle(df, "x", shuffle="p2p")
    fut = c.compute([shuffled, df], sync=True)
    shuffle_id = await wait_until_new_shuffle_is_initialized(s)

    key = barrier_key(shuffle_id)
    await wait_for_state(key, "processing", s, interval=0)

    shuffleA = get_shuffle_run_from_worker(shuffle_id, a)
    shuffleB = get_shuffle_run_from_worker(shuffle_id, b)
    await shuffleA.in_inputs_done.wait()
    await shuffleB.in_inputs_done.wait()

    ts = s.tasks[key]
    processing_worker = a if ts.processing_on.address == a.address else b
    if processing_worker == a:
        close_worker, alive_worker = b, a
        alive_shuffle = shuffleA

    else:
        close_worker, alive_worker = a, b
        alive_shuffle = shuffleB
    await close_worker.close()

    alive_shuffle.block_inputs_done.set()
    alive_shuffles = alive_worker.extensions["shuffle"].shuffles

    def shuffle_restarted():
        try:
            return alive_shuffles[shuffle_id].run_id > alive_shuffle.run_id
        except KeyError:
            return False

    await async_poll_for(
        shuffle_restarted,
        timeout=5,
    )
    restarted_shuffle = alive_shuffles[shuffle_id]
    restarted_shuffle.block_inputs_done.set()

    result, expected = await fut
    dd.assert_eq(result, expected)

    await c.close()
    await check_worker_cleanup(close_worker, closed=True)
    await check_worker_cleanup(alive_worker)
    await check_scheduler_cleanup(s)


@pytest.mark.slow
@mock.patch(
    "distributed.shuffle._shuffle.DataFrameShuffleRun",
    BlockedInputsDoneShuffle,
)
@gen_cluster(client=True, nthreads=[("", 1)])
async def test_crashed_other_worker_during_barrier(c, s, a):
    async with Nanny(s.address, nthreads=1) as n:
        df = dask.datasets.timeseries(
            start="2000-01-01",
            end="2000-01-10",
            dtypes={"x": float, "y": float},
            freq="10 s",
        )
        shuffled = dd.shuffle.shuffle(df, "x", shuffle="p2p")
        fut = c.compute([shuffled, df], sync=True)
        shuffle_id = await wait_until_new_shuffle_is_initialized(s)
        key = barrier_key(shuffle_id)
        # Ensure that barrier is not executed on the nanny
        s.set_restrictions({key: {a.address}})
        await wait_for_state(key, "processing", s, interval=0)
        shuffles = a.extensions["shuffle"].shuffles
        shuffle = get_shuffle_run_from_worker(shuffle_id, a)
        await shuffle.in_inputs_done.wait()
        await n.process.process.kill()
        shuffle.block_inputs_done.set()

        def shuffle_restarted():
            try:
                return shuffles[shuffle_id].run_id > shuffle.run_id
            except KeyError:
                return False

        await async_poll_for(
            shuffle_restarted,
            timeout=5,
        )
        restarted_shuffle = get_shuffle_run_from_worker(shuffle_id, a)
        restarted_shuffle.block_inputs_done.set()

        result, expected = await fut
        dd.assert_eq(result, expected)

        await c.close()
        await check_worker_cleanup(a)
        await check_scheduler_cleanup(s)


@gen_cluster(client=True, nthreads=[("", 1)] * 2)
async def test_closed_worker_during_unpack(c, s, a, b):
    df = dask.datasets.timeseries(
        start="2000-01-01",
        end="2000-03-01",
        dtypes={"x": float, "y": float},
        freq="10 s",
    )
<<<<<<< HEAD
    shuffled = dd.shuffle.shuffle(df, "x", shuffle="p2p")
    fut = c.compute([shuffled, df], sync=True)
    await wait_for_tasks_in_state("shuffle-p2p", "memory", 1, b)
=======
    out = dd.shuffle.shuffle(df, "x", shuffle="p2p")
    x, y = c.compute([df.x.size, out.x.size])
    await wait_for_tasks_in_state("shuffle_p2p", "memory", 1, b)
>>>>>>> dae3e872
    await b.close()

    result, expected = await fut
    dd.assert_eq(result, expected)

    await c.close()
    await check_worker_cleanup(a)
    await check_worker_cleanup(b, closed=True)
    await check_scheduler_cleanup(s)


@gen_cluster(
    client=True,
    nthreads=[("", 1)] * 2,
    config={"distributed.scheduler.allowed-failures": 0},
)
async def test_restarting_during_unpack_raises_killed_worker(c, s, a, b):
    df = dask.datasets.timeseries(
        start="2000-01-01",
        end="2000-03-01",
        dtypes={"x": float, "y": float},
        freq="10 s",
    )
    out = dd.shuffle.shuffle(df, "x", shuffle="p2p")
    out = c.compute(out.x.size)
    await wait_for_tasks_in_state("shuffle_p2p", "memory", 1, b)
    await b.close()

    with pytest.raises(KilledWorker):
        await out

    await c.close()
    await check_worker_cleanup(a)
    await check_worker_cleanup(b, closed=True)
    await check_scheduler_cleanup(s)


@pytest.mark.slow
@gen_cluster(client=True, nthreads=[("", 1)])
async def test_crashed_worker_during_unpack(c, s, a):
    async with Nanny(s.address, nthreads=2) as n:
        killed_worker_address = n.worker_address
        df = dask.datasets.timeseries(
            start="2000-01-01",
            end="2000-03-01",
            dtypes={"x": float, "y": float},
            freq="10 s",
        )
        expected = await c.compute(df)
        shuffled = dd.shuffle.shuffle(df, "x", shuffle="p2p")
        result = c.compute(shuffled)

        await wait_until_worker_has_tasks("shuffle_p2p", killed_worker_address, 1, s)
        await n.process.process.kill()

        result = await result
        dd.assert_eq(result, expected)

        await c.close()
        await check_worker_cleanup(a)
        await check_scheduler_cleanup(s)


@gen_cluster(client=True)
async def test_heartbeat(c, s, a, b):
    await a.heartbeat()
    await check_scheduler_cleanup(s)
    df = dask.datasets.timeseries(
        start="2000-01-01",
        end="2000-01-10",
        dtypes={"x": float, "y": float},
        freq="10 s",
    )
    out = dd.shuffle.shuffle(df, "x", shuffle="p2p")
    out = out.persist()

    while not s.plugins["shuffle"].heartbeats:
        await asyncio.sleep(0.001)
        await a.heartbeat()

    assert s.plugins["shuffle"].heartbeats.values()
    await out

    await check_worker_cleanup(a)
    await check_worker_cleanup(b)
    del out
    await check_scheduler_cleanup(s)


def test_processing_chain():
    """
    This is a serial version of the entire compute chain

    In practice this takes place on many different workers.
    Here we verify its accuracy in a single threaded situation.
    """
    np = pytest.importorskip("numpy")
    pa = pytest.importorskip("pyarrow")

    class Stub:
        def __init__(self, value: int) -> None:
            self.value = value

    counter = count()
    workers = ["a", "b", "c"]
    npartitions = 5

    # Test the processing chain with a dataframe that contains all supported dtypes
    df = pd.DataFrame(
        {
            # numpy dtypes
            f"col{next(counter)}": pd.array([True, False] * 50, dtype="bool"),
            f"col{next(counter)}": pd.array(range(100), dtype="int8"),
            f"col{next(counter)}": pd.array(range(100), dtype="int16"),
            f"col{next(counter)}": pd.array(range(100), dtype="int32"),
            f"col{next(counter)}": pd.array(range(100), dtype="int64"),
            f"col{next(counter)}": pd.array(range(100), dtype="uint8"),
            f"col{next(counter)}": pd.array(range(100), dtype="uint16"),
            f"col{next(counter)}": pd.array(range(100), dtype="uint32"),
            f"col{next(counter)}": pd.array(range(100), dtype="uint64"),
            f"col{next(counter)}": pd.array(range(100), dtype="float16"),
            f"col{next(counter)}": pd.array(range(100), dtype="float32"),
            f"col{next(counter)}": pd.array(range(100), dtype="float64"),
            f"col{next(counter)}": pd.array(
                [np.datetime64("2022-01-01") + i for i in range(100)],
                dtype="datetime64[ns]",
            ),
            f"col{next(counter)}": pd.array(
                [np.timedelta64(1, "D") + i for i in range(100)],
                dtype="timedelta64[ns]",
            ),
            # FIXME: PyArrow does not support complex numbers: https://issues.apache.org/jira/browse/ARROW-638
            # f"col{next(counter)}": pd.array(range(100), dtype="csingle"),
            # f"col{next(counter)}": pd.array(range(100), dtype="cdouble"),
            # f"col{next(counter)}": pd.array(range(100), dtype="clongdouble"),
            # Nullable dtypes
            f"col{next(counter)}": pd.array([True, False] * 50, dtype="boolean"),
            f"col{next(counter)}": pd.array(range(100), dtype="Int8"),
            f"col{next(counter)}": pd.array(range(100), dtype="Int16"),
            f"col{next(counter)}": pd.array(range(100), dtype="Int32"),
            f"col{next(counter)}": pd.array(range(100), dtype="Int64"),
            f"col{next(counter)}": pd.array(range(100), dtype="UInt8"),
            f"col{next(counter)}": pd.array(range(100), dtype="UInt16"),
            f"col{next(counter)}": pd.array(range(100), dtype="UInt32"),
            f"col{next(counter)}": pd.array(range(100), dtype="UInt64"),
            # pandas dtypes
            f"col{next(counter)}": pd.array(
                [np.datetime64("2022-01-01") + i for i in range(100)],
                dtype=pd.DatetimeTZDtype(tz="Europe/Berlin"),
            ),
            f"col{next(counter)}": pd.array(
                [pd.Period("2022-01-01", freq="D") + i for i in range(100)],
                dtype="period[D]",
            ),
            f"col{next(counter)}": pd.array(
                [pd.Interval(left=i, right=i + 2) for i in range(100)], dtype="Interval"
            ),
            f"col{next(counter)}": pd.array(["x", "y"] * 50, dtype="category"),
            f"col{next(counter)}": pd.array(["lorem ipsum"] * 100, dtype="string"),
            # FIXME: PyArrow does not support sparse data: https://issues.apache.org/jira/browse/ARROW-8679
            # f"col{next(counter)}": pd.array(
            #     [np.nan, np.nan, 1.0, np.nan, np.nan] * 20,
            #     dtype="Sparse[float64]",
            # ),
            # PyArrow dtypes
            f"col{next(counter)}": pd.array([True, False] * 50, dtype="bool[pyarrow]"),
            f"col{next(counter)}": pd.array(range(100), dtype="int8[pyarrow]"),
            f"col{next(counter)}": pd.array(range(100), dtype="int16[pyarrow]"),
            f"col{next(counter)}": pd.array(range(100), dtype="int32[pyarrow]"),
            f"col{next(counter)}": pd.array(range(100), dtype="int64[pyarrow]"),
            f"col{next(counter)}": pd.array(range(100), dtype="uint8[pyarrow]"),
            f"col{next(counter)}": pd.array(range(100), dtype="uint16[pyarrow]"),
            f"col{next(counter)}": pd.array(range(100), dtype="uint32[pyarrow]"),
            f"col{next(counter)}": pd.array(range(100), dtype="uint64[pyarrow]"),
            f"col{next(counter)}": pd.array(range(100), dtype="float32[pyarrow]"),
            f"col{next(counter)}": pd.array(range(100), dtype="float64[pyarrow]"),
            f"col{next(counter)}": pd.array(
                [pd.Timestamp.fromtimestamp(1641034800 + i) for i in range(100)],
                dtype=pd.ArrowDtype(pa.timestamp("ms")),
            ),
            f"col{next(counter)}": pd.array(
                ["lorem ipsum"] * 100,
                dtype="string[pyarrow]",
            ),
            f"col{next(counter)}": pd.array(
                ["lorem ipsum"] * 100,
                dtype=pd.StringDtype("pyarrow"),
            ),
            f"col{next(counter)}": pd.array(
                ["lorem ipsum"] * 100,
                dtype="string[python]",
            ),
            # custom objects
            # FIXME: Serializing custom objects is not supported in P2P shuffling
            # f"col{next(counter)}": pd.array(
            #     [Stub(i) for i in range(100)], dtype="object"
            # ),
        }
    )
    df["_partitions"] = df.col4 % npartitions
    worker_for = {i: random.choice(workers) for i in list(range(npartitions))}
    worker_for = pd.Series(worker_for, name="_worker").astype("category")

    data = split_by_worker(df, "_partitions", worker_for=worker_for)
    assert set(data) == set(worker_for.cat.categories)
    assert sum(map(len, data.values())) == len(df)

    batches = {worker: [serialize_table(t)] for worker, t in data.items()}

    # Typically we communicate to different workers at this stage
    # We then receive them back and reconstute them

    by_worker = {
        worker: list_of_buffers_to_table(list_of_batches)
        for worker, list_of_batches in batches.items()
    }
    assert sum(map(len, by_worker.values())) == len(df)

    # We split them again, and then dump them down to disk

    splits_by_worker = {
        worker: split_by_partition(t, "_partitions") for worker, t in by_worker.items()
    }

    splits_by_worker = {
        worker: {partition: [t] for partition, t in d.items()}
        for worker, d in splits_by_worker.items()
    }

    # No two workers share data from any partition
    assert not any(
        set(a) & set(b)
        for w1, a in splits_by_worker.items()
        for w2, b in splits_by_worker.items()
        if w1 is not w2
    )

    # Our simple file system
    filesystem = defaultdict(io.BytesIO)

    for partitions in splits_by_worker.values():
        for partition, tables in partitions.items():
            for table in tables:
                filesystem[partition].write(serialize_table(table))

    out = {}
    for k, bio in filesystem.items():
        bio.seek(0)
        out[k] = convert_partition(bio.read(), df.head(0))

    shuffled_df = pd.concat(df for df in out.values())
    pd.testing.assert_frame_equal(
        df,
        shuffled_df,
        check_like=True,
        check_exact=True,
    )


@gen_cluster(client=True)
async def test_head(c, s, a, b):
    a_files = list(os.walk(a.local_directory))
    b_files = list(os.walk(b.local_directory))

    df = dask.datasets.timeseries(
        start="2000-01-01",
        end="2000-01-10",
        dtypes={"x": float, "y": float},
        freq="10 s",
    )
    out = dd.shuffle.shuffle(df, "x", shuffle="p2p")
    out = await out.head(compute=False).persist()  # Only ask for one key

    assert list(os.walk(a.local_directory)) == a_files  # cleaned up files?
    assert list(os.walk(b.local_directory)) == b_files

    await check_worker_cleanup(a)
    await check_worker_cleanup(b)
    del out
    await check_scheduler_cleanup(s)


def test_split_by_worker():
    workers = ["a", "b", "c"]
    npartitions = 5
    df = pd.DataFrame({"x": range(100), "y": range(100)})
    df["_partitions"] = df.x % npartitions
    worker_for = {i: random.choice(workers) for i in range(npartitions)}
    s = pd.Series(worker_for, name="_worker").astype("category")


@gen_cluster(client=True, nthreads=[("", 1)] * 2)
async def test_clean_after_forgotten_early(c, s, a, b):
    df = dask.datasets.timeseries(
        start="2000-01-01",
        end="2000-03-01",
        dtypes={"x": float, "y": float},
        freq="10 s",
    )
    out = dd.shuffle.shuffle(df, "x", shuffle="p2p")
    out = out.persist()
    await wait_for_tasks_in_state("shuffle-transfer", "memory", 1, a)
    await wait_for_tasks_in_state("shuffle-transfer", "memory", 1, b)
    del out
    await check_worker_cleanup(a)
    await check_worker_cleanup(b)
    await check_scheduler_cleanup(s)


@gen_cluster(client=True)
async def test_tail(c, s, a, b):
    df = dask.datasets.timeseries(
        start="2000-01-01",
        end="2000-01-10",
        dtypes={"x": float, "y": float},
        freq="1 s",
    )
    x = dd.shuffle.shuffle(df, "x", shuffle="p2p")
    full = await x.persist()
    ntasks_full = len(s.tasks)
    del full
    while s.tasks:
        await asyncio.sleep(0)
    partial = await x.tail(compute=False).persist()  # Only ask for one key

    assert len(s.tasks) < ntasks_full
    del partial

    await check_worker_cleanup(a)
    await check_worker_cleanup(b)
    await check_scheduler_cleanup(s)


@pytest.mark.parametrize("wait_until_forgotten", [True, False])
@gen_cluster(client=True)
async def test_repeat_shuffle_instance(c, s, a, b, wait_until_forgotten):
    """Tests repeating the same instance of a shuffle-based task graph.

    See Also
    --------
    test_repeat_shuffle_operation
    """
    df = dask.datasets.timeseries(
        start="2000-01-01",
        end="2000-01-10",
        dtypes={"x": float, "y": float},
        freq="100 s",
    )
    out = dd.shuffle.shuffle(df, "x", shuffle="p2p").size
    await c.compute(out)

    if wait_until_forgotten:
        while s.tasks:
            await asyncio.sleep(0)

    await c.compute(out)

    await check_worker_cleanup(a)
    await check_worker_cleanup(b)
    await check_scheduler_cleanup(s)


@pytest.mark.parametrize("wait_until_forgotten", [True, False])
@gen_cluster(client=True)
async def test_repeat_shuffle_operation(c, s, a, b, wait_until_forgotten):
    """Tests repeating the same shuffle operation using two distinct instances of the
    task graph.

    See Also
    --------
    test_repeat_shuffle_instance
    """
    df = dask.datasets.timeseries(
        start="2000-01-01",
        end="2000-01-10",
        dtypes={"x": float, "y": float},
        freq="100 s",
    )
    await c.compute(dd.shuffle.shuffle(df, "x", shuffle="p2p"))

    if wait_until_forgotten:
        while s.tasks:
            await asyncio.sleep(0)

    await c.compute(dd.shuffle.shuffle(df, "x", shuffle="p2p"))

    await check_worker_cleanup(a)
    await check_worker_cleanup(b)
    await check_scheduler_cleanup(s)


@gen_cluster(client=True, nthreads=[("", 1)])
async def test_crashed_worker_after_shuffle(c, s, a):
    in_event = Event()
    block_event = Event()

    @dask.delayed
    def block(df, in_event, block_event):
        in_event.set()
        block_event.wait()
        return df

    async with Nanny(s.address, nthreads=1) as n:
        df = df = dask.datasets.timeseries(
            start="2000-01-01",
            end="2000-03-01",
            dtypes={"x": float, "y": float},
            freq="100 s",
            seed=42,
        )
        out = dd.shuffle.shuffle(df, "x", shuffle="p2p")
        in_event = Event()
        block_event = Event()
        with dask.annotate(workers=[n.worker_address], allow_other_workers=True):
            out = block(out, in_event, block_event)
        out = c.compute(out)

        await wait_until_worker_has_tasks("shuffle_p2p", n.worker_address, 1, s)
        await in_event.wait()
        await n.process.process.kill()
        await block_event.set()

        out = await out
        result = out.x.size
        expected = await c.compute(df.x.size)
        assert result == expected

        await c.close()
        await check_worker_cleanup(a)
        await check_scheduler_cleanup(s)


@gen_cluster(client=True, nthreads=[("", 1)])
async def test_crashed_worker_after_shuffle_persisted(c, s, a):
    async with Nanny(s.address, nthreads=1) as n:
        df = df = dask.datasets.timeseries(
            start="2000-01-01",
            end="2000-01-10",
            dtypes={"x": float, "y": float},
            freq="10 s",
            seed=42,
        )
        out = dd.shuffle.shuffle(df, "x", shuffle="p2p")
        out = out.persist()

        await wait_until_worker_has_tasks("shuffle_p2p", n.worker_address, 1, s)
        await out

        await n.process.process.kill()

        result, expected = c.compute([out.x.size, df.x.size])
        result = await result
        expected = await expected
        assert result == expected

        await c.close()
        await check_worker_cleanup(a)
        await check_scheduler_cleanup(s)


@gen_cluster(client=True, nthreads=[("", 1)] * 3)
async def test_closed_worker_between_repeats(c, s, w1, w2, w3):
    df = dask.datasets.timeseries(
        start="2000-01-01",
        end="2000-01-10",
        dtypes={"x": float, "y": float},
        freq="100 s",
        seed=42,
    )
    out = dd.shuffle.shuffle(df, "x", shuffle="p2p")
    await c.compute(out.head(compute=False))

    await check_worker_cleanup(w1)
    await check_worker_cleanup(w2)
    await check_worker_cleanup(w3)
    await check_scheduler_cleanup(s)

    await w3.close()
    await c.compute(out.tail(compute=False))

    await check_worker_cleanup(w1)
    await check_worker_cleanup(w2)
    await check_worker_cleanup(w3, closed=True)
    await check_scheduler_cleanup(s)

    await w2.close()
    await c.compute(out.head(compute=False))
    await check_worker_cleanup(w1)
    await check_worker_cleanup(w2, closed=True)
    await check_worker_cleanup(w3, closed=True)
    await check_scheduler_cleanup(s)


@gen_cluster(client=True)
async def test_new_worker(c, s, a, b):
    df = dask.datasets.timeseries(
        start="2000-01-01",
        end="2000-01-20",
        dtypes={"x": float, "y": float},
        freq="1 s",
    )
    shuffled = dd.shuffle.shuffle(df, "x", shuffle="p2p")
    persisted = shuffled.persist()
    while not s.plugins["shuffle"].active_shuffles:
        await asyncio.sleep(0.001)

    async with Worker(s.address) as w:
        await c.compute(persisted)

        await check_worker_cleanup(a)
        await check_worker_cleanup(b)
        await check_worker_cleanup(w)
        del persisted
        await check_scheduler_cleanup(s)


@gen_cluster(client=True)
async def test_multi(c, s, a, b):
    left = dask.datasets.timeseries(
        start="2000-01-01",
        end="2000-01-20",
        freq="10s",
        dtypes={"id": float, "x": float},
    )
    right = dask.datasets.timeseries(
        start="2000-01-01",
        end="2000-01-10",
        freq="10s",
        dtypes={"id": float, "y": float},
    )
    left["id"] = (left["id"] * 1000000).astype(int)
    right["id"] = (right["id"] * 1000000).astype(int)

    out = left.merge(right, on="id", shuffle="p2p")
    out = await c.compute(out.size)
    assert out

    await check_worker_cleanup(a)
    await check_worker_cleanup(b)
    await check_scheduler_cleanup(s)


@gen_cluster(client=True)
async def test_restrictions(c, s, a, b):
    df = dask.datasets.timeseries(
        start="2000-01-01",
        end="2000-01-10",
        dtypes={"x": float, "y": float},
        freq="10 s",
    ).persist(workers=a.address)
    await df
    assert a.data
    assert not b.data

    x = dd.shuffle.shuffle(df, "x", shuffle="p2p")
    x = x.persist(workers=b.address)
    y = dd.shuffle.shuffle(df, "y", shuffle="p2p")
    y = y.persist(workers=a.address)

    await x
    assert all(key in b.data for key in x.__dask_keys__())

    await y
    assert all(key in a.data for key in y.__dask_keys__())


@gen_cluster(client=True)
async def test_delete_some_results(c, s, a, b):
    df = dask.datasets.timeseries(
        start="2000-01-01",
        end="2000-01-10",
        dtypes={"x": float, "y": float},
        freq="10 s",
    )
    x = dd.shuffle.shuffle(df, "x", shuffle="p2p").persist()
    while not s.tasks or not any(ts.state == "memory" for ts in s.tasks.values()):
        await asyncio.sleep(0.01)

    x = x.partitions[: x.npartitions // 2]
    x = await c.compute(x.size)

    await check_worker_cleanup(a)
    await check_worker_cleanup(b)
    del x
    await check_scheduler_cleanup(s)


@gen_cluster(client=True)
async def test_add_some_results(c, s, a, b):
    df = dask.datasets.timeseries(
        start="2000-01-01",
        end="2000-01-10",
        dtypes={"x": float, "y": float},
        freq="10 s",
    )
    x = dd.shuffle.shuffle(df, "x", shuffle="p2p")
    y = x.partitions[: x.npartitions // 2].persist()

    while not s.tasks or not any(ts.state == "memory" for ts in s.tasks.values()):
        await asyncio.sleep(0.01)

    x = x.persist()

    await c.compute(x.size)

    await check_worker_cleanup(a)
    await check_worker_cleanup(b)
    del x
    del y
    await check_scheduler_cleanup(s)


@pytest.mark.slow
@gen_cluster(client=True, nthreads=[("", 1)] * 2)
async def test_clean_after_close(c, s, a, b):
    df = dask.datasets.timeseries(
        start="2000-01-01",
        end="2001-01-01",
        dtypes={"x": float, "y": float},
        freq="100 s",
    )

    out = dd.shuffle.shuffle(df, "x", shuffle="p2p")
    out = out.persist()

    await wait_for_tasks_in_state("shuffle-transfer", "executing", 1, a)
    await wait_for_tasks_in_state("shuffle-transfer", "memory", 1, b)

    await a.close()
    await check_worker_cleanup(a, closed=True)

    del out
    await check_worker_cleanup(b)
    await check_scheduler_cleanup(s)


class DataFrameShuffleTestPool(AbstractShuffleTestPool):
    _shuffle_run_id_iterator = itertools.count()

    def __init__(self, *args, **kwargs):
        super().__init__(*args, **kwargs)
        self._executor = ThreadPoolExecutor(2)

    def __enter__(self):
        return self

    def __exit__(self, exc_type, exc_value, traceback):
        try:
            self._executor.shutdown(cancel_futures=True)
        except Exception:  # pragma: no cover
            self._executor.shutdown()

    def new_shuffle(
        self,
        name,
        worker_for_mapping,
        directory,
        loop,
        Shuffle=DataFrameShuffleRun,
    ):
        s = Shuffle(
            column="_partition",
            worker_for=worker_for_mapping,
            directory=directory / name,
            id=ShuffleId(name),
            run_id=next(AbstractShuffleTestPool._shuffle_run_id_iterator),
            local_address=name,
            executor=self._executor,
            rpc=self,
            scheduler=self,
            memory_limiter_disk=ResourceLimiter(10000000),
            memory_limiter_comms=ResourceLimiter(10000000),
        )
        self.shuffles[name] = s
        return s


# 36 parametrizations
# Runtime each ~0.1s
@pytest.mark.parametrize("n_workers", [1, 10])
@pytest.mark.parametrize("n_input_partitions", [1, 2, 10])
@pytest.mark.parametrize("npartitions", [1, 20])
@pytest.mark.parametrize("barrier_first_worker", [True, False])
@gen_test()
async def test_basic_lowlevel_shuffle(
    tmp_path,
    loop_in_thread,
    n_workers,
    n_input_partitions,
    npartitions,
    barrier_first_worker,
):
    pa = pytest.importorskip("pyarrow")

    dfs = []
    rows_per_df = 10
    for ix in range(n_input_partitions):
        df = pd.DataFrame({"x": range(rows_per_df * ix, rows_per_df * (ix + 1))})
        df["_partition"] = df.x % npartitions
        dfs.append(df)

    workers = list("abcdefghijklmn")[:n_workers]

    worker_for_mapping = {}

    for part in range(npartitions):
        worker_for_mapping[part] = _get_worker_for_range_sharding(
            npartitions, part, workers
        )
    assert len(set(worker_for_mapping.values())) == min(n_workers, npartitions)
    meta = dfs[0].head(0)

    with DataFrameShuffleTestPool() as local_shuffle_pool:
        shuffles = []
        for ix in range(n_workers):
            shuffles.append(
                local_shuffle_pool.new_shuffle(
                    name=workers[ix],
                    worker_for_mapping=worker_for_mapping,
                    directory=tmp_path,
                    loop=loop_in_thread,
                )
            )
        random.seed(42)
        if barrier_first_worker:
            barrier_worker = shuffles[0]
        else:
            barrier_worker = random.sample(shuffles, k=1)[0]

        try:
            for ix, df in enumerate(dfs):
                s = shuffles[ix % len(shuffles)]
                await s.add_partition(df, ix)

            await barrier_worker.barrier()

            total_bytes_sent = 0
            total_bytes_recvd = 0
            total_bytes_recvd_shuffle = 0
            for s in shuffles:
                metrics = s.heartbeat()
                assert metrics["comm"]["total"] == metrics["comm"]["written"]
                total_bytes_sent += metrics["comm"]["written"]
                total_bytes_recvd += metrics["disk"]["total"]
                total_bytes_recvd_shuffle += s.total_recvd

            assert total_bytes_recvd_shuffle == total_bytes_sent

            all_parts = []
            for part, worker in worker_for_mapping.items():
                s = local_shuffle_pool.shuffles[worker]
                all_parts.append(s.get_output_partition(part, f"key-{part}", meta=meta))

            all_parts = await asyncio.gather(*all_parts)

            df_after = pd.concat(all_parts)
        finally:
            await asyncio.gather(*[s.close() for s in shuffles])
        assert len(df_after) == len(pd.concat(dfs))


@gen_test()
async def test_error_offload(tmp_path, loop_in_thread):
    pa = pytest.importorskip("pyarrow")

    dfs = []
    rows_per_df = 10
    n_input_partitions = 2
    npartitions = 2
    for ix in range(n_input_partitions):
        df = pd.DataFrame({"x": range(rows_per_df * ix, rows_per_df * (ix + 1))})
        df["_partition"] = df.x % npartitions
        dfs.append(df)

    workers = ["A", "B"]

    worker_for_mapping = {}
    partitions_for_worker = defaultdict(list)

    for part in range(npartitions):
        worker_for_mapping[part] = w = _get_worker_for_range_sharding(
            npartitions, part, workers
        )
        partitions_for_worker[w].append(part)

    class ErrorOffload(DataFrameShuffleRun):
        async def offload(self, func, *args):
            raise RuntimeError("Error during deserialization")

    with DataFrameShuffleTestPool() as local_shuffle_pool:
        sA = local_shuffle_pool.new_shuffle(
            name="A",
            worker_for_mapping=worker_for_mapping,
            directory=tmp_path,
            loop=loop_in_thread,
            Shuffle=ErrorOffload,
        )
        sB = local_shuffle_pool.new_shuffle(
            name="B",
            worker_for_mapping=worker_for_mapping,
            directory=tmp_path,
            loop=loop_in_thread,
        )
        try:
            await sB.add_partition(dfs[0], 0)
            with pytest.raises(RuntimeError, match="Error during deserialization"):
                await sB.add_partition(dfs[1], 1)
                await sB.barrier()
        finally:
            await asyncio.gather(*[s.close() for s in [sA, sB]])


@gen_test()
async def test_error_send(tmp_path, loop_in_thread):
    pa = pytest.importorskip("pyarrow")

    dfs = []
    rows_per_df = 10
    n_input_partitions = 1
    npartitions = 2
    for ix in range(n_input_partitions):
        df = pd.DataFrame({"x": range(rows_per_df * ix, rows_per_df * (ix + 1))})
        df["_partition"] = df.x % npartitions
        dfs.append(df)

    workers = ["A", "B"]

    worker_for_mapping = {}
    partitions_for_worker = defaultdict(list)

    for part in range(npartitions):
        worker_for_mapping[part] = w = _get_worker_for_range_sharding(
            npartitions, part, workers
        )
        partitions_for_worker[w].append(part)

    class ErrorSend(DataFrameShuffleRun):
        async def send(self, *args: Any, **kwargs: Any) -> None:
            raise RuntimeError("Error during send")

    with DataFrameShuffleTestPool() as local_shuffle_pool:
        sA = local_shuffle_pool.new_shuffle(
            name="A",
            worker_for_mapping=worker_for_mapping,
            directory=tmp_path,
            loop=loop_in_thread,
            Shuffle=ErrorSend,
        )
        sB = local_shuffle_pool.new_shuffle(
            name="B",
            worker_for_mapping=worker_for_mapping,
            directory=tmp_path,
            loop=loop_in_thread,
        )
        try:
            await sA.add_partition(dfs[0], 0)
            with pytest.raises(RuntimeError, match="Error during send"):
                await sA.barrier()
        finally:
            await asyncio.gather(*[s.close() for s in [sA, sB]])


@gen_test()
async def test_error_receive(tmp_path, loop_in_thread):
    pa = pytest.importorskip("pyarrow")

    dfs = []
    rows_per_df = 10
    n_input_partitions = 1
    npartitions = 2
    for ix in range(n_input_partitions):
        df = pd.DataFrame({"x": range(rows_per_df * ix, rows_per_df * (ix + 1))})
        df["_partition"] = df.x % npartitions
        dfs.append(df)

    workers = ["A", "B"]

    worker_for_mapping = {}
    partitions_for_worker = defaultdict(list)

    for part in range(npartitions):
        worker_for_mapping[part] = w = _get_worker_for_range_sharding(
            npartitions, part, workers
        )
        partitions_for_worker[w].append(part)

    class ErrorReceive(DataFrameShuffleRun):
        async def receive(self, data: list[tuple[int, bytes]]) -> None:
            raise RuntimeError("Error during receive")

    with DataFrameShuffleTestPool() as local_shuffle_pool:
        sA = local_shuffle_pool.new_shuffle(
            name="A",
            worker_for_mapping=worker_for_mapping,
            directory=tmp_path,
            loop=loop_in_thread,
            Shuffle=ErrorReceive,
        )
        sB = local_shuffle_pool.new_shuffle(
            name="B",
            worker_for_mapping=worker_for_mapping,
            directory=tmp_path,
            loop=loop_in_thread,
        )
        try:
            await sB.add_partition(dfs[0], 0)
            with pytest.raises(RuntimeError, match="Error during receive"):
                await sB.barrier()
        finally:
            await asyncio.gather(*[s.close() for s in [sA, sB]])


class BlockedShuffleReceiveShuffleWorkerPlugin(ShuffleWorkerPlugin):
    def setup(self, worker: Worker) -> None:
        super().setup(worker)
        self.in_shuffle_receive = asyncio.Event()
        self.block_shuffle_receive = asyncio.Event()

    async def shuffle_receive(self, *args: Any, **kwargs: Any) -> None:
        self.in_shuffle_receive.set()
        await self.block_shuffle_receive.wait()
        return await super().shuffle_receive(*args, **kwargs)


@pytest.mark.parametrize("wait_until_forgotten", [True, False])
@gen_cluster(client=True, nthreads=[("", 1)] * 2)
async def test_deduplicate_stale_transfer(c, s, a, b, wait_until_forgotten):
    await c.register_worker_plugin(
        BlockedShuffleReceiveShuffleWorkerPlugin(), name="shuffle"
    )
    df = dask.datasets.timeseries(
        start="2000-01-01",
        end="2000-01-10",
        dtypes={"x": float, "y": float},
        freq="100 s",
    )
    shuffled = dd.shuffle.shuffle(df, "x", shuffle="p2p")
    shuffled = shuffled.persist()

    shuffle_extA = a.plugins["shuffle"]
    shuffle_extB = b.plugins["shuffle"]
    await asyncio.gather(
        shuffle_extA.in_shuffle_receive.wait(), shuffle_extB.in_shuffle_receive.wait()
    )
    del shuffled

    if wait_until_forgotten:
        while s.tasks or shuffle_extA.shuffles or shuffle_extB.shuffles:
            await asyncio.sleep(0)

    shuffled = dd.shuffle.shuffle(df, "x", shuffle="p2p")
    result = c.compute(shuffled)
    await wait_until_new_shuffle_is_initialized(s)
    shuffle_extA.block_shuffle_receive.set()
    shuffle_extB.block_shuffle_receive.set()

    result = await result
    expected = await c.compute(df)
    dd.assert_eq(result, expected)

    await check_worker_cleanup(a)
    await check_worker_cleanup(b)
    await check_scheduler_cleanup(s)


class BlockedBarrierShuffleWorkerPlugin(ShuffleWorkerPlugin):
    def setup(self, worker: Worker) -> None:
        super().setup(worker)
        self.in_barrier = asyncio.Event()
        self.block_barrier = asyncio.Event()

    async def _barrier(self, *args: Any, **kwargs: Any) -> int:
        self.in_barrier.set()
        await self.block_barrier.wait()
        return await super()._barrier(*args, **kwargs)


@pytest.mark.parametrize("wait_until_forgotten", [True, False])
@gen_cluster(client=True, nthreads=[("", 1)] * 2)
async def test_handle_stale_barrier(c, s, a, b, wait_until_forgotten):
    await c.register_worker_plugin(BlockedBarrierShuffleWorkerPlugin(), name="shuffle")
    df = dask.datasets.timeseries(
        start="2000-01-01",
        end="2000-01-10",
        dtypes={"x": float, "y": float},
        freq="100 s",
    )
    shuffled = dd.shuffle.shuffle(df, "x", shuffle="p2p")
    shuffled = shuffled.persist()

    shuffle_extA = a.plugins["shuffle"]
    shuffle_extB = b.plugins["shuffle"]

    wait_for_barrier_on_A_task = asyncio.create_task(shuffle_extA.in_barrier.wait())
    wait_for_barrier_on_B_task = asyncio.create_task(shuffle_extB.in_barrier.wait())

    await asyncio.wait(
        [wait_for_barrier_on_A_task, wait_for_barrier_on_B_task],
        return_when=asyncio.FIRST_COMPLETED,
    )
    del shuffled

    if wait_until_forgotten:
        while s.tasks:
            await asyncio.sleep(0)

    shuffled = dd.shuffle.shuffle(df, "x", shuffle="p2p")
    fut = c.compute([shuffled, df], sync=True)
    await wait_until_new_shuffle_is_initialized(s)
    shuffle_extA.block_barrier.set()
    shuffle_extB.block_barrier.set()

    result, expected = await fut
    dd.assert_eq(result, expected)

    await check_worker_cleanup(a)
    await check_worker_cleanup(b)
    await check_scheduler_cleanup(s)


@gen_cluster(client=True, nthreads=[("", 1)])
async def test_shuffle_run_consistency(c, s, a):
    """This test checks the correct creation of shuffle run IDs through the scheduler
    as well as the correct handling through the workers.

    In particular, newer run IDs for the same shuffle must always be larger than
    previous ones so that we can detect stale runs.

    .. note:
        The P2P implementation relies on the correctness of this behavior,
        but it is an implementation detail that users should not rely upon.
    """
    await c.register_worker_plugin(BlockedBarrierShuffleWorkerPlugin(), name="shuffle")
    worker_plugin = a.plugins["shuffle"]
    scheduler_ext = s.plugins["shuffle"]

    df = dask.datasets.timeseries(
        start="2000-01-01",
        end="2000-01-10",
        dtypes={"x": float, "y": float},
        freq="100 s",
    )
    # Initialize first shuffle execution
    out = dd.shuffle.shuffle(df, "x", shuffle="p2p")
    out = out.persist()

    shuffle_id = await wait_until_new_shuffle_is_initialized(s)
    spec = scheduler_ext.get(shuffle_id, a.worker_address).data

    # Worker plugin can fetch the current run
    assert await worker_plugin._get_shuffle_run(shuffle_id, spec.run_id)

    # This should never occur, but fetching an ID larger than the ID available on
    # the scheduler should result in an error.
    with pytest.raises(RuntimeError, match="invalid"):
        await worker_plugin._get_shuffle_run(shuffle_id, spec.run_id + 1)

    # Finish first execution
    worker_plugin.block_barrier.set()
    await out
    del out
    while s.tasks:
        await asyncio.sleep(0)
    worker_plugin.block_barrier.clear()

    # Initialize second shuffle execution
    out = dd.shuffle.shuffle(df, "x", shuffle="p2p")
    out = out.persist()

    new_shuffle_id = await wait_until_new_shuffle_is_initialized(s)
    assert shuffle_id == new_shuffle_id

    new_spec = scheduler_ext.get(shuffle_id, a.worker_address).data

    # Check invariant that the new run ID is larger than the previous
    assert spec.run_id < new_spec.run_id

    # Worker plugin can fetch the new shuffle run
    assert await worker_plugin._get_shuffle_run(shuffle_id, new_spec.run_id)

    # Fetching a stale run from a worker aware of the new run raises an error
    with pytest.raises(RuntimeError, match="stale"):
        await worker_plugin._get_shuffle_run(shuffle_id, spec.run_id)

    worker_plugin.block_barrier.set()
    await out
    del out
    while s.tasks:
        await asyncio.sleep(0)
    worker_plugin.block_barrier.clear()

    out = dd.shuffle.shuffle(df, "y", shuffle="p2p")
    out = out.persist()
    independent_shuffle_id = await wait_until_new_shuffle_is_initialized(s)
    assert shuffle_id != independent_shuffle_id

    independent_spec = scheduler_ext.get(independent_shuffle_id, a.worker_address).data

    # Check invariant that the new run ID is larger than the previous
    # for independent shuffles
    assert new_spec.run_id < independent_spec.run_id

    worker_plugin.block_barrier.set()
    await out
    del out

    await check_worker_cleanup(a)
    await check_scheduler_cleanup(s)


class BlockedShuffleAccessAndFailWorkerPlugin(ShuffleWorkerPlugin):
    def setup(self, worker: Worker) -> None:
        super().setup(worker)
        self.in_get_or_create_shuffle = asyncio.Event()
        self.block_get_or_create_shuffle = asyncio.Event()
        self.in_get_shuffle_run = asyncio.Event()
        self.block_get_shuffle_run = asyncio.Event()
        self.finished_get_shuffle_run = asyncio.Event()
        self.allow_fail = False

    async def _get_or_create_shuffle(self, *args: Any, **kwargs: Any) -> ShuffleRun:
        self.in_get_or_create_shuffle.set()
        await self.block_get_or_create_shuffle.wait()
        return await super()._get_or_create_shuffle(*args, **kwargs)

    async def _get_shuffle_run(self, *args: Any, **kwargs: Any) -> ShuffleRun:
        self.in_get_shuffle_run.set()
        await self.block_get_shuffle_run.wait()
        result = await super()._get_shuffle_run(*args, **kwargs)
        self.finished_get_shuffle_run.set()
        return result

    def shuffle_fail(self, *args: Any, **kwargs: Any) -> None:
        if self.allow_fail:
            return super().shuffle_fail(*args, **kwargs)


@gen_cluster(client=True, nthreads=[("", 1)] * 2)
async def test_replace_stale_shuffle(c, s, a, b):
    await c.register_worker_plugin(
        BlockedShuffleAccessAndFailWorkerPlugin(), name="shuffle"
    )
    ext_A = a.plugins["shuffle"]
    ext_B = b.plugins["shuffle"]

    # Let A behave normal
    ext_A.allow_fail = True
    ext_A.block_get_shuffle_run.set()
    ext_A.block_get_or_create_shuffle.set()

    # B can accept shuffle transfers
    ext_B.block_get_shuffle_run.set()

    df = dask.datasets.timeseries(
        start="2000-01-01",
        end="2000-01-10",
        dtypes={"x": float, "y": float},
        freq="100 s",
    )
    # Initialize first shuffle execution
    out = dd.shuffle.shuffle(df, "x", shuffle="p2p")
    out = out.persist()

    shuffle_id = await wait_until_new_shuffle_is_initialized(s)

    await wait_for_tasks_in_state("shuffle-transfer", "memory", 1, a)
    await ext_B.finished_get_shuffle_run.wait()
    assert shuffle_id in ext_A.shuffles
    assert shuffle_id in ext_B.shuffles
    stale_shuffle_run = ext_B.shuffles[shuffle_id]

    del out
    while s.tasks:
        await asyncio.sleep(0)

    # A is cleaned
    await check_worker_cleanup(a)

    # B is not cleaned
    assert shuffle_id in ext_B.shuffles
    assert not stale_shuffle_run.closed
    ext_B.finished_get_shuffle_run.clear()

    # Initialize second shuffle execution
    out = dd.shuffle.shuffle(df, "x", shuffle="p2p")
    out = out.persist()

    await wait_for_tasks_in_state("shuffle-transfer", "memory", 1, a)
    await ext_B.finished_get_shuffle_run.wait()

    # Stale shuffle run has been replaced
    shuffle_run = ext_B.shuffles[shuffle_id]
    assert shuffle_run != stale_shuffle_run
    assert shuffle_run.run_id > stale_shuffle_run.run_id

    # Stale shuffle gets cleaned up
    await stale_shuffle_run._closed_event.wait()

    # Finish shuffle run
    ext_B.block_get_shuffle_run.set()
    ext_B.block_get_or_create_shuffle.set()
    ext_B.allow_fail = True
    await out
    del out

    await check_worker_cleanup(a)
    await check_worker_cleanup(b)
    await check_scheduler_cleanup(s)


@gen_cluster(client=True)
async def test_handle_null_partitions_p2p_shuffling(c, s, *workers):
    data = [
        {"companies": [], "id": "a", "x": None},
        {"companies": [{"id": 3}, {"id": 5}], "id": "b", "x": None},
        {"companies": [{"id": 3}, {"id": 4}, {"id": 5}], "id": "c", "x": "b"},
        {"companies": [{"id": 9}], "id": "a", "x": "a"},
    ]
    df = pd.DataFrame(data)
    ddf = dd.from_pandas(df, npartitions=2)
    ddf = ddf.shuffle(on="id", shuffle="p2p", ignore_index=True)
    result = await c.compute(ddf)
    dd.assert_eq(result, df)

    await c.close()
    await asyncio.gather(*[check_worker_cleanup(w) for w in workers])
    await check_scheduler_cleanup(s)


@gen_cluster(client=True)
async def test_handle_null_partitions_p2p_shuffling_2(c, s, a, b):
    def make_partition(i):
        """Return null column for one partition"""
        if i % 2 == 1:
            return pd.DataFrame({"a": np.random.random(10), "b": [None] * 10})
        return pd.DataFrame({"a": np.random.random(10), "b": np.random.random(10)})

    ddf = dd.from_map(make_partition, range(50))
    out = ddf.shuffle(on="a", shuffle="p2p", ignore_index=True)
    result, expected = c.compute([ddf, out])
    del out
    result = await result
    expected = await expected
    dd.assert_eq(result, expected)
    del result

    await check_worker_cleanup(a)
    await check_worker_cleanup(b)
    await check_scheduler_cleanup(s)


@gen_cluster(client=True)
async def test_set_index_p2p(c, s, *workers):
    df = pd.DataFrame({"a": [1, 2, 3, 4, 5, 6, 7, 8], "b": 1})
    ddf = dd.from_pandas(df, npartitions=3)
    ddf = ddf.set_index("a", shuffle="p2p", divisions=(1, 3, 8))
    assert ddf.npartitions == 2
    result = await c.compute(ddf)
    dd.assert_eq(result, df.set_index("a"))

    await c.close()
    await asyncio.gather(*[check_worker_cleanup(w) for w in workers])
    await check_scheduler_cleanup(s)<|MERGE_RESOLUTION|>--- conflicted
+++ resolved
@@ -844,15 +844,9 @@
         dtypes={"x": float, "y": float},
         freq="10 s",
     )
-<<<<<<< HEAD
     shuffled = dd.shuffle.shuffle(df, "x", shuffle="p2p")
     fut = c.compute([shuffled, df], sync=True)
-    await wait_for_tasks_in_state("shuffle-p2p", "memory", 1, b)
-=======
-    out = dd.shuffle.shuffle(df, "x", shuffle="p2p")
-    x, y = c.compute([df.x.size, out.x.size])
     await wait_for_tasks_in_state("shuffle_p2p", "memory", 1, b)
->>>>>>> dae3e872
     await b.close()
 
     result, expected = await fut
