--- conflicted
+++ resolved
@@ -441,11 +441,7 @@
     config={"distributed.scheduler.allowed-failures": 0},
 )
 async def test_get_or_create_from_dangling_transfer(c, s, a, b):
-<<<<<<< HEAD
-    pytest.importorskip("pyarrow")
-    await c.register_plugin(BlockedGetOrCreateWorkerPlugin(), name="shuffle")
-=======
->>>>>>> cb3da26e
+    pytest.importorskip("pyarrow")
     df = dask.datasets.timeseries(
         start="2000-01-01",
         end="2000-03-01",
@@ -2083,19 +2079,13 @@
 )
 @gen_cluster(client=True, nthreads=[("", 1)] * 2)
 async def test_replace_stale_shuffle(c, s, a, b):
-<<<<<<< HEAD
-    pytest.importorskip("pyarrow")
-    await c.register_plugin(BlockedShuffleAccessAndFailWorkerPlugin(), name="shuffle")
-    ext_A = a.plugins["shuffle"]
-    ext_B = b.plugins["shuffle"]
-=======
+    pytest.importorskip("pyarrow")
     run_manager_A = cast(
         BlockedShuffleAccessAndFailShuffleRunManager, get_shuffle_run_manager(a)
     )
     run_manager_B = cast(
         BlockedShuffleAccessAndFailShuffleRunManager, get_shuffle_run_manager(b)
     )
->>>>>>> cb3da26e
 
     # Let A behave normal
     run_manager_A.allow_fail = True
