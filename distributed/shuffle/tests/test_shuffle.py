from __future__ import annotations

import asyncio
import io
import os
import random
import shutil
from collections import defaultdict
from itertools import chain
from typing import Any, Mapping
from unittest import mock

import pandas as pd
import pytest

import dask
import dask.dataframe as dd
from dask.distributed import Event, Nanny, Worker
from dask.utils import stringify

from distributed.core import PooledRPCCall
from distributed.scheduler import Scheduler
from distributed.scheduler import TaskState as SchedulerTaskState
from distributed.shuffle._arrow import serialize_table
from distributed.shuffle._limiter import ResourceLimiter
from distributed.shuffle._scheduler_extension import get_worker_for
from distributed.shuffle._shuffle import ShuffleId, barrier_key
from distributed.shuffle._worker_extension import (
    Shuffle,
    ShuffleWorkerExtension,
<<<<<<< HEAD
    dump_table_batch,
    get_worker_for,
=======
    dump_batch,
>>>>>>> f8302593
    list_of_buffers_to_table,
    load_into_table,
    split_by_partition,
    split_by_worker,
)
from distributed.utils import Deadline
from distributed.utils_test import gen_cluster, gen_test, wait_for_state
from distributed.worker_state_machine import TaskState as WorkerTaskState

pa = pytest.importorskip("pyarrow")


async def clean_worker(
    worker: Worker, interval: float = 0.01, timeout: int | None = None
) -> None:
    """Assert that the worker has no shuffle state"""
    deadline = Deadline.after(timeout)
    extension = worker.extensions["shuffle"]

    while extension.shuffles and not deadline.expired:
        await asyncio.sleep(interval)
    for dirpath, dirnames, filenames in os.walk(worker.local_directory):
        assert "shuffle" not in dirpath
        for fn in dirnames + filenames:
            assert "shuffle" not in fn


async def clean_scheduler(
    scheduler: Scheduler, interval: float = 0.01, timeout: int | None = None
) -> None:
    """Assert that the scheduler has no shuffle state"""
    deadline = Deadline.after(timeout)
    extension = scheduler.extensions["shuffle"]
    while extension.states and not deadline.expired:
        await asyncio.sleep(interval)
    assert not extension.states
    assert not extension.heartbeats


@gen_cluster(client=True)
async def test_basic_integration(c, s, a, b):
    df = dask.datasets.timeseries(
        start="2000-01-01",
        end="2000-01-10",
        dtypes={"x": float, "y": float},
        freq="10 s",
    )
    out = dd.shuffle.shuffle(df, "x", shuffle="p2p")
    x, y = c.compute([df.x.size, out.x.size])
    x = await x
    y = await y
    assert x == y

    await clean_worker(a)
    await clean_worker(b)
    await clean_scheduler(s)


@gen_cluster(client=True)
async def test_concurrent(c, s, a, b):
    df = dask.datasets.timeseries(
        start="2000-01-01",
        end="2000-01-10",
        dtypes={"x": float, "y": float},
        freq="10 s",
    )
    x = dd.shuffle.shuffle(df, "x", shuffle="p2p")
    y = dd.shuffle.shuffle(df, "y", shuffle="p2p")
    x, y = c.compute([x.x.size, y.y.size])
    x = await x
    y = await y
    assert x == y

    await clean_worker(a)
    await clean_worker(b)
    await clean_scheduler(s)


@gen_cluster(client=True)
async def test_bad_disk(c, s, a, b):

    df = dask.datasets.timeseries(
        start="2000-01-01",
        end="2000-01-10",
        dtypes={"x": float, "y": float},
        freq="10 s",
    )
    out = dd.shuffle.shuffle(df, "x", shuffle="p2p")
    out = out.persist()
    shuffle_id = await get_shuffle_id(s)
    while not a.extensions["shuffle"].shuffles:
        await asyncio.sleep(0.01)
    shutil.rmtree(a.local_directory)

    while not b.extensions["shuffle"].shuffles:
        await asyncio.sleep(0.01)
    shutil.rmtree(b.local_directory)
    with pytest.raises(RuntimeError, match=f"shuffle_transfer failed .* {shuffle_id}"):
        out = await c.compute(out)

    await c.close()
    # await clean_worker(a)
    # await clean_worker(b)
    # await clean_scheduler(s)


async def wait_until_worker_has_tasks(
    prefix: str, worker: str, count: int, scheduler: Scheduler, interval: float = 0.01
) -> None:
    ws = scheduler.workers[worker]
    while (
        len(
            [
                key
                for key, ts in scheduler.tasks.items()
                if prefix in key and ts.state == "memory" and ws in ts.who_has
            ]
        )
        < count
    ):
        await asyncio.sleep(interval)


async def wait_for_tasks_in_state(
    prefix: str,
    state: str,
    count: int,
    dask_worker: Worker | Scheduler,
    interval: float = 0.01,
) -> None:
    tasks: Mapping[str, SchedulerTaskState | WorkerTaskState]

    if isinstance(dask_worker, Worker):
        tasks = dask_worker.state.tasks
    elif isinstance(dask_worker, Scheduler):
        tasks = dask_worker.tasks
    else:
        raise TypeError(dask_worker)

    while (
        len([key for key, ts in tasks.items() if prefix in key and ts.state == state])
        < count
    ):
        await asyncio.sleep(interval)


async def get_shuffle_id(scheduler: Scheduler) -> ShuffleId:
    scheduler_extension = scheduler.extensions["shuffle"]
    while not scheduler_extension.shuffle_ids():
        await asyncio.sleep(0.01)
    shuffle_ids = scheduler_extension.shuffle_ids()
    assert len(shuffle_ids) == 1
    return next(iter(shuffle_ids))


@gen_cluster(client=True, nthreads=[("", 1)] * 2)
async def test_closed_worker_during_transfer(c, s, a, b):

    df = dask.datasets.timeseries(
        start="2000-01-01",
        end="2000-03-01",
        dtypes={"x": float, "y": float},
        freq="10 s",
    )
    out = dd.shuffle.shuffle(df, "x", shuffle="p2p")
    out = out.persist()
    await wait_for_tasks_in_state("shuffle-transfer", "memory", 1, b)
    await b.close()

    with pytest.raises(RuntimeError):
        out = await c.compute(out)

    await c.close()
    await clean_worker(a)
    await clean_worker(b)
    await clean_scheduler(s)


@pytest.mark.slow
@gen_cluster(client=True, nthreads=[("", 1)])
async def test_crashed_worker_during_transfer(c, s, a):
    async with Nanny(s.address, nthreads=1) as n:
        killed_worker_address = n.worker_address
        df = dask.datasets.timeseries(
            start="2000-01-01",
            end="2000-03-01",
            dtypes={"x": float, "y": float},
            freq="10 s",
        )
        out = dd.shuffle.shuffle(df, "x", shuffle="p2p")
        out = out.persist()
        await wait_until_worker_has_tasks(
            "shuffle-transfer", killed_worker_address, 1, s
        )
        await n.process.process.kill()

        with pytest.raises(RuntimeError):
            out = await c.compute(out)

        await c.close()
        await clean_worker(a)
        await clean_scheduler(s)


# TODO: Deduplicate instead of failing: distributed#7324
@gen_cluster(client=True, nthreads=[("", 1)] * 2)
async def test_closed_input_only_worker_during_transfer(c, s, a, b):
    def mock_get_worker_for(
        output_partition: int, workers: list[str], npartitions: int
    ) -> str:
        return a.address

    with mock.patch(
        "distributed.shuffle._scheduler_extension.get_worker_for", mock_get_worker_for
    ):
        df = dask.datasets.timeseries(
            start="2000-01-01",
            end="2000-05-01",
            dtypes={"x": float, "y": float},
            freq="10 s",
        )
        out = dd.shuffle.shuffle(df, "x", shuffle="p2p")
        out = out.persist()
        await wait_for_tasks_in_state("shuffle-transfer", "memory", 1, b, 0.001)
        await b.close()

        with pytest.raises(RuntimeError):
            out = await c.compute(out)

        await c.close()
        await clean_worker(a)
        await clean_worker(b)
        await clean_scheduler(s)


# TODO: Deduplicate instead of failing: distributed#7324
@pytest.mark.slow
@gen_cluster(client=True, nthreads=[("", 1)], clean_kwargs={"processes": False})
async def test_crashed_input_only_worker_during_transfer(c, s, a):
    def mock_get_worker_for(
        output_partition: int, workers: list[str], npartitions: int
    ) -> str:
        return a.address

    with mock.patch(
        "distributed.shuffle._scheduler_extension.get_worker_for", mock_get_worker_for
    ):
        async with Nanny(s.address, nthreads=1) as n:
            killed_worker_address = n.worker_address
            df = dask.datasets.timeseries(
                start="2000-01-01",
                end="2000-03-01",
                dtypes={"x": float, "y": float},
                freq="10 s",
            )
            out = dd.shuffle.shuffle(df, "x", shuffle="p2p")
            out = out.persist()
            await wait_until_worker_has_tasks(
                "shuffle-transfer", n.worker_address, 1, s
            )
            await n.process.process.kill()

            with pytest.raises(RuntimeError):
                out = await c.compute(out)

            await c.close()
            await clean_worker(a)
            await clean_scheduler(s)


@pytest.mark.slow
@gen_cluster(client=True, nthreads=[("", 1)] * 3)
async def test_closed_bystanding_worker_during_shuffle(c, s, w1, w2, w3):
    with dask.annotate(workers=[w1.address, w2.address], allow_other_workers=False):
        df = dask.datasets.timeseries(
            start="2000-01-01",
            end="2000-02-01",
            dtypes={"x": float, "y": float},
            freq="10 s",
        )
        out = dd.shuffle.shuffle(df, "x", shuffle="p2p")
        out = out.persist()
    await wait_for_tasks_in_state("shuffle-transfer", "memory", 1, w1)
    await wait_for_tasks_in_state("shuffle-transfer", "memory", 1, w2)
    await w3.close()

    await c.compute(out)
    del out

    await clean_worker(w1)
    await clean_worker(w2)
    await clean_worker(w3)
    await clean_scheduler(s)


class BlockedInputsDoneShuffle(Shuffle):
    def __init__(
        self,
        worker_for,
        output_workers,
        column,
        schema,
        id,
        local_address,
        directory,
        nthreads,
        rpc,
        broadcast,
        memory_limiter_disk,
        memory_limiter_comms,
    ):
        super().__init__(
            worker_for,
            output_workers,
            column,
            schema,
            id,
            local_address,
            directory,
            nthreads,
            rpc,
            broadcast,
            memory_limiter_disk,
            memory_limiter_comms,
        )
        self.in_inputs_done = asyncio.Event()
        self.block_inputs_done = asyncio.Event()

    async def inputs_done(self) -> None:
        self.in_inputs_done.set()
        await self.block_inputs_done.wait()
        await super().inputs_done()


@mock.patch("distributed.shuffle._worker_extension.Shuffle", BlockedInputsDoneShuffle)
@gen_cluster(client=True, nthreads=[("", 1)] * 2)
async def test_closed_worker_during_barrier(c, s, a, b):
    df = dask.datasets.timeseries(
        start="2000-01-01",
        end="2000-01-10",
        dtypes={"x": float, "y": float},
        freq="10 s",
    )
    out = dd.shuffle.shuffle(df, "x", shuffle="p2p")
    out = out.persist()
    shuffle_id = await get_shuffle_id(s)
    key = barrier_key(shuffle_id)
    await wait_for_state(key, "processing", s)
    shuffleA = a.extensions["shuffle"].shuffles[shuffle_id]
    shuffleB = b.extensions["shuffle"].shuffles[shuffle_id]
    await shuffleA.in_inputs_done.wait()
    await shuffleB.in_inputs_done.wait()

    ts = s.tasks[key]
    processing_worker = a if ts.processing_on.address == a.address else b
    if processing_worker == a:
        close_worker = a
        alive_shuffle = shuffleB

    else:
        close_worker, alive_worker = b, a
        alive_shuffle = shuffleA
    await close_worker.close()

    alive_shuffle.block_inputs_done.set()

    with pytest.raises(RuntimeError):
        out = await c.compute(out)

    await c.close()
    await clean_worker(a)
    await clean_worker(b)
    await clean_scheduler(s)


@mock.patch("distributed.shuffle._worker_extension.Shuffle", BlockedInputsDoneShuffle)
@gen_cluster(client=True, nthreads=[("", 1)] * 2)
async def test_closed_other_worker_during_barrier(c, s, a, b):
    df = dask.datasets.timeseries(
        start="2000-01-01",
        end="2000-01-10",
        dtypes={"x": float, "y": float},
        freq="10 s",
    )
    out = dd.shuffle.shuffle(df, "x", shuffle="p2p")
    out = out.persist()
    shuffle_id = await get_shuffle_id(s)

    key = barrier_key(shuffle_id)
    await wait_for_state(key, "processing", s, interval=0)

    shuffleA = a.extensions["shuffle"].shuffles[shuffle_id]
    shuffleB = b.extensions["shuffle"].shuffles[shuffle_id]
    await shuffleA.in_inputs_done.wait()
    await shuffleB.in_inputs_done.wait()

    ts = s.tasks[key]
    processing_worker = a if ts.processing_on.address == a.address else b
    if processing_worker == a:
        close_worker = b
        alive_shuffle = shuffleA

    else:
        close_worker = a
        alive_shuffle = shuffleB
    await close_worker.close()

    alive_shuffle.block_inputs_done.set()

    with pytest.raises(RuntimeError, match="shuffle_barrier failed"):
        out = await c.compute(out)

    await c.close()
    await clean_worker(a)
    await clean_worker(b)
    await clean_scheduler(s)


@pytest.mark.slow
@mock.patch("distributed.shuffle._worker_extension.Shuffle", BlockedInputsDoneShuffle)
@gen_cluster(client=True, nthreads=[("", 1)])
async def test_crashed_other_worker_during_barrier(c, s, a):
    async with Nanny(s.address, nthreads=1) as n:
        df = dask.datasets.timeseries(
            start="2000-01-01",
            end="2000-01-10",
            dtypes={"x": float, "y": float},
            freq="10 s",
        )
        out = dd.shuffle.shuffle(df, "x", shuffle="p2p")
        out = out.persist()
        shuffle_id = await get_shuffle_id(s)
        key = barrier_key(shuffle_id)
        # Ensure that barrier is not executed on the nanny
        s.set_restrictions({key: {a.address}})
        await wait_for_state(key, "processing", s, interval=0)
        shuffle = a.extensions["shuffle"].shuffles[shuffle_id]
        await shuffle.in_inputs_done.wait()
        await n.process.process.kill()
        shuffle.block_inputs_done.set()

        with pytest.raises(RuntimeError, match="shuffle"):
            out = await c.compute(out)

        await c.close()
        await clean_worker(a)
        await clean_scheduler(s)


@gen_cluster(client=True, nthreads=[("", 1)] * 2)
async def test_closed_worker_during_unpack(c, s, a, b):
    df = dask.datasets.timeseries(
        start="2000-01-01",
        end="2000-03-01",
        dtypes={"x": float, "y": float},
        freq="10 s",
    )
    out = dd.shuffle.shuffle(df, "x", shuffle="p2p")
    out = out.persist()
    await wait_for_tasks_in_state("shuffle-p2p", "memory", 1, b)
    await b.close()

    with pytest.raises(RuntimeError):
        out = await c.compute(out)

    await c.close()
    await clean_worker(a)
    await clean_worker(b)
    await clean_scheduler(s)


@pytest.mark.slow
@gen_cluster(client=True, nthreads=[("", 1)])
async def test_crashed_worker_during_unpack(c, s, a):
    async with Nanny(s.address, nthreads=2) as n:
        killed_worker_address = n.worker_address
        df = dask.datasets.timeseries(
            start="2000-01-01",
            end="2000-03-01",
            dtypes={"x": float, "y": float},
            freq="10 s",
        )
        out = dd.shuffle.shuffle(df, "x", shuffle="p2p")
        out = out.persist()
        await wait_until_worker_has_tasks("shuffle-p2p", killed_worker_address, 1, s)
        await n.process.process.kill()
        with pytest.raises(
            RuntimeError,
        ):
            out = await c.compute(out)

        await c.close()
        await clean_worker(a)
        await clean_scheduler(s)


class BlockedRegisterCompleteShuffleWorkerExtension(ShuffleWorkerExtension):
    def __init__(self, worker: Worker) -> None:
        super().__init__(worker)
        self.in_register_complete = asyncio.Event()
        self.block_register_complete = asyncio.Event()

    async def _register_complete(self, shuffle: Shuffle) -> None:
        self.in_register_complete.set()
        await super()._register_complete(shuffle)
        await self.block_register_complete.wait()


@pytest.mark.parametrize("kill_barrier", [True, False])
@gen_cluster(
    client=True,
    worker_kwargs={
        "extensions": {"shuffle": BlockedRegisterCompleteShuffleWorkerExtension}
    },
    nthreads=[("", 1)] * 2,
)
async def test_closed_worker_during_final_register_complete(c, s, a, b, kill_barrier):

    df = dask.datasets.timeseries(
        start="2000-01-01",
        end="2000-01-10",
        dtypes={"x": float, "y": float},
        freq="10 s",
    )
    out = dd.shuffle.shuffle(df, "x", shuffle="p2p")
    out = out.persist()
    shuffle_ext_a = a.extensions["shuffle"]
    shuffle_ext_b = b.extensions["shuffle"]
    await shuffle_ext_a.in_register_complete.wait()
    await shuffle_ext_b.in_register_complete.wait()

    shuffle_id = await get_shuffle_id(s)
    key = barrier_key(shuffle_id)
    # TODO: properly parametrize over kill_barrier
    if key in b.state.tasks:
        shuffle_ext_a.block_register_complete.set()
        while a.state.executing:
            await asyncio.sleep(0.01)
        b.batched_stream.abort()
    else:
        shuffle_ext_b.block_register_complete.set()
        while b.state.executing:
            await asyncio.sleep(0.01)
        a.batched_stream.abort()

    with pytest.raises(RuntimeError, match="shuffle_unpack failed"):
        out = await c.compute(out)

    shuffle_ext_b.block_register_complete.set()

    # something is holding on to refs of out s.t. we cannot release the futures.
    # The shuffle will only be cleaned up once the tasks area released
    await c.close()
    await clean_worker(a)
    await clean_worker(b)
    await clean_scheduler(s)


@gen_cluster(
    client=True,
    worker_kwargs={
        "extensions": {"shuffle": BlockedRegisterCompleteShuffleWorkerExtension}
    },
    nthreads=[("", 1)] * 2,
)
async def test_closed_other_worker_during_final_register_complete(c, s, a, b):
    df = dask.datasets.timeseries(
        start="2000-01-01",
        end="2000-01-10",
        dtypes={"x": float, "y": float},
        freq="10 s",
    )
    out = dd.shuffle.shuffle(df, "x", shuffle="p2p")
    out = out.persist()
    shuffle_ext_a = a.extensions["shuffle"]
    shuffle_ext_b = b.extensions["shuffle"]
    await shuffle_ext_a.in_register_complete.wait()
    await shuffle_ext_b.in_register_complete.wait()

    shuffle_ext_b.block_register_complete.set()
    while b.state.executing:
        await asyncio.sleep(0.01)
    await b.close()

    shuffle_ext_a.block_register_complete.set()
    with pytest.raises(RuntimeError):
        out = await c.compute(out)

    await c.close()
    await clean_worker(a)
    await clean_worker(b)
    await clean_scheduler(s)


@gen_cluster(client=True)
async def test_heartbeat(c, s, a, b):
    await a.heartbeat()
    await clean_scheduler(s)
    df = dask.datasets.timeseries(
        start="2000-01-01",
        end="2000-01-10",
        dtypes={"x": float, "y": float},
        freq="10 s",
    )
    out = dd.shuffle.shuffle(df, "x", shuffle="p2p")
    out = out.persist()

    while not s.extensions["shuffle"].heartbeats:
        await asyncio.sleep(0.001)
        await a.heartbeat()

    assert s.extensions["shuffle"].heartbeats.values()
    await out

    await clean_worker(a)
    await clean_worker(b)
    del out
    await clean_scheduler(s)


def test_processing_chain():
    """
    This is a serial version of the entire compute chain

    In practice this takes place on many different workers.
    Here we verify its accuracy in a single threaded situation.
    """
    workers = ["a", "b", "c"]
    npartitions = 5
    df = pd.DataFrame(
        {"x": range(100), "y": range(100), "z": chain(range(50), range(50))}
    )
    df["z"] = df["z"].astype("category")
    df["_partitions"] = df.x % npartitions
    schema = pa.Schema.from_pandas(df)
    worker_for = {i: random.choice(workers) for i in list(range(npartitions))}
    worker_for = pd.Series(worker_for, name="_worker").astype("category")

    data = split_by_worker(df, "_partitions", worker_for=worker_for)
    assert set(data) == set(worker_for.cat.categories)
    assert sum(map(len, data.values())) == len(df)

    batches = {worker: [serialize_table(t)] for worker, t in data.items()}

    # Typically we communicate to different workers at this stage
    # We then receive them back and reconstute them

    by_worker = {
        worker: list_of_buffers_to_table(list_of_batches, schema)
        for worker, list_of_batches in batches.items()
    }
    assert sum(map(len, by_worker.values())) == len(df)

    # We split them again, and then dump them down to disk

    splits_by_worker = {
        worker: split_by_partition(t, "_partitions") for worker, t in by_worker.items()
    }

    splits_by_worker = {
        worker: {partition: [t] for partition, t in d.items()}
        for worker, d in splits_by_worker.items()
    }

    # No two workers share data from any partition
    assert not any(
        set(a) & set(b)
        for w1, a in splits_by_worker.items()
        for w2, b in splits_by_worker.items()
        if w1 is not w2
    )

    # Our simple file system

    filesystem = defaultdict(io.BytesIO)

    for partitions in splits_by_worker.values():
        for partition, tables in partitions.items():
            dump_table_batch(tables, filesystem[partition])

    out = {}
    for k, bio in filesystem.items():
        bio.seek(0)
        out[k] = load_into_table(bio)

    assert sum(map(len, out.values())) == len(df)


@gen_cluster(client=True)
async def test_head(c, s, a, b):
    a_files = list(os.walk(a.local_directory))
    b_files = list(os.walk(b.local_directory))

    df = dask.datasets.timeseries(
        start="2000-01-01",
        end="2000-01-10",
        dtypes={"x": float, "y": float},
        freq="10 s",
    )
    out = dd.shuffle.shuffle(df, "x", shuffle="p2p")
    out = await out.head(compute=False).persist()  # Only ask for one key

    assert list(os.walk(a.local_directory)) == a_files  # cleaned up files?
    assert list(os.walk(b.local_directory)) == b_files

    await clean_worker(a)
    await clean_worker(b)
    del out
    await clean_scheduler(s)


def test_split_by_worker():
    workers = ["a", "b", "c"]
    npartitions = 5
    df = pd.DataFrame({"x": range(100), "y": range(100)})
    df["_partitions"] = df.x % npartitions
    worker_for = {i: random.choice(workers) for i in range(npartitions)}
    s = pd.Series(worker_for, name="_worker").astype("category")


@gen_cluster(client=True, nthreads=[("", 1)] * 2)
async def test_clean_after_forgotten_early(c, s, a, b):
    df = dask.datasets.timeseries(
        start="2000-01-01",
        end="2000-03-01",
        dtypes={"x": float, "y": float},
        freq="10 s",
    )
    out = dd.shuffle.shuffle(df, "x", shuffle="p2p")
    out = out.persist()
    await wait_for_tasks_in_state("shuffle-transfer", "memory", 1, a)
    await wait_for_tasks_in_state("shuffle-transfer", "memory", 1, b)
    del out
    await clean_worker(a, timeout=2)
    await clean_worker(b, timeout=2)
    await clean_scheduler(s, timeout=2)


@gen_cluster(client=True)
async def test_tail(c, s, a, b):
    df = dask.datasets.timeseries(
        start="2000-01-01",
        end="2000-01-10",
        dtypes={"x": float, "y": float},
        freq="1 s",
    )
    x = dd.shuffle.shuffle(df, "x", shuffle="p2p")
    full = await x.persist()
    ntasks_full = len(s.tasks)
    del full
    while s.tasks:
        await asyncio.sleep(0)
    partial = await x.tail(compute=False).persist()  # Only ask for one key

    assert len(s.tasks) < ntasks_full
    del partial

    await clean_worker(a)
    await clean_worker(b)
    await clean_scheduler(s)


@pytest.mark.xfail(reason="Tombstone prohibits multiple calls to head")
@gen_cluster(client=True, nthreads=[("127.0.0.1", 4)] * 2)
async def test_repeat(c, s, a, b):
    df = dask.datasets.timeseries(
        start="2000-01-01",
        end="2000-01-10",
        dtypes={"x": float, "y": float},
        freq="100 s",
    )
    out = dd.shuffle.shuffle(df, "x", shuffle="p2p")
    await c.compute(out.head(compute=False))

    await clean_worker(a, timeout=2)
    await clean_worker(b, timeout=2)
    await clean_scheduler(s, timeout=2)

    await c.compute(out.tail(compute=False))

    await clean_worker(a, timeout=2)
    await clean_worker(b, timeout=2)
    await clean_scheduler(s, timeout=2)

    await c.compute(out.head(compute=False))

    await clean_worker(a, timeout=2)
    await clean_worker(b, timeout=2)
    await clean_scheduler(s, timeout=2)


@gen_cluster(client=True, nthreads=[("", 1)])
async def test_crashed_worker_after_shuffle(c, s, a):
    in_event = Event()
    block_event = Event()

    @dask.delayed
    def block(df, in_event, block_event):
        in_event.set()
        block_event.wait()
        return df

    async with Nanny(s.address, nthreads=1) as n:
        df = df = dask.datasets.timeseries(
            start="2000-01-01",
            end="2000-03-01",
            dtypes={"x": float, "y": float},
            freq="100 s",
            seed=42,
        )
        out = dd.shuffle.shuffle(df, "x", shuffle="p2p")
        in_event = Event()
        block_event = Event()
        with dask.annotate(workers=[n.worker_address], allow_other_workers=True):
            out = block(out, in_event, block_event)
        fut = c.compute(out)

        await in_event.wait()
        await n.process.process.kill()
        block_event.set()
        with pytest.raises(RuntimeError):
            await fut

        await c.close()
        await clean_worker(a)
        await clean_scheduler(s)


@gen_cluster(client=True, nthreads=[("", 1)])
async def test_crashed_worker_after_shuffle_persisted(c, s, a):
    async with Nanny(s.address, nthreads=1) as n:
        df = df = dask.datasets.timeseries(
            start="2000-01-01",
            end="2000-01-10",
            dtypes={"x": float, "y": float},
            freq="10 s",
            seed=42,
        )
        out = dd.shuffle.shuffle(df, "x", shuffle="p2p")
        out = out.persist()
        await out

        await n.process.process.kill()

        with pytest.raises(RuntimeError):
            await c.compute(out.sum())

        await c.close()
        await clean_worker(a)
        await clean_scheduler(s)


@pytest.mark.xfail(reason="Tombstone prohibits multiple calls to head")
@gen_cluster(client=True, nthreads=[("", 1)] * 3)
async def test_closed_worker_between_repeats(c, s, w1, w2, w3):
    df = dask.datasets.timeseries(
        start="2000-01-01",
        end="2000-01-10",
        dtypes={"x": float, "y": float},
        freq="100 s",
        seed=42,
    )
    out = dd.shuffle.shuffle(df, "x", shuffle="p2p")
    await c.compute(out.head(compute=False))

    await clean_worker(w1)
    await clean_worker(w2)
    await clean_worker(w3)
    await clean_scheduler(s)

    await w3.close()
    await c.compute(out.tail(compute=False))

    await clean_worker(w1)
    await clean_worker(w2)
    await clean_scheduler(s)

    await w2.close()
    await c.compute(out.head(compute=False))
    await clean_worker(w1)
    await clean_scheduler(s)


@gen_cluster(client=True)
async def test_new_worker(c, s, a, b):
    df = dask.datasets.timeseries(
        start="2000-01-01",
        end="2000-01-20",
        dtypes={"x": float, "y": float},
        freq="1 s",
    )
    shuffled = dd.shuffle.shuffle(df, "x", shuffle="p2p")
    persisted = shuffled.persist()
    while not s.extensions["shuffle"].states:
        await asyncio.sleep(0.001)

    async with Worker(s.address) as w:

        await c.compute(persisted)

        await clean_worker(a)
        await clean_worker(b)
        await clean_worker(w)
        del persisted
        await clean_scheduler(s)


@gen_cluster(client=True)
async def test_multi(c, s, a, b):
    left = dask.datasets.timeseries(
        start="2000-01-01",
        end="2000-01-20",
        freq="10s",
        dtypes={"id": float, "x": float},
    )
    right = dask.datasets.timeseries(
        start="2000-01-01",
        end="2000-01-10",
        freq="10s",
        dtypes={"id": float, "y": float},
    )
    left["id"] = (left["id"] * 1000000).astype(int)
    right["id"] = (right["id"] * 1000000).astype(int)

    out = left.merge(right, on="id", shuffle="p2p")
    out = await c.compute(out.size)
    assert out

    await clean_worker(a)
    await clean_worker(b)
    await clean_scheduler(s)


@gen_cluster(client=True)
async def test_restrictions(c, s, a, b):
    df = dask.datasets.timeseries(
        start="2000-01-01",
        end="2000-01-10",
        dtypes={"x": float, "y": float},
        freq="10 s",
    ).persist(workers=a.address)
    await df
    assert a.data
    assert not b.data

    x = dd.shuffle.shuffle(df, "x", shuffle="p2p")
    x = x.persist(workers=b.address)
    y = dd.shuffle.shuffle(df, "y", shuffle="p2p")
    y = y.persist(workers=a.address)

    await x
    assert all(stringify(key) in b.data for key in x.__dask_keys__())

    await y
    assert all(stringify(key) in a.data for key in y.__dask_keys__())


@pytest.mark.skip(reason="Fails on CI with unknown cause")
@gen_cluster(client=True)
async def test_delete_some_results(c, s, a, b):
    df = dask.datasets.timeseries(
        start="2000-01-01",
        end="2000-01-10",
        dtypes={"x": float, "y": float},
        freq="10 s",
    )
    x = dd.shuffle.shuffle(df, "x", shuffle="p2p").persist()
    while not s.tasks or not any(ts.state == "memory" for ts in s.tasks.values()):
        await asyncio.sleep(0.01)

    x = x.partitions[: x.npartitions // 2].persist()

    await c.compute(x.size)
    del x
    await clean_worker(a)
    await clean_worker(b)
    await clean_scheduler(s)


@gen_cluster(client=True)
async def test_add_some_results(c, s, a, b):
    df = dask.datasets.timeseries(
        start="2000-01-01",
        end="2000-01-10",
        dtypes={"x": float, "y": float},
        freq="10 s",
    )
    x = dd.shuffle.shuffle(df, "x", shuffle="p2p")
    y = x.partitions[: x.npartitions // 2].persist()

    while not s.tasks or not any(ts.state == "memory" for ts in s.tasks.values()):
        await asyncio.sleep(0.01)

    x = x.persist()

    await c.compute(x.size)

    await clean_worker(a)
    await clean_worker(b)
    del x
    del y
    await clean_scheduler(s)


@pytest.mark.slow
@gen_cluster(client=True)
async def test_clean_after_close(c, s, a, b):
    df = dask.datasets.timeseries(
        start="2000-01-01",
        end="2000-01-10",
        dtypes={"x": float, "y": float},
        freq="10 s",
    )
    x = dd.shuffle.shuffle(df, "x", shuffle="p2p").persist()

    while not s.tasks or not any(ts.state == "memory" for ts in s.tasks.values()):
        await asyncio.sleep(0.01)

    await a.close()
    await clean_worker(a)


class PooledRPCShuffle(PooledRPCCall):
    def __init__(self, shuffle: Shuffle):
        self.shuffle = shuffle

    def __getattr__(self, key):
        async def _(**kwargs):
            from distributed.protocol.serialize import nested_deserialize

            method_name = key.replace("shuffle_", "")
            kwargs.pop("shuffle_id", None)
            # TODO: This is a bit awkward. At some point the arguments are
            # already getting wrapped with a `Serialize`. We only want to unwrap
            # here.
            kwargs = nested_deserialize(kwargs)
            meth = getattr(self.shuffle, method_name)
            return await meth(**kwargs)

        return _


class ShuffleTestPool:
    def __init__(self, *args, **kwargs):
        self.shuffles = {}
        super().__init__(*args, **kwargs)

    def __call__(self, addr: str, *args: Any, **kwargs: Any) -> PooledRPCShuffle:
        return PooledRPCShuffle(self.shuffles[addr])

    async def fake_broadcast(self, msg):

        op = msg.pop("op").replace("shuffle_", "")
        out = {}
        for addr, s in self.shuffles.items():
            out[addr] = await getattr(s, op)()
        return out

    def new_shuffle(
        self, name, worker_for_mapping, schema, directory, loop, Shuffle=Shuffle
    ):
        s = Shuffle(
            column="_partition",
            worker_for=worker_for_mapping,
            # FIXME: Is output_workers redundant with worker_for?
            output_workers=set(worker_for_mapping.values()),
            schema=schema,
            directory=directory / name,
            id=ShuffleId(name),
            local_address=name,
            nthreads=2,
            rpc=self,
            broadcast=self.fake_broadcast,
            memory_limiter_disk=ResourceLimiter(10000000),
            memory_limiter_comms=ResourceLimiter(10000000),
        )
        self.shuffles[name] = s
        return s


# 36 parametrizations
# Runtime each ~0.1s
@pytest.mark.parametrize("n_workers", [1, 10])
@pytest.mark.parametrize("n_input_partitions", [1, 2, 10])
@pytest.mark.parametrize("npartitions", [1, 20])
@pytest.mark.parametrize("barrier_first_worker", [True, False])
@gen_test()
async def test_basic_lowlevel_shuffle(
    tmpdir,
    loop_in_thread,
    n_workers,
    n_input_partitions,
    npartitions,
    barrier_first_worker,
):
    dfs = []
    rows_per_df = 10
    for ix in range(n_input_partitions):
        df = pd.DataFrame({"x": range(rows_per_df * ix, rows_per_df * (ix + 1))})
        df["_partition"] = df.x % npartitions
        dfs.append(df)

    workers = list("abcdefghijklmn")[:n_workers]

    worker_for_mapping = {}

    for part in range(npartitions):
        worker_for_mapping[part] = get_worker_for(part, workers, npartitions)
    assert len(set(worker_for_mapping.values())) == min(n_workers, npartitions)
    schema = pa.Schema.from_pandas(dfs[0])

    local_shuffle_pool = ShuffleTestPool()
    shuffles = []
    for ix in range(n_workers):
        shuffles.append(
            local_shuffle_pool.new_shuffle(
                name=workers[ix],
                worker_for_mapping=worker_for_mapping,
                schema=schema,
                directory=tmpdir,
                loop=loop_in_thread,
            )
        )
    random.seed(42)
    if barrier_first_worker:
        barrier_worker = shuffles[0]
    else:
        barrier_worker = random.sample(shuffles, k=1)[0]

    try:
        for ix, df in enumerate(dfs):
            s = shuffles[ix % len(shuffles)]
            await s.add_partition(df)

        await barrier_worker.barrier()

        total_bytes_sent = 0
        total_bytes_recvd = 0
        total_bytes_recvd_shuffle = 0
        for s in shuffles:
            metrics = s.heartbeat()
            assert metrics["comm"]["total"] == metrics["comm"]["written"]
            total_bytes_sent += metrics["comm"]["written"]
            total_bytes_recvd += metrics["disk"]["total"]
            total_bytes_recvd_shuffle += s.total_recvd

        assert total_bytes_recvd_shuffle == total_bytes_sent

        def _done():
            return [s.done() for s in shuffles]

        assert sum(_done()) == max(0, n_workers - npartitions)

        all_parts = []
        for part, worker in worker_for_mapping.items():
            s = local_shuffle_pool.shuffles[worker]
            all_parts.append(s.get_output_partition(part))

        all_parts = await asyncio.gather(*all_parts)

        df_after = pd.concat(all_parts)
        assert all(_done())
    finally:
        await asyncio.gather(*[s.close() for s in shuffles])
    assert len(df_after) == len(pd.concat(dfs))


@gen_test()
async def test_error_offload(tmpdir, loop_in_thread):
    dfs = []
    rows_per_df = 10
    n_input_partitions = 2
    npartitions = 2
    for ix in range(n_input_partitions):
        df = pd.DataFrame({"x": range(rows_per_df * ix, rows_per_df * (ix + 1))})
        df["_partition"] = df.x % npartitions
        dfs.append(df)

    workers = ["A", "B"]

    worker_for_mapping = {}
    partitions_for_worker = defaultdict(list)

    for part in range(npartitions):
        worker_for_mapping[part] = w = get_worker_for(part, workers, npartitions)
        partitions_for_worker[w].append(part)
    schema = pa.Schema.from_pandas(dfs[0])

    local_shuffle_pool = ShuffleTestPool()

    class ErrorOffload(Shuffle):
        async def offload(self, func, *args):
            raise RuntimeError("Error during deserialization")

    sA = local_shuffle_pool.new_shuffle(
        name="A",
        worker_for_mapping=worker_for_mapping,
        schema=schema,
        directory=tmpdir,
        loop=loop_in_thread,
        Shuffle=ErrorOffload,
    )
    sB = local_shuffle_pool.new_shuffle(
        name="B",
        worker_for_mapping=worker_for_mapping,
        schema=schema,
        directory=tmpdir,
        loop=loop_in_thread,
    )
    try:
        await sB.add_partition(dfs[0])
        with pytest.raises(RuntimeError, match="Error during deserialization"):
            await sB.add_partition(dfs[1])
            await sB.barrier()
    finally:
        await asyncio.gather(*[s.close() for s in [sA, sB]])


@gen_test()
async def test_error_send(tmpdir, loop_in_thread):
    dfs = []
    rows_per_df = 10
    n_input_partitions = 1
    npartitions = 2
    for ix in range(n_input_partitions):
        df = pd.DataFrame({"x": range(rows_per_df * ix, rows_per_df * (ix + 1))})
        df["_partition"] = df.x % npartitions
        dfs.append(df)

    workers = ["A", "B"]

    worker_for_mapping = {}
    partitions_for_worker = defaultdict(list)

    for part in range(npartitions):
        worker_for_mapping[part] = w = get_worker_for(part, workers, npartitions)
        partitions_for_worker[w].append(part)
    schema = pa.Schema.from_pandas(dfs[0])

    local_shuffle_pool = ShuffleTestPool()

    class ErrorSend(Shuffle):
        async def send(self, address: str, shards: list[bytes]) -> None:
            raise RuntimeError("Error during send")

    sA = local_shuffle_pool.new_shuffle(
        name="A",
        worker_for_mapping=worker_for_mapping,
        schema=schema,
        directory=tmpdir,
        loop=loop_in_thread,
        Shuffle=ErrorSend,
    )
    sB = local_shuffle_pool.new_shuffle(
        name="B",
        worker_for_mapping=worker_for_mapping,
        schema=schema,
        directory=tmpdir,
        loop=loop_in_thread,
    )
    try:
        await sA.add_partition(dfs[0])
        with pytest.raises(RuntimeError, match="Error during send"):
            await sA.barrier()
    finally:
        await asyncio.gather(*[s.close() for s in [sA, sB]])


@gen_test()
async def test_error_receive(tmpdir, loop_in_thread):
    dfs = []
    rows_per_df = 10
    n_input_partitions = 1
    npartitions = 2
    for ix in range(n_input_partitions):
        df = pd.DataFrame({"x": range(rows_per_df * ix, rows_per_df * (ix + 1))})
        df["_partition"] = df.x % npartitions
        dfs.append(df)

    workers = ["A", "B"]

    worker_for_mapping = {}
    partitions_for_worker = defaultdict(list)

    for part in range(npartitions):
        worker_for_mapping[part] = w = get_worker_for(part, workers, npartitions)
        partitions_for_worker[w].append(part)
    schema = pa.Schema.from_pandas(dfs[0])

    local_shuffle_pool = ShuffleTestPool()

    class ErrorReceive(Shuffle):
        async def receive(self, data: list[bytes]) -> None:
            raise RuntimeError("Error during receive")

    sA = local_shuffle_pool.new_shuffle(
        name="A",
        worker_for_mapping=worker_for_mapping,
        schema=schema,
        directory=tmpdir,
        loop=loop_in_thread,
        Shuffle=ErrorReceive,
    )
    sB = local_shuffle_pool.new_shuffle(
        name="B",
        worker_for_mapping=worker_for_mapping,
        schema=schema,
        directory=tmpdir,
        loop=loop_in_thread,
    )
    try:
        await sB.add_partition(dfs[0])
        with pytest.raises(RuntimeError, match="Error during receive"):
            await sB.barrier()
    finally:
        await asyncio.gather(*[s.close() for s in [sA, sB]])<|MERGE_RESOLUTION|>--- conflicted
+++ resolved
@@ -28,12 +28,7 @@
 from distributed.shuffle._worker_extension import (
     Shuffle,
     ShuffleWorkerExtension,
-<<<<<<< HEAD
     dump_table_batch,
-    get_worker_for,
-=======
-    dump_batch,
->>>>>>> f8302593
     list_of_buffers_to_table,
     load_into_table,
     split_by_partition,
