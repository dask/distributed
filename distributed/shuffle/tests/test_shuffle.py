from __future__ import annotations

import asyncio
import itertools
import logging
import os
import random
import shutil
from collections import defaultdict
from collections.abc import Mapping
from concurrent.futures import ThreadPoolExecutor
from itertools import count
from typing import Any, cast
from unittest import mock

import pytest
from tornado.ioloop import IOLoop

import dask
from dask.utils import key_split

from distributed.shuffle._core import ShuffleId, ShuffleRun, barrier_key
from distributed.worker import Status

dd = pytest.importorskip("dask.dataframe")

import numpy as np
import pandas as pd

from dask.dataframe._compat import PANDAS_GE_150, PANDAS_GE_200
from dask.typing import Key

from distributed import (
    Client,
    Event,
    KilledWorker,
    LocalCluster,
    Nanny,
    Scheduler,
    Worker,
)
from distributed.core import ConnectionPool
from distributed.scheduler import TaskState as SchedulerTaskState
from distributed.shuffle._limiter import ResourceLimiter
from distributed.shuffle._scheduler_plugin import ShuffleSchedulerPlugin
from distributed.shuffle._shuffle import (
    DataFrameShuffleRun,
    _get_worker_for_range_sharding,
    split_by_worker,
)
from distributed.shuffle._worker_plugin import ShuffleWorkerPlugin, _ShuffleRunManager
from distributed.shuffle.tests.utils import UNPACK_PREFIX, AbstractShuffleTestPool
from distributed.utils import Deadline
from distributed.utils_test import (
    async_poll_for,
    captured_logger,
    cluster,
    gen_cluster,
    gen_test,
    raises_with_cause,
    wait_for_state,
)
from distributed.worker_state_machine import TaskState as WorkerTaskState

try:
    import pyarrow as pa
except ImportError:
    pa = None


@pytest.fixture(params=[0, 0.3, 1], ids=["none", "some", "all"])
def lose_annotations(request):
    return request.param


async def check_worker_cleanup(
    worker: Worker,
    closed: bool = False,
    interval: float = 0.01,
    timeout: int | None = 5,
) -> None:
    """Assert that the worker has no shuffle state"""
    deadline = Deadline.after(timeout)
    plugin = worker.plugins["shuffle"]
    assert isinstance(plugin, ShuffleWorkerPlugin)

    while plugin.shuffle_runs._runs and not deadline.expired:
        await asyncio.sleep(interval)
    assert not plugin.shuffle_runs._runs
    if closed:
        assert plugin.closed
    for dirpath, dirnames, filenames in os.walk(worker.local_directory):
        assert "shuffle" not in dirpath
        for fn in dirnames + filenames:
            assert "shuffle" not in fn


async def check_scheduler_cleanup(
    scheduler: Scheduler, interval: float = 0.01, timeout: int | None = 5
) -> None:
    """Assert that the scheduler has no shuffle state"""
    deadline = Deadline.after(timeout)
    plugin = scheduler.plugins["shuffle"]
    assert isinstance(plugin, ShuffleSchedulerPlugin)
    while plugin._shuffles and not deadline.expired:
        await asyncio.sleep(interval)
    assert not plugin.active_shuffles
    assert not plugin._shuffles, scheduler.tasks
    assert not plugin._archived_by_stimulus
    assert not plugin.heartbeats


<<<<<<< HEAD
=======
@pytest.mark.skipif(dd._dask_expr_enabled(), reason="pyarrow>=7.0.0 already required")
@gen_cluster(client=True)
async def test_minimal_version(c, s, a, b):
    no_pyarrow_ctx = (
        mock.patch.dict("sys.modules", {"pyarrow": None})
        if pa is not None
        else contextlib.nullcontext()
    )
    with no_pyarrow_ctx:
        df = dask.datasets.timeseries(
            start="2000-01-01",
            end="2000-01-10",
            dtypes={"x": float, "y": float},
            freq="10 s",
        )
        with (
            pytest.raises(ModuleNotFoundError, match="requires pyarrow"),
            dask.config.set({"dataframe.shuffle.method": "p2p"}),
        ):
            await c.compute(df.shuffle("x"))


>>>>>>> 4986fa41
@pytest.mark.gpu
@gen_cluster(client=True)
async def test_basic_cudf_support(c, s, a, b):
    cudf = pytest.importorskip("cudf")
    pytest.importorskip("dask_cudf")

    df = dask.datasets.timeseries(
        start="2000-01-01",
        end="2000-01-10",
        dtypes={"x": float, "y": float},
        freq="10 s",
    ).to_backend("cudf")
    with dask.config.set({"dataframe.shuffle.method": "p2p"}):
        shuffled = df.shuffle("x")
    assert shuffled.npartitions == df.npartitions

    result, expected = await c.compute([shuffled, df], sync=True)
    dd.assert_eq(result, expected)

    await check_worker_cleanup(a)
    await check_worker_cleanup(b)
    await check_scheduler_cleanup(s)


def get_active_shuffle_run(shuffle_id: ShuffleId, worker: Worker) -> ShuffleRun:
    return get_active_shuffle_runs(worker)[shuffle_id]


def get_shuffle_run_manager(worker: Worker) -> _ShuffleRunManager:
    return cast(ShuffleWorkerPlugin, worker.plugins["shuffle"]).shuffle_runs


def get_active_shuffle_runs(worker: Worker) -> dict[ShuffleId, ShuffleRun]:
    return get_shuffle_run_manager(worker)._active_runs


@pytest.mark.parametrize("npartitions", [None, 1, 20])
@pytest.mark.parametrize("disk", [True, False])
@gen_cluster(client=True)
async def test_basic_integration(c, s, a, b, npartitions, disk):
    df = dask.datasets.timeseries(
        start="2000-01-01",
        end="2000-01-10",
        dtypes={"x": float, "y": float},
        freq="10 s",
    )
    with dask.config.set(
        {"dataframe.shuffle.method": "p2p", "distributed.p2p.disk": disk}
    ):
        shuffled = df.shuffle("x", npartitions=npartitions)
    if npartitions is None:
        assert shuffled.npartitions == df.npartitions
    else:
        assert shuffled.npartitions == npartitions
    result, expected = await c.compute([shuffled, df], sync=True)
    dd.assert_eq(result, expected)

    await check_worker_cleanup(a)
    await check_worker_cleanup(b)
    await check_scheduler_cleanup(s)


@pytest.mark.parametrize("processes", [True, False])
@gen_test()
async def test_basic_integration_local_cluster(processes):
    async with LocalCluster(
        n_workers=2,
        processes=processes,
        asynchronous=True,
        dashboard_address=":0",
    ) as cluster:
        df = dask.datasets.timeseries(
            start="2000-01-01",
            end="2000-01-10",
            dtypes={"x": float, "y": float},
            freq="10 s",
        )
        c = cluster.get_client()
        with dask.config.set({"dataframe.shuffle.method": "p2p"}):
            out = df.shuffle("x")
        x, y = c.compute([df, out])
        x, y = await c.gather([x, y])
        dd.assert_eq(x, y)


@pytest.mark.parametrize("npartitions", [None, 1, 20])
@gen_cluster(client=True)
async def test_shuffle_with_array_conversion(c, s, a, b, npartitions):
    df = dask.datasets.timeseries(
        start="2000-01-01",
        end="2000-01-10",
        dtypes={"x": float, "y": float},
        freq="10 s",
    )
    with dask.config.set({"dataframe.shuffle.method": "p2p"}):
        out = df.shuffle("x", npartitions=npartitions).values

    if npartitions == 1:
        # FIXME: distributed#7816
        with raises_with_cause(
            RuntimeError, "failed during transfer", RuntimeError, "Barrier task"
        ):
            await c.compute(out)
    else:
        await c.compute(out)

    await check_worker_cleanup(a)
    await check_worker_cleanup(b)
    await check_scheduler_cleanup(s)


def test_shuffle_before_categorize(loop_in_thread):
    """Regression test for https://github.com/dask/distributed/issues/7615"""
    with cluster() as (s, [a, b]), Client(s["address"], loop=loop_in_thread) as c:
        df = dask.datasets.timeseries(
            start="2000-01-01",
            end="2000-01-10",
            dtypes={"x": float, "y": str},
            freq="10 s",
        )
        with dask.config.set({"dataframe.shuffle.method": "p2p"}):
            df = df.shuffle("x")
        df.categorize(columns=["y"])
        c.compute(df)


@gen_cluster(client=True)
async def test_concurrent(c, s, a, b):
    df = dask.datasets.timeseries(
        start="2000-01-01",
        end="2000-01-10",
        dtypes={"x": float, "y": float},
        freq="10 s",
    )
    with dask.config.set({"dataframe.shuffle.method": "p2p"}):
        x = df.shuffle("x")
        y = df.shuffle("y")
    df, x, y = await c.compute([df, x, y], sync=True)
    dd.assert_eq(x, df, check_index=False)
    dd.assert_eq(y, df, check_index=False)

    await check_worker_cleanup(a)
    await check_worker_cleanup(b)
    await check_scheduler_cleanup(s)


@gen_cluster(client=True)
async def test_bad_disk(c, s, a, b):
    df = dask.datasets.timeseries(
        start="2000-01-01",
        end="2000-01-10",
        dtypes={"x": float, "y": float},
        freq="10 s",
    )
    with dask.config.set({"dataframe.shuffle.method": "p2p"}):
        out = df.shuffle("x")
    out = out.persist()
    shuffle_id = await wait_until_new_shuffle_is_initialized(s)
    while not get_active_shuffle_runs(a):
        await asyncio.sleep(0.01)
    shutil.rmtree(a.local_directory)

    while not get_active_shuffle_runs(b):
        await asyncio.sleep(0.01)
    shutil.rmtree(b.local_directory)
    with pytest.raises(RuntimeError, match=f"{shuffle_id} failed during transfer"):
        out = await c.compute(out)

    await c.close()
    await check_worker_cleanup(a)
    await check_worker_cleanup(b)
    await check_scheduler_cleanup(s)


async def wait_until_worker_has_tasks(
    prefix: str, worker: str, count: int, scheduler: Scheduler, interval: float = 0.01
) -> None:
    ws = scheduler.workers[worker]
    while (
        len(
            [
                key
                for key, ts in scheduler.tasks.items()
                if prefix in key_split(key)
                and ts.state == "memory"
                and {ws} == ts.who_has
            ]
        )
        < count
    ):
        await asyncio.sleep(interval)


async def wait_for_tasks_in_state(
    prefix: str,
    state: str,
    count: int,
    dask_worker: Worker | Scheduler,
    interval: float = 0.01,
) -> None:
    tasks: Mapping[Key, SchedulerTaskState | WorkerTaskState]

    if isinstance(dask_worker, Worker):
        tasks = dask_worker.state.tasks
    elif isinstance(dask_worker, Scheduler):
        tasks = dask_worker.tasks
    else:
        raise TypeError(dask_worker)

    while (
        len(
            [
                key
                for key, ts in tasks.items()
                if prefix in key_split(key) and ts.state == state
            ]
        )
        < count
    ):
        await asyncio.sleep(interval)


async def wait_until_new_shuffle_is_initialized(
    scheduler: Scheduler, interval: float = 0.01, timeout: int | None = None
) -> ShuffleId:
    deadline = Deadline.after(timeout)
    scheduler_plugin = scheduler.plugins["shuffle"]
    assert isinstance(scheduler_plugin, ShuffleSchedulerPlugin)
    while not scheduler_plugin.shuffle_ids() and not deadline.expired:
        await asyncio.sleep(interval)
    shuffle_ids = scheduler_plugin.shuffle_ids()
    assert len(shuffle_ids) == 1
    return next(iter(shuffle_ids))


@gen_cluster(client=True, nthreads=[("", 1)] * 2)
async def test_closed_worker_during_transfer(c, s, a, b):
    df = dask.datasets.timeseries(
        start="2000-01-01",
        end="2000-03-01",
        dtypes={"x": float, "y": float},
        freq="10 s",
    )
    with dask.config.set({"dataframe.shuffle.method": "p2p"}):
        shuffled = df.shuffle("x")
    fut = c.compute([shuffled, df], sync=True)
    await wait_for_tasks_in_state("shuffle-transfer", "memory", 1, b)
    await b.close()

    result, expected = await fut
    dd.assert_eq(result, expected)

    await c.close()
    await check_worker_cleanup(a)
    await check_worker_cleanup(b, closed=True)
    await check_scheduler_cleanup(s)


@gen_cluster(
    client=True,
    nthreads=[("", 1)] * 2,
    config={"distributed.scheduler.allowed-failures": 0},
)
async def test_restarting_during_transfer_raises_killed_worker(c, s, a, b):
    df = dask.datasets.timeseries(
        start="2000-01-01",
        end="2000-03-01",
        dtypes={"x": float, "y": float},
        freq="10 s",
    )
    with dask.config.set({"dataframe.shuffle.method": "p2p"}):
        out = df.shuffle("x")
    out = c.compute(out.x.size)
    await wait_for_tasks_in_state("shuffle-transfer", "memory", 1, b)
    await b.close()

    with pytest.raises(KilledWorker):
        await out

    await c.close()
    await check_worker_cleanup(a)
    await check_worker_cleanup(b, closed=True)
    await check_scheduler_cleanup(s)


class BlockedGetOrCreateShuffleRunManager(_ShuffleRunManager):
    def __init__(self, *args: Any, **kwargs: Any):
        super().__init__(*args, **kwargs)
        self.in_get_or_create = asyncio.Event()
        self.block_get_or_create = asyncio.Event()

    async def get_or_create(self, *args: Any, **kwargs: Any) -> ShuffleRun:
        self.in_get_or_create.set()
        await self.block_get_or_create.wait()
        return await super().get_or_create(*args, **kwargs)


@mock.patch(
    "distributed.shuffle._worker_plugin._ShuffleRunManager",
    BlockedGetOrCreateShuffleRunManager,
)
@gen_cluster(
    client=True,
    nthreads=[("", 1)] * 2,
    config={"distributed.scheduler.allowed-failures": 0},
)
async def test_get_or_create_from_dangling_transfer(c, s, a, b):
    df = dask.datasets.timeseries(
        start="2000-01-01",
        end="2000-03-01",
        dtypes={"x": float, "y": float},
        freq="10 s",
    )
    with dask.config.set({"dataframe.shuffle.method": "p2p"}):
        out = df.shuffle("x")
    out = c.compute(out.x.size)

    shuffle_extA = a.plugins["shuffle"]
    shuffle_extB = b.plugins["shuffle"]
    shuffle_extB.shuffle_runs.block_get_or_create.set()

    await shuffle_extA.shuffle_runs.in_get_or_create.wait()
    await b.close()
    await async_poll_for(
        lambda: not any(ws.processing for ws in s.workers.values()), timeout=5
    )

    with pytest.raises(KilledWorker):
        await out

    await async_poll_for(lambda: not s.plugins["shuffle"].active_shuffles, timeout=5)
    assert a.state.tasks
    shuffle_extA.shuffle_runs.block_get_or_create.set()
    await async_poll_for(lambda: not a.state.tasks, timeout=10)

    assert not s.plugins["shuffle"].active_shuffles
    await check_worker_cleanup(a)
    await check_worker_cleanup(b, closed=True)
    await c.close()
    await check_scheduler_cleanup(s)


@pytest.mark.slow
@gen_cluster(client=True, nthreads=[("", 1)])
async def test_crashed_worker_during_transfer(c, s, a):
    async with Nanny(s.address, nthreads=1) as n:
        killed_worker_address = n.worker_address
        df = dask.datasets.timeseries(
            start="2000-01-01",
            end="2000-03-01",
            dtypes={"x": float, "y": float},
            freq="10 s",
        )
        with dask.config.set({"dataframe.shuffle.method": "p2p"}):
            shuffled = df.shuffle("x")
        fut = c.compute([shuffled, df], sync=True)
        await wait_until_worker_has_tasks(
            "shuffle-transfer", killed_worker_address, 1, s
        )
        await n.process.process.kill()

        result, expected = await fut
        dd.assert_eq(result, expected)

        await c.close()
        await check_worker_cleanup(a)
        await check_scheduler_cleanup(s)


@gen_cluster(
    client=True,
    nthreads=[],
    # Effectively disable the memory monitor to be able to manually control
    # the worker status
    config={"distributed.worker.memory.monitor-interval": "60s"},
)
async def test_restarting_does_not_deadlock(c, s):
    """Regression test for https://github.com/dask/distributed/issues/8088"""
    async with Worker(s.address) as a:
        async with Nanny(s.address) as b:
            # Ensure that a holds the input tasks to the shuffle
            with dask.annotate(workers=[a.address]):
                df = dask.datasets.timeseries(
                    start="2000-01-01",
                    end="2000-03-01",
                    dtypes={"x": float, "y": float},
                    freq="10 s",
                )
            with dask.config.set({"dataframe.shuffle.method": "p2p"}):
                out = df.shuffle("x")
            fut = c.compute(out.x.size)
            await wait_until_worker_has_tasks(
                "shuffle-transfer", b.worker_address, 1, s
            )
            a.status = Status.paused
            await async_poll_for(lambda: len(s.running) == 1, timeout=5)
            b.close_gracefully()
            await b.process.process.kill()

            await async_poll_for(lambda: not s.running, timeout=5)

            a.status = Status.running

            await async_poll_for(lambda: s.running, timeout=5)
            await fut


@gen_cluster(client=True, nthreads=[("", 1)] * 2)
async def test_closed_input_only_worker_during_transfer(c, s, a, b):
    def mock_get_worker_for_range_sharding(
        output_partition: int, workers: list[str], npartitions: int
    ) -> str:
        return a.address

    with mock.patch(
        "distributed.shuffle._shuffle._get_worker_for_range_sharding",
        mock_get_worker_for_range_sharding,
    ):
        df = dask.datasets.timeseries(
            start="2000-01-01",
            end="2000-05-01",
            dtypes={"x": float, "y": float},
            freq="10 s",
        )
        with dask.config.set({"dataframe.shuffle.method": "p2p"}):
            shuffled = df.shuffle("x")
        fut = c.compute([shuffled, df], sync=True)
        await wait_for_tasks_in_state("shuffle-transfer", "memory", 1, b, 0.001)
        await b.close()

        result, expected = await fut
        dd.assert_eq(result, expected)

        await c.close()
        await check_worker_cleanup(a)
        await check_worker_cleanup(b, closed=True)
        await check_scheduler_cleanup(s)


@pytest.mark.slow
@gen_cluster(client=True, nthreads=[("", 1)], clean_kwargs={"processes": False})
async def test_crashed_input_only_worker_during_transfer(c, s, a):
    def mock_mock_get_worker_for_range_sharding(
        output_partition: int, workers: list[str], npartitions: int
    ) -> str:
        return a.address

    with mock.patch(
        "distributed.shuffle._shuffle._get_worker_for_range_sharding",
        mock_mock_get_worker_for_range_sharding,
    ):
        async with Nanny(s.address, nthreads=1) as n:
            killed_worker_address = n.worker_address
            df = dask.datasets.timeseries(
                start="2000-01-01",
                end="2000-03-01",
                dtypes={"x": float, "y": float},
                freq="10 s",
            )
            with dask.config.set({"dataframe.shuffle.method": "p2p"}):
                shuffled = df.shuffle("x")
            fut = c.compute([shuffled, df], sync=True)
            await wait_until_worker_has_tasks(
                "shuffle-transfer", n.worker_address, 1, s
            )
            await n.process.process.kill()

            result, expected = await fut
            dd.assert_eq(result, expected)

            await c.close()
            await check_worker_cleanup(a)
            await check_scheduler_cleanup(s)


@pytest.mark.slow
@gen_cluster(client=True, nthreads=[("", 1)] * 3)
async def test_closed_bystanding_worker_during_shuffle(c, s, w1, w2, w3):
    with dask.annotate(workers=[w1.address, w2.address], allow_other_workers=False):
        df = dask.datasets.timeseries(
            start="2000-01-01",
            end="2000-02-01",
            dtypes={"x": float, "y": float},
            freq="10 s",
        )
        with dask.config.set({"dataframe.shuffle.method": "p2p"}):
            shuffled = df.shuffle("x")
        fut = c.compute([shuffled, df], sync=True)
    await wait_for_tasks_in_state("shuffle-transfer", "memory", 1, w1)
    await wait_for_tasks_in_state("shuffle-transfer", "memory", 1, w2)
    await w3.close()

    result, expected = await fut
    dd.assert_eq(result, expected)

    await check_worker_cleanup(w1)
    await check_worker_cleanup(w2)
    await check_worker_cleanup(w3, closed=True)
    await check_scheduler_cleanup(s)


class RaiseOnCloseShuffleRun(DataFrameShuffleRun):
    async def close(self, *args: Any, **kwargs: Any) -> None:
        raise RuntimeError("test-exception-on-close")


@mock.patch(
    "distributed.shuffle._shuffle.DataFrameShuffleRun",
    RaiseOnCloseShuffleRun,
)
@gen_cluster(client=True, nthreads=[])
async def test_exception_on_close_cleans_up(c, s, caplog):
    # Ensure that everything is cleaned up and does not lock up if an exception
    # is raised during shuffle close.
    with caplog.at_level(logging.ERROR):
        async with Worker(s.address) as w:
            df = dask.datasets.timeseries(
                start="2000-01-01",
                end="2000-01-10",
                dtypes={"x": float, "y": float},
                freq="10 s",
            )
            with dask.config.set({"dataframe.shuffle.method": "p2p"}):
                shuffled = df.shuffle("x")
            await c.compute([shuffled, df], sync=True)

    assert any("test-exception-on-close" in record.message for record in caplog.records)
    await check_worker_cleanup(w, closed=True)


class BlockedInputsDoneShuffle(DataFrameShuffleRun):
    def __init__(self, *args, **kwargs):
        super().__init__(*args, **kwargs)
        self.in_inputs_done = asyncio.Event()
        self.block_inputs_done = asyncio.Event()

    async def inputs_done(self) -> None:
        self.in_inputs_done.set()
        await self.block_inputs_done.wait()
        await super().inputs_done()


@mock.patch(
    "distributed.shuffle._shuffle.DataFrameShuffleRun",
    BlockedInputsDoneShuffle,
)
@gen_cluster(client=True, nthreads=[("", 1)] * 2)
async def test_closed_worker_during_barrier(c, s, a, b):
    df = dask.datasets.timeseries(
        start="2000-01-01",
        end="2000-01-10",
        dtypes={"x": float, "y": float},
        freq="10 s",
    )
    with dask.config.set({"dataframe.shuffle.method": "p2p"}):
        shuffled = df.shuffle("x")
    fut = c.compute([shuffled, df], sync=True)
    shuffle_id = await wait_until_new_shuffle_is_initialized(s)
    key = barrier_key(shuffle_id)
    await wait_for_state(key, "processing", s)
    shuffleA = get_active_shuffle_run(shuffle_id, a)
    shuffleB = get_active_shuffle_run(shuffle_id, b)
    await shuffleA.in_inputs_done.wait()
    await shuffleB.in_inputs_done.wait()

    ts = s.tasks[key]
    processing_worker = a if ts.processing_on.address == a.address else b
    if processing_worker == a:
        close_worker, alive_worker = a, b
        alive_shuffle = shuffleB

    else:
        close_worker, alive_worker = b, a
        alive_shuffle = shuffleA
    await close_worker.close()

    alive_shuffle.block_inputs_done.set()
    alive_shuffles = get_active_shuffle_runs(alive_worker)

    def shuffle_restarted():
        try:
            return alive_shuffles[shuffle_id].run_id > alive_shuffle.run_id
        except KeyError:
            return False

    await async_poll_for(
        shuffle_restarted,
        timeout=5,
    )
    restarted_shuffle = alive_shuffles[shuffle_id]
    restarted_shuffle.block_inputs_done.set()

    result, expected = await fut
    dd.assert_eq(result, expected)

    await c.close()
    await check_worker_cleanup(close_worker, closed=True)
    await check_worker_cleanup(alive_worker)
    await check_scheduler_cleanup(s)


@mock.patch(
    "distributed.shuffle._shuffle.DataFrameShuffleRun",
    BlockedInputsDoneShuffle,
)
@gen_cluster(
    client=True,
    nthreads=[("", 1)] * 2,
    config={"distributed.scheduler.allowed-failures": 0},
)
async def test_restarting_during_barrier_raises_killed_worker(c, s, a, b):
    df = dask.datasets.timeseries(
        start="2000-01-01",
        end="2000-01-10",
        dtypes={"x": float, "y": float},
        freq="10 s",
    )
    with dask.config.set({"dataframe.shuffle.method": "p2p"}):
        out = df.shuffle("x")
    out = c.compute(out.x.size)
    shuffle_id = await wait_until_new_shuffle_is_initialized(s)
    key = barrier_key(shuffle_id)
    await wait_for_state(key, "processing", s)
    shuffleA = get_active_shuffle_run(shuffle_id, a)
    shuffleB = get_active_shuffle_run(shuffle_id, b)
    await shuffleA.in_inputs_done.wait()
    await shuffleB.in_inputs_done.wait()

    ts = s.tasks[key]
    processing_worker = a if ts.processing_on.address == a.address else b
    if processing_worker == a:
        close_worker, alive_worker = a, b
        alive_shuffle = shuffleB

    else:
        close_worker, alive_worker = b, a
        alive_shuffle = shuffleA
    await close_worker.close()

    with pytest.raises(KilledWorker):
        await out

    alive_shuffle.block_inputs_done.set()

    await c.close()
    await check_worker_cleanup(close_worker, closed=True)
    await check_worker_cleanup(alive_worker)
    await check_scheduler_cleanup(s)


@mock.patch(
    "distributed.shuffle._shuffle.DataFrameShuffleRun",
    BlockedInputsDoneShuffle,
)
@gen_cluster(client=True, nthreads=[("", 1)] * 2)
async def test_closed_other_worker_during_barrier(c, s, a, b):
    df = dask.datasets.timeseries(
        start="2000-01-01",
        end="2000-01-10",
        dtypes={"x": float, "y": float},
        freq="10 s",
    )
    with dask.config.set({"dataframe.shuffle.method": "p2p"}):
        shuffled = df.shuffle("x")
    fut = c.compute([shuffled, df], sync=True)
    shuffle_id = await wait_until_new_shuffle_is_initialized(s)

    key = barrier_key(shuffle_id)
    await wait_for_state(key, "processing", s, interval=0)

    shuffleA = get_active_shuffle_run(shuffle_id, a)
    shuffleB = get_active_shuffle_run(shuffle_id, b)
    await shuffleA.in_inputs_done.wait()
    await shuffleB.in_inputs_done.wait()

    ts = s.tasks[key]
    processing_worker = a if ts.processing_on.address == a.address else b
    if processing_worker == a:
        close_worker, alive_worker = b, a
        alive_shuffle = shuffleA

    else:
        close_worker, alive_worker = a, b
        alive_shuffle = shuffleB
    await close_worker.close()

    alive_shuffle.block_inputs_done.set()
    alive_shuffles = get_active_shuffle_runs(alive_worker)

    def shuffle_restarted():
        try:
            return alive_shuffles[shuffle_id].run_id > alive_shuffle.run_id
        except KeyError:
            return False

    await async_poll_for(
        shuffle_restarted,
        timeout=5,
    )
    restarted_shuffle = alive_shuffles[shuffle_id]
    restarted_shuffle.block_inputs_done.set()

    result, expected = await fut
    dd.assert_eq(result, expected)

    await c.close()
    await check_worker_cleanup(close_worker, closed=True)
    await check_worker_cleanup(alive_worker)
    await check_scheduler_cleanup(s)


@pytest.mark.slow
@mock.patch(
    "distributed.shuffle._shuffle.DataFrameShuffleRun",
    BlockedInputsDoneShuffle,
)
@gen_cluster(client=True, nthreads=[("", 1)])
async def test_crashed_other_worker_during_barrier(c, s, a):
    async with Nanny(s.address, nthreads=1) as n:
        df = dask.datasets.timeseries(
            start="2000-01-01",
            end="2000-01-10",
            dtypes={"x": float, "y": float},
            freq="10 s",
        )
        with dask.config.set({"dataframe.shuffle.method": "p2p"}):
            shuffled = df.shuffle("x")
        fut = c.compute([shuffled, df], sync=True)
        shuffle_id = await wait_until_new_shuffle_is_initialized(s)
        key = barrier_key(shuffle_id)
        # Ensure that barrier is not executed on the nanny
        s.set_restrictions({key: {a.address}})
        await wait_for_state(key, "processing", s, interval=0)
        shuffles = get_active_shuffle_runs(a)
        shuffle = get_active_shuffle_run(shuffle_id, a)
        await shuffle.in_inputs_done.wait()
        await n.process.process.kill()
        shuffle.block_inputs_done.set()

        def shuffle_restarted():
            try:
                return shuffles[shuffle_id].run_id > shuffle.run_id
            except KeyError:
                return False

        await async_poll_for(
            shuffle_restarted,
            timeout=5,
        )
        restarted_shuffle = get_active_shuffle_run(shuffle_id, a)
        restarted_shuffle.block_inputs_done.set()

        result, expected = await fut
        dd.assert_eq(result, expected)

        await c.close()
        await check_worker_cleanup(a)
        await check_scheduler_cleanup(s)


@gen_cluster(client=True, nthreads=[("", 1)] * 2)
async def test_closed_worker_during_unpack(c, s, a, b):
    df = dask.datasets.timeseries(
        start="2000-01-01",
        end="2000-03-01",
        dtypes={"x": float, "y": float},
        freq="10 s",
    )
    with dask.config.set({"dataframe.shuffle.method": "p2p"}):
        shuffled = df.shuffle("x")
    fut = c.compute([shuffled, df], sync=True)
    await wait_for_tasks_in_state(UNPACK_PREFIX, "memory", 1, b)
    await b.close()

    result, expected = await fut
    dd.assert_eq(result, expected)

    await c.close()
    await check_worker_cleanup(a)
    await check_worker_cleanup(b, closed=True)
    await check_scheduler_cleanup(s)


@gen_cluster(
    client=True,
    nthreads=[("", 1)] * 2,
    config={"distributed.scheduler.allowed-failures": 0},
)
async def test_restarting_during_unpack_raises_killed_worker(c, s, a, b):
    df = dask.datasets.timeseries(
        start="2000-01-01",
        end="2000-03-01",
        dtypes={"x": float, "y": float},
        freq="10 s",
    )
    with dask.config.set({"dataframe.shuffle.method": "p2p"}):
        out = df.shuffle("x")
    out = c.compute(out.x.size)
    await wait_for_tasks_in_state(UNPACK_PREFIX, "memory", 1, b)
    await b.close()

    with pytest.raises(KilledWorker):
        await out

    await c.close()
    await check_worker_cleanup(a)
    await check_worker_cleanup(b, closed=True)
    await check_scheduler_cleanup(s)


@pytest.mark.slow
@gen_cluster(client=True, nthreads=[("", 1)])
async def test_crashed_worker_during_unpack(c, s, a):
    async with Nanny(s.address, nthreads=2) as n:
        killed_worker_address = n.worker_address
        df = dask.datasets.timeseries(
            start="2000-01-01",
            end="2000-03-01",
            dtypes={"x": float, "y": float},
            freq="10 s",
        )
        expected = await c.compute(df)
        with dask.config.set({"dataframe.shuffle.method": "p2p"}):
            shuffled = df.shuffle("x")
        result = c.compute(shuffled)

        await wait_until_worker_has_tasks(UNPACK_PREFIX, killed_worker_address, 1, s)
        await n.process.process.kill()

        result = await result
        dd.assert_eq(result, expected)

        await c.close()
        await check_worker_cleanup(a)
        await check_scheduler_cleanup(s)


@gen_cluster(client=True)
async def test_heartbeat(c, s, a, b):
    await a.heartbeat()
    await check_scheduler_cleanup(s)
    df = dask.datasets.timeseries(
        start="2000-01-01",
        end="2000-01-10",
        dtypes={"x": float, "y": float},
        freq="10 s",
    )
    with dask.config.set({"dataframe.shuffle.method": "p2p"}):
        out = df.shuffle("x")
    out = out.persist()

    while not s.plugins["shuffle"].heartbeats:
        await asyncio.sleep(0.001)
        await a.heartbeat()

    assert s.plugins["shuffle"].heartbeats.values()
    await out

    await check_worker_cleanup(a)
    await check_worker_cleanup(b)
    del out
    await check_scheduler_cleanup(s)


class Stub:
    def __init__(self, value: int) -> None:
        self.value = value


@pytest.mark.parametrize("drop_column", [True, False])
def test_processing_chain(tmp_path, drop_column):
    """
    This is a serial version of the entire compute chain

    In practice this takes place on many different workers.
    Here we verify its accuracy in a single threaded situation.
    """

    counter = count()
    workers = ["a", "b", "c"]
    npartitions = 5

    # Test the processing chain with a dataframe that contains all supported dtypes
    columns = {
        # numpy dtypes
        f"col{next(counter)}": pd.array([True, False] * 50, dtype="bool"),
        f"col{next(counter)}": pd.array(range(100), dtype="int8"),
        f"col{next(counter)}": pd.array(range(100), dtype="int16"),
        f"col{next(counter)}": pd.array(range(100), dtype="int32"),
        f"col{next(counter)}": pd.array(range(100), dtype="int64"),
        f"col{next(counter)}": pd.array(range(100), dtype="uint8"),
        f"col{next(counter)}": pd.array(range(100), dtype="uint16"),
        f"col{next(counter)}": pd.array(range(100), dtype="uint32"),
        f"col{next(counter)}": pd.array(range(100), dtype="uint64"),
        f"col{next(counter)}": pd.array(range(100), dtype="float16"),
        f"col{next(counter)}": pd.array(range(100), dtype="float32"),
        f"col{next(counter)}": pd.array(range(100), dtype="float64"),
        f"col{next(counter)}": pd.array(
            [np.datetime64("2022-01-01") + i for i in range(100)],
            dtype="datetime64[ns]",
        ),
        f"col{next(counter)}": pd.array(
            [np.timedelta64(1, "D") + i for i in range(100)],
            dtype="timedelta64[ns]",
        ),
        f"col{next(counter)}": pd.array(range(100), dtype="csingle"),
        f"col{next(counter)}": pd.array(range(100), dtype="cdouble"),
        f"col{next(counter)}": pd.array(range(100), dtype="clongdouble"),
        # Nullable dtypes
        f"col{next(counter)}": pd.array([True, False] * 50, dtype="boolean"),
        f"col{next(counter)}": pd.array(range(100), dtype="Int8"),
        f"col{next(counter)}": pd.array(range(100), dtype="Int16"),
        f"col{next(counter)}": pd.array(range(100), dtype="Int32"),
        f"col{next(counter)}": pd.array(range(100), dtype="Int64"),
        f"col{next(counter)}": pd.array(range(100), dtype="UInt8"),
        f"col{next(counter)}": pd.array(range(100), dtype="UInt16"),
        f"col{next(counter)}": pd.array(range(100), dtype="UInt32"),
        f"col{next(counter)}": pd.array(range(100), dtype="UInt64"),
        # pandas dtypes
        f"col{next(counter)}": pd.array(
            [np.datetime64("2022-01-01") + i for i in range(100)],
            dtype=pd.DatetimeTZDtype(tz="Europe/Berlin"),
        ),
        f"col{next(counter)}": pd.array(["x", "y"] * 50, dtype="category"),
        f"col{next(counter)}": pd.array(["lorem ipsum"] * 100, dtype="string"),
        f"col{next(counter)}": pd.array(
            [np.nan, np.nan, 1.0, np.nan, np.nan] * 20,
            dtype="Sparse[float64]",
        ),
        # custom objects (no cloudpickle)
        f"col{next(counter)}": pd.array([Stub(i) for i in range(100)], dtype="object"),
        # Extension types
        f"col{next(counter)}": pd.period_range("2022-01-01", periods=100, freq="D"),
        f"col{next(counter)}": pd.interval_range(start=0, end=100, freq=1),
    }

    if PANDAS_GE_150 and pa:
        columns.update(
            {
                # PyArrow dtypes
                f"col{next(counter)}": pd.array(
                    [True, False] * 50, dtype="bool[pyarrow]"
                ),
                f"col{next(counter)}": pd.array(range(100), dtype="int8[pyarrow]"),
                f"col{next(counter)}": pd.array(range(100), dtype="int16[pyarrow]"),
                f"col{next(counter)}": pd.array(range(100), dtype="int32[pyarrow]"),
                f"col{next(counter)}": pd.array(range(100), dtype="int64[pyarrow]"),
                f"col{next(counter)}": pd.array(range(100), dtype="uint8[pyarrow]"),
                f"col{next(counter)}": pd.array(range(100), dtype="uint16[pyarrow]"),
                f"col{next(counter)}": pd.array(range(100), dtype="uint32[pyarrow]"),
                f"col{next(counter)}": pd.array(range(100), dtype="uint64[pyarrow]"),
                f"col{next(counter)}": pd.array(range(100), dtype="float32[pyarrow]"),
                f"col{next(counter)}": pd.array(range(100), dtype="float64[pyarrow]"),
                f"col{next(counter)}": pd.array(
                    [pd.Timestamp.fromtimestamp(1641034800 + i) for i in range(100)],
                    dtype=pd.ArrowDtype(pa.timestamp("ms")),
                ),
                f"col{next(counter)}": pd.array(
                    ["lorem ipsum"] * 100,
                    dtype="string[pyarrow]",
                ),
                f"col{next(counter)}": pd.array(
                    ["lorem ipsum"] * 100,
                    dtype=pd.StringDtype("pyarrow"),
                ),
                f"col{next(counter)}": pd.array(
                    ["lorem ipsum"] * 100,
                    dtype="string[python]",
                ),
            }
        )

    df = pd.DataFrame(columns)
    df["_partitions"] = df.col4 % npartitions
    worker_for = {i: random.choice(workers) for i in list(range(npartitions))}
    worker_for = pd.Series(worker_for, name="_workers").astype("category")

    meta = df.head(0)
    data = split_by_worker(df, "_partitions", worker_for=worker_for)
    assert set(data) == set(worker_for.cat.categories)
    assert sum(map(len, data.values())) == len(df)

    batches = {worker: [(0, serialize_table(t))] for worker, t in data.items()}

    # Typically we communicate to different workers at this stage
    # We then receive them back and reconstute them

    by_worker = {
        worker: buffers_to_table(list_of_batches)
        for worker, list_of_batches in batches.items()
    }
    assert sum(map(len, by_worker.values())) == len(df)

    # We split them again, and then dump them down to disk

    splits_by_worker = {
        worker: split_by_partition(t, "_partitions", drop_column)
        for worker, t in by_worker.items()
    }

    splits_by_worker = {
        worker: {partition: [t] for partition, t in d.items()}
        for worker, d in splits_by_worker.items()
    }

    # No two workers share data from any partition
    assert not any(
        set(a) & set(b)
        for w1, a in splits_by_worker.items()
        for w2, b in splits_by_worker.items()
        if w1 is not w2
    )

    for partitions in splits_by_worker.values():
        for partition, tables in partitions.items():
            for table in tables:
                with (tmp_path / str(partition)).open("ab") as f:
                    f.write(serialize_table(table))

    out = {}
    for k in range(npartitions):
        shards, _ = read_from_disk(tmp_path / str(k))
        out[k] = convert_shards(shards, meta, "_partitions", drop_column)
    if drop_column:
        df = df.drop(columns="_partitions")

    shuffled_df = pd.concat(df for df in out.values())
    pd.testing.assert_frame_equal(
        df,
        shuffled_df,
        check_like=True,
        check_exact=True,
    )


@gen_cluster(client=True)
async def test_head(c, s, a, b):
    a_files = list(os.walk(a.local_directory))
    b_files = list(os.walk(b.local_directory))

    df = dask.datasets.timeseries(
        start="2000-01-01",
        end="2000-01-10",
        dtypes={"x": float, "y": float},
        freq="10 s",
    )
    with dask.config.set({"dataframe.shuffle.method": "p2p"}):
        out = df.shuffle("x")
    out = await out.head(compute=False).persist()  # Only ask for one key

    assert list(os.walk(a.local_directory)) == a_files  # cleaned up files?
    assert list(os.walk(b.local_directory)) == b_files

    await check_worker_cleanup(a)
    await check_worker_cleanup(b)
    del out
    await check_scheduler_cleanup(s)


def test_split_by_worker():
    pytest.importorskip("pyarrow")

    df = pd.DataFrame(
        {
            "x": [1, 2, 3, 4, 5],
            "_partition": [0, 1, 2, 0, 1],
        }
    )
    meta = df[["x"]].head(0)
    workers = ["alice", "bob"]
    worker_for_mapping = {}
    npartitions = 3
    for part in range(npartitions):
        worker_for_mapping[part] = _get_worker_for_range_sharding(
            npartitions, part, workers
        )
    worker_for = pd.Series(worker_for_mapping, name="_workers").astype("category")
    out = split_by_worker(df, "_partition", meta, worker_for)
    assert set(out) == {"alice", "bob"}
    assert list(out["alice"].to_pandas().columns) == list(df.columns)

    assert sum(map(len, out.values())) == len(df)


def test_split_by_worker_empty():
    pytest.importorskip("pyarrow")

    df = pd.DataFrame(
        {
            "x": [1, 2, 3, 4, 5],
            "_partition": [0, 1, 2, 0, 1],
        }
    )
    meta = df[["x"]].head(0)
    worker_for = pd.Series({5: "chuck"}, name="_workers").astype("category")
    out = split_by_worker(df, "_partition", meta, worker_for)
    assert out == {}


def test_split_by_worker_many_workers():
    pytest.importorskip("pyarrow")

    df = pd.DataFrame(
        {
            "x": [1, 2, 3, 4, 5],
            "_partition": [5, 7, 5, 0, 1],
        }
    )
    meta = df[["x"]].head(0)
    workers = ["a", "b", "c", "d", "e", "f", "g", "h"]
    npartitions = 10
    worker_for_mapping = {}
    for part in range(npartitions):
        worker_for_mapping[part] = _get_worker_for_range_sharding(
            npartitions, part, workers
        )
    worker_for = pd.Series(worker_for_mapping, name="_workers").astype("category")
    out = split_by_worker(df, "_partition", meta, worker_for)
    assert _get_worker_for_range_sharding(npartitions, 5, workers) in out
    assert _get_worker_for_range_sharding(npartitions, 0, workers) in out
    assert _get_worker_for_range_sharding(npartitions, 7, workers) in out
    assert _get_worker_for_range_sharding(npartitions, 1, workers) in out

    assert sum(map(len, out.values())) == len(df)


@pytest.mark.parametrize("drop_column", [True, False])
def test_split_by_partition(drop_column):
    pa = pytest.importorskip("pyarrow")

    df = pd.DataFrame(
        {
            "x": [1, 2, 3, 4, 5],
            "_partition": [3, 1, 2, 3, 1],
        }
    )
    t = pa.Table.from_pandas(df)

    out = split_by_partition(t, "_partition", drop_column)
    assert set(out) == {1, 2, 3}
    if drop_column:
        df = df.drop(columns="_partition")
    assert out[1].column_names == list(df.columns)
    assert sum(map(len, out.values())) == len(df)


@gen_cluster(client=True, nthreads=[("", 1)] * 2)
async def test_clean_after_forgotten_early(c, s, a, b):
    df = dask.datasets.timeseries(
        start="2000-01-01",
        end="2000-03-01",
        dtypes={"x": float, "y": float},
        freq="10 s",
    )
    with dask.config.set({"dataframe.shuffle.method": "p2p"}):
        out = df.shuffle("x")
    out = out.persist()
    await wait_for_tasks_in_state("shuffle-transfer", "memory", 1, a)
    await wait_for_tasks_in_state("shuffle-transfer", "memory", 1, b)
    del out
    await check_worker_cleanup(a)
    await check_worker_cleanup(b)
    await check_scheduler_cleanup(s)


@gen_cluster(client=True)
async def test_tail(c, s, a, b):
    df = dask.datasets.timeseries(
        start="2000-01-01",
        end="2000-01-10",
        dtypes={"x": float, "y": float},
        freq="1 s",
    )
    with dask.config.set({"dataframe.shuffle.method": "p2p"}):
        x = df.shuffle("x")
    full = await x.persist()
    ntasks_full = len(s.tasks)
    del full
    while s.tasks:
        await asyncio.sleep(0)
    partial = await x.tail(compute=False).persist()  # Only ask for one key

    assert len(s.tasks) < ntasks_full
    del partial

    await check_worker_cleanup(a)
    await check_worker_cleanup(b)
    await check_scheduler_cleanup(s)


@pytest.mark.parametrize("wait_until_forgotten", [True, False])
@gen_cluster(client=True)
async def test_repeat_shuffle_instance(c, s, a, b, wait_until_forgotten):
    """Tests repeating the same instance of a shuffle-based task graph.

    See Also
    --------
    test_repeat_shuffle_operation
    """
    df = dask.datasets.timeseries(
        start="2000-01-01",
        end="2000-01-10",
        dtypes={"x": float, "y": float},
        freq="100 s",
    )
    with dask.config.set({"dataframe.shuffle.method": "p2p"}):
        out = df.shuffle("x").size
    await c.compute(out)

    if wait_until_forgotten:
        while s.tasks:
            await asyncio.sleep(0)

    await c.compute(out)

    await check_worker_cleanup(a)
    await check_worker_cleanup(b)
    await check_scheduler_cleanup(s)


@pytest.mark.parametrize("wait_until_forgotten", [True, False])
@gen_cluster(client=True)
async def test_repeat_shuffle_operation(c, s, a, b, wait_until_forgotten):
    """Tests repeating the same shuffle operation using two distinct instances of the
    task graph.

    See Also
    --------
    test_repeat_shuffle_instance
    """
    df = dask.datasets.timeseries(
        start="2000-01-01",
        end="2000-01-10",
        dtypes={"x": float, "y": float},
        freq="100 s",
    )
    with dask.config.set({"dataframe.shuffle.method": "p2p"}):
        await c.compute(df.shuffle("x"))

    if wait_until_forgotten:
        while s.tasks:
            await asyncio.sleep(0)

    with dask.config.set({"dataframe.shuffle.method": "p2p"}):
        await c.compute(df.shuffle("x"))

    await check_worker_cleanup(a)
    await check_worker_cleanup(b)
    await check_scheduler_cleanup(s)


@gen_cluster(client=True, nthreads=[("", 1)])
async def test_crashed_worker_after_shuffle(c, s, a):
    in_event = Event()
    block_event = Event()

    def block(df, in_event, block_event):
        in_event.set()
        block_event.wait()
        return df

    async with Nanny(s.address, nthreads=1) as n:
        df = dask.datasets.timeseries(
            start="2000-01-01",
            end="2000-03-01",
            dtypes={"x": float, "y": float},
            freq="100 s",
            seed=42,
        )
        with dask.config.set({"dataframe.shuffle.method": "p2p"}):
            out = df.shuffle("x")

        out = c.compute(out)
        out = c.submit(
            block,
            out,
            in_event,
            block_event,
            workers=[n.worker_address],
            allow_other_workers=True,
        )

        await wait_until_worker_has_tasks(UNPACK_PREFIX, n.worker_address, 1, s)
        await in_event.wait()
        await n.process.process.kill()
        await block_event.set()

        out = await out
        result = out.x.size
        expected = await c.compute(df.x.size)
        assert result == expected

        await c.close()
        await check_worker_cleanup(a)
        await check_scheduler_cleanup(s)


@gen_cluster(client=True, nthreads=[("", 1)])
async def test_crashed_worker_after_shuffle_persisted(c, s, a):
    async with Nanny(s.address, nthreads=1) as n:
        df = df = dask.datasets.timeseries(
            start="2000-01-01",
            end="2000-01-10",
            dtypes={"x": float, "y": float},
            freq="10 s",
            seed=42,
        )
        with dask.config.set({"dataframe.shuffle.method": "p2p"}):
            out = df.shuffle("x")
        out = out.persist()

        await wait_until_worker_has_tasks(UNPACK_PREFIX, n.worker_address, 1, s)
        await out

        await n.process.process.kill()

        result, expected = c.compute([out.x.size, df.x.size])
        result = await result
        expected = await expected
        assert result == expected

        await c.close()
        await check_worker_cleanup(a)
        await check_scheduler_cleanup(s)


@gen_cluster(client=True, nthreads=[("", 1)] * 3)
async def test_closed_worker_between_repeats(c, s, w1, w2, w3):
    df = dask.datasets.timeseries(
        start="2000-01-01",
        end="2000-01-10",
        dtypes={"x": float, "y": float},
        freq="100 s",
        seed=42,
    )
    with dask.config.set({"dataframe.shuffle.method": "p2p"}):
        out = df.shuffle("x")
    await c.compute(out.head(compute=False))

    await check_worker_cleanup(w1)
    await check_worker_cleanup(w2)
    await check_worker_cleanup(w3)
    await check_scheduler_cleanup(s)

    await w3.close()
    await c.compute(out.tail(compute=False))

    await check_worker_cleanup(w1)
    await check_worker_cleanup(w2)
    await check_worker_cleanup(w3, closed=True)
    await check_scheduler_cleanup(s)

    await w2.close()
    await c.compute(out.head(compute=False))
    await check_worker_cleanup(w1)
    await check_worker_cleanup(w2, closed=True)
    await check_worker_cleanup(w3, closed=True)
    await check_scheduler_cleanup(s)


@gen_cluster(client=True)
async def test_new_worker(c, s, a, b):
    df = dask.datasets.timeseries(
        start="2000-01-01",
        end="2000-01-20",
        dtypes={"x": float, "y": float},
        freq="1 s",
    )
    with dask.config.set({"dataframe.shuffle.method": "p2p"}):
        shuffled = df.shuffle("x")
    persisted = shuffled.persist()
    while not s.plugins["shuffle"].active_shuffles:
        await asyncio.sleep(0.001)

    async with Worker(s.address) as w:
        await c.compute(persisted)

        await check_worker_cleanup(a)
        await check_worker_cleanup(b)
        await check_worker_cleanup(w)
        del persisted
        await check_scheduler_cleanup(s)


@gen_cluster(client=True)
async def test_multi(c, s, a, b):
    left = dask.datasets.timeseries(
        start="2000-01-01",
        end="2000-01-20",
        freq="10s",
        dtypes={"id": float, "x": float},
    )
    right = dask.datasets.timeseries(
        start="2000-01-01",
        end="2000-01-10",
        freq="10s",
        dtypes={"id": float, "y": float},
    )
    left["id"] = (left["id"] * 1000000).astype(int)
    right["id"] = (right["id"] * 1000000).astype(int)
    with dask.config.set({"dataframe.shuffle.method": "p2p"}):
        out = left.merge(right, on="id")
    out = await c.compute(out.size)
    assert out

    await check_worker_cleanup(a)
    await check_worker_cleanup(b)
    await check_scheduler_cleanup(s)


@pytest.mark.skipif(
    dd._dask_expr_enabled(), reason="worker restrictions are not supported in dask-expr"
)
@gen_cluster(client=True)
async def test_restrictions(c, s, a, b):
    df = dask.datasets.timeseries(
        start="2000-01-01",
        end="2000-01-10",
        dtypes={"x": float, "y": float},
        freq="10 s",
    ).persist(workers=a.address)
    await df
    assert a.data
    assert not b.data

    with dask.config.set({"dataframe.shuffle.method": "p2p"}):
        x = df.shuffle("x")
        y = df.shuffle("y")

    x = x.persist(workers=b.address)
    y = y.persist(workers=a.address)

    await x
    assert all(key in b.data for key in x.__dask_keys__())

    await y
    assert all(key in a.data for key in y.__dask_keys__())


@gen_cluster(client=True)
async def test_delete_some_results(c, s, a, b):
    df = dask.datasets.timeseries(
        start="2000-01-01",
        end="2000-01-10",
        dtypes={"x": float, "y": float},
        freq="10 s",
    )
    with dask.config.set({"dataframe.shuffle.method": "p2p"}):
        x = df.shuffle("x").persist()
    while not s.tasks or not any(ts.state == "memory" for ts in s.tasks.values()):
        await asyncio.sleep(0.01)

    x = x.partitions[: x.npartitions // 2]
    x = await c.compute(x.size)

    await check_worker_cleanup(a)
    await check_worker_cleanup(b)
    del x
    await check_scheduler_cleanup(s)


@gen_cluster(client=True)
async def test_add_some_results(c, s, a, b):
    df = dask.datasets.timeseries(
        start="2000-01-01",
        end="2000-01-10",
        dtypes={"x": float, "y": float},
        freq="10 s",
    )
    with dask.config.set({"dataframe.shuffle.method": "p2p"}):
        x = df.shuffle("x")
    y = x.partitions[: x.npartitions // 2].persist()

    while not s.tasks or not any(ts.state == "memory" for ts in s.tasks.values()):
        await asyncio.sleep(0.01)

    x = x.persist()

    await c.compute(x.size)

    await check_worker_cleanup(a)
    await check_worker_cleanup(b)
    del x
    del y
    await check_scheduler_cleanup(s)


@pytest.mark.slow
@gen_cluster(client=True, nthreads=[("", 1)] * 2)
async def test_clean_after_close(c, s, a, b):
    df = dask.datasets.timeseries(
        start="2000-01-01",
        end="2001-01-01",
        dtypes={"x": float, "y": float},
        freq="100 s",
    )

    with dask.config.set({"dataframe.shuffle.method": "p2p"}):
        out = df.shuffle("x")
    out = out.persist()

    await wait_for_tasks_in_state("shuffle-transfer", "executing", 1, a)
    await wait_for_tasks_in_state("shuffle-transfer", "memory", 1, b)

    await a.close()
    await check_worker_cleanup(a, closed=True)

    del out
    await check_worker_cleanup(b)
    await check_scheduler_cleanup(s)


class DataFrameShuffleTestPool(AbstractShuffleTestPool):
    _shuffle_run_id_iterator = itertools.count()

    def __init__(self, *args, **kwargs):
        super().__init__(*args, **kwargs)
        self._executor = ThreadPoolExecutor(2)

    def __enter__(self):
        return self

    def __exit__(self, exc_type, exc_value, traceback):
        try:
            self._executor.shutdown(cancel_futures=True)
        except Exception:  # pragma: no cover
            self._executor.shutdown()

    def new_shuffle(
        self,
        name,
        meta,
        worker_for_mapping,
        directory,
        loop,
        disk,
        drop_column,
        Shuffle=DataFrameShuffleRun,
    ):
        s = Shuffle(
            column="_partition",
            meta=meta,
            worker_for=worker_for_mapping,
            directory=directory / name,
            id=ShuffleId(name),
            run_id=next(AbstractShuffleTestPool._shuffle_run_id_iterator),
            span_id=None,
            local_address=name,
            executor=self._executor,
            rpc=self,
            digest_metric=lambda name, value: None,
            scheduler=self,
            memory_limiter_disk=ResourceLimiter(10000000),
            memory_limiter_comms=ResourceLimiter(10000000),
            disk=disk,
            drop_column=drop_column,
            loop=loop,
        )
        self.shuffles[name] = s
        return s


# 36 parametrizations
# Runtime each ~0.1s
@pytest.mark.parametrize("n_workers", [1, 10])
@pytest.mark.parametrize("n_input_partitions", [1, 2, 10])
@pytest.mark.parametrize("npartitions", [1, 20])
@pytest.mark.parametrize("barrier_first_worker", [True, False])
@pytest.mark.parametrize("disk", [True, False])
@pytest.mark.parametrize("drop_column", [True, False])
@gen_test()
async def test_basic_lowlevel_shuffle(
    tmp_path,
    n_workers,
    n_input_partitions,
    npartitions,
    barrier_first_worker,
    disk,
    drop_column,
):
    loop = IOLoop.current()

    dfs = []
    rows_per_df = 10
    for ix in range(n_input_partitions):
        df = pd.DataFrame({"x": range(rows_per_df * ix, rows_per_df * (ix + 1))})
        df["_partition"] = df.x % npartitions
        dfs.append(df)

    workers = list("abcdefghijklmn")[:n_workers]

    worker_for_mapping = {}

    for part in range(npartitions):
        worker_for_mapping[part] = _get_worker_for_range_sharding(
            npartitions, part, workers
        )
    assert len(set(worker_for_mapping.values())) == min(n_workers, npartitions)
    meta = dfs[0].head(0)

    with DataFrameShuffleTestPool() as local_shuffle_pool:
        shuffles = []
        for ix in range(n_workers):
            shuffles.append(
                local_shuffle_pool.new_shuffle(
                    name=workers[ix],
                    meta=meta,
                    worker_for_mapping=worker_for_mapping,
                    directory=tmp_path,
                    loop=loop,
                    disk=disk,
                    drop_column=drop_column,
                )
            )
        random.seed(42)
        if barrier_first_worker:
            barrier_worker = shuffles[0]
        else:
            barrier_worker = random.sample(shuffles, k=1)[0]

        run_ids = []
        try:
            for ix, df in enumerate(dfs):
                s = shuffles[ix % len(shuffles)]
                run_ids.append(await asyncio.to_thread(s.add_partition, df, ix))

            await barrier_worker.barrier(run_ids=run_ids)

            total_bytes_sent = 0
            total_bytes_recvd = 0
            total_bytes_recvd_shuffle = 0
            for s in shuffles:
                metrics = s.heartbeat()
                assert metrics["comm"]["total"] == metrics["comm"]["written"]
                total_bytes_sent += metrics["comm"]["written"]
                total_bytes_recvd += metrics["disk"]["total"]
                total_bytes_recvd_shuffle += s.total_recvd

            all_parts = []
            for part, worker in worker_for_mapping.items():
                s = local_shuffle_pool.shuffles[worker]
                all_parts.append(
                    asyncio.to_thread(
                        s.get_output_partition, part, f"key-{part}", meta=meta
                    )
                )

            all_parts = await asyncio.gather(*all_parts)

            df_after = pd.concat(all_parts)
        finally:
            await asyncio.gather(*[s.close() for s in shuffles])
        assert len(df_after) == len(pd.concat(dfs))


@gen_test()
async def test_error_offload(tmp_path, loop_in_thread):
    dfs = []
    rows_per_df = 10
    n_input_partitions = 2
    npartitions = 2
    for ix in range(n_input_partitions):
        df = pd.DataFrame({"x": range(rows_per_df * ix, rows_per_df * (ix + 1))})
        df["_partition"] = df.x % npartitions
        dfs.append(df)
    meta = dfs[0].head(0)
    workers = ["A", "B"]

    worker_for_mapping = {}
    partitions_for_worker = defaultdict(list)

    for part in range(npartitions):
        worker_for_mapping[part] = w = _get_worker_for_range_sharding(
            npartitions, part, workers
        )
        partitions_for_worker[w].append(part)

    class ErrorOffload(DataFrameShuffleRun):
        async def offload(self, func, *args):
            raise RuntimeError("Error during deserialization")

    with DataFrameShuffleTestPool() as local_shuffle_pool:
        sA = local_shuffle_pool.new_shuffle(
            name="A",
            meta=meta,
            worker_for_mapping=worker_for_mapping,
            directory=tmp_path,
            loop=loop_in_thread,
            disk=True,
            drop_column=True,
            Shuffle=ErrorOffload,
        )
        sB = local_shuffle_pool.new_shuffle(
            name="B",
            meta=meta,
            worker_for_mapping=worker_for_mapping,
            directory=tmp_path,
            loop=loop_in_thread,
            disk=True,
            drop_column=True,
        )
        try:
            sB.add_partition(dfs[0], 0)
            with pytest.raises(RuntimeError, match="Error during deserialization"):
                sB.add_partition(dfs[1], 1)
                await sB.barrier(run_ids=[sB.run_id, sB.run_id])
        finally:
            await asyncio.gather(*[s.close() for s in [sA, sB]])


@gen_test()
async def test_error_send(tmp_path, loop_in_thread):
    dfs = []
    rows_per_df = 10
    n_input_partitions = 1
    npartitions = 2
    for ix in range(n_input_partitions):
        df = pd.DataFrame({"x": range(rows_per_df * ix, rows_per_df * (ix + 1))})
        df["_partition"] = df.x % npartitions
        dfs.append(df)
    meta = dfs[0].head(0)

    workers = ["A", "B"]

    worker_for_mapping = {}
    partitions_for_worker = defaultdict(list)

    for part in range(npartitions):
        worker_for_mapping[part] = w = _get_worker_for_range_sharding(
            npartitions, part, workers
        )
        partitions_for_worker[w].append(part)

    class ErrorSend(DataFrameShuffleRun):
        async def send(self, *args: Any, **kwargs: Any) -> None:
            raise RuntimeError("Error during send")

    with DataFrameShuffleTestPool() as local_shuffle_pool:
        sA = local_shuffle_pool.new_shuffle(
            name="A",
            meta=meta,
            worker_for_mapping=worker_for_mapping,
            directory=tmp_path,
            loop=loop_in_thread,
            disk=True,
            drop_column=True,
            Shuffle=ErrorSend,
        )
        sB = local_shuffle_pool.new_shuffle(
            name="B",
            meta=meta,
            worker_for_mapping=worker_for_mapping,
            directory=tmp_path,
            loop=loop_in_thread,
            disk=True,
            drop_column=True,
        )
        try:
            sA.add_partition(dfs[0], 0)
            with pytest.raises(RuntimeError, match="Error during send"):
                await sA.barrier(run_ids=[sA.run_id])
        finally:
            await asyncio.gather(*[s.close() for s in [sA, sB]])


@gen_test()
async def test_error_receive(tmp_path, loop_in_thread):
    dfs = []
    rows_per_df = 10
    n_input_partitions = 1
    npartitions = 2
    for ix in range(n_input_partitions):
        df = pd.DataFrame({"x": range(rows_per_df * ix, rows_per_df * (ix + 1))})
        df["_partition"] = df.x % npartitions
        dfs.append(df)
    meta = dfs[0].head(0)

    workers = ["A", "B"]

    worker_for_mapping = {}
    partitions_for_worker = defaultdict(list)

    for part in range(npartitions):
        worker_for_mapping[part] = w = _get_worker_for_range_sharding(
            npartitions, part, workers
        )
        partitions_for_worker[w].append(part)

    class ErrorReceive(DataFrameShuffleRun):
        async def _receive(self, data: list[tuple[int, Any]]) -> None:
            raise RuntimeError("Error during receive")

    with DataFrameShuffleTestPool() as local_shuffle_pool:
        sA = local_shuffle_pool.new_shuffle(
            name="A",
            meta=meta,
            worker_for_mapping=worker_for_mapping,
            directory=tmp_path,
            loop=loop_in_thread,
            disk=True,
            drop_column=True,
            Shuffle=ErrorReceive,
        )
        sB = local_shuffle_pool.new_shuffle(
            name="B",
            meta=meta,
            worker_for_mapping=worker_for_mapping,
            directory=tmp_path,
            loop=loop_in_thread,
            disk=True,
            drop_column=True,
        )
        try:
            sB.add_partition(dfs[0], 0)
            with pytest.raises(RuntimeError, match="Error during receive"):
                await sB.barrier(run_ids=[sB.run_id])
        finally:
            await asyncio.gather(*[s.close() for s in [sA, sB]])


class BlockedShuffleReceiveShuffleWorkerPlugin(ShuffleWorkerPlugin):
    def setup(self, worker: Worker) -> None:
        super().setup(worker)
        self.in_shuffle_receive = asyncio.Event()
        self.block_shuffle_receive = asyncio.Event()

    async def shuffle_receive(self, *args: Any, **kwargs: Any) -> None:
        self.in_shuffle_receive.set()
        await self.block_shuffle_receive.wait()
        return await super().shuffle_receive(*args, **kwargs)


@pytest.mark.parametrize("wait_until_forgotten", [True, False])
@gen_cluster(client=True, nthreads=[("", 1)] * 2)
async def test_deduplicate_stale_transfer(c, s, a, b, wait_until_forgotten):
    await c.register_plugin(BlockedShuffleReceiveShuffleWorkerPlugin(), name="shuffle")
    df = dask.datasets.timeseries(
        start="2000-01-01",
        end="2000-01-10",
        dtypes={"x": float, "y": float},
        freq="100 s",
    )
    with dask.config.set({"dataframe.shuffle.method": "p2p"}):
        shuffled = df.shuffle("x")
    shuffled = shuffled.persist()

    shuffle_extA = a.plugins["shuffle"]
    shuffle_extB = b.plugins["shuffle"]
    await asyncio.gather(
        shuffle_extA.in_shuffle_receive.wait(), shuffle_extB.in_shuffle_receive.wait()
    )
    del shuffled

    if wait_until_forgotten:
        while s.tasks or get_active_shuffle_runs(a) or get_active_shuffle_runs(b):
            await asyncio.sleep(0)
    with dask.config.set({"dataframe.shuffle.method": "p2p"}):
        shuffled = df.shuffle("x")
    result = c.compute(shuffled)
    await wait_until_new_shuffle_is_initialized(s)
    shuffle_extA.block_shuffle_receive.set()
    shuffle_extB.block_shuffle_receive.set()

    result = await result
    expected = await c.compute(df)
    dd.assert_eq(result, expected)

    await check_worker_cleanup(a)
    await check_worker_cleanup(b)
    await check_scheduler_cleanup(s)


class BlockedBarrierShuffleWorkerPlugin(ShuffleWorkerPlugin):
    def setup(self, worker: Worker) -> None:
        super().setup(worker)
        self.in_barrier = asyncio.Event()
        self.block_barrier = asyncio.Event()

    async def _barrier(self, *args: Any, **kwargs: Any) -> int:
        self.in_barrier.set()
        await self.block_barrier.wait()
        return await super()._barrier(*args, **kwargs)


@pytest.mark.parametrize("wait_until_forgotten", [True, False])
@gen_cluster(client=True, nthreads=[("", 1)] * 2)
async def test_handle_stale_barrier(c, s, a, b, wait_until_forgotten):
    await c.register_plugin(BlockedBarrierShuffleWorkerPlugin(), name="shuffle")
    df = dask.datasets.timeseries(
        start="2000-01-01",
        end="2000-01-10",
        dtypes={"x": float, "y": float},
        freq="100 s",
    )
    with dask.config.set({"dataframe.shuffle.method": "p2p"}):
        shuffled = df.shuffle("x")
    shuffled = shuffled.persist()

    shuffle_extA = a.plugins["shuffle"]
    shuffle_extB = b.plugins["shuffle"]

    wait_for_barrier_on_A_task = asyncio.create_task(shuffle_extA.in_barrier.wait())
    wait_for_barrier_on_B_task = asyncio.create_task(shuffle_extB.in_barrier.wait())

    await asyncio.wait(
        [wait_for_barrier_on_A_task, wait_for_barrier_on_B_task],
        return_when=asyncio.FIRST_COMPLETED,
    )
    del shuffled

    if wait_until_forgotten:
        while s.tasks:
            await asyncio.sleep(0)

    with dask.config.set({"dataframe.shuffle.method": "p2p"}):
        shuffled = df.shuffle("x")
    fut = c.compute([shuffled, df], sync=True)
    await wait_until_new_shuffle_is_initialized(s)
    shuffle_extA.block_barrier.set()
    shuffle_extB.block_barrier.set()

    result, expected = await fut
    dd.assert_eq(result, expected)

    await check_worker_cleanup(a)
    await check_worker_cleanup(b)
    await check_scheduler_cleanup(s)


@gen_cluster(client=True, nthreads=[("", 1)])
async def test_shuffle_run_consistency(c, s, a):
    """This test checks the correct creation of shuffle run IDs through the scheduler
    as well as the correct handling through the workers.

    In particular, newer run IDs for the same shuffle must always be larger than
    previous ones so that we can detect stale runs.

    .. note:
        The P2P implementation relies on the correctness of this behavior,
        but it is an implementation detail that users should not rely upon.
    """
    await c.register_plugin(BlockedBarrierShuffleWorkerPlugin(), name="shuffle")
    run_manager = get_shuffle_run_manager(a)
    worker_plugin = a.plugins["shuffle"]
    scheduler_ext = s.plugins["shuffle"]

    df = dask.datasets.timeseries(
        start="2000-01-01",
        end="2000-01-10",
        dtypes={"x": float, "y": float},
        freq="100 s",
    )
    # Initialize first shuffle execution
    with dask.config.set({"dataframe.shuffle.method": "p2p"}):
        out = df.shuffle("x")
    out = out.persist()

    shuffle_id = await wait_until_new_shuffle_is_initialized(s)
    spec = scheduler_ext.get(shuffle_id, a.worker_address).data

    # Shuffle run manager can fetch the current run
    assert await run_manager.get_with_run_id(shuffle_id, spec.run_id)

    # This should never occur, but fetching an ID larger than the ID available on
    # the scheduler should result in an error.
    with pytest.raises(RuntimeError, match="invalid"):
        await run_manager.get_with_run_id(shuffle_id, spec.run_id + 1)

    # Finish first execution
    worker_plugin.block_barrier.set()
    await out
    del out
    while s.tasks:
        await asyncio.sleep(0)
    worker_plugin.block_barrier.clear()

    # Initialize second shuffle execution
    with dask.config.set({"dataframe.shuffle.method": "p2p"}):
        out = df.shuffle("x")
    out = out.persist()

    new_shuffle_id = await wait_until_new_shuffle_is_initialized(s)
    assert shuffle_id == new_shuffle_id

    new_spec = scheduler_ext.get(shuffle_id, a.worker_address).data

    # Check invariant that the new run ID is larger than the previous
    assert spec.run_id < new_spec.run_id

    # Shuffle run manager can fetch the new shuffle run
    assert await run_manager.get_with_run_id(shuffle_id, new_spec.run_id)

    # Fetching a stale run from a worker aware of the new run raises an error
    with pytest.raises(RuntimeError, match="stale"):
        await run_manager.get_with_run_id(shuffle_id, spec.run_id)

    worker_plugin.block_barrier.set()
    await out
    del out
    while s.tasks:
        await asyncio.sleep(0)
    worker_plugin.block_barrier.clear()

    # Create an unrelated shuffle on a different column
    with dask.config.set({"dataframe.shuffle.method": "p2p"}):
        out = df.shuffle("y")
    out = out.persist()
    independent_shuffle_id = await wait_until_new_shuffle_is_initialized(s)
    assert shuffle_id != independent_shuffle_id

    independent_spec = scheduler_ext.get(independent_shuffle_id, a.worker_address).data

    # Check invariant that the new run ID is larger than the previous
    # for independent shuffles
    assert new_spec.run_id < independent_spec.run_id

    worker_plugin.block_barrier.set()
    await out
    del out

    await check_worker_cleanup(a)
    await check_scheduler_cleanup(s)


@gen_cluster(client=True, nthreads=[("", 1)])
async def test_fail_fetch_race(c, s, a):
    """This test manually triggers a race condition where a `shuffle_fail` arrives on
    the worker before the result of `get` or `get_or_create`.

    TODO: This assumes that there are no ordering guarantees between failing and fetching
    This test checks the correct creation of shuffle run IDs through the scheduler
    as well as the correct handling through the workers. It can be removed once ordering
    is guaranteed.
    """
    await c.register_plugin(BlockedBarrierShuffleWorkerPlugin(), name="shuffle")
    run_manager = get_shuffle_run_manager(a)
    worker_plugin = a.plugins["shuffle"]
    scheduler_ext = s.plugins["shuffle"]

    df = dask.datasets.timeseries(
        start="2000-01-01",
        end="2000-01-10",
        dtypes={"x": float, "y": float},
        freq="100 s",
    )
    with dask.config.set({"dataframe.shuffle.method": "p2p"}):
        out = df.shuffle("x")
    out = out.persist()

    shuffle_id = await wait_until_new_shuffle_is_initialized(s)
    spec = scheduler_ext.get(shuffle_id, a.worker_address).data
    await worker_plugin.in_barrier.wait()
    # Pretend that the fail from the scheduler arrives first
    run_manager.fail(shuffle_id, spec.run_id, "error")
    assert shuffle_id not in run_manager._active_runs

    with pytest.raises(RuntimeError, match="Received stale shuffle run"):
        await run_manager.get_with_run_id(shuffle_id, spec.run_id)
    assert shuffle_id not in run_manager._active_runs

    with pytest.raises(RuntimeError, match="Received stale shuffle run"):
        await run_manager.get_or_create(spec.spec, "test-key")
    assert shuffle_id not in run_manager._active_runs

    worker_plugin.block_barrier.set()
    del out

    await check_worker_cleanup(a)
    await check_scheduler_cleanup(s)


class BlockedShuffleAccessAndFailShuffleRunManager(_ShuffleRunManager):
    def __init__(self, *args: Any, **kwargs: Any):
        super().__init__(*args, **kwargs)
        self.in_get_or_create_shuffle = asyncio.Event()
        self.block_get_or_create_shuffle = asyncio.Event()
        self.in_get_shuffle_run = asyncio.Event()
        self.block_get_shuffle_run = asyncio.Event()
        self.finished_get_shuffle_run = asyncio.Event()
        self.allow_fail = False

    async def get_or_create(self, *args: Any, **kwargs: Any) -> ShuffleRun:
        self.in_get_or_create_shuffle.set()
        await self.block_get_or_create_shuffle.wait()
        return await super().get_or_create(*args, **kwargs)

    async def get_with_run_id(self, *args: Any, **kwargs: Any) -> ShuffleRun:
        self.in_get_shuffle_run.set()
        await self.block_get_shuffle_run.wait()
        result = await super().get_with_run_id(*args, **kwargs)
        self.finished_get_shuffle_run.set()
        return result

    def fail(self, *args: Any, **kwargs: Any) -> None:
        if self.allow_fail:
            return super().fail(*args, **kwargs)


@mock.patch(
    "distributed.shuffle._worker_plugin._ShuffleRunManager",
    BlockedShuffleAccessAndFailShuffleRunManager,
)
@gen_cluster(client=True, nthreads=[("", 1)] * 2)
async def test_replace_stale_shuffle(c, s, a, b):
    run_manager_A = cast(
        BlockedShuffleAccessAndFailShuffleRunManager, get_shuffle_run_manager(a)
    )
    run_manager_B = cast(
        BlockedShuffleAccessAndFailShuffleRunManager, get_shuffle_run_manager(b)
    )

    # Let A behave normal
    run_manager_A.allow_fail = True
    run_manager_A.block_get_shuffle_run.set()
    run_manager_A.block_get_or_create_shuffle.set()

    # B can accept shuffle transfers
    run_manager_B.block_get_shuffle_run.set()

    df = dask.datasets.timeseries(
        start="2000-01-01",
        end="2000-01-10",
        dtypes={"x": float, "y": float},
        freq="100 s",
    )
    # Initialize first shuffle execution
    with dask.config.set({"dataframe.shuffle.method": "p2p"}):
        out = df.shuffle("x")
    out = out.persist()

    shuffle_id = await wait_until_new_shuffle_is_initialized(s)

    await wait_for_tasks_in_state("shuffle-transfer", "memory", 1, a)
    await run_manager_B.finished_get_shuffle_run.wait()
    assert shuffle_id in get_active_shuffle_runs(a)
    assert shuffle_id in get_active_shuffle_runs(b)
    stale_shuffle_run = get_active_shuffle_run(shuffle_id, b)

    del out
    while s.tasks:
        await asyncio.sleep(0)

    # A is cleaned
    await check_worker_cleanup(a)

    # B is not cleaned
    assert shuffle_id in get_active_shuffle_runs(b)
    assert not stale_shuffle_run.closed
    run_manager_B.finished_get_shuffle_run.clear()
    run_manager_B.allow_fail = True

    # Initialize second shuffle execution
    with dask.config.set({"dataframe.shuffle.method": "p2p"}):
        out = df.shuffle("x")
    out = out.persist()

    await wait_for_tasks_in_state("shuffle-transfer", "memory", 1, a)
    await run_manager_B.finished_get_shuffle_run.wait()

    # Stale shuffle run has been replaced
    shuffle_run = get_active_shuffle_run(shuffle_id, b)
    assert shuffle_run != stale_shuffle_run
    assert shuffle_run.run_id > stale_shuffle_run.run_id

    # Stale shuffle gets cleaned up
    await stale_shuffle_run._closed_event.wait()

    # Finish shuffle run
    run_manager_B.block_get_shuffle_run.set()
    run_manager_B.block_get_or_create_shuffle.set()
    run_manager_B.allow_fail = True
    await out
    del out

    await check_worker_cleanup(a)
    await check_worker_cleanup(b)
    await check_scheduler_cleanup(s)


@pytest.mark.skipif(not PANDAS_GE_200, reason="requires pandas >=2.0")
@gen_cluster(client=True)
async def test_handle_null_partitions(c, s, a, b):
    data = [
        {"companies": [], "id": "a", "x": None},
        {"companies": [{"id": 3}, {"id": 5}], "id": "b", "x": None},
        {"companies": [{"id": 3}, {"id": 4}, {"id": 5}], "id": "c", "x": "b"},
        {"companies": [{"id": 9}], "id": "a", "x": "a"},
    ]
    df = pd.DataFrame(data)
    ddf = dd.from_pandas(df, npartitions=2)
    with dask.config.set({"dataframe.shuffle.method": "p2p"}):
        ddf = ddf.shuffle(on="id", ignore_index=True)
    result = await c.compute(ddf)
    dd.assert_eq(result, df)

    await check_worker_cleanup(a)
    await check_worker_cleanup(b)
    await check_scheduler_cleanup(s)


@gen_cluster(client=True)
async def test_handle_null_partitions_2(c, s, a, b):
    def make_partition(i):
        """Return null column for every other partition"""
        if i % 2 == 1:
            return pd.DataFrame({"a": np.random.random(10), "b": [None] * 10})
        return pd.DataFrame({"a": np.random.random(10), "b": np.random.random(10)})

    with dask.config.set({"dataframe.convert-string": False}):
        ddf = dd.from_map(make_partition, range(5))
    with dask.config.set({"dataframe.shuffle.method": "p2p"}):
        out = ddf.shuffle(on="a", ignore_index=True)
    result, expected = c.compute([ddf, out])
    del out
    result = await result
    expected = await expected
    dd.assert_eq(result, expected)

    await check_worker_cleanup(a)
    await check_worker_cleanup(b)
    await check_scheduler_cleanup(s)


@gen_cluster(client=True)
async def test_handle_object_columns(c, s, a, b):
    with dask.config.set({"dataframe.convert-string": False}):
        df = pd.DataFrame(
            {
                "a": [1, 2, 3],
                "b": [
                    np.asarray([1, 2, 3]),
                    np.asarray([4, 5, 6]),
                    np.asarray([7, 8, 9]),
                ],
                "c": ["foo", "bar", "baz"],
            }
        )

        ddf = dd.from_pandas(
            df,
            npartitions=2,
        )
        shuffled = ddf.shuffle(on="a")

        result = await c.compute(shuffled)
    dd.assert_eq(result, df)

    await check_worker_cleanup(a)
    await check_worker_cleanup(b)
    await check_scheduler_cleanup(s)


@gen_cluster(client=True)
async def test_reconcile_partitions(c, s, a, b):
    def make_partition(i):
        """Return mismatched column types for every other partition"""
        if i % 2 == 1:
            return pd.DataFrame(
                {"a": np.random.random(10), "b": np.random.randint(1, 10, 10)}
            )
        return pd.DataFrame({"a": np.random.random(10), "b": np.random.random(10)})

    ddf = dd.from_map(make_partition, range(50))
    with dask.config.set({"dataframe.shuffle.method": "p2p"}):
        out = ddf.shuffle(on="a", ignore_index=True)

    result, expected = c.compute([ddf, out])
    result = await result
    expected = await expected
    dd.assert_eq(result, expected)
    del result
    del out

    await check_worker_cleanup(a)
    await check_worker_cleanup(b)
    await check_scheduler_cleanup(s)


@gen_cluster(client=True)
async def test_raise_on_incompatible_partitions(c, s, a, b):
    def make_partition(i):
        """Return incompatible column types for every other partition"""
        if i % 2 == 1:
            return pd.DataFrame({"a": np.random.random(10), "b": ["a"] * 10})
        return pd.DataFrame({"a": np.random.random(10), "b": np.random.random(10)})

    ddf = dd.from_map(make_partition, range(50))
    with dask.config.set({"dataframe.shuffle.method": "p2p"}):
        out = ddf.shuffle(on="a", ignore_index=True)

    with raises_with_cause(
        RuntimeError,
        r"(shuffling \w*|shuffle_barrier) failed",
        pa.ArrowTypeError if PYARROW_GE_14 else pa.ArrowInvalid,
        "incompatible types",
    ):
        await c.compute(out)

    await c.close()
    await check_worker_cleanup(a)
    await check_worker_cleanup(b)
    await check_scheduler_cleanup(s)


@gen_cluster(client=True)
async def test_handle_categorical_data(c, s, a, b):
    """Regression test for https://github.com/dask/distributed/issues/8186"""
    df = dd.from_dict(
        {
            "a": [1, 2, 3, 4, 5],
            "b": [
                "x",
                "y",
                "x",
                "y",
                "z",
            ],
        },
        npartitions=2,
    )
    df.b = df.b.astype("category")
    with dask.config.set({"dataframe.shuffle.method": "p2p"}):
        shuffled = df.shuffle("a")
    result, expected = await c.compute([shuffled, df], sync=True)
    dd.assert_eq(result, expected, check_categorical=False)

    await check_worker_cleanup(a)
    await check_worker_cleanup(b)
    await check_scheduler_cleanup(s)


@gen_cluster(client=True)
async def test_handle_floats_in_int_meta(c, s, a, b):
    """Regression test for https://github.com/dask/distributed/issues/8183"""
    df1 = pd.DataFrame(
        {
            "a": [1, 2],
        },
    )
    df2 = pd.DataFrame(
        {
            "b": [1],
        },
    )
    expected = df1.join(df2, how="left")

    ddf1 = dd.from_pandas(df1, npartitions=1)
    ddf2 = dd.from_pandas(df2, npartitions=1)
    result = ddf1.join(ddf2, how="left").shuffle(on="a")
    result = await c.compute(result)
    dd.assert_eq(result, expected)


@gen_cluster(client=True)
async def test_set_index(c, s, *workers):
    df = pd.DataFrame({"a": [1, 2, 3, 4, 5, 6, 7, 8], "b": 1})
    ddf = dd.from_pandas(df, npartitions=3)
    with dask.config.set({"dataframe.shuffle.method": "p2p"}):
        ddf = ddf.set_index("a", divisions=(1, 3, 8))
    assert ddf.npartitions == 2
    result = await c.compute(ddf)
    dd.assert_eq(result, df.set_index("a"))

    await c.close()
    await asyncio.gather(*[check_worker_cleanup(w) for w in workers])
    await check_scheduler_cleanup(s)


def test_shuffle_with_existing_index(client):
    df = pd.DataFrame({"a": np.random.randint(0, 3, 20)}, index=np.random.random(20))
    ddf = dd.from_pandas(
        df,
        npartitions=4,
    )
    with dask.config.set({"dataframe.shuffle.method": "p2p"}):
        ddf = ddf.shuffle("a")
    result = client.compute(ddf, sync=True)
    dd.assert_eq(result, df)


def test_set_index_with_existing_index(client):
    df = pd.DataFrame({"a": np.random.randint(0, 3, 20)}, index=np.random.random(20))
    ddf = dd.from_pandas(
        df,
        npartitions=4,
    )
    with dask.config.set({"dataframe.shuffle.method": "p2p"}):
        ddf = ddf.set_index("a")
    result = client.compute(ddf, sync=True)
    dd.assert_eq(result, df.set_index("a"))


def test_sort_values_with_existing_divisions(client):
    """Regression test for #8165"""
    df = pd.DataFrame(
        {"a": np.random.randint(0, 3, 20), "b": np.random.randint(0, 3, 20)}
    )
    ddf = dd.from_pandas(df, npartitions=4)
    with dask.config.set({"dataframe.shuffle.method": "p2p"}):
        ddf = ddf.set_index("a").sort_values("b")
        result = ddf.compute()
        dd.assert_eq(
            result,
            df.set_index("a").sort_values("b"),
            check_index=False,
            sort_results=False,
        )


class BlockedBarrierShuffleRun(DataFrameShuffleRun):
    def __init__(self, *args, **kwargs):
        super().__init__(*args, **kwargs)
        self.in_barrier = asyncio.Event()
        self.block_barrier = asyncio.Event()

    async def barrier(self, *args: Any, **kwargs: Any) -> int:
        self.in_barrier.set()
        await self.block_barrier.wait()
        return await super().barrier(*args, **kwargs)


@mock.patch(
    "distributed.shuffle._shuffle.DataFrameShuffleRun",
    BlockedBarrierShuffleRun,
)
@gen_cluster(client=True, nthreads=[("", 1)])
async def test_unpack_gets_rescheduled_from_non_participating_worker(c, s, a):
    expected = pd.DataFrame({"a": list(range(10))})
    ddf = dd.from_pandas(expected, npartitions=2)
    ddf = ddf.shuffle("a")
    fut = c.compute(ddf)

    shuffle_id = await wait_until_new_shuffle_is_initialized(s)
    key = barrier_key(shuffle_id)
    await wait_for_state(key, "processing", s)
    shuffleA = get_active_shuffle_run(shuffle_id, a)
    await shuffleA.in_barrier.wait()

    async with Worker(s.address) as b:
        # Restrict an unpack task to B so that the previously non-participating
        # worker takes part in the unpack phase
        for key in s.tasks:
            if key_split(key) == UNPACK_PREFIX:
                s.set_restrictions({key: {b.address}})
                break

        shuffleA.block_barrier.set()
        result = await fut
        dd.assert_eq(result, expected)


class BlockedBarrierShuffleSchedulerPlugin(ShuffleSchedulerPlugin):
    def __init__(self, scheduler: Scheduler):
        super().__init__(scheduler)
        self.in_barrier = asyncio.Event()
        self.block_barrier = asyncio.Event()

    async def barrier(self, id: ShuffleId, run_id: int, consistent: bool) -> None:
        self.in_barrier.set()
        await self.block_barrier.wait()
        return await super().barrier(id, run_id, consistent)


@gen_cluster(client=True)
async def test_unpack_is_non_rootish(c, s, a, b):
    with pytest.warns(UserWarning):
        scheduler_plugin = BlockedBarrierShuffleSchedulerPlugin(s)
    df = dask.datasets.timeseries(
        start="2000-01-01",
        end="2000-01-21",
        dtypes={"x": float, "y": float},
        freq="10 s",
    )
    df = df.shuffle("x")
    result = c.compute(df)

    await scheduler_plugin.in_barrier.wait()

    unpack_tss = [ts for key, ts in s.tasks.items() if key_split(key) == UNPACK_PREFIX]
    assert len(unpack_tss) == 20
    assert not any(s.is_rootish(ts) for ts in unpack_tss)
    del unpack_tss
    scheduler_plugin.block_barrier.set()
    result = await result

    await check_worker_cleanup(a)
    await check_worker_cleanup(b)
    await check_scheduler_cleanup(s)


class FlakyConnectionPool(ConnectionPool):
    def __init__(self, *args, failing_connects=0, **kwargs):
        self.attempts = 0
        self.failed_attempts = 0
        self.failing_connects = failing_connects
        super().__init__(*args, **kwargs)

    async def connect(self, *args, **kwargs):
        self.attempts += 1
        if self.attempts > self.failing_connects:
            return await super().connect(*args, **kwargs)

        with dask.config.set({"distributed.comm.timeouts.connect": "0 ms"}):
            try:
                _ = await super().connect(*args, **kwargs)
            except Exception:
                self.failed_attempts += 1
                raise


@gen_cluster(
    client=True,
    config={"distributed.comm.retry.count": 0, "distributed.p2p.comm.retry.count": 0},
)
async def test_flaky_connect_fails_without_retry(c, s, a, b):
    df = dask.datasets.timeseries(
        start="2000-01-01",
        end="2000-01-10",
        dtypes={"x": float, "y": float},
        freq="10 s",
    )
    with dask.config.set({"dataframe.shuffle.method": "p2p"}):
        x = df.shuffle("x")

    rpc = await FlakyConnectionPool(failing_connects=1)

    with mock.patch.object(a, "rpc", rpc):
        with raises_with_cause(
            expected_exception=RuntimeError,
            match="P2P shuffling.*transfer",
            expected_cause=OSError,
            match_cause=None,
        ):
            await c.compute(x)

    await check_worker_cleanup(a)
    await check_worker_cleanup(b)
    await c.close()
    await check_scheduler_cleanup(s)


@gen_cluster(
    client=True,
    config={"distributed.comm.retry.count": 0, "distributed.p2p.comm.retry.count": 1},
)
async def test_flaky_connect_recover_with_retry(c, s, a, b):
    df = dask.datasets.timeseries(
        start="2000-01-01",
        end="2000-01-10",
        dtypes={"x": float, "y": float},
        freq="10 s",
    )
    with dask.config.set({"dataframe.shuffle.method": "p2p"}):
        x = df.shuffle("x")

    rpc = await FlakyConnectionPool(failing_connects=1)
    with captured_logger("distributed.utils_comm") as caplog:
        with mock.patch.object(a, "rpc", rpc):
            await c.compute(x)
        assert rpc.failed_attempts == 1
    # Assert that we do not log the binary payload (or any other excessive amount of data)
    logs = caplog.getvalue()
    lines = logs.split("\n")
    for line in lines:
        assert len(line) < 250
        assert not line or line.startswith("Retrying")

    await check_worker_cleanup(a)
    await check_worker_cleanup(b)
    await check_scheduler_cleanup(s)


class BlockedAfterGatherDep(Worker):
    def __init__(self, *args, **kwargs):
        self.after_gather_dep = asyncio.Event()
        self.block_gather_dep = asyncio.Event()
        super().__init__(*args, **kwargs)

    async def gather_dep(self, *args, **kwargs):
        result = await super().gather_dep(*args, **kwargs)
        self.after_gather_dep.set()
        await self.block_gather_dep.wait()
        return result


@gen_cluster(client=True, nthreads=[("", 1)] * 3, Worker=BlockedAfterGatherDep)
async def test_barrier_handles_stale_resumed_transfer(c, s, *workers):
    df = dask.datasets.timeseries(
        start="2000-01-01",
        end="2000-01-10",
        dtypes={"x": float, "y": float},
        freq="10 s",
    )
    with dask.config.set({"dataframe.shuffle.method": "p2p"}):
        out = df.shuffle("x")
    out = c.compute(out)
    shuffle_id = await wait_until_new_shuffle_is_initialized(s)
    key = barrier_key(shuffle_id)
    await wait_for_state(key, "processing", s)
    barrier_worker = None
    bts = s.tasks[key]
    workers = list(workers)
    for w in workers:
        if w.address == bts.processing_on.address:
            barrier_worker = w
            workers.remove(w)
            break
    assert barrier_worker
    closed_worker, remaining_worker = workers
    remaining_worker.block_gather_dep.set()
    await wait_for_tasks_in_state("shuffle-transfer", "flight", 1, barrier_worker)
    await barrier_worker.after_gather_dep.wait()
    await closed_worker.close()
    await wait_for_tasks_in_state("shuffle-transfer", "resumed", 1, barrier_worker)
    barrier_worker.block_gather_dep.set()
    await out


@pytest.mark.parametrize("disk", [True, False])
@pytest.mark.parametrize("keep", ["first", "last"])
@gen_cluster(client=True)
async def test_shuffle_stable_ordering(c, s, a, b, keep, disk):
    """Ensures that shuffling guarantees ordering for individual entries
    belonging to the same shuffle key"""

    def make_partition(partition_id, size):
        """Return null column for every other partition"""
        offset = partition_id * size
        df = pd.DataFrame({"a": np.arange(start=offset, stop=offset + size)})
        df["b"] = df["a"] % 23
        return df

    df = dd.from_map(make_partition, np.arange(19), args=(250,))

    with dask.config.set(
        {"dataframe.shuffle.method": "p2p", "distributed.p2p.disk": disk}
    ):
        shuffled = df.shuffle("b")
    result, expected = await c.compute([shuffled, df], sync=True)
    dd.assert_eq(result, expected)

    for _, group in result.groupby("b"):
        assert group["a"].is_monotonic_increasing

    await check_worker_cleanup(a)
    await check_worker_cleanup(b)
    await check_scheduler_cleanup(s)


@pytest.mark.parametrize("disk", [True, False])
@pytest.mark.parametrize("keep", ["first", "last"])
@gen_cluster(client=True)
async def test_drop_duplicates_stable_ordering(c, s, a, b, keep, disk):
    df = dask.datasets.timeseries()

    with dask.config.set(
        {"dataframe.shuffle.method": "p2p", "distributed.p2p.disk": disk}
    ):
        result, expected = await c.compute(
            [
                df.drop_duplicates(
                    subset=["name"], keep=keep, split_out=df.npartitions
                ),
                df,
            ],
            sync=True,
        )
    expected = expected.drop_duplicates(subset=["name"], keep=keep)
    dd.assert_eq(result, expected)


@gen_cluster(client=True)
async def test_wrong_meta_provided(c, s, a, b):
    # https://github.com/dask/distributed/issues/8519
    @dask.delayed
    def data_gen():
        return pd.DataFrame({"a": range(10)})

    ddf = dd.from_delayed(
        [data_gen()] * 2, meta=[("a", int), ("b", int)], verify_meta=False
    )

    with raises_with_cause(
        RuntimeError,
        r"shuffling \w* failed",
        ValueError,
        "meta",
    ):
        await c.gather(c.compute(ddf.shuffle(on="a")))


@gen_cluster(client=True)
async def test_dont_downscale_participating_workers(c, s, a, b):
    df = dask.datasets.timeseries(
        start="2000-01-01",
        end="2000-01-10",
        dtypes={"x": float, "y": float},
        freq="10 s",
    )
    with dask.config.set({"dataframe.shuffle.method": "p2p"}):
        shuffled = df.shuffle("x")

    workers_to_close = s.workers_to_close(n=2)
    assert len(workers_to_close) == 2
    res = c.compute(shuffled)

    shuffle_id = await wait_until_new_shuffle_is_initialized(s)
    while not get_active_shuffle_runs(a):
        await asyncio.sleep(0.01)
    while not get_active_shuffle_runs(b):
        await asyncio.sleep(0.01)

    workers_to_close = s.workers_to_close(n=2)
    assert len(workers_to_close) == 0

    async with Worker(s.address) as w:
        c.submit(lambda: None, workers=[w.address])

        workers_to_close = s.workers_to_close(n=3)
        assert len(workers_to_close) == 1

    workers_to_close = s.workers_to_close(n=2)
    assert len(workers_to_close) == 0

    await c.gather(res)
    del res

    workers_to_close = s.workers_to_close(n=2)
    assert len(workers_to_close) == 2<|MERGE_RESOLUTION|>--- conflicted
+++ resolved
@@ -110,31 +110,6 @@
     assert not plugin.heartbeats
 
 
-<<<<<<< HEAD
-=======
-@pytest.mark.skipif(dd._dask_expr_enabled(), reason="pyarrow>=7.0.0 already required")
-@gen_cluster(client=True)
-async def test_minimal_version(c, s, a, b):
-    no_pyarrow_ctx = (
-        mock.patch.dict("sys.modules", {"pyarrow": None})
-        if pa is not None
-        else contextlib.nullcontext()
-    )
-    with no_pyarrow_ctx:
-        df = dask.datasets.timeseries(
-            start="2000-01-01",
-            end="2000-01-10",
-            dtypes={"x": float, "y": float},
-            freq="10 s",
-        )
-        with (
-            pytest.raises(ModuleNotFoundError, match="requires pyarrow"),
-            dask.config.set({"dataframe.shuffle.method": "p2p"}),
-        ):
-            await c.compute(df.shuffle("x"))
-
-
->>>>>>> 4986fa41
 @pytest.mark.gpu
 @gen_cluster(client=True)
 async def test_basic_cudf_support(c, s, a, b):
@@ -1261,26 +1236,6 @@
     assert sum(map(len, out.values())) == len(df)
 
 
-@pytest.mark.parametrize("drop_column", [True, False])
-def test_split_by_partition(drop_column):
-    pa = pytest.importorskip("pyarrow")
-
-    df = pd.DataFrame(
-        {
-            "x": [1, 2, 3, 4, 5],
-            "_partition": [3, 1, 2, 3, 1],
-        }
-    )
-    t = pa.Table.from_pandas(df)
-
-    out = split_by_partition(t, "_partition", drop_column)
-    assert set(out) == {1, 2, 3}
-    if drop_column:
-        df = df.drop(columns="_partition")
-    assert out[1].column_names == list(df.columns)
-    assert sum(map(len, out.values())) == len(df)
-
-
 @gen_cluster(client=True, nthreads=[("", 1)] * 2)
 async def test_clean_after_forgotten_early(c, s, a, b):
     df = dask.datasets.timeseries(
