--- conflicted
+++ resolved
@@ -25,13 +25,6 @@
 dd = pytest.importorskip("dask.dataframe")
 
 import dask
-<<<<<<< HEAD
-from dask.distributed import Event, LocalCluster, Nanny, Worker
-
-from distributed.client import Client
-from distributed.core import ConnectionPool
-from distributed.scheduler import KilledWorker, Scheduler
-=======
 from dask.typing import Key
 
 from distributed import (
@@ -43,7 +36,7 @@
     Scheduler,
     Worker,
 )
->>>>>>> dfc43580
+from distributed.core import ConnectionPool
 from distributed.scheduler import TaskState as SchedulerTaskState
 from distributed.shuffle._arrow import (
     convert_shards,
