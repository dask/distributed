from __future__ import annotations

import asyncio
import io
import itertools
import os
import random
import shutil
from collections import defaultdict
from collections.abc import Mapping
from concurrent.futures import ThreadPoolExecutor
from contextlib import AsyncExitStack
from itertools import count
from typing import Any
from unittest import mock

import pytest

pd = pytest.importorskip("pandas")
dd = pytest.importorskip("dask.dataframe")

import dask
from dask.distributed import Event, Nanny, Worker
from dask.utils import stringify

from distributed.client import Client
from distributed.diagnostics.plugin import SchedulerPlugin
from distributed.scheduler import Scheduler
from distributed.scheduler import TaskState as SchedulerTaskState
from distributed.shuffle._arrow import serialize_table
from distributed.shuffle._limiter import ResourceLimiter
from distributed.shuffle._scheduler_plugin import (
    ShuffleSchedulerPlugin,
    get_worker_for_range_sharding,
)
from distributed.shuffle._shuffle import ShuffleId, barrier_key
from distributed.shuffle._worker_plugin import (
    DataFrameShuffleRun,
    ShuffleRun,
    ShuffleWorkerPlugin,
    convert_partition,
    list_of_buffers_to_table,
    split_by_partition,
    split_by_worker,
)
from distributed.shuffle.tests.utils import (
    AbstractShuffleTestPool,
    invoke_annotation_chaos,
)
from distributed.utils import Deadline
from distributed.utils_test import (
    async_poll_for,
    cluster,
    gen_cluster,
    gen_test,
    raises_with_cause,
    wait_for_state,
)
from distributed.worker_state_machine import TaskState as WorkerTaskState

try:
    import pyarrow as pa
except ImportError:
    pa = None


@pytest.fixture(params=[0, 0.3, 1], ids=["none", "some", "all"])
def lose_annotations(request):
    return request.param


async def check_worker_cleanup(
    worker: Worker,
    closed: bool = False,
    interval: float = 0.01,
    timeout: int | None = None,
) -> None:
    """Assert that the worker has no shuffle state"""
    deadline = Deadline.after(timeout)
    plugin = worker.plugins["shuffle"]
    assert isinstance(plugin, ShuffleWorkerPlugin)

    while plugin._runs and not deadline.expired:
        await asyncio.sleep(interval)
    if closed:
        assert plugin.closed
    for dirpath, dirnames, filenames in os.walk(worker.local_directory):
        assert "shuffle" not in dirpath
        for fn in dirnames + filenames:
            assert "shuffle" not in fn


async def check_scheduler_cleanup(
    scheduler: Scheduler, interval: float = 0.01, timeout: int | None = None
) -> None:
    """Assert that the scheduler has no shuffle state"""
    deadline = Deadline.after(timeout)
    plugin = scheduler.plugins["shuffle"]
    assert isinstance(plugin, ShuffleSchedulerPlugin)
    while plugin.states and not deadline.expired:
        await asyncio.sleep(interval)
    assert not plugin.states
    assert not plugin.heartbeats


@pytest.mark.skipif(
    pa is not None,
    reason="We don't have a CI job that is installing a very old pyarrow version",
)
@gen_cluster(client=True)
async def test_minimal_version(c, s, a, b):
    df = dask.datasets.timeseries(
        start="2000-01-01",
        end="2000-01-10",
        dtypes={"x": float, "y": float},
        freq="10 s",
    )
    with pytest.raises(RuntimeError, match="requires pyarrow"):
        await c.compute(dd.shuffle.shuffle(df, "x", shuffle="p2p"))


def get_shuffle_run_from_worker(shuffle_id: ShuffleId, worker: Worker) -> ShuffleRun:
    plugin = worker.plugins["shuffle"]
    assert isinstance(plugin, ShuffleWorkerPlugin)
    return plugin.shuffles[shuffle_id]


@pytest.mark.parametrize("npartitions", [None, 1, 20])
@gen_cluster(client=True)
async def test_basic_integration(c, s, a, b, lose_annotations, npartitions):
    await invoke_annotation_chaos(lose_annotations, c)
    df = dask.datasets.timeseries(
        start="2000-01-01",
        end="2000-01-10",
        dtypes={"x": float, "y": float},
        freq="10 s",
    )
    out = dd.shuffle.shuffle(df, "x", shuffle="p2p", npartitions=npartitions)
    if npartitions is None:
        assert out.npartitions == df.npartitions
    else:
        assert out.npartitions == npartitions
    x, y = c.compute([df.x.size, out.x.size])
    x = await x
    y = await y
    assert x == y

    await check_worker_cleanup(a)
    await check_worker_cleanup(b)
    await check_scheduler_cleanup(s)


@pytest.mark.parametrize("npartitions", [None, 1, 20])
@gen_cluster(client=True)
async def test_shuffle_with_array_conversion(c, s, a, b, lose_annotations, npartitions):
    await invoke_annotation_chaos(lose_annotations, c)
    df = dask.datasets.timeseries(
        start="2000-01-01",
        end="2000-01-10",
        dtypes={"x": float, "y": float},
        freq="10 s",
    )
    out = dd.shuffle.shuffle(df, "x", shuffle="p2p", npartitions=npartitions).values

    if npartitions == 1:
        # FIXME: distributed#7816
        with raises_with_cause(
            RuntimeError, "shuffle_transfer failed", RuntimeError, "Barrier task"
        ):
            await c.compute(out)
    else:
        await c.compute(out)

    await check_worker_cleanup(a)
    await check_worker_cleanup(b)
    await check_scheduler_cleanup(s)


def test_shuffle_before_categorize(loop_in_thread):
    """Regression test for https://github.com/dask/distributed/issues/7615"""
    with cluster() as (s, [a, b]), Client(s["address"], loop=loop_in_thread) as c:
        df = dask.datasets.timeseries(
            start="2000-01-01",
            end="2000-01-10",
            dtypes={"x": float, "y": str},
            freq="10 s",
        )
        df = dd.shuffle.shuffle(df, "x", shuffle="p2p")
        df.categorize(columns=["y"])
        c.compute(df)


@gen_cluster(client=True)
async def test_concurrent(c, s, a, b, lose_annotations):
    await invoke_annotation_chaos(lose_annotations, c)
    df = dask.datasets.timeseries(
        start="2000-01-01",
        end="2000-01-10",
        dtypes={"x": float, "y": float},
        freq="10 s",
    )
    x = dd.shuffle.shuffle(df, "x", shuffle="p2p")
    y = dd.shuffle.shuffle(df, "y", shuffle="p2p")
    x, y = c.compute([x.x.size, y.y.size])
    x = await x
    y = await y
    assert x == y

    await check_worker_cleanup(a)
    await check_worker_cleanup(b)
    await check_scheduler_cleanup(s)


@gen_cluster(client=True)
async def test_bad_disk(c, s, a, b):
    df = dask.datasets.timeseries(
        start="2000-01-01",
        end="2000-01-10",
        dtypes={"x": float, "y": float},
        freq="10 s",
    )
    out = dd.shuffle.shuffle(df, "x", shuffle="p2p")
    out = out.persist()
    shuffle_id = await wait_until_new_shuffle_is_initialized(s)
    while not a.plugins["shuffle"].shuffles:
        await asyncio.sleep(0.01)
    shutil.rmtree(a.local_directory)

    while not b.plugins["shuffle"].shuffles:
        await asyncio.sleep(0.01)
    shutil.rmtree(b.local_directory)
    with pytest.raises(RuntimeError, match=f"shuffle_transfer failed .* {shuffle_id}"):
        out = await c.compute(out)

    await c.close()
    await check_worker_cleanup(a)
    await check_worker_cleanup(b)
    await check_scheduler_cleanup(s)


async def wait_until_worker_has_tasks(
    prefix: str, worker: str, count: int, scheduler: Scheduler, interval: float = 0.01
) -> None:
    ws = scheduler.workers[worker]
    while (
        len(
            [
                key
                for key, ts in scheduler.tasks.items()
                if prefix in key and ts.state == "memory" and {ws} == ts.who_has
            ]
        )
        < count
    ):
        await asyncio.sleep(interval)


async def wait_for_tasks_in_state(
    prefix: str,
    state: str,
    count: int,
    dask_worker: Worker | Scheduler,
    interval: float = 0.01,
) -> None:
    tasks: Mapping[str, SchedulerTaskState | WorkerTaskState]

    if isinstance(dask_worker, Worker):
        tasks = dask_worker.state.tasks
    elif isinstance(dask_worker, Scheduler):
        tasks = dask_worker.tasks
    else:
        raise TypeError(dask_worker)

    while (
        len([key for key, ts in tasks.items() if prefix in key and ts.state == state])
        < count
    ):
        await asyncio.sleep(interval)


async def wait_until_new_shuffle_is_initialized(
    scheduler: Scheduler, interval: float = 0.01, timeout: int | None = None
) -> ShuffleId:
    deadline = Deadline.after(timeout)
    scheduler_plugin = scheduler.plugins["shuffle"]
    assert isinstance(scheduler_plugin, ShuffleSchedulerPlugin)
    while not scheduler_plugin.shuffle_ids() and not deadline.expired:
        await asyncio.sleep(interval)
    shuffle_ids = scheduler_plugin.shuffle_ids()
    assert len(shuffle_ids) == 1
    return next(iter(shuffle_ids))


@gen_cluster(client=True, nthreads=[("", 1)] * 2)
async def test_closed_worker_during_transfer(c, s, a, b):
    df = dask.datasets.timeseries(
        start="2000-01-01",
        end="2000-03-01",
        dtypes={"x": float, "y": float},
        freq="10 s",
    )
    out = dd.shuffle.shuffle(df, "x", shuffle="p2p")
    x, y = c.compute([df.x.size, out.x.size])
    await wait_for_tasks_in_state("shuffle-transfer", "memory", 1, b)
    await b.close()

    x = await x
    y = await y
    assert x == y

    await c.close()
    await check_worker_cleanup(a)
    await check_worker_cleanup(b, closed=True)
    await check_scheduler_cleanup(s)


@pytest.mark.slow
@gen_cluster(client=True, nthreads=[("", 1)])
async def test_crashed_worker_during_transfer(c, s, a):
    async with Nanny(s.address, nthreads=1) as n:
        killed_worker_address = n.worker_address
        df = dask.datasets.timeseries(
            start="2000-01-01",
            end="2000-03-01",
            dtypes={"x": float, "y": float},
            freq="10 s",
        )
        out = dd.shuffle.shuffle(df, "x", shuffle="p2p")
        x, y = c.compute([df.x.size, out.x.size])
        await wait_until_worker_has_tasks(
            "shuffle-transfer", killed_worker_address, 1, s
        )
        await n.process.process.kill()

        x = await x
        y = await y
        assert x == y

        await c.close()
        await check_worker_cleanup(a)
        await check_scheduler_cleanup(s)


@gen_cluster(client=True, nthreads=[("", 1)] * 2)
async def test_closed_input_only_worker_during_transfer(c, s, a, b):
    def mock_get_worker_for_range_sharding(
        output_partition: int, workers: list[str], npartitions: int
    ) -> str:
        return a.address

    with mock.patch(
        "distributed.shuffle._scheduler_plugin.get_worker_for_range_sharding",
        mock_get_worker_for_range_sharding,
    ):
        df = dask.datasets.timeseries(
            start="2000-01-01",
            end="2000-05-01",
            dtypes={"x": float, "y": float},
            freq="10 s",
        )
        out = dd.shuffle.shuffle(df, "x", shuffle="p2p")
        x, y = c.compute([df.x.size, out.x.size])
        await wait_for_tasks_in_state("shuffle-transfer", "memory", 1, b, 0.001)
        await b.close()

        x = await x
        y = await y
        assert x == y

        await c.close()
        await check_worker_cleanup(a)
        await check_worker_cleanup(b, closed=True)
        await check_scheduler_cleanup(s)


@pytest.mark.slow
@gen_cluster(client=True, nthreads=[("", 1)], clean_kwargs={"processes": False})
async def test_crashed_input_only_worker_during_transfer(c, s, a):
    def mock_mock_get_worker_for_range_sharding(
        output_partition: int, workers: list[str], npartitions: int
    ) -> str:
        return a.address

    with mock.patch(
        "distributed.shuffle._scheduler_plugin.get_worker_for_range_sharding",
        mock_mock_get_worker_for_range_sharding,
    ):
        async with Nanny(s.address, nthreads=1) as n:
            killed_worker_address = n.worker_address
            df = dask.datasets.timeseries(
                start="2000-01-01",
                end="2000-03-01",
                dtypes={"x": float, "y": float},
                freq="10 s",
            )
            out = dd.shuffle.shuffle(df, "x", shuffle="p2p")
            x, y = c.compute([df.x.size, out.x.size])
            await wait_until_worker_has_tasks(
                "shuffle-transfer", n.worker_address, 1, s
            )
            await n.process.process.kill()

            x = await x
            y = await y
            assert x == y

            await c.close()
            await check_worker_cleanup(a)
            await check_scheduler_cleanup(s)


@pytest.mark.slow
@gen_cluster(client=True, nthreads=[("", 1)] * 3)
async def test_closed_bystanding_worker_during_shuffle(c, s, w1, w2, w3):
    with dask.annotate(workers=[w1.address, w2.address], allow_other_workers=False):
        df = dask.datasets.timeseries(
            start="2000-01-01",
            end="2000-02-01",
            dtypes={"x": float, "y": float},
            freq="10 s",
        )
        out = dd.shuffle.shuffle(df, "x", shuffle="p2p")
        out = out.persist()
    await wait_for_tasks_in_state("shuffle-transfer", "memory", 1, w1)
    await wait_for_tasks_in_state("shuffle-transfer", "memory", 1, w2)
    await w3.close()

    await c.compute(out)
    del out

    await check_worker_cleanup(w1)
    await check_worker_cleanup(w2)
    await check_worker_cleanup(w3, closed=True)
    await check_scheduler_cleanup(s)


class BlockedInputsDoneShuffle(DataFrameShuffleRun):
    def __init__(self, *args, **kwargs):
        super().__init__(*args, **kwargs)
        self.in_inputs_done = asyncio.Event()
        self.block_inputs_done = asyncio.Event()

    async def inputs_done(self) -> None:
        self.in_inputs_done.set()
        await self.block_inputs_done.wait()
        await super().inputs_done()


@mock.patch(
    "distributed.shuffle._worker_plugin.DataFrameShuffleRun",
    BlockedInputsDoneShuffle,
)
@gen_cluster(client=True, nthreads=[("", 1)] * 2)
async def test_closed_worker_during_barrier(c, s, a, b):
    df = dask.datasets.timeseries(
        start="2000-01-01",
        end="2000-01-10",
        dtypes={"x": float, "y": float},
        freq="10 s",
    )
    out = dd.shuffle.shuffle(df, "x", shuffle="p2p")
    x, y = c.compute([df.x.size, out.x.size])
    shuffle_id = await wait_until_new_shuffle_is_initialized(s)
    key = barrier_key(shuffle_id)
    await wait_for_state(key, "processing", s)
    shuffleA = get_shuffle_run_from_worker(shuffle_id, a)
    shuffleB = get_shuffle_run_from_worker(shuffle_id, b)
    await shuffleA.in_inputs_done.wait()
    await shuffleB.in_inputs_done.wait()

    ts = s.tasks[key]
    processing_worker = a if ts.processing_on.address == a.address else b
    if processing_worker == a:
        close_worker, alive_worker = a, b
        alive_shuffle = shuffleB

    else:
        close_worker, alive_worker = b, a
        alive_shuffle = shuffleA
    await close_worker.close()

    alive_shuffle.block_inputs_done.set()
    alive_shuffles = alive_worker.extensions["shuffle"].shuffles

    def shuffle_restarted():
        try:
            return alive_shuffles[shuffle_id].run_id > alive_shuffle.run_id
        except KeyError:
            return False

    await async_poll_for(
        shuffle_restarted,
        timeout=5,
    )
    restarted_shuffle = alive_shuffles[shuffle_id]
    restarted_shuffle.block_inputs_done.set()

    x = await x
    y = await y
    assert x == y

    await c.close()
    await check_worker_cleanup(close_worker, closed=True)
    await check_worker_cleanup(alive_worker)
    await check_scheduler_cleanup(s)


@mock.patch(
    "distributed.shuffle._worker_plugin.DataFrameShuffleRun",
    BlockedInputsDoneShuffle,
)
@gen_cluster(client=True, nthreads=[("", 1)] * 2)
async def test_closed_other_worker_during_barrier(c, s, a, b):
    df = dask.datasets.timeseries(
        start="2000-01-01",
        end="2000-01-10",
        dtypes={"x": float, "y": float},
        freq="10 s",
    )
    out = dd.shuffle.shuffle(df, "x", shuffle="p2p")
    x, y = c.compute([df.x.size, out.x.size])
    shuffle_id = await wait_until_new_shuffle_is_initialized(s)

    key = barrier_key(shuffle_id)
    await wait_for_state(key, "processing", s, interval=0)

    shuffleA = get_shuffle_run_from_worker(shuffle_id, a)
    shuffleB = get_shuffle_run_from_worker(shuffle_id, b)
    await shuffleA.in_inputs_done.wait()
    await shuffleB.in_inputs_done.wait()

    ts = s.tasks[key]
    processing_worker = a if ts.processing_on.address == a.address else b
    if processing_worker == a:
        close_worker, alive_worker = b, a
        alive_shuffle = shuffleA

    else:
        close_worker, alive_worker = a, b
        alive_shuffle = shuffleB
    await close_worker.close()

    alive_shuffle.block_inputs_done.set()
    alive_shuffles = alive_worker.extensions["shuffle"].shuffles

    def shuffle_restarted():
        try:
            return alive_shuffles[shuffle_id].run_id > alive_shuffle.run_id
        except KeyError:
            return False

    await async_poll_for(
        shuffle_restarted,
        timeout=5,
    )
    restarted_shuffle = alive_shuffles[shuffle_id]
    restarted_shuffle.block_inputs_done.set()

    x = await x
    y = await y
    assert x == y

    await c.close()
    await check_worker_cleanup(close_worker, closed=True)
    await check_worker_cleanup(alive_worker)
    await check_scheduler_cleanup(s)


@pytest.mark.slow
@mock.patch(
    "distributed.shuffle._worker_plugin.DataFrameShuffleRun",
    BlockedInputsDoneShuffle,
)
@gen_cluster(client=True, nthreads=[("", 1)])
async def test_crashed_other_worker_during_barrier(c, s, a):
    async with Nanny(s.address, nthreads=1) as n:
        df = dask.datasets.timeseries(
            start="2000-01-01",
            end="2000-01-10",
            dtypes={"x": float, "y": float},
            freq="10 s",
        )
        out = dd.shuffle.shuffle(df, "x", shuffle="p2p")
        x, y = c.compute([df.x.size, out.x.size])
        shuffle_id = await wait_until_new_shuffle_is_initialized(s)
        key = barrier_key(shuffle_id)
        # Ensure that barrier is not executed on the nanny
        s.set_restrictions({key: {a.address}})
        await wait_for_state(key, "processing", s, interval=0)
<<<<<<< HEAD
        shuffles = a.extensions["shuffle"].shuffles
        shuffle = shuffles[shuffle_id]
=======

        shuffle = get_shuffle_run_from_worker(shuffle_id, a)
>>>>>>> e0d0174d
        await shuffle.in_inputs_done.wait()
        await n.process.process.kill()
        shuffle.block_inputs_done.set()

        def shuffle_restarted():
            try:
                return shuffles[shuffle_id].run_id > shuffle.run_id
            except KeyError:
                return False

        await async_poll_for(
            shuffle_restarted,
            timeout=5,
        )
        restarted_shuffle = shuffles[shuffle_id]
        restarted_shuffle.block_inputs_done.set()

        x = await x
        y = await y
        assert x == y

        await c.close()
        await check_worker_cleanup(a)
        await check_scheduler_cleanup(s)


@gen_cluster(client=True, nthreads=[("", 1)] * 2)
async def test_closed_worker_during_unpack(c, s, a, b):
    df = dask.datasets.timeseries(
        start="2000-01-01",
        end="2000-03-01",
        dtypes={"x": float, "y": float},
        freq="10 s",
    )
    out = dd.shuffle.shuffle(df, "x", shuffle="p2p")
    x, y = c.compute([df.x.size, out.x.size])
    await wait_for_tasks_in_state("shuffle-p2p", "memory", 1, b)
    await b.close()

    x = await x
    y = await y
    assert x == y

    await c.close()
    await check_worker_cleanup(a)
    await check_worker_cleanup(b, closed=True)
    await check_scheduler_cleanup(s)


@pytest.mark.slow
@gen_cluster(client=True, nthreads=[("", 1)])
async def test_crashed_worker_during_unpack(c, s, a):
    async with Nanny(s.address, nthreads=2) as n:
        killed_worker_address = n.worker_address
        df = dask.datasets.timeseries(
            start="2000-01-01",
            end="2000-03-01",
            dtypes={"x": float, "y": float},
            freq="10 s",
        )
        out = dd.shuffle.shuffle(df, "x", shuffle="p2p")
        x, y = c.compute([df.x.size, out.x.size])
        await wait_until_worker_has_tasks("shuffle-p2p", killed_worker_address, 1, s)
        await n.process.process.kill()

        x = await x
        y = await y
        assert x == y

        await c.close()
        await check_worker_cleanup(a)
        await check_scheduler_cleanup(s)


@gen_cluster(client=True)
async def test_heartbeat(c, s, a, b):
    await a.heartbeat()
    await check_scheduler_cleanup(s)
    df = dask.datasets.timeseries(
        start="2000-01-01",
        end="2000-01-10",
        dtypes={"x": float, "y": float},
        freq="10 s",
    )
    out = dd.shuffle.shuffle(df, "x", shuffle="p2p")
    out = out.persist()

    while not s.plugins["shuffle"].heartbeats:
        await asyncio.sleep(0.001)
        await a.heartbeat()

    assert s.plugins["shuffle"].heartbeats.values()
    await out

    await check_worker_cleanup(a)
    await check_worker_cleanup(b)
    del out
    await check_scheduler_cleanup(s)


def test_processing_chain():
    """
    This is a serial version of the entire compute chain

    In practice this takes place on many different workers.
    Here we verify its accuracy in a single threaded situation.
    """
    np = pytest.importorskip("numpy")
    pa = pytest.importorskip("pyarrow")

    class Stub:
        def __init__(self, value: int) -> None:
            self.value = value

    counter = count()
    workers = ["a", "b", "c"]
    npartitions = 5

    # Test the processing chain with a dataframe that contains all supported dtypes
    df = pd.DataFrame(
        {
            # numpy dtypes
            f"col{next(counter)}": pd.array([True, False] * 50, dtype="bool"),
            f"col{next(counter)}": pd.array(range(100), dtype="int8"),
            f"col{next(counter)}": pd.array(range(100), dtype="int16"),
            f"col{next(counter)}": pd.array(range(100), dtype="int32"),
            f"col{next(counter)}": pd.array(range(100), dtype="int64"),
            f"col{next(counter)}": pd.array(range(100), dtype="uint8"),
            f"col{next(counter)}": pd.array(range(100), dtype="uint16"),
            f"col{next(counter)}": pd.array(range(100), dtype="uint32"),
            f"col{next(counter)}": pd.array(range(100), dtype="uint64"),
            f"col{next(counter)}": pd.array(range(100), dtype="float16"),
            f"col{next(counter)}": pd.array(range(100), dtype="float32"),
            f"col{next(counter)}": pd.array(range(100), dtype="float64"),
            f"col{next(counter)}": pd.array(
                [np.datetime64("2022-01-01") + i for i in range(100)],
                dtype="datetime64[ns]",
            ),
            f"col{next(counter)}": pd.array(
                [np.timedelta64(1, "D") + i for i in range(100)],
                dtype="timedelta64[ns]",
            ),
            # FIXME: PyArrow does not support complex numbers: https://issues.apache.org/jira/browse/ARROW-638
            # f"col{next(counter)}": pd.array(range(100), dtype="csingle"),
            # f"col{next(counter)}": pd.array(range(100), dtype="cdouble"),
            # f"col{next(counter)}": pd.array(range(100), dtype="clongdouble"),
            # Nullable dtypes
            f"col{next(counter)}": pd.array([True, False] * 50, dtype="boolean"),
            f"col{next(counter)}": pd.array(range(100), dtype="Int8"),
            f"col{next(counter)}": pd.array(range(100), dtype="Int16"),
            f"col{next(counter)}": pd.array(range(100), dtype="Int32"),
            f"col{next(counter)}": pd.array(range(100), dtype="Int64"),
            f"col{next(counter)}": pd.array(range(100), dtype="UInt8"),
            f"col{next(counter)}": pd.array(range(100), dtype="UInt16"),
            f"col{next(counter)}": pd.array(range(100), dtype="UInt32"),
            f"col{next(counter)}": pd.array(range(100), dtype="UInt64"),
            # pandas dtypes
            f"col{next(counter)}": pd.array(
                [np.datetime64("2022-01-01") + i for i in range(100)],
                dtype=pd.DatetimeTZDtype(tz="Europe/Berlin"),
            ),
            f"col{next(counter)}": pd.array(
                [pd.Period("2022-01-01", freq="D") + i for i in range(100)],
                dtype="period[D]",
            ),
            f"col{next(counter)}": pd.array(
                [pd.Interval(left=i, right=i + 2) for i in range(100)], dtype="Interval"
            ),
            f"col{next(counter)}": pd.array(["x", "y"] * 50, dtype="category"),
            f"col{next(counter)}": pd.array(["lorem ipsum"] * 100, dtype="string"),
            # FIXME: PyArrow does not support sparse data: https://issues.apache.org/jira/browse/ARROW-8679
            # f"col{next(counter)}": pd.array(
            #     [np.nan, np.nan, 1.0, np.nan, np.nan] * 20,
            #     dtype="Sparse[float64]",
            # ),
            # PyArrow dtypes
            f"col{next(counter)}": pd.array([True, False] * 50, dtype="bool[pyarrow]"),
            f"col{next(counter)}": pd.array(range(100), dtype="int8[pyarrow]"),
            f"col{next(counter)}": pd.array(range(100), dtype="int16[pyarrow]"),
            f"col{next(counter)}": pd.array(range(100), dtype="int32[pyarrow]"),
            f"col{next(counter)}": pd.array(range(100), dtype="int64[pyarrow]"),
            f"col{next(counter)}": pd.array(range(100), dtype="uint8[pyarrow]"),
            f"col{next(counter)}": pd.array(range(100), dtype="uint16[pyarrow]"),
            f"col{next(counter)}": pd.array(range(100), dtype="uint32[pyarrow]"),
            f"col{next(counter)}": pd.array(range(100), dtype="uint64[pyarrow]"),
            f"col{next(counter)}": pd.array(range(100), dtype="float32[pyarrow]"),
            f"col{next(counter)}": pd.array(range(100), dtype="float64[pyarrow]"),
            f"col{next(counter)}": pd.array(
                [pd.Timestamp.fromtimestamp(1641034800 + i) for i in range(100)],
                dtype=pd.ArrowDtype(pa.timestamp("ms")),
            ),
            f"col{next(counter)}": pd.array(
                ["lorem ipsum"] * 100,
                dtype="string[pyarrow]",
            ),
            f"col{next(counter)}": pd.array(
                ["lorem ipsum"] * 100,
                dtype=pd.StringDtype("pyarrow"),
            ),
            f"col{next(counter)}": pd.array(
                ["lorem ipsum"] * 100,
                dtype="string[python]",
            ),
            # custom objects
            # FIXME: Serializing custom objects is not supported in P2P shuffling
            # f"col{next(counter)}": pd.array(
            #     [Stub(i) for i in range(100)], dtype="object"
            # ),
        }
    )
    df["_partitions"] = df.col4 % npartitions
    worker_for = {i: random.choice(workers) for i in list(range(npartitions))}
    worker_for = pd.Series(worker_for, name="_worker").astype("category")

    data = split_by_worker(df, "_partitions", worker_for=worker_for)
    assert set(data) == set(worker_for.cat.categories)
    assert sum(map(len, data.values())) == len(df)

    batches = {worker: [serialize_table(t)] for worker, t in data.items()}

    # Typically we communicate to different workers at this stage
    # We then receive them back and reconstute them

    by_worker = {
        worker: list_of_buffers_to_table(list_of_batches)
        for worker, list_of_batches in batches.items()
    }
    assert sum(map(len, by_worker.values())) == len(df)

    # We split them again, and then dump them down to disk

    splits_by_worker = {
        worker: split_by_partition(t, "_partitions") for worker, t in by_worker.items()
    }

    splits_by_worker = {
        worker: {partition: [t] for partition, t in d.items()}
        for worker, d in splits_by_worker.items()
    }

    # No two workers share data from any partition
    assert not any(
        set(a) & set(b)
        for w1, a in splits_by_worker.items()
        for w2, b in splits_by_worker.items()
        if w1 is not w2
    )

    # Our simple file system
    filesystem = defaultdict(io.BytesIO)

    for partitions in splits_by_worker.values():
        for partition, tables in partitions.items():
            for table in tables:
                filesystem[partition].write(serialize_table(table))

    out = {}
    for k, bio in filesystem.items():
        bio.seek(0)
        out[k] = convert_partition(bio.read(), df.head(0))

    shuffled_df = pd.concat(df for df in out.values())
    pd.testing.assert_frame_equal(
        df,
        shuffled_df,
        check_like=True,
        check_exact=True,
    )


@gen_cluster(client=True)
async def test_head(c, s, a, b):
    a_files = list(os.walk(a.local_directory))
    b_files = list(os.walk(b.local_directory))

    df = dask.datasets.timeseries(
        start="2000-01-01",
        end="2000-01-10",
        dtypes={"x": float, "y": float},
        freq="10 s",
    )
    out = dd.shuffle.shuffle(df, "x", shuffle="p2p")
    out = await out.head(compute=False).persist()  # Only ask for one key

    assert list(os.walk(a.local_directory)) == a_files  # cleaned up files?
    assert list(os.walk(b.local_directory)) == b_files

    await check_worker_cleanup(a)
    await check_worker_cleanup(b)
    del out
    await check_scheduler_cleanup(s)


def test_split_by_worker():
    workers = ["a", "b", "c"]
    npartitions = 5
    df = pd.DataFrame({"x": range(100), "y": range(100)})
    df["_partitions"] = df.x % npartitions
    worker_for = {i: random.choice(workers) for i in range(npartitions)}
    s = pd.Series(worker_for, name="_worker").astype("category")


@gen_cluster(client=True, nthreads=[("", 1)] * 2)
async def test_clean_after_forgotten_early(c, s, a, b):
    df = dask.datasets.timeseries(
        start="2000-01-01",
        end="2000-03-01",
        dtypes={"x": float, "y": float},
        freq="10 s",
    )
    out = dd.shuffle.shuffle(df, "x", shuffle="p2p")
    out = out.persist()
    await wait_for_tasks_in_state("shuffle-transfer", "memory", 1, a)
    await wait_for_tasks_in_state("shuffle-transfer", "memory", 1, b)
    del out
    await check_worker_cleanup(a, timeout=2)
    await check_worker_cleanup(b, timeout=2)
    await check_scheduler_cleanup(s, timeout=2)


@gen_cluster(client=True)
async def test_tail(c, s, a, b):
    df = dask.datasets.timeseries(
        start="2000-01-01",
        end="2000-01-10",
        dtypes={"x": float, "y": float},
        freq="1 s",
    )
    x = dd.shuffle.shuffle(df, "x", shuffle="p2p")
    full = await x.persist()
    ntasks_full = len(s.tasks)
    del full
    while s.tasks:
        await asyncio.sleep(0)
    partial = await x.tail(compute=False).persist()  # Only ask for one key

    assert len(s.tasks) < ntasks_full
    del partial

    await check_worker_cleanup(a)
    await check_worker_cleanup(b)
    await check_scheduler_cleanup(s)


@pytest.mark.parametrize("wait_until_forgotten", [True, False])
@gen_cluster(client=True)
async def test_repeat_shuffle_instance(c, s, a, b, wait_until_forgotten):
    """Tests repeating the same instance of a shuffle-based task graph.

    See Also
    --------
    test_repeat_shuffle_operation
    """
    df = dask.datasets.timeseries(
        start="2000-01-01",
        end="2000-01-10",
        dtypes={"x": float, "y": float},
        freq="100 s",
    )
    out = dd.shuffle.shuffle(df, "x", shuffle="p2p").size
    await c.compute(out)

    if wait_until_forgotten:
        while s.tasks:
            await asyncio.sleep(0)

    await c.compute(out)

    await check_worker_cleanup(a, timeout=2)
    await check_worker_cleanup(b, timeout=2)
    await check_scheduler_cleanup(s, timeout=2)


@pytest.mark.parametrize("wait_until_forgotten", [True, False])
@gen_cluster(client=True)
async def test_repeat_shuffle_operation(c, s, a, b, wait_until_forgotten):
    """Tests repeating the same shuffle operation using two distinct instances of the
    task graph.

    See Also
    --------
    test_repeat_shuffle_instance
    """
    df = dask.datasets.timeseries(
        start="2000-01-01",
        end="2000-01-10",
        dtypes={"x": float, "y": float},
        freq="100 s",
    )
    await c.compute(dd.shuffle.shuffle(df, "x", shuffle="p2p"))

    if wait_until_forgotten:
        while s.tasks:
            await asyncio.sleep(0)

    await c.compute(dd.shuffle.shuffle(df, "x", shuffle="p2p"))

    await check_worker_cleanup(a, timeout=2)
    await check_worker_cleanup(b, timeout=2)
    await check_scheduler_cleanup(s, timeout=2)


@gen_cluster(client=True, nthreads=[("", 1)])
async def test_crashed_worker_after_shuffle(c, s, a):
    in_event = Event()
    block_event = Event()

    @dask.delayed
    def block(df, in_event, block_event):
        in_event.set()
        block_event.wait()
        return df

    async with Nanny(s.address, nthreads=1) as n:
        df = df = dask.datasets.timeseries(
            start="2000-01-01",
            end="2000-03-01",
            dtypes={"x": float, "y": float},
            freq="100 s",
            seed=42,
        )
        out = dd.shuffle.shuffle(df, "x", shuffle="p2p")
        in_event = Event()
        block_event = Event()
        with dask.annotate(workers=[n.worker_address], allow_other_workers=True):
            out = block(out, in_event, block_event)
        out = c.compute(out)

        await wait_until_worker_has_tasks("shuffle-p2p", n.worker_address, 1, s)
        await in_event.wait()
        await n.process.process.kill()
        await block_event.set()

        out = await out
        result = out.x.size
        expected = await c.compute(df.x.size)
        assert result == expected

        await c.close()
        await check_worker_cleanup(a)
        await check_scheduler_cleanup(s)


@gen_cluster(client=True, nthreads=[("", 1)])
async def test_crashed_worker_after_shuffle_persisted(c, s, a):
    async with Nanny(s.address, nthreads=1) as n:
        df = df = dask.datasets.timeseries(
            start="2000-01-01",
            end="2000-01-10",
            dtypes={"x": float, "y": float},
            freq="10 s",
            seed=42,
        )
        out = dd.shuffle.shuffle(df, "x", shuffle="p2p")
        out = out.persist()

        await wait_until_worker_has_tasks("shuffle-p2p", n.worker_address, 1, s)
        await out

        await n.process.process.kill()

        result, expected = c.compute([out.x.size, df.x.size])
        result = await result
        expected = await expected
        assert result == expected

        await c.close()
        await check_worker_cleanup(a)
        await check_scheduler_cleanup(s)


@gen_cluster(client=True, nthreads=[("", 1)] * 3)
async def test_closed_worker_between_repeats(c, s, w1, w2, w3):
    df = dask.datasets.timeseries(
        start="2000-01-01",
        end="2000-01-10",
        dtypes={"x": float, "y": float},
        freq="100 s",
        seed=42,
    )
    out = dd.shuffle.shuffle(df, "x", shuffle="p2p")
    await c.compute(out.head(compute=False))

    await check_worker_cleanup(w1)
    await check_worker_cleanup(w2)
    await check_worker_cleanup(w3)
    await check_scheduler_cleanup(s)

    await w3.close()
    await c.compute(out.tail(compute=False))

    await check_worker_cleanup(w1)
    await check_worker_cleanup(w2)
    await check_worker_cleanup(w3, closed=True)
    await check_scheduler_cleanup(s)

    await w2.close()
    await c.compute(out.head(compute=False))
    await check_worker_cleanup(w1)
    await check_worker_cleanup(w2, closed=True)
    await check_worker_cleanup(w3, closed=True)
    await check_scheduler_cleanup(s)


@gen_cluster(client=True)
async def test_new_worker(c, s, a, b):
    df = dask.datasets.timeseries(
        start="2000-01-01",
        end="2000-01-20",
        dtypes={"x": float, "y": float},
        freq="1 s",
    )
    shuffled = dd.shuffle.shuffle(df, "x", shuffle="p2p")
    persisted = shuffled.persist()
    while not s.plugins["shuffle"].states:
        await asyncio.sleep(0.001)

    async with Worker(s.address) as w:
        await c.compute(persisted)

        await check_worker_cleanup(a)
        await check_worker_cleanup(b)
        await check_worker_cleanup(w)
        del persisted
        await check_scheduler_cleanup(s)


@gen_cluster(client=True)
async def test_multi(c, s, a, b):
    left = dask.datasets.timeseries(
        start="2000-01-01",
        end="2000-01-20",
        freq="10s",
        dtypes={"id": float, "x": float},
    )
    right = dask.datasets.timeseries(
        start="2000-01-01",
        end="2000-01-10",
        freq="10s",
        dtypes={"id": float, "y": float},
    )
    left["id"] = (left["id"] * 1000000).astype(int)
    right["id"] = (right["id"] * 1000000).astype(int)

    out = left.merge(right, on="id", shuffle="p2p")
    out = await c.compute(out.size)
    assert out

    await check_worker_cleanup(a)
    await check_worker_cleanup(b)
    await check_scheduler_cleanup(s)


@gen_cluster(client=True)
async def test_restrictions(c, s, a, b):
    df = dask.datasets.timeseries(
        start="2000-01-01",
        end="2000-01-10",
        dtypes={"x": float, "y": float},
        freq="10 s",
    ).persist(workers=a.address)
    await df
    assert a.data
    assert not b.data

    x = dd.shuffle.shuffle(df, "x", shuffle="p2p")
    x = x.persist(workers=b.address)
    y = dd.shuffle.shuffle(df, "y", shuffle="p2p")
    y = y.persist(workers=a.address)

    await x
    assert all(stringify(key) in b.data for key in x.__dask_keys__())

    await y
    assert all(stringify(key) in a.data for key in y.__dask_keys__())


@gen_cluster(client=True)
async def test_delete_some_results(c, s, a, b):
    df = dask.datasets.timeseries(
        start="2000-01-01",
        end="2000-01-10",
        dtypes={"x": float, "y": float},
        freq="10 s",
    )
    x = dd.shuffle.shuffle(df, "x", shuffle="p2p").persist()
    while not s.tasks or not any(ts.state == "memory" for ts in s.tasks.values()):
        await asyncio.sleep(0.01)

    x = x.partitions[: x.npartitions // 2].persist()

    await c.compute(x.size)
    del x
    await check_worker_cleanup(a)
    await check_worker_cleanup(b)
    await check_scheduler_cleanup(s)


@gen_cluster(client=True)
async def test_add_some_results(c, s, a, b):
    df = dask.datasets.timeseries(
        start="2000-01-01",
        end="2000-01-10",
        dtypes={"x": float, "y": float},
        freq="10 s",
    )
    x = dd.shuffle.shuffle(df, "x", shuffle="p2p")
    y = x.partitions[: x.npartitions // 2].persist()

    while not s.tasks or not any(ts.state == "memory" for ts in s.tasks.values()):
        await asyncio.sleep(0.01)

    x = x.persist()

    await c.compute(x.size)

    await check_worker_cleanup(a)
    await check_worker_cleanup(b)
    del x
    del y
    await check_scheduler_cleanup(s)


@pytest.mark.slow
@gen_cluster(client=True, nthreads=[("", 1)] * 2)
async def test_clean_after_close(c, s, a, b):
    df = dask.datasets.timeseries(
        start="2000-01-01",
        end="2001-01-01",
        dtypes={"x": float, "y": float},
        freq="100 s",
    )

    out = dd.shuffle.shuffle(df, "x", shuffle="p2p")
    out = out.persist()

    await wait_for_tasks_in_state("shuffle-transfer", "executing", 1, a)
    await wait_for_tasks_in_state("shuffle-transfer", "memory", 1, b)

    await a.close()
    await check_worker_cleanup(a, closed=True)

    del out
    await check_worker_cleanup(b)
    await check_scheduler_cleanup(s)


class DataFrameShuffleTestPool(AbstractShuffleTestPool):
    _shuffle_run_id_iterator = itertools.count()

    def __init__(self, *args, **kwargs):
        super().__init__(*args, **kwargs)
        self._executor = ThreadPoolExecutor(2)

    def __enter__(self):
        return self

    def __exit__(self, exc_type, exc_value, traceback):
        try:
            self._executor.shutdown(cancel_futures=True)
        except Exception:  # pragma: no cover
            self._executor.shutdown()

    def new_shuffle(
        self,
        name,
        worker_for_mapping,
        directory,
        loop,
        Shuffle=DataFrameShuffleRun,
    ):
        s = Shuffle(
            column="_partition",
            worker_for=worker_for_mapping,
            # FIXME: Is output_workers redundant with worker_for?
            output_workers=set(worker_for_mapping.values()),
            directory=directory / name,
            id=ShuffleId(name),
            run_id=next(AbstractShuffleTestPool._shuffle_run_id_iterator),
            local_address=name,
            executor=self._executor,
            rpc=self,
            scheduler=self,
            memory_limiter_disk=ResourceLimiter(10000000),
            memory_limiter_comms=ResourceLimiter(10000000),
        )
        self.shuffles[name] = s
        return s


# 36 parametrizations
# Runtime each ~0.1s
@pytest.mark.parametrize("n_workers", [1, 10])
@pytest.mark.parametrize("n_input_partitions", [1, 2, 10])
@pytest.mark.parametrize("npartitions", [1, 20])
@pytest.mark.parametrize("barrier_first_worker", [True, False])
@gen_test()
async def test_basic_lowlevel_shuffle(
    tmp_path,
    loop_in_thread,
    n_workers,
    n_input_partitions,
    npartitions,
    barrier_first_worker,
):
    pa = pytest.importorskip("pyarrow")

    dfs = []
    rows_per_df = 10
    for ix in range(n_input_partitions):
        df = pd.DataFrame({"x": range(rows_per_df * ix, rows_per_df * (ix + 1))})
        df["_partition"] = df.x % npartitions
        dfs.append(df)

    workers = list("abcdefghijklmn")[:n_workers]

    worker_for_mapping = {}

    for part in range(npartitions):
        worker_for_mapping[part] = get_worker_for_range_sharding(
            npartitions, part, workers
        )
    assert len(set(worker_for_mapping.values())) == min(n_workers, npartitions)
    meta = dfs[0].head(0)

    with DataFrameShuffleTestPool() as local_shuffle_pool:
        shuffles = []
        for ix in range(n_workers):
            shuffles.append(
                local_shuffle_pool.new_shuffle(
                    name=workers[ix],
                    worker_for_mapping=worker_for_mapping,
                    directory=tmp_path,
                    loop=loop_in_thread,
                )
            )
        random.seed(42)
        if barrier_first_worker:
            barrier_worker = shuffles[0]
        else:
            barrier_worker = random.sample(shuffles, k=1)[0]

        try:
            for ix, df in enumerate(dfs):
                s = shuffles[ix % len(shuffles)]
                await s.add_partition(df, ix)

            await barrier_worker.barrier()

            total_bytes_sent = 0
            total_bytes_recvd = 0
            total_bytes_recvd_shuffle = 0
            for s in shuffles:
                metrics = s.heartbeat()
                assert metrics["comm"]["total"] == metrics["comm"]["written"]
                total_bytes_sent += metrics["comm"]["written"]
                total_bytes_recvd += metrics["disk"]["total"]
                total_bytes_recvd_shuffle += s.total_recvd

            assert total_bytes_recvd_shuffle == total_bytes_sent

            all_parts = []
            for part, worker in worker_for_mapping.items():
                s = local_shuffle_pool.shuffles[worker]
                all_parts.append(s.get_output_partition(part, f"key-{part}", meta=meta))

            all_parts = await asyncio.gather(*all_parts)

            df_after = pd.concat(all_parts)
        finally:
            await asyncio.gather(*[s.close() for s in shuffles])
        assert len(df_after) == len(pd.concat(dfs))


@gen_test()
async def test_error_offload(tmp_path, loop_in_thread):
    pa = pytest.importorskip("pyarrow")

    dfs = []
    rows_per_df = 10
    n_input_partitions = 2
    npartitions = 2
    for ix in range(n_input_partitions):
        df = pd.DataFrame({"x": range(rows_per_df * ix, rows_per_df * (ix + 1))})
        df["_partition"] = df.x % npartitions
        dfs.append(df)

    workers = ["A", "B"]

    worker_for_mapping = {}
    partitions_for_worker = defaultdict(list)

    for part in range(npartitions):
        worker_for_mapping[part] = w = get_worker_for_range_sharding(
            npartitions, part, workers
        )
        partitions_for_worker[w].append(part)

    class ErrorOffload(DataFrameShuffleRun):
        async def offload(self, func, *args):
            raise RuntimeError("Error during deserialization")

    with DataFrameShuffleTestPool() as local_shuffle_pool:
        sA = local_shuffle_pool.new_shuffle(
            name="A",
            worker_for_mapping=worker_for_mapping,
            directory=tmp_path,
            loop=loop_in_thread,
            Shuffle=ErrorOffload,
        )
        sB = local_shuffle_pool.new_shuffle(
            name="B",
            worker_for_mapping=worker_for_mapping,
            directory=tmp_path,
            loop=loop_in_thread,
        )
        try:
            await sB.add_partition(dfs[0], 0)
            with pytest.raises(RuntimeError, match="Error during deserialization"):
                await sB.add_partition(dfs[1], 1)
                await sB.barrier()
        finally:
            await asyncio.gather(*[s.close() for s in [sA, sB]])


@gen_test()
async def test_error_send(tmp_path, loop_in_thread):
    pa = pytest.importorskip("pyarrow")

    dfs = []
    rows_per_df = 10
    n_input_partitions = 1
    npartitions = 2
    for ix in range(n_input_partitions):
        df = pd.DataFrame({"x": range(rows_per_df * ix, rows_per_df * (ix + 1))})
        df["_partition"] = df.x % npartitions
        dfs.append(df)

    workers = ["A", "B"]

    worker_for_mapping = {}
    partitions_for_worker = defaultdict(list)

    for part in range(npartitions):
        worker_for_mapping[part] = w = get_worker_for_range_sharding(
            npartitions, part, workers
        )
        partitions_for_worker[w].append(part)

    class ErrorSend(DataFrameShuffleRun):
        async def send(self, *args: Any, **kwargs: Any) -> None:
            raise RuntimeError("Error during send")

    with DataFrameShuffleTestPool() as local_shuffle_pool:
        sA = local_shuffle_pool.new_shuffle(
            name="A",
            worker_for_mapping=worker_for_mapping,
            directory=tmp_path,
            loop=loop_in_thread,
            Shuffle=ErrorSend,
        )
        sB = local_shuffle_pool.new_shuffle(
            name="B",
            worker_for_mapping=worker_for_mapping,
            directory=tmp_path,
            loop=loop_in_thread,
        )
        try:
            await sA.add_partition(dfs[0], 0)
            with pytest.raises(RuntimeError, match="Error during send"):
                await sA.barrier()
        finally:
            await asyncio.gather(*[s.close() for s in [sA, sB]])


@gen_test()
async def test_error_receive(tmp_path, loop_in_thread):
    pa = pytest.importorskip("pyarrow")

    dfs = []
    rows_per_df = 10
    n_input_partitions = 1
    npartitions = 2
    for ix in range(n_input_partitions):
        df = pd.DataFrame({"x": range(rows_per_df * ix, rows_per_df * (ix + 1))})
        df["_partition"] = df.x % npartitions
        dfs.append(df)

    workers = ["A", "B"]

    worker_for_mapping = {}
    partitions_for_worker = defaultdict(list)

    for part in range(npartitions):
        worker_for_mapping[part] = w = get_worker_for_range_sharding(
            npartitions, part, workers
        )
        partitions_for_worker[w].append(part)

    class ErrorReceive(DataFrameShuffleRun):
        async def receive(self, data: list[tuple[int, bytes]]) -> None:
            raise RuntimeError("Error during receive")

    with DataFrameShuffleTestPool() as local_shuffle_pool:
        sA = local_shuffle_pool.new_shuffle(
            name="A",
            worker_for_mapping=worker_for_mapping,
            directory=tmp_path,
            loop=loop_in_thread,
            Shuffle=ErrorReceive,
        )
        sB = local_shuffle_pool.new_shuffle(
            name="B",
            worker_for_mapping=worker_for_mapping,
            directory=tmp_path,
            loop=loop_in_thread,
        )
        try:
            await sB.add_partition(dfs[0], 0)
            with pytest.raises(RuntimeError, match="Error during receive"):
                await sB.barrier()
        finally:
            await asyncio.gather(*[s.close() for s in [sA, sB]])


class BlockedShuffleReceiveShuffleWorkerPlugin(ShuffleWorkerPlugin):
    def setup(self, worker: Worker) -> None:
        super().setup(worker)
        self.in_shuffle_receive = asyncio.Event()
        self.block_shuffle_receive = asyncio.Event()

    async def shuffle_receive(self, *args: Any, **kwargs: Any) -> None:
        self.in_shuffle_receive.set()
        await self.block_shuffle_receive.wait()
        return await super().shuffle_receive(*args, **kwargs)


@pytest.mark.parametrize("wait_until_forgotten", [True, False])
@gen_cluster(client=True, nthreads=[("", 1)] * 2)
async def test_deduplicate_stale_transfer(c, s, a, b, wait_until_forgotten):
    await c.register_worker_plugin(
        BlockedShuffleReceiveShuffleWorkerPlugin(), name="shuffle"
    )
    df = dask.datasets.timeseries(
        start="2000-01-01",
        end="2000-01-10",
        dtypes={"x": float, "y": float},
        freq="100 s",
    )
    out = dd.shuffle.shuffle(df, "x", shuffle="p2p")
    out = out.persist()

    shuffle_extA = a.plugins["shuffle"]
    shuffle_extB = b.plugins["shuffle"]
    await asyncio.gather(
        shuffle_extA.in_shuffle_receive.wait(), shuffle_extB.in_shuffle_receive.wait()
    )
    del out

    if wait_until_forgotten:
        while s.tasks or shuffle_extA.shuffles or shuffle_extB.shuffles:
            await asyncio.sleep(0)

    out = dd.shuffle.shuffle(df, "x", shuffle="p2p")
    x = c.compute(out.x.size)
    await wait_until_new_shuffle_is_initialized(s)
    shuffle_extA.block_shuffle_receive.set()
    shuffle_extB.block_shuffle_receive.set()

    x = await x
    y = await c.compute(df.x.size)
    assert x == y

    await check_worker_cleanup(a, timeout=2)
    await check_worker_cleanup(b, timeout=2)
    await check_scheduler_cleanup(s, timeout=2)


class BlockedBarrierShuffleWorkerPlugin(ShuffleWorkerPlugin):
    def setup(self, worker: Worker) -> None:
        super().setup(worker)
        self.in_barrier = asyncio.Event()
        self.block_barrier = asyncio.Event()

    async def _barrier(self, *args: Any, **kwargs: Any) -> int:
        self.in_barrier.set()
        await self.block_barrier.wait()
        return await super()._barrier(*args, **kwargs)


@pytest.mark.parametrize("wait_until_forgotten", [True, False])
@gen_cluster(client=True, nthreads=[("", 1)] * 2)
async def test_handle_stale_barrier(c, s, a, b, wait_until_forgotten):
    await c.register_worker_plugin(BlockedBarrierShuffleWorkerPlugin(), name="shuffle")
    df = dask.datasets.timeseries(
        start="2000-01-01",
        end="2000-01-10",
        dtypes={"x": float, "y": float},
        freq="100 s",
    )
    out = dd.shuffle.shuffle(df, "x", shuffle="p2p")
    out = out.persist()

    shuffle_extA = a.plugins["shuffle"]
    shuffle_extB = b.plugins["shuffle"]

    wait_for_barrier_on_A_task = asyncio.create_task(shuffle_extA.in_barrier.wait())
    wait_for_barrier_on_B_task = asyncio.create_task(shuffle_extB.in_barrier.wait())

    await asyncio.wait(
        [wait_for_barrier_on_A_task, wait_for_barrier_on_B_task],
        return_when=asyncio.FIRST_COMPLETED,
    )
    del out

    if wait_until_forgotten:
        while s.tasks:
            await asyncio.sleep(0)

    out = dd.shuffle.shuffle(df, "x", shuffle="p2p")
    x, y = c.compute([df.x.size, out.x.size])
    await wait_until_new_shuffle_is_initialized(s)
    shuffle_extA.block_barrier.set()
    shuffle_extB.block_barrier.set()

    x = await x
    y = await y
    assert x == y

    await check_worker_cleanup(a, timeout=2)
    await check_worker_cleanup(b, timeout=2)
    await check_scheduler_cleanup(s, timeout=2)


@gen_cluster(client=True, nthreads=[("", 1)])
async def test_shuffle_run_consistency(c, s, a):
    """This test checks the correct creation of shuffle run IDs through the scheduler
    as well as the correct handling through the workers.

    In particular, newer run IDs for the same shuffle must always be larger than
    previous ones so that we can detect stale runs.

    .. note:
        The P2P implementation relies on the correctness of this behavior,
        but it is an implementation detail that users should not rely upon.
    """
    await c.register_worker_plugin(BlockedBarrierShuffleWorkerPlugin(), name="shuffle")
    worker_plugin = a.plugins["shuffle"]
    scheduler_ext = s.plugins["shuffle"]

    df = dask.datasets.timeseries(
        start="2000-01-01",
        end="2000-01-10",
        dtypes={"x": float, "y": float},
        freq="100 s",
    )
    # Initialize first shuffle execution
    out = dd.shuffle.shuffle(df, "x", shuffle="p2p")
    out = out.persist()

    shuffle_id = await wait_until_new_shuffle_is_initialized(s)
    shuffle_dict = scheduler_ext.get(shuffle_id, a.worker_address)

    # Worker plugin can fetch the current run
    assert await worker_plugin._get_shuffle_run(shuffle_id, shuffle_dict["run_id"])

    # This should never occur, but fetching an ID larger than the ID available on
    # the scheduler should result in an error.
    with pytest.raises(RuntimeError, match="invalid"):
        await worker_plugin._get_shuffle_run(shuffle_id, shuffle_dict["run_id"] + 1)

    # Finish first execution
    worker_plugin.block_barrier.set()
    await out
    del out
    while s.tasks:
        await asyncio.sleep(0)
    worker_plugin.block_barrier.clear()

    # Initialize second shuffle execution
    out = dd.shuffle.shuffle(df, "x", shuffle="p2p")
    out = out.persist()

    new_shuffle_id = await wait_until_new_shuffle_is_initialized(s)
    assert shuffle_id == new_shuffle_id

    new_shuffle_dict = scheduler_ext.get(shuffle_id, a.worker_address)

    # Check invariant that the new run ID is larger than the previous
    assert shuffle_dict["run_id"] < new_shuffle_dict["run_id"]

    # Worker plugin can fetch the new shuffle run
    assert await worker_plugin._get_shuffle_run(shuffle_id, new_shuffle_dict["run_id"])

    # Fetching a stale run from a worker aware of the new run raises an error
    with pytest.raises(RuntimeError, match="stale"):
        await worker_plugin._get_shuffle_run(shuffle_id, shuffle_dict["run_id"])

    worker_plugin.block_barrier.set()
    await out
    del out

    await check_worker_cleanup(a, timeout=2)
    await check_scheduler_cleanup(s, timeout=2)


class BlockedShuffleAccessAndFailWorkerPlugin(ShuffleWorkerPlugin):
    def setup(self, worker: Worker) -> None:
        super().setup(worker)
        self.in_get_or_create_shuffle = asyncio.Event()
        self.block_get_or_create_shuffle = asyncio.Event()
        self.in_get_shuffle_run = asyncio.Event()
        self.block_get_shuffle_run = asyncio.Event()
        self.finished_get_shuffle_run = asyncio.Event()
        self.allow_fail = False

    async def _get_or_create_shuffle(self, *args: Any, **kwargs: Any) -> ShuffleRun:
        self.in_get_or_create_shuffle.set()
        await self.block_get_or_create_shuffle.wait()
        return await super()._get_or_create_shuffle(*args, **kwargs)

    async def _get_shuffle_run(self, *args: Any, **kwargs: Any) -> ShuffleRun:
        self.in_get_shuffle_run.set()
        await self.block_get_shuffle_run.wait()
        result = await super()._get_shuffle_run(*args, **kwargs)
        self.finished_get_shuffle_run.set()
        return result

    def shuffle_fail(self, *args: Any, **kwargs: Any) -> None:
        if self.allow_fail:
            return super().shuffle_fail(*args, **kwargs)


@gen_cluster(client=True, nthreads=[("", 1)] * 2)
async def test_replace_stale_shuffle(c, s, a, b):
    await c.register_worker_plugin(
        BlockedShuffleAccessAndFailWorkerPlugin(), name="shuffle"
    )
    ext_A = a.plugins["shuffle"]
    ext_B = b.plugins["shuffle"]

    # Let A behave normal
    ext_A.allow_fail = True
    ext_A.block_get_shuffle_run.set()
    ext_A.block_get_or_create_shuffle.set()

    # B can accept shuffle transfers
    ext_B.block_get_shuffle_run.set()

    df = dask.datasets.timeseries(
        start="2000-01-01",
        end="2000-01-10",
        dtypes={"x": float, "y": float},
        freq="100 s",
    )
    # Initialize first shuffle execution
    out = dd.shuffle.shuffle(df, "x", shuffle="p2p")
    out = out.persist()

    shuffle_id = await wait_until_new_shuffle_is_initialized(s)

    await wait_for_tasks_in_state("shuffle-transfer", "memory", 1, a)
    await ext_B.finished_get_shuffle_run.wait()
    assert shuffle_id in ext_A.shuffles
    assert shuffle_id in ext_B.shuffles
    stale_shuffle_run = ext_B.shuffles[shuffle_id]

    del out
    while s.tasks:
        await asyncio.sleep(0)

    # A is cleaned
    await check_worker_cleanup(a)

    # B is not cleaned
    assert shuffle_id in ext_B.shuffles
    assert not stale_shuffle_run.closed
    ext_B.finished_get_shuffle_run.clear()

    # Initialize second shuffle execution
    out = dd.shuffle.shuffle(df, "x", shuffle="p2p")
    out = out.persist()

    await wait_for_tasks_in_state("shuffle-transfer", "memory", 1, a)
    await ext_B.finished_get_shuffle_run.wait()

    # Stale shuffle run has been replaced
    shuffle_run = ext_B.shuffles[shuffle_id]
    assert shuffle_run != stale_shuffle_run
    assert shuffle_run.run_id > stale_shuffle_run.run_id

    # Stale shuffle gets cleaned up
    await stale_shuffle_run._closed_event.wait()

    # Finish shuffle run
    ext_B.block_get_shuffle_run.set()
    ext_B.block_get_or_create_shuffle.set()
    ext_B.allow_fail = True
    await out
    del out

    await check_worker_cleanup(a)
    await check_worker_cleanup(b)
    await check_scheduler_cleanup(s)


class BlockedRemoveWorkerSchedulerPlugin(SchedulerPlugin):
    def __init__(self, scheduler: Scheduler, *args: Any, **kwargs: Any):
        self.scheduler = scheduler
        super().__init__(*args, **kwargs)
        self.in_remove_worker = asyncio.Event()
        self.block_remove_worker = asyncio.Event()
        self.scheduler.add_plugin(self, name="blocking")

    async def remove_worker(self, *args: Any, **kwargs: Any) -> None:
        self.in_remove_worker.set()
        await self.block_remove_worker.wait()


class BlockedBarrierSchedulerPlugin(ShuffleSchedulerPlugin):
    def __init__(self, *args: Any, **kwargs: Any):
        super().__init__(*args, **kwargs)
        self.in_barrier = asyncio.Event()
        self.block_barrier = asyncio.Event()

    async def barrier(self, *args: Any, **kwargs: Any) -> None:
        self.in_barrier.set()
        await self.block_barrier.wait()
        await super().barrier(*args, **kwargs)


@gen_cluster(
    client=True,
    nthreads=[],
    scheduler_kwargs={
        "extensions": {
            "blocking": BlockedRemoveWorkerSchedulerPlugin,
            "shuffle": BlockedBarrierSchedulerPlugin,
        }
    },
)
async def test_closed_worker_returns_before_barrier(c, s):
    async with AsyncExitStack() as stack:
        workers = [await stack.enter_async_context(Worker(s.address)) for _ in range(2)]

        df = dask.datasets.timeseries(
            start="2000-01-01",
            end="2000-01-10",
            dtypes={"x": float, "y": float},
            freq="10 s",
        )
        out = dd.shuffle.shuffle(df, "x", shuffle="p2p")
        x, y = c.compute([df.x.size, out.x.size])
        shuffle_id = await wait_until_new_shuffle_is_initialized(s)
        key = barrier_key(shuffle_id)
        await wait_for_state(key, "processing", s)
        scheduler_plugin = s.plugins["shuffle"]
        await scheduler_plugin.in_barrier.wait()

        flushes = [
            get_shuffle_run_from_worker(shuffle_id, w)._flush_comm() for w in workers
        ]
        await asyncio.gather(*flushes)

        ts = s.tasks[key]
        to_close = None
        for worker in workers:
            if ts.processing_on.address != worker.address:
                to_close = worker
                break
        assert to_close
        closed_port = to_close.port
        await to_close.close()

        blocking_plugin = s.plugins["blocking"]
        assert blocking_plugin.in_remove_worker.is_set()

        workers.append(
            await stack.enter_async_context(Worker(s.address, port=closed_port))
        )

        scheduler_plugin.block_barrier.set()

        x = await x
        y = await y
        assert x == y

        blocking_plugin.block_remove_worker.set()
        await c.close()
        await asyncio.gather(*[check_worker_cleanup(w) for w in workers])
        await check_scheduler_cleanup(s)


@gen_cluster(client=True)
async def test_handle_null_partitions_p2p_shuffling(c, s, *workers):
    data = [
        {"companies": [], "id": "a", "x": None},
        {"companies": [{"id": 3}, {"id": 5}], "id": "b", "x": None},
        {"companies": [{"id": 3}, {"id": 4}, {"id": 5}], "id": "c", "x": "b"},
        {"companies": [{"id": 9}], "id": "a", "x": "a"},
    ]
    df = pd.DataFrame(data)
    ddf = dd.from_pandas(df, npartitions=2)
    ddf = ddf.shuffle(on="id", shuffle="p2p", ignore_index=True)
    result = await c.compute(ddf)
    dd.assert_eq(result, df)

    await c.close()
    await asyncio.gather(*[check_worker_cleanup(w) for w in workers])
    await check_scheduler_cleanup(s)<|MERGE_RESOLUTION|>--- conflicted
+++ resolved
@@ -587,13 +587,8 @@
         # Ensure that barrier is not executed on the nanny
         s.set_restrictions({key: {a.address}})
         await wait_for_state(key, "processing", s, interval=0)
-<<<<<<< HEAD
         shuffles = a.extensions["shuffle"].shuffles
-        shuffle = shuffles[shuffle_id]
-=======
-
         shuffle = get_shuffle_run_from_worker(shuffle_id, a)
->>>>>>> e0d0174d
         await shuffle.in_inputs_done.wait()
         await n.process.process.kill()
         shuffle.block_inputs_done.set()
@@ -608,7 +603,7 @@
             shuffle_restarted,
             timeout=5,
         )
-        restarted_shuffle = shuffles[shuffle_id]
+        restarted_shuffle = get_shuffle_run_from_worker(shuffle_id, a)
         restarted_shuffle.block_inputs_done.set()
 
         x = await x
