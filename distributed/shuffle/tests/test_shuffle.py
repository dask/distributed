from __future__ import annotations

import asyncio
import io
import os
import random
import shutil
from collections import defaultdict
from typing import Any

import pytest

<<<<<<< HEAD
pd = pytest.importorskip("pandas")

=======
>>>>>>> 9c6904df
import dask
import dask.dataframe as dd
from dask.distributed import Worker
from dask.utils import stringify

from distributed.core import PooledRPCCall
from distributed.shuffle._limiter import ResourceLimiter
from distributed.shuffle._shuffle_extension import (
    Shuffle,
    ShuffleId,
    dump_batch,
    get_worker_for,
    list_of_buffers_to_table,
    load_arrow,
    split_by_partition,
    split_by_worker,
)
from distributed.utils_test import gen_cluster, gen_test

pa = pytest.importorskip("pyarrow")


def clean_worker(worker):
    """Assert that the worker has no shuffle state"""
    assert not worker.extensions["shuffle"].shuffles
    for dirpath, dirnames, filenames in os.walk(worker.local_directory):
        assert "shuffle" not in dirpath
        for fn in dirnames + filenames:
            assert "shuffle" not in fn


def clean_scheduler(scheduler):
    """Assert that the scheduler has no shuffle state"""
    assert not scheduler.extensions["shuffle"].worker_for
    assert not scheduler.extensions["shuffle"].heartbeats
    assert not scheduler.extensions["shuffle"].schemas
    assert not scheduler.extensions["shuffle"].columns
    assert not scheduler.extensions["shuffle"].output_workers
    assert not scheduler.extensions["shuffle"].completed_workers


@gen_cluster(client=True)
async def test_basic_integration(c, s, a, b):
    df = dask.datasets.timeseries(
        start="2000-01-01",
        end="2000-01-10",
        dtypes={"x": float, "y": float},
        freq="10 s",
    )
    out = dd.shuffle.shuffle(df, "x", shuffle="p2p")
    x, y = c.compute([df.x.size, out.x.size])
    x = await x
    y = await y
    assert x == y

    clean_worker(a)
    clean_worker(b)
    clean_scheduler(s)


@gen_cluster(client=True)
async def test_concurrent(c, s, a, b):
    df = dask.datasets.timeseries(
        start="2000-01-01",
        end="2000-01-10",
        dtypes={"x": float, "y": float},
        freq="10 s",
    )
    x = dd.shuffle.shuffle(df, "x", shuffle="p2p")
    y = dd.shuffle.shuffle(df, "y", shuffle="p2p")
    x, y = c.compute([x.x.size, y.y.size])
    x = await x
    y = await y
    assert x == y

    clean_worker(a)
    clean_worker(b)
    clean_scheduler(s)


@pytest.mark.xfail(reason="https://github.com/dask/distributed/issues/7208")
@gen_cluster(client=True)
async def test_bad_disk(c, s, a, b):

    df = dask.datasets.timeseries(
        start="2000-01-01",
        end="2000-01-10",
        dtypes={"x": float, "y": float},
        freq="10 s",
    )
    out = dd.shuffle.shuffle(df, "x", shuffle="p2p")
    out = out.persist()
    while not a.extensions["shuffle"].shuffles:
        await asyncio.sleep(0.01)
    shutil.rmtree(a.local_directory)

    while not b.extensions["shuffle"].shuffles:
        await asyncio.sleep(0.01)
    shutil.rmtree(b.local_directory)
    with pytest.raises(FileNotFoundError) as e:
        out = await c.compute(out)

    assert os.path.split(a.local_directory)[-1] in str(e.value) or os.path.split(
        b.local_directory
    )[-1] in str(e.value)

    # clean_worker(a)  # TODO: clean up on exception
    # clean_worker(b)  # TODO: clean up on exception
    # clean_scheduler(s)


@pytest.mark.skip
@pytest.mark.slow
@gen_cluster(client=True)
async def test_crashed_worker(c, s, a, b):

    df = dask.datasets.timeseries(
        start="2000-01-01",
        end="2000-01-10",
        dtypes={"x": float, "y": float},
        freq="10 s",
    )
    out = dd.shuffle.shuffle(df, "x", shuffle="p2p")
    out = out.persist()

    while (
        len(
            [
                ts
                for ts in s.tasks.values()
                if "shuffle_transfer" in ts.key and ts.state == "memory"
            ]
        )
        < 3
    ):
        await asyncio.sleep(0.01)
    await b.close()

    with pytest.raises(Exception) as e:
        out = await c.compute(out)

    assert b.address in str(e.value)

    # clean_worker(a)  # TODO: clean up on exception
    # clean_worker(b)
    # clean_scheduler(s)


@gen_cluster(client=True)
async def test_heartbeat(c, s, a, b):
    await a.heartbeat()
    clean_scheduler(s)
    df = dask.datasets.timeseries(
        start="2000-01-01",
        end="2000-01-10",
        dtypes={"x": float, "y": float},
        freq="10 s",
    )
    out = dd.shuffle.shuffle(df, "x", shuffle="p2p")
    out = out.persist()

    while not s.extensions["shuffle"].heartbeats:
        await asyncio.sleep(0.001)
        await a.heartbeat()

    assert s.extensions["shuffle"].heartbeats.values()
    await out

    clean_worker(a)
    clean_worker(b)
    clean_scheduler(s)


def test_processing_chain():
    """
    This is a serial version of the entire compute chain

    In practice this takes place on many different workers.
    Here we verify its accuracy in a single threaded situation.
    """
    pa = pytest.importorskip("pyarrow")

    workers = ["a", "b", "c"]
    npartitions = 5
    df = pd.DataFrame({"x": range(100), "y": range(100)})
    df["_partitions"] = df.x % npartitions
    schema = pa.Schema.from_pandas(df)
    worker_for = {i: random.choice(workers) for i in list(range(npartitions))}
    worker_for = pd.Series(worker_for, name="_worker").astype("category")

    data = split_by_worker(df, "_partitions", worker_for=worker_for)
    assert set(data) == set(worker_for.cat.categories)
    assert sum(map(len, data.values())) == len(df)

    batches = {
        worker: [b.serialize().to_pybytes() for b in t.to_batches()]
        for worker, t in data.items()
    }

    # Typically we communicate to different workers at this stage
    # We then receive them back and reconstute them

    by_worker = {
        worker: list_of_buffers_to_table(list_of_batches, schema)
        for worker, list_of_batches in batches.items()
    }
    assert sum(map(len, by_worker.values())) == len(df)

    # We split them again, and then dump them down to disk

    splits_by_worker = {
        worker: split_by_partition(t, "_partitions") for worker, t in by_worker.items()
    }

    splits_by_worker = {
        worker: {
            partition: [batch.serialize() for batch in t.to_batches()]
            for partition, t in d.items()
        }
        for worker, d in splits_by_worker.items()
    }

    # No two workers share data from any partition
    assert not any(
        set(a) & set(b)
        for w1, a in splits_by_worker.items()
        for w2, b in splits_by_worker.items()
        if w1 is not w2
    )

    # Our simple file system

    filesystem = defaultdict(io.BytesIO)

    for partitions in splits_by_worker.values():
        for partition, batches in partitions.items():
            for batch in batches:
                dump_batch(batch, filesystem[partition], schema)

    out = {}
    for k, bio in filesystem.items():
        bio.seek(0)
        out[k] = load_arrow(bio)

    assert sum(map(len, out.values())) == len(df)


@gen_cluster(client=True)
async def test_head(c, s, a, b):
    a_files = list(os.walk(a.local_directory))
    b_files = list(os.walk(b.local_directory))

    df = dask.datasets.timeseries(
        start="2000-01-01",
        end="2000-01-10",
        dtypes={"x": float, "y": float},
        freq="10 s",
    )
    out = dd.shuffle.shuffle(df, "x", shuffle="p2p")
    out = await out.head(compute=False).persist()  # Only ask for one key

    assert list(os.walk(a.local_directory)) == a_files  # cleaned up files?
    assert list(os.walk(b.local_directory)) == b_files

    clean_worker(a)
    clean_worker(b)
    clean_scheduler(s)


def test_split_by_worker():
    workers = ["a", "b", "c"]
    npartitions = 5
    df = pd.DataFrame({"x": range(100), "y": range(100)})
    df["_partitions"] = df.x % npartitions
    worker_for = {i: random.choice(workers) for i in range(npartitions)}
    s = pd.Series(worker_for, name="_worker").astype("category")


@gen_cluster(client=True)
async def test_tail(c, s, a, b):
    df = dask.datasets.timeseries(
        start="2000-01-01",
        end="2000-01-10",
        dtypes={"x": float, "y": float},
        freq="1 s",
    )
    x = dd.shuffle.shuffle(df, "x", shuffle="p2p")
    full = await x.persist()
    ntasks_full = len(s.tasks)
    del full
    while s.tasks:
        await asyncio.sleep(0)
    partial = await x.tail(compute=False).persist()  # Only ask for one key

    assert len(s.tasks) < ntasks_full
    del partial

    clean_worker(a)
    clean_worker(b)
    clean_scheduler(s)


@gen_cluster(client=True, nthreads=[("127.0.0.1", 4)] * 2)
async def test_repeat(c, s, a, b):
    df = dask.datasets.timeseries(
        start="2000-01-01",
        end="2000-01-10",
        dtypes={"x": float, "y": float},
        freq="100 s",
    )
    out = dd.shuffle.shuffle(df, "x", shuffle="p2p")
    await c.compute(out.head(compute=False))

    clean_worker(a)
    clean_worker(b)
    clean_scheduler(s)

    await c.compute(out.tail(compute=False))

    clean_worker(a)
    clean_worker(b)
    clean_scheduler(s)

    await c.compute(out.head(compute=False))

    clean_worker(a)
    clean_worker(b)
    clean_scheduler(s)


@gen_cluster(client=True)
async def test_new_worker(c, s, a, b):
    df = dask.datasets.timeseries(
        start="2000-01-01",
        end="2000-01-20",
        dtypes={"x": float, "y": float},
        freq="1 s",
    )
    shuffled = dd.shuffle.shuffle(df, "x", shuffle="p2p")
    persisted = shuffled.persist()
    while not s.extensions["shuffle"].worker_for:
        await asyncio.sleep(0.001)

    async with Worker(s.address) as w:

        out = await c.compute(persisted)

        clean_worker(a)
        clean_worker(b)
        clean_worker(w)
        clean_scheduler(s)


@gen_cluster(client=True)
async def test_multi(c, s, a, b):
    left = dask.datasets.timeseries(
        start="2000-01-01",
        end="2000-01-20",
        freq="10s",
        dtypes={"id": float, "x": float},
    )
    right = dask.datasets.timeseries(
        start="2000-01-01",
        end="2000-01-10",
        freq="10s",
        dtypes={"id": float, "y": float},
    )
    left["id"] = (left["id"] * 1000000).astype(int)
    right["id"] = (right["id"] * 1000000).astype(int)

    out = left.merge(right, on="id", shuffle="p2p")
    out = await c.compute(out.size)
    assert out

    clean_worker(a)
    clean_worker(b)
    clean_scheduler(s)


@gen_cluster(client=True)
async def test_restrictions(c, s, a, b):
    df = dask.datasets.timeseries(
        start="2000-01-01",
        end="2000-01-10",
        dtypes={"x": float, "y": float},
        freq="10 s",
    ).persist(workers=a.address)
    await df
    assert a.data
    assert not b.data

    x = dd.shuffle.shuffle(df, "x", shuffle="p2p")
    x = x.persist(workers=b.address)
    y = dd.shuffle.shuffle(df, "y", shuffle="p2p")
    y = y.persist(workers=a.address)

    await x
    assert all(stringify(key) in b.data for key in x.__dask_keys__())

    await y
    assert all(stringify(key) in a.data for key in y.__dask_keys__())


@pytest.mark.xfail(reason="Don't clean up forgotten shuffles")
@gen_cluster(client=True)
async def test_delete_some_results(c, s, a, b):
    # FIXME: This works but not reliably. It fails every ~25% of runs
    df = dask.datasets.timeseries(
        start="2000-01-01",
        end="2000-01-10",
        dtypes={"x": float, "y": float},
        freq="10 s",
    )
    x = dd.shuffle.shuffle(df, "x", shuffle="p2p").persist()
    while not s.tasks or not any(ts.state == "memory" for ts in s.tasks.values()):
        await asyncio.sleep(0.01)

    x = x.partitions[: x.npartitions // 2].persist()

    await c.compute(x.size)

    clean_worker(a)
    clean_worker(b)
    clean_scheduler(s)


@gen_cluster(client=True)
async def test_add_some_results(c, s, a, b):
    df = dask.datasets.timeseries(
        start="2000-01-01",
        end="2000-01-10",
        dtypes={"x": float, "y": float},
        freq="10 s",
    )
    x = dd.shuffle.shuffle(df, "x", shuffle="p2p")
    y = x.partitions[: x.npartitions // 2].persist()

    while not s.tasks or not any(ts.state == "memory" for ts in s.tasks.values()):
        await asyncio.sleep(0.01)

    x = x.persist()

    await c.compute(x.size)

    clean_worker(a)
    clean_worker(b)
    clean_scheduler(s)


@pytest.mark.slow
@gen_cluster(client=True)
async def test_clean_after_close(c, s, a, b):
    df = dask.datasets.timeseries(
        start="2000-01-01",
        end="2000-01-10",
        dtypes={"x": float, "y": float},
        freq="10 s",
    )
    x = dd.shuffle.shuffle(df, "x", shuffle="p2p").persist()

    while not s.tasks or not any(ts.state == "memory" for ts in s.tasks.values()):
        await asyncio.sleep(0.01)

    await a.close()
    clean_worker(a)

    # clean_scheduler(s)  # TODO
    # clean_worker(b)  # TODO


class PooledRPCShuffle(PooledRPCCall):
    def __init__(self, shuffle: Shuffle):
        self.shuffle = shuffle

    def __getattr__(self, key):
        async def _(**kwargs):
            from distributed.protocol.serialize import nested_deserialize

            method_name = key.replace("shuffle_", "")
            kwargs.pop("shuffle_id", None)
            # TODO: This is a bit awkward. At some point the arguments are
            # already getting wrapped with a `Serialize`. We only want to unwrap
            # here.
            kwargs = nested_deserialize(kwargs)
            meth = getattr(self.shuffle, method_name)
            return await meth(**kwargs)

        return _


class ShuffleTestPool:
    def __init__(self, *args, **kwargs):
        self.shuffles = {}
        super().__init__(*args, **kwargs)

    def __call__(self, addr: str, *args: Any, **kwargs: Any) -> PooledRPCShuffle:
        return PooledRPCShuffle(self.shuffles[addr])

    async def fake_broadcast(self, msg):

        op = msg.pop("op").replace("shuffle_", "")
        out = {}
        for addr, s in self.shuffles.items():
            out[addr] = await getattr(s, op)()
        return out

    def new_shuffle(
        self, name, worker_for_mapping, schema, directory, loop, Shuffle=Shuffle
    ):
        s = Shuffle(
            column="_partition",
            worker_for=worker_for_mapping,
            # FIXME: Is output_workers redundant with worker_for?
            output_workers=set(worker_for_mapping.values()),
            schema=schema,
            directory=directory / name,
            id=ShuffleId(name),
            local_address=name,
            nthreads=2,
            rpc=self,
            broadcast=self.fake_broadcast,
            memory_limiter_disk=ResourceLimiter(10000000),
            memory_limiter_comms=ResourceLimiter(10000000),
        )
        self.shuffles[name] = s
        return s


# 36 parametrizations
# Runtime each ~0.1s
@pytest.mark.parametrize("n_workers", [1, 10])
@pytest.mark.parametrize("n_input_partitions", [1, 2, 10])
@pytest.mark.parametrize("npartitions", [1, 20])
@pytest.mark.parametrize("barrier_first_worker", [True, False])
@gen_test()
async def test_basic_lowlevel_shuffle(
    tmpdir,
    loop_in_thread,
    n_workers,
    n_input_partitions,
    npartitions,
    barrier_first_worker,
):
    dfs = []
    rows_per_df = 10
    for ix in range(n_input_partitions):
        df = pd.DataFrame({"x": range(rows_per_df * ix, rows_per_df * (ix + 1))})
        df["_partition"] = df.x % npartitions
        dfs.append(df)

    workers = list("abcdefghijklmn")[:n_workers]

    worker_for_mapping = {}

    for part in range(npartitions):
        worker_for_mapping[part] = get_worker_for(part, workers, npartitions)
    assert len(set(worker_for_mapping.values())) == min(n_workers, npartitions)
    schema = pa.Schema.from_pandas(dfs[0])

    local_shuffle_pool = ShuffleTestPool()
    shuffles = []
    for ix in range(n_workers):
        shuffles.append(
            local_shuffle_pool.new_shuffle(
                name=workers[ix],
                worker_for_mapping=worker_for_mapping,
                schema=schema,
                directory=tmpdir,
                loop=loop_in_thread,
            )
        )
    random.seed(42)
    if barrier_first_worker:
        barrier_worker = shuffles[0]
    else:
        barrier_worker = random.sample(shuffles, k=1)[0]

    try:
        for ix, df in enumerate(dfs):
            s = shuffles[ix % len(shuffles)]
            await s.add_partition(df)

        await barrier_worker.barrier()

        total_bytes_sent = 0
        total_bytes_recvd = 0
        total_bytes_recvd_shuffle = 0
        for s in shuffles:
            metrics = s.heartbeat()
            assert metrics["comm"]["total"] == metrics["comm"]["written"]
            total_bytes_sent += metrics["comm"]["written"]
            total_bytes_recvd += metrics["disk"]["total"]
            total_bytes_recvd_shuffle += s.total_recvd

        assert total_bytes_recvd_shuffle == total_bytes_sent

        def _done():
            return [s.done() for s in shuffles]

        assert sum(_done()) == max(0, n_workers - npartitions)

        all_parts = []
        for part, worker in worker_for_mapping.items():
            s = local_shuffle_pool.shuffles[worker]
            all_parts.append(s.get_output_partition(part))

        all_parts = await asyncio.gather(*all_parts)

        df_after = pd.concat(all_parts)
        assert all(_done())
    finally:
        await asyncio.gather(*[s.close() for s in shuffles])
    assert len(df_after) == len(pd.concat(dfs))


@gen_test()
async def test_error_offload(tmpdir, loop_in_thread):
    dfs = []
    rows_per_df = 10
    n_input_partitions = 2
    npartitions = 2
    for ix in range(n_input_partitions):
        df = pd.DataFrame({"x": range(rows_per_df * ix, rows_per_df * (ix + 1))})
        df["_partition"] = df.x % npartitions
        dfs.append(df)

    workers = ["A", "B"]

    worker_for_mapping = {}
    partitions_for_worker = defaultdict(list)

    for part in range(npartitions):
        worker_for_mapping[part] = w = get_worker_for(part, workers, npartitions)
        partitions_for_worker[w].append(part)
    schema = pa.Schema.from_pandas(dfs[0])

    local_shuffle_pool = ShuffleTestPool()

    class ErrorOffload(Shuffle):
        async def offload(self, func, *args):
            raise RuntimeError("Error during deserialization")

    sA = local_shuffle_pool.new_shuffle(
        name="A",
        worker_for_mapping=worker_for_mapping,
        schema=schema,
        directory=tmpdir,
        loop=loop_in_thread,
        Shuffle=ErrorOffload,
    )
    sB = local_shuffle_pool.new_shuffle(
        name="B",
        worker_for_mapping=worker_for_mapping,
        schema=schema,
        directory=tmpdir,
        loop=loop_in_thread,
    )
    try:
        await sB.add_partition(dfs[0])
        await sB.add_partition(dfs[1])
        await sB.barrier()
        # Fetching from B is not a problem
        assert len(partitions_for_worker["B"]) == 1
        await sB.get_output_partition(partitions_for_worker["B"][0])

        with pytest.raises(RuntimeError, match="Error during deserialization"):
            assert len(partitions_for_worker["A"]) == 1
            # The error should be raised here. Functionally speaking, we're fine
            # as long as it is raised before we collect the last shard.
            await sA.get_output_partition(partitions_for_worker["A"][0])
    finally:
        await asyncio.gather(*[s.close() for s in [sA, sB]])<|MERGE_RESOLUTION|>--- conflicted
+++ resolved
@@ -10,11 +10,8 @@
 
 import pytest
 
-<<<<<<< HEAD
 pd = pytest.importorskip("pandas")
 
-=======
->>>>>>> 9c6904df
 import dask
 import dask.dataframe as dd
 from dask.distributed import Worker
@@ -33,8 +30,6 @@
     split_by_worker,
 )
 from distributed.utils_test import gen_cluster, gen_test
-
-pa = pytest.importorskip("pyarrow")
 
 
 def clean_worker(worker):
@@ -558,6 +553,8 @@
     npartitions,
     barrier_first_worker,
 ):
+    pa = pytest.importorskip("pyarrow")
+
     dfs = []
     rows_per_df = 10
     for ix in range(n_input_partitions):
@@ -632,6 +629,8 @@
 
 @gen_test()
 async def test_error_offload(tmpdir, loop_in_thread):
+    pa = pytest.importorskip("pyarrow")
+
     dfs = []
     rows_per_df = 10
     n_input_partitions = 2
