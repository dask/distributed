from __future__ import annotations

import asyncio
import itertools
import logging
import os
import random
import shutil
import time
from collections import defaultdict
from collections.abc import Mapping
from concurrent.futures import ThreadPoolExecutor
from itertools import count
from typing import Any
from unittest import mock

import pytest

from dask.utils import key_split

from distributed.shuffle._core import ShuffleId, ShuffleRun, barrier_key
from distributed.worker import Status

np = pytest.importorskip("numpy")
pd = pytest.importorskip("pandas")
dd = pytest.importorskip("dask.dataframe")

import dask
from dask.distributed import Event, LocalCluster, Nanny, Worker

from distributed.client import Client
from distributed.scheduler import KilledWorker, Scheduler
from distributed.scheduler import TaskState as SchedulerTaskState
from distributed.shuffle._arrow import (
    convert_shards,
    list_of_buffers_to_table,
    read_from_disk,
    serialize_table,
)
from distributed.shuffle._limiter import ResourceLimiter
from distributed.shuffle._scheduler_plugin import ShuffleSchedulerPlugin
from distributed.shuffle._shuffle import (
    DataFrameShuffleRun,
    _get_worker_for_range_sharding,
    split_by_partition,
    split_by_worker,
)
from distributed.shuffle._worker_plugin import ShuffleWorkerPlugin
from distributed.shuffle.tests.utils import (
    AbstractShuffleTestPool,
    invoke_annotation_chaos,
)
from distributed.utils import Deadline
from distributed.utils_test import (
    async_poll_for,
    cluster,
    gen_cluster,
    gen_test,
    raises_with_cause,
    wait_for_state,
)
from distributed.worker_state_machine import TaskState as WorkerTaskState

try:
    import pyarrow as pa
except ImportError:
    pa = None


@pytest.fixture(params=[0, 0.3, 1], ids=["none", "some", "all"])
def lose_annotations(request):
    return request.param


async def check_worker_cleanup(
    worker: Worker,
    closed: bool = False,
    interval: float = 0.01,
    timeout: int | None = 5,
) -> None:
    """Assert that the worker has no shuffle state"""
    deadline = Deadline.after(timeout)
    plugin = worker.plugins["shuffle"]
    assert isinstance(plugin, ShuffleWorkerPlugin)

    while plugin._runs and not deadline.expired:
        await asyncio.sleep(interval)
    assert not plugin._runs
    if closed:
        assert plugin.closed
    for dirpath, dirnames, filenames in os.walk(worker.local_directory):
        assert "shuffle" not in dirpath
        for fn in dirnames + filenames:
            assert "shuffle" not in fn


async def check_scheduler_cleanup(
    scheduler: Scheduler, interval: float = 0.01, timeout: int | None = 5
) -> None:
    """Assert that the scheduler has no shuffle state"""
    deadline = Deadline.after(timeout)
    plugin = scheduler.plugins["shuffle"]
    assert isinstance(plugin, ShuffleSchedulerPlugin)
    while plugin._shuffles and not deadline.expired:
        await asyncio.sleep(interval)
    assert not plugin.active_shuffles
    assert not plugin._shuffles, scheduler.tasks
    assert not plugin._archived_by_stimulus
    assert not plugin.heartbeats


@pytest.mark.skipif(
    pa is not None,
    reason="We don't have a CI job that is installing a very old pyarrow version",
)
@gen_cluster(client=True)
async def test_minimal_version(c, s, a, b):
    df = dask.datasets.timeseries(
        start="2000-01-01",
        end="2000-01-10",
        dtypes={"x": float, "y": float},
        freq="10 s",
    )
    with pytest.raises(RuntimeError, match="requires pyarrow"):
        await c.compute(dd.shuffle.shuffle(df, "x", shuffle="p2p"))


@pytest.mark.gpu
@pytest.mark.filterwarnings(
    "ignore:Ignoring the following arguments to `from_pyarrow_table_dispatch`."
)
@gen_cluster(client=True)
async def test_basic_cudf_support(c, s, a, b):
    cudf = pytest.importorskip("cudf")
    pytest.importorskip("dask_cudf")

    try:
        from dask.dataframe.dispatch import to_pyarrow_table_dispatch

        to_pyarrow_table_dispatch(cudf.DataFrame())
    except TypeError:
        pytest.skip(reason="Newer version of dask_cudf is required.")

    df = dask.datasets.timeseries(
        start="2000-01-01",
        end="2000-01-10",
        dtypes={"x": float, "y": float},
        freq="10 s",
    ).to_backend("cudf")
    shuffled = dd.shuffle.shuffle(df, "x", shuffle="p2p")
    assert shuffled.npartitions == df.npartitions

    result, expected = await c.compute([shuffled, df], sync=True)
    dd.assert_eq(result, expected)

    await check_worker_cleanup(a)
    await check_worker_cleanup(b)
    await check_scheduler_cleanup(s)


def get_shuffle_run_from_worker(shuffle_id: ShuffleId, worker: Worker) -> ShuffleRun:
    plugin = worker.plugins["shuffle"]
    assert isinstance(plugin, ShuffleWorkerPlugin)
    return plugin.shuffles[shuffle_id]


@pytest.mark.parametrize("npartitions", [None, 1, 20])
@gen_cluster(client=True)
async def test_basic_integration(c, s, a, b, lose_annotations, npartitions):
    await invoke_annotation_chaos(lose_annotations, c)
    df = dask.datasets.timeseries(
        start="2000-01-01",
        end="2000-01-10",
        dtypes={"x": float, "y": float},
        freq="10 s",
    )
    shuffled = dd.shuffle.shuffle(df, "x", shuffle="p2p", npartitions=npartitions)
    if npartitions is None:
        assert shuffled.npartitions == df.npartitions
    else:
        assert shuffled.npartitions == npartitions
    result, expected = await c.compute([shuffled, df], sync=True)
    dd.assert_eq(result, expected)

    await check_worker_cleanup(a)
    await check_worker_cleanup(b)
    await check_scheduler_cleanup(s)


@pytest.mark.parametrize("processes", [True, False])
@gen_test()
async def test_basic_integration_local_cluster(processes):
    async with LocalCluster(
        n_workers=2,
        processes=processes,
        asynchronous=True,
        dashboard_address=":0",
    ) as cluster:
        df = dask.datasets.timeseries(
            start="2000-01-01",
            end="2000-01-10",
            dtypes={"x": float, "y": float},
            freq="10 s",
        )
        c = cluster.get_client()
        out = dd.shuffle.shuffle(df, "x", shuffle="p2p")
        x, y = c.compute([df, out])
        x, y = await c.gather([x, y])
        dd.assert_eq(x, y)


@pytest.mark.parametrize("npartitions", [None, 1, 20])
@gen_cluster(client=True)
async def test_shuffle_with_array_conversion(c, s, a, b, lose_annotations, npartitions):
    await invoke_annotation_chaos(lose_annotations, c)
    df = dask.datasets.timeseries(
        start="2000-01-01",
        end="2000-01-10",
        dtypes={"x": float, "y": float},
        freq="10 s",
    )
    out = dd.shuffle.shuffle(df, "x", shuffle="p2p", npartitions=npartitions).values

    if npartitions == 1:
        # FIXME: distributed#7816
        with raises_with_cause(
            RuntimeError, "failed during transfer", RuntimeError, "Barrier task"
        ):
            await c.compute(out)
    else:
        await c.compute(out)

    await check_worker_cleanup(a)
    await check_worker_cleanup(b)
    await check_scheduler_cleanup(s)


def test_shuffle_before_categorize(loop_in_thread):
    """Regression test for https://github.com/dask/distributed/issues/7615"""
    with cluster() as (s, [a, b]), Client(s["address"], loop=loop_in_thread) as c:
        df = dask.datasets.timeseries(
            start="2000-01-01",
            end="2000-01-10",
            dtypes={"x": float, "y": str},
            freq="10 s",
        )
        df = dd.shuffle.shuffle(df, "x", shuffle="p2p")
        df.categorize(columns=["y"])
        c.compute(df)


@gen_cluster(client=True)
async def test_concurrent(c, s, a, b, lose_annotations):
    await invoke_annotation_chaos(lose_annotations, c)
    df = dask.datasets.timeseries(
        start="2000-01-01",
        end="2000-01-10",
        dtypes={"x": float, "y": float},
        freq="10 s",
    )
    x = dd.shuffle.shuffle(df, "x", shuffle="p2p")
    y = dd.shuffle.shuffle(df, "y", shuffle="p2p")
    df, x, y = await c.compute([df, x, y], sync=True)
    dd.assert_eq(x, df, check_index=False)
    dd.assert_eq(y, df, check_index=False)

    await check_worker_cleanup(a)
    await check_worker_cleanup(b)
    await check_scheduler_cleanup(s)


@gen_cluster(client=True)
async def test_bad_disk(c, s, a, b):
    df = dask.datasets.timeseries(
        start="2000-01-01",
        end="2000-01-10",
        dtypes={"x": float, "y": float},
        freq="10 s",
    )
    out = dd.shuffle.shuffle(df, "x", shuffle="p2p")
    out = out.persist()
    shuffle_id = await wait_until_new_shuffle_is_initialized(s)
    while not a.plugins["shuffle"].shuffles:
        await asyncio.sleep(0.01)
    shutil.rmtree(a.local_directory)

    while not b.plugins["shuffle"].shuffles:
        await asyncio.sleep(0.01)
    shutil.rmtree(b.local_directory)
    with pytest.raises(RuntimeError, match=f"{shuffle_id} failed during transfer"):
        out = await c.compute(out)

    await c.close()
    await check_worker_cleanup(a)
    await check_worker_cleanup(b)
    await check_scheduler_cleanup(s)


async def wait_until_worker_has_tasks(
    prefix: str, worker: str, count: int, scheduler: Scheduler, interval: float = 0.01
) -> None:
    ws = scheduler.workers[worker]
    while (
        len(
            [
                key
                for key, ts in scheduler.tasks.items()
                if prefix in key_split(key)
                and ts.state == "memory"
                and {ws} == ts.who_has
            ]
        )
        < count
    ):
        await asyncio.sleep(interval)


async def wait_for_tasks_in_state(
    prefix: str,
    state: str,
    count: int,
    dask_worker: Worker | Scheduler,
    interval: float = 0.01,
) -> None:
    tasks: Mapping[str, SchedulerTaskState | WorkerTaskState]

    if isinstance(dask_worker, Worker):
        tasks = dask_worker.state.tasks
    elif isinstance(dask_worker, Scheduler):
        tasks = dask_worker.tasks
    else:
        raise TypeError(dask_worker)

    while (
        len(
            [
                key
                for key, ts in tasks.items()
                if prefix in key_split(key) and ts.state == state
            ]
        )
        < count
    ):
        await asyncio.sleep(interval)


async def wait_until_new_shuffle_is_initialized(
    scheduler: Scheduler, interval: float = 0.01, timeout: int | None = None
) -> ShuffleId:
    deadline = Deadline.after(timeout)
    scheduler_plugin = scheduler.plugins["shuffle"]
    assert isinstance(scheduler_plugin, ShuffleSchedulerPlugin)
    while not scheduler_plugin.shuffle_ids() and not deadline.expired:
        await asyncio.sleep(interval)
    shuffle_ids = scheduler_plugin.shuffle_ids()
    assert len(shuffle_ids) == 1
    return next(iter(shuffle_ids))


@gen_cluster(client=True, nthreads=[("", 1)] * 2)
async def test_closed_worker_during_transfer(c, s, a, b):
    df = dask.datasets.timeseries(
        start="2000-01-01",
        end="2000-03-01",
        dtypes={"x": float, "y": float},
        freq="10 s",
    )
    shuffled = dd.shuffle.shuffle(df, "x", shuffle="p2p")
    fut = c.compute([shuffled, df], sync=True)
    await wait_for_tasks_in_state("shuffle-transfer", "memory", 1, b)
    await b.close()

    result, expected = await fut
    dd.assert_eq(result, expected)

    await c.close()
    await check_worker_cleanup(a)
    await check_worker_cleanup(b, closed=True)
    await check_scheduler_cleanup(s)


@gen_cluster(
    client=True,
    nthreads=[("", 1)] * 2,
    config={"distributed.scheduler.allowed-failures": 0},
)
async def test_restarting_during_transfer_raises_killed_worker(c, s, a, b):
    df = dask.datasets.timeseries(
        start="2000-01-01",
        end="2000-03-01",
        dtypes={"x": float, "y": float},
        freq="10 s",
    )
    out = dd.shuffle.shuffle(df, "x", shuffle="p2p")
    out = c.compute(out.x.size)
    await wait_for_tasks_in_state("shuffle-transfer", "memory", 1, b)
    await b.close()

    with pytest.raises(KilledWorker):
        await out

    await c.close()
    await check_worker_cleanup(a)
    await check_worker_cleanup(b, closed=True)
    await check_scheduler_cleanup(s)


class BlockedGetOrCreateWorkerPlugin(ShuffleWorkerPlugin):
    def setup(self, worker: Worker) -> None:
        super().setup(worker)
        self.in_get_or_create = asyncio.Event()
        self.block_get_or_create = asyncio.Event()

    async def _get_or_create_shuffle(self, *args, **kwargs):
        self.in_get_or_create.set()
        await self.block_get_or_create.wait()
        return await super()._get_or_create_shuffle(*args, **kwargs)


@gen_cluster(
    client=True,
    nthreads=[("", 1)] * 2,
    config={"distributed.scheduler.allowed-failures": 0},
)
async def test_get_or_create_from_dangling_transfer(c, s, a, b):
    await c.register_plugin(BlockedGetOrCreateWorkerPlugin(), name="shuffle")
    df = dask.datasets.timeseries(
        start="2000-01-01",
        end="2000-03-01",
        dtypes={"x": float, "y": float},
        freq="10 s",
    )
    out = dd.shuffle.shuffle(df, "x", shuffle="p2p")
    out = c.compute(out.x.size)

    shuffle_extA = a.plugins["shuffle"]
    shuffle_extB = b.plugins["shuffle"]
    shuffle_extB.block_get_or_create.set()

    await shuffle_extA.in_get_or_create.wait()
    await b.close()
    await async_poll_for(
        lambda: not any(ws.processing for ws in s.workers.values()), timeout=5
    )

    with pytest.raises(KilledWorker):
        await out

    await async_poll_for(lambda: not s.plugins["shuffle"].active_shuffles, timeout=5)
    assert a.state.tasks
    shuffle_extA.block_get_or_create.set()
    await async_poll_for(lambda: not a.state.tasks, timeout=10)

    assert not s.plugins["shuffle"].active_shuffles
    await check_worker_cleanup(a)
    await check_worker_cleanup(b, closed=True)
    await c.close()
    await check_scheduler_cleanup(s)


@pytest.mark.slow
@gen_cluster(client=True, nthreads=[("", 1)])
async def test_crashed_worker_during_transfer(c, s, a):
    async with Nanny(s.address, nthreads=1) as n:
        killed_worker_address = n.worker_address
        df = dask.datasets.timeseries(
            start="2000-01-01",
            end="2000-03-01",
            dtypes={"x": float, "y": float},
            freq="10 s",
        )
        shuffled = dd.shuffle.shuffle(df, "x", shuffle="p2p")
        fut = c.compute([shuffled, df], sync=True)
        await wait_until_worker_has_tasks(
            "shuffle-transfer", killed_worker_address, 1, s
        )
        await n.process.process.kill()

        result, expected = await fut
        dd.assert_eq(result, expected)

        await c.close()
        await check_worker_cleanup(a)
        await check_scheduler_cleanup(s)


@gen_cluster(
    client=True,
    nthreads=[],
    # Effectively disable the memory monitor to be able to manually control
    # the worker status
    config={"distributed.worker.memory.monitor-interval": "60s"},
)
async def test_restarting_does_not_deadlock(c, s):
    """Regression test for https://github.com/dask/distributed/issues/8088"""
    async with Worker(s.address) as a:
        async with Nanny(s.address) as b:
            # Ensure that a holds the input tasks to the shuffle
            with dask.annotate(workers=[a.address]):
                df = dask.datasets.timeseries(
                    start="2000-01-01",
                    end="2000-03-01",
                    dtypes={"x": float, "y": float},
                    freq="10 s",
                )
            out = dd.shuffle.shuffle(df, "x", shuffle="p2p")
            fut = c.compute(out.x.size)
            await wait_until_worker_has_tasks(
                "shuffle-transfer", b.worker_address, 1, s
            )
            a.status = Status.paused
            await async_poll_for(lambda: len(s.running) == 1, timeout=5)
            b.close_gracefully()
            await b.process.process.kill()

            await async_poll_for(lambda: not s.running, timeout=5)

            a.status = Status.running

            await async_poll_for(lambda: s.running, timeout=5)
            await fut


@gen_cluster(client=True, nthreads=[("", 1)] * 2)
async def test_closed_input_only_worker_during_transfer(c, s, a, b):
    def mock_get_worker_for_range_sharding(
        output_partition: int, workers: list[str], npartitions: int
    ) -> str:
        return a.address

    with mock.patch(
        "distributed.shuffle._shuffle._get_worker_for_range_sharding",
        mock_get_worker_for_range_sharding,
    ):
        df = dask.datasets.timeseries(
            start="2000-01-01",
            end="2000-05-01",
            dtypes={"x": float, "y": float},
            freq="10 s",
        )
        shuffled = dd.shuffle.shuffle(df, "x", shuffle="p2p")
        fut = c.compute([shuffled, df], sync=True)
        await wait_for_tasks_in_state("shuffle-transfer", "memory", 1, b, 0.001)
        await b.close()

        result, expected = await fut
        dd.assert_eq(result, expected)

        await c.close()
        await check_worker_cleanup(a)
        await check_worker_cleanup(b, closed=True)
        await check_scheduler_cleanup(s)


@pytest.mark.slow
@gen_cluster(client=True, nthreads=[("", 1)], clean_kwargs={"processes": False})
async def test_crashed_input_only_worker_during_transfer(c, s, a):
    def mock_mock_get_worker_for_range_sharding(
        output_partition: int, workers: list[str], npartitions: int
    ) -> str:
        return a.address

    with mock.patch(
        "distributed.shuffle._shuffle._get_worker_for_range_sharding",
        mock_mock_get_worker_for_range_sharding,
    ):
        async with Nanny(s.address, nthreads=1) as n:
            killed_worker_address = n.worker_address
            df = dask.datasets.timeseries(
                start="2000-01-01",
                end="2000-03-01",
                dtypes={"x": float, "y": float},
                freq="10 s",
            )
            shuffled = dd.shuffle.shuffle(df, "x", shuffle="p2p")
            fut = c.compute([shuffled, df], sync=True)
            await wait_until_worker_has_tasks(
                "shuffle-transfer", n.worker_address, 1, s
            )
            await n.process.process.kill()

            result, expected = await fut
            dd.assert_eq(result, expected)

            await c.close()
            await check_worker_cleanup(a)
            await check_scheduler_cleanup(s)


@pytest.mark.slow
@gen_cluster(client=True, nthreads=[("", 1)] * 3)
async def test_closed_bystanding_worker_during_shuffle(c, s, w1, w2, w3):
    with dask.annotate(workers=[w1.address, w2.address], allow_other_workers=False):
        df = dask.datasets.timeseries(
            start="2000-01-01",
            end="2000-02-01",
            dtypes={"x": float, "y": float},
            freq="10 s",
        )
        shuffled = dd.shuffle.shuffle(df, "x", shuffle="p2p")
        fut = c.compute([shuffled, df], sync=True)
    await wait_for_tasks_in_state("shuffle-transfer", "memory", 1, w1)
    await wait_for_tasks_in_state("shuffle-transfer", "memory", 1, w2)
    await w3.close()

    result, expected = await fut
    dd.assert_eq(result, expected)

    await check_worker_cleanup(w1)
    await check_worker_cleanup(w2)
    await check_worker_cleanup(w3, closed=True)
    await check_scheduler_cleanup(s)


class RaiseOnCloseShuffleRun(DataFrameShuffleRun):
    async def close(self, *args, **kwargs):
        raise RuntimeError("test-exception-on-close")


@mock.patch(
    "distributed.shuffle._shuffle.DataFrameShuffleRun",
    RaiseOnCloseShuffleRun,
)
@gen_cluster(client=True, nthreads=[])
async def test_exception_on_close_cleans_up(c, s, caplog):
    # Ensure that everything is cleaned up and does not lock up if an exception
    # is raised during shuffle close.
    with caplog.at_level(logging.ERROR):
        async with Worker(s.address) as w:
            df = dask.datasets.timeseries(
                start="2000-01-01",
                end="2000-01-10",
                dtypes={"x": float, "y": float},
                freq="10 s",
            )
            shuffled = dd.shuffle.shuffle(df, "x", shuffle="p2p")
            await c.compute([shuffled, df], sync=True)

    assert any("test-exception-on-close" in record.message for record in caplog.records)
    await check_worker_cleanup(w, closed=True)


class BlockedInputsDoneShuffle(DataFrameShuffleRun):
    def __init__(self, *args, **kwargs):
        super().__init__(*args, **kwargs)
        self.in_inputs_done = asyncio.Event()
        self.block_inputs_done = asyncio.Event()

    async def inputs_done(self) -> None:
        self.in_inputs_done.set()
        await self.block_inputs_done.wait()
        await super().inputs_done()


@mock.patch(
    "distributed.shuffle._shuffle.DataFrameShuffleRun",
    BlockedInputsDoneShuffle,
)
@gen_cluster(client=True, nthreads=[("", 1)] * 2)
async def test_closed_worker_during_barrier(c, s, a, b):
    df = dask.datasets.timeseries(
        start="2000-01-01",
        end="2000-01-10",
        dtypes={"x": float, "y": float},
        freq="10 s",
    )
    shuffled = dd.shuffle.shuffle(df, "x", shuffle="p2p")
    fut = c.compute([shuffled, df], sync=True)
    shuffle_id = await wait_until_new_shuffle_is_initialized(s)
    key = barrier_key(shuffle_id)
    await wait_for_state(key, "processing", s)
    shuffleA = get_shuffle_run_from_worker(shuffle_id, a)
    shuffleB = get_shuffle_run_from_worker(shuffle_id, b)
    await shuffleA.in_inputs_done.wait()
    await shuffleB.in_inputs_done.wait()

    ts = s.tasks[key]
    processing_worker = a if ts.processing_on.address == a.address else b
    if processing_worker == a:
        close_worker, alive_worker = a, b
        alive_shuffle = shuffleB

    else:
        close_worker, alive_worker = b, a
        alive_shuffle = shuffleA
    await close_worker.close()

    alive_shuffle.block_inputs_done.set()
    alive_shuffles = alive_worker.extensions["shuffle"].shuffles

    def shuffle_restarted():
        try:
            return alive_shuffles[shuffle_id].run_id > alive_shuffle.run_id
        except KeyError:
            return False

    await async_poll_for(
        shuffle_restarted,
        timeout=5,
    )
    restarted_shuffle = alive_shuffles[shuffle_id]
    restarted_shuffle.block_inputs_done.set()

    result, expected = await fut
    dd.assert_eq(result, expected)

    await c.close()
    await check_worker_cleanup(close_worker, closed=True)
    await check_worker_cleanup(alive_worker)
    await check_scheduler_cleanup(s)


@mock.patch(
    "distributed.shuffle._shuffle.DataFrameShuffleRun",
    BlockedInputsDoneShuffle,
)
@gen_cluster(
    client=True,
    nthreads=[("", 1)] * 2,
    config={"distributed.scheduler.allowed-failures": 0},
)
async def test_restarting_during_barrier_raises_killed_worker(c, s, a, b):
    df = dask.datasets.timeseries(
        start="2000-01-01",
        end="2000-01-10",
        dtypes={"x": float, "y": float},
        freq="10 s",
    )
    out = dd.shuffle.shuffle(df, "x", shuffle="p2p")
    out = c.compute(out.x.size)
    shuffle_id = await wait_until_new_shuffle_is_initialized(s)
    key = barrier_key(shuffle_id)
    await wait_for_state(key, "processing", s)
    shuffleA = get_shuffle_run_from_worker(shuffle_id, a)
    shuffleB = get_shuffle_run_from_worker(shuffle_id, b)
    await shuffleA.in_inputs_done.wait()
    await shuffleB.in_inputs_done.wait()

    ts = s.tasks[key]
    processing_worker = a if ts.processing_on.address == a.address else b
    if processing_worker == a:
        close_worker, alive_worker = a, b
        alive_shuffle = shuffleB

    else:
        close_worker, alive_worker = b, a
        alive_shuffle = shuffleA
    await close_worker.close()

    with pytest.raises(KilledWorker):
        await out

    alive_shuffle.block_inputs_done.set()

    await c.close()
    await check_worker_cleanup(close_worker, closed=True)
    await check_worker_cleanup(alive_worker)
    await check_scheduler_cleanup(s)


@mock.patch(
    "distributed.shuffle._shuffle.DataFrameShuffleRun",
    BlockedInputsDoneShuffle,
)
@gen_cluster(client=True, nthreads=[("", 1)] * 2)
async def test_closed_other_worker_during_barrier(c, s, a, b):
    df = dask.datasets.timeseries(
        start="2000-01-01",
        end="2000-01-10",
        dtypes={"x": float, "y": float},
        freq="10 s",
    )
    shuffled = dd.shuffle.shuffle(df, "x", shuffle="p2p")
    fut = c.compute([shuffled, df], sync=True)
    shuffle_id = await wait_until_new_shuffle_is_initialized(s)

    key = barrier_key(shuffle_id)
    await wait_for_state(key, "processing", s, interval=0)

    shuffleA = get_shuffle_run_from_worker(shuffle_id, a)
    shuffleB = get_shuffle_run_from_worker(shuffle_id, b)
    await shuffleA.in_inputs_done.wait()
    await shuffleB.in_inputs_done.wait()

    ts = s.tasks[key]
    processing_worker = a if ts.processing_on.address == a.address else b
    if processing_worker == a:
        close_worker, alive_worker = b, a
        alive_shuffle = shuffleA

    else:
        close_worker, alive_worker = a, b
        alive_shuffle = shuffleB
    await close_worker.close()

    alive_shuffle.block_inputs_done.set()
    alive_shuffles = alive_worker.extensions["shuffle"].shuffles

    def shuffle_restarted():
        try:
            return alive_shuffles[shuffle_id].run_id > alive_shuffle.run_id
        except KeyError:
            return False

    await async_poll_for(
        shuffle_restarted,
        timeout=5,
    )
    restarted_shuffle = alive_shuffles[shuffle_id]
    restarted_shuffle.block_inputs_done.set()

    result, expected = await fut
    dd.assert_eq(result, expected)

    await c.close()
    await check_worker_cleanup(close_worker, closed=True)
    await check_worker_cleanup(alive_worker)
    await check_scheduler_cleanup(s)


@pytest.mark.slow
@mock.patch(
    "distributed.shuffle._shuffle.DataFrameShuffleRun",
    BlockedInputsDoneShuffle,
)
@gen_cluster(client=True, nthreads=[("", 1)])
async def test_crashed_other_worker_during_barrier(c, s, a):
    async with Nanny(s.address, nthreads=1) as n:
        df = dask.datasets.timeseries(
            start="2000-01-01",
            end="2000-01-10",
            dtypes={"x": float, "y": float},
            freq="10 s",
        )
        shuffled = dd.shuffle.shuffle(df, "x", shuffle="p2p")
        fut = c.compute([shuffled, df], sync=True)
        shuffle_id = await wait_until_new_shuffle_is_initialized(s)
        key = barrier_key(shuffle_id)
        # Ensure that barrier is not executed on the nanny
        s.set_restrictions({key: {a.address}})
        await wait_for_state(key, "processing", s, interval=0)
        shuffles = a.extensions["shuffle"].shuffles
        shuffle = get_shuffle_run_from_worker(shuffle_id, a)
        await shuffle.in_inputs_done.wait()
        await n.process.process.kill()
        shuffle.block_inputs_done.set()

        def shuffle_restarted():
            try:
                return shuffles[shuffle_id].run_id > shuffle.run_id
            except KeyError:
                return False

        await async_poll_for(
            shuffle_restarted,
            timeout=5,
        )
        restarted_shuffle = get_shuffle_run_from_worker(shuffle_id, a)
        restarted_shuffle.block_inputs_done.set()

        result, expected = await fut
        dd.assert_eq(result, expected)

        await c.close()
        await check_worker_cleanup(a)
        await check_scheduler_cleanup(s)


@gen_cluster(client=True, nthreads=[("", 1)] * 2)
async def test_closed_worker_during_unpack(c, s, a, b):
    df = dask.datasets.timeseries(
        start="2000-01-01",
        end="2000-03-01",
        dtypes={"x": float, "y": float},
        freq="10 s",
    )
    shuffled = dd.shuffle.shuffle(df, "x", shuffle="p2p")
    fut = c.compute([shuffled, df], sync=True)
    await wait_for_tasks_in_state("shuffle_p2p", "memory", 1, b)
    await b.close()

    result, expected = await fut
    dd.assert_eq(result, expected)

    await c.close()
    await check_worker_cleanup(a)
    await check_worker_cleanup(b, closed=True)
    await check_scheduler_cleanup(s)


@gen_cluster(
    client=True,
    nthreads=[("", 1)] * 2,
    config={"distributed.scheduler.allowed-failures": 0},
)
async def test_restarting_during_unpack_raises_killed_worker(c, s, a, b):
    df = dask.datasets.timeseries(
        start="2000-01-01",
        end="2000-03-01",
        dtypes={"x": float, "y": float},
        freq="10 s",
    )
    out = dd.shuffle.shuffle(df, "x", shuffle="p2p")
    out = c.compute(out.x.size)
    await wait_for_tasks_in_state("shuffle_p2p", "memory", 1, b)
    await b.close()

    with pytest.raises(KilledWorker):
        await out

    await c.close()
    await check_worker_cleanup(a)
    await check_worker_cleanup(b, closed=True)
    await check_scheduler_cleanup(s)


@pytest.mark.slow
@gen_cluster(client=True, nthreads=[("", 1)])
async def test_crashed_worker_during_unpack(c, s, a):
    async with Nanny(s.address, nthreads=2) as n:
        killed_worker_address = n.worker_address
        df = dask.datasets.timeseries(
            start="2000-01-01",
            end="2000-03-01",
            dtypes={"x": float, "y": float},
            freq="10 s",
        )
        expected = await c.compute(df)
        shuffled = dd.shuffle.shuffle(df, "x", shuffle="p2p")
        result = c.compute(shuffled)

        await wait_until_worker_has_tasks("shuffle_p2p", killed_worker_address, 1, s)
        await n.process.process.kill()

        result = await result
        dd.assert_eq(result, expected)

        await c.close()
        await check_worker_cleanup(a)
        await check_scheduler_cleanup(s)


@gen_cluster(client=True)
async def test_heartbeat(c, s, a, b):
    await a.heartbeat()
    await check_scheduler_cleanup(s)
    df = dask.datasets.timeseries(
        start="2000-01-01",
        end="2000-01-10",
        dtypes={"x": float, "y": float},
        freq="10 s",
    )
    out = dd.shuffle.shuffle(df, "x", shuffle="p2p")
    out = out.persist()

    while not s.plugins["shuffle"].heartbeats:
        await asyncio.sleep(0.001)
        await a.heartbeat()

    assert s.plugins["shuffle"].heartbeats.values()
    await out

    await check_worker_cleanup(a)
    await check_worker_cleanup(b)
    del out
    await check_scheduler_cleanup(s)


def test_processing_chain(tmp_path):
    """
    This is a serial version of the entire compute chain

    In practice this takes place on many different workers.
    Here we verify its accuracy in a single threaded situation.
    """
    np = pytest.importorskip("numpy")
    pa = pytest.importorskip("pyarrow")

    class Stub:
        def __init__(self, value: int) -> None:
            self.value = value

    counter = count()
    workers = ["a", "b", "c"]
    npartitions = 5

    # Test the processing chain with a dataframe that contains all supported dtypes
    df = pd.DataFrame(
        {
            # numpy dtypes
            f"col{next(counter)}": pd.array([True, False] * 50, dtype="bool"),
            f"col{next(counter)}": pd.array(range(100), dtype="int8"),
            f"col{next(counter)}": pd.array(range(100), dtype="int16"),
            f"col{next(counter)}": pd.array(range(100), dtype="int32"),
            f"col{next(counter)}": pd.array(range(100), dtype="int64"),
            f"col{next(counter)}": pd.array(range(100), dtype="uint8"),
            f"col{next(counter)}": pd.array(range(100), dtype="uint16"),
            f"col{next(counter)}": pd.array(range(100), dtype="uint32"),
            f"col{next(counter)}": pd.array(range(100), dtype="uint64"),
            f"col{next(counter)}": pd.array(range(100), dtype="float16"),
            f"col{next(counter)}": pd.array(range(100), dtype="float32"),
            f"col{next(counter)}": pd.array(range(100), dtype="float64"),
            f"col{next(counter)}": pd.array(
                [np.datetime64("2022-01-01") + i for i in range(100)],
                dtype="datetime64[ns]",
            ),
            f"col{next(counter)}": pd.array(
                [np.timedelta64(1, "D") + i for i in range(100)],
                dtype="timedelta64[ns]",
            ),
            # FIXME: PyArrow does not support complex numbers: https://issues.apache.org/jira/browse/ARROW-638
            # f"col{next(counter)}": pd.array(range(100), dtype="csingle"),
            # f"col{next(counter)}": pd.array(range(100), dtype="cdouble"),
            # f"col{next(counter)}": pd.array(range(100), dtype="clongdouble"),
            # Nullable dtypes
            f"col{next(counter)}": pd.array([True, False] * 50, dtype="boolean"),
            f"col{next(counter)}": pd.array(range(100), dtype="Int8"),
            f"col{next(counter)}": pd.array(range(100), dtype="Int16"),
            f"col{next(counter)}": pd.array(range(100), dtype="Int32"),
            f"col{next(counter)}": pd.array(range(100), dtype="Int64"),
            f"col{next(counter)}": pd.array(range(100), dtype="UInt8"),
            f"col{next(counter)}": pd.array(range(100), dtype="UInt16"),
            f"col{next(counter)}": pd.array(range(100), dtype="UInt32"),
            f"col{next(counter)}": pd.array(range(100), dtype="UInt64"),
            # pandas dtypes
            f"col{next(counter)}": pd.array(
                [np.datetime64("2022-01-01") + i for i in range(100)],
                dtype=pd.DatetimeTZDtype(tz="Europe/Berlin"),
            ),
            f"col{next(counter)}": pd.array(
                [pd.Period("2022-01-01", freq="D") + i for i in range(100)],
                dtype="period[D]",
            ),
            f"col{next(counter)}": pd.array(
                [pd.Interval(left=i, right=i + 2) for i in range(100)], dtype="Interval"
            ),
            f"col{next(counter)}": pd.array(["x", "y"] * 50, dtype="category"),
            f"col{next(counter)}": pd.array(["lorem ipsum"] * 100, dtype="string"),
            # FIXME: PyArrow does not support sparse data: https://issues.apache.org/jira/browse/ARROW-8679
            # f"col{next(counter)}": pd.array(
            #     [np.nan, np.nan, 1.0, np.nan, np.nan] * 20,
            #     dtype="Sparse[float64]",
            # ),
            # PyArrow dtypes
            f"col{next(counter)}": pd.array([True, False] * 50, dtype="bool[pyarrow]"),
            f"col{next(counter)}": pd.array(range(100), dtype="int8[pyarrow]"),
            f"col{next(counter)}": pd.array(range(100), dtype="int16[pyarrow]"),
            f"col{next(counter)}": pd.array(range(100), dtype="int32[pyarrow]"),
            f"col{next(counter)}": pd.array(range(100), dtype="int64[pyarrow]"),
            f"col{next(counter)}": pd.array(range(100), dtype="uint8[pyarrow]"),
            f"col{next(counter)}": pd.array(range(100), dtype="uint16[pyarrow]"),
            f"col{next(counter)}": pd.array(range(100), dtype="uint32[pyarrow]"),
            f"col{next(counter)}": pd.array(range(100), dtype="uint64[pyarrow]"),
            f"col{next(counter)}": pd.array(range(100), dtype="float32[pyarrow]"),
            f"col{next(counter)}": pd.array(range(100), dtype="float64[pyarrow]"),
            f"col{next(counter)}": pd.array(
                [pd.Timestamp.fromtimestamp(1641034800 + i) for i in range(100)],
                dtype=pd.ArrowDtype(pa.timestamp("ms")),
            ),
            f"col{next(counter)}": pd.array(
                ["lorem ipsum"] * 100,
                dtype="string[pyarrow]",
            ),
            f"col{next(counter)}": pd.array(
                ["lorem ipsum"] * 100,
                dtype=pd.StringDtype("pyarrow"),
            ),
            f"col{next(counter)}": pd.array(
                ["lorem ipsum"] * 100,
                dtype="string[python]",
            ),
            # custom objects
            # FIXME: Serializing custom objects is not supported in P2P shuffling
            # f"col{next(counter)}": pd.array(
            #     [Stub(i) for i in range(100)], dtype="object"
            # ),
        }
    )
    df["_partitions"] = df.col4 % npartitions
    worker_for = {i: random.choice(workers) for i in list(range(npartitions))}
    worker_for = pd.Series(worker_for, name="_worker").astype("category")

    meta = df.head(0)
    data = split_by_worker(df, "_partitions", worker_for=worker_for, meta=meta)
    assert set(data) == set(worker_for.cat.categories)
    assert sum(map(len, data.values())) == len(df)

    batches = {worker: [serialize_table(t)] for worker, t in data.items()}

    # Typically we communicate to different workers at this stage
    # We then receive them back and reconstute them

    by_worker = {
        worker: list_of_buffers_to_table(list_of_batches)
        for worker, list_of_batches in batches.items()
    }
    assert sum(map(len, by_worker.values())) == len(df)

    # We split them again, and then dump them down to disk

    splits_by_worker = {
        worker: split_by_partition(t, "_partitions") for worker, t in by_worker.items()
    }

    splits_by_worker = {
        worker: {partition: [t] for partition, t in d.items()}
        for worker, d in splits_by_worker.items()
    }

    # No two workers share data from any partition
    assert not any(
        set(a) & set(b)
        for w1, a in splits_by_worker.items()
        for w2, b in splits_by_worker.items()
        if w1 is not w2
    )

    for partitions in splits_by_worker.values():
        for partition, tables in partitions.items():
            for table in tables:
                with (tmp_path / str(partition)).open("ab") as f:
                    f.write(serialize_table(table))

    out = {}
    for k in range(npartitions):
        shards, _ = read_from_disk(tmp_path / str(k), meta)
        out[k] = convert_shards(shards, meta)

    shuffled_df = pd.concat(df for df in out.values())
    pd.testing.assert_frame_equal(
        df,
        shuffled_df,
        check_like=True,
        check_exact=True,
    )


@gen_cluster(client=True)
async def test_head(c, s, a, b):
    a_files = list(os.walk(a.local_directory))
    b_files = list(os.walk(b.local_directory))

    df = dask.datasets.timeseries(
        start="2000-01-01",
        end="2000-01-10",
        dtypes={"x": float, "y": float},
        freq="10 s",
    )
    out = dd.shuffle.shuffle(df, "x", shuffle="p2p")
    out = await out.head(compute=False).persist()  # Only ask for one key

    assert list(os.walk(a.local_directory)) == a_files  # cleaned up files?
    assert list(os.walk(b.local_directory)) == b_files

    await check_worker_cleanup(a)
    await check_worker_cleanup(b)
    del out
    await check_scheduler_cleanup(s)


def test_split_by_worker():
    workers = ["a", "b", "c"]
    npartitions = 5
    df = pd.DataFrame({"x": range(100), "y": range(100)})
    df["_partitions"] = df.x % npartitions
    worker_for = {i: random.choice(workers) for i in range(npartitions)}
    s = pd.Series(worker_for, name="_worker").astype("category")


@gen_cluster(client=True, nthreads=[("", 1)] * 2)
async def test_clean_after_forgotten_early(c, s, a, b):
    df = dask.datasets.timeseries(
        start="2000-01-01",
        end="2000-03-01",
        dtypes={"x": float, "y": float},
        freq="10 s",
    )
    out = dd.shuffle.shuffle(df, "x", shuffle="p2p")
    out = out.persist()
    await wait_for_tasks_in_state("shuffle-transfer", "memory", 1, a)
    await wait_for_tasks_in_state("shuffle-transfer", "memory", 1, b)
    del out
    await check_worker_cleanup(a)
    await check_worker_cleanup(b)
    await check_scheduler_cleanup(s)


@gen_cluster(client=True)
async def test_tail(c, s, a, b):
    df = dask.datasets.timeseries(
        start="2000-01-01",
        end="2000-01-10",
        dtypes={"x": float, "y": float},
        freq="1 s",
    )
    x = dd.shuffle.shuffle(df, "x", shuffle="p2p")
    full = await x.persist()
    ntasks_full = len(s.tasks)
    del full
    while s.tasks:
        await asyncio.sleep(0)
    partial = await x.tail(compute=False).persist()  # Only ask for one key

    assert len(s.tasks) < ntasks_full
    del partial

    await check_worker_cleanup(a)
    await check_worker_cleanup(b)
    await check_scheduler_cleanup(s)


@pytest.mark.parametrize("wait_until_forgotten", [True, False])
@gen_cluster(client=True)
async def test_repeat_shuffle_instance(c, s, a, b, wait_until_forgotten):
    """Tests repeating the same instance of a shuffle-based task graph.

    See Also
    --------
    test_repeat_shuffle_operation
    """
    df = dask.datasets.timeseries(
        start="2000-01-01",
        end="2000-01-10",
        dtypes={"x": float, "y": float},
        freq="100 s",
    )
    out = dd.shuffle.shuffle(df, "x", shuffle="p2p").size
    await c.compute(out)

    if wait_until_forgotten:
        while s.tasks:
            await asyncio.sleep(0)

    await c.compute(out)

    await check_worker_cleanup(a)
    await check_worker_cleanup(b)
    await check_scheduler_cleanup(s)


@pytest.mark.parametrize("wait_until_forgotten", [True, False])
@gen_cluster(client=True)
async def test_repeat_shuffle_operation(c, s, a, b, wait_until_forgotten):
    """Tests repeating the same shuffle operation using two distinct instances of the
    task graph.

    See Also
    --------
    test_repeat_shuffle_instance
    """
    df = dask.datasets.timeseries(
        start="2000-01-01",
        end="2000-01-10",
        dtypes={"x": float, "y": float},
        freq="100 s",
    )
    await c.compute(dd.shuffle.shuffle(df, "x", shuffle="p2p"))

    if wait_until_forgotten:
        while s.tasks:
            await asyncio.sleep(0)

    await c.compute(dd.shuffle.shuffle(df, "x", shuffle="p2p"))

    await check_worker_cleanup(a)
    await check_worker_cleanup(b)
    await check_scheduler_cleanup(s)


@gen_cluster(client=True, nthreads=[("", 1)])
async def test_crashed_worker_after_shuffle(c, s, a):
    in_event = Event()
    block_event = Event()

    @dask.delayed
    def block(df, in_event, block_event):
        in_event.set()
        block_event.wait()
        return df

    async with Nanny(s.address, nthreads=1) as n:
        df = df = dask.datasets.timeseries(
            start="2000-01-01",
            end="2000-03-01",
            dtypes={"x": float, "y": float},
            freq="100 s",
            seed=42,
        )
        out = dd.shuffle.shuffle(df, "x", shuffle="p2p")
        in_event = Event()
        block_event = Event()
        with dask.annotate(workers=[n.worker_address], allow_other_workers=True):
            out = block(out, in_event, block_event)
        out = c.compute(out)

        await wait_until_worker_has_tasks("shuffle_p2p", n.worker_address, 1, s)
        await in_event.wait()
        await n.process.process.kill()
        await block_event.set()

        out = await out
        result = out.x.size
        expected = await c.compute(df.x.size)
        assert result == expected

        await c.close()
        await check_worker_cleanup(a)
        await check_scheduler_cleanup(s)


@gen_cluster(client=True, nthreads=[("", 1)])
async def test_crashed_worker_after_shuffle_persisted(c, s, a):
    async with Nanny(s.address, nthreads=1) as n:
        df = df = dask.datasets.timeseries(
            start="2000-01-01",
            end="2000-01-10",
            dtypes={"x": float, "y": float},
            freq="10 s",
            seed=42,
        )
        out = dd.shuffle.shuffle(df, "x", shuffle="p2p")
        out = out.persist()

        await wait_until_worker_has_tasks("shuffle_p2p", n.worker_address, 1, s)
        await out

        await n.process.process.kill()

        result, expected = c.compute([out.x.size, df.x.size])
        result = await result
        expected = await expected
        assert result == expected

        await c.close()
        await check_worker_cleanup(a)
        await check_scheduler_cleanup(s)


@gen_cluster(client=True, nthreads=[("", 1)] * 3)
async def test_closed_worker_between_repeats(c, s, w1, w2, w3):
    df = dask.datasets.timeseries(
        start="2000-01-01",
        end="2000-01-10",
        dtypes={"x": float, "y": float},
        freq="100 s",
        seed=42,
    )
    out = dd.shuffle.shuffle(df, "x", shuffle="p2p")
    await c.compute(out.head(compute=False))

    await check_worker_cleanup(w1)
    await check_worker_cleanup(w2)
    await check_worker_cleanup(w3)
    await check_scheduler_cleanup(s)

    await w3.close()
    await c.compute(out.tail(compute=False))

    await check_worker_cleanup(w1)
    await check_worker_cleanup(w2)
    await check_worker_cleanup(w3, closed=True)
    await check_scheduler_cleanup(s)

    await w2.close()
    await c.compute(out.head(compute=False))
    await check_worker_cleanup(w1)
    await check_worker_cleanup(w2, closed=True)
    await check_worker_cleanup(w3, closed=True)
    await check_scheduler_cleanup(s)


@gen_cluster(client=True)
async def test_new_worker(c, s, a, b):
    df = dask.datasets.timeseries(
        start="2000-01-01",
        end="2000-01-20",
        dtypes={"x": float, "y": float},
        freq="1 s",
    )
    shuffled = dd.shuffle.shuffle(df, "x", shuffle="p2p")
    persisted = shuffled.persist()
    while not s.plugins["shuffle"].active_shuffles:
        await asyncio.sleep(0.001)

    async with Worker(s.address) as w:
        await c.compute(persisted)

        await check_worker_cleanup(a)
        await check_worker_cleanup(b)
        await check_worker_cleanup(w)
        del persisted
        await check_scheduler_cleanup(s)


@gen_cluster(client=True)
async def test_multi(c, s, a, b):
    left = dask.datasets.timeseries(
        start="2000-01-01",
        end="2000-01-20",
        freq="10s",
        dtypes={"id": float, "x": float},
    )
    right = dask.datasets.timeseries(
        start="2000-01-01",
        end="2000-01-10",
        freq="10s",
        dtypes={"id": float, "y": float},
    )
    left["id"] = (left["id"] * 1000000).astype(int)
    right["id"] = (right["id"] * 1000000).astype(int)

    out = left.merge(right, on="id", shuffle="p2p")
    out = await c.compute(out.size)
    assert out

    await check_worker_cleanup(a)
    await check_worker_cleanup(b)
    await check_scheduler_cleanup(s)


@gen_cluster(client=True)
async def test_restrictions(c, s, a, b):
    df = dask.datasets.timeseries(
        start="2000-01-01",
        end="2000-01-10",
        dtypes={"x": float, "y": float},
        freq="10 s",
    ).persist(workers=a.address)
    await df
    assert a.data
    assert not b.data

    x = dd.shuffle.shuffle(df, "x", shuffle="p2p")
    x = x.persist(workers=b.address)
    y = dd.shuffle.shuffle(df, "y", shuffle="p2p")
    y = y.persist(workers=a.address)

    await x
    assert all(key in b.data for key in x.__dask_keys__())

    await y
    assert all(key in a.data for key in y.__dask_keys__())


@gen_cluster(client=True)
async def test_delete_some_results(c, s, a, b):
    df = dask.datasets.timeseries(
        start="2000-01-01",
        end="2000-01-10",
        dtypes={"x": float, "y": float},
        freq="10 s",
    )
    x = dd.shuffle.shuffle(df, "x", shuffle="p2p").persist()
    while not s.tasks or not any(ts.state == "memory" for ts in s.tasks.values()):
        await asyncio.sleep(0.01)

    x = x.partitions[: x.npartitions // 2]
    x = await c.compute(x.size)

    await check_worker_cleanup(a)
    await check_worker_cleanup(b)
    del x
    await check_scheduler_cleanup(s)


@gen_cluster(client=True)
async def test_add_some_results(c, s, a, b):
    df = dask.datasets.timeseries(
        start="2000-01-01",
        end="2000-01-10",
        dtypes={"x": float, "y": float},
        freq="10 s",
    )
    x = dd.shuffle.shuffle(df, "x", shuffle="p2p")
    y = x.partitions[: x.npartitions // 2].persist()

    while not s.tasks or not any(ts.state == "memory" for ts in s.tasks.values()):
        await asyncio.sleep(0.01)

    x = x.persist()

    await c.compute(x.size)

    await check_worker_cleanup(a)
    await check_worker_cleanup(b)
    del x
    del y
    await check_scheduler_cleanup(s)


@pytest.mark.slow
@gen_cluster(client=True, nthreads=[("", 1)] * 2)
async def test_clean_after_close(c, s, a, b):
    df = dask.datasets.timeseries(
        start="2000-01-01",
        end="2001-01-01",
        dtypes={"x": float, "y": float},
        freq="100 s",
    )

    out = dd.shuffle.shuffle(df, "x", shuffle="p2p")
    out = out.persist()

    await wait_for_tasks_in_state("shuffle-transfer", "executing", 1, a)
    await wait_for_tasks_in_state("shuffle-transfer", "memory", 1, b)

    await a.close()
    await check_worker_cleanup(a, closed=True)

    del out
    await check_worker_cleanup(b)
    await check_scheduler_cleanup(s)


class DataFrameShuffleTestPool(AbstractShuffleTestPool):
    _shuffle_run_id_iterator = itertools.count()

    def __init__(self, *args, **kwargs):
        super().__init__(*args, **kwargs)
        self._executor = ThreadPoolExecutor(2)

    def __enter__(self):
        return self

    def __exit__(self, exc_type, exc_value, traceback):
        try:
            self._executor.shutdown(cancel_futures=True)
        except Exception:  # pragma: no cover
            self._executor.shutdown()

    def new_shuffle(
        self,
        name,
        meta,
        worker_for_mapping,
        directory,
        loop,
        Shuffle=DataFrameShuffleRun,
    ):
        s = Shuffle(
            column="_partition",
            meta=meta,
            worker_for=worker_for_mapping,
            directory=directory / name,
            id=ShuffleId(name),
            run_id=next(AbstractShuffleTestPool._shuffle_run_id_iterator),
            local_address=name,
            executor=self._executor,
            rpc=self,
            scheduler=self,
            memory_limiter_disk=ResourceLimiter(10000000),
            memory_limiter_comms=ResourceLimiter(10000000),
        )
        self.shuffles[name] = s
        return s


# 36 parametrizations
# Runtime each ~0.1s
@pytest.mark.parametrize("n_workers", [1, 10])
@pytest.mark.parametrize("n_input_partitions", [1, 2, 10])
@pytest.mark.parametrize("npartitions", [1, 20])
@pytest.mark.parametrize("barrier_first_worker", [True, False])
@gen_test()
async def test_basic_lowlevel_shuffle(
    tmp_path,
    loop_in_thread,
    n_workers,
    n_input_partitions,
    npartitions,
    barrier_first_worker,
):
    pa = pytest.importorskip("pyarrow")

    dfs = []
    rows_per_df = 10
    for ix in range(n_input_partitions):
        df = pd.DataFrame({"x": range(rows_per_df * ix, rows_per_df * (ix + 1))})
        df["_partition"] = df.x % npartitions
        dfs.append(df)

    workers = list("abcdefghijklmn")[:n_workers]

    worker_for_mapping = {}

    for part in range(npartitions):
        worker_for_mapping[part] = _get_worker_for_range_sharding(
            npartitions, part, workers
        )
    assert len(set(worker_for_mapping.values())) == min(n_workers, npartitions)
    meta = dfs[0].head(0)

    with DataFrameShuffleTestPool() as local_shuffle_pool:
        shuffles = []
        for ix in range(n_workers):
            shuffles.append(
                local_shuffle_pool.new_shuffle(
                    name=workers[ix],
                    meta=meta,
                    worker_for_mapping=worker_for_mapping,
                    directory=tmp_path,
                    loop=loop_in_thread,
                )
            )
        random.seed(42)
        if barrier_first_worker:
            barrier_worker = shuffles[0]
        else:
            barrier_worker = random.sample(shuffles, k=1)[0]

        try:
            for ix, df in enumerate(dfs):
                s = shuffles[ix % len(shuffles)]
                await s.add_partition(df, ix)

            await barrier_worker.barrier()

            total_bytes_sent = 0
            total_bytes_recvd = 0
            total_bytes_recvd_shuffle = 0
            for s in shuffles:
                metrics = s.heartbeat()
                assert metrics["comm"]["total"] == metrics["comm"]["written"]
                total_bytes_sent += metrics["comm"]["written"]
                total_bytes_recvd += metrics["disk"]["total"]
                total_bytes_recvd_shuffle += s.total_recvd

            assert total_bytes_recvd_shuffle == total_bytes_sent

            all_parts = []
            for part, worker in worker_for_mapping.items():
                s = local_shuffle_pool.shuffles[worker]
                all_parts.append(s.get_output_partition(part, f"key-{part}", meta=meta))

            all_parts = await asyncio.gather(*all_parts)

            df_after = pd.concat(all_parts)
        finally:
            await asyncio.gather(*[s.close() for s in shuffles])
        assert len(df_after) == len(pd.concat(dfs))


@gen_test()
async def test_error_offload(tmp_path, loop_in_thread):
    pa = pytest.importorskip("pyarrow")

    dfs = []
    rows_per_df = 10
    n_input_partitions = 2
    npartitions = 2
    for ix in range(n_input_partitions):
        df = pd.DataFrame({"x": range(rows_per_df * ix, rows_per_df * (ix + 1))})
        df["_partition"] = df.x % npartitions
        dfs.append(df)
    meta = dfs[0].head(0)
    workers = ["A", "B"]

    worker_for_mapping = {}
    partitions_for_worker = defaultdict(list)

    for part in range(npartitions):
        worker_for_mapping[part] = w = _get_worker_for_range_sharding(
            npartitions, part, workers
        )
        partitions_for_worker[w].append(part)

    class ErrorOffload(DataFrameShuffleRun):
        async def offload(self, func, *args):
            raise RuntimeError("Error during deserialization")

    with DataFrameShuffleTestPool() as local_shuffle_pool:
        sA = local_shuffle_pool.new_shuffle(
            name="A",
            meta=meta,
            worker_for_mapping=worker_for_mapping,
            directory=tmp_path,
            loop=loop_in_thread,
            Shuffle=ErrorOffload,
        )
        sB = local_shuffle_pool.new_shuffle(
            name="B",
            meta=meta,
            worker_for_mapping=worker_for_mapping,
            directory=tmp_path,
            loop=loop_in_thread,
        )
        try:
            await sB.add_partition(dfs[0], 0)
            with pytest.raises(RuntimeError, match="Error during deserialization"):
                await sB.add_partition(dfs[1], 1)
                await sB.barrier()
        finally:
            await asyncio.gather(*[s.close() for s in [sA, sB]])


@gen_test()
async def test_error_send(tmp_path, loop_in_thread):
    pa = pytest.importorskip("pyarrow")

    dfs = []
    rows_per_df = 10
    n_input_partitions = 1
    npartitions = 2
    for ix in range(n_input_partitions):
        df = pd.DataFrame({"x": range(rows_per_df * ix, rows_per_df * (ix + 1))})
        df["_partition"] = df.x % npartitions
        dfs.append(df)
    meta = dfs[0].head(0)

    workers = ["A", "B"]

    worker_for_mapping = {}
    partitions_for_worker = defaultdict(list)

    for part in range(npartitions):
        worker_for_mapping[part] = w = _get_worker_for_range_sharding(
            npartitions, part, workers
        )
        partitions_for_worker[w].append(part)

    class ErrorSend(DataFrameShuffleRun):
        async def send(self, *args: Any, **kwargs: Any) -> None:
            raise RuntimeError("Error during send")

    with DataFrameShuffleTestPool() as local_shuffle_pool:
        sA = local_shuffle_pool.new_shuffle(
            name="A",
            meta=meta,
            worker_for_mapping=worker_for_mapping,
            directory=tmp_path,
            loop=loop_in_thread,
            Shuffle=ErrorSend,
        )
        sB = local_shuffle_pool.new_shuffle(
            name="B",
            meta=meta,
            worker_for_mapping=worker_for_mapping,
            directory=tmp_path,
            loop=loop_in_thread,
        )
        try:
            await sA.add_partition(dfs[0], 0)
            with pytest.raises(RuntimeError, match="Error during send"):
                await sA.barrier()
        finally:
            await asyncio.gather(*[s.close() for s in [sA, sB]])


@gen_test()
async def test_error_receive(tmp_path, loop_in_thread):
    pa = pytest.importorskip("pyarrow")

    dfs = []
    rows_per_df = 10
    n_input_partitions = 1
    npartitions = 2
    for ix in range(n_input_partitions):
        df = pd.DataFrame({"x": range(rows_per_df * ix, rows_per_df * (ix + 1))})
        df["_partition"] = df.x % npartitions
        dfs.append(df)
    meta = dfs[0].head(0)

    workers = ["A", "B"]

    worker_for_mapping = {}
    partitions_for_worker = defaultdict(list)

    for part in range(npartitions):
        worker_for_mapping[part] = w = _get_worker_for_range_sharding(
            npartitions, part, workers
        )
        partitions_for_worker[w].append(part)

    class ErrorReceive(DataFrameShuffleRun):
        async def receive(self, data: list[tuple[int, bytes]]) -> None:
            raise RuntimeError("Error during receive")

    with DataFrameShuffleTestPool() as local_shuffle_pool:
        sA = local_shuffle_pool.new_shuffle(
            name="A",
            meta=meta,
            worker_for_mapping=worker_for_mapping,
            directory=tmp_path,
            loop=loop_in_thread,
            Shuffle=ErrorReceive,
        )
        sB = local_shuffle_pool.new_shuffle(
            name="B",
            meta=meta,
            worker_for_mapping=worker_for_mapping,
            directory=tmp_path,
            loop=loop_in_thread,
        )
        try:
            await sB.add_partition(dfs[0], 0)
            with pytest.raises(RuntimeError, match="Error during receive"):
                await sB.barrier()
        finally:
            await asyncio.gather(*[s.close() for s in [sA, sB]])


class BlockedShuffleReceiveShuffleWorkerPlugin(ShuffleWorkerPlugin):
    def setup(self, worker: Worker) -> None:
        super().setup(worker)
        self.in_shuffle_receive = asyncio.Event()
        self.block_shuffle_receive = asyncio.Event()

    async def shuffle_receive(self, *args: Any, **kwargs: Any) -> None:
        self.in_shuffle_receive.set()
        await self.block_shuffle_receive.wait()
        return await super().shuffle_receive(*args, **kwargs)


@pytest.mark.parametrize("wait_until_forgotten", [True, False])
@gen_cluster(client=True, nthreads=[("", 1)] * 2)
async def test_deduplicate_stale_transfer(c, s, a, b, wait_until_forgotten):
    await c.register_plugin(BlockedShuffleReceiveShuffleWorkerPlugin(), name="shuffle")
    df = dask.datasets.timeseries(
        start="2000-01-01",
        end="2000-01-10",
        dtypes={"x": float, "y": float},
        freq="100 s",
    )
    shuffled = dd.shuffle.shuffle(df, "x", shuffle="p2p")
    shuffled = shuffled.persist()

    shuffle_extA = a.plugins["shuffle"]
    shuffle_extB = b.plugins["shuffle"]
    await asyncio.gather(
        shuffle_extA.in_shuffle_receive.wait(), shuffle_extB.in_shuffle_receive.wait()
    )
    del shuffled

    if wait_until_forgotten:
        while s.tasks or shuffle_extA.shuffles or shuffle_extB.shuffles:
            await asyncio.sleep(0)

    shuffled = dd.shuffle.shuffle(df, "x", shuffle="p2p")
    result = c.compute(shuffled)
    await wait_until_new_shuffle_is_initialized(s)
    shuffle_extA.block_shuffle_receive.set()
    shuffle_extB.block_shuffle_receive.set()

    result = await result
    expected = await c.compute(df)
    dd.assert_eq(result, expected)

    await check_worker_cleanup(a)
    await check_worker_cleanup(b)
    await check_scheduler_cleanup(s)


class BlockedBarrierShuffleWorkerPlugin(ShuffleWorkerPlugin):
    def setup(self, worker: Worker) -> None:
        super().setup(worker)
        self.in_barrier = asyncio.Event()
        self.block_barrier = asyncio.Event()

    async def _barrier(self, *args: Any, **kwargs: Any) -> int:
        self.in_barrier.set()
        await self.block_barrier.wait()
        return await super()._barrier(*args, **kwargs)


@pytest.mark.parametrize("wait_until_forgotten", [True, False])
@gen_cluster(client=True, nthreads=[("", 1)] * 2)
async def test_handle_stale_barrier(c, s, a, b, wait_until_forgotten):
    await c.register_plugin(BlockedBarrierShuffleWorkerPlugin(), name="shuffle")
    df = dask.datasets.timeseries(
        start="2000-01-01",
        end="2000-01-10",
        dtypes={"x": float, "y": float},
        freq="100 s",
    )
    shuffled = dd.shuffle.shuffle(df, "x", shuffle="p2p")
    shuffled = shuffled.persist()

    shuffle_extA = a.plugins["shuffle"]
    shuffle_extB = b.plugins["shuffle"]

    wait_for_barrier_on_A_task = asyncio.create_task(shuffle_extA.in_barrier.wait())
    wait_for_barrier_on_B_task = asyncio.create_task(shuffle_extB.in_barrier.wait())

    await asyncio.wait(
        [wait_for_barrier_on_A_task, wait_for_barrier_on_B_task],
        return_when=asyncio.FIRST_COMPLETED,
    )
    del shuffled

    if wait_until_forgotten:
        while s.tasks:
            await asyncio.sleep(0)

    shuffled = dd.shuffle.shuffle(df, "x", shuffle="p2p")
    fut = c.compute([shuffled, df], sync=True)
    await wait_until_new_shuffle_is_initialized(s)
    shuffle_extA.block_barrier.set()
    shuffle_extB.block_barrier.set()

    result, expected = await fut
    dd.assert_eq(result, expected)

    await check_worker_cleanup(a)
    await check_worker_cleanup(b)
    await check_scheduler_cleanup(s)


@gen_cluster(client=True, nthreads=[("", 1)])
async def test_shuffle_run_consistency(c, s, a):
    """This test checks the correct creation of shuffle run IDs through the scheduler
    as well as the correct handling through the workers.

    In particular, newer run IDs for the same shuffle must always be larger than
    previous ones so that we can detect stale runs.

    .. note:
        The P2P implementation relies on the correctness of this behavior,
        but it is an implementation detail that users should not rely upon.
    """
    await c.register_plugin(BlockedBarrierShuffleWorkerPlugin(), name="shuffle")
    worker_plugin = a.plugins["shuffle"]
    scheduler_ext = s.plugins["shuffle"]

    df = dask.datasets.timeseries(
        start="2000-01-01",
        end="2000-01-10",
        dtypes={"x": float, "y": float},
        freq="100 s",
    )
    # Initialize first shuffle execution
    out = dd.shuffle.shuffle(df, "x", shuffle="p2p")
    out = out.persist()

    shuffle_id = await wait_until_new_shuffle_is_initialized(s)
    spec = scheduler_ext.get(shuffle_id, a.worker_address).data

    # Worker plugin can fetch the current run
    assert await worker_plugin._get_shuffle_run(shuffle_id, spec.run_id)

    # This should never occur, but fetching an ID larger than the ID available on
    # the scheduler should result in an error.
    with pytest.raises(RuntimeError, match="invalid"):
        await worker_plugin._get_shuffle_run(shuffle_id, spec.run_id + 1)

    # Finish first execution
    worker_plugin.block_barrier.set()
    await out
    del out
    while s.tasks:
        await asyncio.sleep(0)
    worker_plugin.block_barrier.clear()

    # Initialize second shuffle execution
    out = dd.shuffle.shuffle(df, "x", shuffle="p2p")
    out = out.persist()

    new_shuffle_id = await wait_until_new_shuffle_is_initialized(s)
    assert shuffle_id == new_shuffle_id

    new_spec = scheduler_ext.get(shuffle_id, a.worker_address).data

    # Check invariant that the new run ID is larger than the previous
    assert spec.run_id < new_spec.run_id

    # Worker plugin can fetch the new shuffle run
    assert await worker_plugin._get_shuffle_run(shuffle_id, new_spec.run_id)

    # Fetching a stale run from a worker aware of the new run raises an error
    with pytest.raises(RuntimeError, match="stale"):
        await worker_plugin._get_shuffle_run(shuffle_id, spec.run_id)

    worker_plugin.block_barrier.set()
    await out
    del out
    while s.tasks:
        await asyncio.sleep(0)
    worker_plugin.block_barrier.clear()

    out = dd.shuffle.shuffle(df, "y", shuffle="p2p")
    out = out.persist()
    independent_shuffle_id = await wait_until_new_shuffle_is_initialized(s)
    assert shuffle_id != independent_shuffle_id

    independent_spec = scheduler_ext.get(independent_shuffle_id, a.worker_address).data

    # Check invariant that the new run ID is larger than the previous
    # for independent shuffles
    assert new_spec.run_id < independent_spec.run_id

    worker_plugin.block_barrier.set()
    await out
    del out

    await check_worker_cleanup(a)
    await check_scheduler_cleanup(s)


class BlockedShuffleAccessAndFailWorkerPlugin(ShuffleWorkerPlugin):
    def setup(self, worker: Worker) -> None:
        super().setup(worker)
        self.in_get_or_create_shuffle = asyncio.Event()
        self.block_get_or_create_shuffle = asyncio.Event()
        self.in_get_shuffle_run = asyncio.Event()
        self.block_get_shuffle_run = asyncio.Event()
        self.finished_get_shuffle_run = asyncio.Event()
        self.allow_fail = False

    async def _get_or_create_shuffle(self, *args: Any, **kwargs: Any) -> ShuffleRun:
        self.in_get_or_create_shuffle.set()
        await self.block_get_or_create_shuffle.wait()
        return await super()._get_or_create_shuffle(*args, **kwargs)

    async def _get_shuffle_run(self, *args: Any, **kwargs: Any) -> ShuffleRun:
        self.in_get_shuffle_run.set()
        await self.block_get_shuffle_run.wait()
        result = await super()._get_shuffle_run(*args, **kwargs)
        self.finished_get_shuffle_run.set()
        return result

    def shuffle_fail(self, *args: Any, **kwargs: Any) -> None:
        if self.allow_fail:
            return super().shuffle_fail(*args, **kwargs)


@gen_cluster(client=True, nthreads=[("", 1)] * 2)
async def test_replace_stale_shuffle(c, s, a, b):
    await c.register_plugin(BlockedShuffleAccessAndFailWorkerPlugin(), name="shuffle")
    ext_A = a.plugins["shuffle"]
    ext_B = b.plugins["shuffle"]

    # Let A behave normal
    ext_A.allow_fail = True
    ext_A.block_get_shuffle_run.set()
    ext_A.block_get_or_create_shuffle.set()

    # B can accept shuffle transfers
    ext_B.block_get_shuffle_run.set()

    df = dask.datasets.timeseries(
        start="2000-01-01",
        end="2000-01-10",
        dtypes={"x": float, "y": float},
        freq="100 s",
    )
    # Initialize first shuffle execution
    out = dd.shuffle.shuffle(df, "x", shuffle="p2p")
    out = out.persist()

    shuffle_id = await wait_until_new_shuffle_is_initialized(s)

    await wait_for_tasks_in_state("shuffle-transfer", "memory", 1, a)
    await ext_B.finished_get_shuffle_run.wait()
    assert shuffle_id in ext_A.shuffles
    assert shuffle_id in ext_B.shuffles
    stale_shuffle_run = ext_B.shuffles[shuffle_id]

    del out
    while s.tasks:
        await asyncio.sleep(0)

    # A is cleaned
    await check_worker_cleanup(a)

    # B is not cleaned
    assert shuffle_id in ext_B.shuffles
    assert not stale_shuffle_run.closed
    ext_B.finished_get_shuffle_run.clear()

    # Initialize second shuffle execution
    out = dd.shuffle.shuffle(df, "x", shuffle="p2p")
    out = out.persist()

    await wait_for_tasks_in_state("shuffle-transfer", "memory", 1, a)
    await ext_B.finished_get_shuffle_run.wait()

    # Stale shuffle run has been replaced
    shuffle_run = ext_B.shuffles[shuffle_id]
    assert shuffle_run != stale_shuffle_run
    assert shuffle_run.run_id > stale_shuffle_run.run_id

    # Stale shuffle gets cleaned up
    await stale_shuffle_run._closed_event.wait()

    # Finish shuffle run
    ext_B.block_get_shuffle_run.set()
    ext_B.block_get_or_create_shuffle.set()
    ext_B.allow_fail = True
    await out
    del out

    await check_worker_cleanup(a)
    await check_worker_cleanup(b)
    await check_scheduler_cleanup(s)


@gen_cluster(client=True)
async def test_handle_null_partitions_p2p_shuffling(c, s, *workers):
    data = [
        {"companies": [], "id": "a", "x": None},
        {"companies": [{"id": 3}, {"id": 5}], "id": "b", "x": None},
        {"companies": [{"id": 3}, {"id": 4}, {"id": 5}], "id": "c", "x": "b"},
        {"companies": [{"id": 9}], "id": "a", "x": "a"},
    ]
    df = pd.DataFrame(data)
    ddf = dd.from_pandas(df, npartitions=2)
    ddf = ddf.shuffle(on="id", shuffle="p2p", ignore_index=True)
    result = await c.compute(ddf)
    dd.assert_eq(result, df)

    await c.close()
    await asyncio.gather(*[check_worker_cleanup(w) for w in workers])
    await check_scheduler_cleanup(s)


@gen_cluster(client=True)
async def test_handle_null_partitions_p2p_shuffling_2(c, s, a, b):
    def make_partition(i):
        """Return null column for every other partition"""
        if i % 2 == 1:
            return pd.DataFrame({"a": np.random.random(10), "b": [None] * 10})
        return pd.DataFrame({"a": np.random.random(10), "b": np.random.random(10)})

    ddf = dd.from_map(make_partition, range(50))
    out = ddf.shuffle(on="a", shuffle="p2p", ignore_index=True)
    result, expected = c.compute([ddf, out])
    del out
    result = await result
    expected = await expected
    dd.assert_eq(result, expected)
    del result

    await check_worker_cleanup(a)
    await check_worker_cleanup(b)
    await check_scheduler_cleanup(s)


@gen_cluster(client=True)
async def test_reconcile_mismatching_partitions_p2p_shuffling(c, s, a, b):
    def make_partition(i):
        """Return mismatched column types for every other partition"""
        if i % 2 == 1:
            return pd.DataFrame({"a": np.random.random(10), "b": [True] * 10})
        return pd.DataFrame({"a": np.random.random(10), "b": np.random.random(10)})

    ddf = dd.from_map(make_partition, range(50))
    out = ddf.shuffle(on="a", shuffle="p2p", ignore_index=True)
    result, expected = c.compute([ddf, out])
    del out
    result = await result
    expected = await expected
    dd.assert_eq(result, expected)
    del result

    await check_worker_cleanup(a)
    await check_worker_cleanup(b)
    await check_scheduler_cleanup(s)


@gen_cluster(client=True)
async def test_raise_on_incompatible_partitions_p2p_shuffling(c, s, a, b):
    def make_partition(i):
        """Return incompatible column types for every other partition"""
        if i % 2 == 1:
            return pd.DataFrame({"a": np.random.random(10), "b": ["a"] * 10})
        return pd.DataFrame({"a": np.random.random(10), "b": np.random.random(10)})

    ddf = dd.from_map(make_partition, range(50))
    out = ddf.shuffle(on="a", shuffle="p2p", ignore_index=True)
    with raises_with_cause(
        RuntimeError, "failed during transfer", ValueError, "could not convert"
    ):
        await c.compute(out)

    await c.close()
    await check_worker_cleanup(a)
    await check_worker_cleanup(b)
    await check_scheduler_cleanup(s)


@gen_cluster(client=True)
async def test_set_index_p2p(c, s, *workers):
    df = pd.DataFrame({"a": [1, 2, 3, 4, 5, 6, 7, 8], "b": 1})
    ddf = dd.from_pandas(df, npartitions=3)
    ddf = ddf.set_index("a", shuffle="p2p", divisions=(1, 3, 8))
    assert ddf.npartitions == 2
    result = await c.compute(ddf)
    dd.assert_eq(result, df.set_index("a"))

    await c.close()
    await asyncio.gather(*[check_worker_cleanup(w) for w in workers])
    await check_scheduler_cleanup(s)


<<<<<<< HEAD
@gen_cluster(
    client=True,
)
async def test_p2p_shuffle_timeout(c, s, a, b):
    def block():
        time.sleep(5)

    df = pd.DataFrame({"a": [1, 2, 3, 4, 5, 6, 7, 8], "b": 1})
    ddf = dd.from_pandas(df, npartitions=3)
    ddf = ddf.set_index("a", shuffle="p2p", divisions=(1, 3, 8))
    assert ddf.npartitions == 2

    with dask.config.set({"distributed.comm.timeouts.connect": "3s"}):
        await asyncio.gather(c.run(block, workers=[a.address]), c.compute(ddf))

    await check_worker_cleanup(a)
    await check_worker_cleanup(b)
    await check_scheduler_cleanup(s)
=======
def test_shuffle_p2p_with_existing_index(client):
    df = pd.DataFrame({"a": np.random.randint(0, 3, 20)}, index=np.random.random(20))
    ddf = dd.from_pandas(
        df,
        npartitions=4,
    )
    ddf = ddf.shuffle("a", shuffle="p2p")
    result = client.compute(ddf, sync=True)
    dd.assert_eq(result, df)


def test_set_index_p2p_with_existing_index(client):
    df = pd.DataFrame({"a": np.random.randint(0, 3, 20)}, index=np.random.random(20))
    ddf = dd.from_pandas(
        df,
        npartitions=4,
    )
    ddf = ddf.set_index("a", shuffle="p2p")
    result = client.compute(ddf, sync=True)
    dd.assert_eq(result, df.set_index("a"))


def test_sort_values_p2p_with_existing_divisions(client):
    "Regression test for #8165"
    df = pd.DataFrame(
        {"a": np.random.randint(0, 3, 20), "b": np.random.randint(0, 3, 20)}
    )
    ddf = dd.from_pandas(
        df,
        npartitions=4,
    )
    with dask.config.set({"dataframe.shuffle.method": "p2p"}):
        ddf = ddf.set_index("a").sort_values("b")
        result = client.compute(ddf, sync=True)
        dd.assert_eq(
            result,
            df.set_index("a").sort_values("b"),
            check_index=False,
            sort_results=False,
        )


class BlockedBarrierShuffleRun(DataFrameShuffleRun):
    def __init__(self, *args, **kwargs):
        super().__init__(*args, **kwargs)
        self.in_barrier = asyncio.Event()
        self.block_barrier = asyncio.Event()

    async def barrier(self):
        self.in_barrier.set()
        await self.block_barrier.wait()
        return await super().barrier()


@mock.patch(
    "distributed.shuffle._shuffle.DataFrameShuffleRun",
    BlockedBarrierShuffleRun,
)
@gen_cluster(client=True, nthreads=[("", 1)])
async def test_unpack_gets_rescheduled_from_non_participating_worker(c, s, a):
    await invoke_annotation_chaos(1.0, c)

    expected = pd.DataFrame({"a": list(range(10))})
    ddf = dd.from_pandas(expected, npartitions=2)
    ddf = ddf.shuffle("a")
    fut = c.compute(ddf)

    shuffle_id = await wait_until_new_shuffle_is_initialized(s)
    key = barrier_key(shuffle_id)
    await wait_for_state(key, "processing", s)
    shuffleA = get_shuffle_run_from_worker(shuffle_id, a)
    await shuffleA.in_barrier.wait()

    async with Worker(s.address) as b:
        # Restrict an unpack task to B so that the previously non-participating
        # worker takes part in the unpack phase
        for key in s.tasks:
            if key_split(key) == "shuffle_p2p":
                s.set_restrictions({key: {b.address}})
                break

        shuffleA.block_barrier.set()
        result = await fut
        dd.assert_eq(result, expected)
>>>>>>> dd0f5b74
<|MERGE_RESOLUTION|>--- conflicted
+++ resolved
@@ -2191,26 +2191,6 @@
     await check_scheduler_cleanup(s)
 
 
-<<<<<<< HEAD
-@gen_cluster(
-    client=True,
-)
-async def test_p2p_shuffle_timeout(c, s, a, b):
-    def block():
-        time.sleep(5)
-
-    df = pd.DataFrame({"a": [1, 2, 3, 4, 5, 6, 7, 8], "b": 1})
-    ddf = dd.from_pandas(df, npartitions=3)
-    ddf = ddf.set_index("a", shuffle="p2p", divisions=(1, 3, 8))
-    assert ddf.npartitions == 2
-
-    with dask.config.set({"distributed.comm.timeouts.connect": "3s"}):
-        await asyncio.gather(c.run(block, workers=[a.address]), c.compute(ddf))
-
-    await check_worker_cleanup(a)
-    await check_worker_cleanup(b)
-    await check_scheduler_cleanup(s)
-=======
 def test_shuffle_p2p_with_existing_index(client):
     df = pd.DataFrame({"a": np.random.randint(0, 3, 20)}, index=np.random.random(20))
     ddf = dd.from_pandas(
@@ -2295,4 +2275,23 @@
         shuffleA.block_barrier.set()
         result = await fut
         dd.assert_eq(result, expected)
->>>>>>> dd0f5b74
+
+
+@gen_cluster(
+    client=True,
+)
+async def test_p2p_shuffle_timeout(c, s, a, b):
+    def block():
+        time.sleep(5)
+
+    df = pd.DataFrame({"a": [1, 2, 3, 4, 5, 6, 7, 8], "b": 1})
+    ddf = dd.from_pandas(df, npartitions=3)
+    ddf = ddf.set_index("a", shuffle="p2p", divisions=(1, 3, 8))
+    assert ddf.npartitions == 2
+
+    with dask.config.set({"distributed.comm.timeouts.connect": "3s"}):
+        await asyncio.gather(c.run(block, workers=[a.address]), c.compute(ddf))
+
+    await check_worker_cleanup(a)
+    await check_worker_cleanup(b)
+    await check_scheduler_cleanup(s)