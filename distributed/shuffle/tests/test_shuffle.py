from __future__ import annotations

import asyncio
import io
import itertools
import os
import random
import shutil
from collections import defaultdict
from collections.abc import Mapping
from concurrent.futures import ThreadPoolExecutor
from itertools import count
from typing import Any
from unittest import mock

import pytest

from dask.utils import key_split

from distributed.shuffle._core import ShuffleId, ShuffleRun, barrier_key
from distributed.worker import Status

np = pytest.importorskip("numpy")
pd = pytest.importorskip("pandas")
dd = pytest.importorskip("dask.dataframe")

import dask
<<<<<<< HEAD
from dask.distributed import Event, Nanny, Worker
=======
from dask.distributed import Event, LocalCluster, Nanny, Worker
from dask.utils import stringify
>>>>>>> 03ea2e1c

from distributed.client import Client
from distributed.scheduler import KilledWorker, Scheduler
from distributed.scheduler import TaskState as SchedulerTaskState
from distributed.shuffle._arrow import (
    convert_partition,
    list_of_buffers_to_table,
    serialize_table,
)
from distributed.shuffle._limiter import ResourceLimiter
from distributed.shuffle._scheduler_plugin import ShuffleSchedulerPlugin
from distributed.shuffle._shuffle import (
    DataFrameShuffleRun,
    _get_worker_for_range_sharding,
    split_by_partition,
    split_by_worker,
)
from distributed.shuffle._worker_plugin import ShuffleWorkerPlugin
from distributed.shuffle.tests.utils import (
    AbstractShuffleTestPool,
    invoke_annotation_chaos,
)
from distributed.utils import Deadline
from distributed.utils_test import (
    async_poll_for,
    cluster,
    gen_cluster,
    gen_test,
    raises_with_cause,
    wait_for_state,
)
from distributed.worker_state_machine import TaskState as WorkerTaskState

try:
    import pyarrow as pa
except ImportError:
    pa = None


@pytest.fixture(params=[0, 0.3, 1], ids=["none", "some", "all"])
def lose_annotations(request):
    return request.param


async def check_worker_cleanup(
    worker: Worker,
    closed: bool = False,
    interval: float = 0.01,
    timeout: int | None = 5,
) -> None:
    """Assert that the worker has no shuffle state"""
    deadline = Deadline.after(timeout)
    plugin = worker.plugins["shuffle"]
    assert isinstance(plugin, ShuffleWorkerPlugin)

    while plugin._runs and not deadline.expired:
        await asyncio.sleep(interval)
    assert not plugin._runs
    if closed:
        assert plugin.closed
    for dirpath, dirnames, filenames in os.walk(worker.local_directory):
        assert "shuffle" not in dirpath
        for fn in dirnames + filenames:
            assert "shuffle" not in fn


async def check_scheduler_cleanup(
    scheduler: Scheduler, interval: float = 0.01, timeout: int | None = 5
) -> None:
    """Assert that the scheduler has no shuffle state"""
    deadline = Deadline.after(timeout)
    plugin = scheduler.plugins["shuffle"]
    assert isinstance(plugin, ShuffleSchedulerPlugin)
    while plugin._shuffles and not deadline.expired:
        await asyncio.sleep(interval)
    assert not plugin.active_shuffles
    assert not plugin._shuffles, scheduler.tasks
    assert not plugin._archived_by_stimulus
    assert not plugin.heartbeats


@pytest.mark.skipif(
    pa is not None,
    reason="We don't have a CI job that is installing a very old pyarrow version",
)
@gen_cluster(client=True)
async def test_minimal_version(c, s, a, b):
    df = dask.datasets.timeseries(
        start="2000-01-01",
        end="2000-01-10",
        dtypes={"x": float, "y": float},
        freq="10 s",
    )
    with pytest.raises(RuntimeError, match="requires pyarrow"):
        await c.compute(dd.shuffle.shuffle(df, "x", shuffle="p2p"))


@pytest.mark.gpu
@pytest.mark.filterwarnings(
    "ignore:Ignoring the following arguments to `from_pyarrow_table_dispatch`."
)
@gen_cluster(client=True)
async def test_basic_cudf_support(c, s, a, b):
    cudf = pytest.importorskip("cudf")
    pytest.importorskip("dask_cudf")

    try:
        from dask.dataframe.dispatch import to_pyarrow_table_dispatch

        to_pyarrow_table_dispatch(cudf.DataFrame())
    except TypeError:
        pytest.skip(reason="Newer version of dask_cudf is required.")

    df = dask.datasets.timeseries(
        start="2000-01-01",
        end="2000-01-10",
        dtypes={"x": float, "y": float},
        freq="10 s",
    ).to_backend("cudf")
    out = dd.shuffle.shuffle(df, "x", shuffle="p2p")
    assert out.npartitions == df.npartitions
    x, y = c.compute([df.x.size, out.x.size])
    x = await x
    y = await y
    assert x == y

    await check_worker_cleanup(a)
    await check_worker_cleanup(b)
    await check_scheduler_cleanup(s)


def get_shuffle_run_from_worker(shuffle_id: ShuffleId, worker: Worker) -> ShuffleRun:
    plugin = worker.plugins["shuffle"]
    assert isinstance(plugin, ShuffleWorkerPlugin)
    return plugin.shuffles[shuffle_id]


@pytest.mark.parametrize("npartitions", [None, 1, 20])
@gen_cluster(client=True)
async def test_basic_integration(c, s, a, b, lose_annotations, npartitions):
    await invoke_annotation_chaos(lose_annotations, c)
    df = dask.datasets.timeseries(
        start="2000-01-01",
        end="2000-01-10",
        dtypes={"x": float, "y": float},
        freq="10 s",
    )
    out = dd.shuffle.shuffle(df, "x", shuffle="p2p", npartitions=npartitions)
    if npartitions is None:
        assert out.npartitions == df.npartitions
    else:
        assert out.npartitions == npartitions
    x, y = c.compute([df.x.size, out.x.size])
    x = await x
    y = await y
    assert x == y

    await check_worker_cleanup(a)
    await check_worker_cleanup(b)
    await check_scheduler_cleanup(s)


@pytest.mark.parametrize("processes", [True, False])
@gen_test()
async def test_basic_integration_local_cluster(processes):
    async with LocalCluster(
        n_workers=2,
        processes=processes,
        asynchronous=True,
        dashboard_address=":0",
    ) as cluster:
        df = dask.datasets.timeseries(
            start="2000-01-01",
            end="2000-01-10",
            dtypes={"x": float, "y": float},
            freq="10 s",
        )
        c = cluster.get_client()
        out = dd.shuffle.shuffle(df, "x", shuffle="p2p")
        x, y = c.compute([df, out])
        x, y = await c.gather([x, y])
        dd.assert_eq(x, y)


@pytest.mark.parametrize("npartitions", [None, 1, 20])
@gen_cluster(client=True)
async def test_shuffle_with_array_conversion(c, s, a, b, lose_annotations, npartitions):
    await invoke_annotation_chaos(lose_annotations, c)
    df = dask.datasets.timeseries(
        start="2000-01-01",
        end="2000-01-10",
        dtypes={"x": float, "y": float},
        freq="10 s",
    )
    out = dd.shuffle.shuffle(df, "x", shuffle="p2p", npartitions=npartitions).values

    if npartitions == 1:
        # FIXME: distributed#7816
        with raises_with_cause(
            RuntimeError, "shuffle_transfer failed", RuntimeError, "Barrier task"
        ):
            await c.compute(out)
    else:
        await c.compute(out)

    await check_worker_cleanup(a)
    await check_worker_cleanup(b)
    await check_scheduler_cleanup(s)


def test_shuffle_before_categorize(loop_in_thread):
    """Regression test for https://github.com/dask/distributed/issues/7615"""
    with cluster() as (s, [a, b]), Client(s["address"], loop=loop_in_thread) as c:
        df = dask.datasets.timeseries(
            start="2000-01-01",
            end="2000-01-10",
            dtypes={"x": float, "y": str},
            freq="10 s",
        )
        df = dd.shuffle.shuffle(df, "x", shuffle="p2p")
        df.categorize(columns=["y"])
        c.compute(df)


@gen_cluster(client=True)
async def test_concurrent(c, s, a, b, lose_annotations):
    await invoke_annotation_chaos(lose_annotations, c)
    df = dask.datasets.timeseries(
        start="2000-01-01",
        end="2000-01-10",
        dtypes={"x": float, "y": float},
        freq="10 s",
    )
    x = dd.shuffle.shuffle(df, "x", shuffle="p2p")
    y = dd.shuffle.shuffle(df, "y", shuffle="p2p")
    x, y = c.compute([x.x.size, y.y.size])
    x = await x
    y = await y
    assert x == y

    await check_worker_cleanup(a)
    await check_worker_cleanup(b)
    await check_scheduler_cleanup(s)


@gen_cluster(client=True)
async def test_bad_disk(c, s, a, b):
    df = dask.datasets.timeseries(
        start="2000-01-01",
        end="2000-01-10",
        dtypes={"x": float, "y": float},
        freq="10 s",
    )
    out = dd.shuffle.shuffle(df, "x", shuffle="p2p")
    out = out.persist()
    shuffle_id = await wait_until_new_shuffle_is_initialized(s)
    while not a.plugins["shuffle"].shuffles:
        await asyncio.sleep(0.01)
    shutil.rmtree(a.local_directory)

    while not b.plugins["shuffle"].shuffles:
        await asyncio.sleep(0.01)
    shutil.rmtree(b.local_directory)
    with pytest.raises(RuntimeError, match=f"shuffle_transfer failed .* {shuffle_id}"):
        out = await c.compute(out)

    await c.close()
    await check_worker_cleanup(a)
    await check_worker_cleanup(b)
    await check_scheduler_cleanup(s)


async def wait_until_worker_has_tasks(
    prefix: str, worker: str, count: int, scheduler: Scheduler, interval: float = 0.01
) -> None:
    ws = scheduler.workers[worker]
    while (
        len(
            [
                key
                for key, ts in scheduler.tasks.items()
                if prefix in key_split(key)
                and ts.state == "memory"
                and {ws} == ts.who_has
            ]
        )
        < count
    ):
        await asyncio.sleep(interval)


async def wait_for_tasks_in_state(
    prefix: str,
    state: str,
    count: int,
    dask_worker: Worker | Scheduler,
    interval: float = 0.01,
) -> None:
    tasks: Mapping[str, SchedulerTaskState | WorkerTaskState]

    if isinstance(dask_worker, Worker):
        tasks = dask_worker.state.tasks
    elif isinstance(dask_worker, Scheduler):
        tasks = dask_worker.tasks
    else:
        raise TypeError(dask_worker)

    while (
        len(
            [
                key
                for key, ts in tasks.items()
                if prefix in key_split(key) and ts.state == state
            ]
        )
        < count
    ):
        await asyncio.sleep(interval)


async def wait_until_new_shuffle_is_initialized(
    scheduler: Scheduler, interval: float = 0.01, timeout: int | None = None
) -> ShuffleId:
    deadline = Deadline.after(timeout)
    scheduler_plugin = scheduler.plugins["shuffle"]
    assert isinstance(scheduler_plugin, ShuffleSchedulerPlugin)
    while not scheduler_plugin.shuffle_ids() and not deadline.expired:
        await asyncio.sleep(interval)
    shuffle_ids = scheduler_plugin.shuffle_ids()
    assert len(shuffle_ids) == 1
    return next(iter(shuffle_ids))


@gen_cluster(client=True, nthreads=[("", 1)] * 2)
async def test_closed_worker_during_transfer(c, s, a, b):
    df = dask.datasets.timeseries(
        start="2000-01-01",
        end="2000-03-01",
        dtypes={"x": float, "y": float},
        freq="10 s",
    )
    out = dd.shuffle.shuffle(df, "x", shuffle="p2p")
    x, y = c.compute([df.x.size, out.x.size])
    await wait_for_tasks_in_state("shuffle-transfer", "memory", 1, b)
    await b.close()

    x = await x
    y = await y
    assert x == y

    await c.close()
    await check_worker_cleanup(a)
    await check_worker_cleanup(b, closed=True)
    await check_scheduler_cleanup(s)


@gen_cluster(
    client=True,
    nthreads=[("", 1)] * 2,
    config={"distributed.scheduler.allowed-failures": 0},
)
async def test_restarting_during_transfer_raises_killed_worker(c, s, a, b):
    df = dask.datasets.timeseries(
        start="2000-01-01",
        end="2000-03-01",
        dtypes={"x": float, "y": float},
        freq="10 s",
    )
    out = dd.shuffle.shuffle(df, "x", shuffle="p2p")
    out = c.compute(out.x.size)
    await wait_for_tasks_in_state("shuffle-transfer", "memory", 1, b)
    await b.close()

    with pytest.raises(KilledWorker):
        await out

    await c.close()
    await check_worker_cleanup(a)
    await check_worker_cleanup(b, closed=True)
    await check_scheduler_cleanup(s)


class BlockedGetOrCreateWorkerPlugin(ShuffleWorkerPlugin):
    def setup(self, worker: Worker) -> None:
        super().setup(worker)
        self.in_get_or_create = asyncio.Event()
        self.block_get_or_create = asyncio.Event()

    async def _get_or_create_shuffle(self, *args, **kwargs):
        self.in_get_or_create.set()
        await self.block_get_or_create.wait()
        return await super()._get_or_create_shuffle(*args, **kwargs)


@gen_cluster(
    client=True,
    nthreads=[("", 1)] * 2,
    config={"distributed.scheduler.allowed-failures": 0},
)
async def test_get_or_create_from_dangling_transfer(c, s, a, b):
    await c.register_worker_plugin(BlockedGetOrCreateWorkerPlugin(), name="shuffle")
    df = dask.datasets.timeseries(
        start="2000-01-01",
        end="2000-03-01",
        dtypes={"x": float, "y": float},
        freq="10 s",
    )
    out = dd.shuffle.shuffle(df, "x", shuffle="p2p")
    out = c.compute(out.x.size)

    shuffle_extA = a.plugins["shuffle"]
    shuffle_extB = b.plugins["shuffle"]
    shuffle_extB.block_get_or_create.set()

    await shuffle_extA.in_get_or_create.wait()
    await b.close()
    await async_poll_for(
        lambda: not any(ws.processing for ws in s.workers.values()), timeout=5
    )

    with pytest.raises(KilledWorker):
        await out

    await async_poll_for(lambda: not s.plugins["shuffle"].active_shuffles, timeout=5)
    assert a.state.tasks
    shuffle_extA.block_get_or_create.set()
    await async_poll_for(lambda: not a.state.tasks, timeout=10)

    assert not s.plugins["shuffle"].active_shuffles
    await check_worker_cleanup(a)
    await check_worker_cleanup(b, closed=True)
    await c.close()
    await check_scheduler_cleanup(s)


@pytest.mark.slow
@gen_cluster(client=True, nthreads=[("", 1)])
async def test_crashed_worker_during_transfer(c, s, a):
    async with Nanny(s.address, nthreads=1) as n:
        killed_worker_address = n.worker_address
        df = dask.datasets.timeseries(
            start="2000-01-01",
            end="2000-03-01",
            dtypes={"x": float, "y": float},
            freq="10 s",
        )
        out = dd.shuffle.shuffle(df, "x", shuffle="p2p")
        x, y = c.compute([df.x.size, out.x.size])
        await wait_until_worker_has_tasks(
            "shuffle-transfer", killed_worker_address, 1, s
        )
        await n.process.process.kill()

        x = await x
        y = await y
        assert x == y

        await c.close()
        await check_worker_cleanup(a)
        await check_scheduler_cleanup(s)


@gen_cluster(
    client=True,
    nthreads=[],
    # Effectively disable the memory monitor to be able to manually control
    # the worker status
    config={"distributed.worker.memory.monitor-interval": "60s"},
)
async def test_restarting_does_not_deadlock(c, s):
    """Regression test for https://github.com/dask/distributed/issues/8088"""
    async with Worker(s.address) as a:
        async with Nanny(s.address) as b:
            # Ensure that a holds the input tasks to the shuffle
            with dask.annotate(workers=[a.address]):
                df = dask.datasets.timeseries(
                    start="2000-01-01",
                    end="2000-03-01",
                    dtypes={"x": float, "y": float},
                    freq="10 s",
                )
            out = dd.shuffle.shuffle(df, "x", shuffle="p2p")
            fut = c.compute(out.x.size)
            await wait_until_worker_has_tasks(
                "shuffle-transfer", b.worker_address, 1, s
            )
            a.status = Status.paused
            await async_poll_for(lambda: len(s.running) == 1, timeout=5)
            b.close_gracefully()
            await b.process.process.kill()

            await async_poll_for(lambda: not s.running, timeout=5)

            a.status = Status.running

            await async_poll_for(lambda: s.running, timeout=5)
            await fut


@gen_cluster(client=True, nthreads=[("", 1)] * 2)
async def test_closed_input_only_worker_during_transfer(c, s, a, b):
    def mock_get_worker_for_range_sharding(
        output_partition: int, workers: list[str], npartitions: int
    ) -> str:
        return a.address

    with mock.patch(
        "distributed.shuffle._shuffle._get_worker_for_range_sharding",
        mock_get_worker_for_range_sharding,
    ):
        df = dask.datasets.timeseries(
            start="2000-01-01",
            end="2000-05-01",
            dtypes={"x": float, "y": float},
            freq="10 s",
        )
        out = dd.shuffle.shuffle(df, "x", shuffle="p2p")
        x, y = c.compute([df.x.size, out.x.size])
        await wait_for_tasks_in_state("shuffle-transfer", "memory", 1, b, 0.001)
        await b.close()

        x = await x
        y = await y
        assert x == y

        await c.close()
        await check_worker_cleanup(a)
        await check_worker_cleanup(b, closed=True)
        await check_scheduler_cleanup(s)


@pytest.mark.slow
@gen_cluster(client=True, nthreads=[("", 1)], clean_kwargs={"processes": False})
async def test_crashed_input_only_worker_during_transfer(c, s, a):
    def mock_mock_get_worker_for_range_sharding(
        output_partition: int, workers: list[str], npartitions: int
    ) -> str:
        return a.address

    with mock.patch(
        "distributed.shuffle._shuffle._get_worker_for_range_sharding",
        mock_mock_get_worker_for_range_sharding,
    ):
        async with Nanny(s.address, nthreads=1) as n:
            killed_worker_address = n.worker_address
            df = dask.datasets.timeseries(
                start="2000-01-01",
                end="2000-03-01",
                dtypes={"x": float, "y": float},
                freq="10 s",
            )
            out = dd.shuffle.shuffle(df, "x", shuffle="p2p")
            x, y = c.compute([df.x.size, out.x.size])
            await wait_until_worker_has_tasks(
                "shuffle-transfer", n.worker_address, 1, s
            )
            await n.process.process.kill()

            x = await x
            y = await y
            assert x == y

            await c.close()
            await check_worker_cleanup(a)
            await check_scheduler_cleanup(s)


@pytest.mark.slow
@gen_cluster(client=True, nthreads=[("", 1)] * 3)
async def test_closed_bystanding_worker_during_shuffle(c, s, w1, w2, w3):
    with dask.annotate(workers=[w1.address, w2.address], allow_other_workers=False):
        df = dask.datasets.timeseries(
            start="2000-01-01",
            end="2000-02-01",
            dtypes={"x": float, "y": float},
            freq="10 s",
        )
        out = dd.shuffle.shuffle(df, "x", shuffle="p2p")
        out = out.persist()
    await wait_for_tasks_in_state("shuffle-transfer", "memory", 1, w1)
    await wait_for_tasks_in_state("shuffle-transfer", "memory", 1, w2)
    await w3.close()

    await c.compute(out)
    del out

    await check_worker_cleanup(w1)
    await check_worker_cleanup(w2)
    await check_worker_cleanup(w3, closed=True)
    await check_scheduler_cleanup(s)


class BlockedInputsDoneShuffle(DataFrameShuffleRun):
    def __init__(self, *args, **kwargs):
        super().__init__(*args, **kwargs)
        self.in_inputs_done = asyncio.Event()
        self.block_inputs_done = asyncio.Event()

    async def inputs_done(self) -> None:
        self.in_inputs_done.set()
        await self.block_inputs_done.wait()
        await super().inputs_done()


@mock.patch(
    "distributed.shuffle._shuffle.DataFrameShuffleRun",
    BlockedInputsDoneShuffle,
)
@gen_cluster(client=True, nthreads=[("", 1)] * 2)
async def test_closed_worker_during_barrier(c, s, a, b):
    df = dask.datasets.timeseries(
        start="2000-01-01",
        end="2000-01-10",
        dtypes={"x": float, "y": float},
        freq="10 s",
    )
    out = dd.shuffle.shuffle(df, "x", shuffle="p2p")
    x, y = c.compute([df.x.size, out.x.size])
    shuffle_id = await wait_until_new_shuffle_is_initialized(s)
    key = barrier_key(shuffle_id)
    await wait_for_state(key, "processing", s)
    shuffleA = get_shuffle_run_from_worker(shuffle_id, a)
    shuffleB = get_shuffle_run_from_worker(shuffle_id, b)
    await shuffleA.in_inputs_done.wait()
    await shuffleB.in_inputs_done.wait()

    ts = s.tasks[key]
    processing_worker = a if ts.processing_on.address == a.address else b
    if processing_worker == a:
        close_worker, alive_worker = a, b
        alive_shuffle = shuffleB

    else:
        close_worker, alive_worker = b, a
        alive_shuffle = shuffleA
    await close_worker.close()

    alive_shuffle.block_inputs_done.set()
    alive_shuffles = alive_worker.extensions["shuffle"].shuffles

    def shuffle_restarted():
        try:
            return alive_shuffles[shuffle_id].run_id > alive_shuffle.run_id
        except KeyError:
            return False

    await async_poll_for(
        shuffle_restarted,
        timeout=5,
    )
    restarted_shuffle = alive_shuffles[shuffle_id]
    restarted_shuffle.block_inputs_done.set()

    x = await x
    y = await y
    assert x == y

    await c.close()
    await check_worker_cleanup(close_worker, closed=True)
    await check_worker_cleanup(alive_worker)
    await check_scheduler_cleanup(s)


@mock.patch(
    "distributed.shuffle._shuffle.DataFrameShuffleRun",
    BlockedInputsDoneShuffle,
)
@gen_cluster(
    client=True,
    nthreads=[("", 1)] * 2,
    config={"distributed.scheduler.allowed-failures": 0},
)
async def test_restarting_during_barrier_raises_killed_worker(c, s, a, b):
    df = dask.datasets.timeseries(
        start="2000-01-01",
        end="2000-01-10",
        dtypes={"x": float, "y": float},
        freq="10 s",
    )
    out = dd.shuffle.shuffle(df, "x", shuffle="p2p")
    out = c.compute(out.x.size)
    shuffle_id = await wait_until_new_shuffle_is_initialized(s)
    key = barrier_key(shuffle_id)
    await wait_for_state(key, "processing", s)
    shuffleA = get_shuffle_run_from_worker(shuffle_id, a)
    shuffleB = get_shuffle_run_from_worker(shuffle_id, b)
    await shuffleA.in_inputs_done.wait()
    await shuffleB.in_inputs_done.wait()

    ts = s.tasks[key]
    processing_worker = a if ts.processing_on.address == a.address else b
    if processing_worker == a:
        close_worker, alive_worker = a, b
        alive_shuffle = shuffleB

    else:
        close_worker, alive_worker = b, a
        alive_shuffle = shuffleA
    await close_worker.close()

    with pytest.raises(KilledWorker):
        await out

    alive_shuffle.block_inputs_done.set()

    await c.close()
    await check_worker_cleanup(close_worker, closed=True)
    await check_worker_cleanup(alive_worker)
    await check_scheduler_cleanup(s)


@mock.patch(
    "distributed.shuffle._shuffle.DataFrameShuffleRun",
    BlockedInputsDoneShuffle,
)
@gen_cluster(client=True, nthreads=[("", 1)] * 2)
async def test_closed_other_worker_during_barrier(c, s, a, b):
    df = dask.datasets.timeseries(
        start="2000-01-01",
        end="2000-01-10",
        dtypes={"x": float, "y": float},
        freq="10 s",
    )
    out = dd.shuffle.shuffle(df, "x", shuffle="p2p")
    x, y = c.compute([df.x.size, out.x.size])
    shuffle_id = await wait_until_new_shuffle_is_initialized(s)

    key = barrier_key(shuffle_id)
    await wait_for_state(key, "processing", s, interval=0)

    shuffleA = get_shuffle_run_from_worker(shuffle_id, a)
    shuffleB = get_shuffle_run_from_worker(shuffle_id, b)
    await shuffleA.in_inputs_done.wait()
    await shuffleB.in_inputs_done.wait()

    ts = s.tasks[key]
    processing_worker = a if ts.processing_on.address == a.address else b
    if processing_worker == a:
        close_worker, alive_worker = b, a
        alive_shuffle = shuffleA

    else:
        close_worker, alive_worker = a, b
        alive_shuffle = shuffleB
    await close_worker.close()

    alive_shuffle.block_inputs_done.set()
    alive_shuffles = alive_worker.extensions["shuffle"].shuffles

    def shuffle_restarted():
        try:
            return alive_shuffles[shuffle_id].run_id > alive_shuffle.run_id
        except KeyError:
            return False

    await async_poll_for(
        shuffle_restarted,
        timeout=5,
    )
    restarted_shuffle = alive_shuffles[shuffle_id]
    restarted_shuffle.block_inputs_done.set()

    x = await x
    y = await y
    assert x == y

    await c.close()
    await check_worker_cleanup(close_worker, closed=True)
    await check_worker_cleanup(alive_worker)
    await check_scheduler_cleanup(s)


@pytest.mark.slow
@mock.patch(
    "distributed.shuffle._shuffle.DataFrameShuffleRun",
    BlockedInputsDoneShuffle,
)
@gen_cluster(client=True, nthreads=[("", 1)])
async def test_crashed_other_worker_during_barrier(c, s, a):
    async with Nanny(s.address, nthreads=1) as n:
        df = dask.datasets.timeseries(
            start="2000-01-01",
            end="2000-01-10",
            dtypes={"x": float, "y": float},
            freq="10 s",
        )
        out = dd.shuffle.shuffle(df, "x", shuffle="p2p")
        x, y = c.compute([df.x.size, out.x.size])
        shuffle_id = await wait_until_new_shuffle_is_initialized(s)
        key = barrier_key(shuffle_id)
        # Ensure that barrier is not executed on the nanny
        s.set_restrictions({key: {a.address}})
        await wait_for_state(key, "processing", s, interval=0)
        shuffles = a.extensions["shuffle"].shuffles
        shuffle = get_shuffle_run_from_worker(shuffle_id, a)
        await shuffle.in_inputs_done.wait()
        await n.process.process.kill()
        shuffle.block_inputs_done.set()

        def shuffle_restarted():
            try:
                return shuffles[shuffle_id].run_id > shuffle.run_id
            except KeyError:
                return False

        await async_poll_for(
            shuffle_restarted,
            timeout=5,
        )
        restarted_shuffle = get_shuffle_run_from_worker(shuffle_id, a)
        restarted_shuffle.block_inputs_done.set()

        x = await x
        y = await y
        assert x == y

        await c.close()
        await check_worker_cleanup(a)
        await check_scheduler_cleanup(s)


@gen_cluster(client=True, nthreads=[("", 1)] * 2)
async def test_closed_worker_during_unpack(c, s, a, b):
    df = dask.datasets.timeseries(
        start="2000-01-01",
        end="2000-03-01",
        dtypes={"x": float, "y": float},
        freq="10 s",
    )
    out = dd.shuffle.shuffle(df, "x", shuffle="p2p")
    x, y = c.compute([df.x.size, out.x.size])
    await wait_for_tasks_in_state("shuffle_p2p", "memory", 1, b)
    await b.close()

    x = await x
    y = await y
    assert x == y

    await c.close()
    await check_worker_cleanup(a)
    await check_worker_cleanup(b, closed=True)
    await check_scheduler_cleanup(s)


@gen_cluster(
    client=True,
    nthreads=[("", 1)] * 2,
    config={"distributed.scheduler.allowed-failures": 0},
)
async def test_restarting_during_unpack_raises_killed_worker(c, s, a, b):
    df = dask.datasets.timeseries(
        start="2000-01-01",
        end="2000-03-01",
        dtypes={"x": float, "y": float},
        freq="10 s",
    )
    out = dd.shuffle.shuffle(df, "x", shuffle="p2p")
    out = c.compute(out.x.size)
    await wait_for_tasks_in_state("shuffle_p2p", "memory", 1, b)
    await b.close()

    with pytest.raises(KilledWorker):
        await out

    await c.close()
    await check_worker_cleanup(a)
    await check_worker_cleanup(b, closed=True)
    await check_scheduler_cleanup(s)


@pytest.mark.slow
@gen_cluster(client=True, nthreads=[("", 1)])
async def test_crashed_worker_during_unpack(c, s, a):
    async with Nanny(s.address, nthreads=2) as n:
        killed_worker_address = n.worker_address
        df = dask.datasets.timeseries(
            start="2000-01-01",
            end="2000-03-01",
            dtypes={"x": float, "y": float},
            freq="10 s",
        )
        x = await c.compute(df.x.size)
        out = dd.shuffle.shuffle(df, "x", shuffle="p2p")
        y = c.compute(out.x.size)

        await wait_until_worker_has_tasks("shuffle_p2p", killed_worker_address, 1, s)
        await n.process.process.kill()

        y = await y
        assert x == y

        await c.close()
        await check_worker_cleanup(a)
        await check_scheduler_cleanup(s)


@gen_cluster(client=True)
async def test_heartbeat(c, s, a, b):
    await a.heartbeat()
    await check_scheduler_cleanup(s)
    df = dask.datasets.timeseries(
        start="2000-01-01",
        end="2000-01-10",
        dtypes={"x": float, "y": float},
        freq="10 s",
    )
    out = dd.shuffle.shuffle(df, "x", shuffle="p2p")
    out = out.persist()

    while not s.plugins["shuffle"].heartbeats:
        await asyncio.sleep(0.001)
        await a.heartbeat()

    assert s.plugins["shuffle"].heartbeats.values()
    await out

    await check_worker_cleanup(a)
    await check_worker_cleanup(b)
    del out
    await check_scheduler_cleanup(s)


def test_processing_chain():
    """
    This is a serial version of the entire compute chain

    In practice this takes place on many different workers.
    Here we verify its accuracy in a single threaded situation.
    """
    np = pytest.importorskip("numpy")
    pa = pytest.importorskip("pyarrow")

    class Stub:
        def __init__(self, value: int) -> None:
            self.value = value

    counter = count()
    workers = ["a", "b", "c"]
    npartitions = 5

    # Test the processing chain with a dataframe that contains all supported dtypes
    df = pd.DataFrame(
        {
            # numpy dtypes
            f"col{next(counter)}": pd.array([True, False] * 50, dtype="bool"),
            f"col{next(counter)}": pd.array(range(100), dtype="int8"),
            f"col{next(counter)}": pd.array(range(100), dtype="int16"),
            f"col{next(counter)}": pd.array(range(100), dtype="int32"),
            f"col{next(counter)}": pd.array(range(100), dtype="int64"),
            f"col{next(counter)}": pd.array(range(100), dtype="uint8"),
            f"col{next(counter)}": pd.array(range(100), dtype="uint16"),
            f"col{next(counter)}": pd.array(range(100), dtype="uint32"),
            f"col{next(counter)}": pd.array(range(100), dtype="uint64"),
            f"col{next(counter)}": pd.array(range(100), dtype="float16"),
            f"col{next(counter)}": pd.array(range(100), dtype="float32"),
            f"col{next(counter)}": pd.array(range(100), dtype="float64"),
            f"col{next(counter)}": pd.array(
                [np.datetime64("2022-01-01") + i for i in range(100)],
                dtype="datetime64[ns]",
            ),
            f"col{next(counter)}": pd.array(
                [np.timedelta64(1, "D") + i for i in range(100)],
                dtype="timedelta64[ns]",
            ),
            # FIXME: PyArrow does not support complex numbers: https://issues.apache.org/jira/browse/ARROW-638
            # f"col{next(counter)}": pd.array(range(100), dtype="csingle"),
            # f"col{next(counter)}": pd.array(range(100), dtype="cdouble"),
            # f"col{next(counter)}": pd.array(range(100), dtype="clongdouble"),
            # Nullable dtypes
            f"col{next(counter)}": pd.array([True, False] * 50, dtype="boolean"),
            f"col{next(counter)}": pd.array(range(100), dtype="Int8"),
            f"col{next(counter)}": pd.array(range(100), dtype="Int16"),
            f"col{next(counter)}": pd.array(range(100), dtype="Int32"),
            f"col{next(counter)}": pd.array(range(100), dtype="Int64"),
            f"col{next(counter)}": pd.array(range(100), dtype="UInt8"),
            f"col{next(counter)}": pd.array(range(100), dtype="UInt16"),
            f"col{next(counter)}": pd.array(range(100), dtype="UInt32"),
            f"col{next(counter)}": pd.array(range(100), dtype="UInt64"),
            # pandas dtypes
            f"col{next(counter)}": pd.array(
                [np.datetime64("2022-01-01") + i for i in range(100)],
                dtype=pd.DatetimeTZDtype(tz="Europe/Berlin"),
            ),
            f"col{next(counter)}": pd.array(
                [pd.Period("2022-01-01", freq="D") + i for i in range(100)],
                dtype="period[D]",
            ),
            f"col{next(counter)}": pd.array(
                [pd.Interval(left=i, right=i + 2) for i in range(100)], dtype="Interval"
            ),
            f"col{next(counter)}": pd.array(["x", "y"] * 50, dtype="category"),
            f"col{next(counter)}": pd.array(["lorem ipsum"] * 100, dtype="string"),
            # FIXME: PyArrow does not support sparse data: https://issues.apache.org/jira/browse/ARROW-8679
            # f"col{next(counter)}": pd.array(
            #     [np.nan, np.nan, 1.0, np.nan, np.nan] * 20,
            #     dtype="Sparse[float64]",
            # ),
            # PyArrow dtypes
            f"col{next(counter)}": pd.array([True, False] * 50, dtype="bool[pyarrow]"),
            f"col{next(counter)}": pd.array(range(100), dtype="int8[pyarrow]"),
            f"col{next(counter)}": pd.array(range(100), dtype="int16[pyarrow]"),
            f"col{next(counter)}": pd.array(range(100), dtype="int32[pyarrow]"),
            f"col{next(counter)}": pd.array(range(100), dtype="int64[pyarrow]"),
            f"col{next(counter)}": pd.array(range(100), dtype="uint8[pyarrow]"),
            f"col{next(counter)}": pd.array(range(100), dtype="uint16[pyarrow]"),
            f"col{next(counter)}": pd.array(range(100), dtype="uint32[pyarrow]"),
            f"col{next(counter)}": pd.array(range(100), dtype="uint64[pyarrow]"),
            f"col{next(counter)}": pd.array(range(100), dtype="float32[pyarrow]"),
            f"col{next(counter)}": pd.array(range(100), dtype="float64[pyarrow]"),
            f"col{next(counter)}": pd.array(
                [pd.Timestamp.fromtimestamp(1641034800 + i) for i in range(100)],
                dtype=pd.ArrowDtype(pa.timestamp("ms")),
            ),
            f"col{next(counter)}": pd.array(
                ["lorem ipsum"] * 100,
                dtype="string[pyarrow]",
            ),
            f"col{next(counter)}": pd.array(
                ["lorem ipsum"] * 100,
                dtype=pd.StringDtype("pyarrow"),
            ),
            f"col{next(counter)}": pd.array(
                ["lorem ipsum"] * 100,
                dtype="string[python]",
            ),
            # custom objects
            # FIXME: Serializing custom objects is not supported in P2P shuffling
            # f"col{next(counter)}": pd.array(
            #     [Stub(i) for i in range(100)], dtype="object"
            # ),
        }
    )
    df["_partitions"] = df.col4 % npartitions
    worker_for = {i: random.choice(workers) for i in list(range(npartitions))}
    worker_for = pd.Series(worker_for, name="_worker").astype("category")

    data = split_by_worker(df, "_partitions", worker_for=worker_for)
    assert set(data) == set(worker_for.cat.categories)
    assert sum(map(len, data.values())) == len(df)

    batches = {worker: [serialize_table(t)] for worker, t in data.items()}

    # Typically we communicate to different workers at this stage
    # We then receive them back and reconstute them

    by_worker = {
        worker: list_of_buffers_to_table(list_of_batches)
        for worker, list_of_batches in batches.items()
    }
    assert sum(map(len, by_worker.values())) == len(df)

    # We split them again, and then dump them down to disk

    splits_by_worker = {
        worker: split_by_partition(t, "_partitions") for worker, t in by_worker.items()
    }

    splits_by_worker = {
        worker: {partition: [t] for partition, t in d.items()}
        for worker, d in splits_by_worker.items()
    }

    # No two workers share data from any partition
    assert not any(
        set(a) & set(b)
        for w1, a in splits_by_worker.items()
        for w2, b in splits_by_worker.items()
        if w1 is not w2
    )

    # Our simple file system
    filesystem = defaultdict(io.BytesIO)

    for partitions in splits_by_worker.values():
        for partition, tables in partitions.items():
            for table in tables:
                filesystem[partition].write(serialize_table(table))

    out = {}
    for k, bio in filesystem.items():
        bio.seek(0)
        out[k] = convert_partition(bio.read(), df.head(0))

    shuffled_df = pd.concat(df for df in out.values())
    pd.testing.assert_frame_equal(
        df,
        shuffled_df,
        check_like=True,
        check_exact=True,
    )


@gen_cluster(client=True)
async def test_head(c, s, a, b):
    a_files = list(os.walk(a.local_directory))
    b_files = list(os.walk(b.local_directory))

    df = dask.datasets.timeseries(
        start="2000-01-01",
        end="2000-01-10",
        dtypes={"x": float, "y": float},
        freq="10 s",
    )
    out = dd.shuffle.shuffle(df, "x", shuffle="p2p")
    out = await out.head(compute=False).persist()  # Only ask for one key

    assert list(os.walk(a.local_directory)) == a_files  # cleaned up files?
    assert list(os.walk(b.local_directory)) == b_files

    await check_worker_cleanup(a)
    await check_worker_cleanup(b)
    del out
    await check_scheduler_cleanup(s)


def test_split_by_worker():
    workers = ["a", "b", "c"]
    npartitions = 5
    df = pd.DataFrame({"x": range(100), "y": range(100)})
    df["_partitions"] = df.x % npartitions
    worker_for = {i: random.choice(workers) for i in range(npartitions)}
    s = pd.Series(worker_for, name="_worker").astype("category")


@gen_cluster(client=True, nthreads=[("", 1)] * 2)
async def test_clean_after_forgotten_early(c, s, a, b):
    df = dask.datasets.timeseries(
        start="2000-01-01",
        end="2000-03-01",
        dtypes={"x": float, "y": float},
        freq="10 s",
    )
    out = dd.shuffle.shuffle(df, "x", shuffle="p2p")
    out = out.persist()
    await wait_for_tasks_in_state("shuffle-transfer", "memory", 1, a)
    await wait_for_tasks_in_state("shuffle-transfer", "memory", 1, b)
    del out
    await check_worker_cleanup(a)
    await check_worker_cleanup(b)
    await check_scheduler_cleanup(s)


@gen_cluster(client=True)
async def test_tail(c, s, a, b):
    df = dask.datasets.timeseries(
        start="2000-01-01",
        end="2000-01-10",
        dtypes={"x": float, "y": float},
        freq="1 s",
    )
    x = dd.shuffle.shuffle(df, "x", shuffle="p2p")
    full = await x.persist()
    ntasks_full = len(s.tasks)
    del full
    while s.tasks:
        await asyncio.sleep(0)
    partial = await x.tail(compute=False).persist()  # Only ask for one key

    assert len(s.tasks) < ntasks_full
    del partial

    await check_worker_cleanup(a)
    await check_worker_cleanup(b)
    await check_scheduler_cleanup(s)


@pytest.mark.parametrize("wait_until_forgotten", [True, False])
@gen_cluster(client=True)
async def test_repeat_shuffle_instance(c, s, a, b, wait_until_forgotten):
    """Tests repeating the same instance of a shuffle-based task graph.

    See Also
    --------
    test_repeat_shuffle_operation
    """
    df = dask.datasets.timeseries(
        start="2000-01-01",
        end="2000-01-10",
        dtypes={"x": float, "y": float},
        freq="100 s",
    )
    out = dd.shuffle.shuffle(df, "x", shuffle="p2p").size
    await c.compute(out)

    if wait_until_forgotten:
        while s.tasks:
            await asyncio.sleep(0)

    await c.compute(out)

    await check_worker_cleanup(a)
    await check_worker_cleanup(b)
    await check_scheduler_cleanup(s)


@pytest.mark.parametrize("wait_until_forgotten", [True, False])
@gen_cluster(client=True)
async def test_repeat_shuffle_operation(c, s, a, b, wait_until_forgotten):
    """Tests repeating the same shuffle operation using two distinct instances of the
    task graph.

    See Also
    --------
    test_repeat_shuffle_instance
    """
    df = dask.datasets.timeseries(
        start="2000-01-01",
        end="2000-01-10",
        dtypes={"x": float, "y": float},
        freq="100 s",
    )
    await c.compute(dd.shuffle.shuffle(df, "x", shuffle="p2p"))

    if wait_until_forgotten:
        while s.tasks:
            await asyncio.sleep(0)

    await c.compute(dd.shuffle.shuffle(df, "x", shuffle="p2p"))

    await check_worker_cleanup(a)
    await check_worker_cleanup(b)
    await check_scheduler_cleanup(s)


@gen_cluster(client=True, nthreads=[("", 1)])
async def test_crashed_worker_after_shuffle(c, s, a):
    in_event = Event()
    block_event = Event()

    @dask.delayed
    def block(df, in_event, block_event):
        in_event.set()
        block_event.wait()
        return df

    async with Nanny(s.address, nthreads=1) as n:
        df = df = dask.datasets.timeseries(
            start="2000-01-01",
            end="2000-03-01",
            dtypes={"x": float, "y": float},
            freq="100 s",
            seed=42,
        )
        out = dd.shuffle.shuffle(df, "x", shuffle="p2p")
        in_event = Event()
        block_event = Event()
        with dask.annotate(workers=[n.worker_address], allow_other_workers=True):
            out = block(out, in_event, block_event)
        out = c.compute(out)

        await wait_until_worker_has_tasks("shuffle_p2p", n.worker_address, 1, s)
        await in_event.wait()
        await n.process.process.kill()
        await block_event.set()

        out = await out
        result = out.x.size
        expected = await c.compute(df.x.size)
        assert result == expected

        await c.close()
        await check_worker_cleanup(a)
        await check_scheduler_cleanup(s)


@gen_cluster(client=True, nthreads=[("", 1)])
async def test_crashed_worker_after_shuffle_persisted(c, s, a):
    async with Nanny(s.address, nthreads=1) as n:
        df = df = dask.datasets.timeseries(
            start="2000-01-01",
            end="2000-01-10",
            dtypes={"x": float, "y": float},
            freq="10 s",
            seed=42,
        )
        out = dd.shuffle.shuffle(df, "x", shuffle="p2p")
        out = out.persist()

        await wait_until_worker_has_tasks("shuffle_p2p", n.worker_address, 1, s)
        await out

        await n.process.process.kill()

        result, expected = c.compute([out.x.size, df.x.size])
        result = await result
        expected = await expected
        assert result == expected

        await c.close()
        await check_worker_cleanup(a)
        await check_scheduler_cleanup(s)


@gen_cluster(client=True, nthreads=[("", 1)] * 3)
async def test_closed_worker_between_repeats(c, s, w1, w2, w3):
    df = dask.datasets.timeseries(
        start="2000-01-01",
        end="2000-01-10",
        dtypes={"x": float, "y": float},
        freq="100 s",
        seed=42,
    )
    out = dd.shuffle.shuffle(df, "x", shuffle="p2p")
    await c.compute(out.head(compute=False))

    await check_worker_cleanup(w1)
    await check_worker_cleanup(w2)
    await check_worker_cleanup(w3)
    await check_scheduler_cleanup(s)

    await w3.close()
    await c.compute(out.tail(compute=False))

    await check_worker_cleanup(w1)
    await check_worker_cleanup(w2)
    await check_worker_cleanup(w3, closed=True)
    await check_scheduler_cleanup(s)

    await w2.close()
    await c.compute(out.head(compute=False))
    await check_worker_cleanup(w1)
    await check_worker_cleanup(w2, closed=True)
    await check_worker_cleanup(w3, closed=True)
    await check_scheduler_cleanup(s)


@gen_cluster(client=True)
async def test_new_worker(c, s, a, b):
    df = dask.datasets.timeseries(
        start="2000-01-01",
        end="2000-01-20",
        dtypes={"x": float, "y": float},
        freq="1 s",
    )
    shuffled = dd.shuffle.shuffle(df, "x", shuffle="p2p")
    persisted = shuffled.persist()
    while not s.plugins["shuffle"].active_shuffles:
        await asyncio.sleep(0.001)

    async with Worker(s.address) as w:
        await c.compute(persisted)

        await check_worker_cleanup(a)
        await check_worker_cleanup(b)
        await check_worker_cleanup(w)
        del persisted
        await check_scheduler_cleanup(s)


@gen_cluster(client=True)
async def test_multi(c, s, a, b):
    left = dask.datasets.timeseries(
        start="2000-01-01",
        end="2000-01-20",
        freq="10s",
        dtypes={"id": float, "x": float},
    )
    right = dask.datasets.timeseries(
        start="2000-01-01",
        end="2000-01-10",
        freq="10s",
        dtypes={"id": float, "y": float},
    )
    left["id"] = (left["id"] * 1000000).astype(int)
    right["id"] = (right["id"] * 1000000).astype(int)

    out = left.merge(right, on="id", shuffle="p2p")
    out = await c.compute(out.size)
    assert out

    await check_worker_cleanup(a)
    await check_worker_cleanup(b)
    await check_scheduler_cleanup(s)


@gen_cluster(client=True)
async def test_restrictions(c, s, a, b):
    df = dask.datasets.timeseries(
        start="2000-01-01",
        end="2000-01-10",
        dtypes={"x": float, "y": float},
        freq="10 s",
    ).persist(workers=a.address)
    await df
    assert a.data
    assert not b.data

    x = dd.shuffle.shuffle(df, "x", shuffle="p2p")
    x = x.persist(workers=b.address)
    y = dd.shuffle.shuffle(df, "y", shuffle="p2p")
    y = y.persist(workers=a.address)

    await x
    assert all(key in b.data for key in x.__dask_keys__())

    await y
    assert all(key in a.data for key in y.__dask_keys__())


@gen_cluster(client=True)
async def test_delete_some_results(c, s, a, b):
    df = dask.datasets.timeseries(
        start="2000-01-01",
        end="2000-01-10",
        dtypes={"x": float, "y": float},
        freq="10 s",
    )
    x = dd.shuffle.shuffle(df, "x", shuffle="p2p").persist()
    while not s.tasks or not any(ts.state == "memory" for ts in s.tasks.values()):
        await asyncio.sleep(0.01)

    x = x.partitions[: x.npartitions // 2]
    x = await c.compute(x.size)

    await check_worker_cleanup(a)
    await check_worker_cleanup(b)
    del x
    await check_scheduler_cleanup(s)


@gen_cluster(client=True)
async def test_add_some_results(c, s, a, b):
    df = dask.datasets.timeseries(
        start="2000-01-01",
        end="2000-01-10",
        dtypes={"x": float, "y": float},
        freq="10 s",
    )
    x = dd.shuffle.shuffle(df, "x", shuffle="p2p")
    y = x.partitions[: x.npartitions // 2].persist()

    while not s.tasks or not any(ts.state == "memory" for ts in s.tasks.values()):
        await asyncio.sleep(0.01)

    x = x.persist()

    await c.compute(x.size)

    await check_worker_cleanup(a)
    await check_worker_cleanup(b)
    del x
    del y
    await check_scheduler_cleanup(s)


@pytest.mark.slow
@gen_cluster(client=True, nthreads=[("", 1)] * 2)
async def test_clean_after_close(c, s, a, b):
    df = dask.datasets.timeseries(
        start="2000-01-01",
        end="2001-01-01",
        dtypes={"x": float, "y": float},
        freq="100 s",
    )

    out = dd.shuffle.shuffle(df, "x", shuffle="p2p")
    out = out.persist()

    await wait_for_tasks_in_state("shuffle-transfer", "executing", 1, a)
    await wait_for_tasks_in_state("shuffle-transfer", "memory", 1, b)

    await a.close()
    await check_worker_cleanup(a, closed=True)

    del out
    await check_worker_cleanup(b)
    await check_scheduler_cleanup(s)


class DataFrameShuffleTestPool(AbstractShuffleTestPool):
    _shuffle_run_id_iterator = itertools.count()

    def __init__(self, *args, **kwargs):
        super().__init__(*args, **kwargs)
        self._executor = ThreadPoolExecutor(2)

    def __enter__(self):
        return self

    def __exit__(self, exc_type, exc_value, traceback):
        try:
            self._executor.shutdown(cancel_futures=True)
        except Exception:  # pragma: no cover
            self._executor.shutdown()

    def new_shuffle(
        self,
        name,
        worker_for_mapping,
        directory,
        loop,
        Shuffle=DataFrameShuffleRun,
    ):
        s = Shuffle(
            column="_partition",
            worker_for=worker_for_mapping,
            directory=directory / name,
            id=ShuffleId(name),
            run_id=next(AbstractShuffleTestPool._shuffle_run_id_iterator),
            local_address=name,
            executor=self._executor,
            rpc=self,
            scheduler=self,
            memory_limiter_disk=ResourceLimiter(10000000),
            memory_limiter_comms=ResourceLimiter(10000000),
        )
        self.shuffles[name] = s
        return s


# 36 parametrizations
# Runtime each ~0.1s
@pytest.mark.parametrize("n_workers", [1, 10])
@pytest.mark.parametrize("n_input_partitions", [1, 2, 10])
@pytest.mark.parametrize("npartitions", [1, 20])
@pytest.mark.parametrize("barrier_first_worker", [True, False])
@gen_test()
async def test_basic_lowlevel_shuffle(
    tmp_path,
    loop_in_thread,
    n_workers,
    n_input_partitions,
    npartitions,
    barrier_first_worker,
):
    pa = pytest.importorskip("pyarrow")

    dfs = []
    rows_per_df = 10
    for ix in range(n_input_partitions):
        df = pd.DataFrame({"x": range(rows_per_df * ix, rows_per_df * (ix + 1))})
        df["_partition"] = df.x % npartitions
        dfs.append(df)

    workers = list("abcdefghijklmn")[:n_workers]

    worker_for_mapping = {}

    for part in range(npartitions):
        worker_for_mapping[part] = _get_worker_for_range_sharding(
            npartitions, part, workers
        )
    assert len(set(worker_for_mapping.values())) == min(n_workers, npartitions)
    meta = dfs[0].head(0)

    with DataFrameShuffleTestPool() as local_shuffle_pool:
        shuffles = []
        for ix in range(n_workers):
            shuffles.append(
                local_shuffle_pool.new_shuffle(
                    name=workers[ix],
                    worker_for_mapping=worker_for_mapping,
                    directory=tmp_path,
                    loop=loop_in_thread,
                )
            )
        random.seed(42)
        if barrier_first_worker:
            barrier_worker = shuffles[0]
        else:
            barrier_worker = random.sample(shuffles, k=1)[0]

        try:
            for ix, df in enumerate(dfs):
                s = shuffles[ix % len(shuffles)]
                await s.add_partition(df, ix)

            await barrier_worker.barrier()

            total_bytes_sent = 0
            total_bytes_recvd = 0
            total_bytes_recvd_shuffle = 0
            for s in shuffles:
                metrics = s.heartbeat()
                assert metrics["comm"]["total"] == metrics["comm"]["written"]
                total_bytes_sent += metrics["comm"]["written"]
                total_bytes_recvd += metrics["disk"]["total"]
                total_bytes_recvd_shuffle += s.total_recvd

            assert total_bytes_recvd_shuffle == total_bytes_sent

            all_parts = []
            for part, worker in worker_for_mapping.items():
                s = local_shuffle_pool.shuffles[worker]
                all_parts.append(s.get_output_partition(part, f"key-{part}", meta=meta))

            all_parts = await asyncio.gather(*all_parts)

            df_after = pd.concat(all_parts)
        finally:
            await asyncio.gather(*[s.close() for s in shuffles])
        assert len(df_after) == len(pd.concat(dfs))


@gen_test()
async def test_error_offload(tmp_path, loop_in_thread):
    pa = pytest.importorskip("pyarrow")

    dfs = []
    rows_per_df = 10
    n_input_partitions = 2
    npartitions = 2
    for ix in range(n_input_partitions):
        df = pd.DataFrame({"x": range(rows_per_df * ix, rows_per_df * (ix + 1))})
        df["_partition"] = df.x % npartitions
        dfs.append(df)

    workers = ["A", "B"]

    worker_for_mapping = {}
    partitions_for_worker = defaultdict(list)

    for part in range(npartitions):
        worker_for_mapping[part] = w = _get_worker_for_range_sharding(
            npartitions, part, workers
        )
        partitions_for_worker[w].append(part)

    class ErrorOffload(DataFrameShuffleRun):
        async def offload(self, func, *args):
            raise RuntimeError("Error during deserialization")

    with DataFrameShuffleTestPool() as local_shuffle_pool:
        sA = local_shuffle_pool.new_shuffle(
            name="A",
            worker_for_mapping=worker_for_mapping,
            directory=tmp_path,
            loop=loop_in_thread,
            Shuffle=ErrorOffload,
        )
        sB = local_shuffle_pool.new_shuffle(
            name="B",
            worker_for_mapping=worker_for_mapping,
            directory=tmp_path,
            loop=loop_in_thread,
        )
        try:
            await sB.add_partition(dfs[0], 0)
            with pytest.raises(RuntimeError, match="Error during deserialization"):
                await sB.add_partition(dfs[1], 1)
                await sB.barrier()
        finally:
            await asyncio.gather(*[s.close() for s in [sA, sB]])


@gen_test()
async def test_error_send(tmp_path, loop_in_thread):
    pa = pytest.importorskip("pyarrow")

    dfs = []
    rows_per_df = 10
    n_input_partitions = 1
    npartitions = 2
    for ix in range(n_input_partitions):
        df = pd.DataFrame({"x": range(rows_per_df * ix, rows_per_df * (ix + 1))})
        df["_partition"] = df.x % npartitions
        dfs.append(df)

    workers = ["A", "B"]

    worker_for_mapping = {}
    partitions_for_worker = defaultdict(list)

    for part in range(npartitions):
        worker_for_mapping[part] = w = _get_worker_for_range_sharding(
            npartitions, part, workers
        )
        partitions_for_worker[w].append(part)

    class ErrorSend(DataFrameShuffleRun):
        async def send(self, *args: Any, **kwargs: Any) -> None:
            raise RuntimeError("Error during send")

    with DataFrameShuffleTestPool() as local_shuffle_pool:
        sA = local_shuffle_pool.new_shuffle(
            name="A",
            worker_for_mapping=worker_for_mapping,
            directory=tmp_path,
            loop=loop_in_thread,
            Shuffle=ErrorSend,
        )
        sB = local_shuffle_pool.new_shuffle(
            name="B",
            worker_for_mapping=worker_for_mapping,
            directory=tmp_path,
            loop=loop_in_thread,
        )
        try:
            await sA.add_partition(dfs[0], 0)
            with pytest.raises(RuntimeError, match="Error during send"):
                await sA.barrier()
        finally:
            await asyncio.gather(*[s.close() for s in [sA, sB]])


@gen_test()
async def test_error_receive(tmp_path, loop_in_thread):
    pa = pytest.importorskip("pyarrow")

    dfs = []
    rows_per_df = 10
    n_input_partitions = 1
    npartitions = 2
    for ix in range(n_input_partitions):
        df = pd.DataFrame({"x": range(rows_per_df * ix, rows_per_df * (ix + 1))})
        df["_partition"] = df.x % npartitions
        dfs.append(df)

    workers = ["A", "B"]

    worker_for_mapping = {}
    partitions_for_worker = defaultdict(list)

    for part in range(npartitions):
        worker_for_mapping[part] = w = _get_worker_for_range_sharding(
            npartitions, part, workers
        )
        partitions_for_worker[w].append(part)

    class ErrorReceive(DataFrameShuffleRun):
        async def receive(self, data: list[tuple[int, bytes]]) -> None:
            raise RuntimeError("Error during receive")

    with DataFrameShuffleTestPool() as local_shuffle_pool:
        sA = local_shuffle_pool.new_shuffle(
            name="A",
            worker_for_mapping=worker_for_mapping,
            directory=tmp_path,
            loop=loop_in_thread,
            Shuffle=ErrorReceive,
        )
        sB = local_shuffle_pool.new_shuffle(
            name="B",
            worker_for_mapping=worker_for_mapping,
            directory=tmp_path,
            loop=loop_in_thread,
        )
        try:
            await sB.add_partition(dfs[0], 0)
            with pytest.raises(RuntimeError, match="Error during receive"):
                await sB.barrier()
        finally:
            await asyncio.gather(*[s.close() for s in [sA, sB]])


class BlockedShuffleReceiveShuffleWorkerPlugin(ShuffleWorkerPlugin):
    def setup(self, worker: Worker) -> None:
        super().setup(worker)
        self.in_shuffle_receive = asyncio.Event()
        self.block_shuffle_receive = asyncio.Event()

    async def shuffle_receive(self, *args: Any, **kwargs: Any) -> None:
        self.in_shuffle_receive.set()
        await self.block_shuffle_receive.wait()
        return await super().shuffle_receive(*args, **kwargs)


@pytest.mark.parametrize("wait_until_forgotten", [True, False])
@gen_cluster(client=True, nthreads=[("", 1)] * 2)
async def test_deduplicate_stale_transfer(c, s, a, b, wait_until_forgotten):
    await c.register_worker_plugin(
        BlockedShuffleReceiveShuffleWorkerPlugin(), name="shuffle"
    )
    df = dask.datasets.timeseries(
        start="2000-01-01",
        end="2000-01-10",
        dtypes={"x": float, "y": float},
        freq="100 s",
    )
    out = dd.shuffle.shuffle(df, "x", shuffle="p2p")
    out = out.persist()

    shuffle_extA = a.plugins["shuffle"]
    shuffle_extB = b.plugins["shuffle"]
    await asyncio.gather(
        shuffle_extA.in_shuffle_receive.wait(), shuffle_extB.in_shuffle_receive.wait()
    )
    del out

    if wait_until_forgotten:
        while s.tasks or shuffle_extA.shuffles or shuffle_extB.shuffles:
            await asyncio.sleep(0)

    out = dd.shuffle.shuffle(df, "x", shuffle="p2p")
    x = c.compute(out.x.size)
    await wait_until_new_shuffle_is_initialized(s)
    shuffle_extA.block_shuffle_receive.set()
    shuffle_extB.block_shuffle_receive.set()

    x = await x
    y = await c.compute(df.x.size)
    assert x == y

    await check_worker_cleanup(a)
    await check_worker_cleanup(b)
    await check_scheduler_cleanup(s)


class BlockedBarrierShuffleWorkerPlugin(ShuffleWorkerPlugin):
    def setup(self, worker: Worker) -> None:
        super().setup(worker)
        self.in_barrier = asyncio.Event()
        self.block_barrier = asyncio.Event()

    async def _barrier(self, *args: Any, **kwargs: Any) -> int:
        self.in_barrier.set()
        await self.block_barrier.wait()
        return await super()._barrier(*args, **kwargs)


@pytest.mark.parametrize("wait_until_forgotten", [True, False])
@gen_cluster(client=True, nthreads=[("", 1)] * 2)
async def test_handle_stale_barrier(c, s, a, b, wait_until_forgotten):
    await c.register_worker_plugin(BlockedBarrierShuffleWorkerPlugin(), name="shuffle")
    df = dask.datasets.timeseries(
        start="2000-01-01",
        end="2000-01-10",
        dtypes={"x": float, "y": float},
        freq="100 s",
    )
    out = dd.shuffle.shuffle(df, "x", shuffle="p2p")
    out = out.persist()

    shuffle_extA = a.plugins["shuffle"]
    shuffle_extB = b.plugins["shuffle"]

    wait_for_barrier_on_A_task = asyncio.create_task(shuffle_extA.in_barrier.wait())
    wait_for_barrier_on_B_task = asyncio.create_task(shuffle_extB.in_barrier.wait())

    await asyncio.wait(
        [wait_for_barrier_on_A_task, wait_for_barrier_on_B_task],
        return_when=asyncio.FIRST_COMPLETED,
    )
    del out

    if wait_until_forgotten:
        while s.tasks:
            await asyncio.sleep(0)

    out = dd.shuffle.shuffle(df, "x", shuffle="p2p")
    x, y = c.compute([df.x.size, out.x.size])
    await wait_until_new_shuffle_is_initialized(s)
    shuffle_extA.block_barrier.set()
    shuffle_extB.block_barrier.set()

    x = await x
    y = await y
    assert x == y

    await check_worker_cleanup(a)
    await check_worker_cleanup(b)
    await check_scheduler_cleanup(s)


@gen_cluster(client=True, nthreads=[("", 1)])
async def test_shuffle_run_consistency(c, s, a):
    """This test checks the correct creation of shuffle run IDs through the scheduler
    as well as the correct handling through the workers.

    In particular, newer run IDs for the same shuffle must always be larger than
    previous ones so that we can detect stale runs.

    .. note:
        The P2P implementation relies on the correctness of this behavior,
        but it is an implementation detail that users should not rely upon.
    """
    await c.register_worker_plugin(BlockedBarrierShuffleWorkerPlugin(), name="shuffle")
    worker_plugin = a.plugins["shuffle"]
    scheduler_ext = s.plugins["shuffle"]

    df = dask.datasets.timeseries(
        start="2000-01-01",
        end="2000-01-10",
        dtypes={"x": float, "y": float},
        freq="100 s",
    )
    # Initialize first shuffle execution
    out = dd.shuffle.shuffle(df, "x", shuffle="p2p")
    out = out.persist()

    shuffle_id = await wait_until_new_shuffle_is_initialized(s)
    spec = scheduler_ext.get(shuffle_id, a.worker_address).data

    # Worker plugin can fetch the current run
    assert await worker_plugin._get_shuffle_run(shuffle_id, spec.run_id)

    # This should never occur, but fetching an ID larger than the ID available on
    # the scheduler should result in an error.
    with pytest.raises(RuntimeError, match="invalid"):
        await worker_plugin._get_shuffle_run(shuffle_id, spec.run_id + 1)

    # Finish first execution
    worker_plugin.block_barrier.set()
    await out
    del out
    while s.tasks:
        await asyncio.sleep(0)
    worker_plugin.block_barrier.clear()

    # Initialize second shuffle execution
    out = dd.shuffle.shuffle(df, "x", shuffle="p2p")
    out = out.persist()

    new_shuffle_id = await wait_until_new_shuffle_is_initialized(s)
    assert shuffle_id == new_shuffle_id

    new_spec = scheduler_ext.get(shuffle_id, a.worker_address).data

    # Check invariant that the new run ID is larger than the previous
    assert spec.run_id < new_spec.run_id

    # Worker plugin can fetch the new shuffle run
    assert await worker_plugin._get_shuffle_run(shuffle_id, new_spec.run_id)

    # Fetching a stale run from a worker aware of the new run raises an error
    with pytest.raises(RuntimeError, match="stale"):
        await worker_plugin._get_shuffle_run(shuffle_id, spec.run_id)

    worker_plugin.block_barrier.set()
    await out
    del out
    while s.tasks:
        await asyncio.sleep(0)
    worker_plugin.block_barrier.clear()

    out = dd.shuffle.shuffle(df, "y", shuffle="p2p")
    out = out.persist()
    independent_shuffle_id = await wait_until_new_shuffle_is_initialized(s)
    assert shuffle_id != independent_shuffle_id

    independent_spec = scheduler_ext.get(independent_shuffle_id, a.worker_address).data

    # Check invariant that the new run ID is larger than the previous
    # for independent shuffles
    assert new_spec.run_id < independent_spec.run_id

    worker_plugin.block_barrier.set()
    await out
    del out

    await check_worker_cleanup(a)
    await check_scheduler_cleanup(s)


class BlockedShuffleAccessAndFailWorkerPlugin(ShuffleWorkerPlugin):
    def setup(self, worker: Worker) -> None:
        super().setup(worker)
        self.in_get_or_create_shuffle = asyncio.Event()
        self.block_get_or_create_shuffle = asyncio.Event()
        self.in_get_shuffle_run = asyncio.Event()
        self.block_get_shuffle_run = asyncio.Event()
        self.finished_get_shuffle_run = asyncio.Event()
        self.allow_fail = False

    async def _get_or_create_shuffle(self, *args: Any, **kwargs: Any) -> ShuffleRun:
        self.in_get_or_create_shuffle.set()
        await self.block_get_or_create_shuffle.wait()
        return await super()._get_or_create_shuffle(*args, **kwargs)

    async def _get_shuffle_run(self, *args: Any, **kwargs: Any) -> ShuffleRun:
        self.in_get_shuffle_run.set()
        await self.block_get_shuffle_run.wait()
        result = await super()._get_shuffle_run(*args, **kwargs)
        self.finished_get_shuffle_run.set()
        return result

    def shuffle_fail(self, *args: Any, **kwargs: Any) -> None:
        if self.allow_fail:
            return super().shuffle_fail(*args, **kwargs)


@gen_cluster(client=True, nthreads=[("", 1)] * 2)
async def test_replace_stale_shuffle(c, s, a, b):
    await c.register_worker_plugin(
        BlockedShuffleAccessAndFailWorkerPlugin(), name="shuffle"
    )
    ext_A = a.plugins["shuffle"]
    ext_B = b.plugins["shuffle"]

    # Let A behave normal
    ext_A.allow_fail = True
    ext_A.block_get_shuffle_run.set()
    ext_A.block_get_or_create_shuffle.set()

    # B can accept shuffle transfers
    ext_B.block_get_shuffle_run.set()

    df = dask.datasets.timeseries(
        start="2000-01-01",
        end="2000-01-10",
        dtypes={"x": float, "y": float},
        freq="100 s",
    )
    # Initialize first shuffle execution
    out = dd.shuffle.shuffle(df, "x", shuffle="p2p")
    out = out.persist()

    shuffle_id = await wait_until_new_shuffle_is_initialized(s)

    await wait_for_tasks_in_state("shuffle-transfer", "memory", 1, a)
    await ext_B.finished_get_shuffle_run.wait()
    assert shuffle_id in ext_A.shuffles
    assert shuffle_id in ext_B.shuffles
    stale_shuffle_run = ext_B.shuffles[shuffle_id]

    del out
    while s.tasks:
        await asyncio.sleep(0)

    # A is cleaned
    await check_worker_cleanup(a)

    # B is not cleaned
    assert shuffle_id in ext_B.shuffles
    assert not stale_shuffle_run.closed
    ext_B.finished_get_shuffle_run.clear()

    # Initialize second shuffle execution
    out = dd.shuffle.shuffle(df, "x", shuffle="p2p")
    out = out.persist()

    await wait_for_tasks_in_state("shuffle-transfer", "memory", 1, a)
    await ext_B.finished_get_shuffle_run.wait()

    # Stale shuffle run has been replaced
    shuffle_run = ext_B.shuffles[shuffle_id]
    assert shuffle_run != stale_shuffle_run
    assert shuffle_run.run_id > stale_shuffle_run.run_id

    # Stale shuffle gets cleaned up
    await stale_shuffle_run._closed_event.wait()

    # Finish shuffle run
    ext_B.block_get_shuffle_run.set()
    ext_B.block_get_or_create_shuffle.set()
    ext_B.allow_fail = True
    await out
    del out

    await check_worker_cleanup(a)
    await check_worker_cleanup(b)
    await check_scheduler_cleanup(s)


@gen_cluster(client=True)
async def test_handle_null_partitions_p2p_shuffling(c, s, *workers):
    data = [
        {"companies": [], "id": "a", "x": None},
        {"companies": [{"id": 3}, {"id": 5}], "id": "b", "x": None},
        {"companies": [{"id": 3}, {"id": 4}, {"id": 5}], "id": "c", "x": "b"},
        {"companies": [{"id": 9}], "id": "a", "x": "a"},
    ]
    df = pd.DataFrame(data)
    ddf = dd.from_pandas(df, npartitions=2)
    ddf = ddf.shuffle(on="id", shuffle="p2p", ignore_index=True)
    result = await c.compute(ddf)
    dd.assert_eq(result, df)

    await c.close()
    await asyncio.gather(*[check_worker_cleanup(w) for w in workers])
    await check_scheduler_cleanup(s)


@gen_cluster(client=True)
async def test_handle_null_partitions_p2p_shuffling_2(c, s, a, b):
    def make_partition(i):
        """Return null column for one partition"""
        if i % 2 == 1:
            return pd.DataFrame({"a": np.random.random(10), "b": [None] * 10})
        return pd.DataFrame({"a": np.random.random(10), "b": np.random.random(10)})

    ddf = dd.from_map(make_partition, range(50))
    out = ddf.shuffle(on="a", shuffle="p2p", ignore_index=True)
    result, expected = c.compute([ddf, out])
    del out
    result = await result
    expected = await expected
    dd.assert_eq(result, expected)
    del result

    await check_worker_cleanup(a)
    await check_worker_cleanup(b)
    await check_scheduler_cleanup(s)


@gen_cluster(client=True)
async def test_set_index_p2p(c, s, *workers):
    df = pd.DataFrame({"a": [1, 2, 3, 4, 5, 6, 7, 8], "b": 1})
    ddf = dd.from_pandas(df, npartitions=3)
    ddf = ddf.set_index("a", shuffle="p2p", divisions=(1, 3, 8))
    assert ddf.npartitions == 2
    result = await c.compute(ddf)
    dd.assert_eq(result, df.set_index("a"))

    await c.close()
    await asyncio.gather(*[check_worker_cleanup(w) for w in workers])
    await check_scheduler_cleanup(s)<|MERGE_RESOLUTION|>--- conflicted
+++ resolved
@@ -25,12 +25,7 @@
 dd = pytest.importorskip("dask.dataframe")
 
 import dask
-<<<<<<< HEAD
-from dask.distributed import Event, Nanny, Worker
-=======
 from dask.distributed import Event, LocalCluster, Nanny, Worker
-from dask.utils import stringify
->>>>>>> 03ea2e1c
 
 from distributed.client import Client
 from distributed.scheduler import KilledWorker, Scheduler
