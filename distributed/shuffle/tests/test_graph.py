--- conflicted
+++ resolved
@@ -29,7 +29,6 @@
     # ^ NOTE: this works because `assert_eq` sorts the rows before comparing
 
 
-<<<<<<< HEAD
 @pytest.mark.parametrize("dtype", ["csingle", "cdouble", "clongdouble"])
 def test_raise_on_complex_numbers(dtype):
     df = dd.from_pandas(
@@ -60,7 +59,8 @@
     )
     with pytest.raises(TypeError, match="p2p does not support sparse data"):
         df.shuffle("x", shuffle="p2p")
-=======
+
+
 def test_raise_on_non_string_column_name():
     df = dd.from_pandas(pd.DataFrame({"a": range(10), 1: range(10)}), npartitions=5)
     with pytest.raises(TypeError, match="p2p requires all column names to be str"):
@@ -70,7 +70,6 @@
 def test_does_not_raise_on_stringified_numeric_column_name():
     df = dd.from_pandas(pd.DataFrame({"a": range(10), "1": range(10)}), npartitions=5)
     df.shuffle("a", shuffle="p2p")
->>>>>>> fef78d4d
 
 
 @gen_cluster([("", 2)] * 4, client=True)
