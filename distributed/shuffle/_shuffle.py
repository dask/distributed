from __future__ import annotations

import logging
import os
from collections import defaultdict
from collections.abc import Callable, Collection, Iterable, Iterator, Sequence
from concurrent.futures import ThreadPoolExecutor
from dataclasses import dataclass
from functools import partial
from pathlib import Path
from typing import TYPE_CHECKING, Any

import toolz

from dask.base import tokenize
from dask.highlevelgraph import HighLevelGraph
from dask.layers import Layer
from dask.typing import Key

from distributed.core import PooledRPCCall
from distributed.exceptions import Reschedule
from distributed.shuffle._arrow import (
    check_dtype_support,
    check_minimal_arrow_version,
    convert_shards,
    list_of_buffers_to_table,
    read_from_disk,
    serialize_table,
)
from distributed.shuffle._core import (
    NDIndex,
    ShuffleId,
    ShuffleRun,
    ShuffleSpec,
    barrier_key,
    get_worker_plugin,
)
from distributed.shuffle._exceptions import ShuffleClosedError
from distributed.shuffle._limiter import ResourceLimiter
from distributed.shuffle._scheduler_plugin import ShuffleSchedulerPlugin
from distributed.shuffle._worker_plugin import ShuffleWorkerPlugin
from distributed.sizeof import sizeof

logger = logging.getLogger("distributed.shuffle")
if TYPE_CHECKING:
    import pandas as pd
    import pyarrow as pa

    # TODO import from typing (requires Python >=3.10)
    from typing_extensions import TypeAlias

    from dask.dataframe import DataFrame


def shuffle_transfer(
    input: pd.DataFrame,
    id: ShuffleId,
    input_partition: int,
    npartitions: int,
    column: str,
    meta: pd.DataFrame,
    parts_out: set[int],
) -> int:
    try:
        return get_worker_plugin().add_partition(
            input,
            input_partition,
            spec=DataFrameShuffleSpec(
                id=id,
                npartitions=npartitions,
                column=column,
                meta=meta,
                parts_out=parts_out,
            ),
        )
    except ShuffleClosedError:
        raise Reschedule()
    except Exception as e:
        raise RuntimeError(f"shuffle_transfer failed during shuffle {id}") from e


def shuffle_unpack(
    id: ShuffleId, output_partition: int, barrier_run_id: int
) -> pd.DataFrame:
    try:
        return get_worker_plugin().get_output_partition(
            id, barrier_run_id, output_partition
        )
    except Reschedule as e:
        raise e
    except ShuffleClosedError:
        raise Reschedule()
    except Exception as e:
        raise RuntimeError(f"shuffle_unpack failed during shuffle {id}") from e


def shuffle_barrier(id: ShuffleId, run_ids: list[int]) -> int:
    try:
        return get_worker_plugin().barrier(id, run_ids)
    except Exception as e:
        raise RuntimeError(f"shuffle_barrier failed during shuffle {id}") from e


def rearrange_by_column_p2p(
    df: DataFrame,
    column: str,
    npartitions: int | None = None,
) -> DataFrame:
    import pandas as pd

    from dask.dataframe.core import new_dd_object

    meta = df._meta
<<<<<<< HEAD
    if not pd.api.types.is_integer_dtype(meta[column]):
=======
    if not pd.api.types.is_integer_dtype(meta[column].dtype):
>>>>>>> 3dd86917
        raise TypeError(
            f"Expected meta {column=} to be an integer column, is {meta[column].dtype}."
        )
    check_dtype_support(meta)
    npartitions = npartitions or df.npartitions
    token = tokenize(df, column, npartitions)

    if any(not isinstance(c, str) for c in meta.columns):
        unsupported = {c: type(c) for c in meta.columns if not isinstance(c, str)}
        raise TypeError(
            f"p2p requires all column names to be str, found: {unsupported}",
        )

    name = f"shuffle_p2p-{token}"
    layer = P2PShuffleLayer(
        name,
        column,
        npartitions,
        npartitions_input=df.npartitions,
        name_input=df._name,
        meta_input=meta,
    )
    return new_dd_object(
        HighLevelGraph.from_collections(name, layer, [df]),
        name,
        meta,
        [None] * (npartitions + 1),
    )


_T_LowLevelGraph: TypeAlias = dict[Key, tuple]


class P2PShuffleLayer(Layer):
    def __init__(
        self,
        name: str,
        column: str,
        npartitions: int,
        npartitions_input: int,
        name_input: str,
        meta_input: pd.DataFrame,
        parts_out: Iterable | None = None,
        annotations: dict | None = None,
    ):
        check_minimal_arrow_version()
        self.name = name
        self.column = column
        self.npartitions = npartitions
        self.name_input = name_input
        self.meta_input = meta_input
        if parts_out:
            self.parts_out = set(parts_out)
        else:
            self.parts_out = set(range(self.npartitions))
        self.npartitions_input = npartitions_input
        annotations = annotations or {}
        annotations.update({"shuffle": lambda key: key[1]})
        super().__init__(annotations=annotations)

    def __repr__(self) -> str:
        return (
            f"{type(self).__name__}<name='{self.name}', npartitions={self.npartitions}>"
        )

    def get_output_keys(self) -> set[Key]:
        return {(self.name, part) for part in self.parts_out}

    def is_materialized(self) -> bool:
        return hasattr(self, "_cached_dict")

    @property
    def _dict(self) -> _T_LowLevelGraph:
        """Materialize full dict representation"""
        self._cached_dict: _T_LowLevelGraph
        dsk: _T_LowLevelGraph
        if hasattr(self, "_cached_dict"):
            return self._cached_dict
        else:
            dsk = self._construct_graph()
            self._cached_dict = dsk
        return self._cached_dict

    def __getitem__(self, key: Key) -> tuple:
        return self._dict[key]

    def __iter__(self) -> Iterator[Key]:
        return iter(self._dict)

    def __len__(self) -> int:
        return len(self._dict)

    def _cull(self, parts_out: Iterable[int]) -> P2PShuffleLayer:
        return P2PShuffleLayer(
            self.name,
            self.column,
            self.npartitions,
            self.npartitions_input,
            self.name_input,
            self.meta_input,
            parts_out=parts_out,
        )

    def _keys_to_parts(self, keys: Iterable[Key]) -> set[int]:
        """Simple utility to convert keys to partition indices."""
        parts = set()
        for key in keys:
            if isinstance(key, tuple) and len(key) == 2:
                name, part = key
                if name == self.name:
                    assert isinstance(part, int)
                    parts.add(part)
        return parts

    def cull(
        self, keys: set[Key], all_keys: Collection[Key]
    ) -> tuple[P2PShuffleLayer, dict]:
        """Cull a P2PShuffleLayer HighLevelGraph layer.

        The underlying graph will only include the necessary
        tasks to produce the keys (indices) included in `parts_out`.
        Therefore, "culling" the layer only requires us to reset this
        parameter.
        """
        parts_out = self._keys_to_parts(keys)
        input_parts = {(self.name_input, i) for i in range(self.npartitions_input)}
        culled_deps = {(self.name, part): input_parts.copy() for part in parts_out}

        if parts_out != set(self.parts_out):
            culled_layer = self._cull(parts_out)
            return culled_layer, culled_deps
        else:
            return self, culled_deps

    def _construct_graph(self) -> _T_LowLevelGraph:
        token = tokenize(self.name_input, self.column, self.npartitions, self.parts_out)
        dsk: _T_LowLevelGraph = {}
        _barrier_key = barrier_key(ShuffleId(token))
        name = "shuffle-transfer-" + token
        transfer_keys = list()
        for i in range(self.npartitions_input):
            transfer_keys.append((name, i))
            dsk[(name, i)] = (
                shuffle_transfer,
                (self.name_input, i),
                token,
                i,
                self.npartitions,
                self.column,
                self.meta_input,
                self.parts_out,
            )

        dsk[_barrier_key] = (shuffle_barrier, token, transfer_keys)

        name = self.name
        for part_out in self.parts_out:
            dsk[(name, part_out)] = (
                shuffle_unpack,
                token,
                part_out,
                _barrier_key,
            )
        return dsk


def split_by_worker(
    df: pd.DataFrame,
    column: str,
    meta: pd.DataFrame,
    worker_for: pd.Series,
) -> dict[Any, pa.Table]:
    """
    Split data into many arrow batches, partitioned by destination worker
    """
    import numpy as np

    from dask.dataframe.dispatch import to_pyarrow_table_dispatch

    df = df.astype(meta.dtypes, copy=False)

    # (cudf support) Avoid pd.Series
    constructor = df._constructor_sliced
    assert isinstance(constructor, type)
    worker_for = constructor(worker_for)
    df = df.merge(
        right=worker_for.cat.codes.rename("_worker"),
        left_on=column,
        right_index=True,
        how="inner",
    )
    nrows = len(df)
    if not nrows:
        return {}
    # assert len(df) == nrows  # Not true if some outputs aren't wanted
    # FIXME: If we do not preserve the index something is corrupting the
    # bytestream such that it cannot be deserialized anymore
    t = to_pyarrow_table_dispatch(df, preserve_index=True)
    t = t.sort_by("_worker")
    codes = np.asarray(t["_worker"])
    t = t.drop(["_worker"])
    del df

    splits = np.where(codes[1:] != codes[:-1])[0] + 1
    splits = np.concatenate([[0], splits])

    shards = [
        t.slice(offset=a, length=b - a) for a, b in toolz.sliding_window(2, splits)
    ]
    shards.append(t.slice(offset=splits[-1], length=None))

    unique_codes = codes[splits]
    out = {
        # FIXME https://github.com/pandas-dev/pandas-stubs/issues/43
        worker_for.cat.categories[code]: shard
        for code, shard in zip(unique_codes, shards)
    }
    assert sum(map(len, out.values())) == nrows
    return out


def split_by_partition(t: pa.Table, column: str) -> dict[int, pa.Table]:
    """
    Split data into many arrow batches, partitioned by final partition
    """
    import numpy as np

    partitions = t.select([column]).to_pandas()[column].unique()
    partitions.sort()
    t = t.sort_by(column)

    partition = np.asarray(t[column])
    splits = np.where(partition[1:] != partition[:-1])[0] + 1
    splits = np.concatenate([[0], splits])

    shards = [
        t.slice(offset=a, length=b - a) for a, b in toolz.sliding_window(2, splits)
    ]
    shards.append(t.slice(offset=splits[-1], length=None))
    assert len(t) == sum(map(len, shards))
    assert len(partitions) == len(shards)
    return dict(zip(partitions, shards))


class DataFrameShuffleRun(ShuffleRun[int, "pd.DataFrame"]):
    """State for a single active shuffle execution

    This object is responsible for splitting, sending, receiving and combining
    data shards.

    It is entirely agnostic to the distributed system and can perform a shuffle
    with other run instances using `rpc`.

    The user of this needs to guarantee that only `DataFrameShuffleRun`s of the
    same unique `ShuffleID` and `run_id` interact.

    Parameters
    ----------
    worker_for:
        A mapping partition_id -> worker_address.
    column:
        The data column we split the input partition by.
    id:
        A unique `ShuffleID` this belongs to.
    run_id:
        A unique identifier of the specific execution of the shuffle this belongs to.
    local_address:
        The local address this Shuffle can be contacted by using `rpc`.
    directory:
        The scratch directory to buffer data in.
    executor:
        Thread pool to use for offloading compute.
    rpc:
        A callable returning a PooledRPCCall to contact other Shuffle instances.
        Typically a ConnectionPool.
    scheduler:
        A PooledRPCCall to to contact the scheduler.
    memory_limiter_disk:
    memory_limiter_comm:
        A ``ResourceLimiter`` limiting the total amount of memory used in either
        buffer.
    """

    column: str
    meta: pd.DataFrame
    partitions_of: dict[str, list[int]]
    worker_for: pd.Series

    def __init__(
        self,
        worker_for: dict[int, str],
        column: str,
        meta: pd.DataFrame,
        id: ShuffleId,
        run_id: int,
        local_address: str,
        directory: str,
        executor: ThreadPoolExecutor,
        rpc: Callable[[str], PooledRPCCall],
        scheduler: PooledRPCCall,
        memory_limiter_disk: ResourceLimiter,
        memory_limiter_comms: ResourceLimiter,
    ):
        import pandas as pd

        super().__init__(
            id=id,
            run_id=run_id,
            local_address=local_address,
            directory=directory,
            executor=executor,
            rpc=rpc,
            scheduler=scheduler,
            memory_limiter_comms=memory_limiter_comms,
            memory_limiter_disk=memory_limiter_disk,
        )
        self.column = column
        self.meta = meta
        partitions_of = defaultdict(list)
        for part, addr in worker_for.items():
            partitions_of[addr].append(part)
        self.partitions_of = dict(partitions_of)
        self.worker_for = pd.Series(worker_for, name="_workers").astype("category")

    async def receive(self, data: list[tuple[int, bytes]]) -> None:
        await self._receive(data)

    async def _receive(self, data: list[tuple[int, bytes]]) -> None:
        self.raise_if_closed()

        filtered = []
        for d in data:
            if d[0] not in self.received:
                filtered.append(d[1])
                self.received.add(d[0])
                self.total_recvd += sizeof(d)
        del data
        if not filtered:
            return
        try:
            groups = await self.offload(self._repartition_buffers, filtered)
            del filtered
            await self._write_to_disk(groups)
        except Exception as e:
            self._exception = e
            raise

    def _repartition_buffers(self, data: list[bytes]) -> dict[NDIndex, bytes]:
        table = list_of_buffers_to_table(data)
        groups = split_by_partition(table, self.column)
        assert len(table) == sum(map(len, groups.values()))
        del data
        return {(k,): serialize_table(v) for k, v in groups.items()}

    async def add_partition(
        self,
        data: pd.DataFrame,
        partition_id: int,
        **kwargs: Any,
    ) -> int:
        self.raise_if_closed()
        if self.transferred:
            raise RuntimeError(f"Cannot add more partitions to {self}")

        def _() -> dict[str, tuple[int, bytes]]:
            out = split_by_worker(
                data,
                self.column,
                self.meta,
                self.worker_for,
            )
            out = {k: (partition_id, serialize_table(t)) for k, t in out.items()}
            return out

        out = await self.offload(_)
        await self._write_to_comm(out)
        return self.run_id

    async def get_output_partition(
        self,
        partition_id: int,
        key: str,
        **kwargs: Any,
    ) -> pd.DataFrame:
        self.raise_if_closed()
        if not self.transferred:
            raise RuntimeError("`get_output_partition` called before barrier task")

        await self._ensure_output_worker(partition_id, key)

        await self.flush_receive()
        try:
            data = self._read_from_disk((partition_id,))

            out = await self.offload(convert_shards, data, self.meta)
        except KeyError:
            out = self.meta.copy()
        return out

    def _get_assigned_worker(self, id: int) -> str:
        return self.worker_for[id]

    def read(self, path: Path) -> tuple[Any, int]:
        return read_from_disk(path, self.meta)


@dataclass(frozen=True)
class DataFrameShuffleSpec(ShuffleSpec[int]):
    npartitions: int
    column: str
    meta: pd.DataFrame
    parts_out: set[int]

    def _pin_output_workers(self, plugin: ShuffleSchedulerPlugin) -> dict[int, str]:
        pick_worker = partial(_get_worker_for_range_sharding, self.npartitions)
        return plugin._pin_output_workers(self.id, self.parts_out, pick_worker)

    def create_run_on_worker(
        self, run_id: int, worker_for: dict[int, str], plugin: ShuffleWorkerPlugin
    ) -> ShuffleRun:
        return DataFrameShuffleRun(
            column=self.column,
            meta=self.meta,
            worker_for=worker_for,
            id=self.id,
            run_id=run_id,
            directory=os.path.join(
                plugin.worker.local_directory,
                f"shuffle-{self.id}-{run_id}",
            ),
            executor=plugin._executor,
            local_address=plugin.worker.address,
            rpc=plugin.worker.rpc,
            scheduler=plugin.worker.scheduler,
            memory_limiter_disk=plugin.memory_limiter_disk,
            memory_limiter_comms=plugin.memory_limiter_comms,
        )


def _get_worker_for_range_sharding(
    npartitions: int, output_partition: int, workers: Sequence[str]
) -> str:
    """Get address of target worker for this output partition using range sharding"""
    i = len(workers) * output_partition // npartitions
    return workers[i]<|MERGE_RESOLUTION|>--- conflicted
+++ resolved
@@ -111,11 +111,7 @@
     from dask.dataframe.core import new_dd_object
 
     meta = df._meta
-<<<<<<< HEAD
-    if not pd.api.types.is_integer_dtype(meta[column]):
-=======
     if not pd.api.types.is_integer_dtype(meta[column].dtype):
->>>>>>> 3dd86917
         raise TypeError(
             f"Expected meta {column=} to be an integer column, is {meta[column].dtype}."
         )
