--- conflicted
+++ resolved
@@ -408,9 +408,6 @@
         disk: bool,
         loop: IOLoop,
     ):
-<<<<<<< HEAD
-        import pandas as pd
-
         disk_buffer = StorageBuffer(
             directory=directory,
             write=self.write,
@@ -419,8 +416,6 @@
             executor=io_executor,
         )
 
-=======
->>>>>>> 8dbd3da6
         super().__init__(
             id=id,
             run_id=run_id,
