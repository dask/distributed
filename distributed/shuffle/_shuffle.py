from __future__ import annotations

import logging
from typing import TYPE_CHECKING, Any, NewType

from dask.base import tokenize
from dask.highlevelgraph import HighLevelGraph
from dask.layers import SimpleShuffleLayer

from distributed.shuffle._arrow import check_dtype_support

logger = logging.getLogger("distributed.shuffle")
if TYPE_CHECKING:
    import pandas as pd

    from dask.dataframe import DataFrame

    # circular dependency
    from distributed.shuffle._worker_extension import ShuffleWorkerExtension

ShuffleId = NewType("ShuffleId", str)


def _get_worker_extension() -> ShuffleWorkerExtension:
    from distributed import get_worker

    try:
        worker = get_worker()
    except ValueError as e:
        raise RuntimeError(
            "`shuffle='p2p'` requires Dask's distributed scheduler. This task is not running on a Worker; "
            "please confirm that you've created a distributed Client and are submitting this computation through it."
        ) from e
    extension: ShuffleWorkerExtension | None = worker.extensions.get("shuffle")
    if extension is None:
        raise RuntimeError(
            f"The worker {worker.address} does not have a ShuffleExtension. "
            "Is pandas installed on the worker?"
        )
    return extension


def shuffle_transfer(
    input: pd.DataFrame,
    id: ShuffleId,
    input_partition: int,
    npartitions: int,
    column: str,
) -> int:
    try:
        return _get_worker_extension().add_partition(
            input,
            id,
            input_partition=input_partition,
            npartitions=npartitions,
            column=column,
        )
    except Exception:
        msg = f"shuffle_transfer failed during shuffle {id}"
        # FIXME: Use exception chaining instead of logging the traceback.
        #  This has previously led to spurious recursion errors
        logger.error(msg, exc_info=True)
        raise RuntimeError(msg)


def shuffle_unpack(
    id: ShuffleId, output_partition: int, barrier_run_id: int
) -> pd.DataFrame:
    try:
        return _get_worker_extension().get_output_partition(
            id, barrier_run_id, output_partition
        )
    except Exception:
        msg = f"shuffle_unpack failed during shuffle {id}"
        # FIXME: Use exception chaining instead of logging the traceback.
        #  This has previously led to spurious recursion errors
        logger.error(msg, exc_info=True)
        raise RuntimeError(msg)


def shuffle_barrier(id: ShuffleId, run_ids: list[int]) -> int:
    try:
        return _get_worker_extension().barrier(id, run_ids)
    except Exception:
        msg = f"shuffle_barrier failed during shuffle {id}"
        # FIXME: Use exception chaining instead of logging the traceback.
        #  This has previously led to spurious recursion errors
        logger.error(msg, exc_info=True)
        raise RuntimeError(msg)


def rearrange_by_column_p2p(
    df: DataFrame,
    column: str,
    npartitions: int | None = None,
) -> DataFrame:
    from dask.dataframe import DataFrame

    check_dtype_support(df._meta)
    npartitions = npartitions or df.npartitions
    token = tokenize(df, column, npartitions)

    empty = df._meta.copy()
<<<<<<< HEAD
=======
    if any(not isinstance(c, str) for c in empty.columns):
        unsupported = {c: type(c) for c in empty.columns if not isinstance(c, str)}
        raise TypeError(
            f"p2p requires all column names to be str, found: {unsupported}",
        )
    for c, dt in empty.dtypes.items():
        if dt == object:
            empty[c] = empty[c].astype(
                "string"
            )  # TODO: we fail at non-string object dtypes
    empty[column] = empty[column].astype("int64")  # TODO: this shouldn't be necesssary
>>>>>>> fef78d4d

    name = f"shuffle-p2p-{token}"
    layer = P2PShuffleLayer(
        name,
        column,
        npartitions,
        npartitions_input=df.npartitions,
        ignore_index=True,
        name_input=df._name,
        meta_input=empty,
    )
    return DataFrame(
        HighLevelGraph.from_collections(name, layer, [df]),
        name,
        empty,
        [None] * (npartitions + 1),
    )


class P2PShuffleLayer(SimpleShuffleLayer):
    def __init__(
        self,
        name: str,
        column: str,
        npartitions: int,
        npartitions_input: int,
        ignore_index: bool,
        name_input: str,
        meta_input: pd.DataFrame,
        parts_out: list | None = None,
        annotations: dict | None = None,
    ):
        annotations = annotations or {}
        annotations.update({"shuffle": lambda key: key[1]})
        super().__init__(
            name,
            column,
            npartitions,
            npartitions_input,
            ignore_index,
            name_input,
            meta_input,
            parts_out,
            annotations=annotations,
        )

    def get_split_keys(self) -> list:
        # TODO: This is doing some funky stuff to set priorities but we don't need this
        return []

    def __repr__(self) -> str:
        return (
            f"{type(self).__name__}<name='{self.name}', npartitions={self.npartitions}>"
        )

    def _cull(self, parts_out: list) -> P2PShuffleLayer:
        return P2PShuffleLayer(
            self.name,
            self.column,
            self.npartitions,
            self.npartitions_input,
            self.ignore_index,
            self.name_input,
            self.meta_input,
            parts_out=parts_out,
        )

    def _construct_graph(self, deserializing: Any = None) -> dict[tuple | str, tuple]:
        token = tokenize(self.name_input, self.column, self.npartitions, self.parts_out)
        dsk: dict[tuple | str, tuple] = {}
        _barrier_key = barrier_key(ShuffleId(token))
        name = "shuffle-transfer-" + token
        transfer_keys = list()
        for i in range(self.npartitions_input):
            transfer_keys.append((name, i))
            dsk[(name, i)] = (
                shuffle_transfer,
                (self.name_input, i),
                token,
                i,
                self.npartitions,
                self.column,
            )

        dsk[_barrier_key] = (shuffle_barrier, token, transfer_keys)

        name = self.name
        for part_out in self.parts_out:
            dsk[(name, part_out)] = (shuffle_unpack, token, part_out, _barrier_key)
        return dsk


_BARRIER_PREFIX = "shuffle-barrier-"


def barrier_key(shuffle_id: ShuffleId) -> str:
    return _BARRIER_PREFIX + shuffle_id


def id_from_key(key: str) -> ShuffleId:
    assert key.startswith(_BARRIER_PREFIX)
    return ShuffleId(key.replace(_BARRIER_PREFIX, ""))<|MERGE_RESOLUTION|>--- conflicted
+++ resolved
@@ -101,20 +101,11 @@
     token = tokenize(df, column, npartitions)
 
     empty = df._meta.copy()
-<<<<<<< HEAD
-=======
     if any(not isinstance(c, str) for c in empty.columns):
         unsupported = {c: type(c) for c in empty.columns if not isinstance(c, str)}
         raise TypeError(
             f"p2p requires all column names to be str, found: {unsupported}",
         )
-    for c, dt in empty.dtypes.items():
-        if dt == object:
-            empty[c] = empty[c].astype(
-                "string"
-            )  # TODO: we fail at non-string object dtypes
-    empty[column] = empty[column].astype("int64")  # TODO: this shouldn't be necesssary
->>>>>>> fef78d4d
 
     name = f"shuffle-p2p-{token}"
     layer = P2PShuffleLayer(
