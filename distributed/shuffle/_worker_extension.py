--- conflicted
+++ resolved
@@ -100,9 +100,8 @@
     rpc:
         A callable returning a PooledRPCCall to contact other Shuffle instances.
         Typically a ConnectionPool.
-    broadcast:
-        A function that ensures a RPC is evaluated on all `Shuffle` instances of
-        a given `ShuffleID`.
+    scheduler:
+        A PooledRPCCall to to contact the scheduler.
     memory_limiter_disk:
     memory_limiter_comm:
         A ``ResourceLimiter`` limiting the total amount of memory used in either
@@ -121,12 +120,12 @@
         directory: str,
         nthreads: int,
         rpc: Callable[[str], PooledRPCCall],
-        broadcast: Callable,
+        scheduler: PooledRPCCall,
         memory_limiter_disk: ResourceLimiter,
         memory_limiter_comms: ResourceLimiter,
     ):
-        self.broadcast = broadcast
         self.rpc = rpc
+        self.scheduler = scheduler
         self.old = old
         self.new = new
         self.id = id
@@ -424,7 +423,7 @@
     rpc:
         A callable returning a PooledRPCCall to contact other Shuffle instances.
         Typically a ConnectionPool.
-    barrier:
+    scheduler:
         A PooledRPCCall to to contact the scheduler.
     memory_limiter_disk:
     memory_limiter_comm:
@@ -929,7 +928,6 @@
                     extension._runs.remove(shuffle)
 
                 self.worker._ongoing_background_tasks.call_soon(_, self, existing)
-<<<<<<< HEAD
         shuffle: ShuffleRun
         if result["type"] == "DataFrameShuffle":
             shuffle = DataFrameShuffleRun(
@@ -946,9 +944,7 @@
                 nthreads=self.worker.state.nthreads,
                 local_address=self.worker.address,
                 rpc=self.worker.rpc,
-                broadcast=functools.partial(
-                    self._broadcast_to_participants, shuffle_id
-                ),
+                scheduler=self.worker.scheduler,
                 memory_limiter_disk=self.memory_limiter_disk,
                 memory_limiter_comms=self.memory_limiter_comms,
             )
@@ -967,35 +963,12 @@
                 nthreads=self.worker.state.nthreads,
                 local_address=self.worker.address,
                 rpc=self.worker.rpc,
-                broadcast=functools.partial(
-                    self._broadcast_to_participants, shuffle_id
-                ),
+                scheduler=self.worker.scheduler,
                 memory_limiter_disk=self.memory_limiter_disk,
                 memory_limiter_comms=self.memory_limiter_comms,
             )
         else:
             raise TypeError(result["type"])
-=======
-
-        shuffle = ShuffleRun(
-            column=result["column"],
-            worker_for=result["worker_for"],
-            output_workers=result["output_workers"],
-            schema=deserialize_schema(result["schema"]),
-            id=shuffle_id,
-            run_id=result["run_id"],
-            directory=os.path.join(
-                self.worker.local_directory,
-                f"shuffle-{shuffle_id}-{result['run_id']}",
-            ),
-            nthreads=self.worker.state.nthreads,
-            local_address=self.worker.address,
-            rpc=self.worker.rpc,
-            scheduler=self.worker.scheduler,
-            memory_limiter_disk=self.memory_limiter_disk,
-            memory_limiter_comms=self.memory_limiter_comms,
-        )
->>>>>>> 90ad90c7
         self.shuffles[shuffle_id] = shuffle
         self._runs.add(shuffle)
         return shuffle
