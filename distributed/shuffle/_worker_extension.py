--- conflicted
+++ resolved
@@ -15,12 +15,8 @@
 
 import toolz
 
-<<<<<<< HEAD
+from dask.context import thread_state
 from dask.utils import parse_bytes, typename
-=======
-from dask.context import thread_state
-from dask.utils import parse_bytes
->>>>>>> 9734363f
 
 from distributed.core import PooledRPCCall
 from distributed.exceptions import Reschedule
@@ -529,7 +525,6 @@
         await self._write_to_comm(out)
         return self.run_id
 
-<<<<<<< HEAD
     def _arrow_to_df(self, table: pa.Table) -> pd.DataFrame:
         if table.schema.metadata.get(b"dataframe", None) == b"cudf":
             import cudf
@@ -537,10 +532,7 @@
             return cudf.DataFrame.from_arrow(table)
         return table.to_pandas()
 
-    async def get_output_partition(self, i: int) -> pd.DataFrame:
-=======
     async def get_output_partition(self, i: int, key: str) -> pd.DataFrame:
->>>>>>> 9734363f
         self.raise_if_closed()
         assert self.transferred, "`get_output_partition` called before barrier task"
 
