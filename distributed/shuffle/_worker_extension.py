from __future__ import annotations

import abc
import asyncio
import contextlib
import logging
import os
import pickle
import time
from collections import defaultdict
from collections.abc import Callable, Iterator
from concurrent.futures import ThreadPoolExecutor
from io import BytesIO
from typing import TYPE_CHECKING, Any, Generic, TypeVar, overload

import toolz

from dask.context import thread_state
from dask.utils import parse_bytes

from distributed.core import PooledRPCCall
from distributed.exceptions import Reschedule
from distributed.protocol import to_serialize
from distributed.shuffle._arrow import (
    convert_partition,
    list_of_buffers_to_table,
    serialize_table,
)
from distributed.shuffle._comms import CommShardsBuffer
from distributed.shuffle._disk import DiskShardsBuffer
from distributed.shuffle._exceptions import ShuffleClosedError
from distributed.shuffle._limiter import ResourceLimiter
from distributed.shuffle._rechunk import ChunkedAxes, NDIndex
from distributed.shuffle._rechunk import ShardID as ArrayRechunkShardID
from distributed.shuffle._rechunk import split_axes
from distributed.shuffle._shuffle import ShuffleId, ShuffleType
from distributed.sizeof import sizeof
from distributed.utils import log_errors, sync

if TYPE_CHECKING:
    # TODO import from typing (requires Python >=3.10)
    import numpy as np
    import pandas as pd
    import pyarrow as pa

    from distributed.worker import Worker

T_transfer_shard_id = TypeVar("T_transfer_shard_id")
T_partition_id = TypeVar("T_partition_id")
T_partition_type = TypeVar("T_partition_type")
T = TypeVar("T")

logger = logging.getLogger(__name__)


class ShuffleRun(Generic[T_transfer_shard_id, T_partition_id, T_partition_type]):
    def __init__(
        self,
        id: ShuffleId,
        run_id: int,
        output_workers: set[str],
        local_address: str,
        directory: str,
        executor: ThreadPoolExecutor,
        rpc: Callable[[str], PooledRPCCall],
        scheduler: PooledRPCCall,
        memory_limiter_disk: ResourceLimiter,
        memory_limiter_comms: ResourceLimiter,
    ):
        self.id = id
        self.run_id = run_id
        self.output_workers = output_workers
        self.local_address = local_address
        self.executor = executor
        self.rpc = rpc
        self.scheduler = scheduler
        self.closed = False

        self._disk_buffer = DiskShardsBuffer(
            directory=directory,
            memory_limiter=memory_limiter_disk,
        )

        self._comm_buffer = CommShardsBuffer(
            send=self.send, memory_limiter=memory_limiter_comms
        )
        # TODO: reduce number of connections to number of workers
        # MultiComm.max_connections = min(10, n_workers)

        self.diagnostics: dict[str, float] = defaultdict(float)
        self.transferred = False
        self.received: set[T_transfer_shard_id] = set()
        self.total_recvd = 0
        self.start_time = time.time()
        self._exception: Exception | None = None
        self._closed_event = asyncio.Event()

    def __repr__(self) -> str:
        return f"<{self.__class__.__name__}: id={self.id!r}, run_id={self.run_id!r}, local_address={self.local_address!r}, closed={self.closed!r}, transferred={self.transferred!r}>"

    def __str__(self) -> str:
        return f"{self.__class__.__name__}<{self.id}[{self.run_id}]> on {self.local_address}"

    def __hash__(self) -> int:
        return self.run_id

    @contextlib.contextmanager
    def time(self, name: str) -> Iterator[None]:
        start = time.time()
        yield
        stop = time.time()
        self.diagnostics[name] += stop - start

    async def barrier(self) -> None:
        self.raise_if_closed()
        # TODO: Consider broadcast pinging once when the shuffle starts to warm
        # up the comm pool on scheduler side
        await self.scheduler.shuffle_barrier(id=self.id, run_id=self.run_id)

    async def send(
        self, address: str, shards: list[tuple[T_transfer_shard_id, bytes]]
    ) -> None:
        self.raise_if_closed()
        return await self.rpc(address).shuffle_receive(
            data=to_serialize(shards),
            shuffle_id=self.id,
            run_id=self.run_id,
        )

    async def offload(self, func: Callable[..., T], *args: Any) -> T:
        self.raise_if_closed()
        with self.time("cpu"):
            return await asyncio.get_running_loop().run_in_executor(
                self.executor,
                func,
                *args,
            )

    def heartbeat(self) -> dict[str, Any]:
        comm_heartbeat = self._comm_buffer.heartbeat()
        comm_heartbeat["read"] = self.total_recvd
        return {
            "disk": self._disk_buffer.heartbeat(),
            "comm": comm_heartbeat,
            "diagnostics": self.diagnostics,
            "start": self.start_time,
        }

    async def _write_to_comm(
        self, data: dict[str, list[tuple[T_transfer_shard_id, bytes]]]
    ) -> None:
        self.raise_if_closed()
        await self._comm_buffer.write(data)

    async def _write_to_disk(self, data: dict[NDIndex, list[bytes]]) -> None:
        self.raise_if_closed()
        await self._disk_buffer.write(
            {"_".join(str(i) for i in k): v for k, v in data.items()}
        )

    def raise_if_closed(self) -> None:
        if self.closed:
            if self._exception:
                raise self._exception
<<<<<<< HEAD
            raise ShuffleClosedError(f"{self!r} has been closed")
=======
            raise ShuffleClosedError(f"{self} has already been closed")
>>>>>>> fd00098c

    async def inputs_done(self) -> None:
        self.raise_if_closed()
        self.transferred = True
        await self._flush_comm()
        try:
            self._comm_buffer.raise_on_exception()
        except Exception as e:
            self._exception = e
            raise

    async def _flush_comm(self) -> None:
        self.raise_if_closed()
        await self._comm_buffer.flush()

    async def flush_receive(self) -> None:
        self.raise_if_closed()
        await self._disk_buffer.flush()

    async def close(self) -> None:
        if self.closed:  # pragma: no cover
            await self._closed_event.wait()
            return

        self.closed = True
        await self._comm_buffer.close()
        await self._disk_buffer.close()
        self._closed_event.set()

    def fail(self, exception: Exception) -> None:
        if not self.closed:
            self._exception = exception

    def _read_from_disk(self, id: NDIndex) -> bytes:
        self.raise_if_closed()
        data: bytes = self._disk_buffer.read("_".join(str(i) for i in id))
        return data

    async def receive(self, data: list[tuple[T_transfer_shard_id, bytes]]) -> None:
        await self._receive(data)

    async def _ensure_output_worker(self, i: T_partition_id, key: str) -> None:
        assigned_worker = self._get_assigned_worker(i)

        if assigned_worker != self.local_address:
            result = await self.scheduler.shuffle_restrict_task(
                id=self.id, run_id=self.run_id, key=key, worker=assigned_worker
            )
            if result["status"] == "error":
                raise RuntimeError(result["message"])
            assert result["status"] == "OK"
            raise Reschedule()

    @abc.abstractmethod
    def _get_assigned_worker(self, i: T_partition_id) -> str:
        """Get the address of the worker assigned to the output partition"""

    @abc.abstractmethod
    async def _receive(self, data: list[tuple[T_transfer_shard_id, bytes]]) -> None:
        """Receive shards belonging to output partitions of this shuffle run"""

    @abc.abstractmethod
    async def add_partition(
        self, data: T_partition_type, partition_id: T_partition_id
    ) -> int:
        """Add an input partition to the shuffle run"""

    @abc.abstractmethod
    async def get_output_partition(
        self, partition_id: T_partition_id, key: str, meta: pd.DataFrame | None = None
    ) -> T_partition_type:
        """Get an output partition to the shuffle run"""


class ArrayRechunkRun(ShuffleRun[ArrayRechunkShardID, NDIndex, "np.ndarray"]):
    """State for a single active rechunk execution

    This object is responsible for splitting, sending, receiving and combining
    data shards.

    It is entirely agnostic to the distributed system and can perform a shuffle
    with other `Shuffle` instances using `rpc` and `broadcast`.

    The user of this needs to guarantee that only `Shuffle`s of the same unique
    `ShuffleID` interact.

    Parameters
    ----------
    worker_for:
        A mapping partition_id -> worker_address.
    output_workers:
        A set of all participating worker (addresses).
    old:
        Existing chunking of the array per dimension.
    new:
        Desired chunking of the array per dimension.
    id:
        A unique `ShuffleID` this belongs to.
    run_id:
        A unique identifier of the specific execution of the shuffle this belongs to.
    local_address:
        The local address this Shuffle can be contacted by using `rpc`.
    directory:
        The scratch directory to buffer data in.
    executor:
        Thread pool to use for offloading compute.
    loop:
        The event loop.
    rpc:
        A callable returning a PooledRPCCall to contact other Shuffle instances.
        Typically a ConnectionPool.
    scheduler:
        A PooledRPCCall to to contact the scheduler.
    memory_limiter_disk:
    memory_limiter_comm:
        A ``ResourceLimiter`` limiting the total amount of memory used in either
        buffer.
    """

    def __init__(
        self,
        worker_for: dict[NDIndex, str],
        output_workers: set,
        old: ChunkedAxes,
        new: ChunkedAxes,
        id: ShuffleId,
        run_id: int,
        local_address: str,
        directory: str,
        executor: ThreadPoolExecutor,
        rpc: Callable[[str], PooledRPCCall],
        scheduler: PooledRPCCall,
        memory_limiter_disk: ResourceLimiter,
        memory_limiter_comms: ResourceLimiter,
    ):
        super().__init__(
            id=id,
            run_id=run_id,
            output_workers=output_workers,
            local_address=local_address,
            directory=directory,
            executor=executor,
            rpc=rpc,
            scheduler=scheduler,
            memory_limiter_comms=memory_limiter_comms,
            memory_limiter_disk=memory_limiter_disk,
        )
        self.old = old
        self.new = new
        partitions_of = defaultdict(list)
        for part, addr in worker_for.items():
            partitions_of[addr].append(part)
        self.partitions_of = dict(partitions_of)
        self.worker_for = worker_for
        self.split_axes = split_axes(old, new)

    async def _receive(self, data: list[tuple[ArrayRechunkShardID, bytes]]) -> None:
        self.raise_if_closed()

        buffers = defaultdict(list)
        for d in data:
            id, payload = d
            if id in self.received:
                continue
            self.received.add(id)
            self.total_recvd += sizeof(d)

            buffers[id.chunk_index].append(payload)

        del data
        if not buffers:
            return
        try:
            await self._write_to_disk(buffers)
        except Exception as e:
            self._exception = e
            raise

    async def add_partition(self, data: np.ndarray, partition_id: NDIndex) -> int:
        self.raise_if_closed()
        if self.transferred:
<<<<<<< HEAD
            raise RuntimeError(f"Cannot add more partitions to {self!r}")
=======
            raise RuntimeError(f"Cannot add more partitions to {self}")
>>>>>>> fd00098c

        def _() -> dict[str, list[tuple[ArrayRechunkShardID, bytes]]]:
            """Return a mapping of worker addresses to a list of tuples of shard IDs
            and shard data.

            As shard data, we serialize the payload together with the sub-index of the
            slice within the new chunk. To assemble the new chunk from its shards, it
            needs the sub-index to know where each shard belongs within the chunk.
            Adding the sub-index into the serialized payload on the sender allows us to
            write the serialized payload directly to disk on the receiver.
            """
            out: dict[str, list[tuple[ArrayRechunkShardID, bytes]]] = defaultdict(list)
            from itertools import product

            ndsplits = product(
                *(axis[i] for axis, i in zip(self.split_axes, partition_id))
            )

            for ndsplit in ndsplits:
                chunk_index, shard_index, ndslice = zip(*ndsplit)
                id = ArrayRechunkShardID(chunk_index, shard_index)
                out[self.worker_for[chunk_index]].append(
                    (id, pickle.dumps((shard_index, data[ndslice])))
                )
            return out

        out = await self.offload(_)
        await self._write_to_comm(out)
        return self.run_id

    async def get_output_partition(
        self, partition_id: NDIndex, key: str, meta: pd.DataFrame | None = None
    ) -> np.ndarray:
        self.raise_if_closed()
        assert meta is None
        assert self.transferred, "`get_output_partition` called before barrier task"

        await self._ensure_output_worker(partition_id, key)

        await self.flush_receive()

        data = self._read_from_disk(partition_id)

        def _() -> np.ndarray:
            return convert_chunk(data)

        return await self.offload(_)

    def _get_assigned_worker(self, id: NDIndex) -> str:
        return self.worker_for[id]


class DataFrameShuffleRun(ShuffleRun[int, int, "pd.DataFrame"]):
    """State for a single active shuffle execution

    This object is responsible for splitting, sending, receiving and combining
    data shards.

    It is entirely agnostic to the distributed system and can perform a shuffle
    with other `Shuffle` instances using `rpc` and `broadcast`.

    The user of this needs to guarantee that only `Shuffle`s of the same unique
    `ShuffleID` interact.

    Parameters
    ----------
    worker_for:
        A mapping partition_id -> worker_address.
    output_workers:
        A set of all participating worker (addresses).
    column:
        The data column we split the input partition by.
    id:
        A unique `ShuffleID` this belongs to.
    run_id:
        A unique identifier of the specific execution of the shuffle this belongs to.
    local_address:
        The local address this Shuffle can be contacted by using `rpc`.
    directory:
        The scratch directory to buffer data in.
    executor:
        Thread pool to use for offloading compute.
    loop:
        The event loop.
    rpc:
        A callable returning a PooledRPCCall to contact other Shuffle instances.
        Typically a ConnectionPool.
    scheduler:
        A PooledRPCCall to to contact the scheduler.
    memory_limiter_disk:
    memory_limiter_comm:
        A ``ResourceLimiter`` limiting the total amount of memory used in either
        buffer.
    """

    def __init__(
        self,
        worker_for: dict[int, str],
        output_workers: set,
        column: str,
        id: ShuffleId,
        run_id: int,
        local_address: str,
        directory: str,
        executor: ThreadPoolExecutor,
        rpc: Callable[[str], PooledRPCCall],
        scheduler: PooledRPCCall,
        memory_limiter_disk: ResourceLimiter,
        memory_limiter_comms: ResourceLimiter,
    ):
        import pandas as pd

        super().__init__(
            id=id,
            run_id=run_id,
            output_workers=output_workers,
            local_address=local_address,
            directory=directory,
            executor=executor,
            rpc=rpc,
            scheduler=scheduler,
            memory_limiter_comms=memory_limiter_comms,
            memory_limiter_disk=memory_limiter_disk,
        )
        self.column = column
        partitions_of = defaultdict(list)
        for part, addr in worker_for.items():
            partitions_of[addr].append(part)
        self.partitions_of = dict(partitions_of)
        self.worker_for = pd.Series(worker_for, name="_workers").astype("category")

    async def receive(self, data: list[tuple[int, bytes]]) -> None:
        await self._receive(data)

    async def _receive(self, data: list[tuple[int, bytes]]) -> None:
        self.raise_if_closed()

        filtered = []
        for d in data:
            if d[0] not in self.received:
                filtered.append(d[1])
                self.received.add(d[0])
                self.total_recvd += sizeof(d)
        del data
        if not filtered:
            return
        try:
            groups = await self.offload(self._repartition_buffers, filtered)
            del filtered
            await self._write_to_disk(groups)
        except Exception as e:
            self._exception = e
            raise

    def _repartition_buffers(self, data: list[bytes]) -> dict[NDIndex, list[bytes]]:
        table = list_of_buffers_to_table(data)
        groups = split_by_partition(table, self.column)
        assert len(table) == sum(map(len, groups.values()))
        del data
        return {(k,): [serialize_table(v)] for k, v in groups.items()}

    async def add_partition(self, data: pd.DataFrame, partition_id: int) -> int:
        self.raise_if_closed()
        if self.transferred:
<<<<<<< HEAD
            raise RuntimeError(f"Cannot add more partitions to {self!r}")
=======
            raise RuntimeError(f"Cannot add more partitions to {self}")
>>>>>>> fd00098c

        def _() -> dict[str, list[tuple[int, bytes]]]:
            out = split_by_worker(
                data,
                self.column,
                self.worker_for,
            )
            out = {k: [(partition_id, serialize_table(t))] for k, t in out.items()}
            return out

        out = await self.offload(_)
        await self._write_to_comm(out)
        return self.run_id

    async def get_output_partition(
        self, partition_id: int, key: str, meta: pd.DataFrame | None = None
    ) -> pd.DataFrame:
        self.raise_if_closed()
        assert meta is not None
        assert self.transferred, "`get_output_partition` called before barrier task"

        await self._ensure_output_worker(partition_id, key)

        await self.flush_receive()
        try:
            data = self._read_from_disk((partition_id,))

            def _() -> pd.DataFrame:
                return convert_partition(data, meta)  # type: ignore

            out = await self.offload(_)
        except KeyError:
            out = meta.copy()
        return out

    def _get_assigned_worker(self, id: int) -> str:
        return self.worker_for[id]


class ShuffleWorkerExtension:
    """Interface between a Worker and a Shuffle.

    This extension is responsible for

    - Lifecycle of Shuffle instances
    - ensuring connectivity between remote shuffle instances
    - ensuring connectivity and integration with the scheduler
    - routing concurrent calls to the appropriate `Shuffle` based on its `ShuffleID`
    - collecting instrumentation of ongoing shuffles and route to scheduler/worker
    """

    worker: Worker
    shuffles: dict[ShuffleId, ShuffleRun]
    _runs: set[ShuffleRun]
    memory_limiter_comms: ResourceLimiter
    memory_limiter_disk: ResourceLimiter
    closed: bool

    def __init__(self, worker: Worker) -> None:
        # Attach to worker
        worker.handlers["shuffle_receive"] = self.shuffle_receive
        worker.handlers["shuffle_inputs_done"] = self.shuffle_inputs_done
        worker.stream_handlers["shuffle-fail"] = self.shuffle_fail
        worker.extensions["shuffle"] = self

        # Initialize
        self.worker = worker
        self.shuffles = {}
        self._runs = set()
        self.memory_limiter_comms = ResourceLimiter(parse_bytes("100 MiB"))
        self.memory_limiter_disk = ResourceLimiter(parse_bytes("1 GiB"))
        self.closed = False
        self._executor = ThreadPoolExecutor(self.worker.state.nthreads)

    def __str__(self) -> str:
        return f"ShuffleWorkerExtension on {self.worker.address}"

    def __repr__(self) -> str:
        return f"<ShuffleWorkerExtension, worker={self.worker.address_safe!r}, closed={self.closed}>"

    # Handlers
    ##########
    # NOTE: handlers are not threadsafe, but they're called from async comms, so that's okay

    def heartbeat(self) -> dict:
        return {id: shuffle.heartbeat() for id, shuffle in self.shuffles.items()}

    async def shuffle_receive(
        self,
        shuffle_id: ShuffleId,
        run_id: int,
        data: list[tuple[int, bytes]],
    ) -> None:
        """
        Handler: Receive an incoming shard of data from a peer worker.
        Using an unknown ``shuffle_id`` is an error.
        """
        shuffle = await self._get_shuffle_run(shuffle_id, run_id)
        await shuffle.receive(data)

    async def shuffle_inputs_done(self, shuffle_id: ShuffleId, run_id: int) -> None:
        """
        Handler: Inform the extension that all input partitions have been handed off to extensions.
        Using an unknown ``shuffle_id`` is an error.
        """
        with log_errors():
            shuffle = await self._get_shuffle_run(shuffle_id, run_id)
            await shuffle.inputs_done()

    async def _close_shuffle_run(self, shuffle: ShuffleRun) -> None:
        await shuffle.close()
        self._runs.remove(shuffle)

    def shuffle_fail(self, shuffle_id: ShuffleId, run_id: int, message: str) -> None:
        """Fails the shuffle run with the message as exception and triggers cleanup.

        .. warning::
            To guarantee the correct order of operations, shuffle_fail must be
            synchronous. See
            https://github.com/dask/distributed/pull/7486#discussion_r1088857185
            for more details.
        """
        shuffle = self.shuffles.get(shuffle_id, None)
        if shuffle is None or shuffle.run_id != run_id:
            return
        self.shuffles.pop(shuffle_id)
        exception = RuntimeError(message)
        shuffle.fail(exception)

        self.worker._ongoing_background_tasks.call_soon(
            self._close_shuffle_run, shuffle
        )

    def add_partition(
        self,
        data: Any,
        partition_id: int | tuple[int, ...],
        shuffle_id: ShuffleId,
        type: ShuffleType,
        **kwargs: Any,
    ) -> int:
        shuffle = self.get_or_create_shuffle(shuffle_id, type=type, **kwargs)
        return sync(
            self.worker.loop,
            shuffle.add_partition,
            data=data,
            partition_id=partition_id,
        )

    async def _barrier(self, shuffle_id: ShuffleId, run_ids: list[int]) -> int:
        """
        Task: Note that the barrier task has been reached (`add_partition` called for all input partitions)

        Using an unknown ``shuffle_id`` is an error. Calling this before all partitions have been
        added is undefined.
        """
        run_id = run_ids[0]
        # Assert that all input data has been shuffled using the same run_id
        assert all(run_id == id for id in run_ids)
        # Tell all peers that we've reached the barrier
        # Note that this will call `shuffle_inputs_done` on our own worker as well
        shuffle = await self._get_shuffle_run(shuffle_id, run_id)
        await shuffle.barrier()
        return run_id

    async def _get_shuffle_run(
        self,
        shuffle_id: ShuffleId,
        run_id: int,
    ) -> ShuffleRun:
        """Get or create the shuffle matching the ID and run ID.

        Parameters
        ----------
        shuffle_id
            Unique identifier of the shuffle
        run_id
            Unique identifier of the shuffle run

        Raises
        ------
        KeyError
            If the shuffle does not exist
        RuntimeError
            If the run_id is stale
        """
        shuffle = self.shuffles.get(shuffle_id, None)
        if shuffle is None or shuffle.run_id < run_id:
            shuffle = await self._refresh_shuffle(
                shuffle_id=shuffle_id,
            )
        if run_id > shuffle.run_id:
<<<<<<< HEAD
            raise RuntimeError(f"{shuffle} stale, expected run_id=={run_id}")
=======
            raise RuntimeError(f"run_id invalid, got {shuffle}")
>>>>>>> fd00098c
        elif run_id < shuffle.run_id:
            raise RuntimeError(f"{run_id=} stale, got {shuffle}")

        if shuffle._exception:
            raise shuffle._exception
        return shuffle

    async def _get_or_create_shuffle(
        self,
        shuffle_id: ShuffleId,
        type: ShuffleType,
        **kwargs: Any,
    ) -> ShuffleRun:
        """Get or create a shuffle matching the ID and data spec.

        Parameters
        ----------
        shuffle_id
            Unique identifier of the shuffle
        type:
            Type of the shuffle operation
        """
        shuffle = self.shuffles.get(shuffle_id, None)
        if shuffle is None:
            shuffle = await self._refresh_shuffle(
                shuffle_id=shuffle_id,
                type=type,
                kwargs=kwargs,
            )

        if self.closed:
            raise ShuffleClosedError(f"{self} has already been closed")
        if shuffle._exception:
            raise shuffle._exception
        return shuffle

    @overload
    async def _refresh_shuffle(
        self,
        shuffle_id: ShuffleId,
    ) -> ShuffleRun:
        ...

    @overload
    async def _refresh_shuffle(
        self,
        shuffle_id: ShuffleId,
        type: ShuffleType,
        kwargs: dict,
    ) -> ShuffleRun:
        ...

    async def _refresh_shuffle(
        self,
        shuffle_id: ShuffleId,
        type: ShuffleType | None = None,
        kwargs: dict | None = None,
    ) -> ShuffleRun:
        if type is None:
            result = await self.worker.scheduler.shuffle_get(
                id=shuffle_id,
                worker=self.worker.address,
            )
        elif type == ShuffleType.DATAFRAME:
            assert kwargs is not None
            result = await self.worker.scheduler.shuffle_get_or_create(
                id=shuffle_id,
                type=type,
                spec={
                    "npartitions": kwargs["npartitions"],
                    "column": kwargs["column"],
                    "parts_out": kwargs["parts_out"],
                },
                worker=self.worker.address,
            )
        elif type == ShuffleType.ARRAY_RECHUNK:
            assert kwargs is not None
            result = await self.worker.scheduler.shuffle_get_or_create(
                id=shuffle_id,
                type=type,
                spec=kwargs,
                worker=self.worker.address,
            )
        else:  # pragma: no cover
            raise TypeError(type)
        if result["status"] == "error":
            raise RuntimeError(result["message"])
        assert result["status"] == "OK"

        if self.closed:
            raise ShuffleClosedError(f"{self} has already been closed")
        if shuffle_id in self.shuffles:
            existing = self.shuffles[shuffle_id]
            if existing.run_id >= result["run_id"]:
                return existing
            else:
                self.shuffles.pop(shuffle_id)
                existing.fail(
                    RuntimeError("{existing!r} stale, expected run_id=={run_id}")
                )

                async def _(
                    extension: ShuffleWorkerExtension, shuffle: ShuffleRun
                ) -> None:
                    await shuffle.close()
                    extension._runs.remove(shuffle)

                self.worker._ongoing_background_tasks.call_soon(_, self, existing)
        shuffle: ShuffleRun
        if result["type"] == ShuffleType.DATAFRAME:
            shuffle = DataFrameShuffleRun(
                column=result["column"],
                worker_for=result["worker_for"],
                output_workers=result["output_workers"],
                id=shuffle_id,
                run_id=result["run_id"],
                directory=os.path.join(
                    self.worker.local_directory,
                    f"shuffle-{shuffle_id}-{result['run_id']}",
                ),
                executor=self._executor,
                local_address=self.worker.address,
                rpc=self.worker.rpc,
                scheduler=self.worker.scheduler,
                memory_limiter_disk=self.memory_limiter_disk,
                memory_limiter_comms=self.memory_limiter_comms,
            )
        elif result["type"] == ShuffleType.ARRAY_RECHUNK:
            shuffle = ArrayRechunkRun(
                worker_for=result["worker_for"],
                output_workers=result["output_workers"],
                old=result["old"],
                new=result["new"],
                id=shuffle_id,
                run_id=result["run_id"],
                directory=os.path.join(
                    self.worker.local_directory,
                    f"shuffle-{shuffle_id}-{result['run_id']}",
                ),
                executor=self._executor,
                local_address=self.worker.address,
                rpc=self.worker.rpc,
                scheduler=self.worker.scheduler,
                memory_limiter_disk=self.memory_limiter_disk,
                memory_limiter_comms=self.memory_limiter_comms,
            )
        else:  # pragma: no cover
            raise TypeError(result["type"])
        self.shuffles[shuffle_id] = shuffle
        self._runs.add(shuffle)
        return shuffle

    async def close(self) -> None:
        assert not self.closed

        self.closed = True

        while self.shuffles:
            _, shuffle = self.shuffles.popitem()
            self.worker._ongoing_background_tasks.call_soon(
                self._close_shuffle_run, shuffle
            )
        try:
            self._executor.shutdown(cancel_futures=True)
        except Exception:  # pragma: no cover
            self._executor.shutdown()

    #############################
    # Methods for worker thread #
    #############################

    def barrier(self, shuffle_id: ShuffleId, run_ids: list[int]) -> int:
        result = sync(self.worker.loop, self._barrier, shuffle_id, run_ids)
        return result

    def get_shuffle_run(
        self,
        shuffle_id: ShuffleId,
        run_id: int,
    ) -> ShuffleRun:
        return sync(
            self.worker.loop,
            self._get_shuffle_run,
            shuffle_id,
            run_id,
        )

    def get_or_create_shuffle(
        self,
        shuffle_id: ShuffleId,
        type: ShuffleType,
        **kwargs: Any,
    ) -> ShuffleRun:
        return sync(
            self.worker.loop,
            self._get_or_create_shuffle,
            shuffle_id,
            type,
            **kwargs,
        )

    def get_output_partition(
        self,
        shuffle_id: ShuffleId,
        run_id: int,
        partition_id: int | NDIndex,
        meta: pd.DataFrame | None = None,
    ) -> Any:
        """
        Task: Retrieve a shuffled output partition from the ShuffleExtension.

        Calling this for a ``shuffle_id`` which is unknown or incomplete is an error.
        """
        shuffle = self.get_shuffle_run(shuffle_id, run_id)
        key = thread_state.key
        return sync(
            self.worker.loop,
            shuffle.get_output_partition,
            partition_id=partition_id,
            key=key,
            meta=meta,
        )


def split_by_worker(
    df: pd.DataFrame,
    column: str,
    worker_for: pd.Series,
) -> dict[Any, pa.Table]:
    """
    Split data into many arrow batches, partitioned by destination worker
    """
    import numpy as np
    import pyarrow as pa

    df = df.merge(
        right=worker_for.cat.codes.rename("_worker"),
        left_on=column,
        right_index=True,
        how="inner",
    )
    nrows = len(df)
    if not nrows:
        return {}
    # assert len(df) == nrows  # Not true if some outputs aren't wanted
    # FIXME: If we do not preserve the index something is corrupting the
    # bytestream such that it cannot be deserialized anymore
    t = pa.Table.from_pandas(df, preserve_index=True)
    t = t.sort_by("_worker")
    codes = np.asarray(t.select(["_worker"]))[0]
    t = t.drop(["_worker"])
    del df

    splits = np.where(codes[1:] != codes[:-1])[0] + 1
    splits = np.concatenate([[0], splits])

    shards = [
        t.slice(offset=a, length=b - a) for a, b in toolz.sliding_window(2, splits)
    ]
    shards.append(t.slice(offset=splits[-1], length=None))

    unique_codes = codes[splits]
    out = {
        # FIXME https://github.com/pandas-dev/pandas-stubs/issues/43
        worker_for.cat.categories[code]: shard
        for code, shard in zip(unique_codes, shards)
    }
    assert sum(map(len, out.values())) == nrows
    return out


def split_by_partition(t: pa.Table, column: str) -> dict[Any, pa.Table]:
    """
    Split data into many arrow batches, partitioned by final partition
    """
    import numpy as np

    partitions = t.select([column]).to_pandas()[column].unique()
    partitions.sort()
    t = t.sort_by(column)

    partition = np.asarray(t.select([column]))[0]
    splits = np.where(partition[1:] != partition[:-1])[0] + 1
    splits = np.concatenate([[0], splits])

    shards = [
        t.slice(offset=a, length=b - a) for a, b in toolz.sliding_window(2, splits)
    ]
    shards.append(t.slice(offset=splits[-1], length=None))
    assert len(t) == sum(map(len, shards))
    assert len(partitions) == len(shards)
    return dict(zip(partitions, shards))


def convert_chunk(data: bytes) -> np.ndarray:
    import numpy as np

    from dask.array.core import concatenate3

    file = BytesIO(data)
    shards: dict[NDIndex, np.ndarray] = {}

    while file.tell() < len(data):
        index, shard = pickle.load(file)
        shards[index] = shard

    subshape = [max(dim) + 1 for dim in zip(*shards.keys())]
    assert len(shards) == np.prod(subshape)

    rec_cat_arg = np.empty(subshape, dtype="O")
    for index, shard in shards.items():
        rec_cat_arg[tuple(index)] = shard
    del data
    del file
    arrs = rec_cat_arg.tolist()
    return concatenate3(arrs)<|MERGE_RESOLUTION|>--- conflicted
+++ resolved
@@ -162,11 +162,7 @@
         if self.closed:
             if self._exception:
                 raise self._exception
-<<<<<<< HEAD
-            raise ShuffleClosedError(f"{self!r} has been closed")
-=======
             raise ShuffleClosedError(f"{self} has already been closed")
->>>>>>> fd00098c
 
     async def inputs_done(self) -> None:
         self.raise_if_closed()
@@ -348,11 +344,7 @@
     async def add_partition(self, data: np.ndarray, partition_id: NDIndex) -> int:
         self.raise_if_closed()
         if self.transferred:
-<<<<<<< HEAD
-            raise RuntimeError(f"Cannot add more partitions to {self!r}")
-=======
             raise RuntimeError(f"Cannot add more partitions to {self}")
->>>>>>> fd00098c
 
         def _() -> dict[str, list[tuple[ArrayRechunkShardID, bytes]]]:
             """Return a mapping of worker addresses to a list of tuples of shard IDs
@@ -517,11 +509,7 @@
     async def add_partition(self, data: pd.DataFrame, partition_id: int) -> int:
         self.raise_if_closed()
         if self.transferred:
-<<<<<<< HEAD
-            raise RuntimeError(f"Cannot add more partitions to {self!r}")
-=======
             raise RuntimeError(f"Cannot add more partitions to {self}")
->>>>>>> fd00098c
 
         def _() -> dict[str, list[tuple[int, bytes]]]:
             out = split_by_worker(
@@ -714,11 +702,7 @@
                 shuffle_id=shuffle_id,
             )
         if run_id > shuffle.run_id:
-<<<<<<< HEAD
-            raise RuntimeError(f"{shuffle} stale, expected run_id=={run_id}")
-=======
             raise RuntimeError(f"run_id invalid, got {shuffle}")
->>>>>>> fd00098c
         elif run_id < shuffle.run_id:
             raise RuntimeError(f"{run_id=} stale, got {shuffle}")
 
