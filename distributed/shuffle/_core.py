--- conflicted
+++ resolved
@@ -7,11 +7,7 @@
 import pickle
 import time
 from collections import defaultdict
-<<<<<<< HEAD
-from collections.abc import Callable, Generator, Iterator, Sequence
-=======
-from collections.abc import Callable, Iterable, Iterator, Sequence
->>>>>>> a7cf54fb
+from collections.abc import Callable, Generator, Iterable, Iterator, Sequence
 from concurrent.futures import ThreadPoolExecutor
 from dataclasses import dataclass, field
 from enum import Enum
@@ -41,13 +37,9 @@
     # TODO import from typing (requires Python >=3.10)
     from typing_extensions import ParamSpec, TypeAlias
 
-<<<<<<< HEAD
-=======
     _P = ParamSpec("_P")
 
->>>>>>> a7cf54fb
     # circular dependencies
-    from distributed.shuffle._scheduler_plugin import ShuffleSchedulerPlugin
     from distributed.shuffle._worker_plugin import ShuffleWorkerPlugin
 
 ShuffleId = NewType("ShuffleId", str)
