--- conflicted
+++ resolved
@@ -24,6 +24,20 @@
 
     id: ShuffleId
     run_id: int
+    output_workers: set[str]
+    participating_workers: set[str]
+
+    @abc.abstractmethod
+    def to_msg(self) -> dict[str, Any]:
+        ...
+
+
+@dataclass
+class DataFrameShuffleState(ShuffleState):
+    type: ClassVar[str] = "DataFrameShuffle"
+    worker_for: dict[int, str]
+    schema: bytes
+    column: str
     output_workers: set[str]
     participating_workers: set[str]
 
@@ -93,11 +107,7 @@
             {
                 "shuffle_barrier": self.barrier,
                 "shuffle_get": self.get,
-<<<<<<< HEAD
                 "shuffle_get_or_create": self.get_or_create,
-                "shuffle_get_participating_workers": self.get_participating_workers,
-=======
->>>>>>> 90ad90c7
             }
         )
         self.heartbeats = defaultdict(lambda: defaultdict(dict))
@@ -134,7 +144,6 @@
         worker: str,
         spec: dict[str, Any],
     ) -> dict:
-<<<<<<< HEAD
         try:
             return self.get(id, worker)
         except KeyError:
@@ -145,40 +154,6 @@
                 state = self._create_array_rechunk_state(id, spec)
             else:
                 raise NotImplementedError
-=======
-        if exception := self.erred_shuffles.get(id):
-            return {"status": "ERROR", "message": str(exception)}
-
-        if id not in self.states:
-            assert schema is not None
-            assert column is not None
-            assert npartitions is not None
-            workers = list(self.scheduler.workers)
-            output_workers = set()
-
-            name = barrier_key(id)
-            mapping = {}
-
-            for ts in self.scheduler.tasks[name].dependents:
-                part = ts.annotations["shuffle"]
-                if ts.worker_restrictions:
-                    output_worker = list(ts.worker_restrictions)[0]
-                else:
-                    output_worker = get_worker_for(part, workers, npartitions)
-                mapping[part] = output_worker
-                output_workers.add(output_worker)
-                self.scheduler.set_restrictions({ts.key: {output_worker}})
-
-            state = ShuffleState(
-                id=id,
-                run_id=next(ShuffleState._run_id_iterator),
-                worker_for=mapping,
-                schema=schema,
-                column=column,
-                output_workers=output_workers,
-                participating_workers=output_workers.copy(),
-            )
->>>>>>> 90ad90c7
             self.states[id] = state
             state.participating_workers.add(worker)
             return state.to_msg()
@@ -216,7 +191,6 @@
             schema=schema,
             column=column,
             output_workers=output_workers,
-            completed_workers=set(),
             participating_workers=output_workers.copy(),
         )
 
@@ -253,7 +227,6 @@
             output_workers=output_workers,
             old=old,
             new=new,
-            completed_workers=set(),
             participating_workers=output_workers.copy(),
         )
 
