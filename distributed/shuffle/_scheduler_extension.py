from __future__ import annotations

import abc
import contextlib
import itertools
import logging
from collections import defaultdict
from collections.abc import Callable, Iterable, Sequence
from dataclasses import dataclass
from functools import partial
from itertools import product
from typing import TYPE_CHECKING, Any, ClassVar

from distributed.diagnostics.plugin import SchedulerPlugin
from distributed.shuffle._rechunk import ChunkedAxes, NDIndex
from distributed.shuffle._shuffle import (
    ShuffleId,
    ShuffleType,
    barrier_key,
    id_from_key,
)

if TYPE_CHECKING:
    from distributed.scheduler import (
        Recs,
        Scheduler,
        TaskState,
        TaskStateState,
        WorkerState,
    )

logger = logging.getLogger(__name__)


@dataclass(repr=False)
class ShuffleState(abc.ABC):
    _run_id_iterator: ClassVar[itertools.count] = itertools.count(1)

    id: ShuffleId
    run_id: int
    output_workers: set[str]
    participating_workers: set[str]
    _archived_by: str | None

    @abc.abstractmethod
    def to_msg(self) -> dict[str, Any]:
        """Transform the shuffle state into a JSON-serializable message"""

<<<<<<< HEAD
    def __repr__(self) -> str:
        return f"{self.__class__.__name__}<{self.id}[{self.run_id}]>"
=======
    def __str__(self) -> str:
        return f"{self.__class__.__name__}<{self.id}[{self.run_id}]>"

>>>>>>> fd00098c


@dataclass(repr=False)
class DataFrameShuffleState(ShuffleState):
    type: ClassVar[ShuffleType] = ShuffleType.DATAFRAME
    worker_for: dict[int, str]
    column: str

    def to_msg(self) -> dict[str, Any]:
        return {
            "status": "OK",
            "type": DataFrameShuffleState.type,
            "run_id": self.run_id,
            "worker_for": self.worker_for,
            "column": self.column,
            "output_workers": self.output_workers,
        }


@dataclass(repr=False)
class ArrayRechunkState(ShuffleState):
    type: ClassVar[ShuffleType] = ShuffleType.ARRAY_RECHUNK
    worker_for: dict[NDIndex, str]
    old: ChunkedAxes
    new: ChunkedAxes

    def to_msg(self) -> dict[str, Any]:
        return {
            "status": "OK",
            "type": ArrayRechunkState.type,
            "run_id": self.run_id,
            "worker_for": self.worker_for,
            "old": self.old,
            "new": self.new,
            "output_workers": self.output_workers,
        }


class ShuffleSchedulerExtension(SchedulerPlugin):
    """
    Shuffle extension for the scheduler

    Today this mostly just collects heartbeat messages for the dashboard,
    but in the future it may be responsible for more

    See Also
    --------
    ShuffleWorkerExtension
    """

    scheduler: Scheduler
    states: dict[ShuffleId, ShuffleState]
    heartbeats: defaultdict[ShuffleId, dict]
    _archived: dict[ShuffleId, ShuffleState]

    def __init__(self, scheduler: Scheduler):
        self.scheduler = scheduler
        self.scheduler.handlers.update(
            {
                "shuffle_barrier": self.barrier,
                "shuffle_get": self.get,
                "shuffle_get_or_create": self.get_or_create,
                "shuffle_restrict_task": self.restrict_task,
            }
        )
        self.heartbeats = defaultdict(lambda: defaultdict(dict))
        self.states = {}
        self.scheduler.add_plugin(self)
        self._archived = {}

    def shuffle_ids(self) -> set[ShuffleId]:
        return set(self.states)

    async def barrier(self, id: ShuffleId, run_id: int) -> None:
        shuffle = self.states[id]
        assert shuffle.run_id == run_id
        msg = {"op": "shuffle_inputs_done", "shuffle_id": id, "run_id": run_id}
        await self.scheduler.broadcast(
            msg=msg,
            workers=list(shuffle.participating_workers),
        )

    def restrict_task(self, id: ShuffleId, run_id: int, key: str, worker: str) -> dict:
        shuffle = self.states[id]
        if shuffle.run_id > run_id:
            return {
                "status": "error",
<<<<<<< HEAD
                "message": f"Request stale, expected run_id=={run_id} for {shuffle!r}",
            }
        elif shuffle.run_id < run_id:
            # This should never happen
            return {
                "status": "error",
                "message": f"Request invalid, expected run_id=={run_id} for {shuffle!r}",
=======
                "message": f"Request stale, expected run_id=={run_id} for {shuffle}",
            }
        elif shuffle.run_id < run_id:
            return {
                "status": "error",
                "message": f"Request invalid, expected run_id=={run_id} for {shuffle}",
>>>>>>> fd00098c
            }
        ts = self.scheduler.tasks[key]
        self._set_restriction(ts, worker)
        return {"status": "OK"}

    def heartbeat(self, ws: WorkerState, data: dict) -> None:
        for shuffle_id, d in data.items():
            if shuffle_id in self.shuffle_ids():
                self.heartbeats[shuffle_id][ws.address].update(d)

    def get(self, id: ShuffleId, worker: str) -> dict[str, Any]:
        state = self.states[id]
        state.participating_workers.add(worker)
        return state.to_msg()

    def get_or_create(
        self,
        id: ShuffleId,
        type: str,
        worker: str,
        spec: dict[str, Any],
    ) -> dict:
        try:
            return self.get(id, worker)
        except KeyError:
            # FIXME: The current implementation relies on the barrier task to be
            # known by its name. If the name has been mangled, we cannot guarantee
            # that the shuffle works as intended and should fail instead.
            self._raise_if_barrier_unknown(id)

            state: ShuffleState
            if type == ShuffleType.DATAFRAME:
                state = self._create_dataframe_shuffle_state(id, spec)
            elif type == ShuffleType.ARRAY_RECHUNK:
                state = self._create_array_rechunk_state(id, spec)
            else:  # pragma: no cover
                raise TypeError(type)
            self.states[id] = state
            state.participating_workers.add(worker)
            return state.to_msg()

    def _raise_if_barrier_unknown(self, id: ShuffleId) -> None:
        key = barrier_key(id)
        try:
            self.scheduler.tasks[key]
        except KeyError:
            raise RuntimeError(
                f"Barrier task with key {key!r} does not exist. This may be caused by "
                "task fusion during graph generation. Please let us know that you ran "
                "into this by leaving a comment at distributed#7816."
            )

    def _create_dataframe_shuffle_state(
        self, id: ShuffleId, spec: dict[str, Any]
    ) -> DataFrameShuffleState:
        column = spec["column"]
        npartitions = spec["npartitions"]
        parts_out = spec["parts_out"]
        assert column is not None
        assert npartitions is not None
        assert parts_out is not None

        pick_worker = partial(get_worker_for_range_sharding, npartitions)

        mapping = self._pin_output_workers(id, parts_out, pick_worker)
        output_workers = set(mapping.values())

        return DataFrameShuffleState(
            id=id,
            run_id=next(ShuffleState._run_id_iterator),
            worker_for=mapping,
            column=column,
            output_workers=output_workers,
            participating_workers=output_workers.copy(),
            _archived_by=None,
        )

    def _pin_output_workers(
        self,
        id: ShuffleId,
        output_partitions: Iterable[Any],
        pick: Callable[[Any, Sequence[str]], str],
    ) -> dict[Any, str]:
        """Pin the outputs of a P2P shuffle to specific workers.

        Parameters
        ----------
        id: ID of the shuffle to pin
        output_partitions: Output partition IDs to pin
        pick: Function that picks a worker given a partition ID and sequence of worker

        .. note:
            This function assumes that the barrier task and the output tasks share
            the same worker restrictions.
        """
        mapping = {}
        barrier = self.scheduler.tasks[barrier_key(id)]

        if barrier.worker_restrictions:
            workers = list(barrier.worker_restrictions)
        else:
            workers = list(self.scheduler.workers)

        for partition in output_partitions:
            worker = pick(partition, workers)
            mapping[partition] = worker

        for dt in barrier.dependents:
            try:
                partition = dt.annotations["shuffle"]
            except KeyError:
                continue

            if dt.worker_restrictions:
                worker = pick(partition, list(dt.worker_restrictions))
                mapping[partition] = worker
            else:
                worker = mapping[partition]

            self._set_restriction(dt, worker)

        return mapping

    def _create_array_rechunk_state(
        self, id: ShuffleId, spec: dict[str, Any]
    ) -> ArrayRechunkState:
        old = spec["old"]
        new = spec["new"]
        assert old is not None
        assert new is not None

        parts_out = product(*(range(len(c)) for c in new))
        mapping = self._pin_output_workers(id, parts_out, get_worker_for_hash_sharding)
        output_workers = set(mapping.values())

        return ArrayRechunkState(
            id=id,
            run_id=next(ShuffleState._run_id_iterator),
            worker_for=mapping,
            output_workers=output_workers,
            old=old,
            new=new,
            participating_workers=output_workers.copy(),
            _archived_by=None,
        )

    def _set_restriction(self, ts: TaskState, worker: str) -> None:
        if "shuffle_original_restrictions" in ts.annotations:
            # This may occur if multiple barriers share the same output task,
            # e.g. in a hash join.
            return
        ts.annotations["shuffle_original_restrictions"] = ts.worker_restrictions.copy()
        self.scheduler.set_restrictions({ts.key: {worker}})

    def _unset_restriction(self, ts: TaskState) -> None:
        # shuffle_original_restrictions is only set if the task was first scheduled
        # on the wrong worker
        if "shuffle_original_restrictions" not in ts.annotations:
            return
        original_restrictions = ts.annotations.pop("shuffle_original_restrictions")
        self.scheduler.set_restrictions({ts.key: original_restrictions})

    def _restart_recommendations(self, id: ShuffleId) -> Recs:
        barrier_task = self.scheduler.tasks[barrier_key(id)]
        recs: Recs = {}
        for dt in barrier_task.dependents:
            if dt.state == "erred":
                return {}
            recs.update({dt.key: "released"})

        if barrier_task.state == "erred":
            return {}
        recs.update({barrier_task.key: "released"})

        for dt in barrier_task.dependencies:
            if dt.state == "erred":
                return {}
            recs.update({dt.key: "released"})
        return recs

    def _restart_shuffle(
        self, id: ShuffleId, scheduler: Scheduler, *, stimulus_id: str
    ) -> None:
        recs = self._restart_recommendations(id)
        self.scheduler.transitions(recs, stimulus_id=stimulus_id)

    def remove_worker(
        self, scheduler: Scheduler, worker: str, *, stimulus_id: str
    ) -> None:
        for shuffle_id, shuffle in self._archived.items():
            if shuffle._archived_by == stimulus_id:
                if worker not in shuffle.participating_workers:
                    continue

                self._restart_shuffle(shuffle_id, scheduler, stimulus_id=stimulus_id)

        # If processing the transactions causes a task to get released, this
        # removes the shuffle from self.states. Therefore, we must iterate
        # over a copy.
        for shuffle_id, shuffle in self.states.copy().items():
            if worker not in shuffle.participating_workers:
                continue
<<<<<<< HEAD
=======
            exception = RuntimeError(f"Worker {worker} left during active {shuffle}")
            self.erred_shuffles[shuffle_id] = exception
            self._fail_on_workers(shuffle, str(exception))
>>>>>>> fd00098c

            exception = RuntimeError(f"Worker {worker} left during active {shuffle!r}")
            self._fail_on_workers(shuffle, str(exception))
            self._clean_on_scheduler(shuffle_id, stimulus_id)
            self._restart_shuffle(shuffle_id, scheduler, stimulus_id=stimulus_id)

    def _cleanup(self, id: ShuffleId, stimulus_id: str | None) -> None:
        try:
            shuffle = self.states[id]
        except KeyError:
            return
        self._fail_on_workers(shuffle, message=f"{shuffle!r} forgotten")
        self._clean_on_scheduler(id, stimulus_id)

    def transition(
        self,
        key: str,
        start: TaskStateState,
        finish: TaskStateState,
        *args: Any,
        stimulus_id: str,
        **kwargs: Any,
    ) -> None:
        if finish not in ("released", "forgotten"):
            return
        if not key.startswith("shuffle-barrier-"):
            return
        shuffle_id = id_from_key(key)
<<<<<<< HEAD
        self._cleanup(shuffle_id, stimulus_id)

        if finish == "forgotten":
            self._archived.pop(shuffle_id, None)
=======
        try:
            shuffle = self.states[shuffle_id]
        except KeyError:
            return
        self._fail_on_workers(shuffle, message=f"{shuffle} forgotten")
        self._clean_on_scheduler(shuffle_id)
>>>>>>> fd00098c

    def _fail_on_workers(self, shuffle: ShuffleState, message: str) -> None:
        worker_msgs = {
            worker: [
                {
                    "op": "shuffle-fail",
                    "shuffle_id": shuffle.id,
                    "run_id": shuffle.run_id,
                    "message": message,
                }
            ]
            for worker in shuffle.participating_workers
        }
        self.scheduler.send_all({}, worker_msgs)

    def _clean_on_scheduler(self, id: ShuffleId, stimulus_id: str | None) -> None:
        try:
            shuffle = self.states.pop(id)
        except KeyError:
            return
        shuffle._archived_by = stimulus_id
        self._archived[id] = shuffle

        with contextlib.suppress(KeyError):
            del self.heartbeats[id]

        barrier_task = self.scheduler.tasks[barrier_key(id)]
        for dt in barrier_task.dependents:
            self._unset_restriction(dt)

    def restart(self, scheduler: Scheduler) -> None:
        self.states.clear()
        self.heartbeats.clear()


def get_worker_for_range_sharding(
    npartitions: int, output_partition: int, workers: Sequence[str]
) -> str:
    """Get address of target worker for this output partition using range sharding"""
    i = len(workers) * output_partition // npartitions
    return workers[i]


def get_worker_for_hash_sharding(
    output_partition: NDIndex, workers: Sequence[str]
) -> str:
    """Get address of target worker for this output partition using hash sharding"""
    i = hash(output_partition) % len(workers)
    return workers[i]<|MERGE_RESOLUTION|>--- conflicted
+++ resolved
@@ -46,14 +46,8 @@
     def to_msg(self) -> dict[str, Any]:
         """Transform the shuffle state into a JSON-serializable message"""
 
-<<<<<<< HEAD
-    def __repr__(self) -> str:
-        return f"{self.__class__.__name__}<{self.id}[{self.run_id}]>"
-=======
     def __str__(self) -> str:
         return f"{self.__class__.__name__}<{self.id}[{self.run_id}]>"
-
->>>>>>> fd00098c
 
 
 @dataclass(repr=False)
@@ -141,22 +135,12 @@
         if shuffle.run_id > run_id:
             return {
                 "status": "error",
-<<<<<<< HEAD
-                "message": f"Request stale, expected run_id=={run_id} for {shuffle!r}",
-            }
-        elif shuffle.run_id < run_id:
-            # This should never happen
-            return {
-                "status": "error",
-                "message": f"Request invalid, expected run_id=={run_id} for {shuffle!r}",
-=======
                 "message": f"Request stale, expected run_id=={run_id} for {shuffle}",
             }
         elif shuffle.run_id < run_id:
             return {
                 "status": "error",
                 "message": f"Request invalid, expected run_id=={run_id} for {shuffle}",
->>>>>>> fd00098c
             }
         ts = self.scheduler.tasks[key]
         self._set_restriction(ts, worker)
@@ -359,14 +343,7 @@
         for shuffle_id, shuffle in self.states.copy().items():
             if worker not in shuffle.participating_workers:
                 continue
-<<<<<<< HEAD
-=======
             exception = RuntimeError(f"Worker {worker} left during active {shuffle}")
-            self.erred_shuffles[shuffle_id] = exception
-            self._fail_on_workers(shuffle, str(exception))
->>>>>>> fd00098c
-
-            exception = RuntimeError(f"Worker {worker} left during active {shuffle!r}")
             self._fail_on_workers(shuffle, str(exception))
             self._clean_on_scheduler(shuffle_id, stimulus_id)
             self._restart_shuffle(shuffle_id, scheduler, stimulus_id=stimulus_id)
@@ -393,19 +370,12 @@
         if not key.startswith("shuffle-barrier-"):
             return
         shuffle_id = id_from_key(key)
-<<<<<<< HEAD
-        self._cleanup(shuffle_id, stimulus_id)
-
-        if finish == "forgotten":
-            self._archived.pop(shuffle_id, None)
-=======
         try:
             shuffle = self.states[shuffle_id]
         except KeyError:
             return
         self._fail_on_workers(shuffle, message=f"{shuffle} forgotten")
-        self._clean_on_scheduler(shuffle_id)
->>>>>>> fd00098c
+        self._clean_on_scheduler(shuffle_id, stimulus_id=stimulus_id)
 
     def _fail_on_workers(self, shuffle: ShuffleState, message: str) -> None:
         worker_msgs = {
