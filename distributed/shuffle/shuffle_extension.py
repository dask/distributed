from __future__ import annotations

import asyncio
import contextlib
import functools
import os
import time
from collections import defaultdict
from concurrent.futures import ThreadPoolExecutor
from typing import TYPE_CHECKING, NewType

import toolz

from distributed.protocol import to_serialize
from distributed.shuffle.arrow import (
    deserialize_schema,
    dump_batch,
    list_of_buffers_to_table,
    load_arrow,
)
from distributed.shuffle.multi_comm import MultiComm
from distributed.shuffle.multi_file import MultiFile
from distributed.utils import sync

if TYPE_CHECKING:
    import pandas as pd

    try:
        import pyarrow as pa
    except ImportError:
        raise ImportError("PyArrow is needed for fast shuffling")

    from distributed.worker import Worker

ShuffleId = NewType("ShuffleId", str)


class Shuffle:
    """State for a single active shuffle"""

    def __init__(
        self,
        column,
        workers: list[str],
        worker_for: dict[int, str],
        schema: pa.Schema,
        id: ShuffleId,
        worker: Worker,
        executor: ThreadPoolExecutor,
    ) -> None:

        import pandas as pd

        self.column = column
        self.id = id
        self.schema = schema
        self.worker = worker
        self.all_workers = workers
        self.executor = executor

        partitions_of = defaultdict(list)
        for part, address in worker_for.items():
            partitions_of[address].append(part)
        self.partitions_of = dict(partitions_of)
        self.worker_for = pd.Series(worker_for, name="_workers").astype("category")

        self.multi_file = MultiFile(
            dump=functools.partial(
                dump_batch,
                schema=self.schema,
            ),
            load=load_arrow,
            directory=os.path.join(self.worker.local_directory, str(self.id)),
            sizeof=lambda L: sum(map(len, L)),
            loop=self.worker.io_loop,
        )

        async def send(address, shards):
            return await self.worker.rpc(address).shuffle_receive(
                data=to_serialize(shards),
                shuffle_id=self.id,
            )

        self.multi_comm = MultiComm(
            send=send,
            loop=self.worker.io_loop,
        )
        MultiComm.max_connections = min(len(self.partitions_of), 10)

        self.diagnostics: dict[str, float] = defaultdict(float)
        self.output_partitions_left = len(
            self.partitions_of.get(self.worker.address, ())
        )
        self.transferred = False
        self.total_recvd = 0
        self.start_time = time.time()
        self._exception: Exception | None = None

    @contextlib.contextmanager
    def time(self, name: str):
        start = time.time()
        yield
        stop = time.time()
        self.diagnostics[name] += stop - start

    async def offload(self, func, *args):
        # return func(*args)
        return await asyncio.get_event_loop().run_in_executor(
            self.executor,
            func,
            *args,
        )

    def heartbeat(self):
        return {
            "disk": {
                "memory": self.multi_file.total_size,
                "buckets": len(self.multi_file.shards),
                "written": self.multi_file.bytes_written,
                "read": self.multi_file.bytes_read,
                "active": len(self.multi_file.active),
                "diagnostics": self.multi_file.diagnostics,
                "memory_limit": self.multi_file.memory_limit,
            },
            "comms": {
                "memory": self.multi_comm.total_size,
                "buckets": len(self.multi_comm.shards),
                "written": self.multi_comm.total_moved,
                "read": self.total_recvd,
                "active": self.multi_comm.queue.qsize(),
                "diagnostics": self.multi_comm.diagnostics,
                "memory_limit": self.multi_comm.memory_limit,
            },
            "diagnostics": self.diagnostics,
            "start": self.start_time,
        }

    async def receive(self, data: list[pa.Buffer]) -> None:
        # This is actually ok.  Our local barrier might have finished,
        # but barriers on other workers might still be running and sending us
        # data
        # assert not self.transferred, "`receive` called after barrier task"
<<<<<<< HEAD
=======
        if self._exception:
            raise self._exception
        import pyarrow as pa
>>>>>>> df4348fd

        self.total_recvd += sum(map(len, data))
        # An ugly way of turning these batches back into an arrow table
        with self.time("cpu"):
            data = await self.offload(
                list_of_buffers_to_table,
                data,
                self.schema,
            )

            groups = await self.offload(split_by_partition, data, self.column)

        assert len(data) == sum(map(len, groups.values()))
        del data

        with self.time("cpu"):
            groups = await self.offload(
                lambda: {
                    k: [batch.serialize() for batch in v.to_batches()]
                    for k, v in groups.items()
                }
            )
        try:
            await self.multi_file.put(groups)
        except Exception as e:
            self._exception = e

    def add_partition(self, data: pd.DataFrame) -> None:
        with self.time("cpu"):
            out = split_by_worker(
                data,
                self.column,
                self.worker_for,
            )
            out = {
                k: [b.serialize().to_pybytes() for b in t.to_batches()]
                for k, t in out.items()
            }
        self.multi_comm.put(out)

    def get_output_partition(self, i: int) -> pd.DataFrame:
        assert self.transferred, "`get_output_partition` called before barrier task"

        assert self.worker_for[i] == self.worker.address, (
            f"Output partition {i} belongs on {self.worker_for[i]}, "
            f"not {self.worker.address}. "
        )
        # ^ NOTE: this check isn't necessary, just a nice validation to prevent incorrect
        # data in the case something has gone very wrong

        assert (
            self.output_partitions_left > 0
        ), f"No outputs remaining, but requested output partition {i} on {self.worker.address}."
        self.output_partitions_left -= 1

        sync(self.worker.loop, self.multi_file.flush)  # type: ignore
        try:
            df = self.multi_file.read(i)
            with self.time("cpu"):
                return df.to_pandas()
        except KeyError:
            return self.schema.empty_table().to_pandas()

    def inputs_done(self) -> None:
        assert not self.transferred, "`inputs_done` called multiple times"
        self.transferred = True

    def done(self) -> bool:
        return self.transferred and self.output_partitions_left == 0


class ShuffleWorkerExtension:
    "Extend the Worker with routes and state for peer-to-peer shuffles"

    def __init__(self, worker: Worker) -> None:
        # Attach to worker
        worker.handlers["shuffle_receive"] = self.shuffle_receive
        worker.handlers["shuffle_inputs_done"] = self.shuffle_inputs_done
        worker.extensions["shuffle"] = self

        # Initialize
        self.worker: Worker = worker
        self.shuffles: dict[ShuffleId, Shuffle] = {}
        self.executor = ThreadPoolExecutor(worker.nthreads)

    # Handlers
    ##########
    # NOTE: handlers are not threadsafe, but they're called from async comms, so that's okay

    def heartbeat(self):
        return {id: shuffle.heartbeat() for id, shuffle in self.shuffles.items()}

    async def shuffle_receive(
        self,
        comm: object,
        shuffle_id: ShuffleId,
        data: list[bytes],
    ) -> None:
        """
        Hander: Receive an incoming shard of data from a peer worker.
        Using an unknown ``shuffle_id`` is an error.
        """
        shuffle = await self._get_shuffle(shuffle_id)
        future = asyncio.ensure_future(shuffle.receive(data))
        if (
            shuffle.multi_file.total_size + sum(map(len, data))
            > shuffle.multi_file.memory_limit
        ):
            await future  # backpressure

    async def shuffle_inputs_done(self, comm: object, shuffle_id: ShuffleId) -> None:
        """
        Hander: Inform the extension that all input partitions have been handed off to extensions.
        Using an unknown ``shuffle_id`` is an error.
        """
        shuffle = await self._get_shuffle(shuffle_id)
        await shuffle.multi_comm.flush()
        shuffle.inputs_done()
        if shuffle.done():
            # If the shuffle has no output partitions, remove it now;
            # `get_output_partition` will never be called.
            # This happens when there are fewer output partitions than workers.
            del self.shuffles[shuffle_id]

    def add_partition(
        self,
        data: pd.DataFrame,
        shuffle_id: ShuffleId,
        npartitions: int = None,
        column=None,
    ) -> None:
        shuffle = self.get_shuffle(
            shuffle_id, empty=data, npartitions=npartitions, column=column
        )
        shuffle.add_partition(data=data)

    def barrier(self, shuffle_id: ShuffleId) -> None:
        sync(self.worker.loop, self._barrier, shuffle_id)

    async def _barrier(self, shuffle_id: ShuffleId) -> None:
        """
        Task: Note that the barrier task has been reached (`add_partition` called for all input partitions)

        Using an unknown ``shuffle_id`` is an error. Calling this before all partitions have been
        added is undefined.
        """

        shuffle = await self._get_shuffle(shuffle_id)

        # Tell all peers that we've reached the barrier
        # Note that this will call `shuffle_inputs_done` on our own worker as well
        await asyncio.gather(
            *(
                self.worker.rpc(worker).shuffle_inputs_done(shuffle_id=shuffle_id)
                for worker in shuffle.all_workers
            ),
        )
        # TODO handle errors from workers and scheduler, and cancellation.

    def get_output_partition(
        self, shuffle_id: ShuffleId, output_partition: int
    ) -> pd.DataFrame:
        """
        Task: Retrieve a shuffled output partition from the ShuffleExtension.

        Calling this for a ``shuffle_id`` which is unknown or incomplete is an error.
        """
        shuffle = self.get_shuffle(shuffle_id)
        output = shuffle.get_output_partition(output_partition)
        if shuffle.done():
            self.shuffles.pop(shuffle_id, None)
            # key missing if another thread got to it first
        return output

    async def _get_shuffle(
        self,
        shuffle_id: ShuffleId,
        empty: pd.DataFrame | None = None,
        column=None,
        npartitions: int = None,
    ) -> Shuffle:
        "Get a shuffle by ID; raise ValueError if it's not registered."
        import pyarrow as pa

        try:
            return self.shuffles[shuffle_id]
        except KeyError:
            result = await self.worker.scheduler.shuffle_get(
                id=shuffle_id,
                schema=pa.Schema.from_pandas(empty).serialize().to_pybytes()
                if empty is not None
                else None,
                npartitions=npartitions,
                column=column,
            )
            if shuffle_id not in self.shuffles:
                shuffle = Shuffle(
                    column=result["column"],
                    worker_for=result["worker_for"],
                    workers=result["workers"],
                    worker=self.worker,
                    schema=deserialize_schema(result["schema"]),
                    id=shuffle_id,
                    executor=self.executor,
                )
                self.shuffles[shuffle_id] = shuffle
            return self.shuffles[shuffle_id]

    def get_shuffle(
        self,
        shuffle_id: ShuffleId,
        empty: pd.DataFrame | None = None,
        column=None,
        npartitions: int = None,
    ):
        return sync(
            self.worker.loop, self._get_shuffle, shuffle_id, empty, column, npartitions
        )

    def close(self):
        self.executor.shutdown()


class ShuffleSchedulerExtension:
    """
    Shuffle extension for the scheduler

    Today this mostly just collects heartbeat messages for the dashboard,
    but in the future it may be responsible for more

    See Also
    --------
    ShuffleWorkerExtension
    """

    def __init__(self, scheduler):
        self.scheduler = scheduler
        self.scheduler.handlers.update(
            {
                "shuffle_get": self.get,
            }
        )
        self.heartbeats = defaultdict(lambda: defaultdict(dict))
        self.worker_for = dict()
        self.schemas = dict()
        self.columns = dict()
        self.workers = dict()

    def heartbeat(self, ws, data):
        for shuffle_id, d in data.items():
            self.heartbeats[shuffle_id][ws.address].update(d)

    def get(
        self, id: ShuffleId, schema: bytes | None, column, npartitions: int | None
    ) -> dict:
        if id not in self.worker_for:
            assert schema is not None
            assert column is not None
            assert npartitions is not None
            workers = list(self.scheduler.workers)

            name = "shuffle-barrier-" + id  # TODO single-source task name
            mapping = {}

            for ts in self.scheduler.tasks[name].dependents:
                part = ts.annotations["shuffle"]
                if ts._worker_restrictions:
                    worker = list(ts._worker_restrictions)[0]
                else:
                    worker = worker_for(part, workers, npartitions)
                mapping[part] = worker
                ts._worker_restrictions = {worker}

            self.worker_for[id] = mapping
            self.schemas[id] = schema
            self.columns[id] = column
            self.workers[id] = workers

        return {
            "worker_for": self.worker_for[id],
            "workers": self.workers[id],
            "column": self.columns[id],
            "schema": self.schemas[id],
        }


def worker_for(output_partition: int, workers: list[str], npartitions: int) -> str:
    "Get the address of the worker which should hold this output partition number"
    i = len(workers) * output_partition // npartitions
    return workers[i]


def split_by_worker(
    df: pd.DataFrame,
    column: str,
    worker_for: pd.Series,
) -> dict:
    """
    Split data into many arrow batches, partitioned by destination worker
    """
    import numpy as np
    import pyarrow as pa

    df = df.merge(
        right=worker_for.cat.codes.rename("_worker"),
        left_on=column,
        right_index=True,
        how="inner",
    )
    nrows = len(df)
    if not nrows:
        return {}
    # assert len(df) == nrows  # Not true if some outputs aren't wanted
    t = pa.Table.from_pandas(df)
    t = t.sort_by("_worker")
    codes = np.asarray(t.select(["_worker"]))[0]
    t = t.drop(["_worker"])
    del df

    splits = np.where(codes[1:] != codes[:-1])[0] + 1
    splits = np.concatenate([[0], splits])

    shards = [
        t.slice(offset=a, length=b - a) for a, b in toolz.sliding_window(2, splits)
    ]
    shards.append(t.slice(offset=splits[-1], length=None))

    unique_codes = codes[splits]
    out = {
        worker_for.cat.categories[code]: shard
        for code, shard in zip(unique_codes, shards)
    }
    assert sum(map(len, out.values())) == nrows
    return out


def split_by_partition(
    t: pa.Table,
    column: str,
) -> dict:
    """
    Split data into many arrow batches, partitioned by final partition
    """
    import numpy as np

    partitions = t.select([column]).to_pandas()[column].unique()
    partitions.sort()
    t = t.sort_by(column)

    partition = np.asarray(t.select([column]))[0]
    splits = np.where(partition[1:] != partition[:-1])[0] + 1
    splits = np.concatenate([[0], splits])

    shards = [
        t.slice(offset=a, length=b - a) for a, b in toolz.sliding_window(2, splits)
    ]
    shards.append(t.slice(offset=splits[-1], length=None))
    assert len(t) == sum(map(len, shards))
    assert len(partitions) == len(shards)
    return dict(zip(partitions, shards))<|MERGE_RESOLUTION|>--- conflicted
+++ resolved
@@ -140,12 +140,8 @@
         # but barriers on other workers might still be running and sending us
         # data
         # assert not self.transferred, "`receive` called after barrier task"
-<<<<<<< HEAD
-=======
         if self._exception:
             raise self._exception
-        import pyarrow as pa
->>>>>>> df4348fd
 
         self.total_recvd += sum(map(len, data))
         # An ugly way of turning these batches back into an arrow table
