--- conflicted
+++ resolved
@@ -12,7 +12,12 @@
 import toolz
 
 from distributed.protocol import to_serialize
-from distributed.shuffle.arrow import dump_batch, list_of_buffers_to_table, load_arrow
+from distributed.shuffle.arrow import (
+    deserialize_schema,
+    dump_batch,
+    list_of_buffers_to_table,
+    load_arrow,
+)
 from distributed.shuffle.multi_comm import MultiComm
 from distributed.shuffle.multi_file import MultiFile
 from distributed.utils import sync
@@ -41,7 +46,6 @@
     ) -> None:
 
         import pandas as pd
-        import pyarrow as pa
 
         self.column = column
         self.id = id
@@ -62,12 +66,7 @@
                 schema=self.schema,
             ),
             load=load_arrow,
-<<<<<<< HEAD
             directory=os.path.join(self.worker.local_directory, str(self.id)),
-            join=pa.concat_tables,  # pd.concat
-=======
-            directory=os.path.join(self.worker.local_directory, str(self.metadata.id)),
->>>>>>> 90673d1a
             sizeof=lambda L: sum(map(len, L)),
             loop=self.worker.io_loop,
         )
@@ -500,95 +499,4 @@
     if len(partitions) != len(shards):
         breakpoint()
     assert len(partitions) == len(shards)
-<<<<<<< HEAD
-    return dict(zip(partitions, shards))
-
-
-def dump_batch(batch, file, schema=None) -> None:
-    """
-    Dump a batch to file, if we're the first, also write the schema
-
-    See Also
-    --------
-    load_arrow
-    """
-    if file.tell() == 0:
-        file.write(schema.serialize())
-    file.write(batch)
-
-
-def load_arrow(file) -> pa.Table:
-    """Load batched data written to file back out into a table again
-
-    Example
-    -------
-    >>> t = pa.Table.from_pandas(df)  # doctest: +SKIP
-    >>> with open("myfile", mode="wb") as f:  # doctest: +SKIP
-    ...     for batch in t.to_batches():  # doctest: +SKIP
-    ...         dump_batch(batch, f, schema=t.schema)  # doctest: +SKIP
-
-    >>> with open("myfile", mode="rb") as f:  # doctest: +SKIP
-    ...     t = load_arrow(f)  # doctest: +SKIP
-
-    See Also
-    --------
-    dump_batch
-    """
-    import pyarrow as pa
-
-    try:
-        sr = pa.RecordBatchStreamReader(file)
-        return sr.read_all()
-    except Exception:
-        raise EOFError
-
-
-def worker_for(output_partition: int, workers: list[str], npartitions: int) -> str:
-    "Get the address of the worker which should hold this output partition number"
-    i = len(workers) * output_partition // npartitions
-    return workers[i]
-
-
-def list_of_buffers_to_table(data: list[pa.Buffer], schema: pa.Schema) -> pa.Table:
-    """Convert a list of arrow buffers and a schema to an Arrow Table"""
-    import io
-
-    import pyarrow as pa
-
-    bio = io.BytesIO()
-    bio.write(schema.serialize())
-    for batch in data:
-        bio.write(batch)
-    bio.seek(0)
-    sr = pa.RecordBatchStreamReader(bio)
-    data = sr.read_all()
-    bio.close()
-    return data
-
-
-def deserialize_schema(data: bytes) -> pa.Schema:
-    """Deserialize an arrow schema
-
-    Examples
-    --------
-    >>> b = schema.serialize()  # doctest: +SKIP
-    >>> deserialize_schema(b)  # doctest: +SKIP
-
-    See also
-    --------
-    pa.Schema.serialize
-    """
-    import io
-
-    import pyarrow as pa
-
-    bio = io.BytesIO()
-    bio.write(data)
-    bio.seek(0)
-    sr = pa.RecordBatchStreamReader(bio)
-    table = sr.read_all()
-    bio.close()
-    return table.schema
-=======
-    return dict(zip(partitions, shards))
->>>>>>> 90673d1a
+    return dict(zip(partitions, shards))