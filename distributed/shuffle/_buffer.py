from __future__ import annotations

import asyncio
import contextlib
import logging
from collections import defaultdict
from collections.abc import Iterator, Sized
from typing import TYPE_CHECKING, Any, Generic, TypeVar

from distributed.metrics import time
from distributed.shuffle._limiter import ResourceLimiter
from distributed.sizeof import sizeof

logger = logging.getLogger("distributed.shuffle")
if TYPE_CHECKING:
    # TODO import from collections.abc (requires Python >=3.12)
    from typing_extensions import Buffer
else:
    Buffer = Sized

ShardType = TypeVar("ShardType", bound=Buffer)

T = TypeVar("T")


class ShardsBuffer(Generic[ShardType]):
    """A buffer for P2P shuffle

    The objects to buffer are typically bytes belonging to certain shards.
    Typically the buffer is implemented on sending and receiving end.

    The buffer allows for concurrent writing and buffers shards to reduce overhead of writing.

    The shards are typically provided in a format like::

        {
            "bucket-0": [b"shard1", b"shard2"],
            "bucket-1": [b"shard1", b"shard2"],
        }

    Buckets typically correspond to output partitions.

    If exceptions occur during writing, the buffer is automatically closed. Subsequent attempts to write will raise the same exception.
    Flushing will not raise an exception. To ensure that the buffer finished successfully, please call `ShardsBuffer.raise_on_exception`
    """

<<<<<<< HEAD
    shards: defaultdict[str, _List[ShardType]]
    in_flight_sizes: defaultdict[str, int]
=======
    shards: defaultdict[str, list[ShardType]]
>>>>>>> 0aa0aa25
    sizes: defaultdict[str, int]
    sizes_detail: defaultdict[str, list[int]]
    concurrency_limit: int
    memory_limiter: ResourceLimiter
    diagnostics: dict[str, float]
    max_message_size: int

    bytes_total: int
    bytes_memory: int
    bytes_written: int
    bytes_read: int

    _accepts_input: bool
    _inputs_done: bool
    _exception: None | Exception
    _tasks: list[asyncio.Task]
    _shards_available: asyncio.Condition
    _flush_lock: asyncio.Lock

    def __init__(
        self,
        memory_limiter: ResourceLimiter,
        concurrency_limit: int = 2,
        max_message_size: int = -1,
    ) -> None:
        self._accepts_input = True
        self.shards = defaultdict(list)
        self.sizes = defaultdict(int)
<<<<<<< HEAD
        self.in_flight_sizes = defaultdict(int)
=======
        self.sizes_detail = defaultdict(list)
>>>>>>> 0aa0aa25
        self._exception = None
        self.concurrency_limit = concurrency_limit
        self._inputs_done = False
        self.memory_limiter = memory_limiter
        self.diagnostics: dict[str, float] = defaultdict(float)
        self._tasks = [
            asyncio.create_task(self._background_task())
            for _ in range(concurrency_limit)
        ]
        self._shards_available = asyncio.Condition()
        self._flush_lock = asyncio.Lock()
        self.max_message_size = max_message_size

        self.bytes_total = 0
        self.bytes_memory = 0
        self.bytes_written = 0
        self.bytes_read = 0

    def heartbeat(self) -> dict[str, Any]:
        return {
            "memory": self.bytes_memory,
            "total": self.bytes_total,
            "buckets": len(self.shards),
            "written": self.bytes_written,
            "read": self.bytes_read,
            "diagnostics": self.diagnostics,
            "memory_limit": self.memory_limiter.limit,
        }

    async def process(self, id: str, shards: list[ShardType], size: int) -> None:
        try:
            start = time()
            try:
                await self._process(id, shards)
                self.bytes_written += size

            except Exception as e:
                self._exception = e
                self._inputs_done = True
            stop = time()

            self.diagnostics["avg_size"] = (
                0.98 * self.diagnostics["avg_size"] + 0.02 * size
            )
            self.diagnostics["avg_duration"] = 0.98 * self.diagnostics[
                "avg_duration"
            ] + 0.02 * (stop - start)
        finally:
            async with self._shards_available:
                assert id in self.in_flight_sizes
                if id in self.shards:
                    assert self.in_flight_sizes[id] > 0
                if (s := self.in_flight_sizes[id]) > 0:
                    self.sizes[id] = s
                    self._shards_available.notify_all()
                else:
                    assert self.in_flight_sizes[id] == 0
                del self.in_flight_sizes[id]
                self.bytes_memory -= size
                await self.memory_limiter.decrease(size)

    async def _process(self, id: str, shards: list[ShardType]) -> None:
        raise NotImplementedError()

    def read(self, id: str) -> ShardType:
        raise NotImplementedError()

    @property
    def empty(self) -> bool:
        return not self.shards

    async def _background_task(self) -> None:
        def _continue() -> bool:
            return bool(self.sizes or self._inputs_done)

        while True:
            async with self._shards_available:
                await self._shards_available.wait_for(_continue)
                if self._inputs_done and not self.shards:
                    break
                if not self.sizes:
                    continue
                part_id = max(self.sizes, key=self.sizes.__getitem__)
                if self.max_message_size > 0:
                    size = 0
<<<<<<< HEAD
                    shards: _List[ShardType] = _List()
                    self.in_flight_sizes[part_id] = self.sizes.pop(part_id)
=======
                    shards = []
>>>>>>> 0aa0aa25
                    while size < self.max_message_size:
                        try:
                            shard = self.shards[part_id].pop()
                            shards.append(shard)
                            s = self.sizes_detail[part_id].pop()
                            size += s
                            self.in_flight_sizes[part_id] -= s
                        except IndexError:
                            break
                        finally:
                            if not self.shards[part_id]:
                                del self.shards[part_id]
<<<<<<< HEAD
                                assert self.in_flight_sizes[part_id] == 0
=======
                                assert not self.sizes[part_id]
                                del self.sizes[part_id]
                                assert not self.sizes_detail[part_id]
                                del self.sizes_detail[part_id]
>>>>>>> 0aa0aa25
                else:
                    shards = self.shards.pop(part_id)
                    size = self.sizes.pop(part_id)
                    self.in_flight_sizes[part_id] = 0
                self._shards_available.notify_all()
            await self.process(part_id, shards, size)

    async def write(self, data: dict[str, ShardType]) -> None:
        """
        Writes objects into the local buffers, blocks until ready for more

        Parameters
        ----------
        data: dict
            A dictionary mapping destinations to the object that should
            be written to that destination

        Notes
        -----
        If this buffer has a memory limiter configured, then it will
        apply back-pressure to the sender (blocking further receives)
        if local resource usage hits the limit, until such time as the
        resource usage drops.

        """

        if self._exception:
            raise self._exception
        if not self._accepts_input or self._inputs_done:
            raise RuntimeError(f"Trying to put data in closed {self}.")

        if not data:
            return

        sizes = {worker: sizeof(shard) for worker, shard in data.items()}
        total_batch_size = sum(sizes.values())
        self.bytes_memory += total_batch_size
        self.bytes_total += total_batch_size

        self.memory_limiter.increase(total_batch_size)
        async with self._shards_available:
            for worker, shard in data.items():
                self.shards[worker].append(shard)
<<<<<<< HEAD
                if worker in self.in_flight_sizes:
                    self.in_flight_sizes[worker] += sizes[worker]
                else:
                    self.sizes[worker] += sizes[worker]
            self._shards_available.notify_all()
=======
                self.sizes_detail[worker].append(sizes[worker])
                self.sizes[worker] += sizes[worker]
            self._shards_available.notify()
>>>>>>> 0aa0aa25
        await self.memory_limiter.wait_for_available()
        del data
        assert total_batch_size

    def raise_on_exception(self) -> None:
        """Raises an exception if something went wrong during writing"""
        if self._exception:
            raise self._exception

    async def flush(self) -> None:
        """Wait until all writes are finished.

        This closes the buffer such that no new writes are allowed
        """
        async with self._flush_lock:
            self._accepts_input = False
            async with self._shards_available:
                self._shards_available.notify_all()
                await self._shards_available.wait_for(
                    lambda: not self.shards or self._exception or self._inputs_done
                )
                self._inputs_done = True
                self._shards_available.notify_all()

            await asyncio.gather(*self._tasks)
            if not self._exception:
                assert not self.bytes_memory, (type(self), self.bytes_memory)

    async def close(self) -> None:
        """Flush and close the buffer.

        This cleans up all allocated resources.
        """
        await self.flush()
        if not self._exception:
            assert not self.bytes_memory, (type(self), self.bytes_memory)
        for t in self._tasks:
            t.cancel()
        self._accepts_input = False
        self._inputs_done = True
        self.shards.clear()
        self.sizes.clear()
        self.in_flight_sizes.clear()
        self.bytes_memory = 0
        async with self._shards_available:
            self._shards_available.notify_all()
        await asyncio.gather(*self._tasks)

    async def __aenter__(self) -> ShardsBuffer:
        return self

    async def __aexit__(self, exc: Any, typ: Any, traceback: Any) -> None:
        await self.close()

    @contextlib.contextmanager
    def time(self, name: str) -> Iterator[None]:
        start = time()
        yield
        stop = time()
        self.diagnostics[name] += stop - start<|MERGE_RESOLUTION|>--- conflicted
+++ resolved
@@ -44,12 +44,8 @@
     Flushing will not raise an exception. To ensure that the buffer finished successfully, please call `ShardsBuffer.raise_on_exception`
     """
 
-<<<<<<< HEAD
-    shards: defaultdict[str, _List[ShardType]]
+    shards: defaultdict[str, list[ShardType]]
     in_flight_sizes: defaultdict[str, int]
-=======
-    shards: defaultdict[str, list[ShardType]]
->>>>>>> 0aa0aa25
     sizes: defaultdict[str, int]
     sizes_detail: defaultdict[str, list[int]]
     concurrency_limit: int
@@ -78,11 +74,8 @@
         self._accepts_input = True
         self.shards = defaultdict(list)
         self.sizes = defaultdict(int)
-<<<<<<< HEAD
         self.in_flight_sizes = defaultdict(int)
-=======
         self.sizes_detail = defaultdict(list)
->>>>>>> 0aa0aa25
         self._exception = None
         self.concurrency_limit = concurrency_limit
         self._inputs_done = False
@@ -168,12 +161,8 @@
                 part_id = max(self.sizes, key=self.sizes.__getitem__)
                 if self.max_message_size > 0:
                     size = 0
-<<<<<<< HEAD
-                    shards: _List[ShardType] = _List()
+                    shards = []
                     self.in_flight_sizes[part_id] = self.sizes.pop(part_id)
-=======
-                    shards = []
->>>>>>> 0aa0aa25
                     while size < self.max_message_size:
                         try:
                             shard = self.shards[part_id].pop()
@@ -186,14 +175,9 @@
                         finally:
                             if not self.shards[part_id]:
                                 del self.shards[part_id]
-<<<<<<< HEAD
                                 assert self.in_flight_sizes[part_id] == 0
-=======
-                                assert not self.sizes[part_id]
-                                del self.sizes[part_id]
                                 assert not self.sizes_detail[part_id]
                                 del self.sizes_detail[part_id]
->>>>>>> 0aa0aa25
                 else:
                     shards = self.shards.pop(part_id)
                     size = self.sizes.pop(part_id)
@@ -237,17 +221,12 @@
         async with self._shards_available:
             for worker, shard in data.items():
                 self.shards[worker].append(shard)
-<<<<<<< HEAD
                 if worker in self.in_flight_sizes:
                     self.in_flight_sizes[worker] += sizes[worker]
                 else:
                     self.sizes[worker] += sizes[worker]
+                self.sizes_detail[worker].append(sizes[worker])
             self._shards_available.notify_all()
-=======
-                self.sizes_detail[worker].append(sizes[worker])
-                self.sizes[worker] += sizes[worker]
-            self._shards_available.notify()
->>>>>>> 0aa0aa25
         await self.memory_limiter.wait_for_available()
         del data
         assert total_batch_size
