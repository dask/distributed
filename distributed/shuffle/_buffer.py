from __future__ import annotations

import asyncio
import contextlib
import logging
from collections import defaultdict
from collections.abc import Iterator, Sized
<<<<<<< HEAD
from typing import Any, Generic, Literal, TypeVar

from typing_extensions import TypeAlias
=======
from typing import TYPE_CHECKING, Any, Generic, TypeVar
>>>>>>> 0dc9e880

from distributed.metrics import time
from distributed.shuffle._limiter import ResourceLimiter
from distributed.sizeof import sizeof

logger = logging.getLogger("distributed.shuffle")
if TYPE_CHECKING:
    # TODO import from collections.abc (requires Python >=3.12)
    from typing_extensions import Buffer
else:
    Buffer = Sized

ShardType = TypeVar("ShardType", bound=Buffer)

<<<<<<< HEAD
BufferState: TypeAlias = Literal["open", "flushing", "flushed", "erred", "closed"]


class _List(list[T]):
    # This ensures that the distributed.protocol will not iterate over this collection
    pass
=======
T = TypeVar("T")
>>>>>>> 0dc9e880


class ShardsBuffer(Generic[ShardType]):
    """A buffer for P2P shuffle

    The objects to buffer are typically bytes belonging to certain shards.
    Typically the buffer is implemented on sending and receiving end.

    The buffer allows for concurrent writing and buffers shards to reduce overhead of writing.

    The shards are typically provided in a format like::

        {
            "bucket-0": [b"shard1", b"shard2"],
            "bucket-1": [b"shard1", b"shard2"],
        }

    Buckets typically correspond to output partitions.

    If exceptions occur during writing, the buffer is automatically closed. Subsequent attempts to write will raise the same exception.
    Flushing will not raise an exception. To ensure that the buffer finished successfully, please call `ShardsBuffer.raise_on_exception`
    """

    shards: defaultdict[str, list[ShardType]]
    sizes: defaultdict[str, int]
    sizes_detail: defaultdict[str, list[int]]
    concurrency_limit: int
    memory_limiter: ResourceLimiter
    diagnostics: dict[str, float]
    max_message_size: int

    bytes_total: int
    bytes_memory: int
    bytes_written: int
    bytes_read: int

    _accepts_input: bool
    _inputs_done: bool
    _exception: None | Exception
    _tasks: list[asyncio.Task]
    _shards_available: asyncio.Condition
    _flush_lock: asyncio.Lock

    def __init__(
        self,
        memory_limiter: ResourceLimiter,
        concurrency_limit: int = 2,
        max_message_size: int = -1,
    ) -> None:
        self._accepts_input = True
        self.shards = defaultdict(list)
        self.sizes = defaultdict(int)
        self.sizes_detail = defaultdict(list)
        self._exception = None
        self.concurrency_limit = concurrency_limit
        self._inputs_done = False
        self.memory_limiter = memory_limiter
        self.diagnostics: dict[str, float] = defaultdict(float)
        self._tasks = [
            asyncio.create_task(self._background_task())
            for _ in range(concurrency_limit)
        ]
        self._shards_available = asyncio.Condition()
        self._flush_lock = asyncio.Lock()
        self.max_message_size = max_message_size

        self.bytes_total = 0
        self.bytes_memory = 0
        self.bytes_written = 0
        self.bytes_read = 0

    def heartbeat(self) -> dict[str, Any]:
        return {
            "memory": self.bytes_memory,
            "total": self.bytes_total,
            "buckets": len(self.shards),
            "written": self.bytes_written,
            "read": self.bytes_read,
            "diagnostics": self.diagnostics,
            "memory_limit": self.memory_limiter.limit,
        }

    async def process(self, id: str, shards: list[ShardType], size: int) -> None:
        try:
            start = time()
            try:
                await self._process(id, shards)
                self.bytes_written += size

            except Exception as e:
                self._exception = e
                self._inputs_done = True
            stop = time()

            self.diagnostics["avg_size"] = (
                0.98 * self.diagnostics["avg_size"] + 0.02 * size
            )
            self.diagnostics["avg_duration"] = 0.98 * self.diagnostics[
                "avg_duration"
            ] + 0.02 * (stop - start)
        finally:
            await self.memory_limiter.decrease(size)
            self.bytes_memory -= size

    async def _process(self, id: str, shards: list[ShardType]) -> None:
        raise NotImplementedError()

    def read(self, id: str) -> ShardType:
        raise NotImplementedError()

    @property
    def empty(self) -> bool:
        return not self.shards

    async def _background_task(self) -> None:
        def _continue() -> bool:
            return bool(self.shards or self._inputs_done)

        while True:
            async with self._shards_available:
                await self._shards_available.wait_for(_continue)
                if self._inputs_done and not self.shards:
                    break
                part_id = max(self.sizes, key=self.sizes.__getitem__)
                if self.max_message_size > 0:
                    size = 0
                    shards = []
                    while size < self.max_message_size:
                        try:
                            shard = self.shards[part_id].pop()
                            shards.append(shard)
                            s = self.sizes_detail[part_id].pop()
                            size += s
                            self.sizes[part_id] -= s
                        except IndexError:
                            break
                        finally:
                            if not self.shards[part_id]:
                                del self.shards[part_id]
                                assert not self.sizes[part_id]
                                del self.sizes[part_id]
                                assert not self.sizes_detail[part_id]
                                del self.sizes_detail[part_id]
                else:
                    shards = self.shards.pop(part_id)
                    size = self.sizes.pop(part_id)
                self._shards_available.notify_all()
            await self.process(part_id, shards, size)

    async def write(self, data: dict[str, ShardType]) -> None:
        """
        Writes objects into the local buffers, blocks until ready for more

        Parameters
        ----------
        data: dict
            A dictionary mapping destinations to the object that should
            be written to that destination

        Notes
        -----
        If this buffer has a memory limiter configured, then it will
        apply back-pressure to the sender (blocking further receives)
        if local resource usage hits the limit, until such time as the
        resource usage drops.

        """

        if self._exception:
            raise self._exception
        if not self._accepts_input or self._inputs_done:
            raise RuntimeError(f"Trying to put data in closed {self}.")

        if not data:
            return

        sizes = {worker: sizeof(shard) for worker, shard in data.items()}
        total_batch_size = sum(sizes.values())
        self.bytes_memory += total_batch_size
        self.bytes_total += total_batch_size

        self.memory_limiter.increase(total_batch_size)
        async with self._shards_available:
            for worker, shard in data.items():
                self.shards[worker].append(shard)
                self.sizes_detail[worker].append(sizes[worker])
                self.sizes[worker] += sizes[worker]
            self._shards_available.notify()
        await self.memory_limiter.wait_for_available()
        del data
        assert total_batch_size

    def raise_on_exception(self) -> None:
        """Raises an exception if something went wrong during writing"""
        if self._exception:
            raise self._exception

    async def flush(self) -> None:
        """Wait until all writes are finished.

        This closes the buffer such that no new writes are allowed
        """
        async with self._flush_lock:
            self._accepts_input = False
            async with self._shards_available:
                self._shards_available.notify_all()
                await self._shards_available.wait_for(
                    lambda: not self.shards or self._exception or self._inputs_done
                )
                self._inputs_done = True
                self._shards_available.notify_all()

            await asyncio.gather(*self._tasks)
            if not self._exception:
                assert not self.bytes_memory, (type(self), self.bytes_memory)

    async def close(self) -> None:
        """Flush and close the buffer.

        This cleans up all allocated resources.
        """
        await self.flush()
        if not self._exception:
            assert not self.bytes_memory, (type(self), self.bytes_memory)
        for t in self._tasks:
            t.cancel()
        self._accepts_input = False
        self._inputs_done = True
        self.shards.clear()
        self.bytes_memory = 0
        async with self._shards_available:
            self._shards_available.notify_all()
        await asyncio.gather(*self._tasks)

    async def __aenter__(self) -> ShardsBuffer:
        return self

    async def __aexit__(self, exc: Any, typ: Any, traceback: Any) -> None:
        await self.close()

    @contextlib.contextmanager
    def time(self, name: str) -> Iterator[None]:
        start = time()
        yield
        stop = time()
        self.diagnostics[name] += stop - start


class AsyncShardsBuffer(Generic[ShardType]):
    """A buffer for P2P shuffle

    The objects to buffer are typically bytes belonging to certain shards.
    Typically the buffer is implemented on sending and receiving end.

    The buffer allows for concurrent writing and buffers shards to reduce overhead of writing.

    The shards are typically provided in a format like::

        {
            "bucket-0": [b"shard1", b"shard2"],
            "bucket-1": [b"shard1", b"shard2"],
        }

    Buckets typically correspond to output partitions.

    If exceptions occur during writing, the buffer is automatically closed. Subsequent attempts to write will raise the same exception.
    Flushing will not raise an exception. To ensure that the buffer finished successfully, please call `ShardsBuffer.raise_on_exception`
    """

    shards: defaultdict[str, _List[ShardType]]
    sizes: defaultdict[str, int]
    memory_limiter: ResourceLimiter
    diagnostics: dict[str, float]
    max_message_size: int

    bytes_total: int
    bytes_memory: int
    bytes_written: int
    bytes_read: int

    _state: BufferState
    _exception: Exception | None
    _active_flushes: int
    _flush_condition: asyncio.Condition
    # FIXME: This is ugly but it is used to avoid flushing the same key multiple times without
    # blocking adding to it
    _flushing_sizes: dict[str, int]

    def __init__(
        self,
        memory_limiter: ResourceLimiter,
        max_message_size: int = -1,
    ) -> None:
        self.shards = defaultdict(_List)
        self.sizes = defaultdict(int)
        self.memory_limiter = memory_limiter
        self.diagnostics: dict[str, float] = defaultdict(float)
        self._flush_condition = asyncio.Condition()
        self._state = "open"
        self._active_flushes = 0
        self._exception = None
        self.max_message_size = max_message_size

        self.bytes_total = 0
        self.bytes_memory = 0
        self.bytes_written = 0
        self.bytes_read = 0
        self._flushing_sizes = {}

    def heartbeat(self) -> dict[str, Any]:
        return {
            "memory": self.bytes_memory,
            "total": self.bytes_total,
            "buckets": len(self.shards),
            "written": self.bytes_written,
            "read": self.bytes_read,
            "diagnostics": self.diagnostics,
            "memory_limit": self.memory_limiter.limit,
        }

    async def _write(self, id: str, shards: list[ShardType]) -> int:
        raise NotImplementedError()

    @property
    def empty(self) -> bool:
        return not self.shards

    async def write(self, data: dict[str, tuple[ShardType, int]]) -> None:
        """
        Writes objects into the local buffers, blocks until ready for more

        Parameters
        ----------
        data: dict
            A dictionary mapping destinations to the object that should
            be written to that destination

        Notes
        -----
        If this buffer has a memory limiter configured, then it will
        apply back-pressure to the sender (blocking further receives)
        if local resource usage hits the limit, until such time as the
        resource usage drops.

        """
        self._raise_if_erred()

        if self._state != "open":
            raise RuntimeError(
                f"{self} is no longer open for new data, it is {self._state}."
            )

        if not data:
            return

        for worker, (shard, size) in data.items():
            self.shards[worker].append(shard)
            if worker in self._flushing_sizes:
                self._flushing_sizes[worker] += size
            else:
                self.sizes[worker] += size
            self.bytes_memory += size
            self.bytes_total += size
            self.memory_limiter.increase(size)
        del data

        while self.memory_limiter.full and self.sizes:
            await self.flush_largest()
        await self.memory_limiter.wait_for_available()

    def _raise_if_erred(self) -> None:
        if self._state == "erred":
            assert self._exception
            raise self._exception

    async def flush_largest(self) -> None:
        if not self.sizes:
            return
        largest_key = max(self.sizes, key=self.sizes.__getitem__)
        data = self.shards.pop(largest_key)
        size = self.sizes.pop(largest_key)

        self._flushing_sizes[largest_key] = 0

        bytes_written = 0
        try:
            self._raise_if_erred()
            if self._state not in {"open", "flushing"}:
                raise RuntimeError(
                    f"{self} can no longer flush data, it is {self._state}."
                )
            start = time()
            try:
                self._active_flushes += 1
                bytes_written = await self._write(largest_key, data)
            except Exception as e:
                if not self._state == "erred":
                    self._exception = e
                    self._state = "erred"
                    self.shards.clear()
                    total_size = sum(self.sizes.values())
                    self.sizes.clear()
                    self._flushing_sizes.clear()
                    await self.memory_limiter.decrease(total_size)
            finally:
                async with self._flush_condition:
                    self._active_flushes -= 1
                    self._flush_condition.notify_all()

            stop = time()
            self.diagnostics["avg_size"] = (
                0.98 * self.diagnostics["avg_size"] + 0.02 * size
            )
            self.diagnostics["avg_duration"] = 0.98 * self.diagnostics[
                "avg_duration"
            ] + 0.02 * (stop - start)
        finally:
            await self.memory_limiter.decrease(size)
            self.bytes_memory -= size
            self.bytes_written += bytes_written
            size_since_flush = self._flushing_sizes.pop(largest_key, 0)
            if size_since_flush:
                self.sizes[largest_key] = size_since_flush

    async def flush(self) -> None:
        """Wait until all writes are finished.

        This closes the buffer such that no new writes are allowed
        """
        if self._state in {"flushed", "closed"}:
            return

        if self._state == "flushing":
            async with self._flush_condition:
                await self._flush_condition.wait_for(
                    lambda: self._state in {"erred", "flushed", "closed"}
                )
            self._raise_if_erred()
            return

        self._raise_if_erred()
        assert self._state == "open", self._state
        self._state = "flushing"

        async with self._flush_condition:
            await self._flush_condition.wait_for(lambda: self._active_flushes == 0)
            if self._state == "flushing":
                self._state = "flushed"
            self._flush_condition.notify_all()

        if self._exception:
            raise self._exception

    async def close(self) -> None:
        """Flush and close the buffer.

        This cleans up all allocated resources.
        """
        if self._state == "closed":
            return

        try:
            await self.flush()
        except Exception:
            assert self._state == "erred"
        self._state = "closed"
        self.shards.clear()
        self.bytes_memory = 0

    async def __aenter__(self) -> AsyncShardsBuffer:
        return self

    async def __aexit__(self, exc: Any, typ: Any, traceback: Any) -> None:
        await self.close()

    @contextlib.contextmanager
    def time(self, name: str) -> Iterator[None]:
        start = time()
        yield
        stop = time()
        self.diagnostics[name] += stop - start<|MERGE_RESOLUTION|>--- conflicted
+++ resolved
@@ -5,13 +5,9 @@
 import logging
 from collections import defaultdict
 from collections.abc import Iterator, Sized
-<<<<<<< HEAD
-from typing import Any, Generic, Literal, TypeVar
+from typing import TYPE_CHECKING, Any, Generic, Literal, TypeVar
 
 from typing_extensions import TypeAlias
-=======
-from typing import TYPE_CHECKING, Any, Generic, TypeVar
->>>>>>> 0dc9e880
 
 from distributed.metrics import time
 from distributed.shuffle._limiter import ResourceLimiter
@@ -26,16 +22,15 @@
 
 ShardType = TypeVar("ShardType", bound=Buffer)
 
-<<<<<<< HEAD
+T = TypeVar("T")
+
+
 BufferState: TypeAlias = Literal["open", "flushing", "flushed", "erred", "closed"]
 
 
 class _List(list[T]):
     # This ensures that the distributed.protocol will not iterate over this collection
     pass
-=======
-T = TypeVar("T")
->>>>>>> 0dc9e880
 
 
 class ShardsBuffer(Generic[ShardType]):
