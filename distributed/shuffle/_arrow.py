--- conflicted
+++ resolved
@@ -133,24 +133,10 @@
         while f.tell() < size:
             sr = pa.RecordBatchStreamReader(f)
             shard = sr.read_all()
-<<<<<<< HEAD
             shards.append(shard)
 
     if shards:
-        shards = [_copy_table(pa.concat_tables(shards))]
-=======
-            offset = f.tell()
-            batch.append(shard)
-
-            if offset - prev >= batch_size:
-                table = concat_tables(batch)
-                shards.append(_copy_table(table))
-                batch = []
-                prev = offset
-    if batch:
-        table = concat_tables(batch)
-        shards.append(_copy_table(table))
->>>>>>> 0aa0aa25
+        shards = [_copy_table(concat_tables(shards))]
     return shards, size
 
 
