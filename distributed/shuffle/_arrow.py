--- conflicted
+++ resolved
@@ -58,11 +58,6 @@
         sr = pa.RecordBatchStreamReader(file)
         shards.append(sr.read_all())
     table = pa.concat_tables(shards)
-<<<<<<< HEAD
-    df = from_pyarrow_table_dispatch(meta, table, self_destruct=True)
-    return df.astype(meta.dtypes)
-=======
-    df = table.to_pandas(self_destruct=True)
 
     def default_types_mapper(pyarrow_dtype: pa.DataType) -> object:
         # Avoid converting strings from `string[pyarrow]` to `string[python]`
@@ -74,9 +69,10 @@
             return pd.StringDtype("pyarrow")
         return None
 
-    df = table.to_pandas(self_destruct=True, types_mapper=default_types_mapper)
+    df = from_pyarrow_table_dispatch(
+        meta, table, self_destruct=True, types_mapper=default_types_mapper
+    )
     return df.astype(meta.dtypes, copy=False)
->>>>>>> cf97a7cd
 
 
 def list_of_buffers_to_table(data: list[bytes]) -> pa.Table:
