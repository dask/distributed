--- conflicted
+++ resolved
@@ -155,7 +155,29 @@
             raise shuffle_run._exception
         return shuffle_run
 
-<<<<<<< HEAD
+    async def get_most_recent(
+        self, shuffle_id: ShuffleId, run_ids: Sequence[int]
+    ) -> ShuffleRun:
+        """Get the shuffle matching the ID and most recent run ID.
+
+        If necessary, this method fetches the shuffle run from the scheduler plugin.
+
+        Parameters
+        ----------
+        shuffle_id
+            Unique identifier of the shuffle
+        run_ids
+            Sequence of possibly different run IDs
+
+        Raises
+        ------
+        KeyError
+            If the shuffle does not exist
+        RuntimeError
+            If the most recent run_id is stale
+        """
+        return await self.get_with_run_id(shuffle_id=shuffle_id, run_id=max(run_ids))
+
     async def _fetch(
         self,
         shuffle_id: ShuffleId,
@@ -178,30 +200,6 @@
         if isinstance(result, ToPickle):
             result = result.data
         return result
-=======
-    async def get_most_recent(
-        self, shuffle_id: ShuffleId, run_ids: Sequence[int]
-    ) -> ShuffleRun:
-        """Get the shuffle matching the ID and most recent run ID.
-
-        If necessary, this method fetches the shuffle run from the scheduler plugin.
-
-        Parameters
-        ----------
-        shuffle_id
-            Unique identifier of the shuffle
-        run_ids
-            Sequence of possibly different run IDs
-
-        Raises
-        ------
-        KeyError
-            If the shuffle does not exist
-        RuntimeError
-            If the most recent run_id is stale
-        """
-        return await self.get_with_run_id(shuffle_id=shuffle_id, run_id=max(run_ids))
->>>>>>> 049a7a2a
 
     @overload
     async def _refresh(
