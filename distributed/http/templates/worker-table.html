<table class="table is-striped is-hoverable sortable">
    <thead>
        <tr>
            <th> Worker </th>
            <th> Name </th>
            <th> Cores </th>
            <th> Memory </th>
            <th> Memory use </th>
            <th> Occupancy </th>
            <th> Processing </th>
            <th> In-memory </th>
            <th> Services</th>
            <th> Logs </th>
            <th> Last seen </th>
            {% if api_enabled %}
            <th>  </th>
            {% else %}
            {% end %}
        </tr>
    </thead>
    <tbody>
        {% for ws in worker_list %}
        <tr {{ "style=background-color:#ffcdd2" if time() - ws.last_seen> 60 else ""}}>
            <td><a href="../worker/{{ url_escape(ws.address) }}.html">{{ws.address}}</a></td>
            <td> {{ ws.name if ws.name is not None else "" }} </td>
            <td> {{ ws.nthreads }} </td>
            <td data-sort="{{ws.memory_limit}}"> {{ format_bytes(ws.memory_limit) if ws.memory_limit is not None else "" }} </td>
            <td> <progress class="progress" value="{{ ws.metrics['memory'] }}" max="{{ ws.memory_limit }}"></progress>
            </td>
            <td data-sort="{{ ws.occupancy }}"> {{ format_time(ws.occupancy) }} </td>
            <td> {{ len(ws.processing) }} </td>
            <td> {{ len(ws.has_what) }} </td>
            {% if 'dashboard' in ws.services %}
            <td> <a href="../../proxy/{{ ws.services['dashboard'] }}/{{ ws.host }}/status">dashboard</a> </td>
            {% else %}
            <td> </td>
            {% end %}
            <td> <a href="../logs/{{ url_escape(ws.address) }}.html">logs</a></td>
<<<<<<< HEAD
            <td data-sort="{{time() - ws.last_seen}}"> {{ format_time(time() - ws.last_seen) }} </td>
=======
            <td> {{ format_time(time() - ws.last_seen) }} </td>
            {% if api_enabled %}
            <td>
                <form action="" id="close-worker" method="post" name="asdf">
                    <button class="button is-default" name="{{ws.address}}">Close</button>
                </form>
            </td>
            {% else %}
            {% end %}
>>>>>>> 8564dc79
        </tr>
        {% end %}
    </tbody>
</table>

<script>
    const forms = document.querySelectorAll("#close-worker");
    forms.forEach(p =>
        p.addEventListener("submit", (event) => {
        let submitter = event.submitter;
        let handler = submitter.id;
        event.preventDefault();
        closeWorker(submitter.name);
        })
    );

    async function closeWorker(address) {
        try {
            const response = await fetch("../../api/v1/retire_workers", {
                method: "POST",
                body: JSON.stringify({workers: [address]}),
            });
            console.log(await response.json());
        } catch (e) {
            console.error(e);
        }
    }

</script><|MERGE_RESOLUTION|>--- conflicted
+++ resolved
@@ -36,10 +36,7 @@
             <td> </td>
             {% end %}
             <td> <a href="../logs/{{ url_escape(ws.address) }}.html">logs</a></td>
-<<<<<<< HEAD
             <td data-sort="{{time() - ws.last_seen}}"> {{ format_time(time() - ws.last_seen) }} </td>
-=======
-            <td> {{ format_time(time() - ws.last_seen) }} </td>
             {% if api_enabled %}
             <td>
                 <form action="" id="close-worker" method="post" name="asdf">
@@ -48,7 +45,6 @@
             </td>
             {% else %}
             {% end %}
->>>>>>> 8564dc79
         </tr>
         {% end %}
     </tbody>
