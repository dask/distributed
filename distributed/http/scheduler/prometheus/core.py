--- conflicted
+++ resolved
@@ -21,12 +21,7 @@
         super().__init__(server)
         self.subsystem = "scheduler"
 
-<<<<<<< HEAD
-    def collect(self) -> Iterator[CounterMetricFamily | GaugeMetricFamily]:
-
-=======
     def collect(self) -> Iterator[GaugeMetricFamily | CounterMetricFamily]:
->>>>>>> fae59c46
         yield GaugeMetricFamily(
             self.build_name("clients"),
             "Number of clients connected",
