from __future__ import annotations

import asyncio
import json
from unittest import mock

import pytest
from tornado.httpclient import AsyncHTTPClient

from distributed import Event, Worker, wait
from distributed.sizeof import sizeof
from distributed.utils_test import (
    fetch_metrics,
    fetch_metrics_body,
    fetch_metrics_sample_names,
    gen_cluster,
)


@gen_cluster(client=True, nthreads=[("127.0.0.1", 1)])
async def test_prometheus(c, s, a):
    pytest.importorskip("prometheus_client")

    active_metrics = await fetch_metrics_sample_names(
        a.http_server.port, prefix="dask_worker_"
    )
    expected_metrics = {
        "dask_worker_concurrent_fetch_requests",
<<<<<<< HEAD
        "dask_worker_latency_seconds",
        "dask_worker_memory_bytes",
        "dask_worker_spill_bytes_total",
        "dask_worker_spill_count_total",
        "dask_worker_spill_time_seconds_total",
        "dask_worker_tasks",
        "dask_worker_threads",
        "dask_worker_tick_count_total",
        "dask_worker_tick_duration_maximum_seconds",
=======
        "dask_worker_event_loop_blocked_time_max_seconds",
        "dask_worker_event_loop_blocked_time_seconds_total",
        "dask_worker_latency_seconds",
        "dask_worker_memory_bytes",
        "dask_worker_tasks",
        "dask_worker_tick_count_total",
        "dask_worker_tick_duration_maximum_seconds",
        "dask_worker_threads",
>>>>>>> 1be54991
        "dask_worker_transfer_incoming_bytes",
        "dask_worker_transfer_incoming_count",
        "dask_worker_transfer_incoming_count_total",
        "dask_worker_transfer_outgoing_bytes",
        "dask_worker_transfer_outgoing_count",
        "dask_worker_transfer_outgoing_count_total",
        "dask_worker_transfer_outgoing_bytes_total",
    }

    try:
        import crick  # noqa: F401
    except ImportError:
        pass
    else:
        expected_metrics.update(
            {
                "dask_worker_tick_duration_median_seconds",
                "dask_worker_task_duration_median_seconds",
                "dask_worker_transfer_bandwidth_median_bytes",
            }
        )

    assert active_metrics == expected_metrics

    # request data twice since there once was a case where metrics got registered
    # multiple times resulting in prometheus_client errors
    await fetch_metrics(a.http_server.port, prefix="dask_worker_")


@pytest.fixture
def prometheus_not_available():
    import sys

    with mock.patch.dict("sys.modules", {"prometheus_client": None}):
        sys.modules.pop("distributed.http.worker.prometheus", None)
        yield


@gen_cluster(client=True, nthreads=[])
async def test_metrics_when_prometheus_client_not_installed(
    c, s, prometheus_not_available
):
    async with Worker(s.address) as w:
        body = await fetch_metrics_body(w.http_server.port)
        assert "Prometheus metrics are not available" in body


@gen_cluster(client=True, nthreads=[("127.0.0.1", 1)])
async def test_prometheus_collect_task_states(c, s, a):
    pytest.importorskip("prometheus_client")

    async def assert_metrics(**kwargs):
        expect = {
            "constrained": 0,
            "executing": 0,
            "fetch": 0,
            "flight": 0,
            "long-running": 0,
            "memory": 0,
            "disk": 0,
            "missing": 0,
            "other": 0,
            "ready": 0,
            "waiting": 0,
        }
        expect.update(kwargs)

        families = await fetch_metrics(a.http_server.port, prefix="dask_worker_")
        actual = {
            sample.labels["state"]: sample.value
            for sample in families["dask_worker_tasks"].samples
        }

        assert actual == expect

    assert not a.state.tasks
    await assert_metrics()
    ev = Event()

    # submit a task which should show up in the prometheus scraping
    future = c.submit(ev.wait)
    while not a.state.executing:
        await asyncio.sleep(0.001)

    await assert_metrics(executing=1)

    await ev.set()
    await c.gather(future)

    await assert_metrics(memory=1)
    a.data.evict()
    await assert_metrics(disk=1)

    future.release()

    while future.key in a.state.tasks:
        await asyncio.sleep(0.001)

    await assert_metrics()


@gen_cluster(client=True)
async def test_health(c, s, a, b):
    http_client = AsyncHTTPClient()

    response = await http_client.fetch(
        "http://localhost:%d/health" % a.http_server.port
    )
    assert response.code == 200
    assert response.headers["Content-Type"] == "text/plain"

    txt = response.body.decode("utf8")
    assert txt == "ok"


@gen_cluster()
async def test_sitemap(s, a, b):
    http_client = AsyncHTTPClient()

    response = await http_client.fetch(
        "http://localhost:%d/sitemap.json" % a.http_server.port
    )
    out = json.loads(response.body.decode())
    assert "paths" in out
    assert "/sitemap.json" in out["paths"]
    assert "/health" in out["paths"]
    assert "/statics/css/base.css" in out["paths"]


async def fetch_memory_metrics(w: Worker) -> dict[str, float]:
    families = await fetch_metrics(w.http_server.port, prefix="dask_worker_")
    active_metrics = {
        sample.labels["type"]: sample.value
        for sample in families["dask_worker_memory_bytes"].samples
    }
    assert active_metrics.keys() == {"managed", "unmanaged", "spilled"}
    return active_metrics


@gen_cluster(client=True, nthreads=[("", 1)])
async def test_prometheus_collect_memory_metrics(c, s, a):
    pytest.importorskip("prometheus_client")

    metrics = await fetch_memory_metrics(a)
    assert metrics["managed"] == 0
    assert metrics["spilled"] == 0
    assert metrics["unmanaged"] > 50 * 2**20

    x = c.submit(lambda: "foo", key="x")
    await wait(x)
    metrics = await fetch_memory_metrics(a)
    assert metrics["managed"] == sizeof("foo")
    assert metrics["spilled"] == 0

    a.data.evict()
    metrics = await fetch_memory_metrics(a)
    assert metrics["managed"] == 0
    assert metrics["spilled"] > 0
    assert metrics["spilled"] != sizeof("foo")  # pickled bytes


@gen_cluster(
    client=True,
    nthreads=[("", 1)],
    config={
        "distributed.worker.memory.target": False,
        "distributed.worker.memory.spill": False,
    },
)
async def test_prometheus_collect_memory_metrics_spill_disabled(c, s, a):
    pytest.importorskip("prometheus_client")
    assert isinstance(a.data, dict)

    metrics = await fetch_memory_metrics(a)
    assert metrics["managed"] == 0
    assert metrics["spilled"] == 0
    assert metrics["unmanaged"] > 50 * 2**20

    x = c.submit(lambda: "foo", key="x")
    await wait(x)
    metrics = await fetch_memory_metrics(a)
    assert metrics["managed"] == sizeof("foo")
    assert metrics["spilled"] == 0


@gen_cluster(
    client=True,
    nthreads=[("", 1)],
    config={
        "distributed.worker.memory.target": False,
        "distributed.worker.memory.spill": False,
    },
)
async def test_prometheus_collect_memory_metrics_bogus_sizeof(c, s, a):
    """Test that managed memory never goes above process memory and that unmanaged
    memory never goes below 0, no matter how large the output of sizeof() is
    """
    pytest.importorskip("prometheus_client")

    metrics = await fetch_memory_metrics(a)
    assert metrics["managed"] == 0
    assert metrics["unmanaged"] > 50 * 2**20
    assert metrics["spilled"] == 0

    class C:
        def __sizeof__(self):
            return 2**40

    x = c.submit(C, key="x")
    await wait(x)
    assert a.state.nbytes > 2**40

    metrics = await fetch_memory_metrics(a)
    assert 50 * 2**20 < metrics["managed"] < 100 * 2**30  # capped to process memory
    assert metrics["unmanaged"] == 0  # floored to 0
    assert metrics["spilled"] == 0


@gen_cluster(
    client=True,
    nthreads=[("127.0.0.1", 1)],
    worker_kwargs={"memory_limit": "10 MiB"},
    config={
        "distributed.worker.memory.target": 1.0,
        "distributed.worker.memory.spill": False,
        "distributed.worker.memory.pause": False,
    },
)
async def test_prometheus_resets_max_metrics(c, s, a):
    pytest.importorskip("prometheus_client")
    np = pytest.importorskip("numpy")

    # The first GET to /metrics calls collect() twice
    await fetch_metrics(a.http_server.port)

    # We need substantial data to be sure that spilling it will take more than 5ms.
    x = c.submit(lambda: "x" * 40_000_000, key="x", workers=[a.address])
    await wait(x)
    # Key is individually larger than target threshold, so it was spilled immediately
    assert "x" in a.data.slow

    nsecs = a.digests_max["disk-write-target-duration"]
    assert nsecs > 0

    families = await fetch_metrics(a.http_server.port)
    metric = families["dask_worker_event_loop_blocked_time_max_seconds"]
    samples = {sample.labels["cause"]: sample.value for sample in metric.samples}

    assert samples["disk-write-target"] == nsecs
    assert a.digests_max["disk-write-target-duration"] == 0<|MERGE_RESOLUTION|>--- conflicted
+++ resolved
@@ -26,7 +26,8 @@
     )
     expected_metrics = {
         "dask_worker_concurrent_fetch_requests",
-<<<<<<< HEAD
+        "dask_worker_event_loop_blocked_time_max_seconds",
+        "dask_worker_event_loop_blocked_time_seconds_total",
         "dask_worker_latency_seconds",
         "dask_worker_memory_bytes",
         "dask_worker_spill_bytes_total",
@@ -36,16 +37,6 @@
         "dask_worker_threads",
         "dask_worker_tick_count_total",
         "dask_worker_tick_duration_maximum_seconds",
-=======
-        "dask_worker_event_loop_blocked_time_max_seconds",
-        "dask_worker_event_loop_blocked_time_seconds_total",
-        "dask_worker_latency_seconds",
-        "dask_worker_memory_bytes",
-        "dask_worker_tasks",
-        "dask_worker_tick_count_total",
-        "dask_worker_tick_duration_maximum_seconds",
-        "dask_worker_threads",
->>>>>>> 1be54991
         "dask_worker_transfer_incoming_bytes",
         "dask_worker_transfer_incoming_count",
         "dask_worker_transfer_incoming_count_total",
