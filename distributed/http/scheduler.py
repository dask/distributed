--- conflicted
+++ resolved
@@ -70,11 +70,8 @@
     application = MyApp(web.Application([
         (r'/info.json', Info, {'server': scheduler}),
         (r'/resources.json', Resources, {'server': scheduler}),
-<<<<<<< HEAD
         (r'/haswhat.json', HasWhat, {'server': scheduler}),
-=======
         (r'/processing.json', Processing, {'server': scheduler}),
->>>>>>> 3dc472ec
         (r'/proxy/([\w.-]+):(\d+)/(.+)', Proxy),
         (r'/broadcast/(.+)', Broadcast, {'server': scheduler}),
         (r'/render', Render),
