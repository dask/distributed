--- conflicted
+++ resolved
@@ -43,12 +43,8 @@
 from .threadpoolexecutor import ThreadPoolExecutor, secede as tpe_secede
 from .utils import (funcname, get_ip, has_arg, _maybe_complex, log_errors,
                     ignoring, validate_key, mp_context, import_file,
-<<<<<<< HEAD
-                    silence_logging, PeriodicCallback)
-=======
                     silence_logging, thread_state, json_load_robust, key_split,
-                    format_bytes, DequeHandler)
->>>>>>> 5253f45e
+                    format_bytes, DequeHandler, PeriodicCallback)
 from .utils_comm import pack_data, gather_from_workers
 
 _ncores = mp_context.cpu_count()
@@ -189,13 +185,8 @@
                                          connection_args=self.connection_args,
                                          **kwargs)
 
-<<<<<<< HEAD
-        self.heartbeat_callback = PeriodicCallback(self.heartbeat,
-                                                   self.heartbeat_interval)
-=======
         pc = PeriodicCallback(self.heartbeat,
-                              self.heartbeat_interval,
-                              io_loop=self.loop)
+                              self.heartbeat_interval)
         self.periodic_callbacks['heartbeat'] = pc
         self._address = contact_address
 
@@ -204,7 +195,6 @@
                               self.memory_monitor_interval,
                               io_loop=self.loop)
         self.periodic_callbacks['memory'] = pc
->>>>>>> 5253f45e
 
     @property
     def worker_address(self):
@@ -450,15 +440,9 @@
         job_counter[0] += 1
         # logger.info("%s:%d Starts job %d, %s", self.ip, self.port, i, key)
         future = self.executor.submit(function, *args, **kwargs)
-<<<<<<< HEAD
-        pc = PeriodicCallback(
-            lambda: logger.debug("future state: %s - %s", key, future._state),
-            1000)
+        pc = PeriodicCallback(lambda: logger.debug("future state: %s - %s",
+                                                   key, future._state), 1000)
         pc.start()
-=======
-        pc = PeriodicCallback(lambda: logger.debug("future state: %s - %s",
-                                                   key, future._state), 1000, io_loop=self.loop); pc.start()
->>>>>>> 5253f45e
         try:
             yield future
         finally:
