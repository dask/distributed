from __future__ import annotations

import asyncio
import bisect
import builtins
import errno
import functools
import heapq
import logging
import operator
import os
import pathlib
import random
import sys
import threading
import warnings
import weakref
from collections import defaultdict, deque
from collections.abc import (
    Callable,
    Collection,
    Container,
    Iterable,
    Mapping,
    MutableMapping,
)
from concurrent.futures import Executor
from contextlib import suppress
from datetime import timedelta
from inspect import isawaitable
from pickle import PicklingError
from typing import TYPE_CHECKING, Any, ClassVar, Literal, cast

from tlz import first, keymap, merge, peekn, pluck  # noqa: F401
from tornado.ioloop import IOLoop, PeriodicCallback

import dask
from dask.core import istask
from dask.system import CPU_COUNT
from dask.utils import (
    apply,
    format_bytes,
    funcname,
    parse_bytes,
    parse_timedelta,
    stringify,
    tmpdir,
    typename,
)

from distributed import comm, preloading, profile, utils
from distributed._stories import worker_story
from distributed.batched import BatchedSend
from distributed.collections import LRU, HeapSet
from distributed.comm import connect, get_address_host
from distributed.comm.addressing import address_from_user_args, parse_address
from distributed.comm.utils import OFFLOAD_THRESHOLD
from distributed.compatibility import randbytes, to_thread
from distributed.core import (
    CommClosedError,
    ConnectionPool,
    Status,
    coerce_to_address,
    error_message,
    pingpong,
)
from distributed.core import rpc as RPCType
from distributed.core import send_recv
from distributed.diagnostics import nvml
from distributed.diagnostics.plugin import _get_plugin_name
from distributed.diskutils import WorkDir, WorkSpace
from distributed.http import get_handlers
from distributed.metrics import time
from distributed.node import ServerNode
from distributed.proctitle import setproctitle
from distributed.protocol import Serialize, pickle, to_serialize
from distributed.pubsub import PubSubWorkerExtension
from distributed.security import Security
from distributed.shuffle import ShuffleWorkerExtension
from distributed.sizeof import safe_sizeof as sizeof
from distributed.threadpoolexecutor import ThreadPoolExecutor
from distributed.threadpoolexecutor import secede as tpe_secede
from distributed.utils import (
    TimeoutError,
    _maybe_complex,
    get_ip,
    has_arg,
    import_file,
    in_async_call,
    iscoroutinefunction,
    json_load_robust,
    key_split,
    log_errors,
    offload,
    parse_ports,
    recursive_to_dict,
    silence_logging,
    thread_state,
    warn_on_duration,
)
from distributed.utils_comm import gather_from_workers, pack_data, retry_operation
from distributed.utils_perf import disable_gc_diagnosis, enable_gc_diagnosis
from distributed.versions import get_versions
from distributed.worker_memory import (
    DeprecatedMemoryManagerAttribute,
    DeprecatedMemoryMonitor,
    WorkerMemoryManager,
)
from distributed.worker_state_machine import (
    NO_VALUE,
    PROCESSING,
    READY,
    AcquireReplicasEvent,
    AddKeysMsg,
    AlreadyCancelledEvent,
    CancelComputeEvent,
    ComputeTaskEvent,
    EnsureCommunicatingAfterTransitions,
    Execute,
    ExecuteFailureEvent,
    ExecuteSuccessEvent,
    FindMissingEvent,
    FreeKeysEvent,
    GatherDep,
    GatherDepDoneEvent,
    Instructions,
    InvalidTransition,
    LongRunningMsg,
    MissingDataMsg,
    Recs,
    RecsInstrs,
    RefreshWhoHasEvent,
    ReleaseWorkerDataMsg,
    RemoveReplicasEvent,
    RequestRefreshWhoHasMsg,
    RescheduleEvent,
    RescheduleMsg,
    RetryBusyWorkerEvent,
    RetryBusyWorkerLater,
    SecedeEvent,
    SendMessageToScheduler,
    StateMachineEvent,
    StealRequestEvent,
    StealResponseMsg,
    TaskErredMsg,
    TaskFinishedMsg,
    TaskState,
    TaskStateState,
    TransitionCounterMaxExceeded,
    UnpauseEvent,
    UpdateDataEvent,
    merge_recs_instructions,
)

if TYPE_CHECKING:
    from distributed.actor import Actor
    from distributed.client import Client
    from distributed.diagnostics.plugin import WorkerPlugin
    from distributed.nanny import Nanny


logger = logging.getLogger(__name__)

LOG_PDB = dask.config.get("distributed.admin.pdb-on-err")

DEFAULT_EXTENSIONS: dict[str, type] = {
    "pubsub": PubSubWorkerExtension,
    "shuffle": ShuffleWorkerExtension,
}

DEFAULT_METRICS: dict[str, Callable[[Worker], Any]] = {}

DEFAULT_STARTUP_INFORMATION: dict[str, Callable[[Worker], Any]] = {}

WORKER_ANY_RUNNING = {
    Status.running,
    Status.paused,
    Status.closing_gracefully,
}


def fail_hard(method):
    """
    Decorator to close the worker if this method encounters an exception.
    """
    if iscoroutinefunction(method):

        @functools.wraps(method)
        async def wrapper(self, *args, **kwargs):
            try:
                return await method(self, *args, **kwargs)
            except Exception as e:
                if self.status not in (Status.closed, Status.closing):
                    self.log_event(
                        "worker-fail-hard",
                        {
                            **error_message(e),
                            "worker": self.address,
                        },
                    )
                    logger.exception(e)
                await _force_close(self)
                raise

    else:

        @functools.wraps(method)
        def wrapper(self, *args, **kwargs):
            try:
                return method(self, *args, **kwargs)
            except Exception as e:
                if self.status not in (Status.closed, Status.closing):
                    self.log_event(
                        "worker-fail-hard",
                        {
                            **error_message(e),
                            "worker": self.address,
                        },
                    )
                    logger.exception(e)
                self.loop.add_callback(_force_close, self)
                raise

    return wrapper


async def _force_close(self):
    """
    Used with the fail_hard decorator defined above

    1.  Wait for a worker to close
    2.  If it doesn't, log and kill the process
    """
    try:
        await asyncio.wait_for(self.close(nanny=False, executor_wait=False), 30)
    except (KeyboardInterrupt, SystemExit):  # pragma: nocover
        raise
    except (Exception, BaseException):  # pragma: nocover
        # Worker is in a very broken state if closing fails. We need to shut down
        # immediately, to ensure things don't get even worse and this worker potentially
        # deadlocks the cluster.
        if self.validate and not self.nanny:
            # We're likely in a unit test. Don't kill the whole test suite!
            raise

        logger.critical(
            "Error trying close worker in response to broken internal state. "
            "Forcibly exiting worker NOW",
            exc_info=True,
        )
        # use `os._exit` instead of `sys.exit` because of uncertainty
        # around propagating `SystemExit` from asyncio callbacks
        os._exit(1)


class Worker(ServerNode):
    """Worker node in a Dask distributed cluster

    Workers perform two functions:

    1.  **Serve data** from a local dictionary
    2.  **Perform computation** on that data and on data from peers

    Workers keep the scheduler informed of their data and use that scheduler to
    gather data from other workers when necessary to perform a computation.

    You can start a worker with the ``dask-worker`` command line application::

        $ dask-worker scheduler-ip:port

    Use the ``--help`` flag to see more options::

        $ dask-worker --help

    The rest of this docstring is about the internal state that the worker uses
    to manage and track internal computations.

    **State**

    **Informational State**

    These attributes don't change significantly during execution.

    * **nthreads:** ``int``:
        Number of nthreads used by this worker process
    * **executors:** ``dict[str, concurrent.futures.Executor]``:
        Executors used to perform computation. Always contains the default
        executor.
    * **local_directory:** ``path``:
        Path on local machine to store temporary files
    * **scheduler:** ``rpc``:
        Location of scheduler.  See ``.ip/.port`` attributes.
    * **name:** ``string``:
        Alias
    * **services:** ``{str: Server}``:
        Auxiliary web servers running on this worker
    * **service_ports:** ``{str: port}``:
    * **total_out_connections**: ``int``
        The maximum number of concurrent outgoing requests for data
    * **total_in_connections**: ``int``
        The maximum number of concurrent incoming requests for data
    * **comm_threshold_bytes**: ``int``
        As long as the total number of bytes in flight is below this threshold
        we will not limit the number of outgoing connections for a single tasks
        dependency fetch.
    * **batched_stream**: ``BatchedSend``
        A batched stream along which we communicate to the scheduler
    * **log**: ``[(message)]``
        A structured and queryable log.  See ``Worker.story``

    **Volatile State**

    These attributes track the progress of tasks that this worker is trying to
    complete. In the descriptions below a ``key`` is the name of a task that
    we want to compute and ``dep`` is the name of a piece of dependent data
    that we want to collect from others.

    * **tasks**: ``{key: TaskState}``
        The tasks currently executing on this worker (and any dependencies of those tasks)
    * **data_needed**: HeapSet[TaskState]
        The tasks which still require data in order to execute and are in memory on at
        least another worker, prioritized as a heap
    * **data_needed_per_worker**: ``{worker: HeapSet[TaskState]}``
        Same as data_needed, split by worker
    * **ready**: [keys]
        Keys that are ready to run.  Stored in a LIFO stack
    * **constrained**: [keys]
        Keys for which we have the data to run, but are waiting on abstract
        resources like GPUs.  Stored in a FIFO deque
    * **executing_count**: ``int``
        A count of tasks currently executing on this worker
    * **executed_count**: int
        A number of tasks that this worker has run in its lifetime
    * **long_running**: {keys}
        A set of keys of tasks that are running and have started their own
        long-running clients.
    * **has_what**: ``{worker: {deps}}``
        The data that we care about that we think a worker has
    * **in_flight_tasks**: ``int``
        A count of the number of tasks that are coming to us in current
        peer-to-peer connections
    * **in_flight_workers**: ``{worker: {task}}``
        The workers from which we are currently gathering data and the
        dependencies we expect from those connections. Workers in this dict won't be
        asked for additional dependencies until the current query returns.
    * **busy_workers**: ``{worker}``
        Workers that recently returned a busy status. Workers in this set won't be
        asked for additional dependencies for some time.
    * **comm_bytes**: ``int``
        The total number of bytes in flight
    * **threads**: ``{key: int}``
        The ID of the thread on which the task ran
    * **active_threads**: ``{int: key}``
        The keys currently running on active threads
    * **waiting_for_data_count**: ``int``
        A count of how many tasks are currently waiting for data
    * **generation**: ``int``
        Counter that decreases every time the compute-task handler is invoked by the
        Scheduler. It is appended to TaskState.priority and acts as a tie-breaker
        between tasks that have the same priority on the Scheduler, determining a
        last-in-first-out order between them.

    Parameters
    ----------
    scheduler_ip: str, optional
    scheduler_port: int, optional
    scheduler_file: str, optional
    host: str, optional
    data: MutableMapping, type, None
        The object to use for storage, builds a disk-backed LRU dict by default
    nthreads: int, optional
    loop: tornado.ioloop.IOLoop
    local_directory: str, optional
        Directory where we place local resources
    name: str, optional
    memory_limit: int, float, string
        Number of bytes of memory that this worker should use.
        Set to zero for no limit.  Set to 'auto' to calculate
        as system.MEMORY_LIMIT * min(1, nthreads / total_cores)
        Use strings or numbers like 5GB or 5e9
    memory_target_fraction: float or False
        Fraction of memory to try to stay beneath
        (default: read from config key distributed.worker.memory.target)
    memory_spill_fraction: float or False
        Fraction of memory at which we start spilling to disk
        (default: read from config key distributed.worker.memory.spill)
    memory_pause_fraction: float or False
        Fraction of memory at which we stop running new tasks
        (default: read from config key distributed.worker.memory.pause)
    max_spill: int, string or False
        Limit of number of bytes to be spilled on disk.
        (default: read from config key distributed.worker.memory.max-spill)
    executor: concurrent.futures.Executor, dict[str, concurrent.futures.Executor], "offload"
        The executor(s) to use. Depending on the type, it has the following meanings:
            - Executor instance: The default executor.
            - Dict[str, Executor]: mapping names to Executor instances. If the
              "default" key isn't in the dict, a "default" executor will be created
              using ``ThreadPoolExecutor(nthreads)``.
            - Str: The string "offload", which refer to the same thread pool used for
              offloading communications. This results in the same thread being used
              for deserialization and computation.
    resources: dict
        Resources that this worker has like ``{'GPU': 2}``
    nanny: str
        Address on which to contact nanny, if it exists
    lifetime: str
        Amount of time like "1 hour" after which we gracefully shut down the worker.
        This defaults to None, meaning no explicit shutdown time.
    lifetime_stagger: str
        Amount of time like "5 minutes" to stagger the lifetime value
        The actual lifetime will be selected uniformly at random between
        lifetime +/- lifetime_stagger
    lifetime_restart: bool
        Whether or not to restart a worker after it has reached its lifetime
        Default False
    kwargs: optional
        Additional parameters to ServerNode constructor

    Examples
    --------

    Use the command line to start a worker::

        $ dask-scheduler
        Start scheduler at 127.0.0.1:8786

        $ dask-worker 127.0.0.1:8786
        Start worker at:               127.0.0.1:1234
        Registered with scheduler at:  127.0.0.1:8786

    See Also
    --------
    distributed.scheduler.Scheduler
    distributed.nanny.Nanny
    """

    _instances: ClassVar[weakref.WeakSet[Worker]] = weakref.WeakSet()
    _initialized_clients: ClassVar[weakref.WeakSet[Client]] = weakref.WeakSet()

    tasks: dict[str, TaskState]
    waiting_for_data_count: int
    has_what: defaultdict[str, set[str]]  # {worker address: {ts.key, ...}
    data_needed: HeapSet[TaskState]
    data_needed_per_worker: defaultdict[str, HeapSet[TaskState]]
    nanny: Nanny | None
    _lock: threading.Lock
    in_flight_workers: dict[str, set[str]]  # {worker address: {ts.key, ...}}
    busy_workers: set[str]
    total_out_connections: int
    total_in_connections: int
    comm_threshold_bytes: int
    comm_nbytes: int
    _missing_dep_flight: set[TaskState]
    threads: dict[str, int]  # {ts.key: thread ID}
    active_threads_lock: threading.Lock
    active_threads: dict[int, str]  # {thread ID: ts.key}
    active_keys: set[str]
    profile_keys: defaultdict[str, dict[str, Any]]
    profile_keys_history: deque[tuple[float, dict[str, dict[str, Any]]]]
    profile_recent: dict[str, Any]
    profile_history: deque[tuple[float, dict[str, Any]]]
    generation: int
    ready: list[tuple[tuple[int, ...], str]]  # heapq [(priority, key), ...]
    constrained: deque[str]
    _executing: set[TaskState]
    _in_flight_tasks: set[TaskState]
    executed_count: int
    long_running: set[str]
    log: deque[tuple]  # [(..., stimulus_id: str | None, timestamp: float), ...]
    stimulus_log: deque[StateMachineEvent]
    incoming_transfer_log: deque[dict[str, Any]]
    outgoing_transfer_log: deque[dict[str, Any]]
    target_message_size: int
    validate: bool
    transition_counter: int
    transition_counter_max: int | Literal[False]
    incoming_count: int
    outgoing_count: int
    outgoing_current_count: int
    bandwidth: float
    latency: float
    profile_cycle_interval: float
    workspace: WorkSpace
    _workdir: WorkDir
    local_directory: str
    _client: Client | None
    bandwidth_workers: defaultdict[str, tuple[float, int]]
    bandwidth_types: defaultdict[type, tuple[float, int]]
    preloads: list[preloading.Preload]
    contact_address: str | None
    _start_port: int | str | Collection[int] | None = None
    _start_host: str | None
    _interface: str | None
    _protocol: str
    _dashboard_address: str | None
    _dashboard: bool
    _http_prefix: str
    nthreads: int
    total_resources: dict[str, float]
    available_resources: dict[str, float]
    death_timeout: float | None
    lifetime: float | None
    lifetime_stagger: float | None
    lifetime_restart: bool
    extensions: dict
    security: Security
    connection_args: dict[str, Any]
    actors: dict[str, Actor | None]
    loop: IOLoop
    executors: dict[str, Executor]
    batched_stream: BatchedSend
    name: Any
    scheduler_delay: float
    stream_comms: dict[str, BatchedSend]
    heartbeat_interval: float
    heartbeat_active: bool
    services: dict[str, Any] = {}
    service_specs: dict[str, Any]
    metrics: dict[str, Callable[[Worker], Any]]
    startup_information: dict[str, Callable[[Worker], Any]]
    low_level_profiler: bool
    scheduler: Any
    execution_state: dict[str, Any]
    plugins: dict[str, WorkerPlugin]
    _pending_plugins: tuple[WorkerPlugin, ...]
    _async_instructions: set[asyncio.Task]

    def __init__(
        self,
        scheduler_ip: str | None = None,
        scheduler_port: int | None = None,
        *,
        scheduler_file: str | None = None,
        nthreads: int | None = None,
        loop: IOLoop | None = None,
        local_dir: None = None,  # Deprecated, use local_directory instead
        local_directory: str | None = None,
        services: dict | None = None,
        name: Any | None = None,
        reconnect: bool | None = None,
        executor: Executor | dict[str, Executor] | Literal["offload"] | None = None,
        resources: dict[str, float] | None = None,
        silence_logs: int | None = None,
        death_timeout: Any | None = None,
        preload: list[str] | None = None,
        preload_argv: list[str] | list[list[str]] | None = None,
        security: Security | dict[str, Any] | None = None,
        contact_address: str | None = None,
        heartbeat_interval: Any = "1s",
        extensions: dict[str, type] | None = None,
        metrics: Mapping[str, Callable[[Worker], Any]] = DEFAULT_METRICS,
        startup_information: Mapping[
            str, Callable[[Worker], Any]
        ] = DEFAULT_STARTUP_INFORMATION,
        interface: str | None = None,
        host: str | None = None,
        port: int | str | Collection[int] | None = None,
        protocol: str | None = None,
        dashboard_address: str | None = None,
        dashboard: bool = False,
        http_prefix: str = "/",
        nanny: Nanny | None = None,
        plugins: tuple[WorkerPlugin, ...] = (),
        low_level_profiler: bool | None = None,
        validate: bool | None = None,
        profile_cycle_interval=None,
        lifetime: Any | None = None,
        lifetime_stagger: Any | None = None,
        lifetime_restart: bool | None = None,
        transition_counter_max: int | Literal[False] = False,
        ###################################
        # Parameters to WorkerMemoryManager
        memory_limit: str | float = "auto",
        # Allow overriding the dict-like that stores the task outputs.
        # This is meant for power users only. See WorkerMemoryManager for details.
        data=None,
        # Deprecated parameters; please use dask config instead.
        memory_target_fraction: float | Literal[False] | None = None,
        memory_spill_fraction: float | Literal[False] | None = None,
        memory_pause_fraction: float | Literal[False] | None = None,
        ###################################
        # Parameters to Server
        **kwargs,
    ):
        if reconnect is not None:
            if reconnect:
                raise ValueError(
                    "The `reconnect=True` option for `Worker` has been removed. "
                    "To improve cluster stability, workers now always shut down in the face of network disconnects. "
                    "For details, or if this is an issue for you, see https://github.com/dask/distributed/issues/6350."
                )
            else:
                warnings.warn(
                    "The `reconnect` argument to `Worker` is deprecated, and will be removed in a future release. "
                    "Worker reconnection is now always disabled, so passing `reconnect=False` is unnecessary. "
                    "See https://github.com/dask/distributed/issues/6350 for details.",
                    DeprecationWarning,
                    stacklevel=2,
                )
        self.tasks = {}
        self.waiting_for_data_count = 0
        self.has_what = defaultdict(set)
        self.data_needed = HeapSet(key=operator.attrgetter("priority"))
        self.data_needed_per_worker = defaultdict(
            lambda: HeapSet(key=operator.attrgetter("priority"))
        )
        self.nanny = nanny
        self._lock = threading.Lock()

        self.in_flight_workers = {}
        self.busy_workers = set()
        self.total_out_connections = dask.config.get(
            "distributed.worker.connections.outgoing"
        )
        self.total_in_connections = dask.config.get(
            "distributed.worker.connections.incoming"
        )
        self.comm_threshold_bytes = int(10e6)
        self.comm_nbytes = 0
        self._missing_dep_flight = set()

        self.threads = {}

        self.active_threads_lock = threading.Lock()
        self.active_threads = {}
        self.active_keys = set()
        self.profile_keys = defaultdict(profile.create)
        self.profile_keys_history = deque(maxlen=3600)
        self.profile_recent = profile.create()
        self.profile_history = deque(maxlen=3600)

        self.generation = 0

        self.ready = []
        self.constrained = deque()
        self._executing = set()
        self._in_flight_tasks = set()
        self.executed_count = 0
        self.long_running = set()

        self.target_message_size = int(50e6)  # 50 MB

        self.log = deque(maxlen=100_000)
        self.stimulus_log = deque(maxlen=10_000)
        if validate is None:
            validate = dask.config.get("distributed.scheduler.validate")
        self.validate = validate

        self.transition_counter = 0
        self.transition_counter_max = transition_counter_max
        self.incoming_transfer_log = deque(maxlen=100000)
        self.incoming_count = 0
        self.outgoing_transfer_log = deque(maxlen=100000)
        self.outgoing_count = 0
        self.outgoing_current_count = 0
        self.bandwidth = parse_bytes(dask.config.get("distributed.scheduler.bandwidth"))
        self.bandwidth_workers = defaultdict(
            lambda: (0, 0)
        )  # bw/count recent transfers
        self.bandwidth_types = defaultdict(lambda: (0, 0))  # bw/count recent transfers
        self.latency = 0.001
        self._client = None

        if profile_cycle_interval is None:
            profile_cycle_interval = dask.config.get("distributed.worker.profile.cycle")
        profile_cycle_interval = parse_timedelta(profile_cycle_interval, default="ms")
        assert profile_cycle_interval

        self._setup_logging(logger)

        if local_dir is not None:
            warnings.warn("The local_dir keyword has moved to local_directory")
            local_directory = local_dir

        if not local_directory:
            local_directory = dask.config.get("temporary-directory") or os.getcwd()

        os.makedirs(local_directory, exist_ok=True)
        local_directory = os.path.join(local_directory, "dask-worker-space")

        with warn_on_duration(
            "1s",
            "Creating scratch directories is taking a surprisingly long time. "
            "This is often due to running workers on a network file system. "
            "Consider specifying a local-directory to point workers to write "
            "scratch data to a local disk.",
        ):
            self._workspace = WorkSpace(os.path.abspath(local_directory))
            self._workdir = self._workspace.new_work_dir(prefix="worker-")
            self.local_directory = self._workdir.dir_path

        if not preload:
            preload = dask.config.get("distributed.worker.preload")
        if not preload_argv:
            preload_argv = dask.config.get("distributed.worker.preload-argv")
        assert preload is not None
        assert preload_argv is not None
        self.preloads = preloading.process_preloads(
            self, preload, preload_argv, file_dir=self.local_directory
        )

        if scheduler_file:
            cfg = json_load_robust(scheduler_file)
            scheduler_addr = cfg["address"]
        elif scheduler_ip is None and dask.config.get("scheduler-address", None):
            scheduler_addr = dask.config.get("scheduler-address")
        elif scheduler_port is None:
            scheduler_addr = coerce_to_address(scheduler_ip)
        else:
            scheduler_addr = coerce_to_address((scheduler_ip, scheduler_port))
        self.contact_address = contact_address

        if protocol is None:
            protocol_address = scheduler_addr.split("://")
            if len(protocol_address) == 2:
                protocol = protocol_address[0]
            assert protocol

        self._start_port = port
        self._start_host = host
        if host:
            # Helpful error message if IPv6 specified incorrectly
            _, host_address = parse_address(host)
            if host_address.count(":") > 1 and not host_address.startswith("["):
                raise ValueError(
                    "Host address with IPv6 must be bracketed like '[::1]'; "
                    f"got {host_address}"
                )
        self._interface = interface
        self._protocol = protocol

        self.nthreads = nthreads or CPU_COUNT
        if resources is None:
            resources = dask.config.get("distributed.worker.resources", None)
            assert isinstance(resources, dict)

        self.total_resources = resources or {}
        self.available_resources = (resources or {}).copy()
        self.death_timeout = parse_timedelta(death_timeout)

        self.extensions = {}
        if silence_logs:
            silence_logging(level=silence_logs)

        if isinstance(security, dict):
            security = Security(**security)
        self.security = security or Security()
        assert isinstance(self.security, Security)
        self.connection_args = self.security.get_connection_args("worker")

        self.actors = {}
        self.loop = loop or IOLoop.current()

        # Common executors always available
        self.executors = {
            "offload": utils._offload_executor,
            "actor": ThreadPoolExecutor(1, thread_name_prefix="Dask-Actor-Threads"),
        }
        if nvml.device_get_count() > 0:
            self.executors["gpu"] = ThreadPoolExecutor(
                1, thread_name_prefix="Dask-GPU-Threads"
            )

        # Find the default executor
        if executor == "offload":
            self.executors["default"] = self.executors["offload"]
        elif isinstance(executor, dict):
            self.executors.update(executor)
        elif executor is not None:
            self.executors["default"] = executor
        if "default" not in self.executors:
            self.executors["default"] = ThreadPoolExecutor(
                self.nthreads, thread_name_prefix="Dask-Default-Threads"
            )

        self.batched_stream = BatchedSend(interval="2ms", loop=self.loop)
        self.name = name
        self.scheduler_delay = 0
        self.stream_comms = {}
        self.heartbeat_active = False

        if self.local_directory not in sys.path:
            sys.path.insert(0, self.local_directory)

        self.services = {}
        self.service_specs = services or {}

        self._dashboard_address = dashboard_address
        self._dashboard = dashboard
        self._http_prefix = http_prefix

        self.metrics = dict(metrics) if metrics else {}
        self.startup_information = (
            dict(startup_information) if startup_information else {}
        )

        if low_level_profiler is None:
            low_level_profiler = dask.config.get("distributed.worker.profile.low-level")
        self.low_level_profiler = low_level_profiler

        handlers = {
            "gather": self.gather,
            "run": self.run,
            "run_coroutine": self.run_coroutine,
            "get_data": self.get_data,
            "update_data": self.update_data,
            "free_keys": self._handle_remote_stimulus(FreeKeysEvent),
            "terminate": self.close,
            "ping": pingpong,
            "upload_file": self.upload_file,
            "call_stack": self.get_call_stack,
            "profile": self.get_profile,
            "profile_metadata": self.get_profile_metadata,
            "get_logs": self.get_logs,
            "keys": self.keys,
            "versions": self.versions,
            "actor_execute": self.actor_execute,
            "actor_attribute": self.actor_attribute,
            "plugin-add": self.plugin_add,
            "plugin-remove": self.plugin_remove,
            "get_monitor_info": self.get_monitor_info,
            "benchmark_disk": self.benchmark_disk,
            "benchmark_memory": self.benchmark_memory,
            "benchmark_network": self.benchmark_network,
            "get_story": self.get_story,
        }

        stream_handlers = {
            "close": self.close,
            "cancel-compute": self._handle_remote_stimulus(CancelComputeEvent),
            "acquire-replicas": self._handle_remote_stimulus(AcquireReplicasEvent),
            "compute-task": self._handle_remote_stimulus(ComputeTaskEvent),
            "free-keys": self._handle_remote_stimulus(FreeKeysEvent),
            "remove-replicas": self._handle_remote_stimulus(RemoveReplicasEvent),
            "steal-request": self._handle_remote_stimulus(StealRequestEvent),
            "refresh-who-has": self._handle_remote_stimulus(RefreshWhoHasEvent),
            "worker-status-change": self.handle_worker_status_change,
        }

        super().__init__(
            handlers=handlers,
            stream_handlers=stream_handlers,
            io_loop=self.loop,
            connection_args=self.connection_args,
            **kwargs,
        )

        self.scheduler = self.rpc(scheduler_addr)
        self.execution_state = {
            "scheduler": self.scheduler.address,
            "ioloop": self.loop,
            "worker": self,
        }

        self.heartbeat_interval = parse_timedelta(heartbeat_interval, default="ms")
        pc = PeriodicCallback(self.heartbeat, self.heartbeat_interval * 1000)
        self.periodic_callbacks["heartbeat"] = pc

        pc = PeriodicCallback(lambda: self.batched_send({"op": "keep-alive"}), 60000)
        self.periodic_callbacks["keep-alive"] = pc

        pc = PeriodicCallback(self.find_missing, 1000)
        self.periodic_callbacks["find-missing"] = pc

        self._address = contact_address

        if extensions is None:
            extensions = DEFAULT_EXTENSIONS
        self.extensions = {
            name: extension(self) for name, extension in extensions.items()
        }

        self.memory_manager = WorkerMemoryManager(
            self,
            data=data,
            memory_limit=memory_limit,
            memory_target_fraction=memory_target_fraction,
            memory_spill_fraction=memory_spill_fraction,
            memory_pause_fraction=memory_pause_fraction,
        )

        setproctitle("dask-worker [not started]")

        profile_trigger_interval = parse_timedelta(
            dask.config.get("distributed.worker.profile.interval"), default="ms"
        )
        pc = PeriodicCallback(self.trigger_profile, profile_trigger_interval * 1000)
        self.periodic_callbacks["profile"] = pc

        pc = PeriodicCallback(self.cycle_profile, profile_cycle_interval * 1000)
        self.periodic_callbacks["profile-cycle"] = pc

        self.plugins = {}
        self._pending_plugins = plugins

        if lifetime is None:
            lifetime = dask.config.get("distributed.worker.lifetime.duration")
        self.lifetime = parse_timedelta(lifetime)

        if lifetime_stagger is None:
            lifetime_stagger = dask.config.get("distributed.worker.lifetime.stagger")
        lifetime_stagger = parse_timedelta(lifetime_stagger)

        if lifetime_restart is None:
            lifetime_restart = dask.config.get("distributed.worker.lifetime.restart")
        self.lifetime_restart = lifetime_restart

        if self.lifetime:
            self.lifetime += (random.random() * 2 - 1) * lifetime_stagger
            self.io_loop.call_later(self.lifetime, self.close_gracefully)

        self._async_instructions = set()

        Worker._instances.add(self)

    ################
    # Memory manager
    ################
    memory_manager: WorkerMemoryManager

    @property
    def data(self) -> MutableMapping[str, Any]:
        """{task key: task payload} of all completed tasks, whether they were computed on
        this Worker or computed somewhere else and then transferred here over the
        network.

        When using the default configuration, this is a zict buffer that automatically
        spills to disk whenever the target threshold is exceeded.
        If spilling is disabled, it is a plain dict instead.
        It could also be a user-defined arbitrary dict-like passed when initialising
        the Worker or the Nanny.
        Worker logic should treat this opaquely and stick to the MutableMapping API.
        """
        return self.memory_manager.data

    # Deprecated attributes moved to self.memory_manager.<name>
    memory_limit = DeprecatedMemoryManagerAttribute()
    memory_target_fraction = DeprecatedMemoryManagerAttribute()
    memory_spill_fraction = DeprecatedMemoryManagerAttribute()
    memory_pause_fraction = DeprecatedMemoryManagerAttribute()
    memory_monitor = DeprecatedMemoryMonitor()

    ##################
    # Administrative #
    ##################

    def __repr__(self):
        name = f", name: {self.name}" if self.name != self.address_safe else ""
        return (
            f"<{self.__class__.__name__} {self.address_safe!r}{name}, "
            f"status: {self.status.name}, "
            f"stored: {len(self.data)}, "
            f"running: {self.executing_count}/{self.nthreads}, "
            f"ready: {len(self.ready)}, "
            f"comm: {self.in_flight_tasks}, "
            f"waiting: {self.waiting_for_data_count}>"
        )

    @property
    def logs(self):
        return self._deque_handler.deque

    def log_event(self, topic, msg):
        full_msg = {
            "op": "log-event",
            "topic": topic,
            "msg": msg,
        }
        if self.thread_id == threading.get_ident():
            self.batched_send(full_msg)
        else:
            self.loop.add_callback(self.batched_send, full_msg)

    @property
    def executing_count(self) -> int:
        return len(self._executing)

    @property
    def in_flight_tasks(self) -> int:
        return len(self._in_flight_tasks)

    @property
    def worker_address(self):
        """For API compatibility with Nanny"""
        return self.address

    @property
    def executor(self):
        return self.executors["default"]

    @ServerNode.status.setter  # type: ignore
    def status(self, value):
        """Override Server.status to notify the Scheduler of status changes.
        Also handles unpausing.
        """
        prev_status = self.status
        ServerNode.status.__set__(self, value)
        stimulus_id = f"worker-status-change-{time()}"
        self._send_worker_status_change(stimulus_id)
        if prev_status == Status.paused and value == Status.running:
            self.handle_stimulus(UnpauseEvent(stimulus_id=stimulus_id))

    def _send_worker_status_change(self, stimulus_id: str) -> None:
        self.batched_send(
            {
                "op": "worker-status-change",
                "status": self._status.name,
                "stimulus_id": stimulus_id,
            },
        )

    async def get_metrics(self) -> dict:
        try:
            spilled_memory, spilled_disk = self.data.spilled_total  # type: ignore
        except AttributeError:
            # spilling is disabled
            spilled_memory, spilled_disk = 0, 0

        out = dict(
            executing=self.executing_count,
            in_memory=len(self.data),
            ready=len(self.ready),
            in_flight=self.in_flight_tasks,
            bandwidth={
                "total": self.bandwidth,
                "workers": dict(self.bandwidth_workers),
                "types": keymap(typename, self.bandwidth_types),
            },
            spilled_nbytes={
                "memory": spilled_memory,
                "disk": spilled_disk,
            },
            event_loop_interval=self._tick_interval_observed,
        )
        out.update(self.monitor.recent())

        for k, metric in self.metrics.items():
            try:
                result = metric(self)
                if isawaitable(result):
                    result = await result
                # In case of collision, prefer core metrics
                out.setdefault(k, result)
            except Exception:  # TODO: log error once
                pass

        return out

    async def get_startup_information(self):
        result = {}
        for k, f in self.startup_information.items():
            try:
                v = f(self)
                if isawaitable(v):
                    v = await v
                result[k] = v
            except Exception:  # TODO: log error once
                pass

        return result

    def identity(self):
        return {
            "type": type(self).__name__,
            "id": self.id,
            "scheduler": self.scheduler.address,
            "nthreads": self.nthreads,
            "memory_limit": self.memory_manager.memory_limit,
        }

    def _to_dict(self, *, exclude: Container[str] = ()) -> dict:
        """Dictionary representation for debugging purposes.
        Not type stable and not intended for roundtrips.

        See also
        --------
        Worker.identity
        Client.dump_cluster_state
        distributed.utils.recursive_to_dict
        """
        info = super()._to_dict(exclude=exclude)
        extra = {
            "status": self.status,
            "ready": self.ready,
            "constrained": self.constrained,
            "data_needed": list(self.data_needed.sorted()),
            "data_needed_per_worker": {
                w: list(v.sorted()) for w, v in self.data_needed_per_worker.items()
            },
            "long_running": self.long_running,
            "executing_count": self.executing_count,
            "in_flight_tasks": self.in_flight_tasks,
            "in_flight_workers": self.in_flight_workers,
            "busy_workers": self.busy_workers,
            "log": self.log,
            "stimulus_log": self.stimulus_log,
            "transition_counter": self.transition_counter,
            "tasks": self.tasks,
            "logs": self.get_logs(),
            "config": dask.config.config,
            "incoming_transfer_log": self.incoming_transfer_log,
            "outgoing_transfer_log": self.outgoing_transfer_log,
        }
        info.update(extra)
        info.update(self.memory_manager._to_dict(exclude=exclude))
        info = {k: v for k, v in info.items() if k not in exclude}
        return recursive_to_dict(info, exclude=exclude)

    #####################
    # External Services #
    #####################

    def batched_send(self, msg: dict[str, Any]) -> None:
        """Send a fire-and-forget message to the scheduler through bulk comms.

        If we're not currently connected to the scheduler, the message will be silently
        dropped!

        Parameters
        ----------
        msg: dict
            msgpack-serializable message to send to the scheduler.
            Must have a 'op' key which is registered in Scheduler.stream_handlers.
        """
        if (
            self.batched_stream
            and self.batched_stream.comm
            and not self.batched_stream.comm.closed()
        ):
            self.batched_stream.send(msg)

    async def _register_with_scheduler(self):
        self.periodic_callbacks["keep-alive"].stop()
        self.periodic_callbacks["heartbeat"].stop()
        start = time()
        if self.contact_address is None:
            self.contact_address = self.address
        logger.info("-" * 49)
        while True:
            try:
                _start = time()
                comm = await connect(self.scheduler.address, **self.connection_args)
                comm.name = "Worker->Scheduler"
                comm._server = weakref.ref(self)
                await comm.write(
                    dict(
                        op="register-worker",
                        reply=False,
                        address=self.contact_address,
                        status=self.status.name,
                        keys=list(self.data),
                        nthreads=self.nthreads,
                        name=self.name,
                        nbytes={
                            ts.key: ts.get_nbytes()
                            for ts in self.tasks.values()
                            # Only if the task is in memory this is a sensible
                            # result since otherwise it simply submits the
                            # default value
                            if ts.state == "memory"
                        },
                        types={k: typename(v) for k, v in self.data.items()},
                        now=time(),
                        resources=self.total_resources,
                        memory_limit=self.memory_manager.memory_limit,
                        local_directory=self.local_directory,
                        services=self.service_ports,
                        nanny=self.nanny,
                        pid=os.getpid(),
                        versions=get_versions(),
                        metrics=await self.get_metrics(),
                        extra=await self.get_startup_information(),
                        stimulus_id=f"worker-connect-{time()}",
                    ),
                    serializers=["msgpack"],
                )
                future = comm.read(deserializers=["msgpack"])

                response = await future
                if response.get("warning"):
                    logger.warning(response["warning"])

                _end = time()
                middle = (_start + _end) / 2
                self._update_latency(_end - start)
                self.scheduler_delay = response["time"] - middle
                # self.status = Status.running
                break
            except OSError:
                logger.info("Waiting to connect to: %26s", self.scheduler.address)
                await asyncio.sleep(0.1)
            except TimeoutError:  # pragma: no cover
                logger.info("Timed out when connecting to scheduler")
        if response["status"] != "OK":
            msg = response["message"] if "message" in response else repr(response)
            logger.error(f"Unable to connect to scheduler: {msg}")
            raise ValueError(f"Unexpected response from register: {response!r}")
        else:
            await asyncio.gather(
                *(
                    self.plugin_add(name=name, plugin=plugin)
                    for name, plugin in response["worker-plugins"].items()
                )
            )

            logger.info("        Registered to: %26s", self.scheduler.address)
            logger.info("-" * 49)

        self.batched_stream.start(comm)
        self.periodic_callbacks["keep-alive"].start()
        self.periodic_callbacks["heartbeat"].start()
        self.loop.add_callback(self.handle_scheduler, comm)

    def _update_latency(self, latency):
        self.latency = latency * 0.05 + self.latency * 0.95
        if self.digests is not None:
            self.digests["latency"].add(latency)

    async def heartbeat(self):
        if self.heartbeat_active:
            logger.debug("Heartbeat skipped: channel busy")
            return
        self.heartbeat_active = True
        logger.debug("Heartbeat: %s", self.address)
        try:
            start = time()
            response = await retry_operation(
                self.scheduler.heartbeat_worker,
                address=self.contact_address,
                now=start,
                metrics=await self.get_metrics(),
                executing={
                    key: start - self.tasks[key].start_time
                    for key in self.active_keys
                    if key in self.tasks
                },
                extensions={
                    name: extension.heartbeat()
                    for name, extension in self.extensions.items()
                    if hasattr(extension, "heartbeat")
                },
            )
            end = time()
            middle = (start + end) / 2

            self._update_latency(end - start)

            if response["status"] == "missing":
                # Scheduler thought we left. Reconnection is not supported, so just shut down.
                logger.error(
                    f"Scheduler was unaware of this worker {self.address!r}. Shutting down."
                )
                await self.close()
                return

            self.scheduler_delay = response["time"] - middle
            self.periodic_callbacks["heartbeat"].callback_time = (
                response["heartbeat-interval"] * 1000
            )
            self.bandwidth_workers.clear()
            self.bandwidth_types.clear()
        except CommClosedError:
            logger.warning("Heartbeat to scheduler failed", exc_info=True)
            await self.close()
        except OSError as e:
            # Scheduler is gone. Respect distributed.comm.timeouts.connect
            if "Timed out trying to connect" in str(e):
                logger.info("Timed out while trying to connect during heartbeat")
                await self.close()
            else:
                logger.exception(e)
                raise e
        finally:
            self.heartbeat_active = False

    @fail_hard
    async def handle_scheduler(self, comm):
        await self.handle_stream(comm)
        logger.info(
            "Connection to scheduler broken. Closing without reporting.  Status: %s",
            self.status,
        )
        await self.close()

    async def upload_file(self, comm, filename=None, data=None, load=True):
        out_filename = os.path.join(self.local_directory, filename)

        def func(data):
            if isinstance(data, str):
                data = data.encode()
            with open(out_filename, "wb") as f:
                f.write(data)
                f.flush()
                os.fsync(f.fileno())
            return data

        if len(data) < 10000:
            data = func(data)
        else:
            data = await offload(func, data)

        if load:
            try:
                import_file(out_filename)
                cache_loads.data.clear()
            except Exception as e:
                logger.exception(e)
                raise e

        return {"status": "OK", "nbytes": len(data)}

    def keys(self) -> list[str]:
        return list(self.data)

    async def gather(self, who_has: dict[str, list[str]]) -> dict[str, Any]:
        who_has = {
            k: [coerce_to_address(addr) for addr in v]
            for k, v in who_has.items()
            if k not in self.data
        }
        result, missing_keys, missing_workers = await gather_from_workers(
            who_has, rpc=self.rpc, who=self.address
        )
        self.update_data(data=result, report=False)
        if missing_keys:
            logger.warning(
                "Could not find data: %s on workers: %s (who_has: %s)",
                missing_keys,
                missing_workers,
                who_has,
            )
            return {"status": "partial-fail", "keys": missing_keys}
        else:
            return {"status": "OK"}

    def get_monitor_info(
        self, recent: bool = False, start: float = 0
    ) -> dict[str, Any]:
        result = dict(
            range_query=(
                self.monitor.recent()
                if recent
                else self.monitor.range_query(start=start)
            ),
            count=self.monitor.count,
            last_time=self.monitor.last_time,
        )
        if nvml.device_get_count() > 0:
            result["gpu_name"] = self.monitor.gpu_name
            result["gpu_memory_total"] = self.monitor.gpu_memory_total
        return result

    #############
    # Lifecycle #
    #############

    async def start_unsafe(self):

        await super().start_unsafe()

        enable_gc_diagnosis()

        ports = parse_ports(self._start_port)
        for port in ports:
            start_address = address_from_user_args(
                host=self._start_host,
                port=port,
                interface=self._interface,
                protocol=self._protocol,
                security=self.security,
            )
            kwargs = self.security.get_listen_args("worker")
            if self._protocol in ("tcp", "tls"):
                kwargs = kwargs.copy()
                kwargs["default_host"] = get_ip(
                    get_address_host(self.scheduler.address)
                )
            try:
                await self.listen(start_address, **kwargs)
            except OSError as e:
                if len(ports) > 1 and e.errno == errno.EADDRINUSE:
                    continue
                else:
                    raise
            else:
                self._start_address = start_address
                break
        else:
            raise ValueError(
                f"Could not start Worker on host {self._start_host} "
                f"with port {self._start_port}"
            )

        # Start HTTP server associated with this Worker node
        routes = get_handlers(
            server=self,
            modules=dask.config.get("distributed.worker.http.routes"),
            prefix=self._http_prefix,
        )
        self.start_http_server(routes, self._dashboard_address)
        if self._dashboard:
            try:
                import distributed.dashboard.worker
            except ImportError:
                logger.debug("To start diagnostics web server please install Bokeh")
            else:
                distributed.dashboard.worker.connect(
                    self.http_application,
                    self.http_server,
                    self,
                    prefix=self._http_prefix,
                )
        self.ip = get_address_host(self.address)

        if self.name is None:
            self.name = self.address

        for preload in self.preloads:
            await preload.start()

        # Services listen on all addresses
        # Note Nanny is not a "real" service, just some metadata
        # passed in service_ports...
        self.start_services(self.ip)

        try:
            listening_address = "%s%s:%d" % (self.listener.prefix, self.ip, self.port)
        except Exception:
            listening_address = f"{self.listener.prefix}{self.ip}"

        logger.info("      Start worker at: %26s", self.address)
        logger.info("         Listening to: %26s", listening_address)
        for k, v in self.service_ports.items():
            logger.info("  {:>16} at: {:>26}".format(k, self.ip + ":" + str(v)))
        logger.info("Waiting to connect to: %26s", self.scheduler.address)
        logger.info("-" * 49)
        logger.info("              Threads: %26d", self.nthreads)
        if self.memory_manager.memory_limit:
            logger.info(
                "               Memory: %26s",
                format_bytes(self.memory_manager.memory_limit),
            )
        logger.info("      Local Directory: %26s", self.local_directory)

        setproctitle("dask-worker [%s]" % self.address)

        plugins_msgs = await asyncio.gather(
            *(
                self.plugin_add(plugin=plugin, catch_errors=False)
                for plugin in self._pending_plugins
            ),
            return_exceptions=True,
        )
        plugins_exceptions = [msg for msg in plugins_msgs if isinstance(msg, Exception)]
        if len(plugins_exceptions) >= 1:
            if len(plugins_exceptions) > 1:
                logger.error(
                    "Multiple plugin exceptions raised. All exceptions will be logged, the first is raised."
                )
                for exc in plugins_exceptions:
                    logger.error(repr(exc))
            raise plugins_exceptions[0]

        self._pending_plugins = ()

        await self._register_with_scheduler()

        self.start_periodic_callbacks()
        return self

    @log_errors
    async def close(
        self,
        timeout=30,
        executor_wait=True,
        nanny=True,
    ):
        # FIXME: The worker should not be allowed to close the nanny. Ownership
        # is the other way round. If an external caller wants to close
        # nanny+worker, the nanny must be notified first. ==> Remove kwarg
        # nanny, see also Scheduler.retire_workers
        if self.status in (Status.closed, Status.closing, Status.failed):
            await self.finished()
            return

        if self.status == Status.init:
            # If the worker is still in startup/init and is started by a nanny,
            # this means the nanny itself is not up, yet. If the Nanny isn't up,
            # yet, it's server will not accept any incoming RPC requests and
            # will block until the startup is finished.
            # Therefore, this worker trying to communicate with the Nanny during
            # startup is not possible and we cannot close it.
            # In this case, the Nanny will automatically close after inspecting
            # the worker status
            nanny = False

        disable_gc_diagnosis()

        try:
            logger.info("Stopping worker at %s", self.address)
        except ValueError:  # address not available if already closed
            logger.info("Stopping worker")
        if self.status not in WORKER_ANY_RUNNING:
            logger.info("Closed worker has not yet started: %s", self.status)
        if not executor_wait:
            logger.info("Not waiting on executor to close")
        self.status = Status.closing

        if self._async_instructions:
            for task in self._async_instructions:
                task.cancel()
            # async tasks can handle cancellation and could take an arbitrary amount
            # of time to terminate
            _, pending = await asyncio.wait(self._async_instructions, timeout=timeout)
            for task in pending:
                logger.error(
                    f"Failed to cancel asyncio task after {timeout} seconds: {task}"
                )

        for preload in self.preloads:
            try:
                await preload.teardown()
            except Exception as e:
                logger.exception(e)

        for extension in self.extensions.values():
            if hasattr(extension, "close"):
                result = extension.close()
                if isawaitable(result):
                    result = await result

        if nanny and self.nanny:
            with self.rpc(self.nanny) as r:
                await r.close_gracefully()

        setproctitle("dask-worker [closing]")

        teardowns = [
            plugin.teardown(self)
            for plugin in self.plugins.values()
            if hasattr(plugin, "teardown")
        ]

        await asyncio.gather(*(td for td in teardowns if isawaitable(td)))

        for pc in self.periodic_callbacks.values():
            pc.stop()

        if self._client:
            # If this worker is the last one alive, clean up the worker
            # initialized clients
            if not any(
                w
                for w in Worker._instances
                if w != self and w.status in WORKER_ANY_RUNNING
            ):
                for c in Worker._initialized_clients:
                    # Regardless of what the client was initialized with
                    # we'll require the result as a future. This is
                    # necessary since the heuristics of asynchronous are not
                    # reliable and we might deadlock here
                    c._asynchronous = True
                    if c.asynchronous:
                        await c.close()
                    else:
                        # There is still the chance that even with us
                        # telling the client to be async, itself will decide
                        # otherwise
                        c.close()

        await self.scheduler.close_rpc()
        self._workdir.release()

        self.stop_services()

        # Give some time for a UCX scheduler to complete closing endpoints
        # before closing self.batched_stream, otherwise the local endpoint
        # may be closed too early and errors be raised on the scheduler when
        # trying to send closing message.
        if self._protocol == "ucx":  # pragma: no cover
            await asyncio.sleep(0.2)

        self.batched_send({"op": "close-stream"})

        if self.batched_stream:
            with suppress(TimeoutError):
                await self.batched_stream.close(timedelta(seconds=timeout))

        for executor in self.executors.values():
            if executor is utils._offload_executor:
                continue  # Never shutdown the offload executor

            def _close():
                if isinstance(executor, ThreadPoolExecutor):
                    executor._work_queue.queue.clear()
                    executor.shutdown(wait=executor_wait, timeout=timeout)
                else:
                    executor.shutdown(wait=executor_wait)

            # Waiting for the shutdown can block the event loop causing
            # weird deadlocks particularly if the task that is executing in
            # the thread is waiting for a server reply, e.g. when using
            # worker clients, semaphores, etc.
            try:
                await to_thread(_close)
            except RuntimeError:  # Are we shutting down the process?
                _close()  # Just run it directly

        self.stop()
        await self.rpc.close()

        self.status = Status.closed
        await super().close()

        setproctitle("dask-worker [closed]")
        return "OK"

    async def close_gracefully(self, restart=None):
        """Gracefully shut down a worker

        This first informs the scheduler that we're shutting down, and asks it
        to move our data elsewhere. Afterwards, we close as normal
        """
        if self.status in (Status.closing, Status.closing_gracefully):
            await self.finished()

        if self.status == Status.closed:
            return

        if restart is None:
            restart = self.lifetime_restart

        logger.info("Closing worker gracefully: %s", self.address)
        # Wait for all tasks to leave the worker and don't accept any new ones.
        # Scheduler.retire_workers will set the status to closing_gracefully and push it
        # back to this worker.
        await self.scheduler.retire_workers(
            workers=[self.address],
            close_workers=False,
            remove=False,
            stimulus_id=f"worker-close-gracefully-{time()}",
        )
        await self.close(nanny=not restart)

    async def wait_until_closed(self):
        warnings.warn("wait_until_closed has moved to finished()")
        await self.finished()
        assert self.status == Status.closed

    ################
    # Worker Peers #
    ################

    def send_to_worker(self, address, msg):
        if address not in self.stream_comms:
            bcomm = BatchedSend(interval="1ms", loop=self.loop)
            self.stream_comms[address] = bcomm

            async def batched_send_connect():
                comm = await connect(
                    address, **self.connection_args  # TODO, serialization
                )
                comm.name = "Worker->Worker"
                await comm.write({"op": "connection_stream"})

                bcomm.start(comm)

            self.loop.add_callback(batched_send_connect)

        self.stream_comms[address].send(msg)

    async def get_data(
        self, comm, keys=None, who=None, serializers=None, max_connections=None
    ):
        start = time()

        if max_connections is None:
            max_connections = self.total_in_connections

        # Allow same-host connections more liberally
        if (
            max_connections
            and comm
            and get_address_host(comm.peer_address) == get_address_host(self.address)
        ):
            max_connections = max_connections * 2

        if self.status == Status.paused:
            max_connections = 1
            throttle_msg = " Throttling outgoing connections because worker is paused."
        else:
            throttle_msg = ""

        if (
            max_connections is not False
            and self.outgoing_current_count >= max_connections
        ):
            logger.debug(
                "Worker %s has too many open connections to respond to data request "
                "from %s (%d/%d).%s",
                self.address,
                who,
                self.outgoing_current_count,
                max_connections,
                throttle_msg,
            )
            return {"status": "busy"}

        self.outgoing_current_count += 1
        data = {k: self.data[k] for k in keys if k in self.data}

        if len(data) < len(keys):
            for k in set(keys) - set(data):
                if k in self.actors:
                    from distributed.actor import Actor

                    data[k] = Actor(type(self.actors[k]), self.address, k, worker=self)

        msg = {"status": "OK", "data": {k: to_serialize(v) for k, v in data.items()}}
        nbytes = {k: self.tasks[k].nbytes for k in data if k in self.tasks}
        stop = time()
        if self.digests is not None:
            self.digests["get-data-load-duration"].add(stop - start)
        start = time()

        try:
            compressed = await comm.write(msg, serializers=serializers)
            response = await comm.read(deserializers=serializers)
            assert response == "OK", response
        except OSError:
            logger.exception(
                "failed during get data with %s -> %s",
                self.address,
                who,
            )
            comm.abort()
            raise
        finally:
            self.outgoing_current_count -= 1
        stop = time()
        if self.digests is not None:
            self.digests["get-data-send-duration"].add(stop - start)

        total_bytes = sum(filter(None, nbytes.values()))

        self.outgoing_count += 1
        duration = (stop - start) or 0.5  # windows
        self.outgoing_transfer_log.append(
            {
                "start": start + self.scheduler_delay,
                "stop": stop + self.scheduler_delay,
                "middle": (start + stop) / 2,
                "duration": duration,
                "who": who,
                "keys": nbytes,
                "total": total_bytes,
                "compressed": compressed,
                "bandwidth": total_bytes / duration,
            }
        )

        return Status.dont_reply

    ###################
    # Local Execution #
    ###################

    @functools.singledispatchmethod
    def handle_event(self, ev: StateMachineEvent) -> RecsInstrs:
        raise TypeError(ev)  # pragma: nocover

    def update_data(
        self,
        data: dict[str, object],
        report: bool = True,
        stimulus_id: str = None,
    ) -> dict[str, Any]:
        self.handle_stimulus(
            UpdateDataEvent(
                data=data,
                report=report,
                stimulus_id=stimulus_id or f"update-data-{time()}",
            )
        )
        return {"nbytes": {k: sizeof(v) for k, v in data.items()}, "status": "OK"}

    @handle_event.register
    def _(self, ev: UpdateDataEvent) -> RecsInstrs:
        recommendations: Recs = {}
        instructions: Instructions = []
        for key, value in ev.data.items():
            try:
                ts = self.tasks[key]
                recommendations[ts] = ("memory", value)
            except KeyError:
                self.tasks[key] = ts = TaskState(key)

                try:
                    recs = self._put_key_in_memory(
                        ts, value, stimulus_id=ev.stimulus_id
                    )
                except Exception as e:
                    msg = error_message(e)
                    recommendations = {ts: tuple(msg.values())}
                else:
                    recommendations.update(recs)

            self.log.append((key, "receive-from-scatter", ev.stimulus_id, time()))

        if ev.report:
            instructions.append(
                AddKeysMsg(keys=list(ev.data), stimulus_id=ev.stimulus_id)
            )

        return recommendations, instructions

    @handle_event.register
    def _(self, ev: FreeKeysEvent) -> RecsInstrs:
        """Handler to be called by the scheduler.

        The given keys are no longer referred to and required by the scheduler.
        The worker is now allowed to release the key, if applicable.

        This does not guarantee that the memory is released since the worker may
        still decide to hold on to the data and task since it is required by an
        upstream dependency.
        """
        self.log.append(("free-keys", ev.keys, ev.stimulus_id, time()))
        recommendations: Recs = {}
        for key in ev.keys:
            ts = self.tasks.get(key)
            if ts:
                recommendations[ts] = "released"
        return recommendations, []

    @handle_event.register
    def _(self, ev: RemoveReplicasEvent) -> RecsInstrs:
        """Stream handler notifying the worker that it might be holding unreferenced,
        superfluous data.

        This should not actually happen during ordinary operations and is only intended
        to correct any erroneous state. An example where this is necessary is if a
        worker fetches data for a downstream task but that task is released before the
        data arrives. In this case, the scheduler will notify the worker that it may be
        holding this unnecessary data, if the worker hasn't released the data itself,
        already.

        This handler does not guarantee the task nor the data to be actually
        released but only asks the worker to release the data on a best effort
        guarantee. This protects from race conditions where the given keys may
        already have been rescheduled for compute in which case the compute
        would win and this handler is ignored.

        For stronger guarantees, see handler free_keys
        """
        self.log.append(("remove-replicas", ev.keys, ev.stimulus_id, time()))
        recommendations: Recs = {}
        instructions: Instructions = []

        rejected = []
        for key in ev.keys:
            ts = self.tasks.get(key)
            if ts is None or ts.state != "memory":
                continue
            if not ts.is_protected():
                self.log.append(
                    (ts.key, "remove-replica-confirmed", ev.stimulus_id, time())
                )
                recommendations[ts] = "released"
            else:
                rejected.append(key)

        if rejected:
            self.log.append(
                ("remove-replica-rejected", rejected, ev.stimulus_id, time())
            )
            instructions.append(AddKeysMsg(keys=rejected, stimulus_id=ev.stimulus_id))

        return recommendations, instructions

    async def set_resources(self, **resources) -> None:
        for r, quantity in resources.items():
            if r in self.total_resources:
                self.available_resources[r] += quantity - self.total_resources[r]
            else:
                self.available_resources[r] = quantity
            self.total_resources[r] = quantity

        await retry_operation(
            self.scheduler.set_resources,
            resources=self.total_resources,
            worker=self.contact_address,
        )

    ###################
    # Task Management #
    ###################

    @fail_hard
    def _handle_remote_stimulus(
        self, cls: type[StateMachineEvent]
    ) -> Callable[..., None]:
        def _(**kwargs):
            event = cls(**kwargs)
            self.handle_stimulus(event)

        _.__name__ = f"_handle_remote_stimulus({cls.__name__})"
        return _

    @handle_event.register
    def _(self, ev: AcquireReplicasEvent) -> RecsInstrs:
        self.log.append(("acquire-replicas", set(ev.who_has), ev.stimulus_id, time()))
        if self.validate:
            assert all(ev.who_has.values())

        recommendations: Recs = {}
        for key in ev.who_has:
            ts = self.ensure_task_exists(
                key=key,
                # Transfer this data after all dependency tasks of computations with
                # default or explicitly high (>0) user priority and before all
                # computations with low priority (<0). Note that the priority= parameter
                # of compute() is multiplied by -1 before it reaches TaskState.priority.
                priority=(1,),
                stimulus_id=ev.stimulus_id,
            )
            if ts.state != "memory":
                recommendations[ts] = "fetch"

        self._update_who_has(ev.who_has)
        return recommendations, []

    def ensure_task_exists(
        self, key: str, *, priority: tuple[int, ...], stimulus_id: str
    ) -> TaskState:
        try:
            ts = self.tasks[key]
            logger.debug("Data task %s already known (stimulus_id=%s)", ts, stimulus_id)
        except KeyError:
            self.tasks[key] = ts = TaskState(key)
        if not ts.priority:
            assert priority
            ts.priority = priority

        self.log.append((key, "ensure-task-exists", ts.state, stimulus_id, time()))
        return ts

    @handle_event.register
    def _(self, ev: ComputeTaskEvent) -> RecsInstrs:
        try:
            ts = self.tasks[ev.key]
            logger.debug(
                "Asked to compute an already known task %s",
                {"task": ts, "stimulus_id": ev.stimulus_id},
            )
        except KeyError:
            self.tasks[ev.key] = ts = TaskState(ev.key)
        self.log.append((ev.key, "compute-task", ts.state, ev.stimulus_id, time()))

        if ts.state in READY | {"executing", "long-running", "waiting", "resumed"}:
            return {}, []

        if ts.state == "memory":
            return {}, [self._get_task_finished_msg(ts, stimulus_id=ev.stimulus_id)]

        if self.validate:
            assert ts.state in {
                "released",
                "fetch",
                "flight",
                "missing",
                "cancelled",
                "error",
            }, self.story(ts)

        ts.run_spec = ev.run_spec
        priority = ev.priority + (self.generation,)
        self.generation -= 1

        if ev.actor:
            self.actors[ts.key] = None

        ts.exception = None
        ts.traceback = None
        ts.exception_text = ""
        ts.traceback_text = ""
        ts.priority = priority
        ts.duration = ev.duration
        ts.resource_restrictions = ev.resource_restrictions
        ts.annotations = ev.annotations

        if self.validate:
            assert ev.who_has.keys() == ev.nbytes.keys()
            assert all(ev.who_has.values())

        for dep_key, dep_workers in ev.who_has.items():
            dep_ts = self.ensure_task_exists(
                key=dep_key,
                priority=priority,
                stimulus_id=ev.stimulus_id,
            )
            # link up to child / parents
            ts.dependencies.add(dep_ts)
            dep_ts.dependents.add(ts)

        for dep_key, value in ev.nbytes.items():
            self.tasks[dep_key].nbytes = value

        self._update_who_has(ev.who_has)
        return {ts: "waiting"}, []

    ########################
    # Worker State Machine #
    ########################

    def transition_generic_fetch(self, ts: TaskState, stimulus_id: str) -> RecsInstrs:
        if not ts.who_has:
            return {ts: "missing"}, []

        ts.state = "fetch"
        ts.done = False
        assert ts.priority
        self.data_needed.add(ts)
        for w in ts.who_has:
            self.data_needed_per_worker[w].add(ts)

        # This is the same as `return self._ensure_communicating()`, except that when
        # many tasks transition to fetch at the same time, e.g. from a single
        # compute-task or acquire-replicas command from the scheduler, it allows
        # clustering the transfers into less GatherDep instructions; see
        # _select_keys_for_gather().
        return {}, [EnsureCommunicatingAfterTransitions(stimulus_id=stimulus_id)]

    def transition_missing_fetch(
        self, ts: TaskState, *, stimulus_id: str
    ) -> RecsInstrs:
        if self.validate:
            assert ts.state == "missing"
            assert ts.who_has

        self._missing_dep_flight.discard(ts)
        return self.transition_generic_fetch(ts, stimulus_id=stimulus_id)

    def transition_missing_released(
        self, ts: TaskState, *, stimulus_id: str
    ) -> RecsInstrs:
        self._missing_dep_flight.discard(ts)
        recs, instructions = self.transition_generic_released(
            ts, stimulus_id=stimulus_id
        )
        assert ts.key in self.tasks
        return recs, instructions

    def transition_flight_missing(
        self, ts: TaskState, *, stimulus_id: str
    ) -> RecsInstrs:
        assert ts.done
        return self.transition_generic_missing(ts, stimulus_id=stimulus_id)

    def transition_generic_missing(
        self, ts: TaskState, *, stimulus_id: str
    ) -> RecsInstrs:
        if self.validate:
            assert not ts.who_has

        ts.state = "missing"
        self._missing_dep_flight.add(ts)
        ts.done = False
        return {}, []

    def transition_released_fetch(
        self, ts: TaskState, *, stimulus_id: str
    ) -> RecsInstrs:
        if self.validate:
            assert ts.state == "released"
        return self.transition_generic_fetch(ts, stimulus_id=stimulus_id)

    def transition_generic_released(
        self, ts: TaskState, *, stimulus_id: str
    ) -> RecsInstrs:
        self.release_key(ts.key, stimulus_id=stimulus_id)
        recs: Recs = {}
        for dependency in ts.dependencies:
            if (
                not dependency.waiters
                and dependency.state not in READY | PROCESSING | {"memory"}
            ):
                recs[dependency] = "released"

        if not ts.dependents:
            recs[ts] = "forgotten"

        return merge_recs_instructions(
            (recs, []),
            self._ensure_computing(),
        )

    def transition_released_waiting(
        self, ts: TaskState, *, stimulus_id: str
    ) -> RecsInstrs:
        if self.validate:
            assert ts.state == "released"
            assert all(d.key in self.tasks for d in ts.dependencies)

        recommendations: Recs = {}
        ts.waiting_for_data.clear()
        for dep_ts in ts.dependencies:
            if dep_ts.state != "memory":
                ts.waiting_for_data.add(dep_ts)
                dep_ts.waiters.add(ts)
                recommendations[dep_ts] = "fetch"

        if ts.waiting_for_data:
            self.waiting_for_data_count += 1
        elif ts.resource_restrictions:
            recommendations[ts] = "constrained"
        else:
            recommendations[ts] = "ready"

        ts.state = "waiting"
        return recommendations, []

    def transition_fetch_flight(
        self, ts: TaskState, worker: str, *, stimulus_id: str
    ) -> RecsInstrs:
        if self.validate:
            assert ts.state == "fetch"
            assert ts.who_has
            # The task has already been removed by _ensure_communicating
            assert ts not in self.data_needed
            for w in ts.who_has:
                assert ts not in self.data_needed_per_worker[w]

        ts.done = False
        ts.state = "flight"
        ts.coming_from = worker
        self._in_flight_tasks.add(ts)
        return {}, []

    def transition_fetch_missing(
        self, ts: TaskState, *, stimulus_id: str
    ) -> RecsInstrs:
        self.data_needed.remove(ts)
        return self.transition_generic_missing(ts, stimulus_id=stimulus_id)

    def transition_memory_released(
        self, ts: TaskState, *, stimulus_id: str
    ) -> RecsInstrs:
        recs, instructions = self.transition_generic_released(
            ts, stimulus_id=stimulus_id
        )
        instructions.append(ReleaseWorkerDataMsg(key=ts.key, stimulus_id=stimulus_id))
        return recs, instructions

    def transition_waiting_constrained(
        self, ts: TaskState, *, stimulus_id: str
    ) -> RecsInstrs:
        if self.validate:
            assert ts.state == "waiting"
            assert not ts.waiting_for_data
            assert all(
                dep.key in self.data or dep.key in self.actors
                for dep in ts.dependencies
            )
            assert all(dep.state == "memory" for dep in ts.dependencies)
            assert ts.key not in self.ready
        ts.state = "constrained"
        self.constrained.append(ts.key)
        return self._ensure_computing()

    def transition_long_running_rescheduled(
        self, ts: TaskState, *, stimulus_id: str
    ) -> RecsInstrs:
        recs: Recs = {ts: "released"}
        smsg = RescheduleMsg(key=ts.key, stimulus_id=stimulus_id)
        return recs, [smsg]

    def transition_executing_rescheduled(
        self, ts: TaskState, *, stimulus_id: str
    ) -> RecsInstrs:
        for resource, quantity in ts.resource_restrictions.items():
            self.available_resources[resource] += quantity
        self._executing.discard(ts)

        return merge_recs_instructions(
            (
                {ts: "released"},
                [RescheduleMsg(key=ts.key, stimulus_id=stimulus_id)],
            ),
            self._ensure_computing(),
        )

    def transition_waiting_ready(
        self, ts: TaskState, *, stimulus_id: str
    ) -> RecsInstrs:
        if self.validate:
            assert ts.state == "waiting"
            assert ts.key not in self.ready
            assert not ts.waiting_for_data
            for dep in ts.dependencies:
                assert dep.key in self.data or dep.key in self.actors
                assert dep.state == "memory"

        ts.state = "ready"
        assert ts.priority is not None
        heapq.heappush(self.ready, (ts.priority, ts.key))

        return self._ensure_computing()

    def transition_cancelled_error(
        self,
        ts: TaskState,
        exception: Serialize,
        traceback: Serialize | None,
        exception_text: str,
        traceback_text: str,
        *,
        stimulus_id: str,
    ) -> RecsInstrs:
        assert ts._previous == "executing" or ts.key in self.long_running
        recs, instructions = self.transition_executing_error(
            ts,
            exception,
            traceback,
            exception_text,
            traceback_text,
            stimulus_id=stimulus_id,
        )
        # We'll ignore instructions, i.e. we choose to not submit the failure
        # message to the scheduler since from the schedulers POV it already
        # released this task
        if self.validate:
            assert len(instructions) == 1
            assert isinstance(instructions[0], TaskErredMsg)
            assert instructions[0].key == ts.key
        instructions.clear()
        # Workers should never "retry" tasks. A transition to error should, by
        # default, be the end. Since cancelled indicates that the scheduler lost
        # interest, we can transition straight to released
        assert ts not in recs
        recs[ts] = "released"
        return recs, instructions

    def transition_generic_error(
        self,
        ts: TaskState,
        exception: Serialize,
        traceback: Serialize | None,
        exception_text: str,
        traceback_text: str,
        *,
        stimulus_id: str,
    ) -> RecsInstrs:
        ts.exception = exception
        ts.traceback = traceback
        ts.exception_text = exception_text
        ts.traceback_text = traceback_text
        ts.state = "error"
        smsg = TaskErredMsg(
            key=ts.key,
            exception=exception,
            traceback=traceback,
            exception_text=exception_text,
            traceback_text=traceback_text,
            thread=self.threads.get(ts.key),
            startstops=ts.startstops,
            stimulus_id=stimulus_id,
        )

        return {}, [smsg]

    def transition_executing_error(
        self,
        ts: TaskState,
        exception: Serialize,
        traceback: Serialize | None,
        exception_text: str,
        traceback_text: str,
        *,
        stimulus_id: str,
    ) -> RecsInstrs:
        for resource, quantity in ts.resource_restrictions.items():
            self.available_resources[resource] += quantity
        self._executing.discard(ts)

        return merge_recs_instructions(
            self.transition_generic_error(
                ts,
                exception,
                traceback,
                exception_text,
                traceback_text,
                stimulus_id=stimulus_id,
            ),
            self._ensure_computing(),
        )

    def _transition_from_resumed(
        self, ts: TaskState, finish: TaskStateState, *args, stimulus_id: str
    ) -> RecsInstrs:
        """`resumed` is an intermediate degenerate state which splits further up
        into two states depending on what the last signal / next state is
        intended to be. There are only two viable choices depending on whether
        the task is required to be fetched from another worker `resumed(fetch)`
        or the task shall be computed on this worker `resumed(waiting)`.

        The only viable state transitions ending up here are

        flight -> cancelled -> resumed(waiting)

        or

        executing -> cancelled -> resumed(fetch)

        depending on the origin. Equally, only `fetch`, `waiting`, or `released`
        are allowed output states.

        See also `transition_resumed_waiting`
        """
        recs: Recs = {}
        instructions: Instructions = []

        if ts._previous == finish:
            # We're back where we started. We should forget about the entire
            # cancellation attempt
            ts.state = finish
            ts._next = None
            ts._previous = None
        elif not ts.done:
            # If we're not done, yet, just remember where we want to be next
            ts._next = finish
        else:
            # Flight/executing finished unsuccessfully, i.e. not in memory
            assert finish != "memory"
            next_state = ts._next
            assert next_state in {"waiting", "fetch"}, next_state
            assert ts._previous in {"executing", "flight"}, ts._previous

            if next_state != finish:
                recs, instructions = self.transition_generic_released(
                    ts, stimulus_id=stimulus_id
                )
            recs[ts] = next_state

        return recs, instructions

    def transition_resumed_fetch(
        self, ts: TaskState, *, stimulus_id: str
    ) -> RecsInstrs:
        """See Worker._transition_from_resumed"""
        recs, instructions = self._transition_from_resumed(
            ts, "fetch", stimulus_id=stimulus_id
        )
        if self.validate:
            # This would only be possible in a fetch->cancelled->resumed->fetch loop,
            # but there are no transitions from fetch which set the state to cancelled.
            # If this assertion failed, we' need to call _ensure_communicating like in
            # the other transitions that set ts.status = "fetch".
            assert ts.state != "fetch"
        return recs, instructions

    def transition_resumed_missing(
        self, ts: TaskState, *, stimulus_id: str
    ) -> RecsInstrs:
        """See Worker._transition_from_resumed"""
        return self._transition_from_resumed(ts, "missing", stimulus_id=stimulus_id)

    def transition_resumed_released(
        self, ts: TaskState, *, stimulus_id: str
    ) -> RecsInstrs:
        if not ts.done:
            ts.state = "cancelled"
            ts._next = None
            return {}, []
        else:
            return self.transition_generic_released(ts, stimulus_id=stimulus_id)

    def transition_resumed_waiting(
        self, ts: TaskState, *, stimulus_id: str
    ) -> RecsInstrs:
        """See Worker._transition_from_resumed"""
        return self._transition_from_resumed(ts, "waiting", stimulus_id=stimulus_id)

    def transition_cancelled_fetch(
        self, ts: TaskState, *, stimulus_id: str
    ) -> RecsInstrs:
        if ts.done:
            return {ts: "released"}, []
        elif ts._previous == "flight":
            ts.state = ts._previous
            return {}, []
        else:
            assert ts._previous == "executing"
            ts.state = "resumed"
            ts._next = "fetch"
            return {}, []

    def transition_cancelled_waiting(
        self, ts: TaskState, *, stimulus_id: str
    ) -> RecsInstrs:
        if ts.done:
            return {ts: "released"}, []
        elif ts._previous == "executing":
            ts.state = ts._previous
            return {}, []
        else:
            assert ts._previous == "flight"
            ts.state = "resumed"
            ts._next = "waiting"
            return {}, []

    def transition_cancelled_forgotten(
        self, ts: TaskState, *, stimulus_id: str
    ) -> RecsInstrs:
        ts._next = "forgotten"
        if not ts.done:
            return {}, []
        return {ts: "released"}, []

    def transition_cancelled_released(
        self, ts: TaskState, *, stimulus_id: str
    ) -> RecsInstrs:
        if not ts.done:
            ts._next = "released"
            return {}, []
        self._executing.discard(ts)
        self._in_flight_tasks.discard(ts)

        for resource, quantity in ts.resource_restrictions.items():
            self.available_resources[resource] += quantity

        return self.transition_generic_released(ts, stimulus_id=stimulus_id)

    def transition_executing_released(
        self, ts: TaskState, *, stimulus_id: str
    ) -> RecsInstrs:
        ts._previous = ts.state
        ts._next = None
        # See https://github.com/dask/distributed/pull/5046#discussion_r685093940
        ts.state = "cancelled"
        ts.done = False
        return self._ensure_computing()

    def transition_long_running_memory(
        self, ts: TaskState, value=NO_VALUE, *, stimulus_id: str
    ) -> RecsInstrs:
        self.executed_count += 1
        return self.transition_generic_memory(ts, value=value, stimulus_id=stimulus_id)

    def transition_generic_memory(
        self, ts: TaskState, value=NO_VALUE, *, stimulus_id: str
    ) -> RecsInstrs:
        if value is NO_VALUE and ts.key not in self.data:
            raise RuntimeError(
                f"Tried to transition task {ts} to `memory` without data available"
            )

        if ts.resource_restrictions is not None:
            for resource, quantity in ts.resource_restrictions.items():
                self.available_resources[resource] += quantity

        self._executing.discard(ts)
        self._in_flight_tasks.discard(ts)
        ts.coming_from = None

        instructions: Instructions = []
        try:
            recs = self._put_key_in_memory(ts, value, stimulus_id=stimulus_id)
        except Exception as e:
            msg = error_message(e)
            recs = {ts: tuple(msg.values())}
        else:
            if self.validate:
                assert ts.key in self.data or ts.key in self.actors
            instructions.append(
                self._get_task_finished_msg(ts, stimulus_id=stimulus_id)
            )

        return recs, instructions

    def transition_executing_memory(
        self, ts: TaskState, value=NO_VALUE, *, stimulus_id: str
    ) -> RecsInstrs:
        if self.validate:
            assert ts.state == "executing" or ts.key in self.long_running
            assert not ts.waiting_for_data
            assert ts.key not in self.ready

        self._executing.discard(ts)
        self.executed_count += 1
        return merge_recs_instructions(
            self.transition_generic_memory(ts, value=value, stimulus_id=stimulus_id),
            self._ensure_computing(),
        )

    def transition_constrained_executing(
        self, ts: TaskState, *, stimulus_id: str
    ) -> RecsInstrs:
        if self.validate:
            assert not ts.waiting_for_data
            assert ts.key not in self.data
            assert ts.state in READY
            assert ts.key not in self.ready
            for dep in ts.dependencies:
                assert dep.key in self.data or dep.key in self.actors

        ts.state = "executing"
        instr = Execute(key=ts.key, stimulus_id=stimulus_id)
        return {}, [instr]

    def transition_ready_executing(
        self, ts: TaskState, *, stimulus_id: str
    ) -> RecsInstrs:
        if self.validate:
            assert not ts.waiting_for_data
            assert ts.key not in self.data
            assert ts.state in READY
            assert ts.key not in self.ready
            assert all(
                dep.key in self.data or dep.key in self.actors
                for dep in ts.dependencies
            )

        ts.state = "executing"
        instr = Execute(key=ts.key, stimulus_id=stimulus_id)
        return {}, [instr]

    def transition_flight_fetch(self, ts: TaskState, *, stimulus_id: str) -> RecsInstrs:
        # If this transition is called after the flight coroutine has finished,
        # we can reset the task and transition to fetch again. If it is not yet
        # finished, this should be a no-op
        if not ts.done:
            return {}, []

        ts.coming_from = None
        return self.transition_generic_fetch(ts, stimulus_id=stimulus_id)

    def transition_flight_error(
        self,
        ts: TaskState,
        exception: Serialize,
        traceback: Serialize | None,
        exception_text: str,
        traceback_text: str,
        *,
        stimulus_id: str,
    ) -> RecsInstrs:
        self._in_flight_tasks.discard(ts)
        ts.coming_from = None
        return self.transition_generic_error(
            ts,
            exception,
            traceback,
            exception_text,
            traceback_text,
            stimulus_id=stimulus_id,
        )

    def transition_flight_released(
        self, ts: TaskState, *, stimulus_id: str
    ) -> RecsInstrs:
        if ts.done:
            # FIXME: Is this even possible? Would an assert instead be more
            # sensible?
            return self.transition_generic_released(ts, stimulus_id=stimulus_id)
        else:
            ts._previous = "flight"
            ts._next = None
            # See https://github.com/dask/distributed/pull/5046#discussion_r685093940
            ts.state = "cancelled"
            return {}, []

    def transition_cancelled_memory(self, ts, value, *, stimulus_id):
        # We only need this because the to-memory signatures require a value but
        # we do not want to store a cancelled result and want to release
        # immediately
        assert ts.done

        return self.transition_cancelled_released(ts, stimulus_id=stimulus_id)

    def transition_executing_long_running(
        self, ts: TaskState, compute_duration: float, *, stimulus_id: str
    ) -> RecsInstrs:
        ts.state = "long-running"
        self._executing.discard(ts)
        self.long_running.add(ts.key)

        smsg = LongRunningMsg(
            key=ts.key, compute_duration=compute_duration, stimulus_id=stimulus_id
        )
        return merge_recs_instructions(
            ({}, [smsg]),
            self._ensure_computing(),
        )

    def transition_released_memory(
        self, ts: TaskState, value, *, stimulus_id: str
    ) -> RecsInstrs:
        try:
            recs = self._put_key_in_memory(ts, value, stimulus_id=stimulus_id)
        except Exception as e:
            msg = error_message(e)
            recs = {ts: tuple(msg.values())}
            return recs, []
        smsg = AddKeysMsg(keys=[ts.key], stimulus_id=stimulus_id)
        return recs, [smsg]

    def transition_flight_memory(
        self, ts: TaskState, value, *, stimulus_id: str
    ) -> RecsInstrs:
        self._in_flight_tasks.discard(ts)
        ts.coming_from = None
        try:
            recs = self._put_key_in_memory(ts, value, stimulus_id=stimulus_id)
        except Exception as e:
            msg = error_message(e)
            recs = {ts: tuple(msg.values())}
            return recs, []
        smsg = AddKeysMsg(keys=[ts.key], stimulus_id=stimulus_id)
        return recs, [smsg]

    def transition_released_forgotten(
        self, ts: TaskState, *, stimulus_id: str
    ) -> RecsInstrs:
        recommendations: Recs = {}
        # Dependents _should_ be released by the scheduler before this
        if self.validate:
            assert not any(d.state != "forgotten" for d in ts.dependents)
        for dep in ts.dependencies:
            dep.dependents.discard(ts)
            if dep.state == "released" and not dep.dependents:
                recommendations[dep] = "forgotten"

        # Mark state as forgotten in case it is still referenced
        ts.state = "forgotten"
        self.tasks.pop(ts.key, None)
        return recommendations, []

    # {
    #     (start, finish):
    #     transition_<start>_<finish>(
    #         self, ts: TaskState, *args, stimulus_id: str
    #     ) -> (recommendations, instructions)
    # }
    _TRANSITIONS_TABLE: ClassVar[
        Mapping[tuple[TaskStateState, TaskStateState], Callable[..., RecsInstrs]]
    ] = {
        ("cancelled", "fetch"): transition_cancelled_fetch,
        ("cancelled", "released"): transition_cancelled_released,
        ("cancelled", "missing"): transition_cancelled_released,
        ("cancelled", "waiting"): transition_cancelled_waiting,
        ("cancelled", "forgotten"): transition_cancelled_forgotten,
        ("cancelled", "memory"): transition_cancelled_memory,
        ("cancelled", "error"): transition_cancelled_error,
        ("resumed", "memory"): transition_generic_memory,
        ("resumed", "error"): transition_generic_error,
        ("resumed", "released"): transition_resumed_released,
        ("resumed", "waiting"): transition_resumed_waiting,
        ("resumed", "fetch"): transition_resumed_fetch,
        ("resumed", "missing"): transition_resumed_missing,
        ("constrained", "executing"): transition_constrained_executing,
        ("constrained", "released"): transition_generic_released,
        ("error", "released"): transition_generic_released,
        ("executing", "error"): transition_executing_error,
        ("executing", "long-running"): transition_executing_long_running,
        ("executing", "memory"): transition_executing_memory,
        ("executing", "released"): transition_executing_released,
        ("executing", "rescheduled"): transition_executing_rescheduled,
        ("fetch", "flight"): transition_fetch_flight,
        ("fetch", "missing"): transition_fetch_missing,
        ("fetch", "released"): transition_generic_released,
        ("flight", "error"): transition_flight_error,
        ("flight", "fetch"): transition_flight_fetch,
        ("flight", "memory"): transition_flight_memory,
        ("flight", "missing"): transition_flight_missing,
        ("flight", "released"): transition_flight_released,
        ("long-running", "error"): transition_generic_error,
        ("long-running", "memory"): transition_long_running_memory,
        ("long-running", "rescheduled"): transition_executing_rescheduled,
        ("long-running", "released"): transition_executing_released,
        ("memory", "released"): transition_memory_released,
        ("missing", "fetch"): transition_missing_fetch,
        ("missing", "released"): transition_missing_released,
        ("missing", "error"): transition_generic_error,
        ("ready", "error"): transition_generic_error,
        ("ready", "executing"): transition_ready_executing,
        ("ready", "released"): transition_generic_released,
        ("released", "error"): transition_generic_error,
        ("released", "fetch"): transition_released_fetch,
        ("released", "missing"): transition_generic_missing,
        ("released", "forgotten"): transition_released_forgotten,
        ("released", "memory"): transition_released_memory,
        ("released", "waiting"): transition_released_waiting,
        ("waiting", "constrained"): transition_waiting_constrained,
        ("waiting", "ready"): transition_waiting_ready,
        ("waiting", "released"): transition_generic_released,
    }

    def _transition(
        self,
        ts: TaskState,
        finish: TaskStateState | tuple,
        *args,
        stimulus_id: str,
        **kwargs,
    ) -> RecsInstrs:
        """Transition a key from its current state to the finish state

        See Also
        --------
        Worker.transitions: wrapper around this method
        """
        if isinstance(finish, tuple):
            # the concatenated transition path might need to access the tuple
            assert not args
            finish, *args = finish  # type: ignore

        if ts.state == finish:
            return {}, []

        start = ts.state
        func = self._TRANSITIONS_TABLE.get((start, cast(TaskStateState, finish)))

        # Notes:
        # - in case of transition through released, this counter is incremented by 2
        # - this increase happens before the actual transitions, so that it can
        #   catch potential infinite recursions
        self.transition_counter += 1
        if (
            self.transition_counter_max
            and self.transition_counter >= self.transition_counter_max
        ):
            self.log_event(
                "transition-counter-max-exceeded",
                {
                    "key": ts.key,
                    "start": start,
                    "finish": finish,
                    "story": self.story(ts),
                    "worker": self.address,
                },
            )
            raise TransitionCounterMaxExceeded(ts.key, start, finish, self.story(ts))

        if func is not None:
            recs, instructions = func(
                self, ts, *args, stimulus_id=stimulus_id, **kwargs
            )
            self._notify_plugins("transition", ts.key, start, finish, **kwargs)

        elif "released" not in (start, finish):
            # start -> "released" -> finish
            try:
                recs, instructions = self._transition(
                    ts, "released", stimulus_id=stimulus_id
                )
                v_state: TaskStateState
                v_args: list | tuple
                while v := recs.pop(ts, None):
                    if isinstance(v, tuple):
                        v_state, *v_args = v
                    else:
                        v_state, v_args = v, ()
                    if v_state == "forgotten":
                        # We do not want to forget. The purpose of this
                        # transition path is to get to `finish`
                        continue
                    recs, instructions = merge_recs_instructions(
                        (recs, instructions),
                        self._transition(ts, v_state, *v_args, stimulus_id=stimulus_id),
                    )
                recs, instructions = merge_recs_instructions(
                    (recs, instructions),
                    self._transition(ts, finish, *args, stimulus_id=stimulus_id),
                )
            except InvalidTransition:
                self.log_event(
                    "invalid-worker-transition",
                    {
                        "key": ts.key,
                        "start": start,
                        "finish": finish,
                        "story": self.story(ts),
                        "worker": self.address,
                    },
                )
                raise InvalidTransition(ts.key, start, finish, self.story(ts))

        else:
            self.log_event(
                "invalid-worker-transition",
                {
                    "key": ts.key,
                    "start": start,
                    "finish": finish,
                    "story": self.story(ts),
                    "worker": self.address,
                },
            )
            raise InvalidTransition(ts.key, start, finish, self.story(ts))

        self.log.append(
            (
                # key
                ts.key,
                # initial
                start,
                # recommended
                finish,
                # final
                ts.state,
                # new recommendations
                {ts.key: new for ts, new in recs.items()},
                stimulus_id,
                time(),
            )
        )
        return recs, instructions

    def transitions(self, recommendations: Recs, *, stimulus_id: str) -> None:
        """Process transitions until none are left

        This includes feedback from previous transitions and continues until we
        reach a steady state
        """
        instructions = []

        remaining_recs = recommendations.copy()
        tasks = set()
        while remaining_recs:
            ts, finish = remaining_recs.popitem()
            tasks.add(ts)
            a_recs, a_instructions = self._transition(
                ts, finish, stimulus_id=stimulus_id
            )

            remaining_recs.update(a_recs)
            instructions += a_instructions

        if self.validate:
            # Full state validation is very expensive
            for ts in tasks:
                self.validate_task(ts)

        self._handle_instructions(instructions)

    @fail_hard
    @log_errors
    def handle_stimulus(self, stim: StateMachineEvent) -> None:
        if not isinstance(stim, FindMissingEvent):
            self.stimulus_log.append(stim.to_loggable(handled=time()))
        recs, instructions = self.handle_event(stim)
        self.transitions(recs, stimulus_id=stim.stimulus_id)
        self._handle_instructions(instructions)

    @fail_hard
    @log_errors
    def _handle_stimulus_from_task(
        self, task: asyncio.Task[StateMachineEvent | None]
    ) -> None:
        self._async_instructions.remove(task)
        try:
            # This *should* never raise any other exceptions
            stim = task.result()
        except asyncio.CancelledError:
            return
        if stim:
            self.handle_stimulus(stim)

    @fail_hard
    def _handle_instructions(self, instructions: Instructions) -> None:
        while instructions:
            ensure_communicating: EnsureCommunicatingAfterTransitions | None = None
            for inst in instructions:
                task: asyncio.Task | None = None

                if isinstance(inst, SendMessageToScheduler):
                    self.batched_send(inst.to_dict())

                elif isinstance(inst, EnsureCommunicatingAfterTransitions):
                    # A single compute-task or acquire-replicas command may cause
                    # multiple tasks to transition to fetch; this in turn means that we
                    # will receive multiple instances of this instruction.
                    # _ensure_communicating is a no-op if it runs twice in a row; we're
                    # not calling it inside the for loop to avoid a O(n^2) condition
                    # when
                    # 1. there are many fetches queued because all workers are in flight
                    # 2. a single compute-task or acquire-replicas command just sent
                    #    many dependencies to fetch at once.
                    ensure_communicating = inst

                elif isinstance(inst, GatherDep):
                    assert inst.to_gather
                    keys_str = ", ".join(peekn(27, inst.to_gather)[0])
                    if len(keys_str) > 80:
                        keys_str = keys_str[:77] + "..."
                    task = asyncio.create_task(
                        self.gather_dep(
                            inst.worker,
                            inst.to_gather,
                            total_nbytes=inst.total_nbytes,
                            stimulus_id=inst.stimulus_id,
                        ),
                        name=f"gather_dep({inst.worker}, {{{keys_str}}})",
                    )

                elif isinstance(inst, Execute):
                    task = asyncio.create_task(
                        self.execute(inst.key, stimulus_id=inst.stimulus_id),
                        name=f"execute({inst.key})",
                    )

                elif isinstance(inst, RetryBusyWorkerLater):
                    task = asyncio.create_task(
                        self.retry_busy_worker_later(inst.worker),
                        name=f"retry_busy_worker_later({inst.worker})",
                    )

                else:
                    raise TypeError(inst)  # pragma: nocover

                if task is not None:
                    self._async_instructions.add(task)
                    task.add_done_callback(self._handle_stimulus_from_task)

            if ensure_communicating:
                # Potentially re-fill instructions, causing a second iteration of `while
                # instructions` at the top of this method
                recs, instructions = self._ensure_communicating(
                    stimulus_id=ensure_communicating.stimulus_id
                )
                self.transitions(recs, stimulus_id=ensure_communicating.stimulus_id)
            else:
                instructions = []

    @handle_event.register
    def _(self, ev: SecedeEvent) -> RecsInstrs:
        ts = self.tasks.get(ev.key)
        if ts and ts.state == "executing":
            return {ts: ("long-running", ev.compute_duration)}, []
        else:
            return {}, []

    def stateof(self, key: str) -> dict[str, Any]:
        ts = self.tasks[key]
        return {
            "executing": ts.state == "executing",
            "waiting_for_data": bool(ts.waiting_for_data),
            "heap": key in pluck(1, self.ready),
            "data": key in self.data,
        }

    def story(self, *keys_or_tasks: str | TaskState) -> list[tuple]:
        """Return all transitions involving one or more tasks"""
        keys = {e.key if isinstance(e, TaskState) else e for e in keys_or_tasks}
        return worker_story(keys, self.log)

    async def get_story(self, keys=None):
        return self.story(*keys)

    def stimulus_story(
        self, *keys_or_tasks: str | TaskState
    ) -> list[StateMachineEvent]:
        """Return all state machine events involving one or more tasks"""
        keys = {e.key if isinstance(e, TaskState) else e for e in keys_or_tasks}
        return [ev for ev in self.stimulus_log if getattr(ev, "key", None) in keys]

    def _ensure_communicating(self, *, stimulus_id: str) -> RecsInstrs:
        if self.status != Status.running:
            return {}, []

        skipped_worker_in_flight_or_busy = []

        recommendations: Recs = {}
        instructions: Instructions = []

        while self.data_needed and (
            len(self.in_flight_workers) < self.total_out_connections
            or self.comm_nbytes < self.comm_threshold_bytes
        ):
            logger.debug(
                "Ensure communicating. Pending: %d. Connections: %d/%d. Busy: %d",
                len(self.data_needed),
                len(self.in_flight_workers),
                self.total_out_connections,
                len(self.busy_workers),
            )

            ts = self.data_needed.pop()

            if self.validate:
                assert ts.state == "fetch"
                assert ts.who_has
                assert self.address not in ts.who_has

            workers = [
                w
                for w in ts.who_has
                if w not in self.in_flight_workers and w not in self.busy_workers
            ]
            if not workers:
                skipped_worker_in_flight_or_busy.append(ts)
                continue

            for w in ts.who_has:
                self.data_needed_per_worker[w].remove(ts)

            host = get_address_host(self.address)
            local = [w for w in workers if get_address_host(w) == host]
            worker = random.choice(local or workers)

            to_gather_tasks, total_nbytes = self._select_keys_for_gather(worker, ts)
            to_gather_keys = {ts.key for ts in to_gather_tasks}

            self.log.append(
                ("gather-dependencies", worker, to_gather_keys, stimulus_id, time())
            )

            self.comm_nbytes += total_nbytes
            self.in_flight_workers[worker] = to_gather_keys
            for d_ts in to_gather_tasks:
                if self.validate:
                    assert d_ts.state == "fetch"
                    assert d_ts not in recommendations
                recommendations[d_ts] = ("flight", worker)

            # A single invocation of _ensure_communicating may generate up to one
            # GatherDep instruction per worker. Multiple tasks from the same worker may
            # be clustered in the same instruction by _select_keys_for_gather. But once
            # a worker has been selected for a GatherDep and added to in_flight_workers,
            # it won't be selected again until the gather completes.
            instructions.append(
                GatherDep(
                    worker=worker,
                    to_gather=to_gather_keys,
                    total_nbytes=total_nbytes,
                    stimulus_id=stimulus_id,
                )
            )

        for ts in skipped_worker_in_flight_or_busy:
            self.data_needed.add(ts)

        return recommendations, instructions

    def _get_task_finished_msg(
        self, ts: TaskState, stimulus_id: str
    ) -> TaskFinishedMsg:
        if ts.key not in self.data and ts.key not in self.actors:
            raise RuntimeError(f"Task {ts} not ready")
        typ = ts.type
        if ts.nbytes is None or typ is None:
            try:
                value = self.data[ts.key]
            except KeyError:
                value = self.actors[ts.key]
            ts.nbytes = sizeof(value)
            typ = ts.type = type(value)
            del value
        try:
            typ_serialized = dumps_function(typ)
        except PicklingError:
            # Some types fail pickling (example: _thread.lock objects),
            # send their name as a best effort.
            typ_serialized = pickle.dumps(typ.__name__, protocol=4)
        return TaskFinishedMsg(
            key=ts.key,
            nbytes=ts.nbytes,
            type=typ_serialized,
            typename=typename(typ),
            metadata=ts.metadata,
            thread=self.threads.get(ts.key),
            startstops=ts.startstops,
            stimulus_id=stimulus_id,
        )

    def _put_key_in_memory(self, ts: TaskState, value, *, stimulus_id: str) -> Recs:
        """
        Put a key into memory and set data related task state attributes.
        On success, generate recommendations for dependents.

        This method does not generate any scheduler messages since this method
        cannot distinguish whether it has to be an `add-task` or a
        `task-finished` signal. The caller is required to generate this message
        on success.

        Raises
        ------
        Exception:
            In case the data is put into the in memory buffer and a serialization error
            occurs during spilling, this raises that error. This has to be handled by
            the caller since most callers generate scheduler messages on success (see
            comment above) but we need to signal that this was not successful.

            Can only trigger if distributed.worker.memory.target is enabled, the value
            is individually larger than target * memory_limit, and the task is not an
            actor.
        """
        if ts.key in self.data:
            ts.state = "memory"
            return {}

        recommendations: Recs = {}
        if ts.key in self.actors:
            self.actors[ts.key] = value
        else:
            start = time()
            self.data[ts.key] = value
            stop = time()
            if stop - start > 0.020:
                ts.startstops.append(
                    {"action": "disk-write", "start": start, "stop": stop}
                )

        ts.state = "memory"
        if ts.nbytes is None:
            ts.nbytes = sizeof(value)

        ts.type = type(value)

        for dep in ts.dependents:
            dep.waiting_for_data.discard(ts)
            if not dep.waiting_for_data and dep.state == "waiting":
                self.waiting_for_data_count -= 1
                recommendations[dep] = "ready"

        self.log.append((ts.key, "put-in-memory", stimulus_id, time()))
        return recommendations

    def _select_keys_for_gather(
        self, worker: str, ts: TaskState
    ) -> tuple[set[TaskState], int]:
        """``_ensure_communicating`` decided to fetch a single task from a worker,
        following priority. In order to minimise overhead, request fetching other tasks
        from the same worker within the message, following priority for the single
        worker but ignoring higher priority tasks from other workers, up to
        ``target_message_size``.
        """
        tss = {ts}
        total_bytes = ts.get_nbytes()
        tasks = self.data_needed_per_worker[worker]

        while tasks:
            ts = tasks.peek()
            if self.validate:
                assert ts.state == "fetch"
                assert worker in ts.who_has
            if total_bytes + ts.get_nbytes() > self.target_message_size:
                break
            tasks.pop()
            self.data_needed.remove(ts)
            for other_worker in ts.who_has:
                if other_worker != worker:
                    self.data_needed_per_worker[other_worker].remove(ts)

            tss.add(ts)
            total_bytes += ts.get_nbytes()

        return tss, total_bytes

    @property
    def total_comm_bytes(self):
        warnings.warn(
            "The attribute `Worker.total_comm_bytes` has been renamed to `comm_threshold_bytes`. "
            "Future versions will only support the new name.",
            FutureWarning,
        )
        return self.comm_threshold_bytes

    def _get_cause(self, keys: Iterable[str]) -> TaskState:
        """For diagnostics, we want to attach a transfer to a single task. This task is
        typically the next to be executed but since we're fetching tasks for potentially
        many dependents, an exact match is not possible. Additionally, if a key was
        fetched through acquire-replicas, dependents may not be known at all.

        Returns
        -------
        The task to attach startstops of this transfer to
        """
        cause = None
        for key in keys:
            ts = self.tasks[key]
            if ts.dependents:
                return next(iter(ts.dependents))
            cause = ts
        assert cause  # Always at least one key
        return cause

    def _update_metrics_received_data(
        self,
        start: float,
        stop: float,
        data: dict[str, Any],
        cause: TaskState,
        worker: str,
    ) -> None:

        total_bytes = sum(self.tasks[key].get_nbytes() for key in data)

        cause.startstops.append(
            {
                "action": "transfer",
                "start": start + self.scheduler_delay,
                "stop": stop + self.scheduler_delay,
                "source": worker,
            }
        )
        duration = (stop - start) or 0.010
        bandwidth = total_bytes / duration
        self.incoming_transfer_log.append(
            {
                "start": start + self.scheduler_delay,
                "stop": stop + self.scheduler_delay,
                "middle": (start + stop) / 2.0 + self.scheduler_delay,
                "duration": duration,
                "keys": {key: self.tasks[key].nbytes for key in data},
                "total": total_bytes,
                "bandwidth": bandwidth,
                "who": worker,
            }
        )
        if total_bytes > 1_000_000:
            self.bandwidth = self.bandwidth * 0.95 + bandwidth * 0.05
            bw, cnt = self.bandwidth_workers[worker]
            self.bandwidth_workers[worker] = (bw + bandwidth, cnt + 1)

            types = set(map(type, data.values()))
            if len(types) == 1:
                [typ] = types
                bw, cnt = self.bandwidth_types[typ]
                self.bandwidth_types[typ] = (bw + bandwidth, cnt + 1)

        if self.digests is not None:
            self.digests["transfer-bandwidth"].add(total_bytes / duration)
            self.digests["transfer-duration"].add(duration)
        self.counters["transfer-count"].add(len(data))
        self.incoming_count += 1

    @fail_hard
    @log_errors
    async def gather_dep(
        self,
        worker: str,
        to_gather: Collection[str],
        total_nbytes: int,
        *,
        stimulus_id: str,
    ) -> StateMachineEvent | None:
        """Gather dependencies for a task from a worker who has them

        Parameters
        ----------
        worker : str
            Address of worker to gather dependencies from
        to_gather : list
            Keys of dependencies to gather from worker -- this is not
            necessarily equivalent to the full list of dependencies of ``dep``
            as some dependencies may already be present on this worker.
        total_nbytes : int
            Total number of bytes for all the dependencies in to_gather combined
        """
        if self.status not in WORKER_ANY_RUNNING:
            return None

        recommendations: Recs = {}
        instructions: Instructions = []
        response = {}

        def done_event():
            return GatherDepDoneEvent(stimulus_id=f"gather-dep-done-{time()}")

        try:
            self.log.append(("request-dep", worker, to_gather, stimulus_id, time()))
            logger.debug("Request %d keys from %s", len(to_gather), worker)

            start = time()
            response = await get_data_from_worker(
                self.rpc, to_gather, worker, who=self.address
            )
            stop = time()
            if response["status"] == "busy":
                return done_event()

            cause = self._get_cause(to_gather)
            self._update_metrics_received_data(
                start=start,
                stop=stop,
                data=response["data"],
                cause=cause,
                worker=worker,
            )
            self.log.append(
                ("receive-dep", worker, set(response["data"]), stimulus_id, time())
            )
            return done_event()

        except OSError:
            logger.exception("Worker stream died during communication: %s", worker)
            has_what = self.has_what.pop(worker)
            self.data_needed_per_worker.pop(worker)
            self.log.append(
                ("receive-dep-failed", worker, has_what, stimulus_id, time())
            )
            for d in has_what:
                ts = self.tasks[d]
                ts.who_has.remove(worker)
                if not ts.who_has and ts.state in (
                    "fetch",
                    "flight",
                    "resumed",
                    "cancelled",
                ):
                    recommendations[ts] = "missing"
                    self.log.append(
                        ("missing-who-has", worker, ts.key, stimulus_id, time())
                    )
            return done_event()

        except Exception as e:
            logger.exception(e)
            if self.batched_stream and LOG_PDB:
                import pdb

                pdb.set_trace()
            msg = error_message(e)
            for k in self.in_flight_workers[worker]:
                ts = self.tasks[k]
                recommendations[ts] = tuple(msg.values())
            return done_event()

        finally:
            self.comm_nbytes -= total_nbytes
            busy = response.get("status", "") == "busy"
            data = response.get("data", {})

            if busy:
                self.log.append(("busy-gather", worker, to_gather, stimulus_id, time()))
                # Avoid hammering the worker. If there are multiple replicas
                # available, immediately try fetching from a different worker.
                self.busy_workers.add(worker)
                instructions.append(
                    RetryBusyWorkerLater(worker=worker, stimulus_id=stimulus_id)
                )

            refresh_who_has = []

            for d in self.in_flight_workers.pop(worker):
                ts = self.tasks[d]
                ts.done = True
                if d in data:
                    recommendations[ts] = ("memory", data[d])
                elif busy:
                    recommendations[ts] = "fetch"
                    if not ts.who_has - self.busy_workers:
                        refresh_who_has.append(d)
                elif ts not in recommendations:
                    ts.who_has.discard(worker)
                    self.has_what[worker].discard(ts.key)
                    self.data_needed_per_worker[worker].discard(ts)
                    self.log.append((d, "missing-dep", stimulus_id, time()))
                    instructions.append(
                        MissingDataMsg(
                            key=d,
                            errant_worker=worker,
                            stimulus_id=stimulus_id,
                        )
                    )
                    recommendations[ts] = "fetch"

            if refresh_who_has:
                # All workers that hold known replicas of our tasks are busy.
                # Try querying the scheduler for unknown ones.
                instructions.append(
                    RequestRefreshWhoHasMsg(
                        keys=refresh_who_has,
                        stimulus_id=f"gather-dep-busy-{time()}",
                    )
                )

            self.transitions(recommendations, stimulus_id=stimulus_id)
            self._handle_instructions(instructions)

    async def retry_busy_worker_later(self, worker: str) -> StateMachineEvent | None:
        await asyncio.sleep(0.15)
        return RetryBusyWorkerEvent(
            worker=worker, stimulus_id=f"retry-busy-worker-{time()}"
        )

    @log_errors
    def find_missing(self) -> None:
        self.handle_stimulus(FindMissingEvent(stimulus_id=f"find-missing-{time()}"))

        # This is quite arbitrary but the heartbeat has scaling implemented
        self.periodic_callbacks["find-missing"].callback_time = self.periodic_callbacks[
            "heartbeat"
        ].callback_time

    def _update_who_has(self, who_has: Mapping[str, Collection[str]]) -> None:
        for key, workers in who_has.items():
            ts = self.tasks.get(key)
            if not ts:
                # The worker sent a refresh-who-has request to the scheduler but, by the
                # time the answer comes back, some of the keys have been forgotten.
                continue
            workers = set(workers)

            if self.address in workers:
                workers.remove(self.address)
                # This can only happen if rebalance() recently asked to release a key,
                # but the RPC call hasn't returned yet. rebalance() is flagged as not
                # being safe to run while the cluster is not at rest and has already
                # been penned in to be redesigned on top of the AMM.
                # It is not necessary to send a message back to the
                # scheduler here, because it is guaranteed that there's already a
                # release-worker-data message in transit to it.
                if ts.state != "memory":
                    logger.debug(  # pragma: nocover
                        "Scheduler claims worker %s holds data for task %s, "
                        "which is not true.",
                        self.address,
                        ts,
                    )

            if ts.who_has == workers:
                continue

            for worker in ts.who_has - workers:
                self.has_what[worker].remove(key)
                if ts.state == "fetch":
                    self.data_needed_per_worker[worker].remove(ts)

            for worker in workers - ts.who_has:
                self.has_what[worker].add(key)
                if ts.state == "fetch":
                    self.data_needed_per_worker[worker].add(ts)

            ts.who_has = workers

    @handle_event.register
    def _(self, ev: StealRequestEvent) -> RecsInstrs:
        # There may be a race condition between stealing and releasing a task.
        # In this case the self.tasks is already cleared. The `None` will be
        # registered as `already-computing` on the other end
        ts = self.tasks.get(ev.key)
        state = ts.state if ts is not None else None
<<<<<<< HEAD
        smsg = StealResponseMsg(key=ev.key, state=state, stimulus_id=ev.stimulus_id)
=======

        response = {
            "op": "steal-response",
            "key": key,
            "state": state,
            "stimulus_id": stimulus_id,
        }
        self.batched_send(response)
>>>>>>> 69b798d1

        if state in READY | {"waiting"}:
            # If task is marked as "constrained" we haven't yet assigned it an
            # `available_resources` to run on, that happens in
            # `transition_constrained_executing`
            assert ts
            return {ts: "released"}, [smsg]
        else:
            return {}, [smsg]

    def handle_worker_status_change(self, status: str, stimulus_id: str) -> None:
        new_status = Status.lookup[status]  # type: ignore

        if (
            new_status == Status.closing_gracefully
            and self._status not in WORKER_ANY_RUNNING
        ):
            logger.error(
                "Invalid Worker.status transition: %s -> %s", self._status, new_status
            )
            # Reiterate the current status to the scheduler to restore sync
            self._send_worker_status_change(stimulus_id)
        else:
            # Update status and send confirmation to the Scheduler (see status.setter)
            self.status = new_status

    def release_key(
        self,
        key: str,
        cause: TaskState | None = None,
        report: bool = True,
        *,
        stimulus_id: str,
    ) -> None:
        try:
            if self.validate:
                assert not isinstance(key, TaskState)
            ts = self.tasks[key]
            # needed for legacy notification support
            state_before = ts.state
            ts.state = "released"

            logger.debug(
                "Release key %s",
                {"key": key, "cause": cause, "stimulus_id": stimulus_id},
            )
            if cause:
                self.log.append(
                    (key, "release-key", {"cause": cause}, stimulus_id, time())
                )
            else:
                self.log.append((key, "release-key", stimulus_id, time()))
            if key in self.data:
                try:
                    del self.data[key]
                except FileNotFoundError:
                    logger.error("Tried to delete %s but no file found", exc_info=True)
            if key in self.actors:
                del self.actors[key]

            self.data_needed.discard(ts)
            for w in ts.who_has:
                self.has_what[w].discard(ts.key)
                self.data_needed_per_worker[w].discard(ts)
            ts.who_has.clear()

            if key in self.threads:
                del self.threads[key]

            if ts.resource_restrictions is not None:
                if ts.state == "executing":
                    for resource, quantity in ts.resource_restrictions.items():
                        self.available_resources[resource] += quantity

            for d in ts.dependencies:
                ts.waiting_for_data.discard(d)
                d.waiters.discard(ts)

            ts.waiting_for_data.clear()
            ts.nbytes = None
            ts._previous = None
            ts._next = None
            ts.done = False

            self._executing.discard(ts)
            self._in_flight_tasks.discard(ts)

            self._notify_plugins(
                "release_key", key, state_before, cause, stimulus_id, report
            )
        except CommClosedError:
            # Batched stream send might raise if it was already closed
            pass
        except Exception as e:  # pragma: no cover
            logger.exception(e)
            if LOG_PDB:
                import pdb

                pdb.set_trace()
            raise

    ################
    # Execute Task #
    ################

    def run(self, comm, function, args=(), wait=True, kwargs=None):
        return run(self, comm, function=function, args=args, kwargs=kwargs, wait=wait)

    def run_coroutine(self, comm, function, args=(), kwargs=None, wait=True):
        return run(self, comm, function=function, args=args, kwargs=kwargs, wait=wait)

    @log_errors
    async def plugin_add(
        self,
        plugin: WorkerPlugin | bytes,
        name: str | None = None,
        catch_errors: bool = True,
    ) -> dict[str, Any]:
        if isinstance(plugin, bytes):
            # Note: historically we have accepted duck-typed classes that don't
            # inherit from WorkerPlugin. Don't do `assert isinstance`.
            plugin = cast("WorkerPlugin", pickle.loads(plugin))

        if name is None:
            name = _get_plugin_name(plugin)

        assert name

        if name in self.plugins:
            await self.plugin_remove(name=name)

        self.plugins[name] = plugin

        logger.info("Starting Worker plugin %s" % name)
        if hasattr(plugin, "setup"):
            try:
                result = plugin.setup(worker=self)
                if isawaitable(result):
                    result = await result
            except Exception as e:
                if not catch_errors:
                    raise
                msg = error_message(e)
                return cast("dict[str, Any]", msg)

        return {"status": "OK"}

    @log_errors
    async def plugin_remove(self, name: str) -> dict[str, Any]:
        logger.info(f"Removing Worker plugin {name}")
        try:
            plugin = self.plugins.pop(name)
            if hasattr(plugin, "teardown"):
                result = plugin.teardown(worker=self)
                if isawaitable(result):
                    result = await result
        except Exception as e:
            msg = error_message(e)
            return cast("dict[str, Any]", msg)

        return {"status": "OK"}

    async def actor_execute(
        self,
        actor=None,
        function=None,
        args=(),
        kwargs: dict | None = None,
    ) -> dict[str, Any]:
        kwargs = kwargs or {}
        separate_thread = kwargs.pop("separate_thread", True)
        key = actor
        actor = self.actors[key]
        func = getattr(actor, function)
        name = key_split(key) + "." + function

        try:
            if iscoroutinefunction(func):
                result = await func(*args, **kwargs)
            elif separate_thread:
                result = await self.loop.run_in_executor(
                    self.executors["actor"],
                    apply_function_actor,
                    func,
                    args,
                    kwargs,
                    self.execution_state,
                    name,
                    self.active_threads,
                    self.active_threads_lock,
                )
            else:
                result = func(*args, **kwargs)
            return {"status": "OK", "result": to_serialize(result)}
        except Exception as ex:
            return {"status": "error", "exception": to_serialize(ex)}

    def actor_attribute(self, actor=None, attribute=None) -> dict[str, Any]:
        try:
            value = getattr(self.actors[actor], attribute)
            return {"status": "OK", "result": to_serialize(value)}
        except Exception as ex:
            return {"status": "error", "exception": to_serialize(ex)}

    async def _maybe_deserialize_task(
        self, ts: TaskState
    ) -> tuple[Callable, tuple, dict[str, Any]]:
        assert ts.run_spec is not None
        start = time()
        # Offload deserializing large tasks
        if sizeof(ts.run_spec) > OFFLOAD_THRESHOLD:
            function, args, kwargs = await offload(_deserialize, *ts.run_spec)
        else:
            function, args, kwargs = _deserialize(*ts.run_spec)
        stop = time()

        if stop - start > 0.010:
            ts.startstops.append(
                {"action": "deserialize", "start": start, "stop": stop}
            )
        return function, args, kwargs

    def _ensure_computing(self) -> RecsInstrs:
        if self.status != Status.running:
            return {}, []

        recs: Recs = {}
        while self.constrained and len(self._executing) < self.nthreads:
            key = self.constrained[0]
            ts = self.tasks.get(key, None)
            if ts is None or ts.state != "constrained":
                self.constrained.popleft()
                continue

            # There may be duplicates in the self.constrained and self.ready queues.
            # This happens if a task:
            # 1. is assigned to a Worker and transitioned to ready (heappush)
            # 2. is stolen (no way to pop from heap, the task stays there)
            # 3. is assigned to the worker again (heappush again)
            if ts in recs:
                continue

            if any(
                self.available_resources[resource] < needed
                for resource, needed in ts.resource_restrictions.items()
            ):
                break

            self.constrained.popleft()
            for resource, needed in ts.resource_restrictions.items():
                self.available_resources[resource] -= needed

            recs[ts] = "executing"
            self._executing.add(ts)

        while self.ready and len(self._executing) < self.nthreads:
            _, key = heapq.heappop(self.ready)
            ts = self.tasks.get(key)
            if ts is None:
                # It is possible for tasks to be released while still remaining on
                # `ready`. The scheduler might have re-routed to a new worker and
                # told this worker to release. If the task has "disappeared", just
                # continue through the heap.
                continue

            if key in self.data:
                # See comment above about duplicates
                if self.validate:
                    assert ts not in recs or recs[ts] == "memory"
                recs[ts] = "memory"
            elif ts.state in READY:
                # See comment above about duplicates
                if self.validate:
                    assert ts not in recs or recs[ts] == "executing"
                recs[ts] = "executing"
                self._executing.add(ts)

        return recs, []

    @fail_hard
    async def execute(self, key: str, *, stimulus_id: str) -> StateMachineEvent | None:
        if self.status in {Status.closing, Status.closed, Status.closing_gracefully}:
            return None
        ts = self.tasks.get(key)
        if not ts:
            return None
        if ts.state == "cancelled":
            logger.debug(
                "Trying to execute task %s which is not in executing state anymore",
                ts,
            )
            return AlreadyCancelledEvent(key=ts.key, stimulus_id=stimulus_id)

        try:
            function, args, kwargs = await self._maybe_deserialize_task(ts)
        except Exception as exc:
            logger.error("Could not deserialize task %s", key, exc_info=True)
            return ExecuteFailureEvent.from_exception(
                exc,
                key=key,
                stimulus_id=f"run-spec-deserialize-failed-{time()}",
            )

        try:
            if self.validate:
                assert not ts.waiting_for_data
                assert ts.state == "executing"
                assert ts.run_spec is not None

            args2, kwargs2 = self._prepare_args_for_execution(ts, args, kwargs)

            try:
                executor = ts.annotations["executor"]  # type: ignore
            except (TypeError, KeyError):
                executor = "default"
            try:
                e = self.executors[executor]
            except KeyError:
                raise ValueError(
                    f"Invalid executor {executor!r}; "
                    f"expected one of: {sorted(self.executors)}"
                )

            self.active_keys.add(key)
            try:
                ts.start_time = time()
                if iscoroutinefunction(function):
                    result = await apply_function_async(
                        function,
                        args2,
                        kwargs2,
                        self.scheduler_delay,
                    )
                elif "ThreadPoolExecutor" in str(type(e)):
                    result = await self.loop.run_in_executor(
                        e,
                        apply_function,
                        function,
                        args2,
                        kwargs2,
                        self.execution_state,
                        key,
                        self.active_threads,
                        self.active_threads_lock,
                        self.scheduler_delay,
                    )
                else:
                    result = await self.loop.run_in_executor(
                        e,
                        apply_function_simple,
                        function,
                        args2,
                        kwargs2,
                        self.scheduler_delay,
                    )
            finally:
                self.active_keys.discard(key)

            self.threads[key] = result["thread"]

            if result["op"] == "task-finished":
                if self.digests is not None:
                    self.digests["task-duration"].add(result["stop"] - result["start"])
                return ExecuteSuccessEvent(
                    key=key,
                    value=result["result"],
                    start=result["start"],
                    stop=result["stop"],
                    nbytes=result["nbytes"],
                    type=result["type"],
                    stimulus_id=f"task-finished-{time()}",
                )

            if isinstance(result["actual-exception"], Reschedule):
                return RescheduleEvent(key=ts.key, stimulus_id=stimulus_id)

            logger.warning(
                "Compute Failed\n"
                "Key:       %s\n"
                "Function:  %s\n"
                "args:      %s\n"
                "kwargs:    %s\n"
                "Exception: %r\n",
                key,
                str(funcname(function))[:1000],
                convert_args_to_str(args2, max_len=1000),
                convert_kwargs_to_str(kwargs2, max_len=1000),
                result["exception_text"],
            )
            return ExecuteFailureEvent.from_exception(
                result,
                key=key,
                start=result["start"],
                stop=result["stop"],
                stimulus_id=f"task-erred-{time()}",
            )

        except Exception as exc:
            logger.error("Exception during execution of task %s.", key, exc_info=True)
            return ExecuteFailureEvent.from_exception(
                exc,
                key=key,
                stimulus_id=f"execute-unknown-error-{time()}",
            )

    @handle_event.register
    def _(self, ev: UnpauseEvent) -> RecsInstrs:
        """Emerge from paused status. Do not send this event directly. Instead, just set
        Worker.status back to running.
        """
        assert self.status == Status.running
        return merge_recs_instructions(
            self._ensure_computing(),
            self._ensure_communicating(stimulus_id=ev.stimulus_id),
        )

    @handle_event.register
    def _(self, ev: GatherDepDoneEvent) -> RecsInstrs:
        """Temporary hack - to be removed"""
        return self._ensure_communicating(stimulus_id=ev.stimulus_id)

    @handle_event.register
    def _(self, ev: RetryBusyWorkerEvent) -> RecsInstrs:
        self.busy_workers.discard(ev.worker)
        return self._ensure_communicating(stimulus_id=ev.stimulus_id)

    @handle_event.register
    def _(self, ev: CancelComputeEvent) -> RecsInstrs:
        """Cancel a task on a best-effort basis. This is only possible while a task
        is in state `waiting` or `ready`; nothing will happen otherwise.
        """
        ts = self.tasks.get(ev.key)
        if not ts or ts.state not in READY | {"waiting"}:
            return {}, []

        self.log.append((ev.key, "cancel-compute", ev.stimulus_id, time()))
        # All possible dependents of ts should not be in state Processing on
        # scheduler side and therefore should not be assigned to a worker, yet.
        assert not ts.dependents
        return {ts: "released"}, []

    @handle_event.register
    def _(self, ev: AlreadyCancelledEvent) -> RecsInstrs:
        """Task is already cancelled by the time execute() runs"""
        # key *must* be still in tasks. Releasing it directly is forbidden
        # without going through cancelled
        ts = self.tasks.get(ev.key)
        assert ts, self.story(ev.key)
        ts.done = True
        return {ts: "released"}, []

    @handle_event.register
    def _(self, ev: ExecuteSuccessEvent) -> RecsInstrs:
        """Task completed successfully"""
        # key *must* be still in tasks. Releasing it directly is forbidden
        # without going through cancelled
        ts = self.tasks.get(ev.key)
        assert ts, self.story(ev.key)

        ts.done = True
        ts.startstops.append({"action": "compute", "start": ev.start, "stop": ev.stop})
        ts.nbytes = ev.nbytes
        ts.type = ev.type
        return {ts: ("memory", ev.value)}, []

    @handle_event.register
    def _(self, ev: ExecuteFailureEvent) -> RecsInstrs:
        """Task execution failed"""
        # key *must* be still in tasks. Releasing it directly is forbidden
        # without going through cancelled
        ts = self.tasks.get(ev.key)
        assert ts, self.story(ev.key)

        ts.done = True
        if ev.start is not None and ev.stop is not None:
            ts.startstops.append(
                {"action": "compute", "start": ev.start, "stop": ev.stop}
            )

        return {
            ts: (
                "error",
                ev.exception,
                ev.traceback,
                ev.exception_text,
                ev.traceback_text,
            )
        }, []

    @handle_event.register
    def _(self, ev: RescheduleEvent) -> RecsInstrs:
        """Task raised Reschedule exception while it was running"""
        # key *must* be still in tasks. Releasing it directly is forbidden
        # without going through cancelled
        ts = self.tasks.get(ev.key)
        assert ts, self.story(ev.key)
        return {ts: "rescheduled"}, []

    @handle_event.register
    def _(self, ev: FindMissingEvent) -> RecsInstrs:
        if not self._missing_dep_flight:
            return {}, []

        if self.validate:
            assert not any(ts.who_has for ts in self._missing_dep_flight)

        smsg = RequestRefreshWhoHasMsg(
            keys=[ts.key for ts in self._missing_dep_flight],
            stimulus_id=ev.stimulus_id,
        )
        return {}, [smsg]

    @handle_event.register
    def _(self, ev: RefreshWhoHasEvent) -> RecsInstrs:
        self._update_who_has(ev.who_has)
        recommendations: Recs = {}
        instructions: Instructions = []

        for key in ev.who_has:
            ts = self.tasks.get(key)
            if not ts:
                continue

            if ts.who_has and ts.state == "missing":
                recommendations[ts] = "fetch"
            elif ts.who_has and ts.state == "fetch":
                # We potentially just acquired new replicas whereas all previously known
                # workers are in flight or busy. We're deliberately not testing the
                # minute use cases here for the sake of simplicity; instead we rely on
                # _ensure_communicating to be a no-op when there's nothing to do.
                recommendations, instructions = merge_recs_instructions(
                    (recommendations, instructions),
                    self._ensure_communicating(stimulus_id=ev.stimulus_id),
                )
            elif not ts.who_has and ts.state == "fetch":
                recommendations[ts] = "missing"

        return recommendations, instructions

    def _prepare_args_for_execution(
        self, ts: TaskState, args: tuple, kwargs: dict[str, Any]
    ) -> tuple[tuple, dict[str, Any]]:
        start = time()
        data = {}
        for dep in ts.dependencies:
            k = dep.key
            try:
                data[k] = self.data[k]
            except KeyError:
                from distributed.actor import Actor  # TODO: create local actor

                data[k] = Actor(type(self.actors[k]), self.address, k, self)
        args2 = pack_data(args, data, key_types=(bytes, str))
        kwargs2 = pack_data(kwargs, data, key_types=(bytes, str))
        stop = time()
        if stop - start > 0.005:
            ts.startstops.append({"action": "disk-read", "start": start, "stop": stop})
            if self.digests is not None:
                self.digests["disk-load-duration"].add(stop - start)
        return args2, kwargs2

    ##################
    # Administrative #
    ##################
    def cycle_profile(self) -> None:
        now = time() + self.scheduler_delay
        prof, self.profile_recent = self.profile_recent, profile.create()
        self.profile_history.append((now, prof))

        self.profile_keys_history.append((now, dict(self.profile_keys)))
        self.profile_keys.clear()

    def trigger_profile(self) -> None:
        """
        Get a frame from all actively computing threads

        Merge these frames into existing profile counts
        """
        if not self.active_threads:  # hope that this is thread-atomic?
            return
        start = time()
        with self.active_threads_lock:
            active_threads = self.active_threads.copy()
        frames = sys._current_frames()
        frames = {ident: frames[ident] for ident in active_threads}
        llframes = {}
        if self.low_level_profiler:
            llframes = {ident: profile.ll_get_stack(ident) for ident in active_threads}
        for ident, frame in frames.items():
            if frame is not None:
                key = key_split(active_threads[ident])
                llframe = llframes.get(ident)

                state = profile.process(
                    frame, True, self.profile_recent, stop="distributed/worker.py"
                )
                profile.llprocess(llframe, None, state)
                profile.process(
                    frame, True, self.profile_keys[key], stop="distributed/worker.py"
                )

        stop = time()
        if self.digests is not None:
            self.digests["profile-duration"].add(stop - start)

    async def get_profile(
        self,
        start=None,
        stop=None,
        key=None,
        server: bool = False,
    ):
        now = time() + self.scheduler_delay
        if server:
            history = self.io_loop.profile
        elif key is None:
            history = self.profile_history
        else:
            history = [(t, d[key]) for t, d in self.profile_keys_history if key in d]

        if start is None:
            istart = 0
        else:
            istart = bisect.bisect_left(history, (start,))

        if stop is None:
            istop = None
        else:
            istop = bisect.bisect_right(history, (stop,)) + 1
            if istop >= len(history):
                istop = None  # include end

        if istart == 0 and istop is None:
            history = list(history)
        else:
            iistop = len(history) if istop is None else istop
            history = [history[i] for i in range(istart, iistop)]

        prof = profile.merge(*pluck(1, history))

        if not history:
            return profile.create()

        if istop is None and (start is None or start < now):
            if key is None:
                recent = self.profile_recent
            else:
                recent = self.profile_keys[key]
            prof = profile.merge(prof, recent)

        return prof

    async def get_profile_metadata(
        self, start: float = 0, stop: float | None = None
    ) -> dict[str, Any]:
        add_recent = stop is None
        now = time() + self.scheduler_delay
        stop = stop or now
        result = {
            "counts": [
                (t, d["count"]) for t, d in self.profile_history if start < t < stop
            ],
            "keys": [
                (t, {k: d["count"] for k, d in v.items()})
                for t, v in self.profile_keys_history
                if start < t < stop
            ],
        }
        if add_recent:
            result["counts"].append((now, self.profile_recent["count"]))
            result["keys"].append(
                (now, {k: v["count"] for k, v in self.profile_keys.items()})
            )
        return result

    def get_call_stack(self, keys: Collection[str] | None = None) -> dict[str, Any]:
        with self.active_threads_lock:
            sys_frames = sys._current_frames()
            frames = {key: sys_frames[tid] for tid, key in self.active_threads.items()}
        if keys is not None:
            frames = {key: frames[key] for key in keys if key in frames}

        return {key: profile.call_stack(frame) for key, frame in frames.items()}

    def _notify_plugins(self, method_name, *args, **kwargs):
        for name, plugin in self.plugins.items():
            if hasattr(plugin, method_name):
                if method_name == "release_key":
                    warnings.warn(
                        "The `WorkerPlugin.release_key` hook is deprecated and will be "
                        "removed in a future version. A similar event can now be "
                        "caught by filtering for a `finish=='released'` event in the "
                        "`WorkerPlugin.transition` hook.",
                        FutureWarning,
                    )

                try:
                    getattr(plugin, method_name)(*args, **kwargs)
                except Exception:
                    logger.info(
                        "Plugin '%s' failed with exception", name, exc_info=True
                    )

    async def benchmark_disk(self) -> dict[str, float]:
        return await self.loop.run_in_executor(
            self.executor, benchmark_disk, self.local_directory
        )

    async def benchmark_memory(self) -> dict[str, float]:
        return await self.loop.run_in_executor(self.executor, benchmark_memory)

    async def benchmark_network(self, address: str) -> dict[str, float]:
        return await benchmark_network(rpc=self.rpc, address=address)

    ##############
    # Validation #
    ##############

    def validate_task_memory(self, ts):
        assert ts.key in self.data or ts.key in self.actors
        assert isinstance(ts.nbytes, int)
        assert not ts.waiting_for_data
        assert ts.key not in self.ready
        assert ts.state == "memory"

    def validate_task_executing(self, ts):
        assert ts.state == "executing"
        assert ts.run_spec is not None
        assert ts.key not in self.data
        assert not ts.waiting_for_data
        for dep in ts.dependencies:
            assert dep.state == "memory", self.story(dep)
            assert dep.key in self.data or dep.key in self.actors

    def validate_task_ready(self, ts):
        assert ts.key in pluck(1, self.ready)
        assert ts.key not in self.data
        assert ts.state != "executing"
        assert not ts.done
        assert not ts.waiting_for_data
        assert all(
            dep.key in self.data or dep.key in self.actors for dep in ts.dependencies
        )

    def validate_task_waiting(self, ts):
        assert ts.key not in self.data
        assert ts.state == "waiting"
        assert not ts.done
        if ts.dependencies and ts.run_spec:
            assert not all(dep.key in self.data for dep in ts.dependencies)

    def validate_task_flight(self, ts):
        assert ts.key not in self.data
        assert ts in self._in_flight_tasks
        assert not any(dep.key in self.ready for dep in ts.dependents)
        assert ts.coming_from
        assert ts.coming_from in self.in_flight_workers
        assert ts.key in self.in_flight_workers[ts.coming_from]

    def validate_task_fetch(self, ts):
        assert ts.key not in self.data
        assert self.address not in ts.who_has
        assert not ts.done
        assert ts in self.data_needed
        assert ts.who_has

        for w in ts.who_has:
            assert ts.key in self.has_what[w]
            assert ts in self.data_needed_per_worker[w]

    def validate_task_missing(self, ts):
        assert ts.key not in self.data
        assert not ts.who_has
        assert not ts.done
        assert not any(ts.key in has_what for has_what in self.has_what.values())
        assert ts in self._missing_dep_flight

    def validate_task_cancelled(self, ts):
        assert ts.key not in self.data
        assert ts._previous in {"long-running", "executing", "flight"}
        assert ts._next is None  # We'll always transition to released after it is done

    def validate_task_resumed(self, ts):
        assert ts.key not in self.data
        assert ts._next
        assert ts._previous in {"long-running", "executing", "flight"}

    def validate_task_released(self, ts):
        assert ts.key not in self.data
        assert not ts._next
        assert not ts._previous
        assert ts not in self.data_needed
        for tss in self.data_needed_per_worker.values():
            assert ts not in tss
        assert ts not in self._executing
        assert ts not in self._in_flight_tasks
        assert ts not in self._missing_dep_flight
        assert ts not in self._missing_dep_flight
        assert not any(ts.key in has_what for has_what in self.has_what.values())
        assert not ts.waiting_for_data
        assert not ts.done
        assert not ts.exception
        assert not ts.traceback

    def validate_task(self, ts):
        try:
            if ts.key in self.tasks:
                assert self.tasks[ts.key] == ts
            if ts.state == "memory":
                self.validate_task_memory(ts)
            elif ts.state == "waiting":
                self.validate_task_waiting(ts)
            elif ts.state == "missing":
                self.validate_task_missing(ts)
            elif ts.state == "cancelled":
                self.validate_task_cancelled(ts)
            elif ts.state == "resumed":
                self.validate_task_resumed(ts)
            elif ts.state == "ready":
                self.validate_task_ready(ts)
            elif ts.state == "executing":
                self.validate_task_executing(ts)
            elif ts.state == "flight":
                self.validate_task_flight(ts)
            elif ts.state == "fetch":
                self.validate_task_fetch(ts)
            elif ts.state == "released":
                self.validate_task_released(ts)
        except Exception as e:
            logger.exception(e)
            if LOG_PDB:
                import pdb

                pdb.set_trace()

            self.log_event(
                "invalid-worker-task-states",
                {
                    "key": ts.key,
                    "state": ts.state,
                    "story": self.story(ts),
                    "worker": self.address,
                },
            )

            raise AssertionError(
                f"Invalid TaskState encountered for {ts!r}.\nStory:\n{self.story(ts)}\n"
            ) from e

    def validate_state(self):
        try:
            assert self.executing_count >= 0
            waiting_for_data_count = 0
            for ts in self.tasks.values():
                assert ts.state is not None
                # check that worker has task
                for worker in ts.who_has:
                    assert worker != self.address
                    assert ts.key in self.has_what[worker]
                # check that deps have a set state and that dependency<->dependent links
                # are there
                for dep in ts.dependencies:
                    # self.tasks was just a dict of tasks
                    # and this check was originally that the key was in `task_state`
                    # so we may have popped the key out of `self.tasks` but the
                    # dependency can still be in `memory` before GC grabs it...?
                    # Might need better bookkeeping
                    assert dep.state is not None
                    assert ts in dep.dependents, ts
                if ts.waiting_for_data:
                    waiting_for_data_count += 1
                for ts_wait in ts.waiting_for_data:
                    assert ts_wait.key in self.tasks
                    assert (
                        ts_wait.state
                        in READY | {"executing", "flight", "fetch", "missing"}
                        or ts_wait in self._missing_dep_flight
                        or ts_wait.who_has.issubset(self.in_flight_workers)
                    ), (ts, ts_wait, self.story(ts), self.story(ts_wait))
            # FIXME https://github.com/dask/distributed/issues/6319
            # assert self.waiting_for_data_count == waiting_for_data_count
            for worker, keys in self.has_what.items():
                assert worker != self.address
                for k in keys:
                    assert worker in self.tasks[k].who_has

            for ts in self.data_needed:
                assert ts.state == "fetch"
                assert self.tasks[ts.key] is ts
            for worker, tss in self.data_needed_per_worker.items():
                for ts in tss:
                    assert ts.state == "fetch"
                    assert self.tasks[ts.key] is ts
                    assert ts in self.data_needed
                    assert worker in ts.who_has

            for ts in self.tasks.values():
                self.validate_task(ts)

            if self.transition_counter_max:
                assert self.transition_counter < self.transition_counter_max

        except Exception as e:
            logger.error("Validate state failed.  Closing.", exc_info=e)
            logger.exception(e)
            if LOG_PDB:
                import pdb

                pdb.set_trace()
            raise

    #######################################
    # Worker Clients (advanced workloads) #
    #######################################

    @property
    def client(self) -> Client:
        with self._lock:
            if self._client:
                return self._client
            else:
                return self._get_client()

    def _get_client(self, timeout: float | None = None) -> Client:
        """Get local client attached to this worker

        If no such client exists, create one

        See Also
        --------
        get_client
        """

        if timeout is None:
            timeout = dask.config.get("distributed.comm.timeouts.connect")

        timeout = parse_timedelta(timeout, "s")

        try:
            from distributed.client import default_client

            client = default_client()
        except ValueError:  # no clients found, need to make a new one
            pass
        else:
            # must be lazy import otherwise cyclic import
            from distributed.deploy.cluster import Cluster

            if (
                client.scheduler
                and client.scheduler.address == self.scheduler.address
                # The below conditions should only happen in case a second
                # cluster is alive, e.g. if a submitted task spawned its onwn
                # LocalCluster, see gh4565
                or (
                    isinstance(client._start_arg, str)
                    and client._start_arg == self.scheduler.address
                    or isinstance(client._start_arg, Cluster)
                    and client._start_arg.scheduler_address == self.scheduler.address
                )
            ):
                self._client = client

        if not self._client:
            from distributed.client import Client

            asynchronous = in_async_call(self.loop)
            self._client = Client(
                self.scheduler,
                loop=self.loop,
                security=self.security,
                set_as_default=True,
                asynchronous=asynchronous,
                direct_to_workers=True,
                name="worker",
                timeout=timeout,
            )
            Worker._initialized_clients.add(self._client)
            if not asynchronous:
                assert self._client.status == "running"

        return self._client

    def get_current_task(self) -> str:
        """Get the key of the task we are currently running

        This only makes sense to run within a task

        Examples
        --------
        >>> from dask.distributed import get_worker
        >>> def f():
        ...     return get_worker().get_current_task()

        >>> future = client.submit(f)  # doctest: +SKIP
        >>> future.result()  # doctest: +SKIP
        'f-1234'

        See Also
        --------
        get_worker
        """
        return self.active_threads[threading.get_ident()]


def get_worker() -> Worker:
    """Get the worker currently running this task

    Examples
    --------
    >>> def f():
    ...     worker = get_worker()  # The worker on which this task is running
    ...     return worker.address

    >>> future = client.submit(f)  # doctest: +SKIP
    >>> future.result()  # doctest: +SKIP
    'tcp://127.0.0.1:47373'

    See Also
    --------
    get_client
    worker_client
    """
    try:
        return thread_state.execution_state["worker"]
    except AttributeError:
        try:
            return first(w for w in Worker._instances if w.status in WORKER_ANY_RUNNING)
        except StopIteration:
            raise ValueError("No workers found")


def get_client(address=None, timeout=None, resolve_address=True) -> Client:
    """Get a client while within a task.

    This client connects to the same scheduler to which the worker is connected

    Parameters
    ----------
    address : str, optional
        The address of the scheduler to connect to. Defaults to the scheduler
        the worker is connected to.
    timeout : int or str
        Timeout (in seconds) for getting the Client. Defaults to the
        ``distributed.comm.timeouts.connect`` configuration value.
    resolve_address : bool, default True
        Whether to resolve `address` to its canonical form.

    Returns
    -------
    Client

    Examples
    --------
    >>> def f():
    ...     client = get_client(timeout="10s")
    ...     futures = client.map(lambda x: x + 1, range(10))  # spawn many tasks
    ...     results = client.gather(futures)
    ...     return sum(results)

    >>> future = client.submit(f)  # doctest: +SKIP
    >>> future.result()  # doctest: +SKIP
    55

    See Also
    --------
    get_worker
    worker_client
    secede
    """

    if timeout is None:
        timeout = dask.config.get("distributed.comm.timeouts.connect")

    timeout = parse_timedelta(timeout, "s")

    if address and resolve_address:
        address = comm.resolve_address(address)
    try:
        worker = get_worker()
    except ValueError:  # could not find worker
        pass
    else:
        if not address or worker.scheduler.address == address:
            return worker._get_client(timeout=timeout)

    from distributed.client import Client

    try:
        client = Client.current()  # TODO: assumes the same scheduler
    except ValueError:
        client = None
    if client and (not address or client.scheduler.address == address):
        return client
    elif address:
        return Client(address, timeout=timeout)
    else:
        raise ValueError("No global client found and no address provided")


def secede():
    """
    Have this task secede from the worker's thread pool

    This opens up a new scheduling slot and a new thread for a new task. This
    enables the client to schedule tasks on this node, which is
    especially useful while waiting for other jobs to finish (e.g., with
    ``client.gather``).

    Examples
    --------
    >>> def mytask(x):
    ...     # do some work
    ...     client = get_client()
    ...     futures = client.map(...)  # do some remote work
    ...     secede()  # while that work happens, remove ourself from the pool
    ...     return client.gather(futures)  # return gathered results

    See Also
    --------
    get_client
    get_worker
    """
    worker = get_worker()
    tpe_secede()  # have this thread secede from the thread pool
    duration = time() - thread_state.start_time
    worker.loop.add_callback(
        worker.handle_stimulus,
        SecedeEvent(
            key=thread_state.key,
            compute_duration=duration,
            stimulus_id=f"secede-{time()}",
        ),
    )


class Reschedule(Exception):
    """Reschedule this task

    Raising this exception will stop the current execution of the task and ask
    the scheduler to reschedule this task, possibly on a different machine.

    This does not guarantee that the task will move onto a different machine.
    The scheduler will proceed through its normal heuristics to determine the
    optimal machine to accept this task.  The machine will likely change if the
    load across the cluster has significantly changed since first scheduling
    the task.
    """


async def get_data_from_worker(
    rpc,
    keys,
    worker,
    who=None,
    max_connections=None,
    serializers=None,
    deserializers=None,
):
    """Get keys from worker

    The worker has a two step handshake to acknowledge when data has been fully
    delivered.  This function implements that handshake.

    See Also
    --------
    Worker.get_data
    Worker.gather_dep
    utils_comm.gather_data_from_workers
    """
    if serializers is None:
        serializers = rpc.serializers
    if deserializers is None:
        deserializers = rpc.deserializers

    async def _get_data():
        comm = await rpc.connect(worker)
        comm.name = "Ephemeral Worker->Worker for gather"
        try:
            response = await send_recv(
                comm,
                serializers=serializers,
                deserializers=deserializers,
                op="get_data",
                keys=keys,
                who=who,
                max_connections=max_connections,
            )
            try:
                status = response["status"]
            except KeyError:  # pragma: no cover
                raise ValueError("Unexpected response", response)
            else:
                if status == "OK":
                    await comm.write("OK")
            return response
        finally:
            rpc.reuse(worker, comm)

    return await retry_operation(_get_data, operation="get_data_from_worker")


job_counter = [0]


cache_loads = LRU(maxsize=100)


def loads_function(bytes_object):
    """Load a function from bytes, cache bytes"""
    if len(bytes_object) < 100000:
        try:
            result = cache_loads[bytes_object]
        except KeyError:
            result = pickle.loads(bytes_object)
            cache_loads[bytes_object] = result
        return result
    return pickle.loads(bytes_object)


def _deserialize(function=None, args=None, kwargs=None, task=NO_VALUE):
    """Deserialize task inputs and regularize to func, args, kwargs"""
    if function is not None:
        function = loads_function(function)
    if args and isinstance(args, bytes):
        args = pickle.loads(args)
    if kwargs and isinstance(kwargs, bytes):
        kwargs = pickle.loads(kwargs)

    if task is not NO_VALUE:
        assert not function and not args and not kwargs
        function = execute_task
        args = (task,)

    return function, args or (), kwargs or {}


def execute_task(task):
    """Evaluate a nested task

    >>> inc = lambda x: x + 1
    >>> execute_task((inc, 1))
    2
    >>> execute_task((sum, [1, 2, (inc, 3)]))
    7
    """
    if istask(task):
        func, args = task[0], task[1:]
        return func(*map(execute_task, args))
    elif isinstance(task, list):
        return list(map(execute_task, task))
    else:
        return task


cache_dumps = LRU(maxsize=100)

_cache_lock = threading.Lock()


def dumps_function(func) -> bytes:
    """Dump a function to bytes, cache functions"""
    try:
        with _cache_lock:
            result = cache_dumps[func]
    except KeyError:
        result = pickle.dumps(func, protocol=4)
        if len(result) < 100000:
            with _cache_lock:
                cache_dumps[func] = result
    except TypeError:  # Unhashable function
        result = pickle.dumps(func, protocol=4)
    return result


def dumps_task(task):
    """Serialize a dask task

    Returns a dict of bytestrings that can each be loaded with ``loads``

    Examples
    --------
    Either returns a task as a function, args, kwargs dict

    >>> from operator import add
    >>> dumps_task((add, 1))  # doctest: +SKIP
    {'function': b'\x80\x04\x95\x00\x8c\t_operator\x94\x8c\x03add\x94\x93\x94.'
     'args': b'\x80\x04\x95\x07\x00\x00\x00K\x01K\x02\x86\x94.'}

    Or as a single task blob if it can't easily decompose the result.  This
    happens either if the task is highly nested, or if it isn't a task at all

    >>> dumps_task(1)  # doctest: +SKIP
    {'task': b'\x80\x04\x95\x03\x00\x00\x00\x00\x00\x00\x00K\x01.'}
    """
    if istask(task):
        if task[0] is apply and not any(map(_maybe_complex, task[2:])):
            d = {"function": dumps_function(task[1]), "args": warn_dumps(task[2])}
            if len(task) == 4:
                d["kwargs"] = warn_dumps(task[3])
            return d
        elif not any(map(_maybe_complex, task[1:])):
            return {"function": dumps_function(task[0]), "args": warn_dumps(task[1:])}
    return to_serialize(task)


_warn_dumps_warned = [False]


def warn_dumps(obj, dumps=pickle.dumps, limit=1e6):
    """Dump an object to bytes, warn if those bytes are large"""
    b = dumps(obj, protocol=4)
    if not _warn_dumps_warned[0] and len(b) > limit:
        _warn_dumps_warned[0] = True
        s = str(obj)
        if len(s) > 70:
            s = s[:50] + " ... " + s[-15:]
        warnings.warn(
            "Large object of size %s detected in task graph: \n"
            "  %s\n"
            "Consider scattering large objects ahead of time\n"
            "with client.scatter to reduce scheduler burden and \n"
            "keep data on workers\n\n"
            "    future = client.submit(func, big_data)    # bad\n\n"
            "    big_future = client.scatter(big_data)     # good\n"
            "    future = client.submit(func, big_future)  # good"
            % (format_bytes(len(b)), s)
        )
    return b


def apply_function(
    function,
    args,
    kwargs,
    execution_state,
    key,
    active_threads,
    active_threads_lock,
    time_delay,
):
    """Run a function, collect information

    Returns
    -------
    msg: dictionary with status, result/error, timings, etc..
    """
    ident = threading.get_ident()
    with active_threads_lock:
        active_threads[ident] = key
    thread_state.start_time = time()
    thread_state.execution_state = execution_state
    thread_state.key = key

    msg = apply_function_simple(function, args, kwargs, time_delay)

    with active_threads_lock:
        del active_threads[ident]
    return msg


def apply_function_simple(
    function,
    args,
    kwargs,
    time_delay,
):
    """Run a function, collect information

    Returns
    -------
    msg: dictionary with status, result/error, timings, etc..
    """
    ident = threading.get_ident()
    start = time()
    try:
        result = function(*args, **kwargs)
    except Exception as e:
        msg = error_message(e)
        msg["op"] = "task-erred"
        msg["actual-exception"] = e
    else:
        msg = {
            "op": "task-finished",
            "status": "OK",
            "result": result,
            "nbytes": sizeof(result),
            "type": type(result) if result is not None else None,
        }
    finally:
        end = time()
    msg["start"] = start + time_delay
    msg["stop"] = end + time_delay
    msg["thread"] = ident
    return msg


async def apply_function_async(
    function,
    args,
    kwargs,
    time_delay,
):
    """Run a function, collect information

    Returns
    -------
    msg: dictionary with status, result/error, timings, etc..
    """
    ident = threading.get_ident()
    start = time()
    try:
        result = await function(*args, **kwargs)
    except Exception as e:
        msg = error_message(e)
        msg["op"] = "task-erred"
        msg["actual-exception"] = e
    else:
        msg = {
            "op": "task-finished",
            "status": "OK",
            "result": result,
            "nbytes": sizeof(result),
            "type": type(result) if result is not None else None,
        }
    finally:
        end = time()
    msg["start"] = start + time_delay
    msg["stop"] = end + time_delay
    msg["thread"] = ident
    return msg


def apply_function_actor(
    function, args, kwargs, execution_state, key, active_threads, active_threads_lock
):
    """Run a function, collect information

    Returns
    -------
    msg: dictionary with status, result/error, timings, etc..
    """
    ident = threading.get_ident()

    with active_threads_lock:
        active_threads[ident] = key

    thread_state.execution_state = execution_state
    thread_state.key = key
    thread_state.actor = True

    result = function(*args, **kwargs)

    with active_threads_lock:
        del active_threads[ident]

    return result


def get_msg_safe_str(msg):
    """Make a worker msg, which contains args and kwargs, safe to cast to str:
    allowing for some arguments to raise exceptions during conversion and
    ignoring them.
    """

    class Repr:
        def __init__(self, f, val):
            self._f = f
            self._val = val

        def __repr__(self):
            return self._f(self._val)

    msg = msg.copy()
    if "args" in msg:
        msg["args"] = Repr(convert_args_to_str, msg["args"])
    if "kwargs" in msg:
        msg["kwargs"] = Repr(convert_kwargs_to_str, msg["kwargs"])
    return msg


def convert_args_to_str(args, max_len: int | None = None) -> str:
    """Convert args to a string, allowing for some arguments to raise
    exceptions during conversion and ignoring them.
    """
    length = 0
    strs = ["" for i in range(len(args))]
    for i, arg in enumerate(args):
        try:
            sarg = repr(arg)
        except Exception:
            sarg = "< could not convert arg to str >"
        strs[i] = sarg
        length += len(sarg) + 2
        if max_len is not None and length > max_len:
            return "({}".format(", ".join(strs[: i + 1]))[:max_len]
    else:
        return "({})".format(", ".join(strs))


def convert_kwargs_to_str(kwargs: dict, max_len: int | None = None) -> str:
    """Convert kwargs to a string, allowing for some arguments to raise
    exceptions during conversion and ignoring them.
    """
    length = 0
    strs = ["" for i in range(len(kwargs))]
    for i, (argname, arg) in enumerate(kwargs.items()):
        try:
            sarg = repr(arg)
        except Exception:
            sarg = "< could not convert arg to str >"
        skwarg = repr(argname) + ": " + sarg
        strs[i] = skwarg
        length += len(skwarg) + 2
        if max_len is not None and length > max_len:
            return "{{{}".format(", ".join(strs[: i + 1]))[:max_len]
    else:
        return "{{{}}}".format(", ".join(strs))


async def run(server, comm, function, args=(), kwargs=None, wait=True):
    kwargs = kwargs or {}
    function = pickle.loads(function)
    is_coro = iscoroutinefunction(function)
    assert wait or is_coro, "Combination not supported"
    if args:
        args = pickle.loads(args)
    if kwargs:
        kwargs = pickle.loads(kwargs)
    if has_arg(function, "dask_worker"):
        kwargs["dask_worker"] = server
    if has_arg(function, "dask_scheduler"):
        kwargs["dask_scheduler"] = server
    logger.info("Run out-of-band function %r", funcname(function))
    try:
        if not is_coro:
            result = function(*args, **kwargs)
        else:
            if wait:
                result = await function(*args, **kwargs)
            else:
                server.loop.add_callback(function, *args, **kwargs)
                result = None

    except Exception as e:
        logger.warning(
            "Run Failed\nFunction: %s\nargs:     %s\nkwargs:   %s\n",
            str(funcname(function))[:1000],
            convert_args_to_str(args, max_len=1000),
            convert_kwargs_to_str(kwargs, max_len=1000),
            exc_info=True,
        )

        response = error_message(e)
    else:
        response = {"status": "OK", "result": to_serialize(result)}
    return response


_global_workers = Worker._instances

try:
    if nvml.device_get_count() < 1:
        raise RuntimeError
except (Exception, RuntimeError):
    pass
else:

    async def gpu_metric(worker):
        result = await offload(nvml.real_time)
        return result

    DEFAULT_METRICS["gpu"] = gpu_metric

    def gpu_startup(worker):
        return nvml.one_time()

    DEFAULT_STARTUP_INFORMATION["gpu"] = gpu_startup


def print(*args, **kwargs):
    """Dask print function
    This prints both wherever this function is run, and also in the user's
    client session
    """
    try:
        worker = get_worker()
    except ValueError:
        pass
    else:
        msg = {
            "args": tuple(stringify(arg) for arg in args),
            "kwargs": {k: stringify(v) for k, v in kwargs.items()},
        }
        worker.log_event("print", msg)

    builtins.print(*args, **kwargs)


def warn(*args, **kwargs):
    """Dask warn function
    This raises a warning both wherever this function is run, and also
    in the user's client session
    """
    try:
        worker = get_worker()
    except ValueError:  # pragma: no cover
        pass
    else:
        worker.log_event("warn", {"args": args, "kwargs": kwargs})

    warnings.warn(*args, **kwargs)


def benchmark_disk(
    rootdir: str | None = None,
    sizes: Iterable[str] = ("1 kiB", "100 kiB", "1 MiB", "10 MiB", "100 MiB"),
    duration="1 s",
) -> dict[str, float]:
    """
    Benchmark disk bandwidth

    Returns
    -------
    out: dict
        Maps sizes of outputs to measured bandwidths
    """
    duration = parse_timedelta(duration)

    out = {}
    for size_str in sizes:
        with tmpdir(dir=rootdir) as dir:
            dir = pathlib.Path(dir)
            names = list(map(str, range(100)))
            size = parse_bytes(size_str)

            data = randbytes(size)

            start = time()
            total = 0
            while time() < start + duration:
                with open(dir / random.choice(names), mode="ab") as f:
                    f.write(data)
                    f.flush()
                    os.fsync(f.fileno())
                total += size

            out[size_str] = total / (time() - start)
    return out


def benchmark_memory(
    sizes: Iterable[str] = ("2 kiB", "10 kiB", "100 kiB", "1 MiB", "10 MiB"),
    duration="200 ms",
) -> dict[str, float]:
    """
    Benchmark memory bandwidth

    Returns
    -------
    out: dict
        Maps sizes of outputs to measured bandwidths
    """
    duration = parse_timedelta(duration)
    out = {}
    for size_str in sizes:
        size = parse_bytes(size_str)
        data = randbytes(size)

        start = time()
        total = 0
        while time() < start + duration:
            _ = data[:-1]
            del _
            total += size

        out[size_str] = total / (time() - start)
    return out


async def benchmark_network(
    address: str,
    rpc: ConnectionPool | Callable[[str], RPCType],
    sizes: Iterable[str] = ("1 kiB", "10 kiB", "100 kiB", "1 MiB", "10 MiB", "50 MiB"),
    duration="1 s",
) -> dict[str, float]:
    """
    Benchmark network communications to another worker

    Returns
    -------
    out: dict
        Maps sizes of outputs to measured bandwidths
    """

    duration = parse_timedelta(duration)
    out = {}
    async with rpc(address) as r:
        for size_str in sizes:
            size = parse_bytes(size_str)
            data = to_serialize(randbytes(size))

            start = time()
            total = 0
            while time() < start + duration:
                await r.echo(data=data)
                total += size * 2

            out[size_str] = total / (time() - start)
    return out<|MERGE_RESOLUTION|>--- conflicted
+++ resolved
@@ -3443,18 +3443,7 @@
         # registered as `already-computing` on the other end
         ts = self.tasks.get(ev.key)
         state = ts.state if ts is not None else None
-<<<<<<< HEAD
         smsg = StealResponseMsg(key=ev.key, state=state, stimulus_id=ev.stimulus_id)
-=======
-
-        response = {
-            "op": "steal-response",
-            "key": key,
-            "state": state,
-            "stimulus_id": stimulus_id,
-        }
-        self.batched_send(response)
->>>>>>> 69b798d1
 
         if state in READY | {"waiting"}:
             # If task is marked as "constrained" we haven't yet assigned it an
