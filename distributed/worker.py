--- conflicted
+++ resolved
@@ -3367,13 +3367,9 @@
                 # Avoid hammering the worker. If there are multiple replicas
                 # available, immediately try fetching from a different worker.
                 self.busy_workers.add(worker)
-<<<<<<< HEAD
-                self.call_later(0.15, self._readd_busy_worker, worker)
-=======
                 instructions.append(
                     RetryBusyWorkerLater(worker=worker, stimulus_id=stimulus_id)
                 )
->>>>>>> 62effdfc
 
             refresh_who_has = []
 
@@ -3409,13 +3405,6 @@
                     )
                 )
 
-<<<<<<< HEAD
-    @log_errors
-    async def _readd_busy_worker(self, worker: str) -> None:
-        self.busy_workers.remove(worker)
-        self.handle_stimulus(
-            GatherDepDoneEvent(stimulus_id=f"readd-busy-worker-{time()}")
-=======
             self.transitions(recommendations, stimulus_id=stimulus_id)
             self._handle_instructions(instructions)
 
@@ -3423,7 +3412,6 @@
         await asyncio.sleep(0.15)
         return RetryBusyWorkerEvent(
             worker=worker, stimulus_id=f"retry-busy-worker-{time()}"
->>>>>>> 62effdfc
         )
 
     @log_errors
