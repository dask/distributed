--- conflicted
+++ resolved
@@ -801,11 +801,7 @@
             },
             executing={
                 key: now - self.tasks[key].start_time
-<<<<<<< HEAD
-                for key in self.active_threads.values() 
-=======
                 for key in self.active_threads.values()
->>>>>>> 7ea9696c
                 if key in self.tasks
             },
         )
