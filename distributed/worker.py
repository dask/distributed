--- conflicted
+++ resolved
@@ -2381,214 +2381,6 @@
     async def benchmark_network(self, address: str) -> dict[str, float]:
         return await benchmark_network(rpc=self.rpc, address=address)
 
-<<<<<<< HEAD
-    ##############
-    # Validation #
-    ##############
-
-    def validate_task_memory(self, ts):
-        assert ts.key in self.data or ts.key in self.actors
-        assert isinstance(ts.nbytes, int)
-        assert not ts.waiting_for_data
-        assert ts.key not in self.ready
-        assert ts.state == "memory"
-
-    def validate_task_executing(self, ts):
-        assert ts.state == "executing"
-        assert ts.run_spec is not None
-        assert ts.key not in self.data
-        assert not ts.waiting_for_data
-        for dep in ts.dependencies:
-            assert dep.state == "memory", self.story(dep)
-            assert dep.key in self.data or dep.key in self.actors
-
-    def validate_task_ready(self, ts):
-        assert ts.key in pluck(1, self.ready)
-        assert ts.key not in self.data
-        assert ts.state != "executing"
-        assert not ts.done
-        assert not ts.waiting_for_data
-        assert all(
-            dep.key in self.data or dep.key in self.actors for dep in ts.dependencies
-        )
-
-    def validate_task_waiting(self, ts):
-        assert ts.key not in self.data
-        assert ts.state == "waiting"
-        assert not ts.done
-        if ts.dependencies and ts.run_spec:
-            assert not all(dep.key in self.data for dep in ts.dependencies)
-
-    def validate_task_flight(self, ts):
-        assert ts.key not in self.data
-        assert ts in self._in_flight_tasks
-        assert not any(dep.key in self.ready for dep in ts.dependents)
-        assert ts.coming_from
-        assert ts.coming_from in self.in_flight_workers
-        assert ts.key in self.in_flight_workers[ts.coming_from]
-
-    def validate_task_fetch(self, ts):
-        assert ts.key not in self.data
-        assert self.address not in ts.who_has
-        assert not ts.done
-        assert ts in self.data_needed
-        assert ts.who_has
-
-        for w in ts.who_has:
-            assert ts.key in self.has_what[w]
-            assert ts in self.data_needed_per_worker[w]
-
-    def validate_task_missing(self, ts):
-        assert ts.key not in self.data
-        assert not ts.who_has
-        assert not ts.done
-        assert not any(ts.key in has_what for has_what in self.has_what.values())
-        assert ts in self._missing_dep_flight
-
-    def validate_task_cancelled(self, ts):
-        assert ts.key not in self.data
-        assert ts._previous in {"long-running", "executing", "flight"}
-        # We'll always transition to released after it is done
-        assert ts._next is None, (ts.key, ts._next, self.story(ts))
-
-    def validate_task_resumed(self, ts):
-        assert ts.key not in self.data
-        assert ts._next
-        assert ts._previous in {"long-running", "executing", "flight"}
-
-    def validate_task_released(self, ts):
-        assert ts.key not in self.data
-        assert not ts._next
-        assert not ts._previous
-        assert ts not in self.data_needed
-        for tss in self.data_needed_per_worker.values():
-            assert ts not in tss
-        assert ts not in self._executing
-        assert ts not in self._in_flight_tasks
-        assert ts not in self._missing_dep_flight
-
-        # FIXME the below assert statement is true most of the time. If a task
-        # performs the transition flight->cancel->waiting, its dependencies are
-        # normally in released state. However, the compute-task call for their
-        # previous dependent provided them with who_has, such that this assert
-        # is no longer true.
-        # assert not any(ts.key in has_what for has_what in self.has_what.values())
-
-        assert not ts.waiting_for_data
-        assert not ts.done
-        assert not ts.exception
-        assert not ts.traceback
-
-    def validate_task(self, ts):
-        try:
-            if ts.key in self.tasks:
-                assert self.tasks[ts.key] == ts
-            if ts.state == "memory":
-                self.validate_task_memory(ts)
-            elif ts.state == "waiting":
-                self.validate_task_waiting(ts)
-            elif ts.state == "missing":
-                self.validate_task_missing(ts)
-            elif ts.state == "cancelled":
-                self.validate_task_cancelled(ts)
-            elif ts.state == "resumed":
-                self.validate_task_resumed(ts)
-            elif ts.state == "ready":
-                self.validate_task_ready(ts)
-            elif ts.state == "executing":
-                self.validate_task_executing(ts)
-            elif ts.state == "flight":
-                self.validate_task_flight(ts)
-            elif ts.state == "fetch":
-                self.validate_task_fetch(ts)
-            elif ts.state == "released":
-                self.validate_task_released(ts)
-        except Exception as e:
-            logger.exception(e)
-            if LOG_PDB:
-                import pdb
-
-                pdb.set_trace()
-
-            raise InvalidTaskState(
-                key=ts.key, state=ts.state, story=self.story(ts)
-            ) from e
-
-    def validate_state(self):
-        try:
-            assert self.executing_count >= 0
-            waiting_for_data_count = 0
-            for ts in self.tasks.values():
-                assert ts.state is not None
-                # check that worker has task
-                for worker in ts.who_has:
-                    assert worker != self.address
-                    assert ts.key in self.has_what[worker]
-                # check that deps have a set state and that dependency<->dependent links
-                # are there
-                for dep in ts.dependencies:
-                    # self.tasks was just a dict of tasks
-                    # and this check was originally that the key was in `task_state`
-                    # so we may have popped the key out of `self.tasks` but the
-                    # dependency can still be in `memory` before GC grabs it...?
-                    # Might need better bookkeeping
-                    assert dep.state is not None
-                    assert ts in dep.dependents, ts
-                if ts.waiting_for_data:
-                    waiting_for_data_count += 1
-                for ts_wait in ts.waiting_for_data:
-                    assert ts_wait.key in self.tasks
-                    assert (
-                        ts_wait.state
-                        in READY | {"executing", "flight", "fetch", "missing"}
-                        or ts_wait in self._missing_dep_flight
-                        or ts_wait.who_has.issubset(self.in_flight_workers)
-                    ), (ts, ts_wait, self.story(ts), self.story(ts_wait))
-            # FIXME https://github.com/dask/distributed/issues/6319
-            # assert self.waiting_for_data_count == waiting_for_data_count
-            for worker, keys in self.has_what.items():
-                assert worker != self.address
-                for k in keys:
-                    assert k in self.tasks, self.story(k)
-                    assert worker in self.tasks[k].who_has
-
-            for ts in self.data_needed:
-                assert ts.state == "fetch", self.story(ts)
-                assert self.tasks[ts.key] is ts
-            for worker, tss in self.data_needed_per_worker.items():
-                for ts in tss:
-                    assert ts.state == "fetch"
-                    assert self.tasks[ts.key] is ts
-                    assert ts in self.data_needed
-                    assert worker in ts.who_has
-
-            for ts in self.tasks.values():
-                self.validate_task(ts)
-
-            if self.transition_counter_max:
-                assert self.transition_counter < self.transition_counter_max
-
-            # Test that there aren't multiple TaskState objects with the same key in data_needed
-            assert len({ts.key for ts in self.data_needed}) == len(self.data_needed)
-            for tss in self.data_needed_per_worker.values():
-                assert len({ts.key for ts in tss}) == len(tss)
-
-        except Exception as e:
-            logger.error("Validate state failed", exc_info=e)
-            logger.exception(e)
-            if LOG_PDB:
-                import pdb
-
-                pdb.set_trace()
-
-            if hasattr(e, "to_event"):
-                topic, msg = e.to_event()
-                self.log_event(topic, msg)
-
-            raise
-
-=======
->>>>>>> 085f300c
     #######################################
     # Worker Clients (advanced workloads) #
     #######################################
