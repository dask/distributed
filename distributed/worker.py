from __future__ import annotations

import asyncio
import bisect
import builtins
import errno
import heapq
import logging
import os
import random
import sys
import threading
import warnings
import weakref
from collections import defaultdict, deque
from collections.abc import (
    Callable,
    Collection,
    Container,
    Iterable,
    Mapping,
    MutableMapping,
)
from concurrent.futures import Executor
from contextlib import suppress
from datetime import timedelta
from inspect import isawaitable
from pickle import PicklingError
from typing import TYPE_CHECKING, Any, ClassVar, Literal, cast

from tlz import first, keymap, merge, pluck  # noqa: F401
from tornado.ioloop import IOLoop, PeriodicCallback

import dask
from dask.core import istask
from dask.system import CPU_COUNT
from dask.utils import (
    apply,
    format_bytes,
    funcname,
    parse_bytes,
    parse_timedelta,
    stringify,
    typename,
)

from distributed import comm, preloading, profile, system, utils
from distributed.batched import BatchedSend
from distributed.comm import Comm, connect, get_address_host
from distributed.comm.addressing import address_from_user_args, parse_address
from distributed.comm.utils import OFFLOAD_THRESHOLD
from distributed.compatibility import to_thread
from distributed.core import (
    CommClosedError,
    Status,
    coerce_to_address,
    error_message,
    pingpong,
    send_recv,
)
<<<<<<< HEAD
from .diagnostics import nvml
from .diagnostics.plugin import _get_plugin_name
from .diskutils import WorkDir, WorkSpace
from .http import get_handlers
from .metrics import time
from .node import ServerNode
from .proctitle import setproctitle
from .protocol import pickle, to_serialize
from .pubsub import PubSubWorkerExtension
from .security import Security
from .shuffle import ShuffleWorkerExtension
from .sizeof import safe_sizeof as sizeof
from .stories import worker_story
from .threadpoolexecutor import ThreadPoolExecutor
from .threadpoolexecutor import secede as tpe_secede
from .utils import (
=======
from distributed.diagnostics import nvml
from distributed.diagnostics.plugin import _get_plugin_name
from distributed.diskutils import WorkDir, WorkSpace
from distributed.http import get_handlers
from distributed.metrics import time
from distributed.node import ServerNode
from distributed.proctitle import setproctitle
from distributed.protocol import pickle, to_serialize
from distributed.pubsub import PubSubWorkerExtension
from distributed.security import Security
from distributed.shuffle import ShuffleWorkerExtension
from distributed.sizeof import safe_sizeof as sizeof
from distributed.threadpoolexecutor import ThreadPoolExecutor
from distributed.threadpoolexecutor import secede as tpe_secede
from distributed.utils import (
>>>>>>> 2fffe74d
    LRU,
    TimeoutError,
    _maybe_complex,
    get_ip,
    has_arg,
    import_file,
    in_async_call,
    iscoroutinefunction,
    json_load_robust,
    key_split,
    log_errors,
    offload,
    parse_ports,
    recursive_to_dict,
    silence_logging,
    thread_state,
    warn_on_duration,
)
from distributed.utils_comm import gather_from_workers, pack_data, retry_operation
from distributed.utils_perf import (
    ThrottledGC,
    disable_gc_diagnosis,
    enable_gc_diagnosis,
)
from distributed.versions import get_versions
from distributed.worker_state_machine import Instruction  # noqa: F401
from distributed.worker_state_machine import (
    PROCESSING,
    READY,
    AddKeysMsg,
    InvalidTransition,
    LongRunningMsg,
    ReleaseWorkerDataMsg,
    RescheduleMsg,
    SendMessageToScheduler,
    SerializedTask,
    TaskErredMsg,
    TaskFinishedMsg,
    TaskState,
    UniqueTaskHeap,
)

if TYPE_CHECKING:
    # TODO move to typing (requires Python >=3.10)
    from typing_extensions import TypeAlias

    from distributed.actor import Actor
    from distributed.client import Client
    from distributed.diagnostics.plugin import WorkerPlugin
    from distributed.nanny import Nanny
    from distributed.worker_state_machine import TaskStateState

    # {TaskState -> finish: TaskStateState | (finish: TaskStateState, transition *args)}
    Recs: TypeAlias = "dict[TaskState, TaskStateState | tuple]"
    Instructions: TypeAlias = "list[Instruction]"


logger = logging.getLogger(__name__)

LOG_PDB = dask.config.get("distributed.admin.pdb-on-err")

no_value = "--no-value-sentinel--"

DEFAULT_EXTENSIONS: list[type] = [PubSubWorkerExtension, ShuffleWorkerExtension]

DEFAULT_METRICS: dict[str, Callable[[Worker], Any]] = {}

DEFAULT_STARTUP_INFORMATION: dict[str, Callable[[Worker], Any]] = {}


class Worker(ServerNode):
    """Worker node in a Dask distributed cluster

    Workers perform two functions:

    1.  **Serve data** from a local dictionary
    2.  **Perform computation** on that data and on data from peers

    Workers keep the scheduler informed of their data and use that scheduler to
    gather data from other workers when necessary to perform a computation.

    You can start a worker with the ``dask-worker`` command line application::

        $ dask-worker scheduler-ip:port

    Use the ``--help`` flag to see more options::

        $ dask-worker --help

    The rest of this docstring is about the internal state the the worker uses
    to manage and track internal computations.

    **State**

    **Informational State**

    These attributes don't change significantly during execution.

    * **nthreads:** ``int``:
        Number of nthreads used by this worker process
    * **executors:** ``dict[str, concurrent.futures.Executor]``:
        Executors used to perform computation. Always contains the default
        executor.
    * **local_directory:** ``path``:
        Path on local machine to store temporary files
    * **scheduler:** ``rpc``:
        Location of scheduler.  See ``.ip/.port`` attributes.
    * **name:** ``string``:
        Alias
    * **services:** ``{str: Server}``:
        Auxiliary web servers running on this worker
    * **service_ports:** ``{str: port}``:
    * **total_out_connections**: ``int``
        The maximum number of concurrent outgoing requests for data
    * **total_in_connections**: ``int``
        The maximum number of concurrent incoming requests for data
    * **comm_threshold_bytes**: ``int``
        As long as the total number of bytes in flight is below this threshold
        we will not limit the number of outgoing connections for a single tasks
        dependency fetch.
    * **batched_stream**: ``BatchedSend``
        A batched stream along which we communicate to the scheduler
    * **log**: ``[(message)]``
        A structured and queryable log.  See ``Worker.story``

    **Volatile State**

    These attributes track the progress of tasks that this worker is trying to
    complete.  In the descriptions below a ``key`` is the name of a task that
    we want to compute and ``dep`` is the name of a piece of dependent data
    that we want to collect from others.

    * **tasks**: ``{key: TaskState}``
        The tasks currently executing on this worker (and any dependencies of those tasks)
    * **data:** ``{key: object}``:
        Prefer using the **host** attribute instead of this, unless
        memory_limit and at least one of memory_target_fraction or
        memory_spill_fraction values are defined, in that case, this attribute
        is a zict.Buffer, from which information on LRU cache can be queried.
    * **data.memory:** ``{key: object}``:
        Dictionary mapping keys to actual values stored in memory. Only
        available if condition for **data** being a zict.Buffer is met.
    * **data.disk:** ``{key: object}``:
        Dictionary mapping keys to actual values stored on disk. Only
        available if condition for **data** being a zict.Buffer is met.
    * **data_needed**: UniqueTaskHeap
        The tasks which still require data in order to execute, prioritized as a heap
    * **ready**: [keys]
        Keys that are ready to run.  Stored in a LIFO stack
    * **constrained**: [keys]
        Keys for which we have the data to run, but are waiting on abstract
        resources like GPUs.  Stored in a FIFO deque
    * **executing_count**: ``int``
        A count of tasks currently executing on this worker
    * **executed_count**: int
        A number of tasks that this worker has run in its lifetime
    * **long_running**: {keys}
        A set of keys of tasks that are running and have started their own
        long-running clients.
    * **has_what**: ``{worker: {deps}}``
        The data that we care about that we think a worker has
    * **pending_data_per_worker**: ``{worker: UniqueTaskHeap}``
        The data on each worker that we still want, prioritized as a heap
    * **in_flight_tasks**: ``int``
        A count of the number of tasks that are coming to us in current
        peer-to-peer connections
    * **in_flight_workers**: ``{worker: {task}}``
        The workers from which we are currently gathering data and the
        dependencies we expect from those connections
    * **comm_bytes**: ``int``
        The total number of bytes in flight
    * **threads**: ``{key: int}``
        The ID of the thread on which the task ran
    * **active_threads**: ``{int: key}``
        The keys currently running on active threads
    * **waiting_for_data_count**: ``int``
        A count of how many tasks are currently waiting for data
    * **generation**: ``int``
        Counter that decreases every time the compute-task handler is invoked by the
        Scheduler. It is appended to TaskState.priority and acts as a tie-breaker
        between tasks that have the same priority on the Scheduler, determining a
        last-in-first-out order between them.

    Parameters
    ----------
    scheduler_ip: str, optional
    scheduler_port: int, optional
    scheduler_file: str, optional
    ip: str, optional
    data: MutableMapping, type, None
        The object to use for storage, builds a disk-backed LRU dict by default
    nthreads: int, optional
    loop: tornado.ioloop.IOLoop
    local_directory: str, optional
        Directory where we place local resources
    name: str, optional
    memory_limit: int, float, string
        Number of bytes of memory that this worker should use.
        Set to zero for no limit.  Set to 'auto' to calculate
        as system.MEMORY_LIMIT * min(1, nthreads / total_cores)
        Use strings or numbers like 5GB or 5e9
    memory_target_fraction: float or False
        Fraction of memory to try to stay beneath
        (default: read from config key distributed.worker.memory.target)
    memory_spill_fraction: float or false
        Fraction of memory at which we start spilling to disk
        (default: read from config key distributed.worker.memory.spill)
    memory_pause_fraction: float or False
        Fraction of memory at which we stop running new tasks
        (default: read from config key distributed.worker.memory.pause)
    max_spill: int, string or False
        Limit of number of bytes to be spilled on disk.
        (default: read from config key distributed.worker.memory.max-spill)
    executor: concurrent.futures.Executor, dict[str, concurrent.futures.Executor], "offload"
        The executor(s) to use. Depending on the type, it has the following meanings:
            - Executor instance: The default executor.
            - Dict[str, Executor]: mapping names to Executor instances. If the
              "default" key isn't in the dict, a "default" executor will be created
              using ``ThreadPoolExecutor(nthreads)``.
            - Str: The string "offload", which refer to the same thread pool used for
              offloading communications. This results in the same thread being used
              for deserialization and computation.
    resources: dict
        Resources that this worker has like ``{'GPU': 2}``
    nanny: str
        Address on which to contact nanny, if it exists
    lifetime: str
        Amount of time like "1 hour" after which we gracefully shut down the worker.
        This defaults to None, meaning no explicit shutdown time.
    lifetime_stagger: str
        Amount of time like "5 minutes" to stagger the lifetime value
        The actual lifetime will be selected uniformly at random between
        lifetime +/- lifetime_stagger
    lifetime_restart: bool
        Whether or not to restart a worker after it has reached its lifetime
        Default False
    kwargs: optional
        Additional parameters to ServerNode constructor

    Examples
    --------

    Use the command line to start a worker::

        $ dask-scheduler
        Start scheduler at 127.0.0.1:8786

        $ dask-worker 127.0.0.1:8786
        Start worker at:               127.0.0.1:1234
        Registered with scheduler at:  127.0.0.1:8786

    See Also
    --------
    distributed.scheduler.Scheduler
    distributed.nanny.Nanny
    """

    _instances: ClassVar[weakref.WeakSet[Worker]] = weakref.WeakSet()
    _initialized_clients: ClassVar[weakref.WeakSet[Client]] = weakref.WeakSet()

    tasks: dict[str, TaskState]
    waiting_for_data_count: int
    has_what: defaultdict[str, set[str]]  # {worker address: {ts.key, ...}
    pending_data_per_worker: defaultdict[str, UniqueTaskHeap]
    nanny: Nanny | None
    _lock: threading.Lock
    data_needed: UniqueTaskHeap
    in_flight_workers: dict[str, set[str]]  # {worker address: {ts.key, ...}}
    total_out_connections: int
    total_in_connections: int
    comm_threshold_bytes: int
    comm_nbytes: int
    _missing_dep_flight: set[TaskState]
    threads: dict[str, int]  # {ts.key: thread ID}
    active_threads_lock: threading.Lock
    active_threads: dict[int, str]  # {thread ID: ts.key}
    active_keys: set[str]
    profile_keys: defaultdict[str, dict[str, Any]]
    profile_keys_history: deque[tuple[float, dict[str, dict[str, Any]]]]
    profile_recent: dict[str, Any]
    profile_history: deque[tuple[float, dict[str, Any]]]
    generation: int
    ready: list[tuple[tuple[int, ...], str]]  # heapq [(priority, key), ...]
    constrained: deque[str]
    _executing: set[TaskState]
    _in_flight_tasks: set[TaskState]
    executed_count: int
    long_running: set[str]
    log: deque[tuple]  # [(..., stimulus_id: str | None, timestamp: float), ...]
    incoming_transfer_log: deque[dict[str, Any]]
    outgoing_transfer_log: deque[dict[str, Any]]
    target_message_size: int
    validate: bool
    _transitions_table: dict[tuple[str, str], Callable]
    _transition_counter: int
    incoming_count: int
    outgoing_count: int
    outgoing_current_count: int
    repetitively_busy: int
    bandwidth: float
    latency: float
    profile_cycle_interval: float
    workspace: WorkSpace
    _workdir: WorkDir
    local_directory: str
    _client: Client | None
    bandwidth_workers: defaultdict[str, tuple[float, int]]
    bandwidth_types: defaultdict[type, tuple[float, int]]
    preloads: list[preloading.Preload]
    contact_address: str | None
    _start_port: int | None
    _start_host: str | None
    _interface: str | None
    _protocol: str
    _dashboard_address: str | None
    _dashboard: bool
    _http_prefix: str
    nthreads: int
    total_resources: dict[str, float]
    available_resources: dict[str, float]
    death_timeout: float | None
    lifetime: float | None
    lifetime_stagger: float | None
    lifetime_restart: bool
    extensions: dict
    security: Security
    connection_args: dict[str, Any]
    memory_limit: int | None
    memory_target_fraction: float | Literal[False]
    memory_spill_fraction: float | Literal[False]
    memory_pause_fraction: float | Literal[False]
    max_spill: int | Literal[False]
    data: MutableMapping[str, Any]  # {task key: task payload}
    actors: dict[str, Actor | None]
    loop: IOLoop
    reconnect: bool
    executors: dict[str, Executor]
    batched_stream: BatchedSend
    name: Any
    scheduler_delay: float
    stream_comms: dict[str, BatchedSend]
    heartbeat_interval: float
    heartbeat_active: bool
    _ipython_kernel: Any | None = None
    services: dict[str, Any] = {}
    service_specs: dict[str, Any]
    metrics: dict[str, Callable[[Worker], Any]]
    startup_information: dict[str, Callable[[Worker], Any]]
    low_level_profiler: bool
    scheduler: Any
    execution_state: dict[str, Any]
    memory_monitor_interval: float | None
    _memory_monitoring: bool
    _throttled_gc: ThrottledGC
    plugins: dict[str, WorkerPlugin]
    _pending_plugins: tuple[WorkerPlugin, ...]

    def __init__(
        self,
        scheduler_ip: str | None = None,
        scheduler_port: int | None = None,
        *,
        scheduler_file: str | None = None,
        nthreads: int | None = None,
        loop: IOLoop | None = None,
        local_dir: None = None,  # Deprecated, use local_directory instead
        local_directory: str | None = None,
        services: dict | None = None,
        name: Any | None = None,
        reconnect: bool = True,
        memory_limit: str | float = "auto",
        executor: Executor | dict[str, Executor] | Literal["offload"] | None = None,
        resources: dict[str, float] | None = None,
        silence_logs: int | None = None,
        death_timeout: Any | None = None,
        preload: list[str] | None = None,
        preload_argv: list[str] | list[list[str]] | None = None,
        security: Security | dict[str, Any] | None = None,
        contact_address: str | None = None,
        heartbeat_interval: Any = "1s",
        memory_monitor_interval: Any = "200ms",
        memory_target_fraction: float | Literal[False] | None = None,
        memory_spill_fraction: float | Literal[False] | None = None,
        memory_pause_fraction: float | Literal[False] | None = None,
        max_spill: float | str | Literal[False] | None = None,
        extensions: list[type] | None = None,
        metrics: Mapping[str, Callable[[Worker], Any]] = DEFAULT_METRICS,
        startup_information: Mapping[
            str, Callable[[Worker], Any]
        ] = DEFAULT_STARTUP_INFORMATION,
        data: (
            MutableMapping[str, Any]  # pre-initialised
            | Callable[[], MutableMapping[str, Any]]  # constructor
            | tuple[
                Callable[..., MutableMapping[str, Any]], dict[str, Any]
            ]  # (constructor, kwargs to constructor)
            | None  # create internatlly
        ) = None,
        interface: str | None = None,
        host: str | None = None,
        port: int | None = None,
        protocol: str | None = None,
        dashboard_address: str | None = None,
        dashboard: bool = False,
        http_prefix: str = "/",
        nanny: Nanny | None = None,
        plugins: tuple[WorkerPlugin, ...] = (),
        low_level_profiler: bool | None = None,
        validate: bool | None = None,
        profile_cycle_interval=None,
        lifetime: Any | None = None,
        lifetime_stagger: Any | None = None,
        lifetime_restart: bool | None = None,
        **kwargs,
    ):
        self.tasks = {}
        self.waiting_for_data_count = 0
        self.has_what = defaultdict(set)
        self.pending_data_per_worker = defaultdict(UniqueTaskHeap)
        self.nanny = nanny
        self._lock = threading.Lock()

        self.data_needed = UniqueTaskHeap()

        self.in_flight_workers = {}
        self.total_out_connections = dask.config.get(
            "distributed.worker.connections.outgoing"
        )
        self.total_in_connections = dask.config.get(
            "distributed.worker.connections.incoming"
        )
        self.comm_threshold_bytes = int(10e6)
        self.comm_nbytes = 0
        self._missing_dep_flight = set()

        self.threads = {}

        self.active_threads_lock = threading.Lock()
        self.active_threads = {}
        self.active_keys = set()
        self.profile_keys = defaultdict(profile.create)
        self.profile_keys_history = deque(maxlen=3600)
        self.profile_recent = profile.create()
        self.profile_history = deque(maxlen=3600)

        self.generation = 0

        self.ready = []
        self.constrained = deque()
        self._executing = set()
        self._in_flight_tasks = set()
        self.executed_count = 0
        self.long_running = set()

        self.target_message_size = int(50e6)  # 50 MB

        self.log = deque(maxlen=100000)
        if validate is None:
            validate = dask.config.get("distributed.scheduler.validate")
        self.validate = validate
        self._transitions_table = {
            ("cancelled", "resumed"): self.transition_cancelled_resumed,
            ("cancelled", "fetch"): self.transition_cancelled_fetch,
            ("cancelled", "released"): self.transition_cancelled_released,
            ("cancelled", "waiting"): self.transition_cancelled_waiting,
            ("cancelled", "forgotten"): self.transition_cancelled_forgotten,
            ("cancelled", "memory"): self.transition_cancelled_memory,
            ("cancelled", "error"): self.transition_cancelled_error,
            ("resumed", "memory"): self.transition_generic_memory,
            ("resumed", "error"): self.transition_generic_error,
            ("resumed", "released"): self.transition_generic_released,
            ("resumed", "waiting"): self.transition_resumed_waiting,
            ("resumed", "fetch"): self.transition_resumed_fetch,
            ("resumed", "missing"): self.transition_resumed_missing,
            ("constrained", "executing"): self.transition_constrained_executing,
            ("constrained", "released"): self.transition_generic_released,
            ("error", "released"): self.transition_generic_released,
            ("executing", "error"): self.transition_executing_error,
            ("executing", "long-running"): self.transition_executing_long_running,
            ("executing", "memory"): self.transition_executing_memory,
            ("executing", "released"): self.transition_executing_released,
            ("executing", "rescheduled"): self.transition_executing_rescheduled,
            ("fetch", "flight"): self.transition_fetch_flight,
            ("fetch", "released"): self.transition_generic_released,
            ("flight", "error"): self.transition_flight_error,
            ("flight", "fetch"): self.transition_flight_fetch,
            ("flight", "memory"): self.transition_flight_memory,
            ("flight", "missing"): self.transition_flight_missing,
            ("flight", "released"): self.transition_flight_released,
            ("long-running", "error"): self.transition_generic_error,
            ("long-running", "memory"): self.transition_long_running_memory,
            ("long-running", "rescheduled"): self.transition_executing_rescheduled,
            ("long-running", "released"): self.transition_executing_released,
            ("memory", "released"): self.transition_memory_released,
            ("missing", "fetch"): self.transition_missing_fetch,
            ("missing", "released"): self.transition_missing_released,
            ("missing", "error"): self.transition_generic_error,
            ("ready", "error"): self.transition_generic_error,
            ("ready", "executing"): self.transition_ready_executing,
            ("ready", "released"): self.transition_generic_released,
            ("released", "error"): self.transition_generic_error,
            ("released", "fetch"): self.transition_released_fetch,
            ("released", "forgotten"): self.transition_released_forgotten,
            ("released", "memory"): self.transition_released_memory,
            ("released", "waiting"): self.transition_released_waiting,
            ("waiting", "constrained"): self.transition_waiting_constrained,
            ("waiting", "ready"): self.transition_waiting_ready,
            ("waiting", "released"): self.transition_generic_released,
        }

        self._transition_counter = 0
        self.incoming_transfer_log = deque(maxlen=100000)
        self.incoming_count = 0
        self.outgoing_transfer_log = deque(maxlen=100000)
        self.outgoing_count = 0
        self.outgoing_current_count = 0
        self.repetitively_busy = 0
        self.bandwidth = parse_bytes(dask.config.get("distributed.scheduler.bandwidth"))
        self.bandwidth_workers = defaultdict(
            lambda: (0, 0)
        )  # bw/count recent transfers
        self.bandwidth_types = defaultdict(lambda: (0, 0))  # bw/count recent transfers
        self.latency = 0.001
        self._client = None

        if profile_cycle_interval is None:
            profile_cycle_interval = dask.config.get("distributed.worker.profile.cycle")
        profile_cycle_interval = parse_timedelta(profile_cycle_interval, default="ms")
        assert profile_cycle_interval

        self._setup_logging(logger)

        if local_dir is not None:
            warnings.warn("The local_dir keyword has moved to local_directory")
            local_directory = local_dir

        if not local_directory:
            local_directory = dask.config.get("temporary-directory") or os.getcwd()

        os.makedirs(local_directory, exist_ok=True)
        local_directory = os.path.join(local_directory, "dask-worker-space")

        with warn_on_duration(
            "1s",
            "Creating scratch directories is taking a surprisingly long time. "
            "This is often due to running workers on a network file system. "
            "Consider specifying a local-directory to point workers to write "
            "scratch data to a local disk.",
        ):
            self._workspace = WorkSpace(os.path.abspath(local_directory))
            self._workdir = self._workspace.new_work_dir(prefix="worker-")
            self.local_directory = self._workdir.dir_path

        if not preload:
            preload = dask.config.get("distributed.worker.preload")
        if not preload_argv:
            preload_argv = dask.config.get("distributed.worker.preload-argv")
        assert preload is not None
        assert preload_argv is not None
        self.preloads = preloading.process_preloads(
            self, preload, preload_argv, file_dir=self.local_directory
        )

        if scheduler_file:
            cfg = json_load_robust(scheduler_file)
            scheduler_addr = cfg["address"]
        elif scheduler_ip is None and dask.config.get("scheduler-address", None):
            scheduler_addr = dask.config.get("scheduler-address")
        elif scheduler_port is None:
            scheduler_addr = coerce_to_address(scheduler_ip)
        else:
            scheduler_addr = coerce_to_address((scheduler_ip, scheduler_port))
        self.contact_address = contact_address

        if protocol is None:
            protocol_address = scheduler_addr.split("://")
            if len(protocol_address) == 2:
                protocol = protocol_address[0]
            assert protocol

        self._start_port = port
        self._start_host = host
        if host:
            # Helpful error message if IPv6 specified incorrectly
            _, host_address = parse_address(host)
            if host_address.count(":") > 1 and not host_address.startswith("["):
                raise ValueError(
                    "Host address with IPv6 must be bracketed like '[::1]'; "
                    f"got {host_address}"
                )
        self._interface = interface
        self._protocol = protocol

        self.nthreads = nthreads or CPU_COUNT
        if resources is None:
            resources = dask.config.get("distributed.worker.resources", None)
            assert isinstance(resources, dict)

        self.total_resources = resources or {}
        self.available_resources = (resources or {}).copy()
        self.death_timeout = parse_timedelta(death_timeout)

        self.extensions = {}
        if silence_logs:
            silence_logging(level=silence_logs)

        if isinstance(security, dict):
            security = Security(**security)
        self.security = security or Security()
        assert isinstance(self.security, Security)
        self.connection_args = self.security.get_connection_args("worker")

        self.memory_limit = parse_memory_limit(memory_limit, self.nthreads)

        self.memory_target_fraction = (
            memory_target_fraction
            if memory_target_fraction is not None
            else dask.config.get("distributed.worker.memory.target")
        )
        self.memory_spill_fraction = (
            memory_spill_fraction
            if memory_spill_fraction is not None
            else dask.config.get("distributed.worker.memory.spill")
        )
        self.memory_pause_fraction = (
            memory_pause_fraction
            if memory_pause_fraction is not None
            else dask.config.get("distributed.worker.memory.pause")
        )

        if max_spill is None:
            max_spill = dask.config.get("distributed.worker.memory.max-spill")
        self.max_spill = False if max_spill is False else parse_bytes(max_spill)

        if isinstance(data, MutableMapping):
            self.data = data
        elif callable(data):
            self.data = data()
        elif isinstance(data, tuple):
            self.data = data[0](**data[1])
        elif self.memory_limit and (
            self.memory_target_fraction or self.memory_spill_fraction
        ):
            from distributed.spill import SpillBuffer

            if self.memory_target_fraction:
                target = int(
                    self.memory_limit
                    * (self.memory_target_fraction or self.memory_spill_fraction)
                )
            else:
                target = sys.maxsize
            self.data = SpillBuffer(
                os.path.join(self.local_directory, "storage"),
                target=target,
                max_spill=self.max_spill,
            )
        else:
            self.data = {}

        self.actors = {}
        self.loop = loop or IOLoop.current()
        self.reconnect = reconnect

        # Common executors always available
        self.executors = {
            "offload": utils._offload_executor,
            "actor": ThreadPoolExecutor(1, thread_name_prefix="Dask-Actor-Threads"),
        }
        if nvml.device_get_count() > 0:
            self.executors["gpu"] = ThreadPoolExecutor(
                1, thread_name_prefix="Dask-GPU-Threads"
            )

        # Find the default executor
        if executor == "offload":
            self.executors["default"] = self.executors["offload"]
        elif isinstance(executor, dict):
            self.executors.update(executor)
        elif executor is not None:
            self.executors["default"] = executor
        if "default" not in self.executors:
            self.executors["default"] = ThreadPoolExecutor(
                self.nthreads, thread_name_prefix="Dask-Default-Threads"
            )

        self.batched_stream = BatchedSend(interval="2ms", loop=self.loop)
        self.name = name
        self.scheduler_delay = 0
        self.stream_comms = {}
        self.heartbeat_active = False
        self._ipython_kernel = None

        if self.local_directory not in sys.path:
            sys.path.insert(0, self.local_directory)

        self.services = {}
        self.service_specs = services or {}

        self._dashboard_address = dashboard_address
        self._dashboard = dashboard
        self._http_prefix = http_prefix

        self.metrics = dict(metrics) if metrics else {}
        self.startup_information = (
            dict(startup_information) if startup_information else {}
        )

        if low_level_profiler is None:
            low_level_profiler = dask.config.get("distributed.worker.profile.low-level")
        self.low_level_profiler = low_level_profiler

        handlers = {
            "gather": self.gather,
            "run": self.run,
            "run_coroutine": self.run_coroutine,
            "get_data": self.get_data,
            "update_data": self.update_data,
            "free_keys": self.handle_free_keys,
            "terminate": self.close,
            "ping": pingpong,
            "upload_file": self.upload_file,
            "start_ipython": self.start_ipython,
            "call_stack": self.get_call_stack,
            "profile": self.get_profile,
            "profile_metadata": self.get_profile_metadata,
            "get_logs": self.get_logs,
            "keys": self.keys,
            "versions": self.versions,
            "actor_execute": self.actor_execute,
            "actor_attribute": self.actor_attribute,
            "plugin-add": self.plugin_add,
            "plugin-remove": self.plugin_remove,
            "get_monitor_info": self.get_monitor_info,
        }

        stream_handlers = {
            "close": self.close,
            "cancel-compute": self.handle_cancel_compute,
            "acquire-replicas": self.handle_acquire_replicas,
            "compute-task": self.handle_compute_task,
            "free-keys": self.handle_free_keys,
            "remove-replicas": self.handle_remove_replicas,
            "steal-request": self.handle_steal_request,
            "worker-status-change": self.handle_worker_status_change,
        }

        super().__init__(
            handlers=handlers,
            stream_handlers=stream_handlers,
            io_loop=self.loop,
            connection_args=self.connection_args,
            **kwargs,
        )

        self.scheduler = self.rpc(scheduler_addr)
        self.execution_state = {
            "scheduler": self.scheduler.address,
            "ioloop": self.loop,
            "worker": self,
        }

        self.heartbeat_interval = parse_timedelta(heartbeat_interval, default="ms")
        pc = PeriodicCallback(self.heartbeat, self.heartbeat_interval * 1000)
        self.periodic_callbacks["heartbeat"] = pc

        pc = PeriodicCallback(
            lambda: self.batched_stream.send({"op": "keep-alive"}), 60000
        )
        self.periodic_callbacks["keep-alive"] = pc

        # FIXME annotations: https://github.com/tornadoweb/tornado/issues/3117
        pc = PeriodicCallback(self.find_missing, 1000)  # type: ignore
        self.periodic_callbacks["find-missing"] = pc

        self._address = contact_address

        self.memory_monitor_interval = parse_timedelta(
            memory_monitor_interval, default="ms"
        )
        self._memory_monitoring = False
        if self.memory_limit:
            assert self.memory_monitor_interval is not None
            pc = PeriodicCallback(
                self.memory_monitor,  # type: ignore
                self.memory_monitor_interval * 1000,
            )
            self.periodic_callbacks["memory"] = pc

        if extensions is None:
            extensions = DEFAULT_EXTENSIONS
        for ext in extensions:
            ext(self)

        self._throttled_gc = ThrottledGC(logger=logger)

        setproctitle("dask-worker [not started]")

        profile_trigger_interval = parse_timedelta(
            dask.config.get("distributed.worker.profile.interval"), default="ms"
        )
        pc = PeriodicCallback(self.trigger_profile, profile_trigger_interval * 1000)
        self.periodic_callbacks["profile"] = pc

        pc = PeriodicCallback(self.cycle_profile, profile_cycle_interval * 1000)
        self.periodic_callbacks["profile-cycle"] = pc

        self.plugins = {}
        self._pending_plugins = plugins

        if lifetime is None:
            lifetime = dask.config.get("distributed.worker.lifetime.duration")
        self.lifetime = parse_timedelta(lifetime)

        if lifetime_stagger is None:
            lifetime_stagger = dask.config.get("distributed.worker.lifetime.stagger")
        lifetime_stagger = parse_timedelta(lifetime_stagger)

        if lifetime_restart is None:
            lifetime_restart = dask.config.get("distributed.worker.lifetime.restart")
        self.lifetime_restart = lifetime_restart

        if self.lifetime:
            self.lifetime += (random.random() * 2 - 1) * lifetime_stagger
            self.io_loop.call_later(self.lifetime, self.close_gracefully)

        Worker._instances.add(self)

    ##################
    # Administrative #
    ##################

    def __repr__(self):
        name = f", name: {self.name}" if self.name != self.address else ""
        return (
            f"<{self.__class__.__name__} {self.address!r}{name}, "
            f"status: {self.status.name}, "
            f"stored: {len(self.data)}, "
            f"running: {self.executing_count}/{self.nthreads}, "
            f"ready: {len(self.ready)}, "
            f"comm: {self.in_flight_tasks}, "
            f"waiting: {self.waiting_for_data_count}>"
        )

    @property
    def logs(self):
        return self._deque_handler.deque

    def log_event(self, topic, msg):
        self.batched_stream.send(
            {
                "op": "log-event",
                "topic": topic,
                "msg": msg,
            }
        )

    @property
    def executing_count(self) -> int:
        return len(self._executing)

    @property
    def in_flight_tasks(self) -> int:
        return len(self._in_flight_tasks)

    @property
    def worker_address(self):
        """For API compatibility with Nanny"""
        return self.address

    @property
    def local_dir(self):
        """For API compatibility with Nanny"""
        warnings.warn(
            "The local_dir attribute has moved to local_directory", stacklevel=2
        )
        return self.local_directory

    @property
    def executor(self):
        return self.executors["default"]

    @ServerNode.status.setter  # type: ignore
    def status(self, value):
        """Override Server.status to notify the Scheduler of status changes"""
        ServerNode.status.__set__(self, value)
        self._send_worker_status_change()

    def _send_worker_status_change(self) -> None:
        if (
            self.batched_stream
            and self.batched_stream.comm
            and not self.batched_stream.comm.closed()
        ):
            self.batched_stream.send(
                {"op": "worker-status-change", "status": self._status.name}
            )
        elif self._status != Status.closed:
            self.loop.call_later(0.05, self._send_worker_status_change)

    async def get_metrics(self) -> dict:
        try:
            spilled_memory, spilled_disk = self.data.spilled_total  # type: ignore
        except AttributeError:
            # spilling is disabled
            spilled_memory, spilled_disk = 0, 0

        out = dict(
            executing=self.executing_count,
            in_memory=len(self.data),
            ready=len(self.ready),
            in_flight=self.in_flight_tasks,
            bandwidth={
                "total": self.bandwidth,
                "workers": dict(self.bandwidth_workers),
                "types": keymap(typename, self.bandwidth_types),
            },
            spilled_nbytes={
                "memory": spilled_memory,
                "disk": spilled_disk,
            },
        )
        out.update(self.monitor.recent())

        for k, metric in self.metrics.items():
            try:
                result = metric(self)
                if isawaitable(result):
                    result = await result
                # In case of collision, prefer core metrics
                out.setdefault(k, result)
            except Exception:  # TODO: log error once
                pass

        return out

    async def get_startup_information(self):
        result = {}
        for k, f in self.startup_information.items():
            try:
                v = f(self)
                if isawaitable(v):
                    v = await v
                result[k] = v
            except Exception:  # TODO: log error once
                pass

        return result

    def identity(self):
        return {
            "type": type(self).__name__,
            "id": self.id,
            "scheduler": self.scheduler.address,
            "nthreads": self.nthreads,
            "memory_limit": self.memory_limit,
        }

    def _to_dict(
        self, comm: Comm | None = None, *, exclude: Container[str] = ()
    ) -> dict:
        """Dictionary representation for debugging purposes.
        Not type stable and not intended for roundtrips.

        See also
        --------
        Worker.identity
        Client.dump_cluster_state
        distributed.utils.recursive_to_dict
        """
        info = super()._to_dict(exclude=exclude)
        extra = {
            "status": self.status,
            "ready": self.ready,
            "constrained": self.constrained,
            "data_needed": list(self.data_needed),
            "pending_data_per_worker": {
                w: list(v) for w, v in self.pending_data_per_worker.items()
            },
            "long_running": self.long_running,
            "executing_count": self.executing_count,
            "in_flight_tasks": self.in_flight_tasks,
            "in_flight_workers": self.in_flight_workers,
            "log": self.log,
            "tasks": self.tasks,
            "memory_limit": self.memory_limit,
            "memory_target_fraction": self.memory_target_fraction,
            "memory_spill_fraction": self.memory_spill_fraction,
            "memory_pause_fraction": self.memory_pause_fraction,
            "logs": self.get_logs(),
            "config": dask.config.config,
            "incoming_transfer_log": self.incoming_transfer_log,
            "outgoing_transfer_log": self.outgoing_transfer_log,
        }
        info.update(extra)
        info = {k: v for k, v in info.items() if k not in exclude}
        return recursive_to_dict(info, exclude=exclude)

    #####################
    # External Services #
    #####################

    async def _register_with_scheduler(self):
        self.periodic_callbacks["keep-alive"].stop()
        self.periodic_callbacks["heartbeat"].stop()
        start = time()
        if self.contact_address is None:
            self.contact_address = self.address
        logger.info("-" * 49)
        while True:
            try:
                _start = time()
                comm = await connect(self.scheduler.address, **self.connection_args)
                comm.name = "Worker->Scheduler"
                comm._server = weakref.ref(self)
                await comm.write(
                    dict(
                        op="register-worker",
                        reply=False,
                        address=self.contact_address,
                        status=self.status.name,
                        keys=list(self.data),
                        nthreads=self.nthreads,
                        name=self.name,
                        nbytes={
                            ts.key: ts.get_nbytes()
                            for ts in self.tasks.values()
                            # Only if the task is in memory this is a sensible
                            # result since otherwise it simply submits the
                            # default value
                            if ts.state == "memory"
                        },
                        types={k: typename(v) for k, v in self.data.items()},
                        now=time(),
                        resources=self.total_resources,
                        memory_limit=self.memory_limit,
                        local_directory=self.local_directory,
                        services=self.service_ports,
                        nanny=self.nanny,
                        pid=os.getpid(),
                        versions=get_versions(),
                        metrics=await self.get_metrics(),
                        extra=await self.get_startup_information(),
                    ),
                    serializers=["msgpack"],
                )
                future = comm.read(deserializers=["msgpack"])

                response = await future
                if response.get("warning"):
                    logger.warning(response["warning"])

                _end = time()
                middle = (_start + _end) / 2
                self._update_latency(_end - start)
                self.scheduler_delay = response["time"] - middle
                self.status = Status.running
                break
            except OSError:
                logger.info("Waiting to connect to: %26s", self.scheduler.address)
                await asyncio.sleep(0.1)
            except TimeoutError:  # pragma: no cover
                logger.info("Timed out when connecting to scheduler")
        if response["status"] != "OK":
            raise ValueError(f"Unexpected response from register: {response!r}")
        else:
            await asyncio.gather(
                *(
                    self.plugin_add(name=name, plugin=plugin)
                    for name, plugin in response["worker-plugins"].items()
                )
            )

            logger.info("        Registered to: %26s", self.scheduler.address)
            logger.info("-" * 49)

        self.batched_stream.start(comm)
        self.periodic_callbacks["keep-alive"].start()
        self.periodic_callbacks["heartbeat"].start()
        self.loop.add_callback(self.handle_scheduler, comm)

    def _update_latency(self, latency):
        self.latency = latency * 0.05 + self.latency * 0.95
        if self.digests is not None:
            self.digests["latency"].add(latency)

    async def heartbeat(self):
        if self.heartbeat_active:
            logger.debug("Heartbeat skipped: channel busy")
            return
        self.heartbeat_active = True
        logger.debug("Heartbeat: %s", self.address)
        try:
            start = time()
            response = await retry_operation(
                self.scheduler.heartbeat_worker,
                address=self.contact_address,
                now=start,
                metrics=await self.get_metrics(),
                executing={
                    key: start - self.tasks[key].start_time
                    for key in self.active_keys
                    if key in self.tasks
                },
            )
            end = time()
            middle = (start + end) / 2

            self._update_latency(end - start)

            if response["status"] == "missing":
                # If running, wait up to 0.5s and then re-register self.
                # Otherwise just exit.
                start = time()
                while self.status in Status.ANY_RUNNING and time() < start + 0.5:
                    await asyncio.sleep(0.01)
                if self.status in Status.ANY_RUNNING:
                    await self._register_with_scheduler()
                return

            self.scheduler_delay = response["time"] - middle
            self.periodic_callbacks["heartbeat"].callback_time = (
                response["heartbeat-interval"] * 1000
            )
            self.bandwidth_workers.clear()
            self.bandwidth_types.clear()
        except CommClosedError:
            logger.warning("Heartbeat to scheduler failed", exc_info=True)
            if not self.reconnect:
                await self.close(report=False)
        except OSError as e:
            # Scheduler is gone. Respect distributed.comm.timeouts.connect
            if "Timed out trying to connect" in str(e):
                await self.close(report=False)
            else:
                raise e
        finally:
            self.heartbeat_active = False

    async def handle_scheduler(self, comm):
        try:
            await self.handle_stream(
                comm, every_cycle=[self.ensure_communicating, self.ensure_computing]
            )
        except Exception as e:
            logger.exception(e)
            raise
        finally:
            if self.reconnect and self.status in Status.ANY_RUNNING:
                logger.info("Connection to scheduler broken.  Reconnecting...")
                self.loop.add_callback(self.heartbeat)
            else:
                await self.close(report=False)

    def start_ipython(self, comm):
        """Start an IPython kernel

        Returns Jupyter connection info dictionary.
        """
        from distributed._ipython_utils import start_ipython

        if self._ipython_kernel is None:
            self._ipython_kernel = start_ipython(
                ip=self.ip, ns={"worker": self}, log=logger
            )
        return self._ipython_kernel.get_connection_info()

    async def upload_file(self, comm, filename=None, data=None, load=True):
        out_filename = os.path.join(self.local_directory, filename)

        def func(data):
            if isinstance(data, str):
                data = data.encode()
            with open(out_filename, "wb") as f:
                f.write(data)
                f.flush()
            return data

        if len(data) < 10000:
            data = func(data)
        else:
            data = await offload(func, data)

        if load:
            try:
                import_file(out_filename)
                cache_loads.data.clear()
            except Exception as e:
                logger.exception(e)
                raise e

        return {"status": "OK", "nbytes": len(data)}

    def keys(self) -> list[str]:
        return list(self.data)

    async def gather(self, who_has: dict[str, list[str]]) -> dict[str, Any]:
        who_has = {
            k: [coerce_to_address(addr) for addr in v]
            for k, v in who_has.items()
            if k not in self.data
        }
        result, missing_keys, missing_workers = await gather_from_workers(
            who_has, rpc=self.rpc, who=self.address
        )
        self.update_data(data=result, report=False)
        if missing_keys:
            logger.warning(
                "Could not find data: %s on workers: %s (who_has: %s)",
                missing_keys,
                missing_workers,
                who_has,
            )
            return {"status": "partial-fail", "keys": missing_keys}
        else:
            return {"status": "OK"}

    def get_monitor_info(
        self, recent: bool = False, start: float = 0
    ) -> dict[str, Any]:
        result = dict(
            range_query=(
                self.monitor.recent()
                if recent
                else self.monitor.range_query(start=start)
            ),
            count=self.monitor.count,
            last_time=self.monitor.last_time,
        )
        if nvml.device_get_count() > 0:
            result["gpu_name"] = self.monitor.gpu_name
            result["gpu_memory_total"] = self.monitor.gpu_memory_total
        return result

    #############
    # Lifecycle #
    #############

    async def start(self):
        if self.status and self.status in (
            Status.closed,
            Status.closing,
            Status.closing_gracefully,
        ):
            return
        assert self.status is Status.undefined, self.status

        await super().start()

        enable_gc_diagnosis()

        ports = parse_ports(self._start_port)
        for port in ports:
            start_address = address_from_user_args(
                host=self._start_host,
                port=port,
                interface=self._interface,
                protocol=self._protocol,
                security=self.security,
            )
            kwargs = self.security.get_listen_args("worker")
            if self._protocol in ("tcp", "tls"):
                kwargs = kwargs.copy()
                kwargs["default_host"] = get_ip(
                    get_address_host(self.scheduler.address)
                )
            try:
                await self.listen(start_address, **kwargs)
            except OSError as e:
                if len(ports) > 1 and e.errno == errno.EADDRINUSE:
                    continue
                else:
                    raise
            else:
                self._start_address = start_address
                break
        else:
            raise ValueError(
                f"Could not start Worker on host {self._start_host}"
                f"with port {self._start_port}"
            )

        # Start HTTP server associated with this Worker node
        routes = get_handlers(
            server=self,
            modules=dask.config.get("distributed.worker.http.routes"),
            prefix=self._http_prefix,
        )
        self.start_http_server(routes, self._dashboard_address)
        if self._dashboard:
            try:
                import distributed.dashboard.worker
            except ImportError:
                logger.debug("To start diagnostics web server please install Bokeh")
            else:
                distributed.dashboard.worker.connect(
                    self.http_application,
                    self.http_server,
                    self,
                    prefix=self._http_prefix,
                )
        self.ip = get_address_host(self.address)

        if self.name is None:
            self.name = self.address

        for preload in self.preloads:
            await preload.start()

        # Services listen on all addresses
        # Note Nanny is not a "real" service, just some metadata
        # passed in service_ports...
        self.start_services(self.ip)

        try:
            listening_address = "%s%s:%d" % (self.listener.prefix, self.ip, self.port)
        except Exception:
            listening_address = f"{self.listener.prefix}{self.ip}"

        logger.info("      Start worker at: %26s", self.address)
        logger.info("         Listening to: %26s", listening_address)
        for k, v in self.service_ports.items():
            logger.info("  {:>16} at: {:>26}".format(k, self.ip + ":" + str(v)))
        logger.info("Waiting to connect to: %26s", self.scheduler.address)
        logger.info("-" * 49)
        logger.info("              Threads: %26d", self.nthreads)
        if self.memory_limit:
            logger.info("               Memory: %26s", format_bytes(self.memory_limit))
        logger.info("      Local Directory: %26s", self.local_directory)

        setproctitle("dask-worker [%s]" % self.address)

        plugins_msgs = await asyncio.gather(
            *(
                self.plugin_add(plugin=plugin, catch_errors=False)
                for plugin in self._pending_plugins
            ),
            return_exceptions=True,
        )
        plugins_exceptions = [msg for msg in plugins_msgs if isinstance(msg, Exception)]
        if len(plugins_exceptions) >= 1:
            if len(plugins_exceptions) > 1:
                logger.error(
                    "Multiple plugin exceptions raised. All exceptions will be logged, the first is raised."
                )
                for exc in plugins_exceptions:
                    logger.error(repr(exc))
            raise plugins_exceptions[0]

        self._pending_plugins = ()

        await self._register_with_scheduler()

        self.start_periodic_callbacks()
        return self

    def _close(self, *args, **kwargs):
        warnings.warn("Worker._close has moved to Worker.close", stacklevel=2)
        return self.close(*args, **kwargs)

    async def close(
        self, report=True, timeout=30, nanny=True, executor_wait=True, safe=False
    ):
        with log_errors():
            if self.status in (Status.closed, Status.closing):
                await self.finished()
                return

            self.reconnect = False
            disable_gc_diagnosis()

            try:
                logger.info("Stopping worker at %s", self.address)
            except ValueError:  # address not available if already closed
                logger.info("Stopping worker")
            if self.status not in Status.ANY_RUNNING:
                logger.info("Closed worker has not yet started: %s", self.status)
            self.status = Status.closing

            for preload in self.preloads:
                await preload.teardown()

            if nanny and self.nanny:
                with self.rpc(self.nanny) as r:
                    await r.close_gracefully()

            setproctitle("dask-worker [closing]")

            teardowns = [
                plugin.teardown(self)
                for plugin in self.plugins.values()
                if hasattr(plugin, "teardown")
            ]

            await asyncio.gather(*(td for td in teardowns if isawaitable(td)))

            for pc in self.periodic_callbacks.values():
                pc.stop()

            if self._client:
                # If this worker is the last one alive, clean up the worker
                # initialized clients
                if not any(
                    w
                    for w in Worker._instances
                    if w != self and w.status in Status.ANY_RUNNING
                ):
                    for c in Worker._initialized_clients:
                        # Regardless of what the client was initialized with
                        # we'll require the result as a future. This is
                        # necessary since the heursitics of asynchronous are not
                        # reliable and we might deadlock here
                        c._asynchronous = True
                        if c.asynchronous:
                            await c.close()
                        else:
                            # There is still the chance that even with us
                            # telling the client to be async, itself will decide
                            # otherwise
                            c.close()

            with suppress(EnvironmentError, TimeoutError):
                if report and self.contact_address is not None:
                    await asyncio.wait_for(
                        self.scheduler.unregister(
                            address=self.contact_address, safe=safe
                        ),
                        timeout,
                    )
            await self.scheduler.close_rpc()
            self._workdir.release()

            self.stop_services()

            # Give some time for a UCX scheduler to complete closing endpoints
            # before closing self.batched_stream, otherwise the local endpoint
            # may be closed too early and errors be raised on the scheduler when
            # trying to send closing message.
            if self._protocol == "ucx":  # pragma: no cover
                await asyncio.sleep(0.2)

            if (
                self.batched_stream
                and self.batched_stream.comm
                and not self.batched_stream.comm.closed()
            ):
                self.batched_stream.send({"op": "close-stream"})

            if self.batched_stream:
                with suppress(TimeoutError):
                    await self.batched_stream.close(timedelta(seconds=timeout))

            for executor in self.executors.values():
                if executor is utils._offload_executor:
                    continue  # Never shutdown the offload executor

                def _close():
                    if isinstance(executor, ThreadPoolExecutor):
                        executor._work_queue.queue.clear()
                        executor.shutdown(wait=executor_wait, timeout=timeout)
                    else:
                        executor.shutdown(wait=executor_wait)

                # Waiting for the shutdown can block the event loop causing
                # weird deadlocks particularly if the task that is executing in
                # the thread is waiting for a server reply, e.g. when using
                # worker clients, semaphores, etc.
                await to_thread(_close)

            self.stop()
            await self.rpc.close()

            self.status = Status.closed
            await super().close()

            setproctitle("dask-worker [closed]")
        return "OK"

    async def close_gracefully(self, restart=None):
        """Gracefully shut down a worker

        This first informs the scheduler that we're shutting down, and asks it
        to move our data elsewhere.  Afterwards, we close as normal
        """
        if self.status in (Status.closing, Status.closing_gracefully):
            await self.finished()

        if self.status == Status.closed:
            return

        if restart is None:
            restart = self.lifetime_restart

        logger.info("Closing worker gracefully: %s", self.address)
        # Wait for all tasks to leave the worker and don't accept any new ones.
        # Scheduler.retire_workers will set the status to closing_gracefully and push it
        # back to this worker.
        await self.scheduler.retire_workers(
            workers=[self.address], close_workers=False, remove=False
        )
        await self.close(safe=True, nanny=not restart)

    async def terminate(self, report: bool = True, **kwargs) -> str:
        await self.close(report=report, **kwargs)
        return "OK"

    async def wait_until_closed(self):
        warnings.warn("wait_until_closed has moved to finished()")
        await self.finished()
        assert self.status == Status.closed

    ################
    # Worker Peers #
    ################

    def send_to_worker(self, address, msg):
        if address not in self.stream_comms:
            bcomm = BatchedSend(interval="1ms", loop=self.loop)
            self.stream_comms[address] = bcomm

            async def batched_send_connect():
                comm = await connect(
                    address, **self.connection_args  # TODO, serialization
                )
                comm.name = "Worker->Worker"
                await comm.write({"op": "connection_stream"})

                bcomm.start(comm)

            self.loop.add_callback(batched_send_connect)

        self.stream_comms[address].send(msg)

    async def get_data(
        self, comm, keys=None, who=None, serializers=None, max_connections=None
    ):
        start = time()

        if max_connections is None:
            max_connections = self.total_in_connections

        # Allow same-host connections more liberally
        if (
            max_connections
            and comm
            and get_address_host(comm.peer_address) == get_address_host(self.address)
        ):
            max_connections = max_connections * 2

        if self.status == Status.paused:
            max_connections = 1
            throttle_msg = " Throttling outgoing connections because worker is paused."
        else:
            throttle_msg = ""

        if (
            max_connections is not False
            and self.outgoing_current_count >= max_connections
        ):
            logger.debug(
                "Worker %s has too many open connections to respond to data request "
                "from %s (%d/%d).%s",
                self.address,
                who,
                self.outgoing_current_count,
                max_connections,
                throttle_msg,
            )
            return {"status": "busy"}

        self.outgoing_current_count += 1
        data = {k: self.data[k] for k in keys if k in self.data}

        if len(data) < len(keys):
            for k in set(keys) - set(data):
                if k in self.actors:
                    from distributed.actor import Actor

                    data[k] = Actor(type(self.actors[k]), self.address, k, worker=self)

        msg = {"status": "OK", "data": {k: to_serialize(v) for k, v in data.items()}}
        nbytes = {k: self.tasks[k].nbytes for k in data if k in self.tasks}
        stop = time()
        if self.digests is not None:
            self.digests["get-data-load-duration"].add(stop - start)
        start = time()

        try:
            compressed = await comm.write(msg, serializers=serializers)
            response = await comm.read(deserializers=serializers)
            assert response == "OK", response
        except OSError:
            logger.exception(
                "failed during get data with %s -> %s", self.address, who, exc_info=True
            )
            comm.abort()
            raise
        finally:
            self.outgoing_current_count -= 1
        stop = time()
        if self.digests is not None:
            self.digests["get-data-send-duration"].add(stop - start)

        total_bytes = sum(filter(None, nbytes.values()))

        self.outgoing_count += 1
        duration = (stop - start) or 0.5  # windows
        self.outgoing_transfer_log.append(
            {
                "start": start + self.scheduler_delay,
                "stop": stop + self.scheduler_delay,
                "middle": (start + stop) / 2,
                "duration": duration,
                "who": who,
                "keys": nbytes,
                "total": total_bytes,
                "compressed": compressed,
                "bandwidth": total_bytes / duration,
            }
        )

        return Status.dont_reply

    ###################
    # Local Execution #
    ###################

    def update_data(
        self,
        data: dict[str, object],
        report: bool = True,
        stimulus_id: str = None,
    ) -> dict[str, Any]:
        if stimulus_id is None:
            stimulus_id = f"update-data-{time()}"
        recommendations: Recs = {}
        instructions: Instructions = []
        for key, value in data.items():
            try:
                ts = self.tasks[key]
                recommendations[ts] = ("memory", value)
            except KeyError:
                self.tasks[key] = ts = TaskState(key)

                try:
                    recs = self._put_key_in_memory(ts, value, stimulus_id=stimulus_id)
                except Exception as e:
                    msg = error_message(e)
                    recommendations = {ts: tuple(msg.values())}
                else:
                    recommendations.update(recs)

            self.log.append((key, "receive-from-scatter", stimulus_id, time()))

        if report:
            instructions.append(AddKeysMsg(keys=list(data), stimulus_id=stimulus_id))

        self.transitions(recommendations, stimulus_id=stimulus_id)
        self._handle_instructions(instructions)
        return {"nbytes": {k: sizeof(v) for k, v in data.items()}, "status": "OK"}

    def handle_free_keys(self, keys: list[str], stimulus_id: str) -> None:
        """
        Handler to be called by the scheduler.

        The given keys are no longer referred to and required by the scheduler.
        The worker is now allowed to release the key, if applicable.

        This does not guarantee that the memory is released since the worker may
        still decide to hold on to the data and task since it is required by an
        upstream dependency.
        """
        self.log.append(("free-keys", keys, stimulus_id, time()))
        recommendations: Recs = {}
        for key in keys:
            ts = self.tasks.get(key)
            if ts:
                recommendations[ts] = "released"

        self.transitions(recommendations, stimulus_id=stimulus_id)

    def handle_remove_replicas(self, keys: list[str], stimulus_id: str) -> str:
        """Stream handler notifying the worker that it might be holding unreferenced,
        superfluous data.

        This should not actually happen during ordinary operations and is only intended
        to correct any erroneous state. An example where this is necessary is if a
        worker fetches data for a downstream task but that task is released before the
        data arrives. In this case, the scheduler will notify the worker that it may be
        holding this unnecessary data, if the worker hasn't released the data itself,
        already.

        This handler does not guarantee the task nor the data to be actually
        released but only asks the worker to release the data on a best effort
        guarantee. This protects from race conditions where the given keys may
        already have been rescheduled for compute in which case the compute
        would win and this handler is ignored.

        For stronger guarantees, see handler free_keys
        """
        self.log.append(("remove-replicas", keys, stimulus_id, time()))
        recommendations: Recs = {}

        rejected = []
        for key in keys:
            ts = self.tasks.get(key)
            if ts is None or ts.state != "memory":
                continue
            if not ts.is_protected():
                self.log.append(
                    (ts.key, "remove-replica-confirmed", stimulus_id, time())
                )
                recommendations[ts] = "released"
            else:
                rejected.append(key)

        if rejected:
            self.log.append(("remove-replica-rejected", rejected, stimulus_id, time()))
            smsg = AddKeysMsg(keys=rejected, stimulus_id=stimulus_id)
            self._handle_instructions([smsg])

        self.transitions(recommendations, stimulus_id=stimulus_id)

        return "OK"

    async def set_resources(self, **resources) -> None:
        for r, quantity in resources.items():
            if r in self.total_resources:
                self.available_resources[r] += quantity - self.total_resources[r]
            else:
                self.available_resources[r] = quantity
            self.total_resources[r] = quantity

        await retry_operation(
            self.scheduler.set_resources,
            resources=self.total_resources,
            worker=self.contact_address,
        )

    ###################
    # Task Management #
    ###################

    def handle_cancel_compute(self, key: str, stimulus_id: str) -> None:
        """
        Cancel a task on a best effort basis. This is only possible while a task
        is in state `waiting` or `ready`.
        Nothing will happen otherwise.
        """
        ts = self.tasks.get(key)
        if ts and ts.state in READY | {"waiting"}:
            self.log.append((key, "cancel-compute", stimulus_id, time()))
            # All possible dependents of TS should not be in state Processing on
            # scheduler side and therefore should not be assigned to a worker,
            # yet.
            assert not ts.dependents
            self.transition(ts, "released", stimulus_id=stimulus_id)

    def handle_acquire_replicas(
        self,
        *,
        keys: Collection[str],
        who_has: dict[str, Collection[str]],
        stimulus_id: str,
    ) -> None:
        recommendations: Recs = {}
        for key in keys:
            ts = self.ensure_task_exists(
                key=key,
                # Transfer this data after all dependency tasks of computations with
                # default or explicitly high (>0) user priority and before all
                # computations with low priority (<0). Note that the priority= parameter
                # of compute() is multiplied by -1 before it reaches TaskState.priority.
                priority=(1,),
                stimulus_id=stimulus_id,
            )
            if ts.state != "memory":
                recommendations[ts] = "fetch"

        self.update_who_has(who_has)
        self.transitions(recommendations, stimulus_id=stimulus_id)

    def ensure_task_exists(
        self, key: str, *, priority: tuple[int, ...], stimulus_id: str
    ) -> TaskState:
        try:
            ts = self.tasks[key]
            logger.debug("Data task %s already known (stimulus_id=%s)", ts, stimulus_id)
        except KeyError:
            self.tasks[key] = ts = TaskState(key)
        if not ts.priority:
            assert priority
            ts.priority = priority

        self.log.append((key, "ensure-task-exists", ts.state, stimulus_id, time()))
        return ts

    def handle_compute_task(
        self,
        *,
        key: str,
        who_has: dict[str, Collection[str]],
        priority: tuple[int, ...],
        duration: float,
        function=None,
        args=None,
        kwargs=None,
        task=no_value,  # distributed.scheduler.TaskState.run_spec
        nbytes: dict[str, int] | None = None,
        resource_restrictions: dict[str, float] | None = None,
        actor: bool = False,
        annotations: dict | None = None,
        stimulus_id: str,
    ) -> None:
        self.log.append((key, "compute-task", stimulus_id, time()))
        try:
            ts = self.tasks[key]
            logger.debug(
                "Asked to compute an already known task %s",
                {"task": ts, "stimulus_id": stimulus_id},
            )
        except KeyError:
            self.tasks[key] = ts = TaskState(key)

        ts.run_spec = SerializedTask(function, args, kwargs, task)

        assert isinstance(priority, tuple)
        priority = priority + (self.generation,)
        self.generation -= 1

        if actor:
            self.actors[ts.key] = None

        ts.exception = None
        ts.traceback = None
        ts.exception_text = ""
        ts.traceback_text = ""
        ts.priority = priority
        ts.duration = duration
        if resource_restrictions:
            ts.resource_restrictions = resource_restrictions
        ts.annotations = annotations

        recommendations: Recs = {}
        instructions: Instructions = []
        for dependency in who_has:
            dep_ts = self.ensure_task_exists(
                key=dependency,
                priority=priority,
                stimulus_id=stimulus_id,
            )

            # link up to child / parents
            ts.dependencies.add(dep_ts)
            dep_ts.dependents.add(ts)

        if ts.state in READY | {"executing", "waiting", "resumed"}:
            pass
        elif ts.state == "memory":
            recommendations[ts] = "memory"
            instructions.append(self._get_task_finished_msg(ts))
        elif ts.state in {
            "released",
            "fetch",
            "flight",
            "missing",
            "cancelled",
            "error",
        }:
            recommendations[ts] = "waiting"
        else:  # pragma: no cover
            raise RuntimeError(f"Unexpected task state encountered {ts} {stimulus_id}")

        self._handle_instructions(instructions)
        self.update_who_has(who_has)
        self.transitions(recommendations, stimulus_id=stimulus_id)

        if nbytes is not None:
            for key, value in nbytes.items():
                self.tasks[key].nbytes = value

    def transition_missing_fetch(
        self, ts: TaskState, *, stimulus_id: str
    ) -> tuple[Recs, Instructions]:
        if self.validate:
            assert ts.state == "missing"
            assert ts.priority is not None

        self._missing_dep_flight.discard(ts)
        ts.state = "fetch"
        ts.done = False
        self.data_needed.push(ts)
        return {}, []

    def transition_missing_released(
        self, ts: TaskState, *, stimulus_id: str
    ) -> tuple[Recs, Instructions]:
        self._missing_dep_flight.discard(ts)
        recs, instructions = self.transition_generic_released(
            ts, stimulus_id=stimulus_id
        )
        assert ts.key in self.tasks
        return recs, instructions

    def transition_flight_missing(
        self, ts: TaskState, *, stimulus_id: str
    ) -> tuple[Recs, Instructions]:
        assert ts.done
        ts.state = "missing"
        self._missing_dep_flight.add(ts)
        ts.done = False
        return {}, []

    def transition_released_fetch(
        self, ts: TaskState, *, stimulus_id: str
    ) -> tuple[Recs, Instructions]:
        if self.validate:
            assert ts.state == "released"
            assert ts.priority is not None
        for w in ts.who_has:
            self.pending_data_per_worker[w].push(ts)
        ts.state = "fetch"
        ts.done = False
        self.data_needed.push(ts)
        return {}, []

    def transition_generic_released(
        self, ts: TaskState, *, stimulus_id: str
    ) -> tuple[Recs, Instructions]:
        self.release_key(ts.key, stimulus_id=stimulus_id)
        recs: Recs = {}
        for dependency in ts.dependencies:
            if (
                not dependency.waiters
                and dependency.state not in READY | PROCESSING | {"memory"}
            ):
                recs[dependency] = "released"

        if not ts.dependents:
            recs[ts] = "forgotten"

        return recs, []

    def transition_released_waiting(
        self, ts: TaskState, *, stimulus_id: str
    ) -> tuple[Recs, Instructions]:
        if self.validate:
            assert ts.state == "released"
            assert all(d.key in self.tasks for d in ts.dependencies)

        recommendations: Recs = {}
        ts.waiting_for_data.clear()
        for dep_ts in ts.dependencies:
            if dep_ts.state != "memory":
                ts.waiting_for_data.add(dep_ts)
                dep_ts.waiters.add(ts)
                if dep_ts.state not in {"fetch", "flight"}:
                    recommendations[dep_ts] = "fetch"

        if ts.waiting_for_data:
            self.waiting_for_data_count += 1
        elif ts.resource_restrictions:
            recommendations[ts] = "constrained"
        else:
            recommendations[ts] = "ready"

        ts.state = "waiting"
        return recommendations, []

    def transition_fetch_flight(
        self, ts: TaskState, worker, *, stimulus_id: str
    ) -> tuple[Recs, Instructions]:
        if self.validate:
            assert ts.state == "fetch"
            assert ts.who_has

        ts.done = False
        ts.state = "flight"
        ts.coming_from = worker
        self._in_flight_tasks.add(ts)
        return {}, []

    def transition_memory_released(
        self, ts: TaskState, *, stimulus_id: str
    ) -> tuple[Recs, Instructions]:
        recs, instructions = self.transition_generic_released(
            ts, stimulus_id=stimulus_id
        )
        instructions.append(ReleaseWorkerDataMsg(ts.key))
        return recs, instructions

    def transition_waiting_constrained(
        self, ts: TaskState, *, stimulus_id: str
    ) -> tuple[Recs, Instructions]:
        if self.validate:
            assert ts.state == "waiting"
            assert not ts.waiting_for_data
            assert all(
                dep.key in self.data or dep.key in self.actors
                for dep in ts.dependencies
            )
            assert all(dep.state == "memory" for dep in ts.dependencies)
            assert ts.key not in self.ready
        ts.state = "constrained"
        self.constrained.append(ts.key)
        return {}, []

    def transition_long_running_rescheduled(
        self, ts: TaskState, *, stimulus_id: str
    ) -> tuple[Recs, Instructions]:
        recs: Recs = {ts: "released"}
        smsg = RescheduleMsg(key=ts.key, worker=self.address)
        return recs, [smsg]

    def transition_executing_rescheduled(
        self, ts: TaskState, *, stimulus_id: str
    ) -> tuple[Recs, Instructions]:
        for resource, quantity in ts.resource_restrictions.items():
            self.available_resources[resource] += quantity
        self._executing.discard(ts)

        recs: Recs = {ts: "released"}
        smsg = RescheduleMsg(key=ts.key, worker=self.address)
        return recs, [smsg]

    def transition_waiting_ready(
        self, ts: TaskState, *, stimulus_id: str
    ) -> tuple[Recs, Instructions]:
        if self.validate:
            assert ts.state == "waiting"
            assert ts.key not in self.ready
            assert not ts.waiting_for_data
            for dep in ts.dependencies:
                assert dep.key in self.data or dep.key in self.actors
                assert dep.state == "memory"

        ts.state = "ready"
        assert ts.priority is not None
        heapq.heappush(self.ready, (ts.priority, ts.key))

        return {}, []

    def transition_cancelled_error(
        self,
        ts: TaskState,
        exception,
        traceback,
        exception_text,
        traceback_text,
        *,
        stimulus_id: str,
    ) -> tuple[Recs, Instructions]:
        recs: Recs = {}
        instructions: Instructions = []
        if ts._previous == "executing":
            recs, instructions = self.transition_executing_error(
                ts,
                exception,
                traceback,
                exception_text,
                traceback_text,
                stimulus_id=stimulus_id,
            )
        elif ts._previous == "flight":
            recs, instructions = self.transition_flight_error(
                ts,
                exception,
                traceback,
                exception_text,
                traceback_text,
                stimulus_id=stimulus_id,
            )
        if ts._next:
            recs[ts] = ts._next
        return recs, instructions

    def transition_generic_error(
        self,
        ts: TaskState,
        exception: Exception,
        traceback: object,
        exception_text: str,
        traceback_text: str,
        *,
        stimulus_id: str,
    ) -> tuple[Recs, Instructions]:
        ts.exception = exception
        ts.traceback = traceback
        ts.exception_text = exception_text
        ts.traceback_text = traceback_text
        ts.state = "error"
        smsg = TaskErredMsg(
            key=ts.key,
            exception=ts.exception,
            traceback=ts.traceback,
            exception_text=ts.exception_text,
            traceback_text=ts.traceback_text,
            thread=self.threads.get(ts.key),
            startstops=ts.startstops,
        )

        return {}, [smsg]

    def transition_executing_error(
        self,
        ts: TaskState,
        exception,
        traceback,
        exception_text,
        traceback_text,
        *,
        stimulus_id: str,
    ) -> tuple[Recs, Instructions]:
        for resource, quantity in ts.resource_restrictions.items():
            self.available_resources[resource] += quantity
        self._executing.discard(ts)
        return self.transition_generic_error(
            ts,
            exception,
            traceback,
            exception_text,
            traceback_text,
            stimulus_id=stimulus_id,
        )

    def _transition_from_resumed(
        self, ts: TaskState, finish: TaskStateState, *, stimulus_id: str
    ) -> tuple[Recs, Instructions]:
        """`resumed` is an intermediate degenerate state which splits further up
        into two states depending on what the last signal / next state is
        intended to be. There are only two viable choices depending on whether
        the task is required to be fetched from another worker `resumed(fetch)`
        or the task shall be computed on this worker `resumed(waiting)`.

        The only viable state transitions ending up here are

        flight -> cancelled -> resumed(waiting)

        or

        executing -> cancelled -> resumed(fetch)

        depending on the origin. Equally, only `fetch`, `waiting` or `released`
        are allowed output states.

        See also `transition_resumed_waiting`
        """
        recs: Recs = {}
        instructions: Instructions = []
        if ts.done:
            next_state = ts._next
            # if the next state is already intended to be waiting or if the
            # coro/thread is still running (ts.done==False), this is a noop
            if ts._next != finish:
                recs, instructions = self.transition_generic_released(
                    ts, stimulus_id=stimulus_id
                )
            assert next_state
            recs[ts] = next_state
        else:
            ts._next = finish
        return recs, instructions

    def transition_resumed_fetch(
        self, ts: TaskState, *, stimulus_id: str
    ) -> tuple[Recs, Instructions]:
        """
        See Worker._transition_from_resumed
        """
        return self._transition_from_resumed(ts, "fetch", stimulus_id=stimulus_id)

    def transition_resumed_missing(
        self, ts: TaskState, *, stimulus_id: str
    ) -> tuple[Recs, Instructions]:
        """
        See Worker._transition_from_resumed
        """
        return self._transition_from_resumed(ts, "missing", stimulus_id=stimulus_id)

    def transition_resumed_waiting(self, ts: TaskState, *, stimulus_id: str):
        """
        See Worker._transition_from_resumed
        """
        return self._transition_from_resumed(ts, "waiting", stimulus_id=stimulus_id)

    def transition_cancelled_fetch(
        self, ts: TaskState, *, stimulus_id: str
    ) -> tuple[Recs, Instructions]:
        if ts.done:
            return {ts: "released"}, []
        elif ts._previous == "flight":
            ts.state = ts._previous
            return {}, []
        else:
            assert ts._previous == "executing"
            return {ts: ("resumed", "fetch")}, []

    def transition_cancelled_resumed(
        self, ts: TaskState, next: TaskStateState, *, stimulus_id: str
    ) -> tuple[Recs, Instructions]:
        ts._next = next
        ts.state = "resumed"
        return {}, []

    def transition_cancelled_waiting(
        self, ts: TaskState, *, stimulus_id: str
    ) -> tuple[Recs, Instructions]:
        if ts.done:
            return {ts: "released"}, []
        elif ts._previous == "executing":
            ts.state = ts._previous
            return {}, []
        else:
            assert ts._previous == "flight"
            return {ts: ("resumed", "waiting")}, []

    def transition_cancelled_forgotten(
        self, ts: TaskState, *, stimulus_id: str
    ) -> tuple[Recs, Instructions]:
        ts._next = "forgotten"
        if not ts.done:
            return {}, []
        return {ts: "released"}, []

    def transition_cancelled_released(
        self, ts: TaskState, *, stimulus_id: str
    ) -> tuple[Recs, Instructions]:
        if not ts.done:
            ts._next = "released"
            return {}, []
        next_state = ts._next
        assert next_state
        self._executing.discard(ts)
        self._in_flight_tasks.discard(ts)

        for resource, quantity in ts.resource_restrictions.items():
            self.available_resources[resource] += quantity
        recs, instructions = self.transition_generic_released(
            ts, stimulus_id=stimulus_id
        )
        if next_state != "released":
            recs[ts] = next_state
        return recs, instructions

    def transition_executing_released(
        self, ts: TaskState, *, stimulus_id: str
    ) -> tuple[Recs, Instructions]:
        ts._previous = ts.state
        ts._next = "released"
        # See https://github.com/dask/distributed/pull/5046#discussion_r685093940
        ts.state = "cancelled"
        ts.done = False
        return {}, []

    def transition_long_running_memory(
        self, ts: TaskState, value=no_value, *, stimulus_id: str
    ) -> tuple[Recs, Instructions]:
        self.executed_count += 1
        return self.transition_generic_memory(ts, value=value, stimulus_id=stimulus_id)

    def transition_generic_memory(
        self, ts: TaskState, value=no_value, *, stimulus_id: str
    ) -> tuple[Recs, Instructions]:
        if value is no_value and ts.key not in self.data:
            raise RuntimeError(
                f"Tried to transition task {ts} to `memory` without data available"
            )

        if ts.resource_restrictions is not None:
            for resource, quantity in ts.resource_restrictions.items():
                self.available_resources[resource] += quantity

        self._executing.discard(ts)
        self._in_flight_tasks.discard(ts)
        ts.coming_from = None
        try:
            recs = self._put_key_in_memory(ts, value, stimulus_id=stimulus_id)
        except Exception as e:
            msg = error_message(e)
            recs = {ts: tuple(msg.values())}
            return recs, []
        if self.validate:
            assert ts.key in self.data or ts.key in self.actors
        smsg = self._get_task_finished_msg(ts)
        return recs, [smsg]

    def transition_executing_memory(
        self, ts: TaskState, value=no_value, *, stimulus_id: str
    ) -> tuple[Recs, Instructions]:
        if self.validate:
            assert ts.state == "executing" or ts.key in self.long_running
            assert not ts.waiting_for_data
            assert ts.key not in self.ready

        self._executing.discard(ts)
        self.executed_count += 1
        return self.transition_generic_memory(ts, value=value, stimulus_id=stimulus_id)

    def transition_constrained_executing(
        self, ts: TaskState, *, stimulus_id: str
    ) -> tuple[Recs, Instructions]:
        if self.validate:
            assert not ts.waiting_for_data
            assert ts.key not in self.data
            assert ts.state in READY
            assert ts.key not in self.ready
            for dep in ts.dependencies:
                assert dep.key in self.data or dep.key in self.actors

        for resource, quantity in ts.resource_restrictions.items():
            self.available_resources[resource] -= quantity
        ts.state = "executing"
        self._executing.add(ts)
        self.loop.add_callback(self.execute, ts.key, stimulus_id=stimulus_id)
        return {}, []

    def transition_ready_executing(
        self, ts: TaskState, *, stimulus_id: str
    ) -> tuple[Recs, Instructions]:
        if self.validate:
            assert not ts.waiting_for_data
            assert ts.key not in self.data
            assert ts.state in READY
            assert ts.key not in self.ready
            assert all(
                dep.key in self.data or dep.key in self.actors
                for dep in ts.dependencies
            )

        ts.state = "executing"
        self._executing.add(ts)
        self.loop.add_callback(self.execute, ts.key, stimulus_id=stimulus_id)
        return {}, []

    def transition_flight_fetch(
        self, ts: TaskState, *, stimulus_id: str
    ) -> tuple[Recs, Instructions]:
        # If this transition is called after the flight coroutine has finished,
        # we can reset the task and transition to fetch again. If it is not yet
        # finished, this should be a no-op
        if not ts.done:
            return {}, []

        recommendations: Recs = {}
        ts.state = "fetch"
        ts.coming_from = None
        ts.done = False
        if not ts.who_has:
            recommendations[ts] = "missing"
        else:
            self.data_needed.push(ts)
            for w in ts.who_has:
                self.pending_data_per_worker[w].push(ts)
        return recommendations, []

    def transition_flight_error(
        self,
        ts: TaskState,
        exception,
        traceback,
        exception_text,
        traceback_text,
        *,
        stimulus_id: str,
    ) -> tuple[Recs, Instructions]:
        self._in_flight_tasks.discard(ts)
        ts.coming_from = None
        return self.transition_generic_error(
            ts,
            exception,
            traceback,
            exception_text,
            traceback_text,
            stimulus_id=stimulus_id,
        )

    def transition_flight_released(
        self, ts: TaskState, *, stimulus_id: str
    ) -> tuple[Recs, Instructions]:
        if ts.done:
            # FIXME: Is this even possible? Would an assert instead be more
            # sensible?
            return self.transition_generic_released(ts, stimulus_id=stimulus_id)
        else:
            ts._previous = "flight"
            ts._next = "released"
            # See https://github.com/dask/distributed/pull/5046#discussion_r685093940
            ts.state = "cancelled"
            return {}, []

    def transition_cancelled_memory(
        self, ts: TaskState, value, *, stimulus_id: str
    ) -> tuple[Recs, Instructions]:
        assert ts._next
        return {ts: ts._next}, []

    def transition_executing_long_running(
        self, ts: TaskState, compute_duration: float, *, stimulus_id: str
    ) -> tuple[Recs, Instructions]:
        ts.state = "long-running"
        self._executing.discard(ts)
        self.long_running.add(ts.key)
        smsg = LongRunningMsg(key=ts.key, compute_duration=compute_duration)
        self.io_loop.add_callback(self.ensure_computing)
        return {}, [smsg]

    def transition_released_memory(
        self, ts: TaskState, value, *, stimulus_id: str
    ) -> tuple[Recs, Instructions]:
        try:
            recs = self._put_key_in_memory(ts, value, stimulus_id=stimulus_id)
        except Exception as e:
            msg = error_message(e)
            recs = {ts: tuple(msg.values())}
            return recs, []
        smsg = AddKeysMsg(keys=[ts.key], stimulus_id=stimulus_id)
        return recs, [smsg]

    def transition_flight_memory(
        self, ts: TaskState, value, *, stimulus_id: str
    ) -> tuple[Recs, Instructions]:
        self._in_flight_tasks.discard(ts)
        ts.coming_from = None
        try:
            recs = self._put_key_in_memory(ts, value, stimulus_id=stimulus_id)
        except Exception as e:
            msg = error_message(e)
            recs = {ts: tuple(msg.values())}
            return recs, []
        smsg = AddKeysMsg(keys=[ts.key], stimulus_id=stimulus_id)
        return recs, [smsg]

    def transition_released_forgotten(
        self, ts: TaskState, *, stimulus_id: str
    ) -> tuple[Recs, Instructions]:
        recommendations: Recs = {}
        # Dependents _should_ be released by the scheduler before this
        if self.validate:
            assert not any(d.state != "forgotten" for d in ts.dependents)
        for dep in ts.dependencies:
            dep.dependents.discard(ts)
            if dep.state == "released" and not dep.dependents:
                recommendations[dep] = "forgotten"

        # Mark state as forgotten in case it is still referenced
        ts.state = "forgotten"
        self.tasks.pop(ts.key, None)
        return recommendations, []

    def _transition(
        self, ts: TaskState, finish: str | tuple, *args, stimulus_id: str, **kwargs
    ) -> tuple[Recs, Instructions]:
        if isinstance(finish, tuple):
            # the concatenated transition path might need to access the tuple
            assert not args
            finish, *args = finish  # type: ignore

        if ts is None or ts.state == finish:
            return {}, []

        start = ts.state
        func = self._transitions_table.get((start, cast(str, finish)))

        if func is not None:
            self._transition_counter += 1
            recs, instructions = func(ts, *args, stimulus_id=stimulus_id, **kwargs)
            self._notify_plugins("transition", ts.key, start, finish, **kwargs)

        elif "released" not in (start, finish):
            # start -> "released" -> finish
            try:
                recs, instructions = self._transition(
                    ts, "released", stimulus_id=stimulus_id
                )
                v = recs.get(ts, (finish, *args))
                v_state: str
                v_args: list | tuple
                if isinstance(v, tuple):
                    v_state, *v_args = v
                else:
                    v_state, v_args = v, ()
                b_recs, b_instructions = self._transition(
                    ts, v_state, *v_args, stimulus_id=stimulus_id
                )
                recs.update(b_recs)
                instructions += b_instructions
            except InvalidTransition:
                raise InvalidTransition(
                    f"Impossible transition from {start} to {finish} for {ts.key}"
                ) from None

        else:
            raise InvalidTransition(
                f"Impossible transition from {start} to {finish} for {ts.key}"
            )

        self.log.append(
            (
                # key
                ts.key,
                # initial
                start,
                # recommended
                finish,
                # final
                ts.state,
                # new recommendations
                {ts.key: new for ts, new in recs.items()},
                stimulus_id,
                time(),
            )
        )
        return recs, instructions

    def transition(
        self, ts: TaskState, finish: str, *, stimulus_id: str, **kwargs
    ) -> None:
        """Transition a key from its current state to the finish state

        Examples
        --------
        >>> self.transition('x', 'waiting')
        {'x': 'processing'}

        Returns
        -------
        Dictionary of recommendations for future transitions

        See Also
        --------
        Scheduler.transitions: transitive version of this function
        """
        recs, instructions = self._transition(
            ts, finish, stimulus_id=stimulus_id, **kwargs
        )
        self._handle_instructions(instructions)
        self.transitions(recs, stimulus_id=stimulus_id)

    def transitions(self, recommendations: Recs, *, stimulus_id: str) -> None:
        """Process transitions until none are left

        This includes feedback from previous transitions and continues until we
        reach a steady state
        """
        instructions = []

        remaining_recs = recommendations.copy()
        tasks = set()
        while remaining_recs:
            ts, finish = remaining_recs.popitem()
            tasks.add(ts)
            a_recs, a_instructions = self._transition(
                ts, finish, stimulus_id=stimulus_id
            )

            remaining_recs.update(a_recs)
            instructions += a_instructions

        if self.validate:
            # Full state validation is very expensive
            for ts in tasks:
                self.validate_task(ts)

        if self.batched_stream.closed():
            logger.debug(
                "BatchedSend closed while transitioning tasks. %d tasks not sent.",
                len(instructions),
            )
        else:
            self._handle_instructions(instructions)

    def _handle_instructions(self, instructions: list[Instruction]) -> None:
        # TODO this method is temporary.
        #      See final design: https://github.com/dask/distributed/issues/5894
        for inst in instructions:
            if isinstance(inst, SendMessageToScheduler):
                self.batched_stream.send(inst.to_dict())
            else:
                raise TypeError(inst)  # pragma: nocover

    def maybe_transition_long_running(
        self, ts: TaskState, *, compute_duration: float, stimulus_id: str
    ):
        if ts.state == "executing":
            self.transition(
                ts,
                "long-running",
                compute_duration=compute_duration,
                stimulus_id=stimulus_id,
            )
            assert ts.state == "long-running"

    def stateof(self, key: str) -> dict[str, Any]:
        ts = self.tasks[key]
        return {
            "executing": ts.state == "executing",
            "waiting_for_data": bool(ts.waiting_for_data),
            "heap": key in pluck(1, self.ready),
            "data": key in self.data,
        }

    def story(self, *keys_or_tasks: str | TaskState) -> list[tuple]:
        keys = {e.key if isinstance(e, TaskState) else e for e in keys_or_tasks}
        return worker_story(keys, self.log)

    def ensure_communicating(self) -> None:
        stimulus_id = f"ensure-communicating-{time()}"
        skipped_worker_in_flight = []

        while self.data_needed and (
            len(self.in_flight_workers) < self.total_out_connections
            or self.comm_nbytes < self.comm_threshold_bytes
        ):
            logger.debug(
                "Ensure communicating. Pending: %d. Connections: %d/%d",
                len(self.data_needed),
                len(self.in_flight_workers),
                self.total_out_connections,
            )

            ts = self.data_needed.pop()

            if ts.state != "fetch":
                continue

            workers = [w for w in ts.who_has if w not in self.in_flight_workers]
            if not workers:
                assert ts.priority is not None
                skipped_worker_in_flight.append(ts)
                continue

            host = get_address_host(self.address)
            local = [w for w in workers if get_address_host(w) == host]
            if local:
                worker = random.choice(local)
            else:
                worker = random.choice(list(workers))
            assert worker != self.address

            to_gather, total_nbytes = self.select_keys_for_gather(worker, ts.key)

            self.log.append(
                ("gather-dependencies", worker, to_gather, stimulus_id, time())
            )

            self.comm_nbytes += total_nbytes
            self.in_flight_workers[worker] = to_gather
            recommendations: Recs = {
                self.tasks[d]: ("flight", worker) for d in to_gather
            }
            self.transitions(recommendations, stimulus_id=stimulus_id)

            self.loop.add_callback(
                self.gather_dep,
                worker=worker,
                to_gather=to_gather,
                total_nbytes=total_nbytes,
                stimulus_id=stimulus_id,
            )

        for el in skipped_worker_in_flight:
            self.data_needed.push(el)

    def _get_task_finished_msg(self, ts: TaskState) -> TaskFinishedMsg:
        if ts.key not in self.data and ts.key not in self.actors:
            raise RuntimeError(f"Task {ts} not ready")
        typ = ts.type
        if ts.nbytes is None or typ is None:
            try:
                value = self.data[ts.key]
            except KeyError:
                value = self.actors[ts.key]
            ts.nbytes = sizeof(value)
            typ = ts.type = type(value)
            del value
        try:
            typ_serialized = dumps_function(typ)
        except PicklingError:
            # Some types fail pickling (example: _thread.lock objects),
            # send their name as a best effort.
            typ_serialized = pickle.dumps(typ.__name__, protocol=4)
        return TaskFinishedMsg(
            key=ts.key,
            nbytes=ts.nbytes,
            type=typ_serialized,
            typename=typename(typ),
            metadata=ts.metadata,
            thread=self.threads.get(ts.key),
            startstops=ts.startstops,
        )

    def _put_key_in_memory(self, ts: TaskState, value, *, stimulus_id: str) -> Recs:
        """
        Put a key into memory and set data related task state attributes.
        On success, generate recommendations for dependents.

        This method does not generate any scheduler messages since this method
        cannot distinguish whether it has to be an `add-task` or a
        `task-finished` signal. The caller is required to generate this message
        on success.

        Raises
        ------
        Exception:
            In case the data is put into the in memory buffer and a serialization error
            occurs during spilling, this raises that error. This has to be handled by
            the caller since most callers generate scheduler messages on success (see
            comment above) but we need to signal that this was not successful.

            Can only trigger if distributed.worker.memory.target is enabled, the value
            is individually larger than target * memory_limit, and the task is not an
            actor.
        """
        if ts.key in self.data:
            ts.state = "memory"
            return {}

        recommendations: Recs = {}
        if ts.key in self.actors:
            self.actors[ts.key] = value
        else:
            start = time()
            self.data[ts.key] = value
            stop = time()
            if stop - start > 0.020:
                ts.startstops.append(
                    {"action": "disk-write", "start": start, "stop": stop}
                )

        ts.state = "memory"
        if ts.nbytes is None:
            ts.nbytes = sizeof(value)

        ts.type = type(value)

        for dep in ts.dependents:
            dep.waiting_for_data.discard(ts)
            if not dep.waiting_for_data and dep.state == "waiting":
                self.waiting_for_data_count -= 1
                recommendations[dep] = "ready"

        self.log.append((ts.key, "put-in-memory", stimulus_id, time()))
        return recommendations

    def select_keys_for_gather(self, worker, dep):
        assert isinstance(dep, str)
        deps = {dep}

        total_bytes = self.tasks[dep].get_nbytes()
        L = self.pending_data_per_worker[worker]

        while L:
            ts = L.pop()
            if ts.state != "fetch":
                continue
            if total_bytes + ts.get_nbytes() > self.target_message_size:
                break
            deps.add(ts.key)
            total_bytes += ts.get_nbytes()

        return deps, total_bytes

    @property
    def total_comm_bytes(self):
        warnings.warn(
            "The attribute `Worker.total_comm_bytes` has been renamed to `comm_threshold_bytes`. "
            "Future versions will only support the new name.",
            FutureWarning,
        )
        return self.comm_threshold_bytes

    def _filter_deps_for_fetch(
        self, to_gather_keys: Iterable[str]
    ) -> tuple[set[str], set[str], TaskState | None]:
        """Filter a list of keys before scheduling coroutines to fetch data from workers.

        Returns
        -------
        in_flight_keys:
            The subset of keys in to_gather_keys in state `flight` or `resumed`
        cancelled_keys:
            The subset of tasks in to_gather_keys in state `cancelled` or `memory`
        cause:
            The task to attach startstops of this transfer to
        """
        in_flight_tasks: set[TaskState] = set()
        cancelled_keys: set[str] = set()
        for key in to_gather_keys:
            ts = self.tasks.get(key)
            if ts is None:
                continue

            # At this point, a task has been transitioned fetch->flight
            # flight is only allowed to be transitioned into
            # {memory, resumed, cancelled}
            # resumed and cancelled will block any further transition until this
            # coro has been finished

            if ts.state in ("flight", "resumed"):
                in_flight_tasks.add(ts)
            # If the key is already in memory, the fetch should not happen which
            # is signalled by the cancelled_keys
            elif ts.state in {"cancelled", "memory"}:
                cancelled_keys.add(key)
            else:
                raise RuntimeError(
                    f"Task {ts.key} found in illegal state {ts.state}. "
                    "Only states `flight`, `resumed` and `cancelled` possible."
                )

        # For diagnostics we want to attach the transfer to a single task. this
        # task is typically the next to be executed but since we're fetching
        # tasks for potentially many dependents, an exact match is not possible.
        # If there are no dependents, this is a pure replica fetch
        cause = None
        for ts in in_flight_tasks:
            if ts.dependents:
                cause = next(iter(ts.dependents))
                break
            else:
                cause = ts
        in_flight_keys = {ts.key for ts in in_flight_tasks}
        return in_flight_keys, cancelled_keys, cause

    def _update_metrics_received_data(
        self, start: float, stop: float, data: dict, cause: TaskState, worker: str
    ) -> None:

        total_bytes = sum(self.tasks[key].get_nbytes() for key in data)

        cause.startstops.append(
            {
                "action": "transfer",
                "start": start + self.scheduler_delay,
                "stop": stop + self.scheduler_delay,
                "source": worker,
            }
        )
        duration = (stop - start) or 0.010
        bandwidth = total_bytes / duration
        self.incoming_transfer_log.append(
            {
                "start": start + self.scheduler_delay,
                "stop": stop + self.scheduler_delay,
                "middle": (start + stop) / 2.0 + self.scheduler_delay,
                "duration": duration,
                "keys": {key: self.tasks[key].nbytes for key in data},
                "total": total_bytes,
                "bandwidth": bandwidth,
                "who": worker,
            }
        )
        if total_bytes > 1_000_000:
            self.bandwidth = self.bandwidth * 0.95 + bandwidth * 0.05
            bw, cnt = self.bandwidth_workers[worker]
            self.bandwidth_workers[worker] = (bw + bandwidth, cnt + 1)

            types = set(map(type, data.values()))
            if len(types) == 1:
                [typ] = types
                bw, cnt = self.bandwidth_types[typ]
                self.bandwidth_types[typ] = (bw + bandwidth, cnt + 1)

        if self.digests is not None:
            self.digests["transfer-bandwidth"].add(total_bytes / duration)
            self.digests["transfer-duration"].add(duration)
        self.counters["transfer-count"].add(len(data))
        self.incoming_count += 1

    async def gather_dep(
        self,
        worker: str,
        to_gather: Iterable[str],
        total_nbytes: int,
        *,
        stimulus_id: str,
    ) -> None:
        """Gather dependencies for a task from a worker who has them

        Parameters
        ----------
        worker : str
            Address of worker to gather dependencies from
        to_gather : list
            Keys of dependencies to gather from worker -- this is not
            necessarily equivalent to the full list of dependencies of ``dep``
            as some dependencies may already be present on this worker.
        total_nbytes : int
            Total number of bytes for all the dependencies in to_gather combined
        """
        if self.status not in Status.ANY_RUNNING:  # type: ignore
            return

        recommendations: Recs = {}
        with log_errors():
            response = {}
            to_gather_keys: set[str] = set()
            cancelled_keys: set[str] = set()
            try:
                to_gather_keys, cancelled_keys, cause = self._filter_deps_for_fetch(
                    to_gather
                )

                if not to_gather_keys:
                    self.log.append(
                        ("nothing-to-gather", worker, to_gather, stimulus_id, time())
                    )
                    return

                assert cause
                # Keep namespace clean since this func is long and has many
                # dep*, *ts* variables
                del to_gather

                self.log.append(
                    ("request-dep", worker, to_gather_keys, stimulus_id, time())
                )
                logger.debug(
                    "Request %d keys for task %s from %s",
                    len(to_gather_keys),
                    cause,
                    worker,
                )

                start = time()
                response = await get_data_from_worker(
                    self.rpc, to_gather_keys, worker, who=self.address
                )
                stop = time()
                if response["status"] == "busy":
                    return

                self._update_metrics_received_data(
                    start=start,
                    stop=stop,
                    data=response["data"],
                    cause=cause,
                    worker=worker,
                )
                self.log.append(
                    ("receive-dep", worker, set(response["data"]), stimulus_id, time())
                )

            except OSError:
                logger.exception("Worker stream died during communication: %s", worker)
                has_what = self.has_what.pop(worker)
                self.pending_data_per_worker.pop(worker)
                self.log.append(
                    ("receive-dep-failed", worker, has_what, stimulus_id, time())
                )
                for d in has_what:
                    ts = self.tasks[d]
                    ts.who_has.remove(worker)

            except Exception as e:
                logger.exception(e)
                if self.batched_stream and LOG_PDB:
                    import pdb

                    pdb.set_trace()
                msg = error_message(e)
                for k in self.in_flight_workers[worker]:
                    ts = self.tasks[k]
                    recommendations[ts] = tuple(msg.values())
                raise
            finally:
                self.comm_nbytes -= total_nbytes
                busy = response.get("status", "") == "busy"
                data = response.get("data", {})

                if busy:
                    self.log.append(
                        ("busy-gather", worker, to_gather_keys, stimulus_id, time())
                    )

                for d in self.in_flight_workers.pop(worker):
                    ts = self.tasks[d]
                    ts.done = True
                    if d in cancelled_keys:
                        if ts.state == "cancelled":
                            recommendations[ts] = "released"
                        else:
                            recommendations[ts] = "fetch"
                    elif d in data:
                        recommendations[ts] = ("memory", data[d])
                    elif busy:
                        recommendations[ts] = "fetch"
                    elif ts not in recommendations:
                        ts.who_has.discard(worker)
                        self.has_what[worker].discard(ts.key)
                        self.log.append((d, "missing-dep", stimulus_id, time()))
                        self.batched_stream.send(
                            {"op": "missing-data", "errant_worker": worker, "key": d}
                        )
                        recommendations[ts] = "fetch" if ts.who_has else "missing"
                del data, response
                self.transitions(recommendations, stimulus_id=stimulus_id)
                self.ensure_computing()

                if not busy:
                    self.repetitively_busy = 0
                else:
                    # Exponential backoff to avoid hammering scheduler/worker
                    self.repetitively_busy += 1
                    await asyncio.sleep(0.100 * 1.5**self.repetitively_busy)

                    await self.query_who_has(*to_gather_keys)

                self.ensure_communicating()

    async def find_missing(self) -> None:
        with log_errors():
            if not self._missing_dep_flight:
                return
            try:
                if self.validate:
                    for ts in self._missing_dep_flight:
                        assert not ts.who_has

                stimulus_id = f"find-missing-{time()}"
                who_has = await retry_operation(
                    self.scheduler.who_has,
                    keys=[ts.key for ts in self._missing_dep_flight],
                )
                who_has = {k: v for k, v in who_has.items() if v}
                self.update_who_has(who_has)
                recommendations: Recs = {}
                for ts in self._missing_dep_flight:
                    if ts.who_has:
                        recommendations[ts] = "fetch"
                self.transitions(recommendations, stimulus_id=stimulus_id)

            finally:
                # This is quite arbitrary but the heartbeat has scaling implemented
                self.periodic_callbacks[
                    "find-missing"
                ].callback_time = self.periodic_callbacks["heartbeat"].callback_time
                self.ensure_communicating()
                self.ensure_computing()

    async def query_who_has(self, *deps: str) -> dict[str, Collection[str]]:
        with log_errors():
            who_has = await retry_operation(self.scheduler.who_has, keys=deps)
            self.update_who_has(who_has)
            return who_has

    def update_who_has(self, who_has: dict[str, Collection[str]]) -> None:
        try:
            for dep, workers in who_has.items():
                if not workers:
                    continue

                if dep in self.tasks:
                    dep_ts = self.tasks[dep]
                    if self.address in workers and self.tasks[dep].state != "memory":
                        logger.debug(
                            "Scheduler claims worker %s holds data for task %s which is not true.",
                            self.name,
                            dep,
                        )
                        # Do not mutate the input dict. That's rude
                        workers = set(workers) - {self.address}
                    dep_ts.who_has.update(workers)

                    for worker in workers:
                        self.has_what[worker].add(dep)
                        self.pending_data_per_worker[worker].push(dep_ts)
        except Exception as e:  # pragma: no cover
            logger.exception(e)
            if LOG_PDB:
                import pdb

                pdb.set_trace()
            raise

    def handle_steal_request(self, key: str, stimulus_id: str) -> None:
        # There may be a race condition between stealing and releasing a task.
        # In this case the self.tasks is already cleared. The `None` will be
        # registered as `already-computing` on the other end
        ts = self.tasks.get(key)
        state = ts.state if ts is not None else None

        response = {
            "op": "steal-response",
            "key": key,
            "state": state,
            "stimulus_id": stimulus_id,
        }
        self.batched_stream.send(response)

        if state in READY | {"waiting"}:
            assert ts
            # If task is marked as "constrained" we haven't yet assigned it an
            # `available_resources` to run on, that happens in
            # `transition_constrained_executing`
            self.transition(ts, "released", stimulus_id=stimulus_id)

    def handle_worker_status_change(self, status: str) -> None:
        new_status = Status.lookup[status]  # type: ignore

        if (
            new_status == Status.closing_gracefully
            and self._status not in Status.ANY_RUNNING  # type: ignore
        ):
            logger.error(
                "Invalid Worker.status transition: %s -> %s", self._status, new_status
            )
            # Reiterate the current status to the scheduler to restore sync
            self._send_worker_status_change()
        else:
            # Update status and send confirmation to the Scheduler (see status.setter)
            self.status = new_status

    def release_key(
        self,
        key: str,
        cause: TaskState | None = None,
        report: bool = True,
        *,
        stimulus_id: str,
    ) -> None:
        try:
            if self.validate:
                assert not isinstance(key, TaskState)
            ts = self.tasks[key]
            # needed for legacy notification support
            state_before = ts.state
            ts.state = "released"

            logger.debug(
                "Release key %s",
                {"key": key, "cause": cause, "stimulus_id": stimulus_id},
            )
            if cause:
                self.log.append(
                    (key, "release-key", {"cause": cause}, stimulus_id, time())
                )
            else:
                self.log.append((key, "release-key", stimulus_id, time()))
            if key in self.data:
                try:
                    del self.data[key]
                except FileNotFoundError:
                    logger.error("Tried to delete %s but no file found", exc_info=True)
            if key in self.actors:
                del self.actors[key]

            for worker in ts.who_has:
                self.has_what[worker].discard(ts.key)
            ts.who_has.clear()

            if key in self.threads:
                del self.threads[key]

            if ts.resource_restrictions is not None:
                if ts.state == "executing":
                    for resource, quantity in ts.resource_restrictions.items():
                        self.available_resources[resource] += quantity

            for d in ts.dependencies:
                ts.waiting_for_data.discard(d)
                d.waiters.discard(ts)

            ts.waiting_for_data.clear()
            ts.nbytes = None
            ts._previous = None
            ts._next = None
            ts.done = False

            self._executing.discard(ts)
            self._in_flight_tasks.discard(ts)

            self._notify_plugins(
                "release_key", key, state_before, cause, stimulus_id, report
            )
        except CommClosedError:
            # Batched stream send might raise if it was already closed
            pass
        except Exception as e:  # pragma: no cover
            logger.exception(e)
            if LOG_PDB:
                import pdb

                pdb.set_trace()
            raise

    ################
    # Execute Task #
    ################

    def run(self, comm, function, args=(), wait=True, kwargs=None):
        return run(self, comm, function=function, args=args, kwargs=kwargs, wait=wait)

    def run_coroutine(self, comm, function, args=(), kwargs=None, wait=True):
        return run(self, comm, function=function, args=args, kwargs=kwargs, wait=wait)

    async def plugin_add(
        self,
        plugin: WorkerPlugin | bytes,
        name: str | None = None,
        catch_errors: bool = True,
    ) -> dict[str, Any]:
        with log_errors(pdb=False):
            if isinstance(plugin, bytes):
                # Note: historically we have accepted duck-typed classes that don't
                # inherit from WorkerPlugin. Don't do `assert isinstance`.
                plugin = cast("WorkerPlugin", pickle.loads(plugin))

            if name is None:
                name = _get_plugin_name(plugin)

            assert name

            if name in self.plugins:
                await self.plugin_remove(name=name)

            self.plugins[name] = plugin

            logger.info("Starting Worker plugin %s" % name)
            if hasattr(plugin, "setup"):
                try:
                    result = plugin.setup(worker=self)
                    if isawaitable(result):
                        result = await result
                except Exception as e:
                    if not catch_errors:
                        raise
                    msg = error_message(e)
                    return msg

            return {"status": "OK"}

    async def plugin_remove(self, name: str) -> dict[str, Any]:
        with log_errors(pdb=False):
            logger.info(f"Removing Worker plugin {name}")
            try:
                plugin = self.plugins.pop(name)
                if hasattr(plugin, "teardown"):
                    result = plugin.teardown(worker=self)
                    if isawaitable(result):
                        result = await result
            except Exception as e:
                msg = error_message(e)
                return msg

            return {"status": "OK"}

    async def actor_execute(
        self,
        actor=None,
        function=None,
        args=(),
        kwargs: dict | None = None,
    ) -> dict[str, Any]:
        kwargs = kwargs or {}
        separate_thread = kwargs.pop("separate_thread", True)
        key = actor
        actor = self.actors[key]
        func = getattr(actor, function)
        name = key_split(key) + "." + function

        try:
            if iscoroutinefunction(func):
                result = await func(*args, **kwargs)
            elif separate_thread:
                result = await self.loop.run_in_executor(
                    self.executors["actor"],
                    apply_function_actor,
                    func,
                    args,
                    kwargs,
                    self.execution_state,
                    name,
                    self.active_threads,
                    self.active_threads_lock,
                )
            else:
                result = func(*args, **kwargs)
            return {"status": "OK", "result": to_serialize(result)}
        except Exception as ex:
            return {"status": "error", "exception": to_serialize(ex)}

    def actor_attribute(self, actor=None, attribute=None) -> dict[str, Any]:
        try:
            value = getattr(self.actors[actor], attribute)
            return {"status": "OK", "result": to_serialize(value)}
        except Exception as ex:
            return {"status": "error", "exception": to_serialize(ex)}

    def meets_resource_constraints(self, key: str) -> bool:
        ts = self.tasks[key]
        if not ts.resource_restrictions:
            return True
        for resource, needed in ts.resource_restrictions.items():
            if self.available_resources[resource] < needed:
                return False

        return True

    async def _maybe_deserialize_task(
        self, ts: TaskState, *, stimulus_id: str
    ) -> tuple[Callable, tuple, dict[str, Any]] | None:
        if ts.run_spec is None:
            return None
        try:
            start = time()
            # Offload deserializing large tasks
            if sizeof(ts.run_spec) > OFFLOAD_THRESHOLD:
                function, args, kwargs = await offload(_deserialize, *ts.run_spec)
            else:
                function, args, kwargs = _deserialize(*ts.run_spec)
            stop = time()

            if stop - start > 0.010:
                ts.startstops.append(
                    {"action": "deserialize", "start": start, "stop": stop}
                )
            return function, args, kwargs
        except Exception as e:
            logger.error("Could not deserialize task", exc_info=True)
            self.log.append((ts.key, "deserialize-error", stimulus_id, time()))
            emsg = error_message(e)
            emsg.pop("status")
            self.transition(
                ts,
                "error",
                **emsg,
                stimulus_id=stimulus_id,
            )
            raise

    def ensure_computing(self) -> None:
        if self.status in (Status.paused, Status.closing_gracefully):
            return
        try:
            stimulus_id = f"ensure-computing-{time()}"
            while self.constrained and self.executing_count < self.nthreads:
                key = self.constrained[0]
                ts = self.tasks.get(key, None)
                if ts is None or ts.state != "constrained":
                    self.constrained.popleft()
                    continue
                if self.meets_resource_constraints(key):
                    self.constrained.popleft()
                    self.transition(ts, "executing", stimulus_id=stimulus_id)
                else:
                    break
            while self.ready and self.executing_count < self.nthreads:
                priority, key = heapq.heappop(self.ready)
                ts = self.tasks.get(key)
                if ts is None:
                    # It is possible for tasks to be released while still remaining on
                    # `ready` The scheduler might have re-routed to a new worker and
                    # told this worker to release.  If the task has "disappeared" just
                    # continue through the heap
                    continue
                elif ts.key in self.data:
                    self.transition(ts, "memory", stimulus_id=stimulus_id)
                elif ts.state in READY:
                    self.transition(ts, "executing", stimulus_id=stimulus_id)
        except Exception as e:  # pragma: no cover
            logger.exception(e)
            if LOG_PDB:
                import pdb

                pdb.set_trace()
            raise

    async def execute(self, key: str, *, stimulus_id: str) -> None:
        if self.status in {Status.closing, Status.closed, Status.closing_gracefully}:
            return
        if key not in self.tasks:
            return
        ts = self.tasks[key]

        try:
            if ts.state == "cancelled":
                # This might happen if keys are canceled
                logger.debug(
                    "Trying to execute task %s which is not in executing state anymore",
                    ts,
                )
                ts.done = True
                self.transition(ts, "released", stimulus_id=stimulus_id)
                return

            if self.validate:
                assert not ts.waiting_for_data
                assert ts.state == "executing"
                assert ts.run_spec is not None

            function, args, kwargs = await self._maybe_deserialize_task(  # type: ignore
                ts, stimulus_id=stimulus_id
            )

            args2, kwargs2 = self._prepare_args_for_execution(ts, args, kwargs)

            if ts.annotations is not None and "executor" in ts.annotations:
                executor = ts.annotations["executor"]
            else:
                executor = "default"
            assert executor in self.executors
            assert key == ts.key
            self.active_keys.add(ts.key)

            result: dict
            try:
                e = self.executors[executor]
                ts.start_time = time()
                if iscoroutinefunction(function):
                    result = await apply_function_async(
                        function,
                        args2,
                        kwargs2,
                        self.scheduler_delay,
                    )
                elif "ThreadPoolExecutor" in str(type(e)):
                    result = await self.loop.run_in_executor(
                        e,
                        apply_function,
                        function,
                        args2,
                        kwargs2,
                        self.execution_state,
                        ts.key,
                        self.active_threads,
                        self.active_threads_lock,
                        self.scheduler_delay,
                    )
                else:
                    result = await self.loop.run_in_executor(
                        e,
                        apply_function_simple,
                        function,
                        args2,
                        kwargs2,
                        self.scheduler_delay,
                    )
            finally:
                self.active_keys.discard(ts.key)

            key = ts.key
            # key *must* be still in tasks. Releasing it directly is forbidden
            # without going through cancelled
            ts = self.tasks.get(key)  # type: ignore
            assert ts, self.story(key)
            ts.done = True
            result["key"] = ts.key
            value = result.pop("result", None)
            ts.startstops.append(
                {"action": "compute", "start": result["start"], "stop": result["stop"]}
            )
            self.threads[ts.key] = result["thread"]
            recommendations: Recs = {}
            if result["op"] == "task-finished":
                ts.nbytes = result["nbytes"]
                ts.type = result["type"]
                recommendations[ts] = ("memory", value)
                if self.digests is not None:
                    self.digests["task-duration"].add(result["stop"] - result["start"])
            elif isinstance(result.pop("actual-exception"), Reschedule):
                recommendations[ts] = "rescheduled"
            else:
                logger.warning(
                    "Compute Failed\n"
                    "Key:       %s\n"
                    "Function:  %s\n"
                    "args:      %s\n"
                    "kwargs:    %s\n"
                    "Exception: %r\n",
                    ts.key,
                    str(funcname(function))[:1000],
                    convert_args_to_str(args2, max_len=1000),
                    convert_kwargs_to_str(kwargs2, max_len=1000),
                    result["exception_text"],
                )
                recommendations[ts] = (
                    "error",
                    result["exception"],
                    result["traceback"],
                    result["exception_text"],
                    result["traceback_text"],
                )

            self.transitions(recommendations, stimulus_id=stimulus_id)

            logger.debug("Send compute response to scheduler: %s, %s", ts.key, result)

            if self.validate:
                assert ts.state != "executing"
                assert not ts.waiting_for_data

        except Exception as exc:
            assert ts
            logger.error(
                "Exception during execution of task %s.", ts.key, exc_info=True
            )
            emsg = error_message(exc)
            emsg.pop("status")
            self.transition(
                ts,
                "error",
                **emsg,
                stimulus_id=stimulus_id,
            )
        finally:
            self.ensure_computing()
            self.ensure_communicating()

    def _prepare_args_for_execution(
        self, ts: TaskState, args: tuple, kwargs: dict[str, Any]
    ) -> tuple[tuple, dict[str, Any]]:
        start = time()
        data = {}
        for dep in ts.dependencies:
            k = dep.key
            try:
                data[k] = self.data[k]
            except KeyError:
                from distributed.actor import Actor  # TODO: create local actor

                data[k] = Actor(type(self.actors[k]), self.address, k, self)
        args2 = pack_data(args, data, key_types=(bytes, str))
        kwargs2 = pack_data(kwargs, data, key_types=(bytes, str))
        stop = time()
        if stop - start > 0.005:
            ts.startstops.append({"action": "disk-read", "start": start, "stop": stop})
            if self.digests is not None:
                self.digests["disk-load-duration"].add(stop - start)
        return args2, kwargs2

    ##################
    # Administrative #
    ##################

    async def memory_monitor(self) -> None:
        """Track this process's memory usage and act accordingly

        If we rise above 70% memory use, start dumping data to disk.

        If we rise above 80% memory use, stop execution of new tasks
        """
        if self._memory_monitoring:
            return
        self._memory_monitoring = True
        assert self.memory_limit
        total = 0

        memory = self.monitor.get_process_memory()
        frac = memory / self.memory_limit

        def check_pause(memory):
            frac = memory / self.memory_limit
            # Pause worker threads if above 80% memory use
            if self.memory_pause_fraction and frac > self.memory_pause_fraction:
                # Try to free some memory while in paused state
                self._throttled_gc.collect()
                if self.status == Status.running:
                    logger.warning(
                        "Worker is at %d%% memory usage. Pausing worker.  "
                        "Process memory: %s -- Worker memory limit: %s",
                        int(frac * 100),
                        format_bytes(memory),
                        format_bytes(self.memory_limit)
                        if self.memory_limit is not None
                        else "None",
                    )
                    self.status = Status.paused
            elif self.status == Status.paused:
                logger.warning(
                    "Worker is at %d%% memory usage. Resuming worker. "
                    "Process memory: %s -- Worker memory limit: %s",
                    int(frac * 100),
                    format_bytes(memory),
                    format_bytes(self.memory_limit)
                    if self.memory_limit is not None
                    else "None",
                )
                self.status = Status.running
                self.ensure_computing()
                self.ensure_communicating()

        check_pause(memory)
        # Dump data to disk if above 70%
        if self.memory_spill_fraction and frac > self.memory_spill_fraction:
            from distributed.spill import SpillBuffer

            assert isinstance(self.data, SpillBuffer)

            logger.debug(
                "Worker is at %.0f%% memory usage. Start spilling data to disk.",
                frac * 100,
            )
            # Implement hysteresis cycle where spilling starts at the spill threshold
            # and stops at the target threshold. Normally that here the target threshold
            # defines process memory, whereas normally it defines reported managed
            # memory (e.g. output of sizeof() ).
            # If target=False, disable hysteresis.
            target = self.memory_limit * (
                self.memory_target_fraction or self.memory_spill_fraction
            )
            count = 0
            need = memory - target
            while memory > target:
                if not self.data.fast:
                    logger.warning(
                        "Unmanaged memory use is high. This may indicate a memory leak "
                        "or the memory may not be released to the OS; see "
                        "https://distributed.dask.org/en/latest/worker.html#memtrim "
                        "for more information. "
                        "-- Unmanaged memory: %s -- Worker memory limit: %s",
                        format_bytes(memory),
                        format_bytes(self.memory_limit),
                    )
                    break
                weight = self.data.evict()
                if weight == -1:
                    # Failed to evict:
                    # disk full, spill size limit exceeded, or pickle error
                    break

                total += weight
                count += 1
                await asyncio.sleep(0)

                memory = self.monitor.get_process_memory()
                if total > need and memory > target:
                    # Issue a GC to ensure that the evicted data is actually
                    # freed from memory and taken into account by the monitor
                    # before trying to evict even more data.
                    self._throttled_gc.collect()
                    memory = self.monitor.get_process_memory()

            check_pause(memory)
            if count:
                logger.debug(
                    "Moved %d tasks worth %s to disk",
                    count,
                    format_bytes(total),
                )

        self._memory_monitoring = False

    def cycle_profile(self) -> None:
        now = time() + self.scheduler_delay
        prof, self.profile_recent = self.profile_recent, profile.create()
        self.profile_history.append((now, prof))

        self.profile_keys_history.append((now, dict(self.profile_keys)))
        self.profile_keys.clear()

    def trigger_profile(self) -> None:
        """
        Get a frame from all actively computing threads

        Merge these frames into existing profile counts
        """
        if not self.active_threads:  # hope that this is thread-atomic?
            return
        start = time()
        with self.active_threads_lock:
            active_threads = self.active_threads.copy()
        frames = sys._current_frames()
        frames = {ident: frames[ident] for ident in active_threads}
        llframes = {}
        if self.low_level_profiler:
            llframes = {ident: profile.ll_get_stack(ident) for ident in active_threads}
        for ident, frame in frames.items():
            if frame is not None:
                key = key_split(active_threads[ident])
                llframe = llframes.get(ident)

                state = profile.process(
                    frame, True, self.profile_recent, stop="distributed/worker.py"
                )
                profile.llprocess(llframe, None, state)
                profile.process(
                    frame, True, self.profile_keys[key], stop="distributed/worker.py"
                )

        stop = time()
        if self.digests is not None:
            self.digests["profile-duration"].add(stop - start)

    async def get_profile(
        self,
        start=None,
        stop=None,
        key=None,
        server: bool = False,
    ):
        now = time() + self.scheduler_delay
        if server:
            history = self.io_loop.profile
        elif key is None:
            history = self.profile_history
        else:
            history = [(t, d[key]) for t, d in self.profile_keys_history if key in d]

        if start is None:
            istart = 0
        else:
            istart = bisect.bisect_left(history, (start,))

        if stop is None:
            istop = None
        else:
            istop = bisect.bisect_right(history, (stop,)) + 1
            if istop >= len(history):
                istop = None  # include end

        if istart == 0 and istop is None:
            history = list(history)
        else:
            iistop = len(history) if istop is None else istop
            history = [history[i] for i in range(istart, iistop)]

        prof = profile.merge(*pluck(1, history))

        if not history:
            return profile.create()

        if istop is None and (start is None or start < now):
            if key is None:
                recent = self.profile_recent
            else:
                recent = self.profile_keys[key]
            prof = profile.merge(prof, recent)

        return prof

    async def get_profile_metadata(
        self, start: float = 0, stop: float | None = None
    ) -> dict[str, Any]:
        add_recent = stop is None
        now = time() + self.scheduler_delay
        stop = stop or now
        result = {
            "counts": [
                (t, d["count"]) for t, d in self.profile_history if start < t < stop
            ],
            "keys": [
                (t, {k: d["count"] for k, d in v.items()})
                for t, v in self.profile_keys_history
                if start < t < stop
            ],
        }
        if add_recent:
            result["counts"].append((now, self.profile_recent["count"]))
            result["keys"].append(
                (now, {k: v["count"] for k, v in self.profile_keys.items()})
            )
        return result

    def get_call_stack(self, keys: Collection[str] | None = None) -> dict[str, Any]:
        with self.active_threads_lock:
            sys_frames = sys._current_frames()
            frames = {key: sys_frames[tid] for tid, key in self.active_threads.items()}
        if keys is not None:
            frames = {key: frames[key] for key in keys if key in frames}

        return {key: profile.call_stack(frame) for key, frame in frames.items()}

    def _notify_plugins(self, method_name, *args, **kwargs):
        for name, plugin in self.plugins.items():
            if hasattr(plugin, method_name):
                if method_name == "release_key":
                    warnings.warn(
                        "The `WorkerPlugin.release_key` hook is deprecated and will be "
                        "removed in a future version. A similar event can now be "
                        "caught by filtering for a `finish=='released'` event in the "
                        "`WorkerPlugin.transition` hook.",
                        FutureWarning,
                    )

                try:
                    getattr(plugin, method_name)(*args, **kwargs)
                except Exception:
                    logger.info(
                        "Plugin '%s' failed with exception", name, exc_info=True
                    )

    ##############
    # Validation #
    ##############

    def validate_task_memory(self, ts):
        assert ts.key in self.data or ts.key in self.actors
        assert isinstance(ts.nbytes, int)
        assert not ts.waiting_for_data
        assert ts.key not in self.ready
        assert ts.state == "memory"

    def validate_task_executing(self, ts):
        assert ts.state == "executing"
        assert ts.run_spec is not None
        assert ts.key not in self.data
        assert not ts.waiting_for_data
        for dep in ts.dependencies:
            assert dep.state == "memory", self.story(dep)
            assert dep.key in self.data or dep.key in self.actors

    def validate_task_ready(self, ts):
        assert ts.key in pluck(1, self.ready)
        assert ts.key not in self.data
        assert ts.state != "executing"
        assert not ts.done
        assert not ts.waiting_for_data
        assert all(
            dep.key in self.data or dep.key in self.actors for dep in ts.dependencies
        )

    def validate_task_waiting(self, ts):
        assert ts.key not in self.data
        assert ts.state == "waiting"
        assert not ts.done
        if ts.dependencies and ts.run_spec:
            assert not all(dep.key in self.data for dep in ts.dependencies)

    def validate_task_flight(self, ts):
        assert ts.key not in self.data
        assert ts in self._in_flight_tasks
        assert not any(dep.key in self.ready for dep in ts.dependents)
        assert ts.coming_from
        assert ts.coming_from in self.in_flight_workers
        assert ts.key in self.in_flight_workers[ts.coming_from]

    def validate_task_fetch(self, ts):
        assert ts.key not in self.data
        assert self.address not in ts.who_has
        assert not ts.done
        assert ts in self.data_needed
        assert ts.who_has

        for w in ts.who_has:
            assert ts.key in self.has_what[w]
            assert ts in self.pending_data_per_worker[w]

    def validate_task_missing(self, ts):
        assert ts.key not in self.data
        assert not ts.who_has
        assert not ts.done
        assert not any(ts.key in has_what for has_what in self.has_what.values())
        assert ts in self._missing_dep_flight

    def validate_task_cancelled(self, ts):
        assert ts.key not in self.data
        assert ts._previous
        assert ts._next

    def validate_task_resumed(self, ts):
        assert ts.key not in self.data
        assert ts._next
        assert ts._previous

    def validate_task_released(self, ts):
        assert ts.key not in self.data
        assert not ts._next
        assert not ts._previous
        assert ts not in self._executing
        assert ts not in self._in_flight_tasks
        assert ts not in self._missing_dep_flight
        assert ts not in self._missing_dep_flight
        assert not any(ts.key in has_what for has_what in self.has_what.values())
        assert not ts.waiting_for_data
        assert not ts.done
        assert not ts.exception
        assert not ts.traceback

    def validate_task(self, ts):
        try:
            if ts.key in self.tasks:
                assert self.tasks[ts.key] == ts
            if ts.state == "memory":
                self.validate_task_memory(ts)
            elif ts.state == "waiting":
                self.validate_task_waiting(ts)
            elif ts.state == "missing":
                self.validate_task_missing(ts)
            elif ts.state == "cancelled":
                self.validate_task_cancelled(ts)
            elif ts.state == "resumed":
                self.validate_task_resumed(ts)
            elif ts.state == "ready":
                self.validate_task_ready(ts)
            elif ts.state == "executing":
                self.validate_task_executing(ts)
            elif ts.state == "flight":
                self.validate_task_flight(ts)
            elif ts.state == "fetch":
                self.validate_task_fetch(ts)
            elif ts.state == "released":
                self.validate_task_released(ts)
        except Exception as e:
            logger.exception(e)
            if LOG_PDB:
                import pdb

                pdb.set_trace()

            raise AssertionError(
                f"Invalid TaskState encountered for {ts!r}.\nStory:\n{self.story(ts)}\n"
            ) from e

    def validate_state(self):
        if self.status not in Status.ANY_RUNNING:
            return
        try:
            assert self.executing_count >= 0
            waiting_for_data_count = 0
            for ts in self.tasks.values():
                assert ts.state is not None
                # check that worker has task
                for worker in ts.who_has:
                    assert ts.key in self.has_what[worker]
                # check that deps have a set state and that dependency<->dependent links
                # are there
                for dep in ts.dependencies:
                    # self.tasks was just a dict of tasks
                    # and this check was originally that the key was in `task_state`
                    # so we may have popped the key out of `self.tasks` but the
                    # dependency can still be in `memory` before GC grabs it...?
                    # Might need better bookkeeping
                    assert dep.state is not None
                    assert ts in dep.dependents, ts
                if ts.waiting_for_data:
                    waiting_for_data_count += 1
                for ts_wait in ts.waiting_for_data:
                    assert ts_wait.key in self.tasks
                    assert (
                        ts_wait.state
                        in READY | {"executing", "flight", "fetch", "missing"}
                        or ts_wait in self._missing_dep_flight
                        or ts_wait.who_has.issubset(self.in_flight_workers)
                    ), (ts, ts_wait, self.story(ts), self.story(ts_wait))
            assert self.waiting_for_data_count == waiting_for_data_count
            for worker, keys in self.has_what.items():
                for k in keys:
                    assert worker in self.tasks[k].who_has

            for ts in self.tasks.values():
                self.validate_task(ts)

        except Exception as e:
            self.loop.add_callback(self.close)
            logger.exception(e)
            if LOG_PDB:
                import pdb

                pdb.set_trace()
            raise

    #######################################
    # Worker Clients (advanced workloads) #
    #######################################

    @property
    def client(self) -> Client:
        with self._lock:
            if self._client:
                return self._client
            else:
                return self._get_client()

    def _get_client(self, timeout: float | None = None) -> Client:
        """Get local client attached to this worker

        If no such client exists, create one

        See Also
        --------
        get_client
        """

        if timeout is None:
            timeout = dask.config.get("distributed.comm.timeouts.connect")

        timeout = parse_timedelta(timeout, "s")

        try:
            from distributed.client import default_client

            client = default_client()
        except ValueError:  # no clients found, need to make a new one
            pass
        else:
            # must be lazy import otherwise cyclic import
            from distributed.deploy.cluster import Cluster

            if (
                client.scheduler
                and client.scheduler.address == self.scheduler.address
                # The below conditions should only happen in case a second
                # cluster is alive, e.g. if a submitted task spawned its onwn
                # LocalCluster, see gh4565
                or (
                    isinstance(client._start_arg, str)
                    and client._start_arg == self.scheduler.address
                    or isinstance(client._start_arg, Cluster)
                    and client._start_arg.scheduler_address == self.scheduler.address
                )
            ):
                self._client = client

        if not self._client:
            from distributed.client import Client

            asynchronous = in_async_call(self.loop)
            self._client = Client(
                self.scheduler,
                loop=self.loop,
                security=self.security,
                set_as_default=True,
                asynchronous=asynchronous,
                direct_to_workers=True,
                name="worker",
                timeout=timeout,
            )
            Worker._initialized_clients.add(self._client)
            if not asynchronous:
                assert self._client.status == "running"

        return self._client

    def get_current_task(self) -> str:
        """Get the key of the task we are currently running

        This only makes sense to run within a task

        Examples
        --------
        >>> from dask.distributed import get_worker
        >>> def f():
        ...     return get_worker().get_current_task()

        >>> future = client.submit(f)  # doctest: +SKIP
        >>> future.result()  # doctest: +SKIP
        'f-1234'

        See Also
        --------
        get_worker
        """
        return self.active_threads[threading.get_ident()]


def get_worker() -> Worker:
    """Get the worker currently running this task

    Examples
    --------
    >>> def f():
    ...     worker = get_worker()  # The worker on which this task is running
    ...     return worker.address

    >>> future = client.submit(f)  # doctest: +SKIP
    >>> future.result()  # doctest: +SKIP
    'tcp://127.0.0.1:47373'

    See Also
    --------
    get_client
    worker_client
    """
    try:
        return thread_state.execution_state["worker"]
    except AttributeError:
        try:
            return first(
                w
                for w in Worker._instances
                if w.status in Status.ANY_RUNNING  # type: ignore
            )
        except StopIteration:
            raise ValueError("No workers found")


def get_client(address=None, timeout=None, resolve_address=True) -> Client:
    """Get a client while within a task.

    This client connects to the same scheduler to which the worker is connected

    Parameters
    ----------
    address : str, optional
        The address of the scheduler to connect to. Defaults to the scheduler
        the worker is connected to.
    timeout : int or str
        Timeout (in seconds) for getting the Client. Defaults to the
        ``distributed.comm.timeouts.connect`` configuration value.
    resolve_address : bool, default True
        Whether to resolve `address` to its canonical form.

    Returns
    -------
    Client

    Examples
    --------
    >>> def f():
    ...     client = get_client(timeout="10s")
    ...     futures = client.map(lambda x: x + 1, range(10))  # spawn many tasks
    ...     results = client.gather(futures)
    ...     return sum(results)

    >>> future = client.submit(f)  # doctest: +SKIP
    >>> future.result()  # doctest: +SKIP
    55

    See Also
    --------
    get_worker
    worker_client
    secede
    """

    if timeout is None:
        timeout = dask.config.get("distributed.comm.timeouts.connect")

    timeout = parse_timedelta(timeout, "s")

    if address and resolve_address:
        address = comm.resolve_address(address)
    try:
        worker = get_worker()
    except ValueError:  # could not find worker
        pass
    else:
        if not address or worker.scheduler.address == address:
            return worker._get_client(timeout=timeout)

    from distributed.client import Client

    try:
        client = Client.current()  # TODO: assumes the same scheduler
    except ValueError:
        client = None
    if client and (not address or client.scheduler.address == address):
        return client
    elif address:
        return Client(address, timeout=timeout)
    else:
        raise ValueError("No global client found and no address provided")


def secede():
    """
    Have this task secede from the worker's thread pool

    This opens up a new scheduling slot and a new thread for a new task. This
    enables the client to schedule tasks on this node, which is
    especially useful while waiting for other jobs to finish (e.g., with
    ``client.gather``).

    Examples
    --------
    >>> def mytask(x):
    ...     # do some work
    ...     client = get_client()
    ...     futures = client.map(...)  # do some remote work
    ...     secede()  # while that work happens, remove ourself from the pool
    ...     return client.gather(futures)  # return gathered results

    See Also
    --------
    get_client
    get_worker
    """
    worker = get_worker()
    tpe_secede()  # have this thread secede from the thread pool
    duration = time() - thread_state.start_time
    worker.loop.add_callback(
        worker.maybe_transition_long_running,
        worker.tasks[thread_state.key],
        compute_duration=duration,
        stimulus_id=f"secede-{thread_state.key}-{time()}",
    )


class Reschedule(Exception):
    """Reschedule this task

    Raising this exception will stop the current execution of the task and ask
    the scheduler to reschedule this task, possibly on a different machine.

    This does not guarantee that the task will move onto a different machine.
    The scheduler will proceed through its normal heuristics to determine the
    optimal machine to accept this task.  The machine will likely change if the
    load across the cluster has significantly changed since first scheduling
    the task.
    """


def parse_memory_limit(memory_limit, nthreads, total_cores=CPU_COUNT) -> int | None:
    if memory_limit is None:
        return None

    if memory_limit == "auto":
        memory_limit = int(system.MEMORY_LIMIT * min(1, nthreads / total_cores))
    with suppress(ValueError, TypeError):
        memory_limit = float(memory_limit)
        if isinstance(memory_limit, float) and memory_limit <= 1:
            memory_limit = int(memory_limit * system.MEMORY_LIMIT)

    if isinstance(memory_limit, str):
        memory_limit = parse_bytes(memory_limit)
    else:
        memory_limit = int(memory_limit)

    return min(memory_limit, system.MEMORY_LIMIT)


async def get_data_from_worker(
    rpc,
    keys,
    worker,
    who=None,
    max_connections=None,
    serializers=None,
    deserializers=None,
):
    """Get keys from worker

    The worker has a two step handshake to acknowledge when data has been fully
    delivered.  This function implements that handshake.

    See Also
    --------
    Worker.get_data
    Worker.gather_dep
    utils_comm.gather_data_from_workers
    """
    if serializers is None:
        serializers = rpc.serializers
    if deserializers is None:
        deserializers = rpc.deserializers

    async def _get_data():
        comm = await rpc.connect(worker)
        comm.name = "Ephemeral Worker->Worker for gather"
        try:
            response = await send_recv(
                comm,
                serializers=serializers,
                deserializers=deserializers,
                op="get_data",
                keys=keys,
                who=who,
                max_connections=max_connections,
            )
            try:
                status = response["status"]
            except KeyError:  # pragma: no cover
                raise ValueError("Unexpected response", response)
            else:
                if status == "OK":
                    await comm.write("OK")
            return response
        finally:
            rpc.reuse(worker, comm)

    return await retry_operation(_get_data, operation="get_data_from_worker")


job_counter = [0]


cache_loads = LRU(maxsize=100)


def loads_function(bytes_object):
    """Load a function from bytes, cache bytes"""
    if len(bytes_object) < 100000:
        try:
            result = cache_loads[bytes_object]
        except KeyError:
            result = pickle.loads(bytes_object)
            cache_loads[bytes_object] = result
        return result
    return pickle.loads(bytes_object)


def _deserialize(function=None, args=None, kwargs=None, task=no_value):
    """Deserialize task inputs and regularize to func, args, kwargs"""
    if function is not None:
        function = loads_function(function)
    if args and isinstance(args, bytes):
        args = pickle.loads(args)
    if kwargs and isinstance(kwargs, bytes):
        kwargs = pickle.loads(kwargs)

    if task is not no_value:
        assert not function and not args and not kwargs
        function = execute_task
        args = (task,)

    return function, args or (), kwargs or {}


def execute_task(task):
    """Evaluate a nested task

    >>> inc = lambda x: x + 1
    >>> execute_task((inc, 1))
    2
    >>> execute_task((sum, [1, 2, (inc, 3)]))
    7
    """
    if istask(task):
        func, args = task[0], task[1:]
        return func(*map(execute_task, args))
    elif isinstance(task, list):
        return list(map(execute_task, task))
    else:
        return task


cache_dumps = LRU(maxsize=100)

_cache_lock = threading.Lock()


def dumps_function(func) -> bytes:
    """Dump a function to bytes, cache functions"""
    try:
        with _cache_lock:
            result = cache_dumps[func]
    except KeyError:
        result = pickle.dumps(func, protocol=4)
        if len(result) < 100000:
            with _cache_lock:
                cache_dumps[func] = result
    except TypeError:  # Unhashable function
        result = pickle.dumps(func, protocol=4)
    return result


def dumps_task(task):
    """Serialize a dask task

    Returns a dict of bytestrings that can each be loaded with ``loads``

    Examples
    --------
    Either returns a task as a function, args, kwargs dict

    >>> from operator import add
    >>> dumps_task((add, 1))  # doctest: +SKIP
    {'function': b'\x80\x04\x95\x00\x8c\t_operator\x94\x8c\x03add\x94\x93\x94.'
     'args': b'\x80\x04\x95\x07\x00\x00\x00K\x01K\x02\x86\x94.'}

    Or as a single task blob if it can't easily decompose the result.  This
    happens either if the task is highly nested, or if it isn't a task at all

    >>> dumps_task(1)  # doctest: +SKIP
    {'task': b'\x80\x04\x95\x03\x00\x00\x00\x00\x00\x00\x00K\x01.'}
    """
    if istask(task):
        if task[0] is apply and not any(map(_maybe_complex, task[2:])):
            d = {"function": dumps_function(task[1]), "args": warn_dumps(task[2])}
            if len(task) == 4:
                d["kwargs"] = warn_dumps(task[3])
            return d
        elif not any(map(_maybe_complex, task[1:])):
            return {"function": dumps_function(task[0]), "args": warn_dumps(task[1:])}
    return to_serialize(task)


_warn_dumps_warned = [False]


def warn_dumps(obj, dumps=pickle.dumps, limit=1e6):
    """Dump an object to bytes, warn if those bytes are large"""
    b = dumps(obj, protocol=4)
    if not _warn_dumps_warned[0] and len(b) > limit:
        _warn_dumps_warned[0] = True
        s = str(obj)
        if len(s) > 70:
            s = s[:50] + " ... " + s[-15:]
        warnings.warn(
            "Large object of size %s detected in task graph: \n"
            "  %s\n"
            "Consider scattering large objects ahead of time\n"
            "with client.scatter to reduce scheduler burden and \n"
            "keep data on workers\n\n"
            "    future = client.submit(func, big_data)    # bad\n\n"
            "    big_future = client.scatter(big_data)     # good\n"
            "    future = client.submit(func, big_future)  # good"
            % (format_bytes(len(b)), s)
        )
    return b


def apply_function(
    function,
    args,
    kwargs,
    execution_state,
    key,
    active_threads,
    active_threads_lock,
    time_delay,
):
    """Run a function, collect information

    Returns
    -------
    msg: dictionary with status, result/error, timings, etc..
    """
    ident = threading.get_ident()
    with active_threads_lock:
        active_threads[ident] = key
    thread_state.start_time = time()
    thread_state.execution_state = execution_state
    thread_state.key = key

    msg = apply_function_simple(function, args, kwargs, time_delay)

    with active_threads_lock:
        del active_threads[ident]
    return msg


def apply_function_simple(
    function,
    args,
    kwargs,
    time_delay,
):
    """Run a function, collect information

    Returns
    -------
    msg: dictionary with status, result/error, timings, etc..
    """
    ident = threading.get_ident()
    start = time()
    try:
        result = function(*args, **kwargs)
    except Exception as e:
        msg = error_message(e)
        msg["op"] = "task-erred"
        msg["actual-exception"] = e
    else:
        msg = {
            "op": "task-finished",
            "status": "OK",
            "result": result,
            "nbytes": sizeof(result),
            "type": type(result) if result is not None else None,
        }
    finally:
        end = time()
    msg["start"] = start + time_delay
    msg["stop"] = end + time_delay
    msg["thread"] = ident
    return msg


async def apply_function_async(
    function,
    args,
    kwargs,
    time_delay,
):
    """Run a function, collect information

    Returns
    -------
    msg: dictionary with status, result/error, timings, etc..
    """
    ident = threading.get_ident()
    start = time()
    try:
        result = await function(*args, **kwargs)
    except Exception as e:
        msg = error_message(e)
        msg["op"] = "task-erred"
        msg["actual-exception"] = e
    else:
        msg = {
            "op": "task-finished",
            "status": "OK",
            "result": result,
            "nbytes": sizeof(result),
            "type": type(result) if result is not None else None,
        }
    finally:
        end = time()
    msg["start"] = start + time_delay
    msg["stop"] = end + time_delay
    msg["thread"] = ident
    return msg


def apply_function_actor(
    function, args, kwargs, execution_state, key, active_threads, active_threads_lock
):
    """Run a function, collect information

    Returns
    -------
    msg: dictionary with status, result/error, timings, etc..
    """
    ident = threading.get_ident()

    with active_threads_lock:
        active_threads[ident] = key

    thread_state.execution_state = execution_state
    thread_state.key = key
    thread_state.actor = True

    result = function(*args, **kwargs)

    with active_threads_lock:
        del active_threads[ident]

    return result


def get_msg_safe_str(msg):
    """Make a worker msg, which contains args and kwargs, safe to cast to str:
    allowing for some arguments to raise exceptions during conversion and
    ignoring them.
    """

    class Repr:
        def __init__(self, f, val):
            self._f = f
            self._val = val

        def __repr__(self):
            return self._f(self._val)

    msg = msg.copy()
    if "args" in msg:
        msg["args"] = Repr(convert_args_to_str, msg["args"])
    if "kwargs" in msg:
        msg["kwargs"] = Repr(convert_kwargs_to_str, msg["kwargs"])
    return msg


def convert_args_to_str(args, max_len: int | None = None) -> str:
    """Convert args to a string, allowing for some arguments to raise
    exceptions during conversion and ignoring them.
    """
    length = 0
    strs = ["" for i in range(len(args))]
    for i, arg in enumerate(args):
        try:
            sarg = repr(arg)
        except Exception:
            sarg = "< could not convert arg to str >"
        strs[i] = sarg
        length += len(sarg) + 2
        if max_len is not None and length > max_len:
            return "({}".format(", ".join(strs[: i + 1]))[:max_len]
    else:
        return "({})".format(", ".join(strs))


def convert_kwargs_to_str(kwargs: dict, max_len: int | None = None) -> str:
    """Convert kwargs to a string, allowing for some arguments to raise
    exceptions during conversion and ignoring them.
    """
    length = 0
    strs = ["" for i in range(len(kwargs))]
    for i, (argname, arg) in enumerate(kwargs.items()):
        try:
            sarg = repr(arg)
        except Exception:
            sarg = "< could not convert arg to str >"
        skwarg = repr(argname) + ": " + sarg
        strs[i] = skwarg
        length += len(skwarg) + 2
        if max_len is not None and length > max_len:
            return "{{{}".format(", ".join(strs[: i + 1]))[:max_len]
    else:
        return "{{{}}}".format(", ".join(strs))


async def run(server, comm, function, args=(), kwargs=None, is_coro=None, wait=True):
    kwargs = kwargs or {}
    function = pickle.loads(function)
    if is_coro is None:
        is_coro = iscoroutinefunction(function)
    else:
        warnings.warn(
            "The is_coro= parameter is deprecated. "
            "We now automatically detect coroutines/async functions"
        )
    assert wait or is_coro, "Combination not supported"
    if args:
        args = pickle.loads(args)
    if kwargs:
        kwargs = pickle.loads(kwargs)
    if has_arg(function, "dask_worker"):
        kwargs["dask_worker"] = server
    if has_arg(function, "dask_scheduler"):
        kwargs["dask_scheduler"] = server
    logger.info("Run out-of-band function %r", funcname(function))
    try:
        if not is_coro:
            result = function(*args, **kwargs)
        else:
            if wait:
                result = await function(*args, **kwargs)
            else:
                server.loop.add_callback(function, *args, **kwargs)
                result = None

    except Exception as e:
        logger.warning(
            "Run Failed\nFunction: %s\nargs:     %s\nkwargs:   %s\n",
            str(funcname(function))[:1000],
            convert_args_to_str(args, max_len=1000),
            convert_kwargs_to_str(kwargs, max_len=1000),
            exc_info=True,
        )

        response = error_message(e)
    else:
        response = {"status": "OK", "result": to_serialize(result)}
    return response


_global_workers = Worker._instances

try:
    if nvml.device_get_count() < 1:
        raise RuntimeError
except (Exception, RuntimeError):
    pass
else:

    async def gpu_metric(worker):
        result = await offload(nvml.real_time)
        return result

    DEFAULT_METRICS["gpu"] = gpu_metric

    def gpu_startup(worker):
        return nvml.one_time()

    DEFAULT_STARTUP_INFORMATION["gpu"] = gpu_startup


def print(*args, **kwargs):
    """Dask print function
    This prints both wherever this function is run, and also in the user's
    client session
    """
    try:
        worker = get_worker()
    except ValueError:
        pass
    else:
        msg = {
            "args": tuple(stringify(arg) for arg in args),
            "kwargs": {k: stringify(v) for k, v in kwargs.items()},
        }
        worker.log_event("print", msg)

    builtins.print(*args, **kwargs)


def warn(*args, **kwargs):
    """Dask warn function
    This raises a warning both wherever this function is run, and also
    in the user's client session
    """
    try:
        worker = get_worker()
    except ValueError:  # pragma: no cover
        pass
    else:
        worker.log_event("warn", {"args": args, "kwargs": kwargs})

    warnings.warn(*args, **kwargs)<|MERGE_RESOLUTION|>--- conflicted
+++ resolved
@@ -58,24 +58,6 @@
     pingpong,
     send_recv,
 )
-<<<<<<< HEAD
-from .diagnostics import nvml
-from .diagnostics.plugin import _get_plugin_name
-from .diskutils import WorkDir, WorkSpace
-from .http import get_handlers
-from .metrics import time
-from .node import ServerNode
-from .proctitle import setproctitle
-from .protocol import pickle, to_serialize
-from .pubsub import PubSubWorkerExtension
-from .security import Security
-from .shuffle import ShuffleWorkerExtension
-from .sizeof import safe_sizeof as sizeof
-from .stories import worker_story
-from .threadpoolexecutor import ThreadPoolExecutor
-from .threadpoolexecutor import secede as tpe_secede
-from .utils import (
-=======
 from distributed.diagnostics import nvml
 from distributed.diagnostics.plugin import _get_plugin_name
 from distributed.diskutils import WorkDir, WorkSpace
@@ -88,10 +70,10 @@
 from distributed.security import Security
 from distributed.shuffle import ShuffleWorkerExtension
 from distributed.sizeof import safe_sizeof as sizeof
+from distributed.stories import worker_story
 from distributed.threadpoolexecutor import ThreadPoolExecutor
 from distributed.threadpoolexecutor import secede as tpe_secede
 from distributed.utils import (
->>>>>>> 2fffe74d
     LRU,
     TimeoutError,
     _maybe_complex,
