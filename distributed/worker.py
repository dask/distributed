import asyncio
import bisect
from collections import defaultdict, deque, MutableMapping
from datetime import timedelta
import heapq
import logging
import multiprocessing
import os
from pickle import PicklingError
import random
import threading
import sys
import uuid
import warnings
import weakref
import psutil

import dask
from dask.core import istask
from dask.compatibility import apply
from dask.utils import format_bytes

try:
    from cytoolz import pluck, partial, merge, first
except ImportError:
    from toolz import pluck, partial, merge, first
from tornado import gen
from tornado.ioloop import IOLoop
from tornado.locks import Event

from . import profile, comm
from .batched import BatchedSend
from .comm import get_address_host, connect
from .comm.utils import offload
from .comm.addressing import address_from_user_args
from .core import error_message, CommClosedError, send_recv, pingpong, coerce_to_address
from .diskutils import WorkSpace
from .metrics import time
from .node import ServerNode
from .preloading import preload_modules
from .proctitle import setproctitle
from .protocol import pickle, to_serialize, deserialize_bytes, serialize_bytelist
from .pubsub import PubSubWorkerExtension
from .security import Security
from .sizeof import safe_sizeof as sizeof
from .threadpoolexecutor import ThreadPoolExecutor, secede as tpe_secede
from .utils import (
    get_ip,
    funcname,
    typename,
    has_arg,
    _maybe_complex,
    log_errors,
    ignoring,
    import_file,
    silence_logging,
    thread_state,
    json_load_robust,
    key_split,
    PeriodicCallback,
    parse_bytes,
    parse_timedelta,
    iscoroutinefunction,
    warn_on_duration,
)
from .utils_comm import pack_data, gather_from_workers
from .utils_perf import ThrottledGC, enable_gc_diagnosis, disable_gc_diagnosis

logger = logging.getLogger(__name__)

LOG_PDB = dask.config.get("distributed.admin.pdb-on-err")

no_value = "--no-value-sentinel--"

TOTAL_MEMORY = psutil.virtual_memory().total

IN_PLAY = ("waiting", "ready", "executing", "long-running")
PENDING = ("waiting", "ready", "constrained")
PROCESSING = ("waiting", "ready", "constrained", "executing", "long-running")
READY = ("ready", "constrained")


DEFAULT_EXTENSIONS = [PubSubWorkerExtension]


class Worker(ServerNode):
    """ Worker node in a Dask distributed cluster

    Workers perform two functions:

    1.  **Serve data** from a local dictionary
    2.  **Perform computation** on that data and on data from peers

    Workers keep the scheduler informed of their data and use that scheduler to
    gather data from other workers when necessary to perform a computation.

    You can start a worker with the ``dask-worker`` command line application::

        $ dask-worker scheduler-ip:port

    Use the ``--help`` flag to see more options

        $ dask-worker --help

    The rest of this docstring is about the internal state the the worker uses
    to manage and track internal computations.

    **State**

    **Informational State**

    These attributes don't change significantly during execution.

    * **nthreads:** ``int``:
        Number of nthreads used by this worker process
    * **executor:** ``concurrent.futures.ThreadPoolExecutor``:
        Executor used to perform computation
    * **local_directory:** ``path``:
        Path on local machine to store temporary files
    * **scheduler:** ``rpc``:
        Location of scheduler.  See ``.ip/.port`` attributes.
    * **name:** ``string``:
        Alias
    * **services:** ``{str: Server}``:
        Auxiliary web servers running on this worker
    * **service_ports:** ``{str: port}``:
    * **total_out_connections**: ``int``
        The maximum number of concurrent outgoing requests for data
    * **total_in_connections**: ``int``
        The maximum number of concurrent incoming requests for data
    * **total_comm_nbytes**: ``int``
    * **batched_stream**: ``BatchedSend``
        A batched stream along which we communicate to the scheduler
    * **log**: ``[(message)]``
        A structured and queryable log.  See ``Worker.story``

    **Volatile State**

    This attributes track the progress of tasks that this worker is trying to
    complete.  In the descriptions below a ``key`` is the name of a task that
    we want to compute and ``dep`` is the name of a piece of dependent data
    that we want to collect from others.

    * **data:** ``{key: object}``:
        Prefer using the **host** attribute instead of this, unless
        memory_limit and at least one of memory_target_fraction or
        memory_spill_fraction values are defined, in that case, this attribute
        is a zict.Buffer, from which information on LRU cache can be queried.
    * **data.memory:** ``{key: object}``:
        Dictionary mapping keys to actual values stored in memory. Only
        available if condition for **data** being a zict.Buffer is met.
    * **data.disk:** ``{key: object}``:
        Dictionary mapping keys to actual values stored on disk. Only
        available if condition for **data** being a zict.Buffer is met.
    * **task_state**: ``{key: string}``:
        The state of all tasks that the scheduler has asked us to compute.
        Valid states include waiting, constrained, executing, memory, erred
    * **tasks**: ``{key: dict}``
        The function, args, kwargs of a task.  We run this when appropriate
    * **dependencies**: ``{key: {deps}}``
        The data needed by this key to run
    * **dependents**: ``{dep: {keys}}``
        The keys that use this dependency
    * **data_needed**: deque(keys)
        The keys whose data we still lack, arranged in a deque
    * **waiting_for_data**: ``{kep: {deps}}``
        A dynamic verion of dependencies.  All dependencies that we still don't
        have for a particular key.
    * **ready**: [keys]
        Keys that are ready to run.  Stored in a LIFO stack
    * **constrained**: [keys]
        Keys for which we have the data to run, but are waiting on abstract
        resources like GPUs.  Stored in a FIFO deque
    * **executing**: {keys}
        Keys that are currently executing
    * **executed_count**: int
        A number of tasks that this worker has run in its lifetime
    * **long_running**: {keys}
        A set of keys of tasks that are running and have started their own
        long-running clients.

    * **dep_state**: ``{dep: string}``:
        The state of all dependencies required by our tasks
        Valid states include waiting, flight, and memory
    * **who_has**: ``{dep: {worker}}``
        Workers that we believe have this data
    * **has_what**: ``{worker: {deps}}``
        The data that we care about that we think a worker has
    * **pending_data_per_worker**: ``{worker: [dep]}``
        The data on each worker that we still want, prioritized as a deque
    * **in_flight_tasks**: ``{task: worker}``
        All dependencies that are coming to us in current peer-to-peer
        connections and the workers from which they are coming.
    * **in_flight_workers**: ``{worker: {task}}``
        The workers from which we are currently gathering data and the
        dependencies we expect from those connections
    * **comm_bytes**: ``int``
        The total number of bytes in flight
    * **suspicious_deps**: ``{dep: int}``
        The number of times a dependency has not been where we expected it

    * **nbytes**: ``{key: int}``
        The size of a particular piece of data
    * **types**: ``{key: type}``
        The type of a particular piece of data
    * **threads**: ``{key: int}``
        The ID of the thread on which the task ran
    * **active_threads**: ``{int: key}``
        The keys currently running on active threads
    * **exceptions**: ``{key: exception}``
        The exception caused by running a task if it erred
    * **tracebacks**: ``{key: traceback}``
        The exception caused by running a task if it erred
    * **startstops**: ``{key: [(str, float, float)]}``
        Log of transfer, load, and compute times for a task

    * **priorities**: ``{key: tuple}``
        The priority of a key given by the scheduler.  Determines run order.
    * **durations**: ``{key: float}``
        Expected duration of a task
    * **resource_restrictions**: ``{key: {str: number}}``
        Abstract resources required to run a task

    Parameters
    ----------
    scheduler_ip: str
    scheduler_port: int
    ip: str, optional
    data: MutableMapping, type, None
        The object to use for storage, builds a disk-backed LRU dict by default
    nthreads: int, optional
    loop: tornado.ioloop.IOLoop
    local_directory: str, optional
        Directory where we place local resources
    name: str, optional
    memory_limit: int, float, string
        Number of bytes of memory that this worker should use.
        Set to zero for no limit.  Set to 'auto' to calculate
        as TOTAL_MEMORY * min(1, nthreads / total_cores)
        Use strings or numbers like 5GB or 5e9
    memory_target_fraction: float
        Fraction of memory to try to stay beneath
    memory_spill_fraction: float
        Fraction of memory at which we start spilling to disk
    memory_pause_fraction: float
        Fraction of memory at which we stop running new tasks
    executor: concurrent.futures.Executor
    resources: dict
        Resources that this worker has like ``{'GPU': 2}``
    nanny: str
        Address on which to contact nanny, if it exists
    lifetime: str
        Amount of time like "1 hour" after which we gracefully shut down the worker.
        This defaults to None, meaning no explicit shutdown time.
    lifetime_stagger: str
        Amount of time like "5 minutes" to stagger the lifetime value
        The actual lifetime will be selected uniformly at random between
        lifetime +/- lifetime_stagger
    lifetime_restart: bool
        Whether or not to restart a worker after it has reached its lifetime
        Default False

    Examples
    --------

    Use the command line to start a worker::

        $ dask-scheduler
        Start scheduler at 127.0.0.1:8786

        $ dask-worker 127.0.0.1:8786
        Start worker at:               127.0.0.1:1234
        Registered with scheduler at:  127.0.0.1:8786

    See Also
    --------
    distributed.scheduler.Scheduler
    distributed.nanny.Nanny
    """

    _instances = weakref.WeakSet()

    def __init__(
        self,
        scheduler_ip=None,
        scheduler_port=None,
        scheduler_file=None,
        ncores=None,
        nthreads=None,
        loop=None,
        local_dir=None,
        local_directory=None,
        services=None,
        service_ports=None,
        service_kwargs=None,
        name=None,
        reconnect=True,
        memory_limit="auto",
        executor=None,
        resources=None,
        silence_logs=None,
        death_timeout=None,
        preload=None,
        preload_argv=None,
        security=None,
        contact_address=None,
        memory_monitor_interval="200ms",
        extensions=None,
        metrics=None,
        data=None,
        interface=None,
        host=None,
        port=None,
        protocol=None,
        dashboard_address=None,
        nanny=None,
        plugins=(),
        low_level_profiler=dask.config.get("distributed.worker.profile.low-level"),
        validate=False,
        profile_cycle_interval=None,
        lifetime=None,
        lifetime_stagger=None,
        lifetime_restart=None,
        **kwargs
    ):
        self.tasks = dict()
        self.task_state = dict()
        self.dep_state = dict()
        self.dependencies = dict()
        self.dependents = dict()
        self.waiting_for_data = dict()
        self.who_has = dict()
        self.has_what = defaultdict(set)
        self.pending_data_per_worker = defaultdict(deque)
        self.nanny = nanny
        self._lock = threading.Lock()

        self.data_needed = deque()  # TODO: replace with heap?

        self.in_flight_tasks = dict()
        self.in_flight_workers = dict()
        self.total_out_connections = dask.config.get(
            "distributed.worker.connections.outgoing"
        )
        self.total_in_connections = dask.config.get(
            "distributed.worker.connections.incoming"
        )
        self.total_comm_nbytes = 10e6
        self.comm_nbytes = 0
        self.suspicious_deps = defaultdict(lambda: 0)
        self._missing_dep_flight = set()

        self.nbytes = dict()
        self.types = dict()
        self.threads = dict()
        self.exceptions = dict()
        self.tracebacks = dict()

        self.active_threads_lock = threading.Lock()
        self.active_threads = dict()
        self.profile_keys = defaultdict(profile.create)
        self.profile_keys_history = deque(maxlen=3600)
        self.profile_recent = profile.create()
        self.profile_history = deque(maxlen=3600)

        self.priorities = dict()
        self.generation = 0
        self.durations = dict()
        self.startstops = defaultdict(list)
        self.resource_restrictions = dict()

        self.ready = list()
        self.constrained = deque()
        self.executing = set()
        self.executed_count = 0
        self.long_running = set()

        self.batched_stream = None
        self.recent_messages_log = deque(
            maxlen=dask.config.get("distributed.comm.recent-messages-log-length")
        )
        self.target_message_size = 50e6  # 50 MB

        self.log = deque(maxlen=100000)
        self.validate = validate

        self._transitions = {
            ("waiting", "ready"): self.transition_waiting_ready,
            ("waiting", "memory"): self.transition_waiting_done,
            ("waiting", "error"): self.transition_waiting_done,
            ("ready", "executing"): self.transition_ready_executing,
            ("ready", "memory"): self.transition_ready_memory,
            ("constrained", "executing"): self.transition_constrained_executing,
            ("executing", "memory"): self.transition_executing_done,
            ("executing", "error"): self.transition_executing_done,
            ("executing", "rescheduled"): self.transition_executing_done,
            ("executing", "long-running"): self.transition_executing_long_running,
            ("long-running", "error"): self.transition_executing_done,
            ("long-running", "memory"): self.transition_executing_done,
            ("long-running", "rescheduled"): self.transition_executing_done,
        }

        self._dep_transitions = {
            ("waiting", "flight"): self.transition_dep_waiting_flight,
            ("waiting", "memory"): self.transition_dep_waiting_memory,
            ("flight", "waiting"): self.transition_dep_flight_waiting,
            ("flight", "memory"): self.transition_dep_flight_memory,
        }

        self.incoming_transfer_log = deque(maxlen=100000)
        self.incoming_count = 0
        self.outgoing_transfer_log = deque(maxlen=100000)
        self.outgoing_count = 0
        self.outgoing_current_count = 0
        self.repetitively_busy = 0
        self.bandwidth = parse_bytes(dask.config.get("distributed.scheduler.bandwidth"))
        self.latency = 0.001
        self._client = None

        if profile_cycle_interval is None:
            profile_cycle_interval = dask.config.get("distributed.worker.profile.cycle")
        profile_cycle_interval = parse_timedelta(profile_cycle_interval, default="ms")

        self._setup_logging(logger)

        if scheduler_file:
            cfg = json_load_robust(scheduler_file)
            scheduler_addr = cfg["address"]
        elif scheduler_ip is None and dask.config.get("scheduler-address", None):
            scheduler_addr = dask.config.get("scheduler-address")
        elif scheduler_port is None:
            scheduler_addr = coerce_to_address(scheduler_ip)
        else:
            scheduler_addr = coerce_to_address((scheduler_ip, scheduler_port))
        self.contact_address = contact_address

        # Target interface on which we contact the scheduler by default
        # TODO: it is unfortunate that we special-case inproc here
        if not host and not interface and not scheduler_addr.startswith("inproc://"):
            host = get_ip(get_address_host(scheduler_addr))

        self._start_address = address_from_user_args(
            host=host,
            port=port,
            interface=interface,
            protocol=protocol,
            security=security,
        )

        if ncores is not None:
            warnings.warn("the ncores= parameter has moved to nthreads=")
            nthreads = ncores

        self.nthreads = nthreads or multiprocessing.cpu_count()
        self.total_resources = resources or {}
        self.available_resources = (resources or {}).copy()
        self.death_timeout = parse_timedelta(death_timeout)
        self.preload = preload
        if self.preload is None:
            self.preload = dask.config.get("distributed.worker.preload")
        self.preload_argv = preload_argv
        if self.preload_argv is None:
            self.preload_argv = dask.config.get("distributed.worker.preload-argv")
        self.memory_monitor_interval = parse_timedelta(
            memory_monitor_interval, default="ms"
        )
        self.extensions = dict()
        if silence_logs:
            silence_logging(level=silence_logs)

        if local_dir is not None:
            warnings.warn("The local_dir keyword has moved to local_directory")
            local_directory = local_dir

        if local_directory is None:
            local_directory = dask.config.get("temporary-directory") or os.getcwd()
            if not os.path.exists(local_directory):
                os.mkdir(local_directory)
            local_directory = os.path.join(local_directory, "dask-worker-space")

        with warn_on_duration(
            "1s",
            "Creating scratch directories is taking a surprisingly long time. "
            "This is often due to running workers on a network file system. "
            "Consider specifying a local-directory to point workers to write "
            "scratch data to a local disk.",
        ):
            self._workspace = WorkSpace(os.path.abspath(local_directory))
            self._workdir = self._workspace.new_work_dir(prefix="worker-")
            self.local_directory = self._workdir.dir_path

        self.security = security or Security()
        assert isinstance(self.security, Security)
        self.connection_args = self.security.get_connection_args("worker")
        self.listen_args = self.security.get_listen_args("worker")

        self.memory_limit = parse_memory_limit(memory_limit, self.nthreads)

        self.paused = False

        if "memory_target_fraction" in kwargs:
            self.memory_target_fraction = kwargs.pop("memory_target_fraction")
        else:
            self.memory_target_fraction = dask.config.get(
                "distributed.worker.memory.target"
            )
        if "memory_spill_fraction" in kwargs:
            self.memory_spill_fraction = kwargs.pop("memory_spill_fraction")
        else:
            self.memory_spill_fraction = dask.config.get(
                "distributed.worker.memory.spill"
            )
        if "memory_pause_fraction" in kwargs:
            self.memory_pause_fraction = kwargs.pop("memory_pause_fraction")
        else:
            self.memory_pause_fraction = dask.config.get(
                "distributed.worker.memory.pause"
            )

        if isinstance(data, MutableMapping):
            self.data = data
        elif callable(data):
            self.data = data()
        elif isinstance(data, tuple):
            self.data = data[0](**data[1])
        elif self.memory_limit and (
            self.memory_target_fraction or self.memory_spill_fraction
        ):
            try:
                from zict import Buffer, File, Func
            except ImportError:
                raise ImportError("Please `pip install zict` for spill-to-disk workers")
            path = os.path.join(self.local_directory, "storage")
            storage = Func(
                partial(serialize_bytelist, on_error="raise"),
                deserialize_bytes,
                File(path),
            )
            target = int(float(self.memory_limit) * self.memory_target_fraction)
            self.data = Buffer({}, storage, target, weight)
            self.data.memory = self.data.fast
            self.data.disk = self.data.slow
        else:
            self.data = dict()

        self.actors = {}
        self.loop = loop or IOLoop.current()
        self.status = None
        self._closed = Event()
        self.reconnect = reconnect
        self.executor = executor or ThreadPoolExecutor(
            self.nthreads, thread_name_prefix="Dask-Worker-Threads'"
        )
        self.actor_executor = ThreadPoolExecutor(
            1, thread_name_prefix="Dask-Actor-Threads"
        )
        self.name = name
        self.scheduler_delay = 0
        self.stream_comms = dict()
        self.heartbeat_active = False
        self._ipython_kernel = None

        if self.local_directory not in sys.path:
            sys.path.insert(0, self.local_directory)

        self.services = {}
        self.service_specs = services or {}

        if dashboard_address is not None:
            try:
                from distributed.dashboard import BokehWorker
            except ImportError:
                logger.debug("To start diagnostics web server please install Bokeh")
            else:
                self.service_specs[("dashboard", dashboard_address)] = (
                    BokehWorker,
                    (service_kwargs or {}).get("dashboard", {}),
                )

        self.metrics = dict(metrics) if metrics else {}

        self.low_level_profiler = low_level_profiler

        handlers = {
            "gather": self.gather,
            "run": self.run,
            "run_coroutine": self.run_coroutine,
            "get_data": self.get_data,
            "update_data": self.update_data,
            "delete_data": self.delete_data,
            "terminate": self.close,
            "ping": pingpong,
            "upload_file": self.upload_file,
            "start_ipython": self.start_ipython,
            "call_stack": self.get_call_stack,
            "profile": self.get_profile,
            "profile_metadata": self.get_profile_metadata,
            "get_logs": self.get_logs,
            "keys": self.keys,
            "versions": self.versions,
            "actor_execute": self.actor_execute,
            "actor_attribute": self.actor_attribute,
            "plugin-add": self.plugin_add,
        }

        stream_handlers = {
            "close": self.close,
            "compute-task": self.add_task,
            "release-task": partial(self.release_key, report=False),
            "delete-data": self.delete_data,
            "steal-request": self.steal_request,
        }

        super(Worker, self).__init__(
            handlers=handlers,
            stream_handlers=stream_handlers,
            io_loop=self.loop,
            connection_args=self.connection_args,
            **kwargs
        )

        self.scheduler = self.rpc(scheduler_addr)
        self.execution_state = {
            "scheduler": self.scheduler.address,
            "ioloop": self.loop,
            "worker": self,
        }

        pc = PeriodicCallback(self.heartbeat, 1000, io_loop=self.io_loop)
        self.periodic_callbacks["heartbeat"] = pc
        self._address = contact_address

        if self.memory_limit:
            self._memory_monitoring = False
            pc = PeriodicCallback(
                self.memory_monitor,
                self.memory_monitor_interval * 1000,
                io_loop=self.io_loop,
            )
            self.periodic_callbacks["memory"] = pc

        if extensions is None:
            extensions = DEFAULT_EXTENSIONS
        for ext in extensions:
            ext(self)

        self._throttled_gc = ThrottledGC(logger=logger)

        setproctitle("dask-worker [not started]")

        pc = PeriodicCallback(
            self.trigger_profile,
            parse_timedelta(
                dask.config.get("distributed.worker.profile.interval"), default="ms"
            )
            * 1000,
            io_loop=self.io_loop,
        )
        self.periodic_callbacks["profile"] = pc

        pc = PeriodicCallback(
            self.cycle_profile, profile_cycle_interval * 1000, io_loop=self.io_loop
        )
        self.periodic_callbacks["profile-cycle"] = pc

        self.plugins = {}
        self._pending_plugins = plugins

        self.lifetime = lifetime or dask.config.get(
            "distributed.worker.lifetime.duration"
        )
        lifetime_stagger = lifetime_stagger or dask.config.get(
            "distributed.worker.lifetime.stagger"
        )
        self.lifetime_restart = lifetime_restart or dask.config.get(
            "distributed.worker.lifetime.restart"
        )
        if isinstance(self.lifetime, str):
            self.lifetime = parse_timedelta(self.lifetime)
        if isinstance(lifetime_stagger, str):
            lifetime_stagger = parse_timedelta(lifetime_stagger)
        if self.lifetime:
            self.lifetime += (random.random() * 2 - 1) * lifetime_stagger
            self.io_loop.call_later(self.lifetime, self.close_gracefully)

        Worker._instances.add(self)

    ##################
    # Administrative #
    ##################

    def __repr__(self):
        return (
            "<%s: %s, %s, stored: %d, running: %d/%d, ready: %d, comm: %d, waiting: %d>"
            % (
                self.__class__.__name__,
                self.address,
                self.status,
                len(self.data),
                len(self.executing),
                self.nthreads,
                len(self.ready),
                len(self.in_flight_tasks),
                len(self.waiting_for_data),
            )
        )

    @property
    def worker_address(self):
        """ For API compatibility with Nanny """
        return self.address

    @property
    def local_dir(self):
        """ For API compatibility with Nanny """
        warnings.warn("The local_dir attribute has moved to local_directory")
        return self.local_directory

    def get_metrics(self):
        core = dict(
            executing=len(self.executing),
            in_memory=len(self.data),
            ready=len(self.ready),
            in_flight=len(self.in_flight_tasks),
            bandwidth=self.bandwidth,
        )
        custom = {k: metric(self) for k, metric in self.metrics.items()}

        return merge(custom, self.monitor.recent(), core)

    def identity(self, comm=None):
        return {
            "type": type(self).__name__,
            "id": self.id,
            "scheduler": self.scheduler.address,
            "nthreads": self.nthreads,
            "ncores": self.nthreads,  # backwards compatibility
            "memory_limit": self.memory_limit,
        }

    #####################
    # External Services #
    #####################

    async def _register_with_scheduler(self):
        self.periodic_callbacks["heartbeat"].stop()
        start = time()
        if self.contact_address is None:
            self.contact_address = self.address
        logger.info("-" * 49)
        while True:
            if self.death_timeout and time() > start + self.death_timeout:
                logger.exception(
                    "Timed out when connecting to scheduler '%s'",
                    self.scheduler.address,
                )
                await self.close(timeout=1)
                raise gen.TimeoutError(
                    "Timed out connecting to scheduler '%s'" % self.scheduler.address
                )
            if self.status in ("closed", "closing"):
                return
            try:
                _start = time()
                types = {k: typename(v) for k, v in self.data.items()}
                comm = await connect(
                    self.scheduler.address, connection_args=self.connection_args
                )
                comm.name = "Worker->Scheduler"
                comm._server = weakref.ref(self)
                await comm.write(
                    dict(
                        op="register-worker",
                        reply=False,
                        address=self.contact_address,
                        keys=list(self.data),
                        nthreads=self.nthreads,
                        name=self.name,
                        nbytes=self.nbytes,
                        types=types,
                        now=time(),
                        resources=self.total_resources,
                        memory_limit=self.memory_limit,
                        local_directory=self.local_directory,
                        services=self.service_ports,
                        nanny=self.nanny,
                        pid=os.getpid(),
                        metrics=self.get_metrics(),
                    ),
                    serializers=["msgpack"],
                )
                future = comm.read(deserializers=["msgpack"])
                if self.death_timeout:
                    diff = self.death_timeout - (time() - start)
                    if diff < 0:
                        continue
                    future = gen.with_timeout(timedelta(seconds=diff), future)
                response = await future
                _end = time()
                middle = (_start + _end) / 2
                self.latency = (_end - start) * 0.05 + self.latency * 0.95
                self.scheduler_delay = response["time"] - middle
                self.status = "running"
                break
            except EnvironmentError:
                logger.info("Waiting to connect to: %26s", self.scheduler.address)
                await gen.sleep(0.1)
            except gen.TimeoutError:
                logger.info("Timed out when connecting to scheduler")
        if response["status"] != "OK":
            raise ValueError("Unexpected response from register: %r" % (response,))
        else:
            await asyncio.gather(
                *[
                    self.plugin_add(plugin=plugin)
                    for plugin in response["worker-plugins"]
                ]
            )

            logger.info("        Registered to: %26s", self.scheduler.address)
            logger.info("-" * 49)

        self.batched_stream = BatchedSend(interval="2ms", loop=self.loop)
        self.batched_stream.start(comm)
        self.periodic_callbacks["heartbeat"].start()
        self.loop.add_callback(self.handle_scheduler, comm)

    async def heartbeat(self):
        if not self.heartbeat_active:
            self.heartbeat_active = True
            logger.debug("Heartbeat: %s" % self.address)
            try:
                start = time()
                response = await self.scheduler.heartbeat_worker(
                    address=self.contact_address, now=time(), metrics=self.get_metrics()
                )
                end = time()
                middle = (start + end) / 2

                if response["status"] == "missing":
                    await self._register_with_scheduler()
                    return
                self.scheduler_delay = response["time"] - middle
                self.periodic_callbacks["heartbeat"].callback_time = (
                    response["heartbeat-interval"] * 1000
                )
            except CommClosedError:
                logger.warning("Heartbeat to scheduler failed")
            finally:
                self.heartbeat_active = False
        else:
            logger.debug("Heartbeat skipped: channel busy")

    async def handle_scheduler(self, comm):
        try:
            await self.handle_stream(
                comm, every_cycle=[self.ensure_communicating, self.ensure_computing]
            )
        except Exception as e:
            logger.exception(e)
            raise
        finally:
            if self.reconnect and self.status == "running":
                logger.info("Connection to scheduler broken.  Reconnecting...")
                self.loop.add_callback(self._register_with_scheduler)
            else:
                await self.close(report=False)

    def start_ipython(self, comm):
        """Start an IPython kernel

        Returns Jupyter connection info dictionary.
        """
        from ._ipython_utils import start_ipython

        if self._ipython_kernel is None:
            self._ipython_kernel = start_ipython(
                ip=self.ip, ns={"worker": self}, log=logger
            )
        return self._ipython_kernel.get_connection_info()

    async def upload_file(self, comm, filename=None, data=None, load=True):
        out_filename = os.path.join(self.local_directory, filename)

        def func(data):
            if isinstance(data, str):
                data = data.encode()
            with open(out_filename, "wb") as f:
                f.write(data)
                f.flush()
            return data

        if len(data) < 10000:
            data = func(data)
        else:
            data = await offload(func, data)

        if load:
            try:
                import_file(out_filename)
            except Exception as e:
                logger.exception(e)
                return {"status": "error", "exception": to_serialize(e)}

        return {"status": "OK", "nbytes": len(data)}

    def keys(self, comm=None):
        return list(self.data)

    async def gather(self, comm=None, who_has=None):
        who_has = {
            k: [coerce_to_address(addr) for addr in v]
            for k, v in who_has.items()
            if k not in self.data
        }
        result, missing_keys, missing_workers = await gather_from_workers(
            who_has, rpc=self.rpc, who=self.address
        )
        if missing_keys:
            logger.warning(
                "Could not find data: %s on workers: %s (who_has: %s)",
                missing_keys,
                missing_workers,
                who_has,
            )
            return {"status": "missing-data", "keys": missing_keys}
        else:
            self.update_data(data=result, report=False)
            return {"status": "OK"}

    #############
    # Lifecycle #
    #############

    async def start(self):
        if self.status and self.status.startswith("clos"):
            return
        assert self.status is None, self.status

        enable_gc_diagnosis()
        thread_state.on_event_loop_thread = True

        self.listen(self._start_address, listen_args=self.listen_args)
        self.ip = get_address_host(self.address)

        if self.name is None:
            self.name = self.address

        preload_modules(
            self.preload,
            parameter=self,
            file_dir=self.local_directory,
            argv=self.preload_argv,
        )
        # Services listen on all addresses
        # Note Nanny is not a "real" service, just some metadata
        # passed in service_ports...
        self.start_services(self.ip)

        try:
            listening_address = "%s%s:%d" % (self.listener.prefix, self.ip, self.port)
        except Exception:
            listening_address = "%s%s" % (self.listener.prefix, self.ip)

        logger.info("      Start worker at: %26s", self.address)
        logger.info("         Listening to: %26s", listening_address)
        for k, v in self.service_ports.items():
            logger.info("  %16s at: %26s" % (k, self.ip + ":" + str(v)))
        logger.info("Waiting to connect to: %26s", self.scheduler.address)
        logger.info("-" * 49)
        logger.info("              Threads: %26d", self.nthreads)
        if self.memory_limit:
            logger.info("               Memory: %26s", format_bytes(self.memory_limit))
        logger.info("      Local Directory: %26s", self.local_directory)

        setproctitle("dask-worker [%s]" % self.address)

        await asyncio.gather(
            *[self.plugin_add(plugin=plugin) for plugin in self._pending_plugins]
        )
        self._pending_plugins = ()

        await self._register_with_scheduler()

        self.start_periodic_callbacks()
        return self

    def _close(self, *args, **kwargs):
        warnings.warn("Worker._close has moved to Worker.close", stacklevel=2)
        return self.close(*args, **kwargs)

    async def close(
        self, report=True, timeout=10, nanny=True, executor_wait=True, safe=False
    ):
        with log_errors():
            if self.status in ("closed", "closing"):
                await self.finished()
                return

            self.reconnect = False
            disable_gc_diagnosis()

            try:
                logger.info("Stopping worker at %s", self.address)
            except ValueError:  # address not available if already closed
                logger.info("Stopping worker")
            if self.status not in ("running", "closing-gracefully"):
                logger.info("Closed worker has not yet started: %s", self.status)
            self.status = "closing"

            if nanny and self.nanny:
                with self.rpc(self.nanny) as r:
                    await r.close_gracefully()

            setproctitle("dask-worker [closing]")

            teardowns = [
                plugin.teardown(self)
                for plugin in self.plugins.values()
                if hasattr(plugin, "teardown")
            ]

            await asyncio.gather(*[td for td in teardowns if hasattr(td, "__await__")])

            for pc in self.periodic_callbacks.values():
                pc.stop()
            with ignoring(EnvironmentError, gen.TimeoutError):
                if report:
                    await gen.with_timeout(
                        timedelta(seconds=timeout),
                        self.scheduler.unregister(
                            address=self.contact_address, safe=safe
                        ),
                    )
            self.scheduler.close_rpc()
            self._workdir.release()

            for k, v in self.services.items():
                v.stop()

            if self.batched_stream and not self.batched_stream.comm.closed():
                self.batched_stream.send({"op": "close-stream"})

            if self.batched_stream:
                self.batched_stream.close()

            self.actor_executor._work_queue.queue.clear()
            if isinstance(self.executor, ThreadPoolExecutor):
                self.executor._work_queue.queue.clear()
                self.executor.shutdown(wait=executor_wait, timeout=timeout)
            else:
                self.executor.shutdown(wait=False)
            self.actor_executor.shutdown(wait=executor_wait, timeout=timeout)

            self.stop()
            self.rpc.close()
            self._closed.set()

            self.status = "closed"
            await ServerNode.close(self)

            setproctitle("dask-worker [closed]")
        return "OK"
<<<<<<< HEAD
=======

    async def close_gracefully(self):
        """ Gracefully shut down a worker

        This first informs the scheduler that we're shutting down, and asks it
        to move our data elsewhere.  Afterwards, we close as normal
        """
        if self.status.startswith("closing"):
            await self.finished()

        if self.status == "closed":
            return

        logger.info("Closing worker gracefully: %s", self.address)
        self.status = "closing-gracefully"
        await self.scheduler.retire_workers(workers=[self.address], remove=False)
        await self.close(safe=True, nanny=not self.lifetime_restart)
>>>>>>> 58844d01

    async def terminate(self, comm, report=True, **kwargs):
        await self.close(report=report, **kwargs)
        return "OK"

    async def wait_until_closed(self):
        await self._closed.wait()
        assert self.status == "closed"

    ################
    # Worker Peers #
    ################

    def send_to_worker(self, address, msg):
        if address not in self.stream_comms:
            bcomm = BatchedSend(interval="1ms", loop=self.loop)
            self.stream_comms[address] = bcomm

            async def batched_send_connect():
                comm = await connect(
                    address, connection_args=self.connection_args  # TODO, serialization
                )
                comm.name = "Worker->Worker"
                await comm.write({"op": "connection_stream"})

                bcomm.start(comm)

            self.loop.add_callback(batched_send_connect)

        self.stream_comms[address].send(msg)

    async def get_data(
        self, comm, keys=None, who=None, serializers=None, max_connections=None
    ):
        start = time()

        if max_connections is None:
            max_connections = self.total_in_connections

        # Allow same-host connections more liberally
        if (
            max_connections
            and comm
            and get_address_host(comm.peer_address) == get_address_host(self.address)
        ):
            max_connections = max_connections * 2

        if (
            max_connections is not False
            and self.outgoing_current_count > max_connections
        ):
            return {"status": "busy"}

        self.outgoing_current_count += 1
        data = {k: self.data[k] for k in keys if k in self.data}

        if len(data) < len(keys):
            for k in set(keys) - set(data):
                if k in self.actors:
                    from .actor import Actor

                    data[k] = Actor(type(self.actors[k]), self.address, k)

        msg = {"status": "OK", "data": {k: to_serialize(v) for k, v in data.items()}}
        nbytes = {k: self.nbytes.get(k) for k in data}
        stop = time()
        if self.digests is not None:
            self.digests["get-data-load-duration"].add(stop - start)
        start = time()

        try:
            compressed = await comm.write(msg, serializers=serializers)
            response = await comm.read(deserializers=serializers)
            assert response == "OK", response
        except EnvironmentError:
            logger.exception(
                "failed during get data with %s -> %s", self.address, who, exc_info=True
            )
            comm.abort()
            raise
        finally:
            self.outgoing_current_count -= 1
        stop = time()
        if self.digests is not None:
            self.digests["get-data-send-duration"].add(stop - start)

        total_bytes = sum(filter(None, nbytes.values()))

        self.outgoing_count += 1
        duration = (stop - start) or 0.5  # windows
        self.outgoing_transfer_log.append(
            {
                "start": start + self.scheduler_delay,
                "stop": stop + self.scheduler_delay,
                "middle": (start + stop) / 2,
                "duration": duration,
                "who": who,
                "keys": nbytes,
                "total": total_bytes,
                "compressed": compressed,
                "bandwidth": total_bytes / duration,
            }
        )

        return "dont-reply"

    ###################
    # Local Execution #
    ###################

    def update_data(self, comm=None, data=None, report=True, serializers=None):
        for key, value in data.items():
            if key in self.task_state:
                self.transition(key, "memory", value=value)
            else:
                self.put_key_in_memory(key, value)
                self.task_state[key] = "memory"
                self.tasks[key] = None
                self.priorities[key] = None
                self.durations[key] = None
                self.dependencies[key] = set()

            if key in self.dep_state:
                self.transition_dep(key, "memory", value=value)

            self.log.append((key, "receive-from-scatter"))

        if report:
            self.batched_stream.send({"op": "add-keys", "keys": list(data)})
        info = {"nbytes": {k: sizeof(v) for k, v in data.items()}, "status": "OK"}
        return info

    async def delete_data(self, comm=None, keys=None, report=True):
        if keys:
            for key in list(keys):
                self.log.append((key, "delete"))
                if key in self.task_state:
                    self.release_key(key)

                if key in self.dep_state:
                    self.release_dep(key)

            logger.debug("Deleted %d keys", len(keys))
            if report:
                logger.debug("Reporting loss of keys to scheduler")
                # TODO: this route seems to not exist?
                await self.scheduler.remove_keys(
                    address=self.contact_address, keys=list(keys)
                )
        return "OK"

    async def set_resources(self, **resources):
        for r, quantity in resources.items():
            if r in self.total_resources:
                self.available_resources[r] += quantity - self.total_resources[r]
            else:
                self.available_resources[r] = quantity
            self.total_resources[r] = quantity

        await self.scheduler.set_resources(
            resources=self.total_resources, worker=self.contact_address
        )

    ###################
    # Task Management #
    ###################

    def add_task(
        self,
        key,
        function=None,
        args=None,
        kwargs=None,
        task=no_value,
        who_has=None,
        nbytes=None,
        priority=None,
        duration=None,
        resource_restrictions=None,
        actor=False,
        **kwargs2
    ):
        try:
            if key in self.tasks:
                state = self.task_state[key]
                if state == "memory":
                    assert key in self.data or key in self.actors
                    logger.debug(
                        "Asked to compute pre-existing result: %s: %s", key, state
                    )
                    self.send_task_state_to_scheduler(key)
                    return
                if state in IN_PLAY:
                    return
                if state == "erred":
                    del self.exceptions[key]
                    del self.tracebacks[key]

            if priority is not None:
                priority = tuple(priority) + (self.generation,)
                self.generation -= 1

            if self.dep_state.get(key) == "memory":
                self.task_state[key] = "memory"
                self.send_task_state_to_scheduler(key)
                self.tasks[key] = None
                self.log.append((key, "new-task-already-in-memory"))
                self.priorities[key] = priority
                self.durations[key] = duration
                return

            self.log.append((key, "new"))
            try:
                start = time()
                self.tasks[key] = _deserialize(function, args, kwargs, task)
                if actor:
                    self.actors[key] = None
                stop = time()

                if stop - start > 0.010:
                    self.startstops[key].append(("deserialize", start, stop))
            except Exception as e:
                logger.warning("Could not deserialize task", exc_info=True)
                emsg = error_message(e)
                emsg["key"] = key
                emsg["op"] = "task-erred"
                self.batched_stream.send(emsg)
                self.log.append((key, "deserialize-error"))
                return

            self.priorities[key] = priority
            self.durations[key] = duration
            if resource_restrictions:
                self.resource_restrictions[key] = resource_restrictions
            self.task_state[key] = "waiting"

            if nbytes is not None:
                self.nbytes.update(nbytes)

            who_has = who_has or {}
            self.dependencies[key] = set(who_has)
            self.waiting_for_data[key] = set()

            for dep in who_has:
                if dep not in self.dependents:
                    self.dependents[dep] = set()
                self.dependents[dep].add(key)

                if dep not in self.dep_state:
                    if self.task_state.get(dep) == "memory":
                        state = "memory"
                    else:
                        state = "waiting"
                    self.dep_state[dep] = state
                    self.log.append((dep, "new-dep", state))

                if self.dep_state[dep] != "memory":
                    self.waiting_for_data[key].add(dep)

            for dep, workers in who_has.items():
                assert workers
                if dep not in self.who_has:
                    self.who_has[dep] = set(workers)
                self.who_has[dep].update(workers)

                for worker in workers:
                    self.has_what[worker].add(dep)
                    if self.dep_state[dep] != "memory":
                        self.pending_data_per_worker[worker].append(dep)

            if self.waiting_for_data[key]:
                self.data_needed.append(key)
            else:
                self.transition(key, "ready")
            if self.validate:
                if who_has:
                    assert all(dep in self.dep_state for dep in who_has)
                    assert all(dep in self.nbytes for dep in who_has)
                    for dep in who_has:
                        self.validate_dep(dep)
                    self.validate_key(key)
        except Exception as e:
            logger.exception(e)
            if LOG_PDB:
                import pdb

                pdb.set_trace()
            raise

    def transition_dep(self, dep, finish, **kwargs):
        try:
            start = self.dep_state[dep]
        except KeyError:
            return
        if start == finish:
            return
        func = self._dep_transitions[start, finish]
        state = func(dep, **kwargs)
        self.log.append(("dep", dep, start, state or finish))
        if dep in self.dep_state:
            self.dep_state[dep] = state or finish
            if self.validate:
                self.validate_dep(dep)

    def transition_dep_waiting_flight(self, dep, worker=None):
        try:
            if self.validate:
                assert dep not in self.in_flight_tasks
                assert self.dependents[dep]

            self.in_flight_tasks[dep] = worker
        except Exception as e:
            logger.exception(e)
            if LOG_PDB:
                import pdb

                pdb.set_trace()
            raise

    def transition_dep_flight_waiting(self, dep, worker=None, remove=True):
        try:
            if self.validate:
                assert dep in self.in_flight_tasks

            del self.in_flight_tasks[dep]
            if remove:
                try:
                    self.who_has[dep].remove(worker)
                except KeyError:
                    pass
                try:
                    self.has_what[worker].remove(dep)
                except KeyError:
                    pass

            if not self.who_has.get(dep):
                if dep not in self._missing_dep_flight:
                    self._missing_dep_flight.add(dep)
                    self.loop.add_callback(self.handle_missing_dep, dep)
            for key in self.dependents.get(dep, ()):
                if self.task_state[key] == "waiting":
                    if remove:  # try a new worker immediately
                        self.data_needed.appendleft(key)
                    else:  # worker was probably busy, wait a while
                        self.data_needed.append(key)

            if not self.dependents[dep]:
                self.release_dep(dep)
        except Exception as e:
            logger.exception(e)
            if LOG_PDB:
                import pdb

                pdb.set_trace()
            raise

    def transition_dep_flight_memory(self, dep, value=None):
        try:
            if self.validate:
                assert dep in self.in_flight_tasks

            del self.in_flight_tasks[dep]
            if self.dependents[dep]:
                self.dep_state[dep] = "memory"
                self.put_key_in_memory(dep, value)
                self.batched_stream.send({"op": "add-keys", "keys": [dep]})
            else:
                self.release_dep(dep)

        except Exception as e:
            logger.exception(e)
            if LOG_PDB:
                import pdb

                pdb.set_trace()
            raise

    def transition_dep_waiting_memory(self, dep, value=None):
        try:
            if self.validate:
                assert dep in self.data
                assert dep in self.nbytes
                assert dep in self.types
                assert self.task_state[dep] == "memory"
        except Exception as e:
            logger.exception(e)
            if LOG_PDB:
                import pdb

                pdb.set_trace()
            raise
        if value is not no_value and dep not in self.data:
            self.put_key_in_memory(dep, value, transition=False)

    def transition(self, key, finish, **kwargs):
        start = self.task_state[key]
        if start == finish:
            return
        func = self._transitions[start, finish]
        state = func(key, **kwargs)
        self.log.append((key, start, state or finish))
        self.task_state[key] = state or finish
        if self.validate:
            self.validate_key(key)

    def transition_waiting_ready(self, key):
        try:
            if self.validate:
                assert self.task_state[key] == "waiting"
                assert key in self.waiting_for_data
                assert not self.waiting_for_data[key]
                assert all(
                    dep in self.data or dep in self.actors
                    for dep in self.dependencies[key]
                )
                assert key not in self.executing
                assert key not in self.ready

            self.waiting_for_data.pop(key, None)

            if key in self.resource_restrictions:
                self.constrained.append(key)
                return "constrained"
            else:
                heapq.heappush(self.ready, (self.priorities[key], key))
        except Exception as e:
            logger.exception(e)
            if LOG_PDB:
                import pdb

                pdb.set_trace()
            raise

    def transition_waiting_done(self, key, value=None):
        try:
            if self.validate:
                assert self.task_state[key] == "waiting"
                assert key in self.waiting_for_data
                assert key not in self.executing
                assert key not in self.ready

            del self.waiting_for_data[key]
            self.send_task_state_to_scheduler(key)
        except Exception as e:
            logger.exception(e)
            if LOG_PDB:
                import pdb

                pdb.set_trace()
            raise

    def transition_ready_executing(self, key):
        try:
            if self.validate:
                assert key not in self.waiting_for_data
                # assert key not in self.data
                assert self.task_state[key] in READY
                assert key not in self.ready
                assert all(
                    dep in self.data or dep in self.actors
                    for dep in self.dependencies[key]
                )

            self.executing.add(key)
            self.loop.add_callback(self.execute, key)
        except Exception as e:
            logger.exception(e)
            if LOG_PDB:
                import pdb

                pdb.set_trace()
            raise

    def transition_ready_memory(self, key, value=None):
        self.send_task_state_to_scheduler(key)

    def transition_constrained_executing(self, key):
        self.transition_ready_executing(key)
        for resource, quantity in self.resource_restrictions[key].items():
            self.available_resources[resource] -= quantity

        if self.validate:
            assert all(v >= 0 for v in self.available_resources.values())

    def transition_executing_done(self, key, value=no_value, report=True):
        try:
            if self.validate:
                assert key in self.executing or key in self.long_running
                assert key not in self.waiting_for_data
                assert key not in self.ready

            out = None
            if key in self.resource_restrictions:
                for resource, quantity in self.resource_restrictions[key].items():
                    self.available_resources[resource] += quantity

            if self.task_state[key] == "executing":
                self.executing.remove(key)
                self.executed_count += 1
            elif self.task_state[key] == "long-running":
                self.long_running.remove(key)

            if value is not no_value:
                try:
                    self.task_state[key] = "memory"
                    self.put_key_in_memory(key, value, transition=False)
                except Exception as e:
                    logger.info("Failed to put key in memory", exc_info=True)
                    msg = error_message(e)
                    self.exceptions[key] = msg["exception"]
                    self.tracebacks[key] = msg["traceback"]
                    self.task_state[key] = "error"
                    out = "error"

                if key in self.dep_state:
                    self.transition_dep(key, "memory")

            if report and self.batched_stream and self.status == "running":
                self.send_task_state_to_scheduler(key)
            else:
                raise CommClosedError

            return out

        except EnvironmentError:
            logger.info("Comm closed")
        except Exception as e:
            logger.exception(e)
            if LOG_PDB:
                import pdb

                pdb.set_trace()
            raise

    def transition_executing_long_running(self, key, compute_duration=None):
        try:
            if self.validate:
                assert key in self.executing

            self.executing.remove(key)
            self.long_running.add(key)
            self.batched_stream.send(
                {"op": "long-running", "key": key, "compute_duration": compute_duration}
            )

            self.ensure_computing()
        except Exception as e:
            logger.exception(e)
            if LOG_PDB:
                import pdb

                pdb.set_trace()
            raise

    def maybe_transition_long_running(self, key, compute_duration=None):
        if self.task_state.get(key) == "executing":
            self.transition(key, "long-running", compute_duration=compute_duration)

    def stateof(self, key):
        return {
            "executing": key in self.executing,
            "waiting_for_data": key in self.waiting_for_data,
            "heap": key in pluck(1, self.ready),
            "data": key in self.data,
        }

    def story(self, *keys):
        return [
            msg
            for msg in self.log
            if any(key in msg for key in keys)
            or any(
                key in c
                for key in keys
                for c in msg
                if isinstance(c, (tuple, list, set))
            )
        ]

    def ensure_communicating(self):
        changed = True
        try:
            while (
                changed
                and self.data_needed
                and len(self.in_flight_workers) < self.total_out_connections
            ):
                changed = False
                logger.debug(
                    "Ensure communicating.  Pending: %d.  Connections: %d/%d",
                    len(self.data_needed),
                    len(self.in_flight_workers),
                    self.total_out_connections,
                )

                key = self.data_needed[0]

                if key not in self.tasks:
                    self.data_needed.popleft()
                    changed = True
                    continue

                if self.task_state.get(key) != "waiting":
                    self.log.append((key, "communication pass"))
                    self.data_needed.popleft()
                    changed = True
                    continue

                deps = self.dependencies[key]
                if self.validate:
                    assert all(dep in self.dep_state for dep in deps)

                deps = [dep for dep in deps if self.dep_state[dep] == "waiting"]

                missing_deps = {dep for dep in deps if not self.who_has.get(dep)}
                if missing_deps:
                    logger.info("Can't find dependencies for key %s", key)
                    missing_deps2 = {
                        dep
                        for dep in missing_deps
                        if dep not in self._missing_dep_flight
                    }
                    for dep in missing_deps2:
                        self._missing_dep_flight.add(dep)
                    self.loop.add_callback(self.handle_missing_dep, *missing_deps2)

                    deps = [dep for dep in deps if dep not in missing_deps]

                self.log.append(("gather-dependencies", key, deps))

                in_flight = False

                while deps and (
                    len(self.in_flight_workers) < self.total_out_connections
                    or self.comm_nbytes < self.total_comm_nbytes
                ):
                    dep = deps.pop()
                    if self.dep_state[dep] != "waiting":
                        continue
                    if dep not in self.who_has:
                        continue
                    workers = [
                        w for w in self.who_has[dep] if w not in self.in_flight_workers
                    ]
                    if not workers:
                        in_flight = True
                        continue
                    host = get_address_host(self.address)
                    local = [w for w in workers if get_address_host(w) == host]
                    if local:
                        worker = random.choice(local)
                    else:
                        worker = random.choice(list(workers))
                    to_gather, total_nbytes = self.select_keys_for_gather(worker, dep)
                    self.comm_nbytes += total_nbytes
                    self.in_flight_workers[worker] = to_gather
                    for d in to_gather:
                        self.transition_dep(d, "flight", worker=worker)
                    self.loop.add_callback(
                        self.gather_dep, worker, dep, to_gather, total_nbytes, cause=key
                    )
                    changed = True

                if not deps and not in_flight:
                    self.data_needed.popleft()
        except Exception as e:
            logger.exception(e)
            if LOG_PDB:
                import pdb

                pdb.set_trace()
            raise

    def send_task_state_to_scheduler(self, key):
        if key in self.data or self.actors.get(key):
            try:
                value = self.data[key]
            except KeyError:
                value = self.actors[key]
            nbytes = self.nbytes[key] or sizeof(value)
            typ = self.types.get(key) or type(value)
            del value
            try:
                typ_serialized = dumps_function(typ)
            except PicklingError:
                # Some types fail pickling (example: _thread.lock objects),
                # send their name as a best effort.
                typ_serialized = pickle.dumps(typ.__name__)
            d = {
                "op": "task-finished",
                "status": "OK",
                "key": key,
                "nbytes": nbytes,
                "thread": self.threads.get(key),
                "type": typ_serialized,
                "typename": typename(typ),
            }
        elif key in self.exceptions:
            d = {
                "op": "task-erred",
                "status": "error",
                "key": key,
                "thread": self.threads.get(key),
                "exception": self.exceptions[key],
                "traceback": self.tracebacks[key],
            }
        else:
            logger.error(
                "Key not ready to send to worker, %s: %s", key, self.task_state[key]
            )
            return

        if key in self.startstops:
            d["startstops"] = self.startstops[key]
        self.batched_stream.send(d)

    def put_key_in_memory(self, key, value, transition=True):
        if key in self.data:
            return

        if key in self.actors:
            self.actors[key] = value

        else:
            start = time()
            self.data[key] = value
            stop = time()
            if stop - start > 0.020:
                self.startstops[key].append(("disk-write", start, stop))

        if key not in self.nbytes:
            self.nbytes[key] = sizeof(value)

        self.types[key] = type(value)

        for dep in self.dependents.get(key, ()):
            if dep in self.waiting_for_data:
                if key in self.waiting_for_data[dep]:
                    self.waiting_for_data[dep].remove(key)
                if not self.waiting_for_data[dep]:
                    self.transition(dep, "ready")

        if transition and key in self.task_state:
            self.transition(key, "memory")

        self.log.append((key, "put-in-memory"))

    def select_keys_for_gather(self, worker, dep):
        deps = {dep}

        total_bytes = self.nbytes[dep]
        L = self.pending_data_per_worker[worker]

        while L:
            d = L.popleft()
            if self.dep_state.get(d) != "waiting":
                continue
            if total_bytes + self.nbytes[d] > self.target_message_size:
                break
            deps.add(d)
            total_bytes += self.nbytes[d]

        return deps, total_bytes

    async def gather_dep(self, worker, dep, deps, total_nbytes, cause=None):
        if self.status != "running":
            return
        with log_errors():
            response = {}
            try:
                if self.validate:
                    self.validate_state()

                # dep states may have changed before gather_dep runs
                # if a dep is no longer in-flight then don't fetch it
                deps = tuple(dep for dep in deps if self.dep_state.get(dep) == "flight")

                self.log.append(("request-dep", dep, worker, deps))
                logger.debug("Request %d keys", len(deps))

                start = time()
                response = await get_data_from_worker(
                    self.rpc, deps, worker, who=self.address
                )
                stop = time()

                if response["status"] == "busy":
                    self.log.append(("busy-gather", worker, deps))
                    for dep in deps:
                        if self.dep_state.get(dep, None) == "flight":
                            self.transition_dep(dep, "waiting")
                    return

                if cause:
                    self.startstops[cause].append(
                        (
                            "transfer",
                            start + self.scheduler_delay,
                            stop + self.scheduler_delay,
                        )
                    )

                total_bytes = sum(self.nbytes.get(dep, 0) for dep in response["data"])
                duration = (stop - start) or 0.010
                bandwidth = total_bytes / duration
                self.incoming_transfer_log.append(
                    {
                        "start": start + self.scheduler_delay,
                        "stop": stop + self.scheduler_delay,
                        "middle": (start + stop) / 2.0 + self.scheduler_delay,
                        "duration": duration,
                        "keys": {
                            dep: self.nbytes.get(dep, None) for dep in response["data"]
                        },
                        "total": total_bytes,
                        "bandwidth": bandwidth,
                        "who": worker,
                    }
                )
                if total_bytes > 10000:
                    self.bandwidth = self.bandwidth * 0.95 + bandwidth * 0.05
                if self.digests is not None:
                    self.digests["transfer-bandwidth"].add(total_bytes / duration)
                    self.digests["transfer-duration"].add(duration)
                self.counters["transfer-count"].add(len(response["data"]))
                self.incoming_count += 1

                self.log.append(("receive-dep", worker, list(response["data"])))
            except EnvironmentError as e:
                logger.exception("Worker stream died during communication: %s", worker)
                self.log.append(("receive-dep-failed", worker))
                for d in self.has_what.pop(worker):
                    self.who_has[d].remove(worker)
                    if not self.who_has[d]:
                        del self.who_has[d]

            except Exception as e:
                logger.exception(e)
                if self.batched_stream and LOG_PDB:
                    import pdb

                    pdb.set_trace()
                raise
            finally:
                self.comm_nbytes -= total_nbytes
                busy = response.get("status", "") == "busy"
                data = response.get("data", {})

                for d in self.in_flight_workers.pop(worker):
                    if not busy and d in data:
                        self.transition_dep(d, "memory", value=data[d])
                    elif self.dep_state.get(d) != "memory":
                        self.transition_dep(
                            d, "waiting", worker=worker, remove=not busy
                        )

                    if not busy and d not in data and d in self.dependents:
                        self.log.append(("missing-dep", d))
                        self.batched_stream.send(
                            {"op": "missing-data", "errant_worker": worker, "key": d}
                        )

                if self.validate:
                    self.validate_state()

                self.ensure_computing()

                if not busy:
                    self.repetitively_busy = 0
                    self.ensure_communicating()
                else:
                    # Exponential backoff to avoid hammering scheduler/worker
                    self.repetitively_busy += 1
                    await gen.sleep(0.100 * 1.5 ** self.repetitively_busy)

                    # See if anyone new has the data
                    await self.query_who_has(dep)
                    self.ensure_communicating()

    def bad_dep(self, dep):
        exc = ValueError("Could not find dependent %s.  Check worker logs" % str(dep))
        for key in self.dependents[dep]:
            msg = error_message(exc)
            self.exceptions[key] = msg["exception"]
            self.tracebacks[key] = msg["traceback"]
            self.transition(key, "error")
        self.release_dep(dep)

    async def handle_missing_dep(self, *deps, **kwargs):
        original_deps = list(deps)
        self.log.append(("handle-missing", deps))
        try:
            deps = {dep for dep in deps if dep in self.dependents}
            if not deps:
                return

            for dep in list(deps):
                suspicious = self.suspicious_deps[dep]
                if suspicious > 5:
                    deps.remove(dep)
                    self.bad_dep(dep)
            if not deps:
                return

            for dep in deps:
                logger.info(
                    "Dependent not found: %s %s .  Asking scheduler",
                    dep,
                    self.suspicious_deps[dep],
                )

            who_has = await self.scheduler.who_has(keys=list(deps))
            who_has = {k: v for k, v in who_has.items() if v}
            self.update_who_has(who_has)
            for dep in deps:
                self.suspicious_deps[dep] += 1

                if not who_has.get(dep):
                    self.log.append((dep, "no workers found", self.dependents.get(dep)))
                    self.release_dep(dep)
                else:
                    self.log.append((dep, "new workers found"))
                    for key in self.dependents.get(dep, ()):
                        if key in self.waiting_for_data:
                            self.data_needed.append(key)

        except Exception:
            logger.error("Handle missing dep failed, retrying", exc_info=True)
            retries = kwargs.get("retries", 5)
            self.log.append(("handle-missing-failed", retries, deps))
            if retries > 0:
                await self.handle_missing_dep(self, *deps, retries=retries - 1)
            else:
                raise
        finally:
            try:
                for dep in original_deps:
                    self._missing_dep_flight.remove(dep)
            except KeyError:
                pass

            self.ensure_communicating()

    async def query_who_has(self, *deps):
        with log_errors():
            response = await self.scheduler.who_has(keys=deps)
            self.update_who_has(response)
            return response

    def update_who_has(self, who_has):
        try:
            for dep, workers in who_has.items():
                if not workers:
                    continue
                if dep in self.who_has:
                    self.who_has[dep].update(workers)
                else:
                    self.who_has[dep] = set(workers)

                for worker in workers:
                    self.has_what[worker].add(dep)
        except Exception as e:
            logger.exception(e)
            if LOG_PDB:
                import pdb

                pdb.set_trace()
            raise

    def steal_request(self, key):
        state = self.task_state.get(key, None)

        response = {"op": "steal-response", "key": key, "state": state}
        self.batched_stream.send(response)

        if state in ("ready", "waiting"):
            self.release_key(key)

    def release_key(self, key, cause=None, reason=None, report=True):
        try:
            if key not in self.task_state:
                return
            state = self.task_state.pop(key)
            if cause:
                self.log.append((key, "release-key", {"cause": cause}))
            else:
                self.log.append((key, "release-key"))
            del self.tasks[key]
            if key in self.data and key not in self.dep_state:
                try:
                    del self.data[key]
                except FileNotFoundError:
                    logger.error("Tried to delete %s but no file found", exc_info=True)
                del self.nbytes[key]
                del self.types[key]
            if key in self.actors and key not in self.dep_state:
                del self.actors[key]
                del self.nbytes[key]
                del self.types[key]

            if key in self.waiting_for_data:
                del self.waiting_for_data[key]

            for dep in self.dependencies.pop(key, ()):
                if dep in self.dependents:
                    self.dependents[dep].discard(key)
                    if not self.dependents[dep] and self.dep_state[dep] in (
                        "waiting",
                        "flight",
                    ):
                        self.release_dep(dep)

            if key in self.threads:
                del self.threads[key]
            del self.priorities[key]
            del self.durations[key]

            if key in self.exceptions:
                del self.exceptions[key]
            if key in self.tracebacks:
                del self.tracebacks[key]

            if key in self.startstops:
                del self.startstops[key]

            if key in self.executing:
                self.executing.remove(key)

            if key in self.resource_restrictions:
                if state == "executing":
                    for resource, quantity in self.resource_restrictions[key].items():
                        self.available_resources[resource] += quantity
                del self.resource_restrictions[key]

            if report and state in PROCESSING:  # not finished
                self.batched_stream.send({"op": "release", "key": key, "cause": cause})
        except CommClosedError:
            pass
        except Exception as e:
            logger.exception(e)
            if LOG_PDB:
                import pdb

                pdb.set_trace()
            raise

    def release_dep(self, dep, report=False):
        try:
            if dep not in self.dep_state:
                return
            self.log.append((dep, "release-dep"))
            state = self.dep_state.pop(dep)

            if dep in self.suspicious_deps:
                del self.suspicious_deps[dep]

            if dep in self.who_has:
                for worker in self.who_has.pop(dep):
                    self.has_what[worker].remove(dep)

            if dep not in self.task_state:
                if dep in self.data:
                    del self.data[dep]
                    del self.types[dep]
                if dep in self.actors:
                    del self.actors[dep]
                    del self.types[dep]
                del self.nbytes[dep]

            if dep in self.in_flight_tasks:
                worker = self.in_flight_tasks.pop(dep)
                self.in_flight_workers[worker].remove(dep)

            for key in self.dependents.pop(dep, ()):
                if self.task_state[key] != "memory":
                    self.release_key(key, cause=dep)

            if report and state == "memory":
                self.batched_stream.send({"op": "release-worker-data", "keys": [dep]})
        except Exception as e:
            logger.exception(e)
            if LOG_PDB:
                import pdb

                pdb.set_trace()
            raise

    def rescind_key(self, key):
        try:
            if self.task_state.get(key) not in PENDING:
                return
            del self.task_state[key]
            del self.tasks[key]
            if key in self.waiting_for_data:
                del self.waiting_for_data[key]

            for dep in self.dependencies.pop(key, ()):
                self.dependents[dep].remove(key)
                if not self.dependents[dep]:
                    del self.dependents[dep]

            if key not in self.dependents:
                # if key in self.nbytes:
                #     del self.nbytes[key]
                if key in self.priorities:
                    del self.priorities[key]
                if key in self.durations:
                    del self.durations[key]
        except Exception as e:
            logger.exception(e)
            if LOG_PDB:
                import pdb

                pdb.set_trace()
            raise

    ################
    # Execute Task #
    ################

    @gen.coroutine
    def executor_submit(self, key, function, args=(), kwargs=None, executor=None):
        """ Safely run function in thread pool executor

        We've run into issues running concurrent.future futures within
        tornado.  Apparently it's advantageous to use timeouts and periodic
        callbacks to ensure things run smoothly.  This can get tricky, so we
        pull it off into an separate method.
        """
        executor = executor or self.executor
        job_counter[0] += 1
        # logger.info("%s:%d Starts job %d, %s", self.ip, self.port, i, key)
        kwargs = kwargs or {}
        future = executor.submit(function, *args, **kwargs)
        pc = PeriodicCallback(
            lambda: logger.debug("future state: %s - %s", key, future._state), 1000
        )
        pc.start()
        try:
            yield future
        finally:
            pc.stop()

        result = future.result()

        # logger.info("Finish job %d, %s", i, key)
        raise gen.Return(result)

    def run(self, comm, function, args=(), wait=True, kwargs=None):
        kwargs = kwargs or {}
        return run(self, comm, function=function, args=args, kwargs=kwargs, wait=wait)

    def run_coroutine(self, comm, function, args=(), kwargs=None, wait=True):
        return run(self, comm, function=function, args=args, kwargs=kwargs, wait=wait)

    async def plugin_add(self, comm=None, plugin=None, name=None):
        with log_errors(pdb=False):
            if isinstance(plugin, bytes):
                plugin = pickle.loads(plugin)
            if not name:
                if hasattr(plugin, "name"):
                    name = plugin.name
                else:
                    name = funcname(plugin) + "-" + str(uuid.uuid4())

            assert name

            if name in self.plugins:
                return {"status": "repeat"}
            else:
                self.plugins[name] = plugin

                logger.info("Starting Worker plugin %s" % name)
                try:
                    result = plugin.setup(worker=self)
                    if hasattr(result, "__await__"):
                        result = await result
                except Exception as e:
                    msg = error_message(e)
                    return msg
                else:
                    return {"status": "OK"}

    async def actor_execute(
        self, comm=None, actor=None, function=None, args=(), kwargs={}
    ):
        separate_thread = kwargs.pop("separate_thread", True)
        key = actor
        actor = self.actors[key]
        func = getattr(actor, function)
        name = key_split(key) + "." + function

        if iscoroutinefunction(func):
            result = await func(*args, **kwargs)
        elif separate_thread:
            result = await self.executor_submit(
                name,
                apply_function_actor,
                args=(
                    func,
                    args,
                    kwargs,
                    self.execution_state,
                    name,
                    self.active_threads,
                    self.active_threads_lock,
                ),
                executor=self.actor_executor,
            )
        else:
            result = func(*args, **kwargs)
        return {"status": "OK", "result": to_serialize(result)}

    def actor_attribute(self, comm=None, actor=None, attribute=None):
        value = getattr(self.actors[actor], attribute)
        return {"status": "OK", "result": to_serialize(value)}

    def meets_resource_constraints(self, key):
        if key not in self.resource_restrictions:
            return True
        for resource, needed in self.resource_restrictions[key].items():
            if self.available_resources[resource] < needed:
                return False

        return True

    def ensure_computing(self):
        if self.paused:
            return
        try:
            while self.constrained and len(self.executing) < self.nthreads:
                key = self.constrained[0]
                if self.task_state.get(key) != "constrained":
                    self.constrained.popleft()
                    continue
                if self.meets_resource_constraints(key):
                    self.constrained.popleft()
                    self.transition(key, "executing")
                else:
                    break
            while self.ready and len(self.executing) < self.nthreads:
                _, key = heapq.heappop(self.ready)
                if self.task_state.get(key) in READY:
                    self.transition(key, "executing")
        except Exception as e:
            logger.exception(e)
            if LOG_PDB:
                import pdb

                pdb.set_trace()
            raise

    async def execute(self, key, report=False):
        executor_error = None
        if self.status in ("closing", "closed", "closing-gracefully"):
            return
        try:
            if key not in self.executing or key not in self.task_state:
                return
            if self.validate:
                assert key not in self.waiting_for_data
                assert self.task_state[key] == "executing"

            function, args, kwargs = self.tasks[key]

            start = time()
            data = {}
            for k in self.dependencies[key]:
                try:
                    data[k] = self.data[k]
                except KeyError:
                    from .actor import Actor  # TODO: create local actor

                    data[k] = Actor(type(self.actors[k]), self.address, k, self)
            args2 = pack_data(args, data, key_types=(bytes, str))
            kwargs2 = pack_data(kwargs, data, key_types=(bytes, str))
            stop = time()
            if stop - start > 0.005:
                self.startstops[key].append(("disk-read", start, stop))
                if self.digests is not None:
                    self.digests["disk-load-duration"].add(stop - start)

            logger.debug(
                "Execute key: %s worker: %s", key, self.address
            )  # TODO: comment out?
            try:
                result = await self.executor_submit(
                    key,
                    apply_function,
                    args=(
                        function,
                        args2,
                        kwargs2,
                        self.execution_state,
                        key,
                        self.active_threads,
                        self.active_threads_lock,
                        self.scheduler_delay,
                    ),
                )
            except RuntimeError as e:
                executor_error = e
                raise

            if self.task_state.get(key) not in ("executing", "long-running"):
                return

            result["key"] = key
            value = result.pop("result", None)
            self.startstops[key].append(("compute", result["start"], result["stop"]))
            self.threads[key] = result["thread"]

            if result["op"] == "task-finished":
                self.nbytes[key] = result["nbytes"]
                self.types[key] = result["type"]
                self.transition(key, "memory", value=value)
                if self.digests is not None:
                    self.digests["task-duration"].add(result["stop"] - result["start"])
            else:
                if isinstance(result.pop("actual-exception"), Reschedule):
                    self.batched_stream.send({"op": "reschedule", "key": key})
                    self.transition(key, "rescheduled", report=False)
                    self.release_key(key, report=False)
                else:
                    self.exceptions[key] = result["exception"]
                    self.tracebacks[key] = result["traceback"]
                    logger.warning(
                        " Compute Failed\n"
                        "Function:  %s\n"
                        "args:      %s\n"
                        "kwargs:    %s\n"
                        "Exception: %s\n",
                        str(funcname(function))[:1000],
                        convert_args_to_str(args2, max_len=1000),
                        convert_kwargs_to_str(kwargs2, max_len=1000),
                        repr(result["exception"].data),
                    )
                    self.transition(key, "error")

            logger.debug("Send compute response to scheduler: %s, %s", key, result)

            if self.validate:
                assert key not in self.executing
                assert key not in self.waiting_for_data

            self.ensure_computing()
            self.ensure_communicating()
        except Exception as e:
            if executor_error is e:
                logger.error("Thread Pool Executor error: %s", e)
            else:
                logger.exception(e)
                if LOG_PDB:
                    import pdb

                    pdb.set_trace()
                raise
        finally:
            if key in self.executing:
                self.executing.remove(key)

    ##################
    # Administrative #
    ##################

    async def memory_monitor(self):
        """ Track this process's memory usage and act accordingly

        If we rise above 70% memory use, start dumping data to disk.

        If we rise above 80% memory use, stop execution of new tasks
        """
        if self._memory_monitoring:
            return
        self._memory_monitoring = True
        total = 0

        proc = self.monitor.proc
        memory = proc.memory_info().rss
        frac = memory / self.memory_limit

        # Pause worker threads if above 80% memory use
        if self.memory_pause_fraction and frac > self.memory_pause_fraction:
            # Try to free some memory while in paused state
            self._throttled_gc.collect()
            if not self.paused:
                logger.warning(
                    "Worker is at %d%% memory usage. Pausing worker.  "
                    "Process memory: %s -- Worker memory limit: %s",
                    int(frac * 100),
                    format_bytes(proc.memory_info().rss),
                    format_bytes(self.memory_limit)
                    if self.memory_limit is not None
                    else "None",
                )
                self.paused = True
        elif self.paused:
            logger.warning(
                "Worker is at %d%% memory usage. Resuming worker. "
                "Process memory: %s -- Worker memory limit: %s",
                int(frac * 100),
                format_bytes(proc.memory_info().rss),
                format_bytes(self.memory_limit)
                if self.memory_limit is not None
                else "None",
            )
            self.paused = False
            self.ensure_computing()

        # Dump data to disk if above 70%
        if self.memory_spill_fraction and frac > self.memory_spill_fraction:
            target = self.memory_limit * self.memory_target_fraction
            count = 0
            need = memory - target
            while memory > target:
                if not self.data.fast:
                    logger.warning(
                        "Memory use is high but worker has no data "
                        "to store to disk.  Perhaps some other process "
                        "is leaking memory?  Process memory: %s -- "
                        "Worker memory limit: %s",
                        format_bytes(proc.memory_info().rss),
                        format_bytes(self.memory_limit)
                        if self.memory_limit is not None
                        else "None",
                    )
                    break
                k, v, weight = self.data.fast.evict()
                del k, v
                total += weight
                count += 1
                await gen.sleep(0)
                memory = proc.memory_info().rss
                if total > need and memory > target:
                    # Issue a GC to ensure that the evicted data is actually
                    # freed from memory and taken into account by the monitor
                    # before trying to evict even more data.
                    self._throttled_gc.collect()
                    memory = proc.memory_info().rss
            if count:
                logger.debug(
                    "Moved %d pieces of data data and %s to disk",
                    count,
                    format_bytes(total),
                )

        self._memory_monitoring = False
        return total

    def cycle_profile(self):
        now = time() + self.scheduler_delay
        prof, self.profile_recent = self.profile_recent, profile.create()
        self.profile_history.append((now, prof))

        self.profile_keys_history.append((now, dict(self.profile_keys)))
        self.profile_keys.clear()

    def trigger_profile(self):
        """
        Get a frame from all actively computing threads

        Merge these frames into existing profile counts
        """
        if not self.active_threads:  # hope that this is thread-atomic?
            return
        start = time()
        with self.active_threads_lock:
            active_threads = self.active_threads.copy()
        frames = sys._current_frames()
        frames = {ident: frames[ident] for ident in active_threads}
        llframes = {}
        if self.low_level_profiler:
            llframes = {ident: profile.ll_get_stack(ident) for ident in active_threads}
        for ident, frame in frames.items():
            if frame is not None:
                key = key_split(active_threads[ident])
                llframe = llframes.get(ident)

                state = profile.process(
                    frame, True, self.profile_recent, stop="distributed/worker.py"
                )
                profile.llprocess(llframe, None, state)
                profile.process(
                    frame, True, self.profile_keys[key], stop="distributed/worker.py"
                )

        stop = time()
        if self.digests is not None:
            self.digests["profile-duration"].add(stop - start)

    def get_profile(self, comm=None, start=None, stop=None, key=None):
        now = time() + self.scheduler_delay
        if key is None:
            history = self.profile_history
        else:
            history = [(t, d[key]) for t, d in self.profile_keys_history if key in d]
        if start is None:
            istart = 0
        else:
            istart = bisect.bisect_left(history, (start,))

        if stop is None:
            istop = None
        else:
            istop = bisect.bisect_right(history, (stop,)) + 1
            if istop >= len(history):
                istop = None  # include end

        if istart == 0 and istop is None:
            history = list(history)
        else:
            iistop = len(history) if istop is None else istop
            history = [history[i] for i in range(istart, iistop)]

        prof = profile.merge(*pluck(1, history))

        if not history:
            return profile.create()

        if istop is None and (start is None or start < now):
            if key is None:
                recent = self.profile_recent
            else:
                recent = self.profile_keys[key]
            prof = profile.merge(prof, recent)

        return prof

    def get_profile_metadata(self, comm=None, start=0, stop=None):
        if stop is None:
            add_recent = True
        now = time() + self.scheduler_delay
        stop = stop or now
        start = start or 0
        result = {
            "counts": [
                (t, d["count"]) for t, d in self.profile_history if start < t < stop
            ],
            "keys": [
                (t, {k: d["count"] for k, d in v.items()})
                for t, v in self.profile_keys_history
                if start < t < stop
            ],
        }
        if add_recent:
            result["counts"].append((now, self.profile_recent["count"]))
            result["keys"].append(
                (now, {k: v["count"] for k, v in self.profile_keys.items()})
            )
        return result

    def get_call_stack(self, comm=None, keys=None):
        with self.active_threads_lock:
            frames = sys._current_frames()
            active_threads = self.active_threads.copy()
            frames = {k: frames[ident] for ident, k in active_threads.items()}
        if keys is not None:
            frames = {k: frame for k, frame in frames.items() if k in keys}

        result = {k: profile.call_stack(frame) for k, frame in frames.items()}
        return result

    ##############
    # Validation #
    ##############

    def validate_key_memory(self, key):
        assert key in self.data or key in self.actors
        assert key in self.nbytes
        assert key not in self.waiting_for_data
        assert key not in self.executing
        assert key not in self.ready
        if key in self.dep_state:
            assert self.dep_state[key] == "memory"

    def validate_key_executing(self, key):
        assert key in self.executing
        assert key not in self.data
        assert key not in self.waiting_for_data
        assert all(
            dep in self.data or dep in self.actors for dep in self.dependencies[key]
        )

    def validate_key_ready(self, key):
        assert key in pluck(1, self.ready)
        assert key not in self.data
        assert key not in self.executing
        assert key not in self.waiting_for_data
        assert all(
            dep in self.data or dep in self.actors for dep in self.dependencies[key]
        )

    def validate_key_waiting(self, key):
        assert key not in self.data
        assert not all(dep in self.data for dep in self.dependencies[key])

    def validate_key(self, key):
        try:
            state = self.task_state[key]
            if state == "memory":
                self.validate_key_memory(key)
            elif state == "waiting":
                self.validate_key_waiting(key)
            elif state == "ready":
                self.validate_key_ready(key)
            elif state == "executing":
                self.validate_key_executing(key)
        except Exception as e:
            logger.exception(e)
            if LOG_PDB:
                import pdb

                pdb.set_trace()
            raise

    def validate_dep_waiting(self, dep):
        assert dep not in self.data
        assert dep in self.nbytes
        assert self.dependents[dep]
        assert not any(key in self.ready for key in self.dependents[dep])

    def validate_dep_flight(self, dep):
        assert dep not in self.data
        assert dep in self.nbytes
        assert not any(key in self.ready for key in self.dependents[dep])
        peer = self.in_flight_tasks[dep]
        assert dep in self.in_flight_workers[peer]

    def validate_dep_memory(self, dep):
        assert dep in self.data or dep in self.actors
        assert dep in self.nbytes
        assert dep in self.types
        if dep in self.task_state:
            assert self.task_state[dep] == "memory"

    def validate_dep(self, dep):
        try:
            state = self.dep_state[dep]
            if state == "waiting":
                self.validate_dep_waiting(dep)
            elif state == "flight":
                self.validate_dep_flight(dep)
            elif state == "memory":
                self.validate_dep_memory(dep)
            else:
                raise ValueError("Unknown dependent state", state)
        except Exception as e:
            logger.exception(e)
            if LOG_PDB:
                import pdb

                pdb.set_trace()
            raise

    def validate_state(self):
        if self.status != "running":
            return
        try:
            for key, workers in self.who_has.items():
                for w in workers:
                    assert key in self.has_what[w]

            for worker, keys in self.has_what.items():
                for k in keys:
                    assert worker in self.who_has[k]

            for key in self.task_state:
                self.validate_key(key)

            for dep in self.dep_state:
                self.validate_dep(dep)

            for key, deps in self.waiting_for_data.items():
                if key not in self.data_needed:
                    for dep in deps:
                        assert (
                            dep in self.in_flight_tasks
                            or dep in self._missing_dep_flight
                            or self.who_has[dep].issubset(self.in_flight_workers)
                        )

            for key in self.tasks:
                if self.task_state[key] == "memory":
                    assert isinstance(self.nbytes[key], int)
                    assert key not in self.waiting_for_data
                    assert key in self.data or key in self.actors

        except Exception as e:
            logger.exception(e)
            if LOG_PDB:
                import pdb

                pdb.set_trace()
            raise

    #######################################
    # Worker Clients (advanced workloads) #
    #######################################

    @property
    def client(self):
        with self._lock:
            if self._client:
                return self._client
            else:
                return self._get_client()

    def _get_client(self, timeout=3):
        """ Get local client attached to this worker

        If no such client exists, create one

        See Also
        --------
        get_client
        """
        try:
            from .client import default_client

            client = default_client()
        except ValueError:  # no clients found, need to make a new one
            pass
        else:
            if (
                client.scheduler
                and client.scheduler.address == self.scheduler.address
                or client._start_arg == self.scheduler.address
            ):
                self._client = client

        if not self._client:
            from .client import Client

            asynchronous = self.loop is IOLoop.current()
            self._client = Client(
                self.scheduler,
                loop=self.loop,
                security=self.security,
                set_as_default=True,
                asynchronous=asynchronous,
                direct_to_workers=True,
                name="worker",
                timeout=timeout,
            )
            if not asynchronous:
                assert self._client.status == "running"
        return self._client

    def get_current_task(self):
        """ Get the key of the task we are currently running

        This only makes sense to run within a task

        Examples
        --------
        >>> from dask.distributed import get_worker
        >>> def f():
        ...     return get_worker().get_current_task()

        >>> future = client.submit(f)  # doctest: +SKIP
        >>> future.result()  # doctest: +SKIP
        'f-1234'

        See Also
        --------
        get_worker
        """
        return self.active_threads[threading.get_ident()]


def get_worker():
    """ Get the worker currently running this task

    Examples
    --------
    >>> def f():
    ...     worker = get_worker()  # The worker on which this task is running
    ...     return worker.address

    >>> future = client.submit(f)  # doctest: +SKIP
    >>> future.result()  # doctest: +SKIP
    'tcp://127.0.0.1:47373'

    See Also
    --------
    get_client
    worker_client
    """
    try:
        return thread_state.execution_state["worker"]
    except AttributeError:
        try:
            return first(w for w in Worker._instances if w.status == "running")
        except StopIteration:
            raise ValueError("No workers found")


def get_client(address=None, timeout=3, resolve_address=True):
    """Get a client while within a task.

    This client connects to the same scheduler to which the worker is connected

    Parameters
    ----------
    address : str, optional
        The address of the scheduler to connect to. Defaults to the scheduler
        the worker is connected to.
    timeout : int, default 3
        Timeout (in seconds) for getting the Client
    resolve_address : bool, default True
        Whether to resolve `address` to its canonical form.

    Returns
    -------
    Client

    Examples
    --------
    >>> def f():
    ...     client = get_client()
    ...     futures = client.map(lambda x: x + 1, range(10))  # spawn many tasks
    ...     results = client.gather(futures)
    ...     return sum(results)

    >>> future = client.submit(f)  # doctest: +SKIP
    >>> future.result()  # doctest: +SKIP
    55

    See Also
    --------
    get_worker
    worker_client
    secede
    """
    if address and resolve_address:
        address = comm.resolve_address(address)
    try:
        worker = get_worker()
    except ValueError:  # could not find worker
        pass
    else:
        if not address or worker.scheduler.address == address:
            return worker._get_client(timeout=timeout)

    from .client import _get_global_client

    client = _get_global_client()  # TODO: assumes the same scheduler
    if client and (not address or client.scheduler.address == address):
        return client
    elif address:
        from .client import Client

        return Client(address, timeout=timeout)
    else:
        raise ValueError("No global client found and no address provided")


def secede():
    """
    Have this task secede from the worker's thread pool

    This opens up a new scheduling slot and a new thread for a new task. This
    enables the client to schedule tasks on this node, which is
    especially useful while waiting for other jobs to finish (e.g., with
    ``client.gather``).

    Examples
    --------
    >>> def mytask(x):
    ...     # do some work
    ...     client = get_client()
    ...     futures = client.map(...)  # do some remote work
    ...     secede()  # while that work happens, remove ourself from the pool
    ...     return client.gather(futures)  # return gathered results

    See Also
    --------
    get_client
    get_worker
    """
    worker = get_worker()
    tpe_secede()  # have this thread secede from the thread pool
    duration = time() - thread_state.start_time
    worker.loop.add_callback(
        worker.maybe_transition_long_running,
        thread_state.key,
        compute_duration=duration,
    )


class Reschedule(Exception):
    """ Reschedule this task

    Raising this exception will stop the current execution of the task and ask
    the scheduler to reschedule this task, possibly on a different machine.

    This does not guarantee that the task will move onto a different machine.
    The scheduler will proceed through its normal heuristics to determine the
    optimal machine to accept this task.  The machine will likely change if the
    load across the cluster has significantly changed since first scheduling
    the task.
    """

    pass


def parse_memory_limit(memory_limit, nthreads, total_cores=multiprocessing.cpu_count()):
    if memory_limit is None:
        return None

    if memory_limit == "auto":
        memory_limit = int(TOTAL_MEMORY * min(1, nthreads / total_cores))
    with ignoring(ValueError, TypeError):
        memory_limit = float(memory_limit)
        if isinstance(memory_limit, float) and memory_limit <= 1:
            memory_limit = int(memory_limit * TOTAL_MEMORY)

    if isinstance(memory_limit, str):
        memory_limit = parse_bytes(memory_limit)
    else:
        memory_limit = int(memory_limit)

    # should be less than hard RSS limit
    try:
        import resource

        hard_limit = resource.getrlimit(resource.RLIMIT_RSS)[1]
        if hard_limit > 0:
            memory_limit = min(memory_limit, hard_limit)
    except (ImportError, OSError):
        pass

    return memory_limit


async def get_data_from_worker(
    rpc,
    keys,
    worker,
    who=None,
    max_connections=None,
    serializers=None,
    deserializers=None,
):
    """ Get keys from worker

    The worker has a two step handshake to acknowledge when data has been fully
    delivered.  This function implements that handshake.

    See Also
    --------
    Worker.get_data
    Worker.gather_deps
    utils_comm.gather_data_from_workers
    """
    if serializers is None:
        serializers = rpc.serializers
    if deserializers is None:
        deserializers = rpc.deserializers

    comm = await rpc.connect(worker)
    comm.name = "Ephemeral Worker->Worker for gather"
    try:
        response = await send_recv(
            comm,
            serializers=serializers,
            deserializers=deserializers,
            op="get_data",
            keys=keys,
            who=who,
            max_connections=max_connections,
        )
        try:
            status = response["status"]
        except KeyError:
            raise ValueError("Unexpected response", response)
        else:
            if status == "OK":
                await comm.write("OK")
    finally:
        rpc.reuse(worker, comm)

    return response


job_counter = [0]


def _deserialize(function=None, args=None, kwargs=None, task=no_value):
    """ Deserialize task inputs and regularize to func, args, kwargs """
    if function is not None:
        function = pickle.loads(function)
    if args:
        args = pickle.loads(args)
    if kwargs:
        kwargs = pickle.loads(kwargs)

    if task is not no_value:
        assert not function and not args and not kwargs
        function = execute_task
        args = (task,)

    return function, args or (), kwargs or {}


def execute_task(task):
    """ Evaluate a nested task

    >>> inc = lambda x: x + 1
    >>> execute_task((inc, 1))
    2
    >>> execute_task((sum, [1, 2, (inc, 3)]))
    7
    """
    if istask(task):
        func, args = task[0], task[1:]
        return func(*map(execute_task, args))
    elif isinstance(task, list):
        return list(map(execute_task, task))
    else:
        return task


try:
    # a 10 MB cache of deserialized functions and their bytes
    from zict import LRU

    cache = LRU(10000000, dict(), weight=lambda k, v: len(v))
except ImportError:
    cache = dict()


def dumps_function(func):
    """ Dump a function to bytes, cache functions """
    try:
        result = cache[func]
    except KeyError:
        result = pickle.dumps(func)
        if len(result) < 100000:
            cache[func] = result
    except TypeError:
        result = pickle.dumps(func)
    return result


def dumps_task(task):
    """ Serialize a dask task

    Returns a dict of bytestrings that can each be loaded with ``loads``

    Examples
    --------
    Either returns a task as a function, args, kwargs dict

    >>> from operator import add
    >>> dumps_task((add, 1))  # doctest: +SKIP
    {'function': b'\x80\x04\x95\x00\x8c\t_operator\x94\x8c\x03add\x94\x93\x94.'
     'args': b'\x80\x04\x95\x07\x00\x00\x00K\x01K\x02\x86\x94.'}

    Or as a single task blob if it can't easily decompose the result.  This
    happens either if the task is highly nested, or if it isn't a task at all

    >>> dumps_task(1)  # doctest: +SKIP
    {'task': b'\x80\x04\x95\x03\x00\x00\x00\x00\x00\x00\x00K\x01.'}
    """
    if istask(task):
        if task[0] is apply and not any(map(_maybe_complex, task[2:])):
            d = {"function": dumps_function(task[1]), "args": warn_dumps(task[2])}
            if len(task) == 4:
                d["kwargs"] = warn_dumps(task[3])
            return d
        elif not any(map(_maybe_complex, task[1:])):
            return {"function": dumps_function(task[0]), "args": warn_dumps(task[1:])}
    return to_serialize(task)


_warn_dumps_warned = [False]


def warn_dumps(obj, dumps=pickle.dumps, limit=1e6):
    """ Dump an object to bytes, warn if those bytes are large """
    b = dumps(obj)
    if not _warn_dumps_warned[0] and len(b) > limit:
        _warn_dumps_warned[0] = True
        s = str(obj)
        if len(s) > 70:
            s = s[:50] + " ... " + s[-15:]
        warnings.warn(
            "Large object of size %s detected in task graph: \n"
            "  %s\n"
            "Consider scattering large objects ahead of time\n"
            "with client.scatter to reduce scheduler burden and \n"
            "keep data on workers\n\n"
            "    future = client.submit(func, big_data)    # bad\n\n"
            "    big_future = client.scatter(big_data)     # good\n"
            "    future = client.submit(func, big_future)  # good"
            % (format_bytes(len(b)), s)
        )
    return b


def apply_function(
    function,
    args,
    kwargs,
    execution_state,
    key,
    active_threads,
    active_threads_lock,
    time_delay,
):
    """ Run a function, collect information

    Returns
    -------
    msg: dictionary with status, result/error, timings, etc..
    """
    ident = threading.get_ident()
    with active_threads_lock:
        active_threads[ident] = key
    thread_state.start_time = time()
    thread_state.execution_state = execution_state
    thread_state.key = key
    start = time()
    try:
        result = function(*args, **kwargs)
    except Exception as e:
        msg = error_message(e)
        msg["op"] = "task-erred"
        msg["actual-exception"] = e
    else:
        msg = {
            "op": "task-finished",
            "status": "OK",
            "result": result,
            "nbytes": sizeof(result),
            "type": type(result) if result is not None else None,
        }
    finally:
        end = time()
    msg["start"] = start + time_delay
    msg["stop"] = end + time_delay
    msg["thread"] = ident
    with active_threads_lock:
        del active_threads[ident]
    return msg


def apply_function_actor(
    function, args, kwargs, execution_state, key, active_threads, active_threads_lock
):
    """ Run a function, collect information

    Returns
    -------
    msg: dictionary with status, result/error, timings, etc..
    """
    ident = threading.get_ident()

    with active_threads_lock:
        active_threads[ident] = key

    thread_state.execution_state = execution_state
    thread_state.key = key

    result = function(*args, **kwargs)

    with active_threads_lock:
        del active_threads[ident]

    return result


def get_msg_safe_str(msg):
    """ Make a worker msg, which contains args and kwargs, safe to cast to str:
    allowing for some arguments to raise exceptions during conversion and
    ignoring them.
    """

    class Repr(object):
        def __init__(self, f, val):
            self._f = f
            self._val = val

        def __repr__(self):
            return self._f(self._val)

    msg = msg.copy()
    if "args" in msg:
        msg["args"] = Repr(convert_args_to_str, msg["args"])
    if "kwargs" in msg:
        msg["kwargs"] = Repr(convert_kwargs_to_str, msg["kwargs"])
    return msg


def convert_args_to_str(args, max_len=None):
    """ Convert args to a string, allowing for some arguments to raise
    exceptions during conversion and ignoring them.
    """
    length = 0
    strs = ["" for i in range(len(args))]
    for i, arg in enumerate(args):
        try:
            sarg = repr(arg)
        except Exception:
            sarg = "< could not convert arg to str >"
        strs[i] = sarg
        length += len(sarg) + 2
        if max_len is not None and length > max_len:
            return "({}".format(", ".join(strs[: i + 1]))[:max_len]
    else:
        return "({})".format(", ".join(strs))


def convert_kwargs_to_str(kwargs, max_len=None):
    """ Convert kwargs to a string, allowing for some arguments to raise
    exceptions during conversion and ignoring them.
    """
    length = 0
    strs = ["" for i in range(len(kwargs))]
    for i, (argname, arg) in enumerate(kwargs.items()):
        try:
            sarg = repr(arg)
        except Exception:
            sarg = "< could not convert arg to str >"
        skwarg = repr(argname) + ": " + sarg
        strs[i] = skwarg
        length += len(skwarg) + 2
        if max_len is not None and length > max_len:
            return "{{{}".format(", ".join(strs[: i + 1]))[:max_len]
    else:
        return "{{{}}}".format(", ".join(strs))


def weight(k, v):
    return sizeof(v)


async def run(server, comm, function, args=(), kwargs={}, is_coro=None, wait=True):
    function = pickle.loads(function)
    if is_coro is None:
        is_coro = iscoroutinefunction(function)
    else:
        warnings.warn(
            "The is_coro= parameter is deprecated. "
            "We now automatically detect coroutines/async functions"
        )
    assert wait or is_coro, "Combination not supported"
    if args:
        args = pickle.loads(args)
    if kwargs:
        kwargs = pickle.loads(kwargs)
    if has_arg(function, "dask_worker"):
        kwargs["dask_worker"] = server
    if has_arg(function, "dask_scheduler"):
        kwargs["dask_scheduler"] = server
    logger.info("Run out-of-band function %r", funcname(function))
    try:
        if not is_coro:
            result = function(*args, **kwargs)
        else:
            if wait:
                result = await function(*args, **kwargs)
            else:
                server.loop.add_callback(function, *args, **kwargs)
                result = None

    except Exception as e:
        logger.warning(
            " Run Failed\n" "Function: %s\n" "args:     %s\n" "kwargs:   %s\n",
            str(funcname(function))[:1000],
            convert_args_to_str(args, max_len=1000),
            convert_kwargs_to_str(kwargs, max_len=1000),
            exc_info=True,
        )

        response = error_message(e)
    else:
        response = {"status": "OK", "result": to_serialize(result)}
    return response


_global_workers = Worker._instances<|MERGE_RESOLUTION|>--- conflicted
+++ resolved
@@ -1061,8 +1061,6 @@
 
             setproctitle("dask-worker [closed]")
         return "OK"
-<<<<<<< HEAD
-=======
 
     async def close_gracefully(self):
         """ Gracefully shut down a worker
@@ -1080,7 +1078,6 @@
         self.status = "closing-gracefully"
         await self.scheduler.retire_workers(workers=[self.address], remove=False)
         await self.close(safe=True, nanny=not self.lifetime_restart)
->>>>>>> 58844d01
 
     async def terminate(self, comm, report=True, **kwargs):
         await self.close(report=report, **kwargs)
