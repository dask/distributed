--- conflicted
+++ resolved
@@ -944,17 +944,11 @@
         ServerNode.status.__set__(self, value)  # type: ignore
         stimulus_id = f"worker-status-change-{time()}"
         self._send_worker_status_change(stimulus_id)
-<<<<<<< HEAD
-        if value == Status.running:
-=======
-
-        if prev_status == Status.running:
-            self.handle_stimulus(PauseEvent(stimulus_id=stimulus_id))
-        elif value == Status.running and prev_status in (
+
+        if value == Status.running and prev_status in (
             Status.paused,
             Status.closing_gracefully,
         ):
->>>>>>> ff250f2b
             self.handle_stimulus(UnpauseEvent(stimulus_id=stimulus_id))
         elif prev_status == Status.running:
             self.handle_stimulus(PauseEvent(stimulus_id=stimulus_id))
