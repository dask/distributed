--- conflicted
+++ resolved
@@ -69,11 +69,8 @@
                  loop=None, local_dir=None, services=None, service_ports=None,
                  name=None, heartbeat_interval=5000, reconnect=True,
                  memory_limit='auto', executor=None, resources=None,
-<<<<<<< HEAD
-                 silence_logs=None, connection_kwargs=None, **kwargs):
-=======
-                 silence_logs=None, death_timeout=None, **kwargs):
->>>>>>> 28b1f05f
+                 silence_logs=None, death_timeout=None, connection_kwargs=None, 
+                 **kwargs):
         if scheduler_port is None:
             scheduler_addr = coerce_to_address(scheduler_ip)
         else:
