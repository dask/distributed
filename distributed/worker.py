import asyncio
import bisect
import errno
import heapq
import logging
import os
import random
import sys
import threading
import uuid
import warnings
import weakref
from collections import defaultdict, deque, namedtuple
from collections.abc import MutableMapping
from contextlib import suppress
from datetime import timedelta
from functools import partial
from inspect import isawaitable
from pickle import PicklingError

import dask
from dask.compatibility import apply
from dask.core import istask
from dask.system import CPU_COUNT
<<<<<<< HEAD
from dask.utils import format_bytes, funcname
from tlz import first, keymap, merge, pluck
=======

from tlz import pluck, first, keymap
>>>>>>> e8c8e351
from tornado import gen
from tornado.ioloop import IOLoop, PeriodicCallback

from . import comm, preloading, profile, system
from .batched import BatchedSend
from .comm import connect, get_address_host
from .comm.addressing import address_from_user_args
from .comm.utils import OFFLOAD_THRESHOLD
from .core import (
    CommClosedError,
    Status,
    coerce_to_address,
    error_message,
    pingpong,
    send_recv,
)
from .diskutils import WorkSpace
from .http import get_handlers
from .metrics import time
from .node import ServerNode
from .proctitle import setproctitle
from .protocol import deserialize_bytes, pickle, serialize_bytelist, to_serialize
from .pubsub import PubSubWorkerExtension
from .security import Security
from .sizeof import safe_sizeof as sizeof
from .threadpoolexecutor import ThreadPoolExecutor
from .threadpoolexecutor import secede as tpe_secede
from .utils import (
    LRU,
    TimeoutError,
    _maybe_complex,
    get_ip,
    has_arg,
    import_file,
    iscoroutinefunction,
    json_load_robust,
    key_split,
    log_errors,
    offload,
    parse_bytes,
    parse_ports,
    parse_timedelta,
    silence_logging,
    thread_state,
    typename,
    warn_on_duration,
)
from .utils_comm import gather_from_workers, pack_data, retry_operation
from .utils_perf import ThrottledGC, disable_gc_diagnosis, enable_gc_diagnosis
from .versions import get_versions

logger = logging.getLogger(__name__)

LOG_PDB = dask.config.get("distributed.admin.pdb-on-err")

no_value = "--no-value-sentinel--"

IN_PLAY = ("waiting", "ready", "executing", "long-running")
PENDING = ("waiting", "ready", "constrained")
PROCESSING = ("waiting", "ready", "constrained", "executing", "long-running")
READY = ("ready", "constrained")


DEFAULT_EXTENSIONS = [PubSubWorkerExtension]

DEFAULT_METRICS = {}

DEFAULT_STARTUP_INFORMATION = {}

DEFAULT_DATA_SIZE = parse_bytes(
    dask.config.get("distributed.scheduler.default-data-size")
)

SerializedTask = namedtuple("SerializedTask", ["function", "args", "kwargs", "task"])


class TaskState:
    """Holds volatile state relating to an individual Dask task


    * **dependencies**: ``set(TaskState instances)``
        The data needed by this key to run
    * **dependents**: ``set(TaskState instances)``
        The keys that use this dependency. Only keys which are not available
        already are tracked in this structure and dependents made available are
        actively removed. Only after all dependents have been removed, this task
        is allowed to be forgotten
    * **duration**: ``float``
        Expected duration the a task
    * **priority**: ``tuple``
        The priority this task given by the scheduler.  Determines run order.
    * **state**: ``str``
        The current state of the task. One of ["waiting", "ready", "executing",
        "fetch", "memory", "flight", "long-running", "rescheduled", "error"]
    * **who_has**: ``set(worker)``
        Workers that we believe have this data
    * **coming_from**: ``str``
        The worker that current task data is coming from if task is in flight
    * **waiting_for_data**: ``set(keys of dependencies)``
        A dynamic version of dependencies.  All dependencies that we still don't
        have for a particular key.
    * **resource_restrictions**: ``{str: number}``
        Abstract resources required to run a task
    * **exception**: ``str``
        The exception caused by running a task if it erred
    * **traceback**: ``str``
        The exception caused by running a task if it erred
    * **type**: ``type``
        The type of a particular piece of data
    * **suspicious_count**: ``int``
        The number of times a dependency has not been where we expected it
    * **startstops**: ``[{startstop}]``
        Log of transfer, load, and compute times for a task
    * **start_time**: ``float``
        Time at which task begins running
    * **stop_time**: ``float``
        Time at which task finishes running
    * **metadata**: ``dict``
        Metadata related to task. Stored metadata should be msgpack
        serializable (e.g. int, string, list, dict).
    * **nbytes**: ``int``
        The size of a particular piece of data

    Parameters
    ----------
    key: str
    runspec: SerializedTask
        A named tuple containing the ``function``, ``args``, ``kwargs`` and
        ``task`` associated with this `TaskState` instance. This defaults to
        ``None`` and can remain empty if it is a dependency that this worker
        will receive from another worker.

    """

    def __init__(self, key, runspec=None):
        assert key is not None
        self.key = key
        self.runspec = runspec
        self.dependencies = set()
        self.dependents = set()
        self.duration = None
        self.priority = None
        self.state = "new"
        self.who_has = set()
        self.coming_from = None
        self.waiting_for_data = set()
        self.resource_restrictions = None
        self.exception = None
        self.traceback = None
        self.type = None
        self.suspicious_count = 0
        self.startstops = list()
        self.start_time = None
        self.stop_time = None
        self.metadata = {}
        self.nbytes = None

    def __repr__(self):
        return "<Task %r %s>" % (self.key, self.state)

    def get_nbytes(self) -> int:
        nbytes = self.nbytes
        return nbytes if nbytes is not None else DEFAULT_DATA_SIZE


class Worker(ServerNode):
    """Worker node in a Dask distributed cluster

    Workers perform two functions:

    1.  **Serve data** from a local dictionary
    2.  **Perform computation** on that data and on data from peers

    Workers keep the scheduler informed of their data and use that scheduler to
    gather data from other workers when necessary to perform a computation.

    You can start a worker with the ``dask-worker`` command line application::

        $ dask-worker scheduler-ip:port

    Use the ``--help`` flag to see more options::

        $ dask-worker --help

    The rest of this docstring is about the internal state the the worker uses
    to manage and track internal computations.

    **State**

    **Informational State**

    These attributes don't change significantly during execution.

    * **nthreads:** ``int``:
        Number of nthreads used by this worker process
    * **executor:** ``concurrent.futures.ThreadPoolExecutor``:
        Executor used to perform computation
        This can also be the string "offload" in which case this uses the same
        thread pool used for offloading communications.  This results in the
        same thread being used for deserialization and computation.
    * **local_directory:** ``path``:
        Path on local machine to store temporary files
    * **scheduler:** ``rpc``:
        Location of scheduler.  See ``.ip/.port`` attributes.
    * **name:** ``string``:
        Alias
    * **services:** ``{str: Server}``:
        Auxiliary web servers running on this worker
    * **service_ports:** ``{str: port}``:
    * **total_out_connections**: ``int``
        The maximum number of concurrent outgoing requests for data
    * **total_in_connections**: ``int``
        The maximum number of concurrent incoming requests for data
    * **total_comm_nbytes**: ``int``
    * **batched_stream**: ``BatchedSend``
        A batched stream along which we communicate to the scheduler
    * **log**: ``[(message)]``
        A structured and queryable log.  See ``Worker.story``

    **Volatile State**

    These attributes track the progress of tasks that this worker is trying to
    complete.  In the descriptions below a ``key`` is the name of a task that
    we want to compute and ``dep`` is the name of a piece of dependent data
    that we want to collect from others.

    * **tasks**: ``{key: TaskState}``
        The tasks currently executing on this worker (and any dependencies of those tasks)
    * **data:** ``{key: object}``:
        Prefer using the **host** attribute instead of this, unless
        memory_limit and at least one of memory_target_fraction or
        memory_spill_fraction values are defined, in that case, this attribute
        is a zict.Buffer, from which information on LRU cache can be queried.
    * **data.memory:** ``{key: object}``:
        Dictionary mapping keys to actual values stored in memory. Only
        available if condition for **data** being a zict.Buffer is met.
    * **data.disk:** ``{key: object}``:
        Dictionary mapping keys to actual values stored on disk. Only
        available if condition for **data** being a zict.Buffer is met.
    * **data_needed**: deque(keys)
        The keys which still require data in order to execute, arranged in a deque
    * **ready**: [keys]
        Keys that are ready to run.  Stored in a LIFO stack
    * **constrained**: [keys]
        Keys for which we have the data to run, but are waiting on abstract
        resources like GPUs.  Stored in a FIFO deque
    * **executing_count**: ``int``
        A count of tasks currently executing on this worker
    * **executed_count**: int
        A number of tasks that this worker has run in its lifetime
    * **long_running**: {keys}
        A set of keys of tasks that are running and have started their own
        long-running clients.
    * **has_what**: ``{worker: {deps}}``
        The data that we care about that we think a worker has
    * **pending_data_per_worker**: ``{worker: [dep]}``
        The data on each worker that we still want, prioritized as a deque
    * **in_flight_tasks**: ``int``
        A count of the number of tasks that are coming to us in current
        peer-to-peer connections
    * **in_flight_workers**: ``{worker: {task}}``
        The workers from which we are currently gathering data and the
        dependencies we expect from those connections
    * **comm_bytes**: ``int``
        The total number of bytes in flight
    * **threads**: ``{key: int}``
        The ID of the thread on which the task ran
    * **active_threads**: ``{int: key}``
        The keys currently running on active threads
    * **waiting_for_data_count**: ``int``
        A count of how many tasks are currently waiting for data


    Parameters
    ----------
    scheduler_ip: str
    scheduler_port: int
    ip: str, optional
    data: MutableMapping, type, None
        The object to use for storage, builds a disk-backed LRU dict by default
    nthreads: int, optional
    loop: tornado.ioloop.IOLoop
    local_directory: str, optional
        Directory where we place local resources
    name: str, optional
    memory_limit: int, float, string
        Number of bytes of memory that this worker should use.
        Set to zero for no limit.  Set to 'auto' to calculate
        as system.MEMORY_LIMIT * min(1, nthreads / total_cores)
        Use strings or numbers like 5GB or 5e9
    memory_target_fraction: float
        Fraction of memory to try to stay beneath
    memory_spill_fraction: float
        Fraction of memory at which we start spilling to disk
    memory_pause_fraction: float
        Fraction of memory at which we stop running new tasks
    executor: concurrent.futures.Executor
    resources: dict
        Resources that this worker has like ``{'GPU': 2}``
    nanny: str
        Address on which to contact nanny, if it exists
    lifetime: str
        Amount of time like "1 hour" after which we gracefully shut down the worker.
        This defaults to None, meaning no explicit shutdown time.
    lifetime_stagger: str
        Amount of time like "5 minutes" to stagger the lifetime value
        The actual lifetime will be selected uniformly at random between
        lifetime +/- lifetime_stagger
    lifetime_restart: bool
        Whether or not to restart a worker after it has reached its lifetime
        Default False

    Examples
    --------

    Use the command line to start a worker::

        $ dask-scheduler
        Start scheduler at 127.0.0.1:8786

        $ dask-worker 127.0.0.1:8786
        Start worker at:               127.0.0.1:1234
        Registered with scheduler at:  127.0.0.1:8786

    See Also
    --------
    distributed.scheduler.Scheduler
    distributed.nanny.Nanny
    """

    _instances = weakref.WeakSet()

    def __init__(
        self,
        scheduler_ip=None,
        scheduler_port=None,
        scheduler_file=None,
        ncores=None,
        nthreads=None,
        loop=None,
        local_dir=None,
        local_directory=None,
        services=None,
        service_ports=None,
        service_kwargs=None,
        name=None,
        reconnect=True,
        memory_limit="auto",
        executor=None,
        resources=None,
        silence_logs=None,
        death_timeout=None,
        preload=None,
        preload_argv=None,
        security=None,
        contact_address=None,
        memory_monitor_interval="200ms",
        extensions=None,
        metrics=DEFAULT_METRICS,
        startup_information=DEFAULT_STARTUP_INFORMATION,
        data=None,
        interface=None,
        host=None,
        port=None,
        protocol=None,
        dashboard_address=None,
        dashboard=False,
        http_prefix="/",
        nanny=None,
        plugins=(),
        low_level_profiler=dask.config.get("distributed.worker.profile.low-level"),
        validate=None,
        profile_cycle_interval=None,
        lifetime=None,
        lifetime_stagger=None,
        lifetime_restart=None,
        **kwargs,
    ):
        self.tasks = dict()
        self.waiting_for_data_count = 0
        self.has_what = defaultdict(set)
        self.pending_data_per_worker = defaultdict(deque)
        self.nanny = nanny
        self._lock = threading.Lock()

        self.data_needed = deque()  # TODO: replace with heap?

        self.in_flight_tasks = 0
        self.in_flight_workers = dict()
        self.total_out_connections = dask.config.get(
            "distributed.worker.connections.outgoing"
        )
        self.total_in_connections = dask.config.get(
            "distributed.worker.connections.incoming"
        )
        self.total_comm_nbytes = 10e6
        self.comm_nbytes = 0
        self._missing_dep_flight = set()

        self.threads = dict()

        self.active_threads_lock = threading.Lock()
        self.active_threads = dict()
        self.profile_keys = defaultdict(profile.create)
        self.profile_keys_history = deque(maxlen=3600)
        self.profile_recent = profile.create()
        self.profile_history = deque(maxlen=3600)

        self.generation = 0

        self.ready = list()
        self.constrained = deque()
        self.executing_count = 0
        self.executed_count = 0
        self.long_running = set()

        self.recent_messages_log = deque(
            maxlen=dask.config.get("distributed.comm.recent-messages-log-length")
        )
        self.target_message_size = 50e6  # 50 MB

        self.log = deque(maxlen=100000)
        if validate is None:
            validate = dask.config.get("distributed.scheduler.validate")
        self.validate = validate

        self._transitions = {
            # Basic state transitions
            ("new", "waiting"): self.transition_new_waiting,
            ("new", "fetch"): self.transition_new_fetch,
            ("waiting", "ready"): self.transition_waiting_ready,
            ("fetch", "flight"): self.transition_fetch_flight,
            ("ready", "executing"): self.transition_ready_executing,
            ("executing", "memory"): self.transition_executing_done,
            ("flight", "memory"): self.transition_flight_memory,
            ("flight", "fetch"): self.transition_flight_fetch,
            # Scheduler intercession (re-assignment)
            ("fetch", "waiting"): self.transition_fetch_waiting,
            ("flight", "waiting"): self.transition_flight_waiting,
            # Errors, long-running, constrained
            ("waiting", "error"): self.transition_waiting_done,
            ("constrained", "executing"): self.transition_constrained_executing,
            ("executing", "error"): self.transition_executing_done,
            ("executing", "rescheduled"): self.transition_executing_done,
            ("executing", "long-running"): self.transition_executing_long_running,
            ("long-running", "error"): self.transition_executing_done,
            ("long-running", "memory"): self.transition_executing_done,
            ("long-running", "rescheduled"): self.transition_executing_done,
        }

        self.incoming_transfer_log = deque(maxlen=100000)
        self.incoming_count = 0
        self.outgoing_transfer_log = deque(maxlen=100000)
        self.outgoing_count = 0
        self.outgoing_current_count = 0
        self.repetitively_busy = 0
        self.bandwidth = parse_bytes(dask.config.get("distributed.scheduler.bandwidth"))
        self.bandwidth_workers = defaultdict(
            lambda: (0, 0)
        )  # bw/count recent transfers
        self.bandwidth_types = defaultdict(lambda: (0, 0))  # bw/count recent transfers
        self.latency = 0.001
        self._client = None

        if profile_cycle_interval is None:
            profile_cycle_interval = dask.config.get("distributed.worker.profile.cycle")
        profile_cycle_interval = parse_timedelta(profile_cycle_interval, default="ms")

        self._setup_logging(logger)

        if scheduler_file:
            cfg = json_load_robust(scheduler_file)
            scheduler_addr = cfg["address"]
        elif scheduler_ip is None and dask.config.get("scheduler-address", None):
            scheduler_addr = dask.config.get("scheduler-address")
        elif scheduler_port is None:
            scheduler_addr = coerce_to_address(scheduler_ip)
        else:
            scheduler_addr = coerce_to_address((scheduler_ip, scheduler_port))
        self.contact_address = contact_address

        if protocol is None:
            protocol_address = scheduler_addr.split("://")
            if len(protocol_address) == 2:
                protocol = protocol_address[0]

        # Target interface on which we contact the scheduler by default
        # TODO: it is unfortunate that we special-case inproc here
        if not host and not interface and not scheduler_addr.startswith("inproc://"):
            host = get_ip(get_address_host(scheduler_addr.split("://")[-1]))

        self._start_port = port
        self._start_host = host
        self._interface = interface
        self._protocol = protocol

        if ncores is not None:
            warnings.warn("the ncores= parameter has moved to nthreads=")
            nthreads = ncores

        self.nthreads = nthreads or CPU_COUNT
        if resources is None:
            resources = dask.config.get("distributed.worker.resources", None)

        self.total_resources = resources or {}
        self.available_resources = (resources or {}).copy()
        self.death_timeout = parse_timedelta(death_timeout)

        self.extensions = dict()
        if silence_logs:
            silence_logging(level=silence_logs)

        if local_dir is not None:
            warnings.warn("The local_dir keyword has moved to local_directory")
            local_directory = local_dir

        if not local_directory:
            local_directory = dask.config.get("temporary-directory") or os.getcwd()

        os.makedirs(local_directory, exist_ok=True)
        local_directory = os.path.join(local_directory, "dask-worker-space")

        with warn_on_duration(
            "1s",
            "Creating scratch directories is taking a surprisingly long time. "
            "This is often due to running workers on a network file system. "
            "Consider specifying a local-directory to point workers to write "
            "scratch data to a local disk.",
        ):
            self._workspace = WorkSpace(os.path.abspath(local_directory))
            self._workdir = self._workspace.new_work_dir(prefix="worker-")
            self.local_directory = self._workdir.dir_path

        if preload is None:
            preload = dask.config.get("distributed.worker.preload")
        if preload_argv is None:
            preload_argv = dask.config.get("distributed.worker.preload-argv")
        self.preloads = preloading.process_preloads(
            self, preload, preload_argv, file_dir=self.local_directory
        )

        if isinstance(security, dict):
            security = Security(**security)
        self.security = security or Security()
        assert isinstance(self.security, Security)
        self.connection_args = self.security.get_connection_args("worker")

        self.memory_limit = parse_memory_limit(memory_limit, self.nthreads)

        self.paused = False

        if "memory_target_fraction" in kwargs:
            self.memory_target_fraction = kwargs.pop("memory_target_fraction")
        else:
            self.memory_target_fraction = dask.config.get(
                "distributed.worker.memory.target"
            )
        if "memory_spill_fraction" in kwargs:
            self.memory_spill_fraction = kwargs.pop("memory_spill_fraction")
        else:
            self.memory_spill_fraction = dask.config.get(
                "distributed.worker.memory.spill"
            )
        if "memory_pause_fraction" in kwargs:
            self.memory_pause_fraction = kwargs.pop("memory_pause_fraction")
        else:
            self.memory_pause_fraction = dask.config.get(
                "distributed.worker.memory.pause"
            )

        if isinstance(data, MutableMapping):
            self.data = data
        elif callable(data):
            self.data = data()
        elif isinstance(data, tuple):
            self.data = data[0](**data[1])
        elif self.memory_limit and (
            self.memory_target_fraction or self.memory_spill_fraction
        ):
            try:
                from zict import Buffer, File, Func
            except ImportError:
                raise ImportError(
                    "Please `python -m pip install zict` for spill-to-disk workers"
                )
            path = os.path.join(self.local_directory, "storage")
            storage = Func(
                partial(serialize_bytelist, on_error="raise"),
                deserialize_bytes,
                File(path),
            )
            target = (
                int(float(self.memory_limit) * self.memory_target_fraction)
                or sys.maxsize
            )
            self.data = Buffer({}, storage, target, weight)
            self.data.memory = self.data.fast
            self.data.disk = self.data.slow
        else:
            self.data = dict()

        self.actors = {}
        self.loop = loop or IOLoop.current()
        self.reconnect = reconnect
        if executor == "offload":
            from distributed.utils import _offload_executor as executor
        self.executor = executor or ThreadPoolExecutor(
            self.nthreads, thread_name_prefix="Dask-Worker-Threads'"
        )
        self.actor_executor = ThreadPoolExecutor(
            1, thread_name_prefix="Dask-Actor-Threads"
        )
        self.batched_stream = BatchedSend(interval="2ms", loop=self.loop)
        self.name = name
        self.scheduler_delay = 0
        self.stream_comms = dict()
        self.heartbeat_active = False
        self._ipython_kernel = None

        if self.local_directory not in sys.path:
            sys.path.insert(0, self.local_directory)

        self.services = {}
        self.service_specs = services or {}

        self._dashboard_address = dashboard_address
        self._dashboard = dashboard
        self._http_prefix = http_prefix

        self.metrics = dict(metrics) if metrics else {}
        self.startup_information = (
            dict(startup_information) if startup_information else {}
        )

        self.low_level_profiler = low_level_profiler

        handlers = {
            "gather": self.gather,
            "run": self.run,
            "run_coroutine": self.run_coroutine,
            "get_data": self.get_data,
            "update_data": self.update_data,
            "delete_data": self.delete_data,
            "terminate": self.close,
            "ping": pingpong,
            "upload_file": self.upload_file,
            "start_ipython": self.start_ipython,
            "call_stack": self.get_call_stack,
            "profile": self.get_profile,
            "profile_metadata": self.get_profile_metadata,
            "get_logs": self.get_logs,
            "keys": self.keys,
            "versions": self.versions,
            "actor_execute": self.actor_execute,
            "actor_attribute": self.actor_attribute,
            "plugin-add": self.plugin_add,
        }

        stream_handlers = {
            "close": self.close,
            "compute-task": self.add_task,
            "release-task": partial(self.release_key, report=False),
            "delete-data": self.delete_data,
            "steal-request": self.steal_request,
        }

        super().__init__(
            handlers=handlers,
            stream_handlers=stream_handlers,
            io_loop=self.loop,
            connection_args=self.connection_args,
            **kwargs,
        )

        self.scheduler = self.rpc(scheduler_addr)
        self.execution_state = {
            "scheduler": self.scheduler.address,
            "ioloop": self.loop,
            "worker": self,
        }

        pc = PeriodicCallback(self.heartbeat, 1000)
        self.periodic_callbacks["heartbeat"] = pc
        pc = PeriodicCallback(
            lambda: self.batched_stream.send({"op": "keep-alive"}), 60000
        )
        self.periodic_callbacks["keep-alive"] = pc

        self._address = contact_address

        self.memory_monitor_interval = parse_timedelta(
            memory_monitor_interval, default="ms"
        )
        if self.memory_limit:
            self._memory_monitoring = False
            pc = PeriodicCallback(
                self.memory_monitor, self.memory_monitor_interval * 1000
            )
            self.periodic_callbacks["memory"] = pc

        if extensions is None:
            extensions = DEFAULT_EXTENSIONS
        for ext in extensions:
            ext(self)

        self._throttled_gc = ThrottledGC(logger=logger)

        setproctitle("dask-worker [not started]")

        profile_trigger_interval = parse_timedelta(
            dask.config.get("distributed.worker.profile.interval"), default="ms"
        )
        pc = PeriodicCallback(self.trigger_profile, profile_trigger_interval * 1000)
        self.periodic_callbacks["profile"] = pc

        pc = PeriodicCallback(self.cycle_profile, profile_cycle_interval * 1000)
        self.periodic_callbacks["profile-cycle"] = pc

        self.plugins = {}
        self._pending_plugins = plugins

        self.lifetime = lifetime or dask.config.get(
            "distributed.worker.lifetime.duration"
        )
        lifetime_stagger = lifetime_stagger or dask.config.get(
            "distributed.worker.lifetime.stagger"
        )
        self.lifetime_restart = lifetime_restart or dask.config.get(
            "distributed.worker.lifetime.restart"
        )
        if isinstance(self.lifetime, str):
            self.lifetime = parse_timedelta(self.lifetime)
        if isinstance(lifetime_stagger, str):
            lifetime_stagger = parse_timedelta(lifetime_stagger)
        if self.lifetime:
            self.lifetime += (random.random() * 2 - 1) * lifetime_stagger
            self.io_loop.call_later(self.lifetime, self.close_gracefully)

        Worker._instances.add(self)

    ##################
    # Administrative #
    ##################

    def __repr__(self):
        return "<%s: %r, %s, %s, stored: %d, running: %d/%d, ready: %d, comm: %d, waiting: %d>" % (
            self.__class__.__name__,
            self.address,
            self.name,
            self.status,
            len(self.data),
            self.executing_count,
            self.nthreads,
            len(self.ready),
            self.in_flight_tasks,
            self.waiting_for_data_count,
        )

    @property
    def logs(self):
        return self._deque_handler.deque

    def log_event(self, topic, msg):
        self.batched_stream.send(
            {
                "op": "log-event",
                "topic": topic,
                "msg": msg,
            }
        )

    @property
    def worker_address(self):
        """ For API compatibility with Nanny """
        return self.address

    @property
    def local_dir(self):
        """ For API compatibility with Nanny """
        warnings.warn(
            "The local_dir attribute has moved to local_directory", stacklevel=2
        )
        return self.local_directory

    async def get_metrics(self):
        out = dict(
            executing=self.executing_count,
            in_memory=len(self.data),
            ready=len(self.ready),
            in_flight=self.in_flight_tasks,
            bandwidth={
                "total": self.bandwidth,
                "workers": dict(self.bandwidth_workers),
                "types": keymap(typename, self.bandwidth_types),
            },
        )
        out.update(self.monitor.recent())

        for k, metric in self.metrics.items():
            try:
                result = metric(self)
                if isawaitable(result):
                    result = await result
                # In case of collision, prefer core metrics
                out.setdefault(k, result)
            except Exception:  # TODO: log error once
                pass

        return out

    async def get_startup_information(self):
        result = {}
        for k, f in self.startup_information.items():
            try:
                v = f(self)
                if isawaitable(v):
                    v = await v
                result[k] = v
            except Exception:  # TODO: log error once
                pass

        return result

    def identity(self, comm=None):
        return {
            "type": type(self).__name__,
            "id": self.id,
            "scheduler": self.scheduler.address,
            "nthreads": self.nthreads,
            "ncores": self.nthreads,  # backwards compatibility
            "memory_limit": self.memory_limit,
        }

    #####################
    # External Services #
    #####################

    async def _register_with_scheduler(self):
        self.periodic_callbacks["keep-alive"].stop()
        self.periodic_callbacks["heartbeat"].stop()
        start = time()
        if self.contact_address is None:
            self.contact_address = self.address
        logger.info("-" * 49)
        while True:
            try:
                _start = time()
                comm = await connect(self.scheduler.address, **self.connection_args)
                comm.name = "Worker->Scheduler"
                comm._server = weakref.ref(self)
                await comm.write(
                    dict(
                        op="register-worker",
                        reply=False,
                        address=self.contact_address,
                        keys=list(self.data),
                        nthreads=self.nthreads,
                        name=self.name,
                        nbytes={ts.key: ts.get_nbytes() for ts in self.tasks.values()},
                        types={k: typename(v) for k, v in self.data.items()},
                        now=time(),
                        resources=self.total_resources,
                        memory_limit=self.memory_limit,
                        local_directory=self.local_directory,
                        services=self.service_ports,
                        nanny=self.nanny,
                        pid=os.getpid(),
                        versions=get_versions(),
                        metrics=await self.get_metrics(),
                        extra=await self.get_startup_information(),
                    ),
                    serializers=["msgpack"],
                )
                future = comm.read(deserializers=["msgpack"])

                response = await future
                if response.get("warning"):
                    logger.warning(response["warning"])

                _end = time()
                middle = (_start + _end) / 2
                self._update_latency(_end - start)
                self.scheduler_delay = response["time"] - middle
                self.status = Status.running
                break
            except EnvironmentError:
                logger.info("Waiting to connect to: %26s", self.scheduler.address)
                await asyncio.sleep(0.1)
            except TimeoutError:
                logger.info("Timed out when connecting to scheduler")
        if response["status"] != "OK":
            raise ValueError("Unexpected response from register: %r" % (response,))
        else:
            await asyncio.gather(
                *[
                    self.plugin_add(**plugin_kwargs)
                    for plugin_kwargs in response["worker-plugins"]
                ]
            )

            logger.info("        Registered to: %26s", self.scheduler.address)
            logger.info("-" * 49)

        self.batched_stream.start(comm)
        self.periodic_callbacks["keep-alive"].start()
        self.periodic_callbacks["heartbeat"].start()
        self.loop.add_callback(self.handle_scheduler, comm)

    def _update_latency(self, latency):
        self.latency = latency * 0.05 + self.latency * 0.95
        if self.digests is not None:
            self.digests["latency"].add(latency)

    async def heartbeat(self):
        if self.heartbeat_active:
            logger.debug("Heartbeat skipped: channel busy")
            return

        self.heartbeat_active = True
        logger.debug("Heartbeat: %s", self.address)
        try:
            start = time()
            response = await retry_operation(
                self.scheduler.heartbeat_worker,
                address=self.contact_address,
                now=start,
                metrics=await self.get_metrics(),
                executing={
                    key: start - self.tasks[key].start_time
                    for key in self.active_threads.values()
                    if key in self.tasks
                },
            )
            end = time()
            middle = (start + end) / 2

            self._update_latency(end - start)

            if response["status"] == "missing":
                for i in range(10):
                    if self.status != Status.running:
                        break
                    else:
                        await asyncio.sleep(0.05)
                else:
                    await self._register_with_scheduler()
                return
            self.scheduler_delay = response["time"] - middle
            self.periodic_callbacks["heartbeat"].callback_time = (
                response["heartbeat-interval"] * 1000
            )
            self.bandwidth_workers.clear()
            self.bandwidth_types.clear()
        except CommClosedError:
            logger.warning("Heartbeat to scheduler failed")
            if not self.reconnect:
                await self.close(report=False)
        except IOError as e:
            # Scheduler is gone. Respect distributed.comm.timeouts.connect
            if "Timed out trying to connect" in str(e):
                await self.close(report=False)
            else:
                raise e
        finally:
            self.heartbeat_active = False

    async def handle_scheduler(self, comm):
        try:
            await self.handle_stream(
                comm, every_cycle=[self.ensure_communicating, self.ensure_computing]
            )
        except Exception as e:
            logger.exception(e)
            raise
        finally:
            if self.reconnect and self.status == Status.running:
                logger.info("Connection to scheduler broken.  Reconnecting...")
                self.loop.add_callback(self.heartbeat)
            else:
                await self.close(report=False)

    def start_ipython(self, comm):
        """Start an IPython kernel

        Returns Jupyter connection info dictionary.
        """
        from ._ipython_utils import start_ipython

        if self._ipython_kernel is None:
            self._ipython_kernel = start_ipython(
                ip=self.ip, ns={"worker": self}, log=logger
            )
        return self._ipython_kernel.get_connection_info()

    async def upload_file(self, comm, filename=None, data=None, load=True):
        out_filename = os.path.join(self.local_directory, filename)

        def func(data):
            if isinstance(data, str):
                data = data.encode()
            with open(out_filename, "wb") as f:
                f.write(data)
                f.flush()
            return data

        if len(data) < 10000:
            data = func(data)
        else:
            data = await offload(func, data)

        if load:
            try:
                import_file(out_filename)
                cache_loads.data.clear()
            except Exception as e:
                logger.exception(e)
                raise e

        return {"status": "OK", "nbytes": len(data)}

    def keys(self, comm=None):
        return list(self.data)

    async def gather(self, comm=None, who_has=None):
        who_has = {
            k: [coerce_to_address(addr) for addr in v]
            for k, v in who_has.items()
            if k not in self.data
        }
        result, missing_keys, missing_workers = await gather_from_workers(
            who_has, rpc=self.rpc, who=self.address
        )
        if missing_keys:
            logger.warning(
                "Could not find data: %s on workers: %s (who_has: %s)",
                missing_keys,
                missing_workers,
                who_has,
            )
            return {"status": "missing-data", "keys": missing_keys}
        else:
            self.update_data(data=result, report=False)
            return {"status": "OK"}

    #############
    # Lifecycle #
    #############

    async def start(self):
        if self.status and self.status in (
            Status.closed,
            Status.closing,
            Status.closing_gracefully,
        ):
            return
        assert self.status is Status.undefined, self.status

        await super().start()

        enable_gc_diagnosis()
        thread_state.on_event_loop_thread = True

        ports = parse_ports(self._start_port)
        for port in ports:
            start_address = address_from_user_args(
                host=self._start_host,
                port=port,
                interface=self._interface,
                protocol=self._protocol,
                security=self.security,
            )
            try:
                await self.listen(
                    start_address, **self.security.get_listen_args("worker")
                )
            except OSError as e:
                if len(ports) > 1 and e.errno == errno.EADDRINUSE:
                    continue
                else:
                    raise e
            else:
                self._start_address = start_address
                break
        else:
            raise ValueError(
                f"Could not start Worker on host {self._start_host}"
                f"with port {self._start_port}"
            )

        # Start HTTP server associated with this Worker node
        routes = get_handlers(
            server=self,
            modules=dask.config.get("distributed.worker.http.routes"),
            prefix=self._http_prefix,
        )
        self.start_http_server(routes, self._dashboard_address)
        if self._dashboard:
            try:
                import distributed.dashboard.worker
            except ImportError:
                logger.debug("To start diagnostics web server please install Bokeh")
            else:
                distributed.dashboard.worker.connect(
                    self.http_application,
                    self.http_server,
                    self,
                    prefix=self._http_prefix,
                )
        self.ip = get_address_host(self.address)

        if self.name is None:
            self.name = self.address

        for preload in self.preloads:
            await preload.start()

        # Services listen on all addresses
        # Note Nanny is not a "real" service, just some metadata
        # passed in service_ports...
        self.start_services(self.ip)

        try:
            listening_address = "%s%s:%d" % (self.listener.prefix, self.ip, self.port)
        except Exception:
            listening_address = "%s%s" % (self.listener.prefix, self.ip)

        logger.info("      Start worker at: %26s", self.address)
        logger.info("         Listening to: %26s", listening_address)
        for k, v in self.service_ports.items():
            logger.info("  %16s at: %26s" % (k, self.ip + ":" + str(v)))
        logger.info("Waiting to connect to: %26s", self.scheduler.address)
        logger.info("-" * 49)
        logger.info("              Threads: %26d", self.nthreads)
        if self.memory_limit:
            logger.info("               Memory: %26s", format_bytes(self.memory_limit))
        logger.info("      Local Directory: %26s", self.local_directory)

        setproctitle("dask-worker [%s]" % self.address)

        await asyncio.gather(
            *[self.plugin_add(plugin=plugin) for plugin in self._pending_plugins]
        )
        self._pending_plugins = ()

        await self._register_with_scheduler()

        self.start_periodic_callbacks()
        return self

    def _close(self, *args, **kwargs):
        warnings.warn("Worker._close has moved to Worker.close", stacklevel=2)
        return self.close(*args, **kwargs)

    async def close(
        self, report=True, timeout=10, nanny=True, executor_wait=True, safe=False
    ):
        with log_errors():
            if self.status in (Status.closed, Status.closing):
                await self.finished()
                return

            self.reconnect = False
            disable_gc_diagnosis()

            try:
                logger.info("Stopping worker at %s", self.address)
            except ValueError:  # address not available if already closed
                logger.info("Stopping worker")
            if self.status not in (Status.running, Status.closing_gracefully):
                logger.info("Closed worker has not yet started: %s", self.status)
            self.status = Status.closing

            for preload in self.preloads:
                await preload.teardown()

            if nanny and self.nanny:
                with self.rpc(self.nanny) as r:
                    await r.close_gracefully()

            setproctitle("dask-worker [closing]")

            teardowns = [
                plugin.teardown(self)
                for plugin in self.plugins.values()
                if hasattr(plugin, "teardown")
            ]

            await asyncio.gather(*[td for td in teardowns if isawaitable(td)])

            for pc in self.periodic_callbacks.values():
                pc.stop()
            with suppress(EnvironmentError, TimeoutError):
                if report and self.contact_address is not None:
                    await asyncio.wait_for(
                        self.scheduler.unregister(
                            address=self.contact_address, safe=safe
                        ),
                        timeout,
                    )
            await self.scheduler.close_rpc()
            self._workdir.release()

            self.stop_services()

            if (
                self.batched_stream
                and self.batched_stream.comm
                and not self.batched_stream.comm.closed()
            ):
                self.batched_stream.send({"op": "close-stream"})

            if self.batched_stream:
                with suppress(TimeoutError):
                    await self.batched_stream.close(timedelta(seconds=timeout))

            self.actor_executor._work_queue.queue.clear()
            if isinstance(self.executor, ThreadPoolExecutor):
                self.executor._work_queue.queue.clear()
                self.executor.shutdown(wait=executor_wait, timeout=timeout)
            else:
                self.executor.shutdown(wait=False)
            self.actor_executor.shutdown(wait=executor_wait, timeout=timeout)

            self.stop()
            await self.rpc.close()

            self.status = Status.closed
            await ServerNode.close(self)

            setproctitle("dask-worker [closed]")
        return "OK"

    async def close_gracefully(self, restart=None):
        """Gracefully shut down a worker

        This first informs the scheduler that we're shutting down, and asks it
        to move our data elsewhere.  Afterwards, we close as normal
        """
        if self.status in (Status.closing, Status.closing_gracefully):
            await self.finished()

        if self.status == Status.closed:
            return

        if restart is None:
            restart = self.lifetime_restart

        logger.info("Closing worker gracefully: %s", self.address)
        self.status = Status.closing_gracefully
        await self.scheduler.retire_workers(workers=[self.address], remove=False)
        await self.close(safe=True, nanny=not restart)

    async def terminate(self, comm=None, report=True, **kwargs):
        await self.close(report=report, **kwargs)
        return "OK"

    async def wait_until_closed(self):
        warnings.warn("wait_until_closed has moved to finished()")
        await self.finished()
        assert self.status == Status.closed

    ################
    # Worker Peers #
    ################

    def send_to_worker(self, address, msg):
        if address not in self.stream_comms:
            bcomm = BatchedSend(interval="1ms", loop=self.loop)
            self.stream_comms[address] = bcomm

            async def batched_send_connect():
                comm = await connect(
                    address, **self.connection_args  # TODO, serialization
                )
                comm.name = "Worker->Worker"
                await comm.write({"op": "connection_stream"})

                bcomm.start(comm)

            self.loop.add_callback(batched_send_connect)

        self.stream_comms[address].send(msg)

    async def get_data(
        self, comm, keys=None, who=None, serializers=None, max_connections=None
    ):
        start = time()

        if max_connections is None:
            max_connections = self.total_in_connections

        # Allow same-host connections more liberally
        if (
            max_connections
            and comm
            and get_address_host(comm.peer_address) == get_address_host(self.address)
        ):
            max_connections = max_connections * 2

        if self.paused:
            max_connections = 1
            throttle_msg = " Throttling outgoing connections because worker is paused."
        else:
            throttle_msg = ""

        if (
            max_connections is not False
            and self.outgoing_current_count >= max_connections
        ):
            logger.debug(
                "Worker %s has too many open connections to respond to data request from %s (%d/%d).%s",
                self.address,
                who,
                self.outgoing_current_count,
                max_connections,
                throttle_msg,
            )
            return {"status": "busy"}

        self.outgoing_current_count += 1
        data = {k: self.data[k] for k in keys if k in self.data}

        if len(data) < len(keys):
            for k in set(keys) - set(data):
                if k in self.actors:
                    from .actor import Actor

                    data[k] = Actor(type(self.actors[k]), self.address, k)

        msg = {"status": "OK", "data": {k: to_serialize(v) for k, v in data.items()}}
        nbytes = {k: self.tasks[k].nbytes for k in data if k in self.tasks}
        stop = time()
        if self.digests is not None:
            self.digests["get-data-load-duration"].add(stop - start)
        start = time()

        try:
            compressed = await comm.write(msg, serializers=serializers)
            response = await comm.read(deserializers=serializers)
            assert response == "OK", response
        except EnvironmentError:
            logger.exception(
                "failed during get data with %s -> %s", self.address, who, exc_info=True
            )
            comm.abort()
            raise
        finally:
            self.outgoing_current_count -= 1
        stop = time()
        if self.digests is not None:
            self.digests["get-data-send-duration"].add(stop - start)

        total_bytes = sum(filter(None, nbytes.values()))

        self.outgoing_count += 1
        duration = (stop - start) or 0.5  # windows
        self.outgoing_transfer_log.append(
            {
                "start": start + self.scheduler_delay,
                "stop": stop + self.scheduler_delay,
                "middle": (start + stop) / 2,
                "duration": duration,
                "who": who,
                "keys": nbytes,
                "total": total_bytes,
                "compressed": compressed,
                "bandwidth": total_bytes / duration,
            }
        )

        return Status.dont_reply

    ###################
    # Local Execution #
    ###################

    def update_data(self, comm=None, data=None, report=True, serializers=None):
        for key, value in data.items():
            ts = self.tasks.get(key)
            if getattr(ts, "state", None) is not None:
                self.transition(ts, "memory", value=value)
            else:
                self.tasks[key] = ts = TaskState(key)
                self.put_key_in_memory(ts, value)
                ts.priority = None
                ts.duration = None

            self.log.append((key, "receive-from-scatter"))

        if report:
            self.batched_stream.send({"op": "add-keys", "keys": list(data)})
        info = {"nbytes": {k: sizeof(v) for k, v in data.items()}, "status": "OK"}
        return info

    def delete_data(self, comm=None, keys=None, report=True):
        if keys:
            for key in list(keys):
                self.log.append((key, "delete"))
                self.release_key(key, cause="delete data")

            logger.debug("Worker %s -- Deleted %d keys", self.name, len(keys))
        return "OK"

    async def set_resources(self, **resources):
        for r, quantity in resources.items():
            if r in self.total_resources:
                self.available_resources[r] += quantity - self.total_resources[r]
            else:
                self.available_resources[r] = quantity
            self.total_resources[r] = quantity

        await retry_operation(
            self.scheduler.set_resources,
            resources=self.total_resources,
            worker=self.contact_address,
        )

    ###################
    # Task Management #
    ###################

    def add_task(
        self,
        key,
        function=None,
        args=None,
        kwargs=None,
        task=no_value,
        who_has=None,
        nbytes=None,
        priority=None,
        duration=None,
        resource_restrictions=None,
        actor=False,
        **kwargs2,
    ):
        try:
            runspec = SerializedTask(function, args, kwargs, task)
            if key in self.tasks:
                ts = self.tasks[key]
                if ts.state == "memory":
                    assert key in self.data or key in self.actors
                    logger.debug(
                        "Asked to compute pre-existing result: %s: %s", key, ts.state
                    )
                    self.send_task_state_to_scheduler(ts)
                    return
                if ts.state in IN_PLAY:
                    return
                if ts.state == "erred":
                    ts.exception = None
                    ts.traceback = None
                else:
                    # This is a scheduler re-assignment
                    # Either `fetch` -> `waiting` or `flight` -> `waiting`
                    self.log.append((ts.key, "re-adding key, new TaskState"))
                    self.transition(ts, "waiting", runspec=runspec)
            else:
                self.log.append((key, "new"))
                self.tasks[key] = ts = TaskState(
                    key=key, runspec=SerializedTask(function, args, kwargs, task)
                )
                self.transition(ts, "waiting")

            # TODO: move transition of `ts` to end of `add_task`
            # This will require a chained recommendation transition system like
            # the scheduler

            if priority is not None:
                priority = tuple(priority) + (self.generation,)
                self.generation -= 1

            if actor:
                self.actors[ts.key] = None

            ts.runspec = runspec
            ts.priority = priority
            ts.duration = duration
            if resource_restrictions:
                ts.resource_restrictions = resource_restrictions

            who_has = who_has or {}

            for dependency, workers in who_has.items():
                assert workers
                if dependency not in self.tasks:
                    # initial state is "new"
                    # this dependency does not already exist on worker
                    self.tasks[dependency] = dep_ts = TaskState(key=dependency)

                    # link up to child / parents
                    ts.dependencies.add(dep_ts)
                    dep_ts.dependents.add(ts)

                    # check to ensure task wasn't already executed and partially released
                    # # TODO: make this less bad
                    state = "fetch" if dependency not in self.data else "memory"

                    # transition from new -> fetch handles adding dependency
                    # to waiting_for_data
                    self.transition(dep_ts, state)

                    self.log.append(
                        (dependency, "new-dep", dep_ts.state, f"requested by {ts.key}")
                    )

                else:
                    # task was already present on worker
                    dep_ts = self.tasks[dependency]

                    # link up to child / parents
                    ts.dependencies.add(dep_ts)
                    dep_ts.dependents.add(ts)

                if dep_ts.state in ("fetch", "flight"):
                    # if we _need_ to grab data or are in the process
                    ts.waiting_for_data.add(dep_ts.key)
                    # Ensure we know which workers to grab data from
                    dep_ts.who_has.update(workers)

                    for worker in workers:
                        self.has_what[worker].add(dep_ts.key)
                        self.pending_data_per_worker[worker].append(dep_ts.key)

            if nbytes is not None:
                for key, value in nbytes.items():
                    self.tasks[key].nbytes = value

            if ts.waiting_for_data:
                self.data_needed.append(ts.key)
            else:
                self.transition(ts, "ready")
            if self.validate:
                for worker, keys in self.has_what.items():
                    for k in keys:
                        assert worker in self.tasks[k].who_has
                if who_has:
                    assert all(self.tasks[dep] in ts.dependencies for dep in who_has)
                    assert all(self.tasks[dep.key] for dep in ts.dependencies)
                    for dependency in ts.dependencies:
                        self.validate_task(dependency)
                    self.validate_task(ts)
        except Exception as e:
            logger.exception(e)
            if LOG_PDB:
                import pdb

                pdb.set_trace()
            raise

    def transition(self, ts, finish, **kwargs):
        if ts is None:
            return
        start = ts.state
        if start == finish:
            return
        func = self._transitions[start, finish]
        state = func(ts, **kwargs)
        self.log.append((ts.key, start, state or finish))
        ts.state = state or finish
        if self.validate:
            self.validate_task(ts)
        self._notify_plugins("transition", ts.key, start, state or finish, **kwargs)

    def transition_new_waiting(self, ts):
        try:
            if self.validate:
                assert ts.state == "new"
                assert ts.runspec is not None
                assert not ts.who_has
        except Exception as e:
            logger.exception(e)
            if LOG_PDB:
                import pdb

                pdb.set_trace()
            raise

    def transition_new_fetch(self, ts):
        try:
            if self.validate:
                assert ts.state == "new"
                assert ts.runspec is None

            for dependent in ts.dependents:
                dependent.waiting_for_data.add(ts.key)

        except Exception as e:
            logger.exception(e)
            if LOG_PDB:
                import pdb

                pdb.set_trace()
            raise

    def transition_fetch_waiting(self, ts, runspec):
        """This is a rescheduling transition that occurs after a worker failure.
        A task was available from another worker but that worker died and the
        scheduler reassigned the task for computation here.
        """
        try:
            if self.validate:
                assert ts.state == "fetch"
                assert ts.runspec is None
                assert runspec is not None

            ts.runspec = runspec

            # remove any stale entries in `has_what`
            for worker in self.has_what.keys():
                self.has_what[worker].discard(ts.key)

            # clear `who_has` of stale info
            ts.who_has.clear()

            # remove entry from dependents to avoid a spurious `gather_dep` call``
            for dependent in ts.dependents:
                dependent.waiting_for_data.discard(ts.key)
        except Exception as e:
            logger.exception(e)
            if LOG_PDB:
                import pdb

                pdb.set_trace()
            raise

    def transition_flight_waiting(self, ts, runspec):
        """This is a rescheduling transition that occurs after
        a worker failure.  A task was in flight from another worker to this
        worker when that worker died and the scheduler reassigned the task for
        computation here.
        """
        try:
            if self.validate:
                assert ts.state == "flight"
                assert ts.runspec is None
                assert runspec is not None

            ts.runspec = runspec

            # remove any stale entries in `has_what`
            for worker in self.has_what.keys():
                self.has_what[worker].discard(ts.key)

            # clear `who_has` of stale info
            ts.who_has.clear()

            # remove entry from dependents to avoid a spurious `gather_dep` call``
            for dependent in ts.dependents:
                dependent.waiting_for_data.discard(ts.key)
        except Exception as e:
            logger.exception(e)
            if LOG_PDB:
                import pdb

                pdb.set_trace()
            raise

    def transition_fetch_flight(self, ts, worker=None):
        try:
            if self.validate:
                assert ts.state == "fetch"
                assert ts.dependents

            ts.coming_from = worker
            self.in_flight_tasks += 1
        except Exception as e:
            logger.exception(e)
            if LOG_PDB:
                import pdb

                pdb.set_trace()
            raise

    def transition_flight_fetch(self, ts, worker=None, runspec=None):
        try:
            if self.validate:
                assert ts.state == "flight"

            self.in_flight_tasks -= 1
            ts.coming_from = None
            ts.runspec = runspec or ts.runspec

            if not ts.who_has:
                if ts.key not in self._missing_dep_flight:
                    self._missing_dep_flight.add(ts.key)
                    self.loop.add_callback(self.handle_missing_dep, ts)
            for dependent in ts.dependents:
                dependent.waiting_for_data.add(ts.key)
                if dependent.state == "waiting":
                    self.data_needed.append(dependent.key)

        except Exception as e:
            logger.exception(e)
            if LOG_PDB:
                import pdb

                pdb.set_trace()
            raise

    def transition_flight_memory(self, ts, value=None):
        try:
            if self.validate:
                assert ts.state == "flight"

            self.in_flight_tasks -= 1
            ts.coming_from = None
            self.put_key_in_memory(ts, value)
            for dependent in ts.dependents:
                try:
                    dependent.waiting_for_data.remove(ts.key)
                    self.waiting_for_data_count -= 1
                except KeyError:
                    pass

            self.batched_stream.send({"op": "add-keys", "keys": [ts.key]})

        except Exception as e:
            logger.exception(e)
            if LOG_PDB:
                import pdb

                pdb.set_trace()
            raise

    def transition_waiting_ready(self, ts):
        try:
            if self.validate:
                assert ts.state == "waiting"
                assert not ts.waiting_for_data
                assert all(
                    dep.key in self.data or dep.key in self.actors
                    for dep in ts.dependencies
                )
                assert all(dep.state == "memory" for dep in ts.dependencies)
                assert ts.key not in self.ready

            self.has_what[self.address].discard(ts.key)

            if ts.resource_restrictions is not None:
                self.constrained.append(ts.key)
                return "constrained"
            else:
                heapq.heappush(self.ready, (ts.priority, ts.key))
        except Exception as e:
            logger.exception(e)
            if LOG_PDB:
                import pdb

                pdb.set_trace()
            raise

    def transition_waiting_done(self, ts, value=None):
        try:
            if self.validate:
                assert ts.state == "waiting"
                assert ts.key not in self.ready

            self.waiting_for_data_count -= len(ts.waiting_for_data)
            ts.waiting_for_data.clear()
            if value is not None:
                self.put_key_in_memory(ts, value)
            self.send_task_state_to_scheduler(ts)
        except Exception as e:
            logger.exception(e)
            if LOG_PDB:
                import pdb

                pdb.set_trace()
            raise

    def transition_ready_executing(self, ts):
        try:
            if self.validate:
                assert not ts.waiting_for_data
                assert ts.key not in self.data
                assert ts.state in READY
                assert ts.key not in self.ready
                assert all(
                    dep.key in self.data or dep.key in self.actors
                    for dep in ts.dependencies
                )

            self.executing_count += 1
            self.loop.add_callback(self.execute, ts.key)
        except Exception as e:
            logger.exception(e)
            if LOG_PDB:
                import pdb

                pdb.set_trace()
            raise

    def transition_ready_error(self, ts):
        if self.validate:
            assert ts.exception is not None
            assert ts.traceback is not None
        self.send_task_state_to_scheduler(ts)

    def transition_ready_memory(self, ts, value=None):
        if value:
            self.put_key_in_memory(ts, value=value)
        self.send_task_state_to_scheduler(ts)

    def transition_constrained_executing(self, ts):
        self.transition_ready_executing(ts)
        for resource, quantity in ts.resource_restrictions.items():
            self.available_resources[resource] -= quantity

        if self.validate:
            assert all(v >= 0 for v in self.available_resources.values())

    def transition_executing_done(self, ts, value=no_value, report=True):
        try:
            if self.validate:
                assert ts.state == "executing" or ts.key in self.long_running
                assert not ts.waiting_for_data
                assert ts.key not in self.ready

            out = None
            if ts.resource_restrictions is not None:
                for resource, quantity in ts.resource_restrictions.items():
                    self.available_resources[resource] += quantity

            if ts.state == "executing":
                self.executing_count -= 1
                self.executed_count += 1
            elif ts.state == "long-running":
                self.long_running.remove(ts.key)

            if value is not no_value:
                try:
                    self.put_key_in_memory(ts, value, transition=False)
                except Exception as e:
                    logger.info("Failed to put key in memory", exc_info=True)
                    msg = error_message(e)
                    ts.exception = msg["exception"]
                    ts.traceback = msg["traceback"]
                    ts.state = "error"
                    out = "error"

                # Don't release the dependency keys, but do remove them from `dependents`
                for dependency in ts.dependencies:
                    dependency.dependents.discard(ts)
                ts.dependencies.clear()

            if report and self.batched_stream and self.status == Status.running:
                self.send_task_state_to_scheduler(ts)
            else:
                raise CommClosedError

            return out

        except EnvironmentError:
            logger.info("Comm closed")
        except Exception as e:
            logger.exception(e)
            if LOG_PDB:
                import pdb

                pdb.set_trace()
            raise

    def transition_executing_long_running(self, ts, compute_duration=None):
        try:
            if self.validate:
                assert ts.state == "executing"

            self.executing_count -= 1
            self.long_running.add(ts.key)
            self.batched_stream.send(
                {
                    "op": "long-running",
                    "key": ts.key,
                    "compute_duration": compute_duration,
                }
            )

            self.io_loop.add_callback(self.ensure_computing)
        except Exception as e:
            logger.exception(e)
            if LOG_PDB:
                import pdb

                pdb.set_trace()
            raise

    def maybe_transition_long_running(self, ts, compute_duration=None):
        if ts.state == "executing":
            self.transition(ts, "long-running", compute_duration=compute_duration)

    def stateof(self, key):
        ts = self.tasks[key]
        return {
            "executing": ts.state == "executing",
            "waiting_for_data": bool(ts.waiting_for_data),
            "heap": key in pluck(1, self.ready),
            "data": key in self.data,
        }

    def story(self, *keys):
        keys = [key.key if isinstance(key, TaskState) else key for key in keys]
        return [
            msg
            for msg in self.log
            if any(key in msg for key in keys)
            or any(
                key in c
                for key in keys
                for c in msg
                if isinstance(c, (tuple, list, set))
            )
        ]

    def ensure_communicating(self):
        changed = True
        try:
            while (
                changed
                and self.data_needed
                and len(self.in_flight_workers) < self.total_out_connections
            ):
                changed = False
                logger.debug(
                    "Ensure communicating.  Pending: %d.  Connections: %d/%d",
                    len(self.data_needed),
                    len(self.in_flight_workers),
                    self.total_out_connections,
                )

                key = self.data_needed[0]

                if key not in self.tasks:
                    self.data_needed.popleft()
                    changed = True
                    continue

                ts = self.tasks[key]
                if ts.state != "waiting":
                    self.log.append((key, "communication pass"))
                    self.data_needed.popleft()
                    changed = True
                    continue

                deps = ts.dependencies
                if self.validate:
                    assert all(dep.key in self.tasks for dep in deps)

                deps = {dep for dep in deps if dep.state == "fetch"}

                missing_deps = {dep for dep in deps if not dep.who_has}
                if missing_deps:
                    logger.info("Can't find dependencies for key %s", key)
                    missing_deps2 = {
                        dep
                        for dep in missing_deps
                        if dep.key not in self._missing_dep_flight
                    }
                    for dep in missing_deps2:
                        self._missing_dep_flight.add(dep.key)
                    self.loop.add_callback(self.handle_missing_dep, *missing_deps2)

                    deps = [dep for dep in deps if dep not in missing_deps]

                self.log.append(("gather-dependencies", key, deps))

                in_flight = False

                while deps and (
                    len(self.in_flight_workers) < self.total_out_connections
                    or self.comm_nbytes < self.total_comm_nbytes
                ):
                    dep = deps.pop()
                    if dep.state != "fetch":
                        continue
                    if not dep.who_has:
                        continue
                    workers = [
                        w for w in dep.who_has if w not in self.in_flight_workers
                    ]
                    if not workers:
                        in_flight = True
                        continue
                    host = get_address_host(self.address)
                    local = [w for w in workers if get_address_host(w) == host]
                    if local:
                        worker = random.choice(local)
                    else:
                        worker = random.choice(list(workers))
                    to_gather, total_nbytes = self.select_keys_for_gather(
                        worker, dep.key
                    )
                    self.comm_nbytes += total_nbytes
                    self.in_flight_workers[worker] = to_gather
                    for d in to_gather:
                        self.transition(self.tasks[d], "flight", worker=worker)
                    self.loop.add_callback(
                        self.gather_dep, worker, dep, to_gather, total_nbytes, cause=key
                    )
                    changed = True

                if not deps and not in_flight:
                    self.data_needed.popleft()

        except Exception as e:
            logger.exception(e)
            if LOG_PDB:
                import pdb

                pdb.set_trace()
            raise

    def send_task_state_to_scheduler(self, ts):
        if ts.key in self.data or self.actors.get(ts.key):
            typ = ts.type
            if ts.nbytes is None or typ is None:
                try:
                    value = self.data[ts.key]
                except KeyError:
                    value = self.actors[ts.key]
                nbytes = ts.nbytes = sizeof(value)
                typ = ts.type = type(value)
                del value
            try:
                typ_serialized = dumps_function(typ)
            except PicklingError:
                # Some types fail pickling (example: _thread.lock objects),
                # send their name as a best effort.
                typ_serialized = pickle.dumps(typ.__name__, protocol=4)
            d = {
                "op": "task-finished",
                "status": "OK",
                "key": ts.key,
                "nbytes": ts.nbytes,
                "thread": self.threads.get(ts.key),
                "type": typ_serialized,
                "typename": typename(typ),
                "metadata": ts.metadata,
            }
        elif ts.exception is not None:
            d = {
                "op": "task-erred",
                "status": "error",
                "key": ts.key,
                "thread": self.threads.get(ts.key),
                "exception": ts.exception,
                "traceback": ts.traceback,
            }
        else:
            logger.error("Key not ready to send to worker, %s: %s", ts.key, ts.state)
            return

        if ts.startstops:
            d["startstops"] = ts.startstops
        self.batched_stream.send(d)

    def put_key_in_memory(self, ts, value, transition=True):
        if ts.key in self.data:
            ts.state = "memory"
            return

        if ts.key in self.actors:
            self.actors[ts.key] = value

        else:
            start = time()
            self.data[ts.key] = value
            ts.state = "memory"
            stop = time()
            if stop - start > 0.020:
                ts.startstops.append(
                    {"action": "disk-write", "start": start, "stop": stop}
                )

        if ts.nbytes is None:
            ts.nbytes = sizeof(value)

        ts.type = type(value)

        for dep in ts.dependents:
            try:
                dep.waiting_for_data.remove(ts.key)
                self.waiting_for_data_count -= 1
            except KeyError:
                pass
            if not dep.waiting_for_data:
                self.transition(dep, "ready")

        self.log.append((ts.key, "put-in-memory"))

    def select_keys_for_gather(self, worker, dep):
        assert isinstance(dep, str)
        deps = {dep}

        total_bytes = self.tasks[dep].get_nbytes()
        L = self.pending_data_per_worker[worker]

        while L:
            d = L.popleft()
            ts = self.tasks.get(d)
            if ts is None or ts.state != "fetch":
                continue
            if total_bytes + ts.get_nbytes() > self.target_message_size:
                break
            deps.add(d)
            total_bytes += ts.get_nbytes()

        return deps, total_bytes

    async def gather_dep(self, worker, dep, deps, total_nbytes, cause=None):
        """Gather dependencies for a task from a worker who has them

        Parameters
        ----------
        worker : str
            address of worker to gather dependency from
        dep : TaskState
            task we want to gather dependencies for
        deps : list
            keys of dependencies to gather from worker -- this is not
            necessarily equivalent to the full list of dependencies of ``dep``
            as some dependencies may already be present on this worker.
        """
        if self.status != Status.running:
            return
        with log_errors():
            response = {}
            try:
                if self.validate:
                    self.validate_state()

                # dep states may have changed before gather_dep runs
                # if a dep is no longer in-flight then don't fetch it
                deps_ts = [self.tasks.get(key, None) or TaskState(key) for key in deps]
                deps_ts = tuple(ts for ts in deps_ts if ts.state == "flight")
                deps = [d.key for d in deps_ts]

                self.log.append(("request-dep", dep.key, worker, deps))
                logger.debug("Request %d keys", len(deps))

                start = time()
                response = await get_data_from_worker(
                    self.rpc, deps, worker, who=self.address
                )
                stop = time()

                if response["status"] == "busy":
                    self.log.append(("busy-gather", worker, deps))
                    for ts in deps_ts:
                        if ts.state == "flight":
                            self.transition(ts, "fetch")
                    return

                if cause:
                    cause_ts = self.tasks.get(cause, TaskState(key=cause))
                    cause_ts.startstops.append(
                        {
                            "action": "transfer",
                            "start": start + self.scheduler_delay,
                            "stop": stop + self.scheduler_delay,
                            "source": worker,
                        }
                    )

                total_bytes = sum(
                    self.tasks[key].get_nbytes()
                    for key in response["data"]
                    if key in self.tasks
                )
                duration = (stop - start) or 0.010
                bandwidth = total_bytes / duration
                self.incoming_transfer_log.append(
                    {
                        "start": start + self.scheduler_delay,
                        "stop": stop + self.scheduler_delay,
                        "middle": (start + stop) / 2.0 + self.scheduler_delay,
                        "duration": duration,
                        "keys": {
                            key: self.tasks[key].nbytes
                            for key in response["data"]
                            if key in self.tasks
                        },
                        "total": total_bytes,
                        "bandwidth": bandwidth,
                        "who": worker,
                    }
                )
                if total_bytes > 1000000:
                    self.bandwidth = self.bandwidth * 0.95 + bandwidth * 0.05
                    bw, cnt = self.bandwidth_workers[worker]
                    self.bandwidth_workers[worker] = (bw + bandwidth, cnt + 1)

                    types = set(map(type, response["data"].values()))
                    if len(types) == 1:
                        [typ] = types
                        bw, cnt = self.bandwidth_types[typ]
                        self.bandwidth_types[typ] = (bw + bandwidth, cnt + 1)

                if self.digests is not None:
                    self.digests["transfer-bandwidth"].add(total_bytes / duration)
                    self.digests["transfer-duration"].add(duration)
                self.counters["transfer-count"].add(len(response["data"]))
                self.incoming_count += 1

                self.log.append(("receive-dep", worker, list(response["data"])))
            except EnvironmentError as e:
                logger.exception("Worker stream died during communication: %s", worker)
                self.log.append(("receive-dep-failed", worker))
                for d in self.has_what.pop(worker):
                    self.tasks[d].who_has.remove(worker)

            except Exception as e:
                logger.exception(e)
                if self.batched_stream and LOG_PDB:
                    import pdb

                    pdb.set_trace()
                raise
            finally:
                self.comm_nbytes -= total_nbytes
                busy = response.get("status", "") == "busy"
                data = response.get("data", {})

                for d in self.in_flight_workers.pop(worker):

                    ts = self.tasks.get(d)

                    if not busy and d in data:
                        self.transition(ts, "memory", value=data[d])
                    elif ts is None or ts.state == "executing":
                        self.release_key(d, cause="already executing at gather")
                        continue
                    elif ts.state not in ("ready", "memory"):
                        self.transition(ts, "fetch", worker=worker)

                    if not busy and d not in data and ts.dependents:
                        self.log.append(("missing-dep", d))
                        self.batched_stream.send(
                            {"op": "missing-data", "errant_worker": worker, "key": d}
                        )

                if self.validate:
                    self.validate_state()

                await self.ensure_computing()

                if not busy:
                    self.repetitively_busy = 0
                    self.ensure_communicating()
                else:
                    # Exponential backoff to avoid hammering scheduler/worker
                    self.repetitively_busy += 1
                    await asyncio.sleep(0.100 * 1.5 ** self.repetitively_busy)

                    await self.query_who_has(dep.key)
                    self.ensure_communicating()

    def bad_dep(self, dep):
        exc = ValueError(
            "Could not find dependent %s.  Check worker logs" % str(dep.key)
        )
        for ts in dep.dependents:
            msg = error_message(exc)
            ts.exception = msg["exception"]
            ts.traceback = msg["traceback"]
            self.transition(ts, "error")
        self.release_key(dep.key, cause="bad dep")

    async def handle_missing_dep(self, *deps, **kwargs):
        self.log.append(("handle-missing", deps))
        try:
            deps = {dep for dep in deps if dep.dependents}
            if not deps:
                return

            for dep in deps:
                if dep.suspicious_count > 5:
                    deps.remove(dep)
                    self.bad_dep(dep)
            if not deps:
                return

            for dep in deps:
                logger.info(
                    "Dependent not found: %s %s .  Asking scheduler",
                    dep.key,
                    dep.suspicious_count,
                )

            who_has = await retry_operation(
                self.scheduler.who_has, keys=list(dep.key for dep in deps)
            )
            who_has = {k: v for k, v in who_has.items() if v}
            self.update_who_has(who_has)
            for dep in deps:
                dep.suspicious_count += 1

                if not who_has.get(dep.key):
                    self.log.append((dep.key, "no workers found", dep.dependents))
                    self.release_key(dep.key)
                else:
                    self.log.append((dep.key, "new workers found"))
                    for dependent in dep.dependents:
                        if dependent.key in dep.waiting_for_data:
                            self.data_needed.append(dependent.key)

        except Exception:
            logger.error("Handle missing dep failed, retrying", exc_info=True)
            retries = kwargs.get("retries", 5)
            self.log.append(("handle-missing-failed", retries, deps))
            if retries > 0:
                await self.handle_missing_dep(*deps, retries=retries - 1)
            else:
                raise
        finally:
            try:
                for dep in deps:
                    self._missing_dep_flight.remove(dep.key)
            except KeyError:
                pass

            self.ensure_communicating()

    async def query_who_has(self, *deps):
        with log_errors():
            response = await retry_operation(self.scheduler.who_has, keys=deps)
            self.update_who_has(response)
            return response

    def update_who_has(self, who_has):
        try:
            for dep, workers in who_has.items():
                if not workers:
                    continue

                if dep in self.tasks:
                    self.tasks[dep].who_has.update(workers)

                    for worker in workers:
                        self.has_what[worker].add(dep)
        except Exception as e:
            logger.exception(e)
            if LOG_PDB:
                import pdb

                pdb.set_trace()
            raise

    def steal_request(self, key):
        # There may be a race condition between stealing and releasing a task.
        # In this case the self.tasks is already cleared. The `None` will be
        # registered as `already-computing` on the other end
        ts = self.tasks.get(key)
        if key in self.tasks:
            state = ts.state
        else:
            state = None

        response = {"op": "steal-response", "key": key, "state": state}
        self.batched_stream.send(response)

        if state in ("ready", "waiting", "constrained"):
            # If task is marked as "constrained" we haven't yet assigned it an
            # `available_resources` to run on, that happens in
            # `transition_constrained_executing`
            self.release_key(ts.key, cause="stolen")
            if self.validate:
                assert ts.key not in self.tasks

    def release_key(self, key, cause=None, reason=None, report=True):
        try:
            if self.validate:
                assert isinstance(key, str)
            ts = self.tasks.get(key, TaskState(key=key))

            if cause:
                self.log.append((key, "release-key", {"cause": cause}))
            else:
                self.log.append((key, "release-key"))
            if key in self.data and not ts.dependents:
                try:
                    del self.data[key]
                except FileNotFoundError:
                    logger.error("Tried to delete %s but no file found", exc_info=True)
            if key in self.actors and not ts.dependents:
                del self.actors[key]

            # for any dependencies of key we are releasing remove task as dependent
            for dependency in ts.dependencies:
                dependency.dependents.discard(ts)
                # don't boot keys that are in flight
                # we don't know if they're already queued up for transit
                # in a gather_dep callback
                if not dependency.dependents and dependency.state in (
                    "waiting",
                    "fetch",
                ):
                    self.release_key(dependency.key, cause=f"Dependent {ts} released")

            for worker in ts.who_has:
                self.has_what[worker].discard(ts.key)
            ts.who_has.clear()

            if key in self.threads:
                del self.threads[key]

            if ts.state == "executing":
                self.executing_count -= 1

            if ts.resource_restrictions is not None:
                if ts.state == "executing":
                    for resource, quantity in ts.resource_restrictions.items():
                        self.available_resources[resource] += quantity

            # Inform the scheduler of keys which will have gone missing
            # We are releasing them before they have completed
            if report and ts.state in PROCESSING:
                self.batched_stream.send({"op": "release", "key": key, "cause": cause})

            self._notify_plugins("release_key", key, ts.state, cause, reason, report)
            if key in self.tasks and not ts.dependents:
                self.tasks.pop(key)
            del ts
        except CommClosedError:
            pass
        except Exception as e:
            logger.exception(e)
            if LOG_PDB:
                import pdb

                pdb.set_trace()
            raise

    def rescind_key(self, key):
        try:
            if self.tasks[key].state not in PENDING:
                return

            ts = self.tasks.pop(key)

            # Task has been rescinded
            # For every task that it required
            for dependency in ts.dependencies:
                # Remove it as a dependent
                dependency.dependents.remove(key)
                # If the dependent is now without purpose (no dependencies), remove it
                if not dependency.dependents:
                    self.release_key(
                        dependency.key, reason="All dependent keys rescinded"
                    )

        except Exception as e:
            logger.exception(e)
            if LOG_PDB:
                import pdb

                pdb.set_trace()
            raise

    ################
    # Execute Task #
    ################

    # FIXME: this breaks if changed to async def...
    # xref: https://github.com/dask/distributed/issues/3938
    @gen.coroutine
    def executor_submit(self, key, function, args=(), kwargs=None, executor=None):
        """Safely run function in thread pool executor

        We've run into issues running concurrent.future futures within
        tornado.  Apparently it's advantageous to use timeouts and periodic
        callbacks to ensure things run smoothly.  This can get tricky, so we
        pull it off into an separate method.
        """
        executor = executor or self.executor
        job_counter[0] += 1
        # logger.info("%s:%d Starts job %d, %s", self.ip, self.port, i, key)
        kwargs = kwargs or {}
        future = executor.submit(function, *args, **kwargs)
        pc = PeriodicCallback(
            lambda: logger.debug("future state: %s - %s", key, future._state), 1000
        )
        ts = self.tasks.get(key)
        if ts is not None:
            ts.start_time = time()
        pc.start()
        try:
            yield future
        finally:
            pc.stop()
            if ts is not None:
                ts.stop_time = time()

        result = future.result()

        # logger.info("Finish job %d, %s", i, key)
        raise gen.Return(result)

    def run(self, comm, function, args=(), wait=True, kwargs=None):
        return run(self, comm, function=function, args=args, kwargs=kwargs, wait=wait)

    def run_coroutine(self, comm, function, args=(), kwargs=None, wait=True):
        return run(self, comm, function=function, args=args, kwargs=kwargs, wait=wait)

    async def plugin_add(self, comm=None, plugin=None, name=None):
        with log_errors(pdb=False):
            if isinstance(plugin, bytes):
                plugin = pickle.loads(plugin)
            if not name:
                if hasattr(plugin, "name"):
                    name = plugin.name
                else:
                    name = funcname(plugin) + "-" + str(uuid.uuid4())

            assert name

            if name in self.plugins:
                return {"status": "repeat"}
            else:
                self.plugins[name] = plugin

                logger.info("Starting Worker plugin %s" % name)
                if hasattr(plugin, "setup"):
                    try:
                        result = plugin.setup(worker=self)
                        if isawaitable(result):
                            result = await result
                    except Exception as e:
                        msg = error_message(e)
                        return msg

                return {"status": "OK"}

    async def actor_execute(
        self, comm=None, actor=None, function=None, args=(), kwargs={}
    ):
        separate_thread = kwargs.pop("separate_thread", True)
        key = actor
        actor = self.actors[key]
        func = getattr(actor, function)
        name = key_split(key) + "." + function

        if iscoroutinefunction(func):
            result = await func(*args, **kwargs)
        elif separate_thread:
            result = await self.executor_submit(
                name,
                apply_function_actor,
                args=(
                    func,
                    args,
                    kwargs,
                    self.execution_state,
                    name,
                    self.active_threads,
                    self.active_threads_lock,
                ),
                executor=self.actor_executor,
            )
        else:
            result = func(*args, **kwargs)
        return {"status": "OK", "result": to_serialize(result)}

    def actor_attribute(self, comm=None, actor=None, attribute=None):
        value = getattr(self.actors[actor], attribute)
        return {"status": "OK", "result": to_serialize(value)}

    def meets_resource_constraints(self, key):
        ts = self.tasks[key]
        if not ts.resource_restrictions:
            return True
        for resource, needed in ts.resource_restrictions.items():
            if self.available_resources[resource] < needed:
                return False

        return True

    async def _maybe_deserialize_task(self, ts):
        if not isinstance(ts.runspec, SerializedTask):
            return ts.runspec
        try:
            start = time()
            # Offload deserializing large tasks
            if sizeof(ts.runspec) > OFFLOAD_THRESHOLD:
                function, args, kwargs = await offload(_deserialize, *ts.runspec)
            else:
                function, args, kwargs = _deserialize(*ts.runspec)
            stop = time()

            if stop - start > 0.010:
                ts.startstops.append(
                    {"action": "deserialize", "start": start, "stop": stop}
                )
            return function, args, kwargs
        except Exception as e:
            logger.warning("Could not deserialize task", exc_info=True)
            emsg = error_message(e)
            emsg["key"] = ts.key
            emsg["op"] = "task-erred"
            self.batched_stream.send(emsg)
            self.log.append((ts.key, "deserialize-error"))
            raise

    async def ensure_computing(self):
        if self.paused:
            return
        try:
            while self.constrained and self.executing_count < self.nthreads:
                key = self.constrained[0]
                ts = self.tasks.get(key, None)
                if ts is None or ts.state != "constrained":
                    self.constrained.popleft()
                    continue
                if self.meets_resource_constraints(key):
                    self.constrained.popleft()
                    try:
                        # Ensure task is deserialized prior to execution
                        ts.runspec = await self._maybe_deserialize_task(ts)
                    except Exception:
                        continue
                    self.transition(ts, "executing")
                else:
                    break
            while self.ready and self.executing_count < self.nthreads:
                priority, key = heapq.heappop(self.ready)
                ts = self.tasks.get(key)
                if ts is None:
                    # It is possible for tasks to be released while still remaining on `ready`
                    # The scheduler might have re-routed to a new worker and told this worker
                    # to release.  If the task has "disappeared" just continue through the heap
                    continue
                elif ts.key in self.data:
                    self.transition(ts, "memory")
                elif ts.state in READY:
                    try:
                        # Ensure task is deserialized prior to execution
                        ts.runspec = await self._maybe_deserialize_task(ts)
                    except Exception:
                        continue
                    self.transition(ts, "executing")
        except Exception as e:
            logger.exception(e)
            if LOG_PDB:
                import pdb

                pdb.set_trace()
            raise

    async def execute(self, key, report=False):
        executor_error = None
        if self.status in (Status.closing, Status.closed, Status.closing_gracefully):
            return
        try:
            if key not in self.tasks:
                return
            ts = self.tasks[key]
            if ts.state != "executing":
                # This might happen if keys are canceled
                logger.debug(
                    "Trying to execute a task %s which is not in executing state anymore"
                    % ts
                )
                return
            if ts.runspec is None:
                logger.critical("No runspec available for task %s." % ts)
            if self.validate:
                assert not ts.waiting_for_data
                assert ts.state == "executing"

            function, args, kwargs = ts.runspec

            start = time()
            data = {}
            for dep in ts.dependencies:
                k = dep.key
                try:
                    data[k] = self.data[k]
                except KeyError:
                    from .actor import Actor  # TODO: create local actor

                    data[k] = Actor(type(self.actors[k]), self.address, k, self)
            args2 = pack_data(args, data, key_types=(bytes, str))
            kwargs2 = pack_data(kwargs, data, key_types=(bytes, str))
            stop = time()
            if stop - start > 0.005:
                ts.startstops.append(
                    {"action": "disk-read", "start": start, "stop": stop}
                )
                if self.digests is not None:
                    self.digests["disk-load-duration"].add(stop - start)

            logger.debug(
                "Execute key: %s worker: %s", ts.key, self.address
            )  # TODO: comment out?
            assert key == ts.key
            try:
                result = await self.executor_submit(
                    ts.key,
                    apply_function,
                    args=(
                        function,
                        args2,
                        kwargs2,
                        self.execution_state,
                        ts.key,
                        self.active_threads,
                        self.active_threads_lock,
                        self.scheduler_delay,
                    ),
                )
            except RuntimeError as e:
                executor_error = e
                raise

            # We'll need to check again for the task state since it may have
            # changed since the execution was kicked off. In particular, it may
            # have been canceled and released already in which case we'll have
            # to drop the result immediately
            key = ts.key
            ts = self.tasks.get(key)

            if ts is None:
                logger.debug(
                    "Dropping result for %s since task has already been released." % key
                )
                return

            result["key"] = ts.key
            value = result.pop("result", None)
            ts.startstops.append(
                {"action": "compute", "start": result["start"], "stop": result["stop"]}
            )
            self.threads[ts.key] = result["thread"]

            if result["op"] == "task-finished":
                ts.nbytes = result["nbytes"]
                ts.type = result["type"]
                self.transition(ts, "memory", value=value)
                if self.digests is not None:
                    self.digests["task-duration"].add(result["stop"] - result["start"])
            elif isinstance(result.pop("actual-exception"), Reschedule):
                self.batched_stream.send({"op": "reschedule", "key": ts.key})
                self.transition(ts, "rescheduled", report=False)
                self.release_key(ts.key, report=False)
            else:
                ts.exception = result["exception"]
                ts.traceback = result["traceback"]
                logger.warning(
                    "Compute Failed\n"
                    "Function:  %s\n"
                    "args:      %s\n"
                    "kwargs:    %s\n"
                    "Exception: %r\n",
                    str(funcname(function))[:1000],
                    convert_args_to_str(args2, max_len=1000),
                    convert_kwargs_to_str(kwargs2, max_len=1000),
                    result["exception"].data,
                )
                self.transition(ts, "error")

            logger.debug("Send compute response to scheduler: %s, %s", ts.key, result)

            if self.validate:
                assert ts.state != "executing"
                assert not ts.waiting_for_data

            await self.ensure_computing()
            self.ensure_communicating()
        except Exception as e:
            if executor_error is e:
                logger.error("Thread Pool Executor error: %s", e)
            else:
                logger.exception(e)
                if LOG_PDB:
                    import pdb

                    pdb.set_trace()
                raise

    ##################
    # Administrative #
    ##################

    async def memory_monitor(self):
        """Track this process's memory usage and act accordingly

        If we rise above 70% memory use, start dumping data to disk.

        If we rise above 80% memory use, stop execution of new tasks
        """
        if self._memory_monitoring:
            return
        self._memory_monitoring = True
        total = 0

        proc = self.monitor.proc
        memory = proc.memory_info().rss
        frac = memory / self.memory_limit

        async def check_pause(memory):
            frac = memory / self.memory_limit
            # Pause worker threads if above 80% memory use
            if self.memory_pause_fraction and frac > self.memory_pause_fraction:
                # Try to free some memory while in paused state
                self._throttled_gc.collect()
                if not self.paused:
                    logger.warning(
                        "Worker is at %d%% memory usage. Pausing worker.  "
                        "Process memory: %s -- Worker memory limit: %s",
                        int(frac * 100),
                        format_bytes(memory),
                        format_bytes(self.memory_limit)
                        if self.memory_limit is not None
                        else "None",
                    )
                    self.paused = True
            elif self.paused:
                logger.warning(
                    "Worker is at %d%% memory usage. Resuming worker. "
                    "Process memory: %s -- Worker memory limit: %s",
                    int(frac * 100),
                    format_bytes(memory),
                    format_bytes(self.memory_limit)
                    if self.memory_limit is not None
                    else "None",
                )
                self.paused = False
                await self.ensure_computing()

        await check_pause(memory)
        # Dump data to disk if above 70%
        if self.memory_spill_fraction and frac > self.memory_spill_fraction:
            logger.debug(
                "Worker is at %d%% memory usage. Start spilling data to disk.",
                int(frac * 100),
            )
            start = time()
            target = self.memory_limit * self.memory_target_fraction
            count = 0
            need = memory - target
            while memory > target:
                if not self.data.fast:
                    logger.warning(
                        "Memory use is high but worker has no data "
                        "to store to disk.  Perhaps some other process "
                        "is leaking memory?  Process memory: %s -- "
                        "Worker memory limit: %s",
                        format_bytes(memory),
                        format_bytes(self.memory_limit)
                        if self.memory_limit is not None
                        else "None",
                    )
                    break
                k, v, weight = self.data.fast.evict()
                del k, v
                total += weight
                count += 1
                # If the current buffer is filled with a lot of small values,
                # evicting one at a time is very slow and the worker might
                # generate new data faster than it is able to evict. Therefore,
                # only pass on control if we spent at least 0.5s evicting
                if time() - start > 0.5:
                    await asyncio.sleep(0)
                    start = time()
                memory = proc.memory_info().rss
                if total > need and memory > target:
                    # Issue a GC to ensure that the evicted data is actually
                    # freed from memory and taken into account by the monitor
                    # before trying to evict even more data.
                    self._throttled_gc.collect()
                    memory = proc.memory_info().rss
            await check_pause(memory)
            if count:
                logger.debug(
                    "Moved %d pieces of data data and %s to disk",
                    count,
                    format_bytes(total),
                )

        self._memory_monitoring = False
        return total

    def cycle_profile(self):
        now = time() + self.scheduler_delay
        prof, self.profile_recent = self.profile_recent, profile.create()
        self.profile_history.append((now, prof))

        self.profile_keys_history.append((now, dict(self.profile_keys)))
        self.profile_keys.clear()

    def trigger_profile(self):
        """
        Get a frame from all actively computing threads

        Merge these frames into existing profile counts
        """
        if not self.active_threads:  # hope that this is thread-atomic?
            return
        start = time()
        with self.active_threads_lock:
            active_threads = self.active_threads.copy()
        frames = sys._current_frames()
        frames = {ident: frames[ident] for ident in active_threads}
        llframes = {}
        if self.low_level_profiler:
            llframes = {ident: profile.ll_get_stack(ident) for ident in active_threads}
        for ident, frame in frames.items():
            if frame is not None:
                key = key_split(active_threads[ident])
                llframe = llframes.get(ident)

                state = profile.process(
                    frame, True, self.profile_recent, stop="distributed/worker.py"
                )
                profile.llprocess(llframe, None, state)
                profile.process(
                    frame, True, self.profile_keys[key], stop="distributed/worker.py"
                )

        stop = time()
        if self.digests is not None:
            self.digests["profile-duration"].add(stop - start)

    async def get_profile(
        self, comm=None, start=None, stop=None, key=None, server=False
    ):
        now = time() + self.scheduler_delay
        if server:
            history = self.io_loop.profile
        elif key is None:
            history = self.profile_history
        else:
            history = [(t, d[key]) for t, d in self.profile_keys_history if key in d]

        if start is None:
            istart = 0
        else:
            istart = bisect.bisect_left(history, (start,))

        if stop is None:
            istop = None
        else:
            istop = bisect.bisect_right(history, (stop,)) + 1
            if istop >= len(history):
                istop = None  # include end

        if istart == 0 and istop is None:
            history = list(history)
        else:
            iistop = len(history) if istop is None else istop
            history = [history[i] for i in range(istart, iistop)]

        prof = profile.merge(*pluck(1, history))

        if not history:
            return profile.create()

        if istop is None and (start is None or start < now):
            if key is None:
                recent = self.profile_recent
            else:
                recent = self.profile_keys[key]
            prof = profile.merge(prof, recent)

        return prof

    async def get_profile_metadata(self, comm=None, start=0, stop=None):
        if stop is None:
            add_recent = True
        now = time() + self.scheduler_delay
        stop = stop or now
        start = start or 0
        result = {
            "counts": [
                (t, d["count"]) for t, d in self.profile_history if start < t < stop
            ],
            "keys": [
                (t, {k: d["count"] for k, d in v.items()})
                for t, v in self.profile_keys_history
                if start < t < stop
            ],
        }
        if add_recent:
            result["counts"].append((now, self.profile_recent["count"]))
            result["keys"].append(
                (now, {k: v["count"] for k, v in self.profile_keys.items()})
            )
        return result

    def get_call_stack(self, comm=None, keys=None):
        with self.active_threads_lock:
            frames = sys._current_frames()
            active_threads = self.active_threads.copy()
            frames = {k: frames[ident] for ident, k in active_threads.items()}
        if keys is not None:
            frames = {k: frame for k, frame in frames.items() if k in keys}

        result = {k: profile.call_stack(frame) for k, frame in frames.items()}
        return result

    def _notify_plugins(self, method_name, *args, **kwargs):
        for name, plugin in self.plugins.items():
            if hasattr(plugin, method_name):
                try:
                    getattr(plugin, method_name)(*args, **kwargs)
                except Exception:
                    logger.info(
                        "Plugin '%s' failed with exception" % name, exc_info=True
                    )

    ##############
    # Validation #
    ##############

    def validate_task_memory(self, ts):
        assert ts.key in self.data or ts.key in self.actors
        assert isinstance(ts.nbytes, int)
        assert not ts.waiting_for_data
        assert ts.key not in self.ready
        assert ts.state == "memory"

    def validate_task_executing(self, ts):
        assert ts.state == "executing"
        assert ts.runspec is not None
        assert ts.key not in self.data
        assert not ts.waiting_for_data
        assert all(
            dep.key in self.data or dep.key in self.actors for dep in ts.dependencies
        )

    def validate_task_ready(self, ts):
        assert ts.key in pluck(1, self.ready)
        assert ts.key not in self.data
        assert ts.state != "executing"
        assert not ts.waiting_for_data
        assert all(
            dep.key in self.data or dep.key in self.actors for dep in ts.dependencies
        )

    def validate_task_waiting(self, ts):
        assert ts.key not in self.data
        assert ts.state == "waiting"
        if ts.dependencies and ts.runspec:
            assert not all(dep.key in self.data for dep in ts.dependencies)

    def validate_task_flight(self, ts):
        assert ts.key not in self.data
        assert not any(dep.key in self.ready for dep in ts.dependents)
        assert ts.key in self.in_flight_workers[ts.coming_from]

    def validate_task_fetch(self, ts):
        assert ts.runspec is None
        assert ts.key not in self.data

    def validate_task(self, ts):
        try:
            if ts.state == "memory":
                self.validate_task_memory(ts)
            elif ts.state == "waiting":
                self.validate_task_waiting(ts)
            elif ts.state == "ready":
                self.validate_task_ready(ts)
            elif ts.state == "executing":
                self.validate_task_executing(ts)
            elif ts.state == "flight":
                self.validate_task_flight(ts)
            elif ts.state == "fetch":
                self.validate_task_fetch(ts)
        except Exception as e:
            logger.exception(e)
            if LOG_PDB:
                import pdb

                pdb.set_trace()
            raise

    def validate_state(self):
        if self.status != Status.running:
            return
        try:
            for ts in self.tasks.values():
                assert ts.state is not None
                # check that worker has task
                for worker in ts.who_has:
                    assert ts.key in self.has_what[worker]
                # check that deps have a set state and that dependency<->dependent links are there
                for dep in ts.dependencies:
                    # self.tasks was just a dict of tasks
                    # and this check was originally that the key was in `task_state`
                    # so we may have popped the key out of `self.tasks` but the
                    # dependency can still be in `memory` before GC grabs it...?
                    # Might need better bookkeeping
                    assert dep.state is not None
                    assert ts in dep.dependents
                for key in ts.waiting_for_data:
                    ts_wait = self.tasks[key]
                    assert (
                        ts_wait.state == "flight"
                        or ts_wait.state == "fetch"
                        or ts_wait.key in self._missing_dep_flight
                        or ts_wait.who_has.issubset(self.in_flight_workers)
                    )
                if ts.state == "memory":
                    assert isinstance(ts.nbytes, int)
                    assert not ts.waiting_for_data
                    assert ts.key in self.data or ts.key in self.actors

            for worker, keys in self.has_what.items():
                for k in keys:
                    assert worker in self.tasks[k].who_has

            for ts in self.tasks.values():
                self.validate_task(ts)

        except Exception as e:
            logger.exception(e)
            if LOG_PDB:
                import pdb

                pdb.set_trace()
            raise

    #######################################
    # Worker Clients (advanced workloads) #
    #######################################

    @property
    def client(self):
        with self._lock:
            if self._client:
                return self._client
            else:
                return self._get_client()

    def _get_client(self, timeout=None):
        """Get local client attached to this worker

        If no such client exists, create one

        See Also
        --------
        get_client
        """

        if timeout is None:
            timeout = dask.config.get("distributed.comm.timeouts.connect")

        timeout = parse_timedelta(timeout, "s")

        try:
            from .client import default_client

            client = default_client()
        except ValueError:  # no clients found, need to make a new one
            pass
        else:
            if (
                client.scheduler
                and client.scheduler.address == self.scheduler.address
                or client._start_arg == self.scheduler.address
            ):
                self._client = client

        if not self._client:
            from .client import Client

            asynchronous = self.loop is IOLoop.current()
            self._client = Client(
                self.scheduler,
                loop=self.loop,
                security=self.security,
                set_as_default=True,
                asynchronous=asynchronous,
                direct_to_workers=True,
                name="worker",
                timeout=timeout,
            )
            if not asynchronous:
                assert self._client.status == "running"

        return self._client

    def get_current_task(self):
        """Get the key of the task we are currently running

        This only makes sense to run within a task

        Examples
        --------
        >>> from dask.distributed import get_worker
        >>> def f():
        ...     return get_worker().get_current_task()

        >>> future = client.submit(f)  # doctest: +SKIP
        >>> future.result()  # doctest: +SKIP
        'f-1234'

        See Also
        --------
        get_worker
        """
        return self.active_threads[threading.get_ident()]


def get_worker():
    """Get the worker currently running this task

    Examples
    --------
    >>> def f():
    ...     worker = get_worker()  # The worker on which this task is running
    ...     return worker.address

    >>> future = client.submit(f)  # doctest: +SKIP
    >>> future.result()  # doctest: +SKIP
    'tcp://127.0.0.1:47373'

    See Also
    --------
    get_client
    worker_client
    """
    try:
        return thread_state.execution_state["worker"]
    except AttributeError:
        try:
            return first(w for w in Worker._instances if w.status == Status.running)
        except StopIteration:
            raise ValueError("No workers found")


def get_client(address=None, timeout=None, resolve_address=True):
    """Get a client while within a task.

    This client connects to the same scheduler to which the worker is connected

    Parameters
    ----------
    address : str, optional
        The address of the scheduler to connect to. Defaults to the scheduler
        the worker is connected to.
    timeout : int or str
        Timeout (in seconds) for getting the Client. Defaults to the
        ``distributed.comm.timeouts.connect`` configuration value.
    resolve_address : bool, default True
        Whether to resolve `address` to its canonical form.

    Returns
    -------
    Client

    Examples
    --------
    >>> def f():
    ...     client = get_client(timeout="10s")
    ...     futures = client.map(lambda x: x + 1, range(10))  # spawn many tasks
    ...     results = client.gather(futures)
    ...     return sum(results)

    >>> future = client.submit(f)  # doctest: +SKIP
    >>> future.result()  # doctest: +SKIP
    55

    See Also
    --------
    get_worker
    worker_client
    secede
    """

    if timeout is None:
        timeout = dask.config.get("distributed.comm.timeouts.connect")

    timeout = parse_timedelta(timeout, "s")

    if address and resolve_address:
        address = comm.resolve_address(address)
    try:
        worker = get_worker()
    except ValueError:  # could not find worker
        pass
    else:
        if not address or worker.scheduler.address == address:
            return worker._get_client(timeout=timeout)

    from .client import Client

    try:
        client = Client.current()  # TODO: assumes the same scheduler
    except ValueError:
        client = None
    if client and (not address or client.scheduler.address == address):
        return client
    elif address:
        return Client(address, timeout=timeout)
    else:
        raise ValueError("No global client found and no address provided")


def secede():
    """
    Have this task secede from the worker's thread pool

    This opens up a new scheduling slot and a new thread for a new task. This
    enables the client to schedule tasks on this node, which is
    especially useful while waiting for other jobs to finish (e.g., with
    ``client.gather``).

    Examples
    --------
    >>> def mytask(x):
    ...     # do some work
    ...     client = get_client()
    ...     futures = client.map(...)  # do some remote work
    ...     secede()  # while that work happens, remove ourself from the pool
    ...     return client.gather(futures)  # return gathered results

    See Also
    --------
    get_client
    get_worker
    """
    worker = get_worker()
    tpe_secede()  # have this thread secede from the thread pool
    duration = time() - thread_state.start_time
    worker.loop.add_callback(
        worker.maybe_transition_long_running,
        worker.tasks[thread_state.key],
        compute_duration=duration,
    )


class Reschedule(Exception):
    """Reschedule this task

    Raising this exception will stop the current execution of the task and ask
    the scheduler to reschedule this task, possibly on a different machine.

    This does not guarantee that the task will move onto a different machine.
    The scheduler will proceed through its normal heuristics to determine the
    optimal machine to accept this task.  The machine will likely change if the
    load across the cluster has significantly changed since first scheduling
    the task.
    """


def parse_memory_limit(memory_limit, nthreads, total_cores=CPU_COUNT):
    if memory_limit is None:
        return None

    if memory_limit == "auto":
        memory_limit = int(system.MEMORY_LIMIT * min(1, nthreads / total_cores))
    with suppress(ValueError, TypeError):
        memory_limit = float(memory_limit)
        if isinstance(memory_limit, float) and memory_limit <= 1:
            memory_limit = int(memory_limit * system.MEMORY_LIMIT)

    if isinstance(memory_limit, str):
        memory_limit = parse_bytes(memory_limit)
    else:
        memory_limit = int(memory_limit)

    return min(memory_limit, system.MEMORY_LIMIT)


async def get_data_from_worker(
    rpc,
    keys,
    worker,
    who=None,
    max_connections=None,
    serializers=None,
    deserializers=None,
):
    """Get keys from worker

    The worker has a two step handshake to acknowledge when data has been fully
    delivered.  This function implements that handshake.

    See Also
    --------
    Worker.get_data
    Worker.gather_deps
    utils_comm.gather_data_from_workers
    """
    if serializers is None:
        serializers = rpc.serializers
    if deserializers is None:
        deserializers = rpc.deserializers

    async def _get_data():
        comm = await rpc.connect(worker)
        comm.name = "Ephemeral Worker->Worker for gather"
        try:
            response = await send_recv(
                comm,
                serializers=serializers,
                deserializers=deserializers,
                op="get_data",
                keys=keys,
                who=who,
                max_connections=max_connections,
            )
            try:
                status = response["status"]
            except KeyError:
                raise ValueError("Unexpected response", response)
            else:
                if status == "OK":
                    await comm.write("OK")
            return response
        finally:
            rpc.reuse(worker, comm)

    return await retry_operation(_get_data, operation="get_data_from_worker")


job_counter = [0]


cache_loads = LRU(maxsize=100)


def loads_function(bytes_object):
    """ Load a function from bytes, cache bytes """
    if len(bytes_object) < 100000:
        try:
            result = cache_loads[bytes_object]
        except KeyError:
            result = pickle.loads(bytes_object)
            cache_loads[bytes_object] = result
        return result
    return pickle.loads(bytes_object)


def _deserialize(function=None, args=None, kwargs=None, task=no_value):
    """ Deserialize task inputs and regularize to func, args, kwargs """
    if function is not None:
        function = loads_function(function)
    if args:
        args = pickle.loads(args)
    if kwargs:
        kwargs = pickle.loads(kwargs)

    if task is not no_value:
        assert not function and not args and not kwargs
        function = execute_task
        args = (task,)

    return function, args or (), kwargs or {}


def execute_task(task):
    """Evaluate a nested task

    >>> inc = lambda x: x + 1
    >>> execute_task((inc, 1))
    2
    >>> execute_task((sum, [1, 2, (inc, 3)]))
    7
    """
    if istask(task):
        func, args = task[0], task[1:]
        return func(*map(execute_task, args))
    elif isinstance(task, list):
        return list(map(execute_task, task))
    else:
        return task


cache_dumps = LRU(maxsize=100)

_cache_lock = threading.Lock()


def dumps_function(func):
    """ Dump a function to bytes, cache functions """
    try:
        with _cache_lock:
            result = cache_dumps[func]
    except KeyError:
        result = pickle.dumps(func, protocol=4)
        if len(result) < 100000:
            with _cache_lock:
                cache_dumps[func] = result
    except TypeError:  # Unhashable function
        result = pickle.dumps(func, protocol=4)
    return result


def dumps_task(task):
    """Serialize a dask task

    Returns a dict of bytestrings that can each be loaded with ``loads``

    Examples
    --------
    Either returns a task as a function, args, kwargs dict

    >>> from operator import add
    >>> dumps_task((add, 1))  # doctest: +SKIP
    {'function': b'\x80\x04\x95\x00\x8c\t_operator\x94\x8c\x03add\x94\x93\x94.'
     'args': b'\x80\x04\x95\x07\x00\x00\x00K\x01K\x02\x86\x94.'}

    Or as a single task blob if it can't easily decompose the result.  This
    happens either if the task is highly nested, or if it isn't a task at all

    >>> dumps_task(1)  # doctest: +SKIP
    {'task': b'\x80\x04\x95\x03\x00\x00\x00\x00\x00\x00\x00K\x01.'}
    """
    if istask(task):
        if task[0] is apply and not any(map(_maybe_complex, task[2:])):
            d = {"function": dumps_function(task[1]), "args": warn_dumps(task[2])}
            if len(task) == 4:
                d["kwargs"] = warn_dumps(task[3])
            return d
        elif not any(map(_maybe_complex, task[1:])):
            return {"function": dumps_function(task[0]), "args": warn_dumps(task[1:])}
    return to_serialize(task)


_warn_dumps_warned = [False]


def warn_dumps(obj, dumps=pickle.dumps, limit=1e6):
    """ Dump an object to bytes, warn if those bytes are large """
    b = dumps(obj, protocol=4)
    if not _warn_dumps_warned[0] and len(b) > limit:
        _warn_dumps_warned[0] = True
        s = str(obj)
        if len(s) > 70:
            s = s[:50] + " ... " + s[-15:]
        warnings.warn(
            "Large object of size %s detected in task graph: \n"
            "  %s\n"
            "Consider scattering large objects ahead of time\n"
            "with client.scatter to reduce scheduler burden and \n"
            "keep data on workers\n\n"
            "    future = client.submit(func, big_data)    # bad\n\n"
            "    big_future = client.scatter(big_data)     # good\n"
            "    future = client.submit(func, big_future)  # good"
            % (format_bytes(len(b)), s)
        )
    return b


def apply_function(
    function,
    args,
    kwargs,
    execution_state,
    key,
    active_threads,
    active_threads_lock,
    time_delay,
):
    """Run a function, collect information

    Returns
    -------
    msg: dictionary with status, result/error, timings, etc..
    """
    ident = threading.get_ident()
    with active_threads_lock:
        active_threads[ident] = key
    thread_state.start_time = time()
    thread_state.execution_state = execution_state
    thread_state.key = key
    start = time()
    try:
        result = function(*args, **kwargs)
    except Exception as e:
        msg = error_message(e)
        msg["op"] = "task-erred"
        msg["actual-exception"] = e
    else:
        msg = {
            "op": "task-finished",
            "status": "OK",
            "result": result,
            "nbytes": sizeof(result),
            "type": type(result) if result is not None else None,
        }
    finally:
        end = time()
    msg["start"] = start + time_delay
    msg["stop"] = end + time_delay
    msg["thread"] = ident
    with active_threads_lock:
        del active_threads[ident]
    return msg


def apply_function_actor(
    function, args, kwargs, execution_state, key, active_threads, active_threads_lock
):
    """Run a function, collect information

    Returns
    -------
    msg: dictionary with status, result/error, timings, etc..
    """
    ident = threading.get_ident()

    with active_threads_lock:
        active_threads[ident] = key

    thread_state.execution_state = execution_state
    thread_state.key = key
    thread_state.actor = True

    result = function(*args, **kwargs)

    with active_threads_lock:
        del active_threads[ident]

    return result


def get_msg_safe_str(msg):
    """Make a worker msg, which contains args and kwargs, safe to cast to str:
    allowing for some arguments to raise exceptions during conversion and
    ignoring them.
    """

    class Repr:
        def __init__(self, f, val):
            self._f = f
            self._val = val

        def __repr__(self):
            return self._f(self._val)

    msg = msg.copy()
    if "args" in msg:
        msg["args"] = Repr(convert_args_to_str, msg["args"])
    if "kwargs" in msg:
        msg["kwargs"] = Repr(convert_kwargs_to_str, msg["kwargs"])
    return msg


def convert_args_to_str(args, max_len=None):
    """Convert args to a string, allowing for some arguments to raise
    exceptions during conversion and ignoring them.
    """
    length = 0
    strs = ["" for i in range(len(args))]
    for i, arg in enumerate(args):
        try:
            sarg = repr(arg)
        except Exception:
            sarg = "< could not convert arg to str >"
        strs[i] = sarg
        length += len(sarg) + 2
        if max_len is not None and length > max_len:
            return "({}".format(", ".join(strs[: i + 1]))[:max_len]
    else:
        return "({})".format(", ".join(strs))


def convert_kwargs_to_str(kwargs, max_len=None):
    """Convert kwargs to a string, allowing for some arguments to raise
    exceptions during conversion and ignoring them.
    """
    length = 0
    strs = ["" for i in range(len(kwargs))]
    for i, (argname, arg) in enumerate(kwargs.items()):
        try:
            sarg = repr(arg)
        except Exception:
            sarg = "< could not convert arg to str >"
        skwarg = repr(argname) + ": " + sarg
        strs[i] = skwarg
        length += len(skwarg) + 2
        if max_len is not None and length > max_len:
            return "{{{}".format(", ".join(strs[: i + 1]))[:max_len]
    else:
        return "{{{}}}".format(", ".join(strs))


def weight(k, v):
    return sizeof(v)


async def run(server, comm, function, args=(), kwargs=None, is_coro=None, wait=True):
    kwargs = kwargs or {}
    function = pickle.loads(function)
    if is_coro is None:
        is_coro = iscoroutinefunction(function)
    else:
        warnings.warn(
            "The is_coro= parameter is deprecated. "
            "We now automatically detect coroutines/async functions"
        )
    assert wait or is_coro, "Combination not supported"
    if args:
        args = pickle.loads(args)
    if kwargs:
        kwargs = pickle.loads(kwargs)
    if has_arg(function, "dask_worker"):
        kwargs["dask_worker"] = server
    if has_arg(function, "dask_scheduler"):
        kwargs["dask_scheduler"] = server
    logger.info("Run out-of-band function %r", funcname(function))
    try:
        if not is_coro:
            result = function(*args, **kwargs)
        else:
            if wait:
                result = await function(*args, **kwargs)
            else:
                server.loop.add_callback(function, *args, **kwargs)
                result = None

    except Exception as e:
        logger.warning(
            "Run Failed\nFunction: %s\nargs:     %s\nkwargs:   %s\n",
            str(funcname(function))[:1000],
            convert_args_to_str(args, max_len=1000),
            convert_kwargs_to_str(kwargs, max_len=1000),
            exc_info=True,
        )

        response = error_message(e)
    else:
        response = {"status": "OK", "result": to_serialize(result)}
    return response


_global_workers = Worker._instances

try:
    from .diagnostics import nvml
except Exception:
    pass
else:

    @gen.coroutine
    def gpu_metric(worker):
        result = yield offload(nvml.real_time)
        return result

    DEFAULT_METRICS["gpu"] = gpu_metric

    def gpu_startup(worker):
        return nvml.one_time()

    DEFAULT_STARTUP_INFORMATION["gpu"] = gpu_startup<|MERGE_RESOLUTION|>--- conflicted
+++ resolved
@@ -22,13 +22,8 @@
 from dask.compatibility import apply
 from dask.core import istask
 from dask.system import CPU_COUNT
-<<<<<<< HEAD
 from dask.utils import format_bytes, funcname
 from tlz import first, keymap, merge, pluck
-=======
-
-from tlz import pluck, first, keymap
->>>>>>> e8c8e351
 from tornado import gen
 from tornado.ioloop import IOLoop, PeriodicCallback
 
