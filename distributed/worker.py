from __future__ import annotations

import asyncio
import bisect
import builtins
import concurrent.futures
import errno
import heapq
import logging
import os
import random
import sys
import threading
import warnings
import weakref
from collections import defaultdict, deque, namedtuple
from collections.abc import Callable, Hashable, Iterable, MutableMapping
from contextlib import suppress
from datetime import timedelta
from inspect import isawaitable
from pickle import PicklingError
from typing import TYPE_CHECKING, Any, ClassVar

if TYPE_CHECKING:
    from .client import Client

from tlz import first, keymap, merge, pluck  # noqa: F401
from tornado.ioloop import IOLoop, PeriodicCallback

import dask
from dask.core import istask
from dask.system import CPU_COUNT
from dask.utils import (
    apply,
    format_bytes,
    funcname,
    parse_bytes,
    parse_timedelta,
    stringify,
    typename,
)

from . import comm, preloading, profile, system, utils
from .batched import BatchedSend
from .comm import connect, get_address_host
from .comm.addressing import address_from_user_args, parse_address
from .comm.utils import OFFLOAD_THRESHOLD
from .core import (
    CommClosedError,
    Status,
    coerce_to_address,
    error_message,
    pingpong,
    send_recv,
)
from .diagnostics import nvml
from .diagnostics.plugin import _get_plugin_name
from .diskutils import WorkSpace
from .http import get_handlers
from .metrics import time
from .node import ServerNode
from .proctitle import setproctitle
from .protocol import pickle, to_serialize
from .pubsub import PubSubWorkerExtension
from .security import Security
from .sizeof import safe_sizeof as sizeof
from .threadpoolexecutor import ThreadPoolExecutor
from .threadpoolexecutor import secede as tpe_secede
from .utils import (
    LRU,
    TimeoutError,
    _maybe_complex,
    get_ip,
    has_arg,
    import_file,
    iscoroutinefunction,
    json_load_robust,
    key_split,
    log_errors,
    offload,
    parse_ports,
    silence_logging,
    thread_state,
    warn_on_duration,
)
from .utils_comm import gather_from_workers, pack_data, retry_operation
from .utils_perf import ThrottledGC, disable_gc_diagnosis, enable_gc_diagnosis
from .versions import get_versions

logger = logging.getLogger(__name__)

LOG_PDB = dask.config.get("distributed.admin.pdb-on-err")

no_value = "--no-value-sentinel--"

PROCESSING = {
    "waiting",
    "ready",
    "constrained",
    "executing",
    "long-running",
    "cancelled",
    "resumed",
}
READY = {"ready", "constrained"}


DEFAULT_EXTENSIONS: list[type] = [PubSubWorkerExtension]

DEFAULT_METRICS: dict[str, Callable[[Worker], Any]] = {}

DEFAULT_STARTUP_INFORMATION: dict[str, Callable[[Worker], Any]] = {}

DEFAULT_DATA_SIZE = parse_bytes(
    dask.config.get("distributed.scheduler.default-data-size")
)

SerializedTask = namedtuple("SerializedTask", ["function", "args", "kwargs", "task"])


class InvalidTransition(Exception):
    pass


class TaskState:
    """Holds volatile state relating to an individual Dask task


    * **dependencies**: ``set(TaskState instances)``
        The data needed by this key to run
    * **dependents**: ``set(TaskState instances)``
        The keys that use this dependency.
    * **duration**: ``float``
        Expected duration the a task
    * **priority**: ``tuple``
        The priority this task given by the scheduler.  Determines run order.
    * **state**: ``str``
        The current state of the task. One of ["waiting", "ready", "executing",
        "fetch", "memory", "flight", "long-running", "rescheduled", "error"]
    * **who_has**: ``set(worker)``
        Workers that we believe have this data
    * **coming_from**: ``str``
        The worker that current task data is coming from if task is in flight
    * **waiting_for_data**: ``set(keys of dependencies)``
        A dynamic version of dependencies.  All dependencies that we still don't
        have for a particular key.
    * **resource_restrictions**: ``{str: number}``
        Abstract resources required to run a task
    * **exception**: ``str``
        The exception caused by running a task if it erred
    * **traceback**: ``str``
        The exception caused by running a task if it erred
    * **type**: ``type``
        The type of a particular piece of data
    * **suspicious_count**: ``int``
        The number of times a dependency has not been where we expected it
    * **startstops**: ``[{startstop}]``
        Log of transfer, load, and compute times for a task
    * **start_time**: ``float``
        Time at which task begins running
    * **stop_time**: ``float``
        Time at which task finishes running
    * **metadata**: ``dict``
        Metadata related to task. Stored metadata should be msgpack
        serializable (e.g. int, string, list, dict).
    * **nbytes**: ``int``
        The size of a particular piece of data
    * **annotations**: ``dict``
        Task annotations

    Parameters
    ----------
    key: str
    runspec: SerializedTask
        A named tuple containing the ``function``, ``args``, ``kwargs`` and
        ``task`` associated with this `TaskState` instance. This defaults to
        ``None`` and can remain empty if it is a dependency that this worker
        will receive from another worker.

    """

    def __init__(self, key, runspec=None):
        assert key is not None
        self.key = key
        self.runspec = runspec
        self.dependencies = set()
        self.dependents = set()
        self.duration = None
        self.priority = None
        self.state = "released"
        self.who_has = set()
        self.coming_from = None
        self.waiting_for_data = set()
        self.resource_restrictions = {}
        self.exception = None
        self.exception_text = ""
        self.traceback = None
        self.traceback_text = ""
        self.type = None
        self.suspicious_count = 0
        self.startstops = []
        self.start_time = None
        self.stop_time = None
        self.metadata = {}
        self.nbytes = None
        self.annotations = None
        self.done = False
        self._next = None

    def __repr__(self):
        return f"<Task {self.key!r} {self.state}>"

    def get_nbytes(self) -> int:
        nbytes = self.nbytes
        return nbytes if nbytes is not None else DEFAULT_DATA_SIZE

    def is_protected(self) -> bool:
        return self.state in PROCESSING or any(
            dep_ts.state in PROCESSING for dep_ts in self.dependents
        )


class Worker(ServerNode):
    """Worker node in a Dask distributed cluster

    Workers perform two functions:

    1.  **Serve data** from a local dictionary
    2.  **Perform computation** on that data and on data from peers

    Workers keep the scheduler informed of their data and use that scheduler to
    gather data from other workers when necessary to perform a computation.

    You can start a worker with the ``dask-worker`` command line application::

        $ dask-worker scheduler-ip:port

    Use the ``--help`` flag to see more options::

        $ dask-worker --help

    The rest of this docstring is about the internal state the the worker uses
    to manage and track internal computations.

    **State**

    **Informational State**

    These attributes don't change significantly during execution.

    * **nthreads:** ``int``:
        Number of nthreads used by this worker process
    * **executors:** ``Dict[str, concurrent.futures.Executor]``:
        Executors used to perform computation. Always contains the default
        executor.
    * **local_directory:** ``path``:
        Path on local machine to store temporary files
    * **scheduler:** ``rpc``:
        Location of scheduler.  See ``.ip/.port`` attributes.
    * **name:** ``string``:
        Alias
    * **services:** ``{str: Server}``:
        Auxiliary web servers running on this worker
    * **service_ports:** ``{str: port}``:
    * **total_out_connections**: ``int``
        The maximum number of concurrent outgoing requests for data
    * **total_in_connections**: ``int``
        The maximum number of concurrent incoming requests for data
    * **comm_threshold_bytes**: ``int``
        As long as the total number of bytes in flight is below this threshold
        we will not limit the number of outgoing connections for a single tasks
        dependency fetch.
    * **batched_stream**: ``BatchedSend``
        A batched stream along which we communicate to the scheduler
    * **log**: ``[(message)]``
        A structured and queryable log.  See ``Worker.story``

    **Volatile State**

    These attributes track the progress of tasks that this worker is trying to
    complete.  In the descriptions below a ``key`` is the name of a task that
    we want to compute and ``dep`` is the name of a piece of dependent data
    that we want to collect from others.

    * **tasks**: ``{key: TaskState}``
        The tasks currently executing on this worker (and any dependencies of those tasks)
    * **data:** ``{key: object}``:
        Prefer using the **host** attribute instead of this, unless
        memory_limit and at least one of memory_target_fraction or
        memory_spill_fraction values are defined, in that case, this attribute
        is a zict.Buffer, from which information on LRU cache can be queried.
    * **data.memory:** ``{key: object}``:
        Dictionary mapping keys to actual values stored in memory. Only
        available if condition for **data** being a zict.Buffer is met.
    * **data.disk:** ``{key: object}``:
        Dictionary mapping keys to actual values stored on disk. Only
        available if condition for **data** being a zict.Buffer is met.
    * **data_needed**: deque(keys)
        The keys which still require data in order to execute, arranged in a deque
    * **ready**: [keys]
        Keys that are ready to run.  Stored in a LIFO stack
    * **constrained**: [keys]
        Keys for which we have the data to run, but are waiting on abstract
        resources like GPUs.  Stored in a FIFO deque
    * **executing_count**: ``int``
        A count of tasks currently executing on this worker
    * **executed_count**: int
        A number of tasks that this worker has run in its lifetime
    * **long_running**: {keys}
        A set of keys of tasks that are running and have started their own
        long-running clients.
    * **has_what**: ``{worker: {deps}}``
        The data that we care about that we think a worker has
    * **pending_data_per_worker**: ``{worker: [dep]}``
        The data on each worker that we still want, prioritized as a deque
    * **in_flight_tasks**: ``int``
        A count of the number of tasks that are coming to us in current
        peer-to-peer connections
    * **in_flight_workers**: ``{worker: {task}}``
        The workers from which we are currently gathering data and the
        dependencies we expect from those connections
    * **comm_bytes**: ``int``
        The total number of bytes in flight
    * **threads**: ``{key: int}``
        The ID of the thread on which the task ran
    * **active_threads**: ``{int: key}``
        The keys currently running on active threads
    * **waiting_for_data_count**: ``int``
        A count of how many tasks are currently waiting for data


    Parameters
    ----------
    scheduler_ip: str
    scheduler_port: int
    ip: str, optional
    data: MutableMapping, type, None
        The object to use for storage, builds a disk-backed LRU dict by default
    nthreads: int, optional
    loop: tornado.ioloop.IOLoop
    local_directory: str, optional
        Directory where we place local resources
    name: str, optional
    memory_limit: int, float, string
        Number of bytes of memory that this worker should use.
        Set to zero for no limit.  Set to 'auto' to calculate
        as system.MEMORY_LIMIT * min(1, nthreads / total_cores)
        Use strings or numbers like 5GB or 5e9
    memory_target_fraction: float
        Fraction of memory to try to stay beneath
    memory_spill_fraction: float
        Fraction of memory at which we start spilling to disk
    memory_pause_fraction: float
        Fraction of memory at which we stop running new tasks
    executor: concurrent.futures.Executor, dict[str, concurrent.futures.Executor], str
        The executor(s) to use. Depending on the type, it has the following meanings:
            - Executor instance: The default executor.
            - Dict[str, Executor]: mapping names to Executor instances. If the
              "default" key isn't in the dict, a "default" executor will be created
              using ``ThreadPoolExecutor(nthreads)``.
            - Str: The string "offload", which refer to the same thread pool used for
              offloading communications. This results in the same thread being used
              for deserialization and computation.
    resources: dict
        Resources that this worker has like ``{'GPU': 2}``
    nanny: str
        Address on which to contact nanny, if it exists
    lifetime: str
        Amount of time like "1 hour" after which we gracefully shut down the worker.
        This defaults to None, meaning no explicit shutdown time.
    lifetime_stagger: str
        Amount of time like "5 minutes" to stagger the lifetime value
        The actual lifetime will be selected uniformly at random between
        lifetime +/- lifetime_stagger
    lifetime_restart: bool
        Whether or not to restart a worker after it has reached its lifetime
        Default False

    Examples
    --------

    Use the command line to start a worker::

        $ dask-scheduler
        Start scheduler at 127.0.0.1:8786

        $ dask-worker 127.0.0.1:8786
        Start worker at:               127.0.0.1:1234
        Registered with scheduler at:  127.0.0.1:8786

    See Also
    --------
    distributed.scheduler.Scheduler
    distributed.nanny.Nanny
    """

    _instances: ClassVar[weakref.WeakSet[Worker]] = weakref.WeakSet()
    _initialized_clients: ClassVar[weakref.WeakSet[Client]] = weakref.WeakSet()

    def __init__(
        self,
        scheduler_ip=None,
        scheduler_port=None,
        scheduler_file=None,
        ncores=None,
        nthreads=None,
        loop=None,
        local_dir=None,
        local_directory=None,
        services=None,
        service_ports=None,
        service_kwargs=None,
        name=None,
        reconnect=True,
        memory_limit="auto",
        executor=None,
        resources=None,
        silence_logs=None,
        death_timeout=None,
        preload=None,
        preload_argv=None,
        security=None,
        contact_address=None,
        memory_monitor_interval="200ms",
        extensions=None,
        metrics=DEFAULT_METRICS,
        startup_information=DEFAULT_STARTUP_INFORMATION,
        data=None,
        interface=None,
        host=None,
        port=None,
        protocol=None,
        dashboard_address=None,
        dashboard=False,
        http_prefix="/",
        nanny=None,
        plugins=(),
        low_level_profiler=dask.config.get("distributed.worker.profile.low-level"),
        validate=None,
        profile_cycle_interval=None,
        lifetime=None,
        lifetime_stagger=None,
        lifetime_restart=None,
        **kwargs,
    ):
        self.tasks = {}
        self.waiting_for_data_count = 0
        self.has_what = defaultdict(set)
        self.pending_data_per_worker = defaultdict(deque)
        self.nanny = nanny
        self._lock = threading.Lock()

        self.data_needed = []

        self.in_flight_workers = {}
        self.total_out_connections = dask.config.get(
            "distributed.worker.connections.outgoing"
        )
        self.total_in_connections = dask.config.get(
            "distributed.worker.connections.incoming"
        )
        self.comm_threshold_bytes = 10e6
        self.comm_nbytes = 0
        self._missing_dep_flight = set()

        self.threads = {}

        self.active_threads_lock = threading.Lock()
        self.active_threads = {}
        self.active_keys = set()
        self.profile_keys = defaultdict(profile.create)
        self.profile_keys_history = deque(maxlen=3600)
        self.profile_recent = profile.create()
        self.profile_history = deque(maxlen=3600)

        self.generation = 0

        self.ready = []
        self.constrained = deque()
        self._executing = set()
        self._in_flight_tasks = set()
        self.executed_count = 0
        self.long_running = set()

        self.recent_messages_log = deque(
            maxlen=dask.config.get("distributed.comm.recent-messages-log-length")
        )
        self.target_message_size = 50e6  # 50 MB

        self.log = deque(maxlen=100000)
        if validate is None:
            validate = dask.config.get("distributed.scheduler.validate")
        self.validate = validate
        self._transitions_table = {
            ("cancelled", "resumed"): self.transition_cancelled_resumed,
            ("cancelled", "fetch"): self.transition_cancelled_fetch,
            ("cancelled", "released"): self.transition_cancelled_released,
            ("cancelled", "waiting"): self.transition_cancelled_waiting,
            ("cancelled", "forgotten"): self.transition_cancelled_forgotten,
            ("cancelled", "memory"): self.transition_cancelled_memory,
            ("cancelled", "error"): self.transition_generic_error,
            ("resumed", "memory"): self.transition_generic_memory,
            ("resumed", "error"): self.transition_generic_error,
            ("resumed", "released"): self.transition_generic_released,
            ("resumed", "waiting"): self.transition_rescheduled_next,
            ("resumed", "fetch"): self.transition_rescheduled_next,
            ("constrained", "executing"): self.transition_constrained_executing,
            ("constrained", "released"): self.transition_constrained_released,
            ("error", "released"): self.transition_generic_released,
            ("executing", "error"): self.transition_executing_error,
            ("executing", "long-running"): self.transition_executing_long_running,
            ("executing", "memory"): self.transition_executing_memory,
            ("executing", "released"): self.transition_executing_released,
            ("executing", "rescheduled"): self.transition_executing_rescheduled,
            ("fetch", "flight"): self.transition_fetch_flight,
            ("fetch", "missing"): self.transition_fetch_missing,
            ("fetch", "released"): self.transition_generic_released,
            ("flight", "error"): self.transition_flight_error,
            ("flight", "fetch"): self.transition_flight_fetch,
            ("flight", "memory"): self.transition_flight_memory,
            ("flight", "released"): self.transition_flight_released,
            ("long-running", "error"): self.transition_generic_error,
            ("long-running", "memory"): self.transition_long_running_memory,
            ("long-running", "rescheduled"): self.transition_executing_rescheduled,
            ("long-running", "released"): self.transition_executing_released,
            ("memory", "released"): self.transition_memory_released,
            ("missing", "fetch"): self.transition_missing_fetch,
            ("missing", "released"): self.transition_missing_released,
            ("missing", "error"): self.transition_generic_error,
            ("ready", "error"): self.transition_generic_error,
            ("ready", "executing"): self.transition_ready_executing,
            ("ready", "released"): self.transition_generic_released,
            ("released", "error"): self.transition_generic_error,
            ("released", "fetch"): self.transition_released_fetch,
            ("released", "forgotten"): self.transition_released_forgotten,
            ("released", "memory"): self.transition_released_memory,
            ("released", "waiting"): self.transition_released_waiting,
            ("waiting", "constrained"): self.transition_waiting_constrained,
            ("waiting", "ready"): self.transition_waiting_ready,
            ("waiting", "released"): self.transition_generic_released,
        }

        self._transition_counter = 0
        self.incoming_transfer_log = deque(maxlen=100000)
        self.incoming_count = 0
        self.outgoing_transfer_log = deque(maxlen=100000)
        self.outgoing_count = 0
        self.outgoing_current_count = 0
        self.repetitively_busy = 0
        self.bandwidth = parse_bytes(dask.config.get("distributed.scheduler.bandwidth"))
        self.bandwidth_workers = defaultdict(
            lambda: (0, 0)
        )  # bw/count recent transfers
        self.bandwidth_types = defaultdict(lambda: (0, 0))  # bw/count recent transfers
        self.latency = 0.001
        self._client = None

        if profile_cycle_interval is None:
            profile_cycle_interval = dask.config.get("distributed.worker.profile.cycle")
        profile_cycle_interval = parse_timedelta(profile_cycle_interval, default="ms")

        self._setup_logging(logger)

        if local_dir is not None:
            warnings.warn("The local_dir keyword has moved to local_directory")
            local_directory = local_dir

        if not local_directory:
            local_directory = dask.config.get("temporary-directory") or os.getcwd()

        os.makedirs(local_directory, exist_ok=True)
        local_directory = os.path.join(local_directory, "dask-worker-space")

        with warn_on_duration(
            "1s",
            "Creating scratch directories is taking a surprisingly long time. "
            "This is often due to running workers on a network file system. "
            "Consider specifying a local-directory to point workers to write "
            "scratch data to a local disk.",
        ):
            self._workspace = WorkSpace(os.path.abspath(local_directory))
            self._workdir = self._workspace.new_work_dir(prefix="worker-")
            self.local_directory = self._workdir.dir_path

        if preload is None:
            preload = dask.config.get("distributed.worker.preload")
        if preload_argv is None:
            preload_argv = dask.config.get("distributed.worker.preload-argv")
        self.preloads = preloading.process_preloads(
            self, preload, preload_argv, file_dir=self.local_directory
        )

        if scheduler_file:
            cfg = json_load_robust(scheduler_file)
            scheduler_addr = cfg["address"]
        elif scheduler_ip is None and dask.config.get("scheduler-address", None):
            scheduler_addr = dask.config.get("scheduler-address")
        elif scheduler_port is None:
            scheduler_addr = coerce_to_address(scheduler_ip)
        else:
            scheduler_addr = coerce_to_address((scheduler_ip, scheduler_port))
        self.contact_address = contact_address

        if protocol is None:
            protocol_address = scheduler_addr.split("://")
            if len(protocol_address) == 2:
                protocol = protocol_address[0]

        self._start_port = port
        self._start_host = host
        if host:
            # Helpful error message if IPv6 specified incorrectly
            _, host_address = parse_address(host)
            if host_address.count(":") > 1 and not host_address.startswith("["):
                raise ValueError(
                    "Host address with IPv6 must be bracketed like '[::1]'; "
                    f"got {host_address}"
                )
        self._interface = interface
        self._protocol = protocol

        if ncores is not None:
            warnings.warn("the ncores= parameter has moved to nthreads=")
            nthreads = ncores

        self.nthreads = nthreads or CPU_COUNT
        if resources is None:
            resources = dask.config.get("distributed.worker.resources", None)

        self.total_resources = resources or {}
        self.available_resources = (resources or {}).copy()
        self.death_timeout = parse_timedelta(death_timeout)

        self.extensions = {}
        if silence_logs:
            silence_logging(level=silence_logs)

        if isinstance(security, dict):
            security = Security(**security)
        self.security = security or Security()
        assert isinstance(self.security, Security)
        self.connection_args = self.security.get_connection_args("worker")

        self.memory_limit = parse_memory_limit(memory_limit, self.nthreads)

        self.paused = False

        if "memory_target_fraction" in kwargs:
            self.memory_target_fraction = kwargs.pop("memory_target_fraction")
        else:
            self.memory_target_fraction = dask.config.get(
                "distributed.worker.memory.target"
            )
        if "memory_spill_fraction" in kwargs:
            self.memory_spill_fraction = kwargs.pop("memory_spill_fraction")
        else:
            self.memory_spill_fraction = dask.config.get(
                "distributed.worker.memory.spill"
            )
        if "memory_pause_fraction" in kwargs:
            self.memory_pause_fraction = kwargs.pop("memory_pause_fraction")
        else:
            self.memory_pause_fraction = dask.config.get(
                "distributed.worker.memory.pause"
            )

        if isinstance(data, MutableMapping):
            self.data = data
        elif callable(data):
            self.data = data()
        elif isinstance(data, tuple):
            self.data = data[0](**data[1])
        elif self.memory_limit and (
            self.memory_target_fraction or self.memory_spill_fraction
        ):
            from .spill import SpillBuffer

            self.data = SpillBuffer(
                os.path.join(self.local_directory, "storage"),
                target=int(
                    self.memory_limit
                    * (self.memory_target_fraction or self.memory_spill_fraction)
                )
                or sys.maxsize,
            )
        else:
            self.data = {}

        self.actors = {}
        self.loop = loop or IOLoop.current()
        self.reconnect = reconnect

        # Common executors always available
        self.executors: dict[str, concurrent.futures.Executor] = {
            "offload": utils._offload_executor,
            "actor": ThreadPoolExecutor(1, thread_name_prefix="Dask-Actor-Threads"),
        }
        if nvml.device_get_count() > 0:
            self.executors["gpu"] = ThreadPoolExecutor(
                1, thread_name_prefix="Dask-GPU-Threads"
            )

        # Find the default executor
        if executor == "offload":
            self.executors["default"] = self.executors["offload"]
        elif isinstance(executor, dict):
            self.executors.update(executor)
        elif executor is not None:
            self.executors["default"] = executor
        if "default" not in self.executors:
            self.executors["default"] = ThreadPoolExecutor(
                self.nthreads, thread_name_prefix="Dask-Default-Threads"
            )

        self.batched_stream = BatchedSend(interval="2ms", loop=self.loop)
        self.name = name
        self.scheduler_delay = 0
        self.stream_comms = {}
        self.heartbeat_active = False
        self._ipython_kernel = None

        if self.local_directory not in sys.path:
            sys.path.insert(0, self.local_directory)

        self.services = {}
        self.service_specs = services or {}

        self._dashboard_address = dashboard_address
        self._dashboard = dashboard
        self._http_prefix = http_prefix

        self.metrics = dict(metrics) if metrics else {}
        self.startup_information = (
            dict(startup_information) if startup_information else {}
        )

        self.low_level_profiler = low_level_profiler

        handlers = {
            "gather": self.gather,
            "run": self.run,
            "run_coroutine": self.run_coroutine,
            "get_data": self.get_data,
            "update_data": self.update_data,
            "free_keys": self.handle_free_keys,
            "terminate": self.close,
            "ping": pingpong,
            "upload_file": self.upload_file,
            "start_ipython": self.start_ipython,
            "call_stack": self.get_call_stack,
            "profile": self.get_profile,
            "profile_metadata": self.get_profile_metadata,
            "get_logs": self.get_logs,
            "keys": self.keys,
            "versions": self.versions,
            "actor_execute": self.actor_execute,
            "actor_attribute": self.actor_attribute,
            "plugin-add": self.plugin_add,
            "plugin-remove": self.plugin_remove,
            "get_monitor_info": self.get_monitor_info,
        }

        stream_handlers = {
            "close": self.close,
            "cancel-compute": self.handle_cancel_compute,
            "acquire-replicas": self.handle_acquire_replicas,
            "compute-task": self.handle_compute_task,
            "free-keys": self.handle_free_keys,
            "remove-replicas": self.handle_remove_replicas,
            "steal-request": self.handle_steal_request,
        }

        super().__init__(
            handlers=handlers,
            stream_handlers=stream_handlers,
            io_loop=self.loop,
            connection_args=self.connection_args,
            **kwargs,
        )

        self.scheduler = self.rpc(scheduler_addr)
        self.execution_state = {
            "scheduler": self.scheduler.address,
            "ioloop": self.loop,
            "worker": self,
        }

        pc = PeriodicCallback(self.heartbeat, 1000)
        self.periodic_callbacks["heartbeat"] = pc
        pc = PeriodicCallback(
            lambda: self.batched_stream.send({"op": "keep-alive"}), 60000
        )
        self.periodic_callbacks["keep-alive"] = pc

        pc = PeriodicCallback(self.find_missing, 1000)
        self.periodic_callbacks["find-missing"] = pc

        self._suspicious_count_limit = 10
        self._address = contact_address

        self.memory_monitor_interval = parse_timedelta(
            memory_monitor_interval, default="ms"
        )
        if self.memory_limit:
            self._memory_monitoring = False
            pc = PeriodicCallback(
                self.memory_monitor, self.memory_monitor_interval * 1000
            )
            self.periodic_callbacks["memory"] = pc

        if extensions is None:
            extensions = DEFAULT_EXTENSIONS
        for ext in extensions:
            ext(self)

        self._throttled_gc = ThrottledGC(logger=logger)

        setproctitle("dask-worker [not started]")

        profile_trigger_interval = parse_timedelta(
            dask.config.get("distributed.worker.profile.interval"), default="ms"
        )
        pc = PeriodicCallback(self.trigger_profile, profile_trigger_interval * 1000)
        self.periodic_callbacks["profile"] = pc

        pc = PeriodicCallback(self.cycle_profile, profile_cycle_interval * 1000)
        self.periodic_callbacks["profile-cycle"] = pc

        self.plugins = {}
        self._pending_plugins = plugins

        self.lifetime = lifetime or dask.config.get(
            "distributed.worker.lifetime.duration"
        )
        lifetime_stagger = lifetime_stagger or dask.config.get(
            "distributed.worker.lifetime.stagger"
        )
        self.lifetime_restart = lifetime_restart or dask.config.get(
            "distributed.worker.lifetime.restart"
        )
        if isinstance(self.lifetime, str):
            self.lifetime = parse_timedelta(self.lifetime)
        if isinstance(lifetime_stagger, str):
            lifetime_stagger = parse_timedelta(lifetime_stagger)
        if self.lifetime:
            self.lifetime += (random.random() * 2 - 1) * lifetime_stagger
            self.io_loop.call_later(self.lifetime, self.close_gracefully)

        Worker._instances.add(self)

    ##################
    # Administrative #
    ##################

    def __repr__(self):
        return "<%s: %r, %s, %s, stored: %d, running: %d/%d, ready: %d, comm: %d, waiting: %d>" % (
            self.__class__.__name__,
            self.address,
            self.name,
            self.status,
            len(self.data),
            self.executing_count,
            self.nthreads,
            len(self.ready),
            self.in_flight_tasks,
            self.waiting_for_data_count,
        )

    @property
    def logs(self):
        return self._deque_handler.deque

    def log_event(self, topic, msg):
        self.batched_stream.send(
            {
                "op": "log-event",
                "topic": topic,
                "msg": msg,
            }
        )

    @property
    def executing_count(self) -> int:
        return len(self._executing)

    @property
    def in_flight_tasks(self) -> int:
        return len(self._in_flight_tasks)

    @property
    def worker_address(self):
        """For API compatibility with Nanny"""
        return self.address

    @property
    def local_dir(self):
        """For API compatibility with Nanny"""
        warnings.warn(
            "The local_dir attribute has moved to local_directory", stacklevel=2
        )
        return self.local_directory

    @property
    def executor(self):
        return self.executors["default"]

    async def get_metrics(self):
        out = dict(
            executing=self.executing_count,
            in_memory=len(self.data),
            ready=len(self.ready),
            in_flight=self.in_flight_tasks,
            bandwidth={
                "total": self.bandwidth,
                "workers": dict(self.bandwidth_workers),
                "types": keymap(typename, self.bandwidth_types),
            },
            spilled_nbytes=getattr(self.data, "spilled_total", 0),
        )
        out.update(self.monitor.recent())

        for k, metric in self.metrics.items():
            try:
                result = metric(self)
                if isawaitable(result):
                    result = await result
                # In case of collision, prefer core metrics
                out.setdefault(k, result)
            except Exception:  # TODO: log error once
                pass

        return out

    async def get_startup_information(self):
        result = {}
        for k, f in self.startup_information.items():
            try:
                v = f(self)
                if isawaitable(v):
                    v = await v
                result[k] = v
            except Exception:  # TODO: log error once
                pass

        return result

    def identity(self, comm=None):
        return {
            "type": type(self).__name__,
            "id": self.id,
            "scheduler": self.scheduler.address,
            "nthreads": self.nthreads,
            "ncores": self.nthreads,  # backwards compatibility
            "memory_limit": self.memory_limit,
        }

    #####################
    # External Services #
    #####################

    async def _register_with_scheduler(self):
        self.periodic_callbacks["keep-alive"].stop()
        self.periodic_callbacks["heartbeat"].stop()
        start = time()
        if self.contact_address is None:
            self.contact_address = self.address
        logger.info("-" * 49)
        while True:
            try:
                _start = time()
                comm = await connect(self.scheduler.address, **self.connection_args)
                comm.name = "Worker->Scheduler"
                comm._server = weakref.ref(self)
                await comm.write(
                    dict(
                        op="register-worker",
                        reply=False,
                        address=self.contact_address,
                        keys=list(self.data),
                        nthreads=self.nthreads,
                        name=self.name,
                        nbytes={
                            ts.key: ts.get_nbytes()
                            for ts in self.tasks.values()
                            # Only if the task is in memory this is a sensible
                            # result since otherwise it simply submits the
                            # default value
                            if ts.state == "memory"
                        },
                        types={k: typename(v) for k, v in self.data.items()},
                        now=time(),
                        resources=self.total_resources,
                        memory_limit=self.memory_limit,
                        local_directory=self.local_directory,
                        services=self.service_ports,
                        nanny=self.nanny,
                        pid=os.getpid(),
                        versions=get_versions(),
                        metrics=await self.get_metrics(),
                        extra=await self.get_startup_information(),
                    ),
                    serializers=["msgpack"],
                )
                future = comm.read(deserializers=["msgpack"])

                response = await future
                if response.get("warning"):
                    logger.warning(response["warning"])

                _end = time()
                middle = (_start + _end) / 2
                self._update_latency(_end - start)
                self.scheduler_delay = response["time"] - middle
                self.status = Status.running
                break
            except OSError:
                logger.info("Waiting to connect to: %26s", self.scheduler.address)
                await asyncio.sleep(0.1)
            except TimeoutError:
                logger.info("Timed out when connecting to scheduler")
        if response["status"] != "OK":
            raise ValueError(f"Unexpected response from register: {response!r}")
        else:
            await asyncio.gather(
                *(
                    self.plugin_add(name=name, plugin=plugin)
                    for name, plugin in response["worker-plugins"].items()
                )
            )

            logger.info("        Registered to: %26s", self.scheduler.address)
            logger.info("-" * 49)

        self.batched_stream.start(comm)
        self.periodic_callbacks["keep-alive"].start()
        self.periodic_callbacks["heartbeat"].start()
        self.loop.add_callback(self.handle_scheduler, comm)

    def _update_latency(self, latency):
        self.latency = latency * 0.05 + self.latency * 0.95
        if self.digests is not None:
            self.digests["latency"].add(latency)

    async def heartbeat(self):
        if self.heartbeat_active:
            logger.debug("Heartbeat skipped: channel busy")
            return
        self.heartbeat_active = True
        logger.debug("Heartbeat: %s", self.address)
        try:
            start = time()
            response = await retry_operation(
                self.scheduler.heartbeat_worker,
                address=self.contact_address,
                now=start,
                metrics=await self.get_metrics(),
                executing={
                    key: start - self.tasks[key].start_time
                    for key in self.active_keys
                    if key in self.tasks
                },
            )
            end = time()
            middle = (start + end) / 2

            self._update_latency(end - start)

            if response["status"] == "missing":
                for i in range(10):
                    if self.status != Status.running:
                        break
                    else:
                        await asyncio.sleep(0.05)
                else:
                    await self._register_with_scheduler()
                return
            self.scheduler_delay = response["time"] - middle
            self.periodic_callbacks["heartbeat"].callback_time = (
                response["heartbeat-interval"] * 1000
            )
            self.bandwidth_workers.clear()
            self.bandwidth_types.clear()
        except CommClosedError:
            logger.warning("Heartbeat to scheduler failed", exc_info=True)
            if not self.reconnect:
                await self.close(report=False)
        except OSError as e:
            # Scheduler is gone. Respect distributed.comm.timeouts.connect
            if "Timed out trying to connect" in str(e):
                await self.close(report=False)
            else:
                raise e
        finally:
            self.heartbeat_active = False

    async def handle_scheduler(self, comm):
        try:
            await self.handle_stream(
                comm, every_cycle=[self.ensure_communicating, self.ensure_computing]
            )
        except Exception as e:
            logger.exception(e)
            raise
        finally:
            if self.reconnect and self.status == Status.running:
                logger.info("Connection to scheduler broken.  Reconnecting...")
                self.loop.add_callback(self.heartbeat)
            else:
                await self.close(report=False)

    def start_ipython(self, comm):
        """Start an IPython kernel

        Returns Jupyter connection info dictionary.
        """
        from ._ipython_utils import start_ipython

        if self._ipython_kernel is None:
            self._ipython_kernel = start_ipython(
                ip=self.ip, ns={"worker": self}, log=logger
            )
        return self._ipython_kernel.get_connection_info()

    async def upload_file(self, comm, filename=None, data=None, load=True):
        out_filename = os.path.join(self.local_directory, filename)

        def func(data):
            if isinstance(data, str):
                data = data.encode()
            with open(out_filename, "wb") as f:
                f.write(data)
                f.flush()
            return data

        if len(data) < 10000:
            data = func(data)
        else:
            data = await offload(func, data)

        if load:
            try:
                import_file(out_filename)
                cache_loads.data.clear()
            except Exception as e:
                logger.exception(e)
                raise e

        return {"status": "OK", "nbytes": len(data)}

    def keys(self, comm=None):
        return list(self.data)

    async def gather(self, comm=None, who_has=None):
        who_has = {
            k: [coerce_to_address(addr) for addr in v]
            for k, v in who_has.items()
            if k not in self.data
        }
        result, missing_keys, missing_workers = await gather_from_workers(
            who_has, rpc=self.rpc, who=self.address
        )
        self.update_data(data=result, report=False)
        if missing_keys:
            logger.warning(
                "Could not find data: %s on workers: %s (who_has: %s)",
                missing_keys,
                missing_workers,
                who_has,
            )
            return {"status": "partial-fail", "keys": missing_keys}
        else:
            return {"status": "OK"}

    def get_monitor_info(self, comm=None, recent=False, start=0):
        result = dict(
            range_query=(
                self.monitor.recent()
                if recent
                else self.monitor.range_query(start=start)
            ),
            count=self.monitor.count,
            last_time=self.monitor.last_time,
        )
        if nvml.device_get_count() > 0:
            result["gpu_name"] = self.monitor.gpu_name
            result["gpu_memory_total"] = self.monitor.gpu_memory_total
        return result

    #############
    # Lifecycle #
    #############

    async def start(self):
        if self.status and self.status in (
            Status.closed,
            Status.closing,
            Status.closing_gracefully,
        ):
            return
        assert self.status is Status.undefined, self.status

        await super().start()

        enable_gc_diagnosis()
        thread_state.on_event_loop_thread = True

        ports = parse_ports(self._start_port)
        for port in ports:
            start_address = address_from_user_args(
                host=self._start_host,
                port=port,
                interface=self._interface,
                protocol=self._protocol,
                security=self.security,
            )
            kwargs = self.security.get_listen_args("worker")
            if self._protocol in ("tcp", "tls"):
                kwargs = kwargs.copy()
                kwargs["default_host"] = get_ip(
                    get_address_host(self.scheduler.address)
                )
            try:
                await self.listen(start_address, **kwargs)
            except OSError as e:
                if len(ports) > 1 and e.errno == errno.EADDRINUSE:
                    continue
                else:
                    raise
            else:
                self._start_address = start_address
                break
        else:
            raise ValueError(
                f"Could not start Worker on host {self._start_host}"
                f"with port {self._start_port}"
            )

        # Start HTTP server associated with this Worker node
        routes = get_handlers(
            server=self,
            modules=dask.config.get("distributed.worker.http.routes"),
            prefix=self._http_prefix,
        )
        self.start_http_server(routes, self._dashboard_address)
        if self._dashboard:
            try:
                import distributed.dashboard.worker
            except ImportError:
                logger.debug("To start diagnostics web server please install Bokeh")
            else:
                distributed.dashboard.worker.connect(
                    self.http_application,
                    self.http_server,
                    self,
                    prefix=self._http_prefix,
                )
        self.ip = get_address_host(self.address)

        if self.name is None:
            self.name = self.address

        for preload in self.preloads:
            await preload.start()

        # Services listen on all addresses
        # Note Nanny is not a "real" service, just some metadata
        # passed in service_ports...
        self.start_services(self.ip)

        try:
            listening_address = "%s%s:%d" % (self.listener.prefix, self.ip, self.port)
        except Exception:
            listening_address = f"{self.listener.prefix}{self.ip}"

        logger.info("      Start worker at: %26s", self.address)
        logger.info("         Listening to: %26s", listening_address)
        for k, v in self.service_ports.items():
            logger.info("  {:>16} at: {:>26}".format(k, self.ip + ":" + str(v)))
        logger.info("Waiting to connect to: %26s", self.scheduler.address)
        logger.info("-" * 49)
        logger.info("              Threads: %26d", self.nthreads)
        if self.memory_limit:
            logger.info("               Memory: %26s", format_bytes(self.memory_limit))
        logger.info("      Local Directory: %26s", self.local_directory)

        setproctitle("dask-worker [%s]" % self.address)

        await asyncio.gather(
            *(self.plugin_add(plugin=plugin) for plugin in self._pending_plugins)
        )
        self._pending_plugins = ()

        await self._register_with_scheduler()

        self.start_periodic_callbacks()
        return self

    def _close(self, *args, **kwargs):
        warnings.warn("Worker._close has moved to Worker.close", stacklevel=2)
        return self.close(*args, **kwargs)

    async def close(
        self, report=True, timeout=30, nanny=True, executor_wait=True, safe=False
    ):
        with log_errors():
            if self.status in (Status.closed, Status.closing):
                await self.finished()
                return

            self.reconnect = False
            disable_gc_diagnosis()

            try:
                logger.info("Stopping worker at %s", self.address)
            except ValueError:  # address not available if already closed
                logger.info("Stopping worker")
            if self.status not in (Status.running, Status.closing_gracefully):
                logger.info("Closed worker has not yet started: %s", self.status)
            self.status = Status.closing

            for preload in self.preloads:
                await preload.teardown()

            if nanny and self.nanny:
                with self.rpc(self.nanny) as r:
                    await r.close_gracefully()

            setproctitle("dask-worker [closing]")

            teardowns = [
                plugin.teardown(self)
                for plugin in self.plugins.values()
                if hasattr(plugin, "teardown")
            ]

            await asyncio.gather(*(td for td in teardowns if isawaitable(td)))

            for pc in self.periodic_callbacks.values():
                pc.stop()

            if self._client:
                # If this worker is the last one alive, clean up the worker
                # initialized clients
                if not any(
                    w
                    for w in Worker._instances
                    if w != self and w.status == Status.running
                ):
                    for c in Worker._initialized_clients:
                        # Regardless of what the client was initialized with
                        # we'll require the result as a future. This is
                        # necessary since the heursitics of asynchronous are not
                        # reliable and we might deadlock here
                        c._asynchronous = True
                        if c.asynchronous:
                            await c.close()
                        else:
                            # There is still the chance that even with us
                            # telling the client to be async, itself will decide
                            # otherwise
                            c.close()

            with suppress(EnvironmentError, TimeoutError):
                if report and self.contact_address is not None:
                    await asyncio.wait_for(
                        self.scheduler.unregister(
                            address=self.contact_address, safe=safe
                        ),
                        timeout,
                    )
            await self.scheduler.close_rpc()
            self._workdir.release()

            self.stop_services()

            if (
                self.batched_stream
                and self.batched_stream.comm
                and not self.batched_stream.comm.closed()
            ):
                self.batched_stream.send({"op": "close-stream"})

            if self.batched_stream:
                with suppress(TimeoutError):
                    await self.batched_stream.close(timedelta(seconds=timeout))

            for executor in self.executors.values():
                if executor is utils._offload_executor:
                    continue  # Never shutdown the offload executor
                if isinstance(executor, ThreadPoolExecutor):
                    executor._work_queue.queue.clear()
                    executor.shutdown(wait=executor_wait, timeout=timeout)
                else:
                    executor.shutdown(wait=executor_wait)

            self.stop()
            await self.rpc.close()

            self.status = Status.closed
            await super().close()

            setproctitle("dask-worker [closed]")
        return "OK"

    async def close_gracefully(self, restart=None):
        """Gracefully shut down a worker

        This first informs the scheduler that we're shutting down, and asks it
        to move our data elsewhere.  Afterwards, we close as normal
        """
        if self.status in (Status.closing, Status.closing_gracefully):
            await self.finished()

        if self.status == Status.closed:
            return

        if restart is None:
            restart = self.lifetime_restart

        logger.info("Closing worker gracefully: %s", self.address)
        self.status = Status.closing_gracefully
        await self.scheduler.retire_workers(workers=[self.address], remove=False)
        await self.close(safe=True, nanny=not restart)

    async def terminate(self, comm=None, report=True, **kwargs):
        await self.close(report=report, **kwargs)
        return "OK"

    async def wait_until_closed(self):
        warnings.warn("wait_until_closed has moved to finished()")
        await self.finished()
        assert self.status == Status.closed

    ################
    # Worker Peers #
    ################

    def send_to_worker(self, address, msg):
        if address not in self.stream_comms:
            bcomm = BatchedSend(interval="1ms", loop=self.loop)
            self.stream_comms[address] = bcomm

            async def batched_send_connect():
                comm = await connect(
                    address, **self.connection_args  # TODO, serialization
                )
                comm.name = "Worker->Worker"
                await comm.write({"op": "connection_stream"})

                bcomm.start(comm)

            self.loop.add_callback(batched_send_connect)

        self.stream_comms[address].send(msg)

    async def get_data(
        self, comm, keys=None, who=None, serializers=None, max_connections=None
    ):
        start = time()

        if max_connections is None:
            max_connections = self.total_in_connections

        # Allow same-host connections more liberally
        if (
            max_connections
            and comm
            and get_address_host(comm.peer_address) == get_address_host(self.address)
        ):
            max_connections = max_connections * 2

        if self.paused:
            max_connections = 1
            throttle_msg = " Throttling outgoing connections because worker is paused."
        else:
            throttle_msg = ""

        if (
            max_connections is not False
            and self.outgoing_current_count >= max_connections
        ):
            logger.debug(
                "Worker %s has too many open connections to respond to data request "
                "from %s (%d/%d).%s",
                self.address,
                who,
                self.outgoing_current_count,
                max_connections,
                throttle_msg,
            )
            return {"status": "busy"}

        self.outgoing_current_count += 1
        data = {k: self.data[k] for k in keys if k in self.data}

        if len(data) < len(keys):
            for k in set(keys) - set(data):
                if k in self.actors:
                    from .actor import Actor

                    data[k] = Actor(type(self.actors[k]), self.address, k, worker=self)

        msg = {"status": "OK", "data": {k: to_serialize(v) for k, v in data.items()}}
        nbytes = {k: self.tasks[k].nbytes for k in data if k in self.tasks}
        stop = time()
        if self.digests is not None:
            self.digests["get-data-load-duration"].add(stop - start)
        start = time()

        try:
            compressed = await comm.write(msg, serializers=serializers)
            response = await comm.read(deserializers=serializers)
            assert response == "OK", response
        except OSError:
            logger.exception(
                "failed during get data with %s -> %s", self.address, who, exc_info=True
            )
            comm.abort()
            raise
        finally:
            self.outgoing_current_count -= 1
        stop = time()
        if self.digests is not None:
            self.digests["get-data-send-duration"].add(stop - start)

        total_bytes = sum(filter(None, nbytes.values()))

        self.outgoing_count += 1
        duration = (stop - start) or 0.5  # windows
        self.outgoing_transfer_log.append(
            {
                "start": start + self.scheduler_delay,
                "stop": stop + self.scheduler_delay,
                "middle": (start + stop) / 2,
                "duration": duration,
                "who": who,
                "keys": nbytes,
                "total": total_bytes,
                "compressed": compressed,
                "bandwidth": total_bytes / duration,
            }
        )

        return Status.dont_reply

    ###################
    # Local Execution #
    ###################

    def update_data(
        self, comm=None, data=None, report=True, serializers=None, stimulus_id=None
    ):
        if stimulus_id is None:
            stimulus_id = f"update-data-{time()}"
        recommendations = {}
        scheduler_messages = []
        for key, value in data.items():
            try:
                ts = self.tasks[key]
                recommendations[ts] = ("memory", value)
            except KeyError:
                self.tasks[key] = ts = TaskState(key)
                recs, smsgs = self._put_key_in_memory(
                    ts, value, stimulus_id=stimulus_id
                )
                recommendations.update(recs)
                scheduler_messages += smsgs
                ts.priority = None
                ts.duration = None

            self.log.append((key, "receive-from-scatter"))

        if report:
            scheduler_messages.append({"op": "add-keys", "keys": list(data)})

        self.transitions(recommendations, stimulus_id=stimulus_id)
        for msg in scheduler_messages:
            self.batched_stream.send(msg)
        return {"nbytes": {k: sizeof(v) for k, v in data.items()}, "status": "OK"}

    def handle_free_keys(self, comm=None, keys=None, reason=None):
        """
        Handler to be called by the scheduler.

        The given keys are no longer referred to and required by the scheduler.
        The worker is now allowed to release the key, if applicable.

        This does not guarantee that the memory is released since the worker may
        still decide to hold on to the data and task since it is required by an
        upstream dependency.
        """
        self.log.append(("free-keys", keys, reason))
        recommendations = {}
        for key in keys:
            ts = self.tasks.get(key)
            if ts:
                recommendations[ts] = "released" if ts.dependents else "forgotten"

        self.transitions(recommendations, stimulus_id=reason)

    def handle_remove_replicas(self, keys, stimulus_id):
        """Stream handler notifying the worker that it might be holding unreferenced,
        superfluous data.

        This should not actually happen during ordinary operations and is only intended
        to correct any erroneous state. An example where this is necessary is if a
        worker fetches data for a downstream task but that task is released before the
        data arrives. In this case, the scheduler will notify the worker that it may be
        holding this unnecessary data, if the worker hasn't released the data itself,
        already.

        This handler does not guarantee the task nor the data to be actually
        released but only asks the worker to release the data on a best effort
        guarantee. This protects from race conditions where the given keys may
        already have been rescheduled for compute in which case the compute
        would win and this handler is ignored.

        For stronger guarantees, see handler free_keys
        """
        self.log.append(("remove-replicas", keys, stimulus_id))
        recommendations = {}
        for key in keys:
            ts = self.tasks.get(key)
            if ts and not ts.is_protected():
                recommendations[ts] = "released" if ts.dependents else "forgotten"

        self.transitions(recommendations=recommendations, stimulus_id=stimulus_id)

        return "OK"

    async def set_resources(self, **resources):
        for r, quantity in resources.items():
            if r in self.total_resources:
                self.available_resources[r] += quantity - self.total_resources[r]
            else:
                self.available_resources[r] = quantity
            self.total_resources[r] = quantity

        await retry_operation(
            self.scheduler.set_resources,
            resources=self.total_resources,
            worker=self.contact_address,
        )

    ###################
    # Task Management #
    ###################

    def handle_cancel_compute(self, key, reason):
        """
        Cancel a task on a best effort basis. This is only possible while a task
        is in state `waiting` or `ready`.
        Nothing will happen otherwise.
        """
        ts = self.tasks.get(key)
        if ts and ts.state in ("waiting", "ready"):
            self.log.append((key, "cancel-compute", reason))
            ts.scheduler_holds_ref = False
            # All possible dependents of TS should not be in state Processing on
            # scheduler side and therefore should not be assigned to a worker,
            # yet.
            assert not ts.dependents
            self.transition(ts, "released", stimulus_id=reason)

    def handle_acquire_replicas(
        self, comm=None, keys=None, priorities=None, who_has=None, stimulus_id=None
    ):
        recommendations = {}
        scheduler_msgs = []
        for k in keys:
            recs, smsgs = self.register_acquire_internal(
                k,
                stimulus_id=stimulus_id,
                priority=priorities[k],
            )
            recommendations.update(recs)
            scheduler_msgs += smsgs

        self.update_who_has(who_has, stimulus_id=stimulus_id)

        for msg in scheduler_msgs:
            self.batched_stream.send(msg)
        self.transitions(recommendations, stimulus_id=stimulus_id)

    def register_acquire_internal(self, key, priority, stimulus_id):
        try:
            ts = self.tasks[key]
            logger.debug(
                "Data task already known %s", {"task": ts, "stimulus_id": stimulus_id}
            )
        except KeyError:
            self.tasks[key] = ts = TaskState(key)

        self.log.append((key, "register-replica", ts.state, stimulus_id, time()))
        ts.priority = ts.priority or priority

        recommendations = {}
        scheduler_msgs = []
        if ts.state in ("released", "cancelled", "error"):
            recommendations[ts] = "fetch"

        return recommendations, scheduler_msgs

    def handle_compute_task(
        self,
        *,
        key,
        # FIXME: This will break protocol
        function=None,
        args=None,
        kwargs=None,
        task=no_value,
        who_has=None,
        nbytes=None,
        priority=None,
        duration=None,
        resource_restrictions=None,
        actor=False,
        annotations=None,
        stimulus_id=None,
    ):
        self.log.append((key, "compute-task", stimulus_id, time()))
        try:
            ts = self.tasks[key]
            logger.debug(
                "Asked to compute an already known task %s",
                {"task": ts, "stimulus_id": stimulus_id},
            )
        except KeyError:
            self.tasks[key] = ts = TaskState(key)

        ts.runspec = SerializedTask(function, args, kwargs, task)

        if priority is not None:
            priority = tuple(priority) + (self.generation,)
            self.generation -= 1

        if actor:
            self.actors[ts.key] = None

        ts.exception = None
        ts.traceback = None
        ts.exception_text = ""
        ts.traceback_text = ""
        ts.priority = priority
        ts.duration = duration
        if resource_restrictions:
            ts.resource_restrictions = resource_restrictions
        ts.annotations = annotations

        recommendations = {}
        scheduler_msgs = []
        for dependency in who_has:
            recs, smsgs = self.register_acquire_internal(
                key=dependency,
                stimulus_id=stimulus_id,
                priority=priority,
            )
            recommendations.update(recs)
            scheduler_msgs += smsgs
            dep_ts = self.tasks[dependency]

            # link up to child / parents
            ts.dependencies.add(dep_ts)
            dep_ts.dependents.add(ts)

        if ts.state in {"ready", "executing", "waiting", "resumed"}:
            pass
        elif ts.state == "memory":
            recommendations[ts] = "memory"
            scheduler_msgs.append(self.get_task_state_for_scheduler(ts))
        elif ts.state in {"released", "fetch", "flight", "missing", "cancelled"}:
            recommendations[ts] = "waiting"
        else:
            raise RuntimeError(f"Unexpected task state encountered {ts} {stimulus_id}")

        for msg in scheduler_msgs:
            self.batched_stream.send(msg)
        self.transitions(recommendations, stimulus_id=stimulus_id)

        # We received new info, that's great but not related to the compute-task
        # instruction
        self.update_who_has(who_has, stimulus_id=stimulus_id)
        if nbytes is not None:
            for key, value in nbytes.items():
                self.tasks[key].nbytes = value

    def transition_missing_fetch(self, ts, *, stimulus_id):
        self._missing_dep_flight.discard(ts)
        ts.state = "fetch"
        heapq.heappush(self.data_needed, (ts.priority, ts.key))
        return {}, []

    def transition_missing_released(self, ts, *, stimulus_id):
        self._missing_dep_flight.discard(ts)
        recommendations = self.release_key(ts.key, reason="missing->released")
        assert ts.key in self.tasks
        return recommendations, []

    def transition_fetch_missing(self, ts, *, stimulus_id):
        # handle_missing will append to self.data_needed if new workers are found
        ts.state = "missing"
        self._missing_dep_flight.add(ts)
        return {}, []

    def transition_released_fetch(self, ts, *, stimulus_id):
        for w in ts.who_has:
            self.pending_data_per_worker[w].append(ts.key)
        ts.state = "fetch"
        heapq.heappush(self.data_needed, (ts.priority, ts.key))
        return {}, []

    def transition_generic_released(self, ts, *, stimulus_id):
        recs = self.release_key(ts.key, reason=stimulus_id)
        return recs, []

    def transition_released_waiting(self, ts, *, stimulus_id):
        if self.validate:
            assert ts.state == "released"
            assert all(d.key in self.tasks for d in ts.dependencies)

        recommendations = {}
        ts.waiting_for_data.clear()
        for dep_ts in ts.dependencies:
            if not dep_ts.state == "memory":
                ts.waiting_for_data.add(dep_ts)

        if ts.waiting_for_data:
            self.waiting_for_data_count += 1
        elif ts.resource_restrictions:
            recommendations[ts] = "constrained"
        else:
            recommendations[ts] = "ready"

        ts.state = "waiting"
        return recommendations, []

    def transition_fetch_flight(self, ts, worker, *, stimulus_id):
        if self.validate:
            assert ts.state == "fetch"
            assert ts.who_has
            assert ts.key not in self.data_needed

        ts.state = "flight"
        ts.coming_from = worker
        self._in_flight_tasks.add(ts)
        return {}, []

    def transition_memory_released(self, ts, *, stimulus_id):
        recs = self.release_key(ts.key, reason=stimulus_id)
        smsgs = [{"op": "release-worker-data", "key": ts.key}]
        return recs, smsgs

    def transition_waiting_constrained(self, ts, *, stimulus_id):
        if self.validate:
            assert ts.state == "waiting"
            assert not ts.waiting_for_data
            assert all(
                dep.key in self.data or dep.key in self.actors
                for dep in ts.dependencies
            )
            assert all(dep.state == "memory" for dep in ts.dependencies)
            assert ts.key not in self.ready
        ts.state = "constrained"
        self.constrained.append(ts.key)
        return {}, []

    def transition_long_running_rescheduled(self, ts, *, stimulus_id):
        recs = {ts: "released"}
        smsgs = [{"op": "reschedule", "key": ts.key, "worker": self.address}]
        return recs, smsgs

    def transition_executing_rescheduled(self, ts, *, stimulus_id):
        for resource, quantity in ts.resource_restrictions.items():
            self.available_resources[resource] += quantity
        self._executing.discard(ts)

        recs = {ts: "released"}
        smsgs = [{"op": "reschedule", "key": ts.key, "worker": self.address}]
        return recs, smsgs

    def transition_waiting_ready(self, ts, *, stimulus_id):
        if self.validate:
            assert ts.state == "waiting"
            assert ts.key not in self.ready
            assert not ts.waiting_for_data
            for dep in ts.dependencies:
                assert dep.key in self.data or dep.key in self.actors
                assert dep.state == "memory"

        ts.state = "ready"
        heapq.heappush(self.ready, (ts.priority, ts.key))

        return {}, []

    def transition_generic_error(
        self, ts, exception, traceback, exception_text, traceback_text, *, stimulus_id
    ):
        ts.exception = exception
        ts.traceback = traceback
        ts.exception_text = exception_text
        ts.traceback_text = traceback_text
        smsgs = [self.get_task_state_for_scheduler(ts)]
        ts.state = "error"
        return {}, smsgs

    def transition_executing_error(
        self, ts, exception, traceback, exception_text, traceback_text, *, stimulus_id
    ):
        for resource, quantity in ts.resource_restrictions.items():
            self.available_resources[resource] += quantity
        self._executing.discard(ts)
        return self.transition_generic_error(
            ts,
            exception,
            traceback,
            exception_text,
            traceback_text,
            stimulus_id=stimulus_id,
        )

    def transition_rescheduled_next(self, ts, *, stimulus_id):
        next_state = ts._next
        recs = self.release_key(ts.key, reason=stimulus_id)
        recs[ts] = next_state
        return recs, []

    def transition_cancelled_fetch(self, ts, *, stimulus_id):
        if ts.done:
            return {ts: "released"}, []
        elif ts._previous == "flight":
            ts.state = ts._previous
            return {}, []
        else:
            assert ts._previous == "executing"
            return {ts: ("resumed", "fetch")}, []

    def transition_cancelled_resumed(self, ts, next, *, stimulus_id):
        ts._next = next
        ts.state = "resumed"
        return {}, []

    def transition_cancelled_waiting(self, ts, *, stimulus_id):
        if ts.done:
            return {ts: "released"}, []
        elif ts._previous == "executing":
            ts.state = ts._previous
            return {}, []
        else:
            assert ts._previous == "flight"
            return {ts: ("resumed", "waiting")}, []

    def transition_cancelled_forgotten(self, ts, *, stimulus_id):
        ts._next = "forgotten"
        if not ts.done:
            return {}, []
        return {ts: "released"}, []

    def transition_cancelled_released(self, ts, *, stimulus_id):
        if not ts.done:
            ts._next = "released"
            return {}, []
        next_state = ts._next
        self._executing.discard(ts)
        self._in_flight_tasks.discard(ts)

        for resource, quantity in ts.resource_restrictions.items():
            self.available_resources[resource] += quantity
        recommendations = self.release_key(ts.key, reason=stimulus_id)
        recommendations[ts] = next_state or "released"
        return recommendations, []

    def transition_executing_released(self, ts, *, stimulus_id):
        ts._previous = ts.state
        # See https://github.com/dask/distributed/pull/5046#discussion_r685093940
        ts.state = "cancelled"
        ts.done = False
        return {}, []

    def transition_long_running_memory(self, ts, value=no_value, *, stimulus_id):
        self.executed_count += 1
        return self.transition_generic_memory(ts, value=value, stimulus_id=stimulus_id)

    def transition_generic_memory(self, ts, value=no_value, *, stimulus_id):
        if value is no_value and ts.key not in self.data:
            raise RuntimeError(
                f"Tried to transition task {ts} to `memory` without data available"
            )

        if ts.resource_restrictions is not None:
            for resource, quantity in ts.resource_restrictions.items():
                self.available_resources[resource] += quantity

        self._executing.discard(ts)
        self._in_flight_tasks.discard(ts)
        ts.coming_from = None

        recs, smsgs = self._put_key_in_memory(ts, value, stimulus_id=stimulus_id)
        smsgs.append(self.get_task_state_for_scheduler(ts))
        return recs, smsgs

    def transition_executing_memory(self, ts, value=no_value, *, stimulus_id):
        if self.validate:
            assert ts.state == "executing" or ts.key in self.long_running
            assert not ts.waiting_for_data
            assert ts.key not in self.ready

        self._executing.discard(ts)
        self.executed_count += 1
        return self.transition_generic_memory(ts, value=value, stimulus_id=stimulus_id)

    def transition_constrained_released(self, ts, *, stimulus_id):
        recs = self.release_key(ts.key, reason=stimulus_id)
        return recs, []

    def transition_constrained_executing(self, ts, *, stimulus_id):
        if self.validate:
            assert not ts.waiting_for_data
            assert ts.key not in self.data
            assert ts.state in READY
            assert ts.key not in self.ready
            for dep in ts.dependencies:
                assert dep.key in self.data or dep.key in self.actors

        for resource, quantity in ts.resource_restrictions.items():
            self.available_resources[resource] -= quantity
        ts.state = "executing"
        self._executing.add(ts)
        self.loop.add_callback(self.execute, ts.key, stimulus_id=stimulus_id)
        return {}, []

    def transition_ready_executing(self, ts, *, stimulus_id):
        if self.validate:
            assert not ts.waiting_for_data
            assert ts.key not in self.data
            assert ts.state in READY
            assert ts.key not in self.ready
            assert all(
                dep.key in self.data or dep.key in self.actors
                for dep in ts.dependencies
            )

        ts.state = "executing"
        self._executing.add(ts)
        self.loop.add_callback(self.execute, ts.key, stimulus_id=stimulus_id)
        return {}, []

    def transition_flight_fetch(self, ts, *, stimulus_id):
        self._in_flight_tasks.discard(ts)
        ts.coming_from = None

        for w in ts.who_has:
            self.pending_data_per_worker[w].append(ts.key)
        ts.state = "fetch"
        heapq.heappush(self.data_needed, (ts.priority, ts.key))

        return {}, []

    def transition_flight_error(
        self, ts, exception, traceback, exception_text, traceback_text, *, stimulus_id
    ):
        self._in_flight_tasks.discard(ts)
        ts.coming_from = None
        return self.transition_generic_error(
            ts,
            exception,
            traceback,
            exception_text,
            traceback_text,
            stimulus_id=stimulus_id,
        )

    def transition_flight_released(self, ts, *, stimulus_id):
        ts._previous = "flight"
        # See https://github.com/dask/distributed/pull/5046#discussion_r685093940
        ts.state = "cancelled"
        return {}, []

    def transition_cancelled_memory(self, ts, value, *, stimulus_id):
        return {ts: ts._next}, []

    def transition_executing_long_running(self, ts, compute_duration, *, stimulus_id):
        ts.state = "long-running"
        self._executing.discard(ts)
        self.long_running.add(ts.key)
        smsgs = [
            {
                "op": "long-running",
                "key": ts.key,
                "compute_duration": compute_duration,
            }
        ]

        self.io_loop.add_callback(self.ensure_computing)
        return {}, smsgs

    def transition_released_memory(self, ts, value, *, stimulus_id):
        recs, smsgs = self._put_key_in_memory(ts, value, stimulus_id=stimulus_id)
        smsgs.append({"op": "add-keys", "keys": [ts.key]})
        return recs, smsgs

    def transition_flight_memory(self, ts, value, *, stimulus_id):
        self._in_flight_tasks.discard(ts)
        ts.coming_from = None
        recs, smsgs = self._put_key_in_memory(ts, value, stimulus_id=stimulus_id)
        smsgs.append({"op": "add-keys", "keys": [ts.key]})
        return recs, smsgs

    def transition_released_forgotten(self, ts, *, stimulus_id):
        recommendations = {}
        # Dependents _should_ be released by the scheduler before this
        if self.validate:
            assert not any(d.state != "forgotten" for d in ts.dependents)
        for dep in ts.dependencies:
            dep.dependents.discard(ts)
            if dep.state == "released" and not dep.dependents:
                recommendations[dep] = "forgotten"

        # Mark state as forgotten in case it is still referenced
        ts.state = "forgotten"
        self.tasks.pop(ts.key, None)
        return recommendations, []

    def _transition(self, ts, finish, *args, stimulus_id, **kwargs):
        if isinstance(finish, tuple):
            # the concatenated transition path might need to access the tuple
            assert not args
            finish, *args = finish

        if ts is None or ts.state == finish:
            return {}, []

        start = ts.state
        func = self._transitions_table.get((start, finish))

        if func is not None:
            self._transition_counter += 1
            recs, smsgs = func(ts, *args, stimulus_id=stimulus_id, **kwargs)
            self._notify_plugins("transition", ts.key, start, finish, **kwargs)

        elif "released" not in (start, finish):
            # start -> "released" -> finish
            try:
                recs, smsgs = self._transition(ts, "released", stimulus_id=stimulus_id)
                v = recs.get(ts, (finish, *args))
                if isinstance(v, tuple):
                    v_state, *v_args = v
                else:
                    v_state, v_args = v, ()
                b_recs, b_smsgs = self._transition(
                    ts, v_state, *v_args, stimulus_id=stimulus_id
                )
                recs.update(b_recs)
                smsgs += b_smsgs
            except InvalidTransition:
                raise InvalidTransition(
                    f"Impossible transition from {start} to {finish} for {ts.key}"
                ) from None

        else:
            raise InvalidTransition(
                f"Impossible transition from {start} to {finish} for {ts.key}"
            )

        self.log.append(
            (
                ts.key,
                start,
                ts.state,
                {ts.key: new for ts, new in recs.items()},
                stimulus_id,
                time(),
            )
        )
        return recs, smsgs

    def transition(self, ts, finish: str, *, stimulus_id, **kwargs):
        """Transition a key from its current state to the finish state

        Examples
        --------
        >>> self.transition('x', 'waiting')
        {'x': 'processing'}

        Returns
        -------
        Dictionary of recommendations for future transitions

        See Also
        --------
        Scheduler.transitions: transitive version of this function
        """
        recs, smsgs = self._transition(ts, finish, stimulus_id=stimulus_id, **kwargs)
        for msg in smsgs:
            self.batched_stream.send(msg)
        self.transitions(recs, stimulus_id=stimulus_id)

    def transitions(self, recommendations: dict, *, stimulus_id):
        """Process transitions until none are left

        This includes feedback from previous transitions and continues until we
        reach a steady state
        """
        smsgs = []

        remaining_recs = recommendations.copy()
        tasks = set()
        while remaining_recs:
            ts, finish = remaining_recs.popitem()
            tasks.add(ts)
            a_recs, a_smsgs = self._transition(ts, finish, stimulus_id=stimulus_id)
            remaining_recs.update(a_recs)
            smsgs += a_smsgs

        if self.validate:
            # Full state validation is very expensive
            for ts in tasks:
                self.validate_task(ts)

        if not self.batched_stream.closed():
            for msg in smsgs:
                self.batched_stream.send(msg)
        else:
            logger.debug(
                "BatchedSend closed while transitioning tasks. %d tasks not sent.",
                len(smsgs),
            )

    def maybe_transition_long_running(self, ts, *, stimulus_id, compute_duration=None):
        if ts.state == "executing":
            self.transition(
                ts,
                "long-running",
                compute_duration=compute_duration,
                stimulus_id=stimulus_id,
            )
            assert ts.state == "long-running"

    def stateof(self, key):
        ts = self.tasks[key]
        return {
            "executing": ts.state == "executing",
            "waiting_for_data": bool(ts.waiting_for_data),
            "heap": key in pluck(1, self.ready),
            "data": key in self.data,
        }

    def story(self, *keys):
        keys = [key.key if isinstance(key, TaskState) else key for key in keys]
        return [
            msg
            for msg in self.log
            if any(key in msg for key in keys)
            or any(
                key in c
                for key in keys
                for c in msg
                if isinstance(c, (tuple, list, set))
            )
        ]

    def ensure_communicating(self):
        stimulus_id = f"ensure-communicating-{time()}"
        skipped_worker_in_flight = []

        while self.data_needed and (
            len(self.in_flight_workers) < self.total_out_connections
            or self.comm_nbytes < self.comm_threshold_bytes
        ):
            logger.debug(
                "Ensure communicating. Pending: %d. Connections: %d/%d",
                len(self.data_needed),
                len(self.in_flight_workers),
                self.total_out_connections,
            )

            _, key = heapq.heappop(self.data_needed)

            try:
                ts = self.tasks[key]
            except KeyError:
                continue

            if ts.state != "fetch":
                continue

            if not ts.who_has:
                self.transition(ts, "missing", stimulus_id=stimulus_id)
                continue

            workers = [w for w in ts.who_has if w not in self.in_flight_workers]
            if not workers:
                skipped_worker_in_flight.append((ts.priority, ts.key))
                continue

            host = get_address_host(self.address)
            local = [w for w in workers if get_address_host(w) == host]
            if local:
                worker = random.choice(local)
            else:
                worker = random.choice(list(workers))
            assert worker != self.address

            to_gather, total_nbytes = self.select_keys_for_gather(worker, ts.key)

            self.log.append(
                ("gather-dependencies", worker, to_gather, "stimulus", time())
            )

            self.comm_nbytes += total_nbytes
            self.in_flight_workers[worker] = to_gather
            recommendations = {self.tasks[d]: ("flight", worker) for d in to_gather}
            self.transitions(recommendations=recommendations, stimulus_id=stimulus_id)

            self.loop.add_callback(
                self.gather_dep,
                worker=worker,
                to_gather=to_gather,
                total_nbytes=total_nbytes,
                stimulus_id=stimulus_id,
            )

        for el in skipped_worker_in_flight:
            heapq.heappush(self.data_needed, el)

    def get_task_state_for_scheduler(self, ts):
        if ts.key in self.data or self.actors.get(ts.key):
            typ = ts.type
            if ts.nbytes is None or typ is None:
                try:
                    value = self.data[ts.key]
                except KeyError:
                    value = self.actors[ts.key]
                ts.nbytes = sizeof(value)
                typ = ts.type = type(value)
                del value
            try:
                typ_serialized = dumps_function(typ)
            except PicklingError:
                # Some types fail pickling (example: _thread.lock objects),
                # send their name as a best effort.
                typ_serialized = pickle.dumps(typ.__name__, protocol=4)
            d = {
                "op": "task-finished",
                "status": "OK",
                "key": ts.key,
                "nbytes": ts.nbytes,
                "thread": self.threads.get(ts.key),
                "type": typ_serialized,
                "typename": typename(typ),
                "metadata": ts.metadata,
            }
        elif ts.exception is not None:
            d = {
                "op": "task-erred",
                "status": "error",
                "key": ts.key,
                "thread": self.threads.get(ts.key),
                "exception": ts.exception,
                "traceback": ts.traceback,
                "exception_text": ts.exception_text,
                "traceback_text": ts.traceback_text,
            }
        else:
            logger.error("Key not ready to send to worker, %s: %s", ts.key, ts.state)
            return None
        if ts.startstops:
            d["startstops"] = ts.startstops
        return d

    def _put_key_in_memory(self, ts, value, *, stimulus_id):
        if ts.key in self.data:
            ts.state = "memory"
            return {}, []

        recommendations = {}
        scheduler_messages = []
        if ts.key in self.actors:
            self.actors[ts.key] = value
        else:
            start = time()
            try:
                self.data[ts.key] = value
            except Exception as e:
                msg = error_message(e)
                ts.exception = msg["exception"]
                ts.traceback = msg["traceback"]
                recommendations[ts] = ("error", msg["exception"], msg["traceback"])
                return recommendations, []
            stop = time()
            if stop - start > 0.020:
                ts.startstops.append(
                    {"action": "disk-write", "start": start, "stop": stop}
                )

        ts.state = "memory"
        if ts.nbytes is None:
            ts.nbytes = sizeof(value)

        ts.type = type(value)

        for dep in ts.dependents:
            dep.waiting_for_data.discard(ts)
            if not dep.waiting_for_data and dep.state == "waiting":
                self.waiting_for_data_count -= 1
                recommendations[dep] = "ready"

        self.log.append((ts.key, "put-in-memory", stimulus_id, time()))
        return recommendations, scheduler_messages

    def select_keys_for_gather(self, worker, dep):
        assert isinstance(dep, str)
        deps = {dep}

        total_bytes = self.tasks[dep].get_nbytes()
        L = self.pending_data_per_worker[worker]

        while L:
            d = L.popleft()
            ts = self.tasks.get(d)
            if ts is None or ts.state != "fetch":
                continue
            if total_bytes + ts.get_nbytes() > self.target_message_size:
                break
            deps.add(d)
            total_bytes += ts.get_nbytes()

        return deps, total_bytes

    @property
    def total_comm_bytes(self):
        warnings.warn(
            "The attribute `Worker.total_comm_bytes` has been renamed to `comm_threshold_bytes`. "
            "Future versions will only support the new name.",
            DeprecationWarning,
        )
        return self.comm_threshold_bytes

    async def gather_dep(
        self,
        worker: str,
        to_gather: Iterable[str],
        total_nbytes: int,
        *,
        stimulus_id,
    ):
        """Gather dependencies for a task from a worker who has them

        Parameters
        ----------
        worker : str
            Address of worker to gather dependencies from
        to_gather : list
            Keys of dependencies to gather from worker -- this is not
            necessarily equivalent to the full list of dependencies of ``dep``
            as some dependencies may already be present on this worker.
        total_nbytes : int
            Total number of bytes for all the dependencies in to_gather combined
        """
        cause = None
        if self.status != Status.running:
            return

        with log_errors():
            response = {}
            to_gather_keys = set()
            try:
                found_dependent_for_cause = False
                for dependency_key in to_gather:
                    dependency_ts = self.tasks.get(dependency_key)
                    if dependency_ts and dependency_ts.state == "flight":
                        to_gather_keys.add(dependency_key)
                        if not found_dependent_for_cause:
                            cause = dependency_ts
                            # For diagnostics we want to attach the transfer to
                            # a single task. this task is typically the next to
                            # be executed but since we're fetching tasks for
                            # potentially many dependents, an exact match is not
                            # possible. If there are no dependents, this is a
                            # pure replica fetch
                            for dependent in dependency_ts.dependents:
                                cause = dependent
                                found_dependent_for_cause = True
                                break
                # Keep namespace clean since this func is long and has many
                # dep*, *ts* variables

                assert cause is not None
                del to_gather, dependency_key, dependency_ts

                self.log.append(
                    ("request-dep", worker, to_gather_keys, stimulus_id, time())
                )
                logger.debug(
                    "Request %d keys for task %s from %s",
                    len(to_gather_keys),
                    cause,
                    worker,
                )

                start = time()
                response = await get_data_from_worker(
                    self.rpc, to_gather_keys, worker, who=self.address
                )
                stop = time()
                if response["status"] == "busy":
                    return

                data = {k: v for k, v in response["data"].items() if k in self.tasks}
                lost_keys = response["data"].keys() - data.keys()

                if lost_keys:
                    self.log.append(("lost-during-gather", lost_keys, stimulus_id))

                total_bytes = sum(self.tasks[key].get_nbytes() for key in data)

                cause.startstops.append(
                    {
                        "action": "transfer",
                        "start": start + self.scheduler_delay,
                        "stop": stop + self.scheduler_delay,
                        "source": worker,
                    }
                )
                duration = (stop - start) or 0.010
                bandwidth = total_bytes / duration
                self.incoming_transfer_log.append(
                    {
                        "start": start + self.scheduler_delay,
                        "stop": stop + self.scheduler_delay,
                        "middle": (start + stop) / 2.0 + self.scheduler_delay,
                        "duration": duration,
                        "keys": {key: self.tasks[key].nbytes for key in data},
                        "total": total_bytes,
                        "bandwidth": bandwidth,
                        "who": worker,
                    }
                )
                if total_bytes > 1000000:
                    self.bandwidth = self.bandwidth * 0.95 + bandwidth * 0.05
                    bw, cnt = self.bandwidth_workers[worker]
                    self.bandwidth_workers[worker] = (bw + bandwidth, cnt + 1)

                    types = set(map(type, response["data"].values()))
                    if len(types) == 1:
                        [typ] = types
                        bw, cnt = self.bandwidth_types[typ]
                        self.bandwidth_types[typ] = (bw + bandwidth, cnt + 1)

                if self.digests is not None:
                    self.digests["transfer-bandwidth"].add(total_bytes / duration)
                    self.digests["transfer-duration"].add(duration)
                self.counters["transfer-count"].add(len(response["data"]))
                self.incoming_count += 1

                self.log.append(
                    ("receive-dep", worker, set(response["data"]), stimulus_id, time())
                )

            except OSError:
                logger.exception("Worker stream died during communication: %s", worker)
                has_what = self.has_what.pop(worker)
                self.pending_data_per_worker.pop(worker)
                self.log.append(
                    ("receive-dep-failed", worker, has_what, stimulus_id, time())
                )
                for d in has_what:
                    ts = self.tasks[d]
                    ts.who_has.remove(worker)

            except Exception as e:
                logger.exception(e)
                if self.batched_stream and LOG_PDB:
                    import pdb

                    pdb.set_trace()
                raise
            finally:
                self.comm_nbytes -= total_nbytes
                busy = response.get("status", "") == "busy"
                data = response.get("data", {})

                if busy:
                    self.log.append(
                        ("busy-gather", worker, to_gather_keys, stimulus_id, time())
                    )

                recommendations = {}
                deps_to_iter = self.in_flight_workers.pop(worker)

                for d in deps_to_iter:
                    ts = self.tasks.get(d)
                    assert ts, (d, self.story(d))
                    ts.done = True
                    if d in data:
                        recommendations[ts] = ("memory", data[d])
                    elif not busy:
                        ts.who_has.discard(worker)
                        self.has_what[worker].discard(ts.key)
                        self.log.append(("missing-dep", d))
                        self.batched_stream.send(
                            {"op": "missing-data", "errant_worker": worker, "key": d}
                        )

                    if ts.state != "memory" and ts not in recommendations:
                        recommendations[ts] = "fetch"

                del data, response
                self.transitions(
                    recommendations=recommendations, stimulus_id=stimulus_id
                )
                self.ensure_computing()

                if not busy:
                    self.repetitively_busy = 0
                else:
                    # Exponential backoff to avoid hammering scheduler/worker
                    self.repetitively_busy += 1
                    await asyncio.sleep(0.100 * 1.5 ** self.repetitively_busy)

                    await self.query_who_has(*to_gather_keys, stimulus_id=stimulus_id)

                self.ensure_communicating()

    async def find_missing(self):
        with log_errors():
            if not self._missing_dep_flight:
                return
            try:
                if self.validate:
                    for ts in self._missing_dep_flight:
                        assert not ts.who_has

                stimulus_id = f"find-missing-{time()}"
                who_has = await retry_operation(
                    self.scheduler.who_has,
                    keys=[ts.key for ts in self._missing_dep_flight],
                )
                who_has = {k: v for k, v in who_has.items() if v}
                self.update_who_has(who_has, stimulus_id=stimulus_id)

                if self._missing_dep_flight:
                    logger.debug(
                        "No new workers found for %s", self._missing_dep_flight
                    )
                    recommendations = {
                        dep: "released"
                        for dep in self._missing_dep_flight
                        if dep.state == "missing"
                    }
                    self.transitions(
                        recommendations=recommendations, stimulus_id=stimulus_id
                    )

            finally:
                # This is quite arbitrary but the heartbeat has scaling implemented
                self.periodic_callbacks[
                    "find-missing"
                ].callback_time = self.periodic_callbacks["heartbeat"].callback_time
                self.ensure_communicating()
                self.ensure_computing()

    async def query_who_has(self, *deps, stimulus_id):
        with log_errors():
            who_has = await retry_operation(self.scheduler.who_has, keys=deps)
            self.update_who_has(who_has, stimulus_id=stimulus_id)
            return who_has

    def update_who_has(self, who_has, *, stimulus_id):
        try:
            recommendations = {}
            for dep, workers in who_has.items():
                if not workers:
                    continue

                if dep in self.tasks:
                    if self.address in workers and self.tasks[dep].state != "memory":
                        logger.debug(
                            "Scheduler claims worker %s holds data for task %s which is not true.",
                            self.name,
                            dep,
                        )
                        # Do not mutate the input dict. That's rude
                        workers = set(workers) - {self.address}
                    dep_ts = self.tasks[dep]
                    dep_ts.who_has.update(workers)

                    if dep_ts.state == "missing":
                        recommendations[dep_ts] = "fetch"

                    for worker in workers:
                        self.has_what[worker].add(dep)
                        if dep_ts.state in ("fetch", "flight", "missing"):
                            self.pending_data_per_worker[worker].append(dep_ts.key)

            self.transitions(recommendations=recommendations, stimulus_id=stimulus_id)
        except Exception as e:
            logger.exception(e)
            if LOG_PDB:
                import pdb

                pdb.set_trace()
            raise

    def handle_steal_request(self, key):
        # There may be a race condition between stealing and releasing a task.
        # In this case the self.tasks is already cleared. The `None` will be
        # registered as `already-computing` on the other end
        ts = self.tasks.get(key)
        state = ts.state if ts is not None else None

        response = {"op": "steal-response", "key": key, "state": state}
        self.batched_stream.send(response)

        if state in {"ready", "waiting", "constrained"}:
            # If task is marked as "constrained" we haven't yet assigned it an
            # `available_resources` to run on, that happens in
            # `transition_constrained_executing`
            self.transition(ts, "forgotten", stimulus_id=f"steal-request-{time()}")

    def release_key(
        self,
        key: Hashable,
        cause: TaskState | None = None,
        reason: str | None = None,
        report: bool = True,
    ):
        recommendations = {}
        try:
            if self.validate:
                assert not isinstance(key, TaskState)
            ts = self.tasks[key]
            # needed for legacy notification support
            state_before = ts.state
            ts.state = "released"

            logger.debug(
                "Release key %s", {"key": key, "cause": cause, "reason": reason}
            )
            if cause:
                self.log.append((key, "release-key", {"cause": cause}, reason))
            else:
                self.log.append((key, "release-key", reason))
            if key in self.data:
                try:
                    del self.data[key]
                except FileNotFoundError:
                    logger.error("Tried to delete %s but no file found", exc_info=True)
            if key in self.actors:
                del self.actors[key]

            for worker in ts.who_has:
                self.has_what[worker].discard(ts.key)
            ts.who_has.clear()

            if key in self.threads:
                del self.threads[key]

            if ts.resource_restrictions is not None:
                if ts.state == "executing":
                    for resource, quantity in ts.resource_restrictions.items():
                        self.available_resources[resource] += quantity

            for d in ts.dependencies:
                ts.waiting_for_data.discard(ts)
                if not d.dependents and d.state in {"flight", "fetch", "missing"}:
                    recommendations[d] = "released"

<<<<<<< HEAD
            if report:
                # Inform the scheduler of keys which will have gone missing
                # We are releasing them before they have completed
                msg: dict
                if ts.state in PROCESSING:
                    # This path is only hit with work stealing
                    msg = {"op": "release", "key": key, "cause": cause}
                else:
                    # This path is only hit when calling release_key manually
                    msg = {
                        "op": "release-worker-data",
                        "keys": [key],
                        "worker": self.address,
                    }
                self.batched_stream.send(msg)
=======
            ts.waiting_for_data.clear()
            ts.nbytes = None
            ts._previous = None
            ts._next = None
            ts.done = False
>>>>>>> 672217ce

            self._executing.discard(ts)
            self._in_flight_tasks.discard(ts)

            self._notify_plugins(
                "release_key", key, state_before, cause, reason, report
            )
        except CommClosedError:
            # Batched stream send might raise if it was already closed
            pass
        except Exception as e:
            logger.exception(e)
            if LOG_PDB:
                import pdb

                pdb.set_trace()
            raise

        return recommendations

    ################
    # Execute Task #
    ################

    def run(self, comm, function, args=(), wait=True, kwargs=None):
        return run(self, comm, function=function, args=args, kwargs=kwargs, wait=wait)

    def run_coroutine(self, comm, function, args=(), kwargs=None, wait=True):
        return run(self, comm, function=function, args=args, kwargs=kwargs, wait=wait)

    async def plugin_add(self, comm=None, plugin=None, name=None):
        with log_errors(pdb=False):
            if isinstance(plugin, bytes):
                plugin = pickle.loads(plugin)

            if name is None:
                name = _get_plugin_name(plugin)

            assert name

            if name in self.plugins:
                await self.plugin_remove(comm=comm, name=name)

            self.plugins[name] = plugin

            logger.info("Starting Worker plugin %s" % name)
            if hasattr(plugin, "setup"):
                try:
                    result = plugin.setup(worker=self)
                    if isawaitable(result):
                        result = await result
                except Exception as e:
                    msg = error_message(e)
                    return msg

            return {"status": "OK"}

    async def plugin_remove(self, comm=None, name=None):
        with log_errors(pdb=False):
            logger.info(f"Removing Worker plugin {name}")
            try:
                plugin = self.plugins.pop(name)
                if hasattr(plugin, "teardown"):
                    result = plugin.teardown(worker=self)
                    if isawaitable(result):
                        result = await result
            except Exception as e:
                msg = error_message(e)
                return msg

            return {"status": "OK"}

    async def actor_execute(
        self,
        comm=None,
        actor=None,
        function=None,
        args=(),
        kwargs: dict | None = None,
    ):
        kwargs = kwargs or {}
        separate_thread = kwargs.pop("separate_thread", True)
        key = actor
        actor = self.actors[key]
        func = getattr(actor, function)
        name = key_split(key) + "." + function

        try:
            if iscoroutinefunction(func):
                result = await func(*args, **kwargs)
            elif separate_thread:
                result = await self.loop.run_in_executor(
                    self.executors["actor"],
                    apply_function_actor,
                    func,
                    args,
                    kwargs,
                    self.execution_state,
                    name,
                    self.active_threads,
                    self.active_threads_lock,
                )
            else:
                result = func(*args, **kwargs)
            return {"status": "OK", "result": to_serialize(result)}
        except Exception as ex:
            return {"status": "error", "exception": to_serialize(ex)}

    def actor_attribute(self, comm=None, actor=None, attribute=None):
        try:
            value = getattr(self.actors[actor], attribute)
            return {"status": "OK", "result": to_serialize(value)}
        except Exception as ex:
            return {"status": "error", "exception": to_serialize(ex)}

    def meets_resource_constraints(self, key: str) -> bool:
        ts = self.tasks[key]
        if not ts.resource_restrictions:
            return True
        for resource, needed in ts.resource_restrictions.items():
            if self.available_resources[resource] < needed:
                return False

        return True

    async def _maybe_deserialize_task(self, ts, *, stimulus_id):
        if not isinstance(ts.runspec, SerializedTask):
            return ts.runspec
        try:
            start = time()
            # Offload deserializing large tasks
            if sizeof(ts.runspec) > OFFLOAD_THRESHOLD:
                function, args, kwargs = await offload(_deserialize, *ts.runspec)
            else:
                function, args, kwargs = _deserialize(*ts.runspec)
            stop = time()

            if stop - start > 0.010:
                ts.startstops.append(
                    {"action": "deserialize", "start": start, "stop": stop}
                )
            return function, args, kwargs
        except Exception as e:
            logger.error("Could not deserialize task", exc_info=True)
            self.log.append((ts.key, "deserialize-error"))
            emsg = error_message(e)
            emsg.pop("status")
            self.transition(
                ts,
                "error",
                **emsg,
                stimulus_id=stimulus_id,
            )
            raise

    def ensure_computing(self):
        if self.paused:
            return
        try:
            stimulus_id = f"ensure-computing-{time()}"
            while self.constrained and self.executing_count < self.nthreads:
                key = self.constrained[0]
                ts = self.tasks.get(key, None)
                if ts is None or ts.state != "constrained":
                    self.constrained.popleft()
                    continue
                if self.meets_resource_constraints(key):
                    self.constrained.popleft()
                    self.transition(ts, "executing", stimulus_id=stimulus_id)
                else:
                    break
            while self.ready and self.executing_count < self.nthreads:
                priority, key = heapq.heappop(self.ready)
                ts = self.tasks.get(key)
                if ts is None:
                    # It is possible for tasks to be released while still remaining on
                    # `ready` The scheduler might have re-routed to a new worker and
                    # told this worker to release.  If the task has "disappeared" just
                    # continue through the heap
                    continue
                elif ts.key in self.data:
                    self.transition(ts, "memory", stimulus_id=stimulus_id)
                elif ts.state in READY:
                    self.transition(ts, "executing", stimulus_id=stimulus_id)
        except Exception as e:
            logger.exception(e)
            if LOG_PDB:
                import pdb

                pdb.set_trace()
            raise

    async def execute(self, key, *, stimulus_id):
        if self.status in (Status.closing, Status.closed, Status.closing_gracefully):
            return
        if key not in self.tasks:
            return
        ts = self.tasks[key]

        try:
            if ts.state == "cancelled":
                # This might happen if keys are canceled
                logger.debug(
                    "Trying to execute task %s which is not in executing state anymore",
                    ts,
                )
                ts.done = True
                self.transition(ts, "released", stimulus_id=stimulus_id)
                return

            if self.validate:
                assert not ts.waiting_for_data
                assert ts.state == "executing"
                assert ts.runspec is not None

            function, args, kwargs = await self._maybe_deserialize_task(
                ts, stimulus_id=stimulus_id
            )

            args2, kwargs2 = self._prepare_args_for_execution(ts, args, kwargs)

            if ts.annotations is not None and "executor" in ts.annotations:
                executor = ts.annotations["executor"]
            else:
                executor = "default"
            assert executor in self.executors
            assert key == ts.key
            self.active_keys.add(ts.key)

            result: dict
            try:
                e = self.executors[executor]
                ts.start_time = time()
                if iscoroutinefunction(function):
                    result = await apply_function_async(
                        function,
                        args2,
                        kwargs2,
                        self.scheduler_delay,
                    )
                elif "ThreadPoolExecutor" in str(type(e)):
                    result = await self.loop.run_in_executor(
                        e,
                        apply_function,
                        function,
                        args2,
                        kwargs2,
                        self.execution_state,
                        ts.key,
                        self.active_threads,
                        self.active_threads_lock,
                        self.scheduler_delay,
                    )
                else:
                    result = await self.loop.run_in_executor(
                        e,
                        apply_function_simple,
                        function,
                        args2,
                        kwargs2,
                        self.scheduler_delay,
                    )
            finally:
                self.active_keys.discard(ts.key)

            key = ts.key
            # key *must* be still in tasks. Releasing it direclty is forbidden
            # without going through cancelled
            ts = self.tasks.get(key)
            assert ts, self.story(key)
            ts.done = True
            result["key"] = ts.key
            value = result.pop("result", None)
            ts.startstops.append(
                {"action": "compute", "start": result["start"], "stop": result["stop"]}
            )
            self.threads[ts.key] = result["thread"]
            recommendations = {}
            if result["op"] == "task-finished":
                ts.nbytes = result["nbytes"]
                ts.type = result["type"]
                recommendations[ts] = ("memory", value)
                if self.digests is not None:
                    self.digests["task-duration"].add(result["stop"] - result["start"])
            elif isinstance(result.pop("actual-exception"), Reschedule):
                recommendations[ts] = "rescheduled"
            else:
                logger.warning(
                    "Compute Failed\n"
                    "Function:  %s\n"
                    "args:      %s\n"
                    "kwargs:    %s\n"
                    "Exception: %r\n",
                    str(funcname(function))[:1000],
                    convert_args_to_str(args2, max_len=1000),
                    convert_kwargs_to_str(kwargs2, max_len=1000),
                    result["exception"].data,
                )
                recommendations[ts] = (
                    "error",
                    result["exception"],
                    result["traceback"],
                    result["exception_text"],
                    result["traceback_text"],
                )

            self.transitions(recommendations, stimulus_id=stimulus_id)

            logger.debug("Send compute response to scheduler: %s, %s", ts.key, result)

            if self.validate:
                assert ts.state != "executing"
                assert not ts.waiting_for_data

        except Exception as exc:
            assert ts
            logger.error(
                "Exception during execution of task %s.", ts.key, exc_info=True
            )
            emsg = error_message(exc)
            emsg.pop("status")
            self.transition(
                ts,
                "error",
                **emsg,
                stimulus_id=stimulus_id,
            )
        finally:
            self.ensure_computing()
            self.ensure_communicating()

    def _prepare_args_for_execution(self, ts, args, kwargs):
        start = time()
        data = {}
        for dep in ts.dependencies:
            k = dep.key
            try:
                data[k] = self.data[k]
            except KeyError:
                from .actor import Actor  # TODO: create local actor

                data[k] = Actor(type(self.actors[k]), self.address, k, self)
        args2 = pack_data(args, data, key_types=(bytes, str))
        kwargs2 = pack_data(kwargs, data, key_types=(bytes, str))
        stop = time()
        if stop - start > 0.005:
            ts.startstops.append({"action": "disk-read", "start": start, "stop": stop})
            if self.digests is not None:
                self.digests["disk-load-duration"].add(stop - start)
        return args2, kwargs2

    ##################
    # Administrative #
    ##################

    async def memory_monitor(self):
        """Track this process's memory usage and act accordingly

        If we rise above 70% memory use, start dumping data to disk.

        If we rise above 80% memory use, stop execution of new tasks
        """
        if self._memory_monitoring:
            return
        self._memory_monitoring = True
        total = 0

        proc = self.monitor.proc
        memory = proc.memory_info().rss
        frac = memory / self.memory_limit

        def check_pause(memory):
            frac = memory / self.memory_limit
            # Pause worker threads if above 80% memory use
            if self.memory_pause_fraction and frac > self.memory_pause_fraction:
                # Try to free some memory while in paused state
                self._throttled_gc.collect()
                if not self.paused:
                    logger.warning(
                        "Worker is at %d%% memory usage. Pausing worker.  "
                        "Process memory: %s -- Worker memory limit: %s",
                        int(frac * 100),
                        format_bytes(memory),
                        format_bytes(self.memory_limit)
                        if self.memory_limit is not None
                        else "None",
                    )
                    self.paused = True
            elif self.paused:
                logger.warning(
                    "Worker is at %d%% memory usage. Resuming worker. "
                    "Process memory: %s -- Worker memory limit: %s",
                    int(frac * 100),
                    format_bytes(memory),
                    format_bytes(self.memory_limit)
                    if self.memory_limit is not None
                    else "None",
                )
                self.paused = False
                self.ensure_computing()

        check_pause(memory)
        # Dump data to disk if above 70%
        if self.memory_spill_fraction and frac > self.memory_spill_fraction:
            logger.debug(
                "Worker is at %.0f%% memory usage. Start spilling data to disk.",
                frac * 100,
            )
            start = time()
            target = self.memory_limit * self.memory_target_fraction
            count = 0
            need = memory - target
            while memory > target:
                if not self.data.fast:
                    logger.warning(
                        "Unmanaged memory use is high. This may indicate a memory leak "
                        "or the memory may not be released to the OS; see "
                        "https://distributed.dask.org/en/latest/worker.html#memtrim "
                        "for more information. "
                        "-- Unmanaged memory: %s -- Worker memory limit: %s",
                        format_bytes(memory),
                        format_bytes(self.memory_limit),
                    )
                    break
                k, v, weight = self.data.fast.evict()
                del k, v
                total += weight
                count += 1
                # If the current buffer is filled with a lot of small values,
                # evicting one at a time is very slow and the worker might
                # generate new data faster than it is able to evict. Therefore,
                # only pass on control if we spent at least 0.5s evicting
                if time() - start > 0.5:
                    await asyncio.sleep(0)
                    start = time()
                memory = proc.memory_info().rss
                if total > need and memory > target:
                    # Issue a GC to ensure that the evicted data is actually
                    # freed from memory and taken into account by the monitor
                    # before trying to evict even more data.
                    self._throttled_gc.collect()
                    memory = proc.memory_info().rss
            check_pause(memory)
            if count:
                logger.debug(
                    "Moved %d tasks worth %s to disk",
                    count,
                    format_bytes(total),
                )

        self._memory_monitoring = False
        return total

    def cycle_profile(self):
        now = time() + self.scheduler_delay
        prof, self.profile_recent = self.profile_recent, profile.create()
        self.profile_history.append((now, prof))

        self.profile_keys_history.append((now, dict(self.profile_keys)))
        self.profile_keys.clear()

    def trigger_profile(self):
        """
        Get a frame from all actively computing threads

        Merge these frames into existing profile counts
        """
        if not self.active_threads:  # hope that this is thread-atomic?
            return
        start = time()
        with self.active_threads_lock:
            active_threads = self.active_threads.copy()
        frames = sys._current_frames()
        frames = {ident: frames[ident] for ident in active_threads}
        llframes = {}
        if self.low_level_profiler:
            llframes = {ident: profile.ll_get_stack(ident) for ident in active_threads}
        for ident, frame in frames.items():
            if frame is not None:
                key = key_split(active_threads[ident])
                llframe = llframes.get(ident)

                state = profile.process(
                    frame, True, self.profile_recent, stop="distributed/worker.py"
                )
                profile.llprocess(llframe, None, state)
                profile.process(
                    frame, True, self.profile_keys[key], stop="distributed/worker.py"
                )

        stop = time()
        if self.digests is not None:
            self.digests["profile-duration"].add(stop - start)

    async def get_profile(
        self, comm=None, start=None, stop=None, key=None, server=False
    ):
        now = time() + self.scheduler_delay
        if server:
            history = self.io_loop.profile
        elif key is None:
            history = self.profile_history
        else:
            history = [(t, d[key]) for t, d in self.profile_keys_history if key in d]

        if start is None:
            istart = 0
        else:
            istart = bisect.bisect_left(history, (start,))

        if stop is None:
            istop = None
        else:
            istop = bisect.bisect_right(history, (stop,)) + 1
            if istop >= len(history):
                istop = None  # include end

        if istart == 0 and istop is None:
            history = list(history)
        else:
            iistop = len(history) if istop is None else istop
            history = [history[i] for i in range(istart, iistop)]

        prof = profile.merge(*pluck(1, history))

        if not history:
            return profile.create()

        if istop is None and (start is None or start < now):
            if key is None:
                recent = self.profile_recent
            else:
                recent = self.profile_keys[key]
            prof = profile.merge(prof, recent)

        return prof

    async def get_profile_metadata(self, comm=None, start=0, stop=None):
        add_recent = stop is None
        now = time() + self.scheduler_delay
        stop = stop or now
        start = start or 0
        result = {
            "counts": [
                (t, d["count"]) for t, d in self.profile_history if start < t < stop
            ],
            "keys": [
                (t, {k: d["count"] for k, d in v.items()})
                for t, v in self.profile_keys_history
                if start < t < stop
            ],
        }
        if add_recent:
            result["counts"].append((now, self.profile_recent["count"]))
            result["keys"].append(
                (now, {k: v["count"] for k, v in self.profile_keys.items()})
            )
        return result

    def get_call_stack(self, comm=None, keys=None):
        with self.active_threads_lock:
            frames = sys._current_frames()
            active_threads = self.active_threads.copy()
            frames = {k: frames[ident] for ident, k in active_threads.items()}
        if keys is not None:
            frames = {k: frame for k, frame in frames.items() if k in keys}

        result = {k: profile.call_stack(frame) for k, frame in frames.items()}
        return result

    def _notify_plugins(self, method_name, *args, **kwargs):
        for name, plugin in self.plugins.items():
            if hasattr(plugin, method_name):
                if method_name == "release_key":
                    warnings.warn(
                        "The `WorkerPlugin.release_key` hook is depreacted and will be "
                        "removed in a future version. A similar event can now be "
                        "caught by filtering for a `finish=='released'` event in the "
                        "`WorkerPlugin.transition` hook.",
                        DeprecationWarning,
                    )

                try:
                    getattr(plugin, method_name)(*args, **kwargs)
                except Exception:
                    logger.info(
                        "Plugin '%s' failed with exception", name, exc_info=True
                    )

    ##############
    # Validation #
    ##############

    def validate_task_memory(self, ts):
        assert ts.key in self.data or ts.key in self.actors
        assert isinstance(ts.nbytes, int)
        assert not ts.waiting_for_data
        assert ts.key not in self.ready
        assert ts.state == "memory"

    def validate_task_executing(self, ts):
        assert ts.state == "executing"
        assert ts.runspec is not None
        assert ts.key not in self.data
        assert not ts.waiting_for_data
        for dep in ts.dependencies:
            assert dep.state == "memory", self.story(dep)
            assert dep.key in self.data or dep.key in self.actors

    def validate_task_ready(self, ts):
        assert ts.key in pluck(1, self.ready)
        assert ts.key not in self.data
        assert ts.state != "executing"
        assert not ts.waiting_for_data
        assert all(
            dep.key in self.data or dep.key in self.actors for dep in ts.dependencies
        )

    def validate_task_waiting(self, ts):
        assert ts.key not in self.data
        assert ts.state == "waiting"
        if ts.dependencies and ts.runspec:
            assert not all(dep.key in self.data for dep in ts.dependencies)

    def validate_task_flight(self, ts):
        assert ts.key not in self.data
        assert ts in self._in_flight_tasks
        assert not any(dep.key in self.ready for dep in ts.dependents)
        assert ts.coming_from
        assert ts.coming_from in self.in_flight_workers
        assert ts.key in self.in_flight_workers[ts.coming_from]

    def validate_task_fetch(self, ts):
        assert ts.key not in self.data
        assert self.address not in ts.who_has

        for w in ts.who_has:
            assert ts.key in self.has_what[w]

    def validate_task_missing(self, ts):
        assert ts.key not in self.data
        assert not ts.who_has
        assert not any(ts.key in has_what for has_what in self.has_what.values())
        assert ts.key in self._missing_dep_flight

    def validate_task_cancelled(self, ts):
        assert ts.key not in self.data
        assert ts._previous

    def validate_task_resumed(self, ts):
        assert ts.key not in self.data
        assert ts._next
        assert ts._previous

    def validate_task_released(self, ts):
        assert ts.key not in self.data
        assert not ts._next
        assert not ts._previous
        assert ts not in self._executing
        assert ts not in self._in_flight_tasks
        assert ts not in self._missing_dep_flight
        assert ts not in self._missing_dep_flight
        assert not ts.who_has
        assert not any(ts.key in has_what for has_what in self.has_what.values())
        assert not ts.waiting_for_data
        assert not ts.done
        assert not ts.exception
        assert not ts.traceback

    def validate_task(self, ts):
        try:
            if ts.key in self.tasks:
                assert self.tasks[ts.key] == ts
            if ts.state == "memory":
                self.validate_task_memory(ts)
            elif ts.state == "waiting":
                self.validate_task_waiting(ts)
            elif ts.state == "missing":
                self.validate_task_missing(ts)
            elif ts.state == "cancelled":
                self.validate_task_cancelled(ts)
            elif ts.state == "resumed":
                self.validate_task_resumed(ts)
            elif ts.state == "ready":
                self.validate_task_ready(ts)
            elif ts.state == "executing":
                self.validate_task_executing(ts)
            elif ts.state == "flight":
                self.validate_task_flight(ts)
            elif ts.state == "fetch":
                self.validate_task_fetch(ts)
            elif ts.state == "released":
                self.validate_task_released(ts)
        except Exception as e:
            logger.exception(e)
            if LOG_PDB:
                import pdb

                pdb.set_trace()
            raise

    def validate_state(self):
        if self.status != Status.running:
            return
        try:
            assert self.executing_count >= 0
            waiting_for_data_count = 0
            for ts in self.tasks.values():
                assert ts.state is not None
                # check that worker has task
                for worker in ts.who_has:
                    assert ts.key in self.has_what[worker]
                # check that deps have a set state and that dependency<->dependent links
                # are there
                for dep in ts.dependencies:
                    # self.tasks was just a dict of tasks
                    # and this check was originally that the key was in `task_state`
                    # so we may have popped the key out of `self.tasks` but the
                    # dependency can still be in `memory` before GC grabs it...?
                    # Might need better bookkeeping
                    assert dep.state is not None
                    assert ts in dep.dependents, ts
                if ts.waiting_for_data:
                    waiting_for_data_count += 1
                for ts_wait in ts.waiting_for_data:
                    assert ts_wait.key in self.tasks
                    assert (
                        ts_wait.state
                        in {"ready", "executing", "flight", "fetch", "missing"}
                        or ts_wait.key in self._missing_dep_flight
                        or ts_wait.who_has.issubset(self.in_flight_workers)
                    ), (ts, ts_wait, self.story(ts), self.story(ts_wait))
                if ts.state == "memory":
                    assert isinstance(ts.nbytes, int)
                    assert not ts.waiting_for_data
                    assert ts.key in self.data or ts.key in self.actors
            assert self.waiting_for_data_count == waiting_for_data_count
            for worker, keys in self.has_what.items():
                for k in keys:
                    assert worker in self.tasks[k].who_has

            for ts in self.tasks.values():
                self.validate_task(ts)

        except Exception as e:
            self.loop.add_callback(self.close)
            logger.exception(e)
            if LOG_PDB:
                import pdb

                pdb.set_trace()
            raise

    #######################################
    # Worker Clients (advanced workloads) #
    #######################################

    @property
    def client(self) -> Client:
        with self._lock:
            if self._client:
                return self._client
            else:
                return self._get_client()

    def _get_client(self, timeout=None) -> Client:
        """Get local client attached to this worker

        If no such client exists, create one

        See Also
        --------
        get_client
        """

        if timeout is None:
            timeout = dask.config.get("distributed.comm.timeouts.connect")

        timeout = parse_timedelta(timeout, "s")

        try:
            from .client import default_client

            client = default_client()
        except ValueError:  # no clients found, need to make a new one
            pass
        else:
            # must be lazy import otherwise cyclic import
            from distributed.deploy.cluster import Cluster

            if (
                client.scheduler
                and client.scheduler.address == self.scheduler.address
                # The below conditions should only happen in case a second
                # cluster is alive, e.g. if a submitted task spawned its onwn
                # LocalCluster, see gh4565
                or (
                    isinstance(client._start_arg, str)
                    and client._start_arg == self.scheduler.address
                    or isinstance(client._start_arg, Cluster)
                    and client._start_arg.scheduler_address == self.scheduler.address
                )
            ):
                self._client = client

        if not self._client:
            from .client import Client

            asynchronous = self.loop is IOLoop.current()
            self._client = Client(
                self.scheduler,
                loop=self.loop,
                security=self.security,
                set_as_default=True,
                asynchronous=asynchronous,
                direct_to_workers=True,
                name="worker",
                timeout=timeout,
            )
            Worker._initialized_clients.add(self._client)
            if not asynchronous:
                assert self._client.status == "running"

        return self._client

    def get_current_task(self):
        """Get the key of the task we are currently running

        This only makes sense to run within a task

        Examples
        --------
        >>> from dask.distributed import get_worker
        >>> def f():
        ...     return get_worker().get_current_task()

        >>> future = client.submit(f)  # doctest: +SKIP
        >>> future.result()  # doctest: +SKIP
        'f-1234'

        See Also
        --------
        get_worker
        """
        return self.active_threads[threading.get_ident()]


def get_worker() -> Worker:
    """Get the worker currently running this task

    Examples
    --------
    >>> def f():
    ...     worker = get_worker()  # The worker on which this task is running
    ...     return worker.address

    >>> future = client.submit(f)  # doctest: +SKIP
    >>> future.result()  # doctest: +SKIP
    'tcp://127.0.0.1:47373'

    See Also
    --------
    get_client
    worker_client
    """
    try:
        return thread_state.execution_state["worker"]
    except AttributeError:
        try:
            return first(w for w in Worker._instances if w.status == Status.running)
        except StopIteration:
            raise ValueError("No workers found")


def get_client(address=None, timeout=None, resolve_address=True) -> Client:
    """Get a client while within a task.

    This client connects to the same scheduler to which the worker is connected

    Parameters
    ----------
    address : str, optional
        The address of the scheduler to connect to. Defaults to the scheduler
        the worker is connected to.
    timeout : int or str
        Timeout (in seconds) for getting the Client. Defaults to the
        ``distributed.comm.timeouts.connect`` configuration value.
    resolve_address : bool, default True
        Whether to resolve `address` to its canonical form.

    Returns
    -------
    Client

    Examples
    --------
    >>> def f():
    ...     client = get_client(timeout="10s")
    ...     futures = client.map(lambda x: x + 1, range(10))  # spawn many tasks
    ...     results = client.gather(futures)
    ...     return sum(results)

    >>> future = client.submit(f)  # doctest: +SKIP
    >>> future.result()  # doctest: +SKIP
    55

    See Also
    --------
    get_worker
    worker_client
    secede
    """

    if timeout is None:
        timeout = dask.config.get("distributed.comm.timeouts.connect")

    timeout = parse_timedelta(timeout, "s")

    if address and resolve_address:
        address = comm.resolve_address(address)
    try:
        worker = get_worker()
    except ValueError:  # could not find worker
        pass
    else:
        if not address or worker.scheduler.address == address:
            return worker._get_client(timeout=timeout)

    from .client import Client

    try:
        client = Client.current()  # TODO: assumes the same scheduler
    except ValueError:
        client = None
    if client and (not address or client.scheduler.address == address):
        return client
    elif address:
        return Client(address, timeout=timeout)
    else:
        raise ValueError("No global client found and no address provided")


def secede():
    """
    Have this task secede from the worker's thread pool

    This opens up a new scheduling slot and a new thread for a new task. This
    enables the client to schedule tasks on this node, which is
    especially useful while waiting for other jobs to finish (e.g., with
    ``client.gather``).

    Examples
    --------
    >>> def mytask(x):
    ...     # do some work
    ...     client = get_client()
    ...     futures = client.map(...)  # do some remote work
    ...     secede()  # while that work happens, remove ourself from the pool
    ...     return client.gather(futures)  # return gathered results

    See Also
    --------
    get_client
    get_worker
    """
    worker = get_worker()
    tpe_secede()  # have this thread secede from the thread pool
    duration = time() - thread_state.start_time
    worker.loop.add_callback(
        worker.maybe_transition_long_running,
        worker.tasks[thread_state.key],
        compute_duration=duration,
        stimulus_id=f"secede-{thread_state.key}-{time()}",
    )


class Reschedule(Exception):
    """Reschedule this task

    Raising this exception will stop the current execution of the task and ask
    the scheduler to reschedule this task, possibly on a different machine.

    This does not guarantee that the task will move onto a different machine.
    The scheduler will proceed through its normal heuristics to determine the
    optimal machine to accept this task.  The machine will likely change if the
    load across the cluster has significantly changed since first scheduling
    the task.
    """


def parse_memory_limit(memory_limit, nthreads, total_cores=CPU_COUNT) -> int | None:
    if memory_limit is None:
        return None

    if memory_limit == "auto":
        memory_limit = int(system.MEMORY_LIMIT * min(1, nthreads / total_cores))
    with suppress(ValueError, TypeError):
        memory_limit = float(memory_limit)
        if isinstance(memory_limit, float) and memory_limit <= 1:
            memory_limit = int(memory_limit * system.MEMORY_LIMIT)

    if isinstance(memory_limit, str):
        memory_limit = parse_bytes(memory_limit)
    else:
        memory_limit = int(memory_limit)

    return min(memory_limit, system.MEMORY_LIMIT)


async def get_data_from_worker(
    rpc,
    keys,
    worker,
    who=None,
    max_connections=None,
    serializers=None,
    deserializers=None,
):
    """Get keys from worker

    The worker has a two step handshake to acknowledge when data has been fully
    delivered.  This function implements that handshake.

    See Also
    --------
    Worker.get_data
    Worker.gather_deps
    utils_comm.gather_data_from_workers
    """
    if serializers is None:
        serializers = rpc.serializers
    if deserializers is None:
        deserializers = rpc.deserializers

    async def _get_data():
        comm = await rpc.connect(worker)
        comm.name = "Ephemeral Worker->Worker for gather"
        try:
            response = await send_recv(
                comm,
                serializers=serializers,
                deserializers=deserializers,
                op="get_data",
                keys=keys,
                who=who,
                max_connections=max_connections,
            )
            try:
                status = response["status"]
            except KeyError:
                raise ValueError("Unexpected response", response)
            else:
                if status == "OK":
                    await comm.write("OK")
            return response
        finally:
            rpc.reuse(worker, comm)

    return await retry_operation(_get_data, operation="get_data_from_worker")


job_counter = [0]


cache_loads = LRU(maxsize=100)


def loads_function(bytes_object):
    """Load a function from bytes, cache bytes"""
    if len(bytes_object) < 100000:
        try:
            result = cache_loads[bytes_object]
        except KeyError:
            result = pickle.loads(bytes_object)
            cache_loads[bytes_object] = result
        return result
    return pickle.loads(bytes_object)


def _deserialize(function=None, args=None, kwargs=None, task=no_value):
    """Deserialize task inputs and regularize to func, args, kwargs"""
    if function is not None:
        function = loads_function(function)
    if args and isinstance(args, bytes):
        args = pickle.loads(args)
    if kwargs and isinstance(kwargs, bytes):
        kwargs = pickle.loads(kwargs)

    if task is not no_value:
        assert not function and not args and not kwargs
        function = execute_task
        args = (task,)

    return function, args or (), kwargs or {}


def execute_task(task):
    """Evaluate a nested task

    >>> inc = lambda x: x + 1
    >>> execute_task((inc, 1))
    2
    >>> execute_task((sum, [1, 2, (inc, 3)]))
    7
    """
    if istask(task):
        func, args = task[0], task[1:]
        return func(*map(execute_task, args))
    elif isinstance(task, list):
        return list(map(execute_task, task))
    else:
        return task


cache_dumps = LRU(maxsize=100)

_cache_lock = threading.Lock()


def dumps_function(func) -> bytes:
    """Dump a function to bytes, cache functions"""
    try:
        with _cache_lock:
            result = cache_dumps[func]
    except KeyError:
        result = pickle.dumps(func, protocol=4)
        if len(result) < 100000:
            with _cache_lock:
                cache_dumps[func] = result
    except TypeError:  # Unhashable function
        result = pickle.dumps(func, protocol=4)
    return result


def dumps_task(task):
    """Serialize a dask task

    Returns a dict of bytestrings that can each be loaded with ``loads``

    Examples
    --------
    Either returns a task as a function, args, kwargs dict

    >>> from operator import add
    >>> dumps_task((add, 1))  # doctest: +SKIP
    {'function': b'\x80\x04\x95\x00\x8c\t_operator\x94\x8c\x03add\x94\x93\x94.'
     'args': b'\x80\x04\x95\x07\x00\x00\x00K\x01K\x02\x86\x94.'}

    Or as a single task blob if it can't easily decompose the result.  This
    happens either if the task is highly nested, or if it isn't a task at all

    >>> dumps_task(1)  # doctest: +SKIP
    {'task': b'\x80\x04\x95\x03\x00\x00\x00\x00\x00\x00\x00K\x01.'}
    """
    if istask(task):
        if task[0] is apply and not any(map(_maybe_complex, task[2:])):
            d = {"function": dumps_function(task[1]), "args": warn_dumps(task[2])}
            if len(task) == 4:
                d["kwargs"] = warn_dumps(task[3])
            return d
        elif not any(map(_maybe_complex, task[1:])):
            return {"function": dumps_function(task[0]), "args": warn_dumps(task[1:])}
    return to_serialize(task)


_warn_dumps_warned = [False]


def warn_dumps(obj, dumps=pickle.dumps, limit=1e6):
    """Dump an object to bytes, warn if those bytes are large"""
    b = dumps(obj, protocol=4)
    if not _warn_dumps_warned[0] and len(b) > limit:
        _warn_dumps_warned[0] = True
        s = str(obj)
        if len(s) > 70:
            s = s[:50] + " ... " + s[-15:]
        warnings.warn(
            "Large object of size %s detected in task graph: \n"
            "  %s\n"
            "Consider scattering large objects ahead of time\n"
            "with client.scatter to reduce scheduler burden and \n"
            "keep data on workers\n\n"
            "    future = client.submit(func, big_data)    # bad\n\n"
            "    big_future = client.scatter(big_data)     # good\n"
            "    future = client.submit(func, big_future)  # good"
            % (format_bytes(len(b)), s)
        )
    return b


def apply_function(
    function,
    args,
    kwargs,
    execution_state,
    key,
    active_threads,
    active_threads_lock,
    time_delay,
):
    """Run a function, collect information

    Returns
    -------
    msg: dictionary with status, result/error, timings, etc..
    """
    ident = threading.get_ident()
    with active_threads_lock:
        active_threads[ident] = key
    thread_state.start_time = time()
    thread_state.execution_state = execution_state
    thread_state.key = key

    msg = apply_function_simple(function, args, kwargs, time_delay)

    with active_threads_lock:
        del active_threads[ident]
    return msg


def apply_function_simple(
    function,
    args,
    kwargs,
    time_delay,
):
    """Run a function, collect information

    Returns
    -------
    msg: dictionary with status, result/error, timings, etc..
    """
    ident = threading.get_ident()
    start = time()
    try:
        result = function(*args, **kwargs)
    except Exception as e:
        msg = error_message(e)
        msg["op"] = "task-erred"
        msg["actual-exception"] = e
    else:
        msg = {
            "op": "task-finished",
            "status": "OK",
            "result": result,
            "nbytes": sizeof(result),
            "type": type(result) if result is not None else None,
        }
    finally:
        end = time()
    msg["start"] = start + time_delay
    msg["stop"] = end + time_delay
    msg["thread"] = ident
    return msg


async def apply_function_async(
    function,
    args,
    kwargs,
    time_delay,
):
    """Run a function, collect information

    Returns
    -------
    msg: dictionary with status, result/error, timings, etc..
    """
    ident = threading.get_ident()
    start = time()
    try:
        result = await function(*args, **kwargs)
    except Exception as e:
        msg = error_message(e)
        msg["op"] = "task-erred"
        msg["actual-exception"] = e
    else:
        msg = {
            "op": "task-finished",
            "status": "OK",
            "result": result,
            "nbytes": sizeof(result),
            "type": type(result) if result is not None else None,
        }
    finally:
        end = time()
    msg["start"] = start + time_delay
    msg["stop"] = end + time_delay
    msg["thread"] = ident
    return msg


def apply_function_actor(
    function, args, kwargs, execution_state, key, active_threads, active_threads_lock
):
    """Run a function, collect information

    Returns
    -------
    msg: dictionary with status, result/error, timings, etc..
    """
    ident = threading.get_ident()

    with active_threads_lock:
        active_threads[ident] = key

    thread_state.execution_state = execution_state
    thread_state.key = key
    thread_state.actor = True

    result = function(*args, **kwargs)

    with active_threads_lock:
        del active_threads[ident]

    return result


def get_msg_safe_str(msg):
    """Make a worker msg, which contains args and kwargs, safe to cast to str:
    allowing for some arguments to raise exceptions during conversion and
    ignoring them.
    """

    class Repr:
        def __init__(self, f, val):
            self._f = f
            self._val = val

        def __repr__(self):
            return self._f(self._val)

    msg = msg.copy()
    if "args" in msg:
        msg["args"] = Repr(convert_args_to_str, msg["args"])
    if "kwargs" in msg:
        msg["kwargs"] = Repr(convert_kwargs_to_str, msg["kwargs"])
    return msg


def convert_args_to_str(args, max_len: int | None = None) -> str:
    """Convert args to a string, allowing for some arguments to raise
    exceptions during conversion and ignoring them.
    """
    length = 0
    strs = ["" for i in range(len(args))]
    for i, arg in enumerate(args):
        try:
            sarg = repr(arg)
        except Exception:
            sarg = "< could not convert arg to str >"
        strs[i] = sarg
        length += len(sarg) + 2
        if max_len is not None and length > max_len:
            return "({}".format(", ".join(strs[: i + 1]))[:max_len]
    else:
        return "({})".format(", ".join(strs))


def convert_kwargs_to_str(kwargs: dict, max_len: int | None = None) -> str:
    """Convert kwargs to a string, allowing for some arguments to raise
    exceptions during conversion and ignoring them.
    """
    length = 0
    strs = ["" for i in range(len(kwargs))]
    for i, (argname, arg) in enumerate(kwargs.items()):
        try:
            sarg = repr(arg)
        except Exception:
            sarg = "< could not convert arg to str >"
        skwarg = repr(argname) + ": " + sarg
        strs[i] = skwarg
        length += len(skwarg) + 2
        if max_len is not None and length > max_len:
            return "{{{}".format(", ".join(strs[: i + 1]))[:max_len]
    else:
        return "{{{}}}".format(", ".join(strs))


async def run(server, comm, function, args=(), kwargs=None, is_coro=None, wait=True):
    kwargs = kwargs or {}
    function = pickle.loads(function)
    if is_coro is None:
        is_coro = iscoroutinefunction(function)
    else:
        warnings.warn(
            "The is_coro= parameter is deprecated. "
            "We now automatically detect coroutines/async functions"
        )
    assert wait or is_coro, "Combination not supported"
    if args:
        args = pickle.loads(args)
    if kwargs:
        kwargs = pickle.loads(kwargs)
    if has_arg(function, "dask_worker"):
        kwargs["dask_worker"] = server
    if has_arg(function, "dask_scheduler"):
        kwargs["dask_scheduler"] = server
    logger.info("Run out-of-band function %r", funcname(function))
    try:
        if not is_coro:
            result = function(*args, **kwargs)
        else:
            if wait:
                result = await function(*args, **kwargs)
            else:
                server.loop.add_callback(function, *args, **kwargs)
                result = None

    except Exception as e:
        logger.warning(
            "Run Failed\nFunction: %s\nargs:     %s\nkwargs:   %s\n",
            str(funcname(function))[:1000],
            convert_args_to_str(args, max_len=1000),
            convert_kwargs_to_str(kwargs, max_len=1000),
            exc_info=True,
        )

        response = error_message(e)
    else:
        response = {"status": "OK", "result": to_serialize(result)}
    return response


_global_workers = Worker._instances

try:
    if nvml.device_get_count() < 1:
        raise RuntimeError
except (Exception, RuntimeError):
    pass
else:

    async def gpu_metric(worker):
        result = await offload(nvml.real_time)
        return result

    DEFAULT_METRICS["gpu"] = gpu_metric

    def gpu_startup(worker):
        return nvml.one_time()

    DEFAULT_STARTUP_INFORMATION["gpu"] = gpu_startup


def print(*args, **kwargs):
    """Dask print function
    This prints both wherever this function is run, and also in the user's
    client session
    """
    try:
        worker = get_worker()
    except ValueError:
        pass
    else:
        msg = {
            "args": tuple(stringify(arg) for arg in args),
            "kwargs": {k: stringify(v) for k, v in kwargs.items()},
        }
        worker.log_event("print", msg)

    builtins.print(*args, **kwargs)


def warn(*args, **kwargs):
    """Dask warn function
    This raises a warning both wherever this function is run, and also
    in the user's client session
    """
    try:
        worker = get_worker()
    except ValueError:
        pass
    else:
        worker.log_event("warn", {"args": args, "kwargs": kwargs})

    warnings.warn(*args, **kwargs)<|MERGE_RESOLUTION|>--- conflicted
+++ resolved
@@ -2766,29 +2766,11 @@
                 if not d.dependents and d.state in {"flight", "fetch", "missing"}:
                     recommendations[d] = "released"
 
-<<<<<<< HEAD
-            if report:
-                # Inform the scheduler of keys which will have gone missing
-                # We are releasing them before they have completed
-                msg: dict
-                if ts.state in PROCESSING:
-                    # This path is only hit with work stealing
-                    msg = {"op": "release", "key": key, "cause": cause}
-                else:
-                    # This path is only hit when calling release_key manually
-                    msg = {
-                        "op": "release-worker-data",
-                        "keys": [key],
-                        "worker": self.address,
-                    }
-                self.batched_stream.send(msg)
-=======
             ts.waiting_for_data.clear()
             ts.nbytes = None
             ts._previous = None
             ts._next = None
             ts.done = False
->>>>>>> 672217ce
 
             self._executing.discard(ts)
             self._in_flight_tasks.discard(ts)
