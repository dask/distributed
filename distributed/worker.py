from __future__ import annotations

import asyncio
import bisect
import builtins
import errno
import functools
import logging
import math
import os
import pathlib
import random
import sys
import tempfile
import threading
import warnings
import weakref
from collections import defaultdict, deque
from collections.abc import (
    Callable,
    Collection,
    Container,
    Iterable,
    Mapping,
    MutableMapping,
)
from concurrent.futures import Executor
from contextlib import suppress
from datetime import timedelta
from inspect import isawaitable
from typing import TYPE_CHECKING, Any, ClassVar, Literal, TextIO, TypeVar, cast

from tlz import first, keymap, pluck
from tornado.ioloop import IOLoop

import dask
from dask.core import istask
from dask.system import CPU_COUNT
from dask.utils import (
    apply,
    format_bytes,
    funcname,
    key_split,
    parse_bytes,
    parse_timedelta,
    tmpdir,
    typename,
)

from distributed import preloading, profile, utils
from distributed.batched import BatchedSend
from distributed.collections import LRU
from distributed.comm import Comm, connect, get_address_host, parse_address
from distributed.comm import resolve_address as comm_resolve_address
from distributed.comm.addressing import address_from_user_args
from distributed.comm.utils import OFFLOAD_THRESHOLD
from distributed.compatibility import PeriodicCallback, randbytes, to_thread
from distributed.core import (
    ConnectionPool,
    Status,
    coerce_to_address,
    error_message,
    pingpong,
)
from distributed.core import rpc as RPCType
from distributed.core import send_recv
from distributed.diagnostics import nvml
from distributed.diagnostics.plugin import _get_plugin_name
from distributed.diskutils import WorkDir, WorkSpace
from distributed.http import get_handlers
from distributed.metrics import time
from distributed.node import ServerNode
from distributed.proctitle import setproctitle
from distributed.protocol import pickle, to_serialize
from distributed.pubsub import PubSubWorkerExtension
from distributed.security import Security
from distributed.shuffle import ShuffleWorkerExtension
from distributed.sizeof import safe_sizeof as sizeof
from distributed.threadpoolexecutor import ThreadPoolExecutor
from distributed.threadpoolexecutor import secede as tpe_secede
from distributed.utils import (
    TimeoutError,
    _maybe_complex,
    get_ip,
    has_arg,
    import_file,
    in_async_call,
    is_python_shutting_down,
    iscoroutinefunction,
    json_load_robust,
    log_errors,
    offload,
    parse_ports,
    recursive_to_dict,
    silence_logging,
    thread_state,
    warn_on_duration,
)
from distributed.utils_comm import gather_from_workers, pack_data, retry_operation
from distributed.utils_perf import disable_gc_diagnosis, enable_gc_diagnosis
from distributed.versions import get_versions
from distributed.worker_memory import (
    DeprecatedMemoryManagerAttribute,
    DeprecatedMemoryMonitor,
    WorkerMemoryManager,
)
from distributed.worker_state_machine import (
    NO_VALUE,
    AcquireReplicasEvent,
    BaseWorker,
    CancelComputeEvent,
    ComputeTaskEvent,
    DeprecatedWorkerStateAttribute,
    ExecuteFailureEvent,
    ExecuteSuccessEvent,
    FindMissingEvent,
    FreeKeysEvent,
    GatherDepBusyEvent,
    GatherDepFailureEvent,
    GatherDepNetworkFailureEvent,
    GatherDepSuccessEvent,
    PauseEvent,
    RefreshWhoHasEvent,
    RemoveReplicasEvent,
    RescheduleEvent,
    RetryBusyWorkerEvent,
    SecedeEvent,
    StateMachineEvent,
    StealRequestEvent,
    TaskState,
    UnpauseEvent,
    UpdateDataEvent,
    WorkerState,
)
from distributed.worker_state_machine import logger as wsm_logger

if TYPE_CHECKING:
    # FIXME import from typing (needs Python >=3.10)
    from typing_extensions import ParamSpec

    # Circular imports
    from distributed.client import Client
    from distributed.diagnostics.plugin import WorkerPlugin
    from distributed.nanny import Nanny

    P = ParamSpec("P")
    T = TypeVar("T")

logger = logging.getLogger(__name__)

LOG_PDB = dask.config.get("distributed.admin.pdb-on-err")

DEFAULT_EXTENSIONS: dict[str, type] = {
    "pubsub": PubSubWorkerExtension,
    "shuffle": ShuffleWorkerExtension,
}

DEFAULT_METRICS: dict[str, Callable[[Worker], Any]] = {}

DEFAULT_STARTUP_INFORMATION: dict[str, Callable[[Worker], Any]] = {}

WORKER_ANY_RUNNING = {
    Status.running,
    Status.paused,
    Status.closing_gracefully,
}


def fail_hard(method: Callable[P, T]) -> Callable[P, T]:
    """
    Decorator to close the worker if this method encounters an exception.
    """
    reason = f"worker-{method.__name__}-fail-hard"
    if iscoroutinefunction(method):

        @functools.wraps(method)
        async def wrapper(self, *args: P.args, **kwargs: P.kwargs) -> Any:
            try:
                return await method(self, *args, **kwargs)  # type: ignore
            except Exception as e:
                if self.status not in (Status.closed, Status.closing):
                    self.log_event("worker-fail-hard", error_message(e))
                    logger.exception(e)
                await _force_close(self, reason)
                raise

    else:

        @functools.wraps(method)
        def wrapper(self, *args: P.args, **kwargs: P.kwargs) -> T:
            try:
                return method(self, *args, **kwargs)
            except Exception as e:
                if self.status not in (Status.closed, Status.closing):
                    self.log_event("worker-fail-hard", error_message(e))
                    logger.exception(e)
                self.loop.add_callback(_force_close, self, reason)
                raise

    return wrapper  # type: ignore


async def _force_close(self, reason: str):
    """
    Used with the fail_hard decorator defined above

    1.  Wait for a worker to close
    2.  If it doesn't, log and kill the process
    """
    try:
        await asyncio.wait_for(
            self.close(nanny=False, executor_wait=False, reason=reason),
            30,
        )
    except (KeyboardInterrupt, SystemExit):  # pragma: nocover
        raise
    except BaseException:  # pragma: nocover
        # Worker is in a very broken state if closing fails. We need to shut down
        # immediately, to ensure things don't get even worse and this worker potentially
        # deadlocks the cluster.
        if self.state.validate and not self.nanny:
            # We're likely in a unit test. Don't kill the whole test suite!
            raise

        logger.critical(
            "Error trying close worker in response to broken internal state. "
            "Forcibly exiting worker NOW",
            exc_info=True,
        )
        # use `os._exit` instead of `sys.exit` because of uncertainty
        # around propagating `SystemExit` from asyncio callbacks
        os._exit(1)


class Worker(BaseWorker, ServerNode):
    """Worker node in a Dask distributed cluster

    Workers perform two functions:

    1.  **Serve data** from a local dictionary
    2.  **Perform computation** on that data and on data from peers

    Workers keep the scheduler informed of their data and use that scheduler to
    gather data from other workers when necessary to perform a computation.

    You can start a worker with the ``dask worker`` command line application::

        $ dask worker scheduler-ip:port

    Use the ``--help`` flag to see more options::

        $ dask worker --help

    The rest of this docstring is about the internal state that the worker uses
    to manage and track internal computations.

    **State**

    **Informational State**

    These attributes don't change significantly during execution.

    * **nthreads:** ``int``:
        Number of nthreads used by this worker process
    * **executors:** ``dict[str, concurrent.futures.Executor]``:
        Executors used to perform computation. Always contains the default
        executor.
    * **local_directory:** ``path``:
        Path on local machine to store temporary files
    * **scheduler:** ``rpc``:
        Location of scheduler.  See ``.ip/.port`` attributes.
    * **name:** ``string``:
        Alias
    * **services:** ``{str: Server}``:
        Auxiliary web servers running on this worker
    * **service_ports:** ``{str: port}``:
    * **transfer_outgoing_count_limit**: ``int``
        The maximum number of concurrent outgoing data transfers.
        See also
        :attr:`distributed.worker_state_machine.WorkerState.transfer_incoming_count_limit`.
    * **batched_stream**: ``BatchedSend``
        A batched stream along which we communicate to the scheduler
    * **log**: ``[(message)]``
        A structured and queryable log.  See ``Worker.story``

    **Volatile State**

    These attributes track the progress of tasks that this worker is trying to
    complete. In the descriptions below a ``key`` is the name of a task that
    we want to compute and ``dep`` is the name of a piece of dependent data
    that we want to collect from others.

    * **threads**: ``{key: int}``
        The ID of the thread on which the task ran
    * **active_threads**: ``{int: key}``
        The keys currently running on active threads
    * **state**: ``WorkerState``
        Encapsulated state machine. See
        :class:`~distributed.worker_state_machine.BaseWorker` and
        :class:`~distributed.worker_state_machine.WorkerState`

    Parameters
    ----------
    scheduler_ip: str, optional
    scheduler_port: int, optional
    scheduler_file: str, optional
    host: str, optional
    data: MutableMapping, type, None
        The object to use for storage, builds a disk-backed LRU dict by default.

        If a callable to construct the storage object is provided, it
        will receive the worker's attr:``local_directory`` as an
        argument if the calling signature has an argument named
        ``worker_local_directory``.
    nthreads: int, optional
    local_directory: str, optional
        Directory where we place local resources
    name: str, optional
    memory_limit: int, float, string
        Number of bytes of memory that this worker should use.
        Set to zero for no limit.  Set to 'auto' to calculate
        as system.MEMORY_LIMIT * min(1, nthreads / total_cores)
        Use strings or numbers like 5GB or 5e9
    memory_target_fraction: float or False
        Fraction of memory to try to stay beneath
        (default: read from config key distributed.worker.memory.target)
    memory_spill_fraction: float or False
        Fraction of memory at which we start spilling to disk
        (default: read from config key distributed.worker.memory.spill)
    memory_pause_fraction: float or False
        Fraction of memory at which we stop running new tasks
        (default: read from config key distributed.worker.memory.pause)
    max_spill: int, string or False
        Limit of number of bytes to be spilled on disk.
        (default: read from config key distributed.worker.memory.max-spill)
    executor: concurrent.futures.Executor, dict[str, concurrent.futures.Executor], "offload"
        The executor(s) to use. Depending on the type, it has the following meanings:
            - Executor instance: The default executor.
            - Dict[str, Executor]: mapping names to Executor instances. If the
              "default" key isn't in the dict, a "default" executor will be created
              using ``ThreadPoolExecutor(nthreads)``.
            - Str: The string "offload", which refer to the same thread pool used for
              offloading communications. This results in the same thread being used
              for deserialization and computation.
    resources: dict
        Resources that this worker has like ``{'GPU': 2}``
    nanny: str
        Address on which to contact nanny, if it exists
    lifetime: str
        Amount of time like "1 hour" after which we gracefully shut down the worker.
        This defaults to None, meaning no explicit shutdown time.
    lifetime_stagger: str
        Amount of time like "5 minutes" to stagger the lifetime value
        The actual lifetime will be selected uniformly at random between
        lifetime +/- lifetime_stagger
    lifetime_restart: bool
        Whether or not to restart a worker after it has reached its lifetime
        Default False
    kwargs: optional
        Additional parameters to ServerNode constructor

    Examples
    --------

    Use the command line to start a worker::

        $ dask scheduler
        Start scheduler at 127.0.0.1:8786

        $ dask worker 127.0.0.1:8786
        Start worker at:               127.0.0.1:1234
        Registered with scheduler at:  127.0.0.1:8786

    See Also
    --------
    distributed.scheduler.Scheduler
    distributed.nanny.Nanny
    """

    _instances: ClassVar[weakref.WeakSet[Worker]] = weakref.WeakSet()
    _initialized_clients: ClassVar[weakref.WeakSet[Client]] = weakref.WeakSet()

    nanny: Nanny | None
    _lock: threading.Lock
    transfer_outgoing_count_limit: int
    threads: dict[str, int]  # {ts.key: thread ID}
    active_threads_lock: threading.Lock
    active_threads: dict[int, str]  # {thread ID: ts.key}
    active_keys: set[str]
    profile_keys: defaultdict[str, dict[str, Any]]
    profile_keys_history: deque[tuple[float, dict[str, dict[str, Any]]]]
    profile_recent: dict[str, Any]
    profile_history: deque[tuple[float, dict[str, Any]]]
    transfer_incoming_log: deque[dict[str, Any]]
    transfer_outgoing_log: deque[dict[str, Any]]
    #: Total number of data transfers to other workers since the worker was started
    transfer_outgoing_count_total: int
    #: Current total size of open data transfers to other workers
    transfer_outgoing_bytes: int
    #: Current number of open data transfers to other workers
    transfer_outgoing_count: int
    bandwidth: float
    latency: float
    profile_cycle_interval: float
    workspace: WorkSpace
    _workdir: WorkDir
    local_directory: str
    _client: Client | None
    bandwidth_workers: defaultdict[str, tuple[float, int]]
    bandwidth_types: defaultdict[type, tuple[float, int]]
    preloads: list[preloading.Preload]
    contact_address: str | None
    _start_port: int | str | Collection[int] | None = None
    _start_host: str | None
    _interface: str | None
    _protocol: str
    _dashboard_address: str | None
    _dashboard: bool
    _http_prefix: str
    death_timeout: float | None
    lifetime: float | None
    lifetime_stagger: float | None
    lifetime_restart: bool
    extensions: dict
    security: Security
    connection_args: dict[str, Any]
    loop: IOLoop
    executors: dict[str, Executor]
    batched_stream: BatchedSend
    name: Any
    scheduler_delay: float
    stream_comms: dict[str, BatchedSend]
    heartbeat_interval: float
    services: dict[str, Any] = {}
    service_specs: dict[str, Any]
    metrics: dict[str, Callable[[Worker], Any]]
    startup_information: dict[str, Callable[[Worker], Any]]
    low_level_profiler: bool
    scheduler: Any
    execution_state: dict[str, Any]
    plugins: dict[str, WorkerPlugin]
    _pending_plugins: tuple[WorkerPlugin, ...]

    def __init__(
        self,
        scheduler_ip: str | None = None,
        scheduler_port: int | None = None,
        *,
        scheduler_file: str | None = None,
        nthreads: int | None = None,
        loop: IOLoop | None = None,  # Deprecated
        local_directory: str | None = None,
        services: dict | None = None,
        name: Any | None = None,
        reconnect: bool | None = None,
        executor: Executor | dict[str, Executor] | Literal["offload"] | None = None,
        resources: dict[str, float] | None = None,
        silence_logs: int | None = None,
        death_timeout: Any | None = None,
        preload: list[str] | None = None,
        preload_argv: list[str] | list[list[str]] | None = None,
        security: Security | dict[str, Any] | None = None,
        contact_address: str | None = None,
        heartbeat_interval: Any = "1s",
        extensions: dict[str, type] | None = None,
        metrics: Mapping[str, Callable[[Worker], Any]] = DEFAULT_METRICS,
        startup_information: Mapping[
            str, Callable[[Worker], Any]
        ] = DEFAULT_STARTUP_INFORMATION,
        interface: str | None = None,
        host: str | None = None,
        port: int | str | Collection[int] | None = None,
        protocol: str | None = None,
        dashboard_address: str | None = None,
        dashboard: bool = False,
        http_prefix: str = "/",
        nanny: Nanny | None = None,
        plugins: tuple[WorkerPlugin, ...] = (),
        low_level_profiler: bool | None = None,
        validate: bool | None = None,
        profile_cycle_interval=None,
        lifetime: Any | None = None,
        lifetime_stagger: Any | None = None,
        lifetime_restart: bool | None = None,
        transition_counter_max: int | Literal[False] = False,
        ###################################
        # Parameters to WorkerMemoryManager
        memory_limit: str | float = "auto",
        # Allow overriding the dict-like that stores the task outputs.
        # This is meant for power users only. See WorkerMemoryManager for details.
        data: (
            MutableMapping[str, Any]  # pre-initialised
            | Callable[[], MutableMapping[str, Any]]  # constructor
            # constructor receiving self.local_directory
            | Callable[[str], MutableMapping[str, Any]]
            | tuple[
                Callable[..., MutableMapping[str, Any]], dict[str, Any]
            ]  # (constructor, kwargs to constructor)
            | None  # create internally
        ) = None,
        # Deprecated parameters; please use dask config instead.
        memory_target_fraction: float | Literal[False] | None = None,
        memory_spill_fraction: float | Literal[False] | None = None,
        memory_pause_fraction: float | Literal[False] | None = None,
        ###################################
        # Parameters to Server
        scheduler_sni: str | None = None,
        **kwargs,
    ):
        if reconnect is not None:
            if reconnect:
                raise ValueError(
                    "The `reconnect=True` option for `Worker` has been removed. "
                    "To improve cluster stability, workers now always shut down in the face of network disconnects. "
                    "For details, or if this is an issue for you, see https://github.com/dask/distributed/issues/6350."
                )
            else:
                warnings.warn(
                    "The `reconnect` argument to `Worker` is deprecated, and will be removed in a future release. "
                    "Worker reconnection is now always disabled, so passing `reconnect=False` is unnecessary. "
                    "See https://github.com/dask/distributed/issues/6350 for details.",
                    DeprecationWarning,
                    stacklevel=2,
                )
        if loop is not None:
            warnings.warn(
                "The `loop` argument to `Worker` is ignored, and will be removed in a future release. "
                "The Worker always binds to the current loop",
                DeprecationWarning,
                stacklevel=2,
            )
        self.nanny = nanny
        self._lock = threading.Lock()

        transfer_incoming_count_limit = dask.config.get(
            "distributed.worker.connections.outgoing"
        )
        self.transfer_outgoing_count_limit = dask.config.get(
            "distributed.worker.connections.incoming"
        )
        transfer_message_bytes_limit = parse_bytes(
            dask.config.get("distributed.worker.transfer.message-bytes-limit")
        )
        self.threads = {}

        self.active_threads_lock = threading.Lock()
        self.active_threads = {}
        self.active_keys = set()
        self.profile_keys = defaultdict(profile.create)
        self.profile_keys_history = deque(maxlen=3600)
        self.profile_recent = profile.create()
        self.profile_history = deque(maxlen=3600)

        if validate is None:
            validate = dask.config.get("distributed.scheduler.validate")

        self.transfer_incoming_log = deque(maxlen=100000)
        self.transfer_outgoing_log = deque(maxlen=100000)
        self.transfer_outgoing_count_total = 0
        self.transfer_outgoing_bytes = 0
        self.transfer_outgoing_count = 0
        self.bandwidth = parse_bytes(dask.config.get("distributed.scheduler.bandwidth"))
        self.bandwidth_workers = defaultdict(
            lambda: (0, 0)
        )  # bw/count recent transfers
        self.bandwidth_types = defaultdict(lambda: (0, 0))  # bw/count recent transfers
        self.latency = 0.001
        self._client = None

        if profile_cycle_interval is None:
            profile_cycle_interval = dask.config.get("distributed.worker.profile.cycle")
        profile_cycle_interval = parse_timedelta(profile_cycle_interval, default="ms")
        assert profile_cycle_interval

        self._setup_logging(logger, wsm_logger)

        if not local_directory:
            local_directory = (
                dask.config.get("temporary-directory") or tempfile.gettempdir()
            )
        local_directory = os.path.join(local_directory, "dask-worker-space")

        with warn_on_duration(
            "1s",
            "Creating scratch directories is taking a surprisingly long time. ({duration:.2f}s) "
            "This is often due to running workers on a network file system. "
            "Consider specifying a local-directory to point workers to write "
            "scratch data to a local disk.",
        ):
            self._workspace = WorkSpace(local_directory)
            self._workdir = self._workspace.new_work_dir(prefix="worker-")
            self.local_directory = self._workdir.dir_path

        if not preload:
            preload = dask.config.get("distributed.worker.preload")
        if not preload_argv:
            preload_argv = dask.config.get("distributed.worker.preload-argv")
        assert preload is not None
        assert preload_argv is not None
        self.preloads = preloading.process_preloads(
            self, preload, preload_argv, file_dir=self.local_directory
        )

        if scheduler_file:
            cfg = json_load_robust(scheduler_file)
            scheduler_addr = cfg["address"]
        elif scheduler_ip is None and dask.config.get("scheduler-address", None):
            scheduler_addr = dask.config.get("scheduler-address")
        elif scheduler_port is None:
            scheduler_addr = coerce_to_address(scheduler_ip)
        else:
            scheduler_addr = coerce_to_address((scheduler_ip, scheduler_port))
        self.contact_address = contact_address

        if protocol is None:
            protocol_address = scheduler_addr.split("://")
            if len(protocol_address) == 2:
                protocol = protocol_address[0]
            assert protocol

        self._start_port = port
        self._start_host = host
        if host:
            # Helpful error message if IPv6 specified incorrectly
            _, host_address = parse_address(host)
            if host_address.count(":") > 1 and not host_address.startswith("["):
                raise ValueError(
                    "Host address with IPv6 must be bracketed like '[::1]'; "
                    f"got {host_address}"
                )
        self._interface = interface
        self._protocol = protocol

        nthreads = nthreads or CPU_COUNT
        if resources is None:
            resources = dask.config.get("distributed.worker.resources")
            assert isinstance(resources, dict)

        self.death_timeout = parse_timedelta(death_timeout)

        self.extensions = {}
        if silence_logs:
            silence_logging(level=silence_logs)

        if isinstance(security, dict):
            security = Security(**security)
        self.security = security or Security()
        assert isinstance(self.security, Security)
        self.connection_args = self.security.get_connection_args("worker")

        self.loop = self.io_loop = IOLoop.current()
        if scheduler_sni:
            self.connection_args["server_hostname"] = scheduler_sni

        # Common executors always available
        self.executors = {
            "offload": utils._offload_executor,
            "actor": ThreadPoolExecutor(1, thread_name_prefix="Dask-Actor-Threads"),
        }
        if nvml.device_get_count() > 0:
            self.executors["gpu"] = ThreadPoolExecutor(
                1, thread_name_prefix="Dask-GPU-Threads"
            )

        # Find the default executor
        if executor == "offload":
            self.executors["default"] = self.executors["offload"]
        elif isinstance(executor, dict):
            self.executors.update(executor)
        elif executor is not None:
            self.executors["default"] = executor
        if "default" not in self.executors:
            self.executors["default"] = ThreadPoolExecutor(
                nthreads, thread_name_prefix="Dask-Default-Threads"
            )

        self.batched_stream = BatchedSend(interval="2ms", loop=self.loop)
        self.name = name
        self.scheduler_delay = 0
        self.stream_comms = {}

        if self.local_directory not in sys.path:
            sys.path.insert(0, self.local_directory)

        self.plugins = {}
        self._pending_plugins = plugins

        self.services = {}
        self.service_specs = services or {}

        self._dashboard_address = dashboard_address
        self._dashboard = dashboard
        self._http_prefix = http_prefix

        self.metrics = dict(metrics) if metrics else {}
        self.startup_information = (
            dict(startup_information) if startup_information else {}
        )

        if low_level_profiler is None:
            low_level_profiler = dask.config.get("distributed.worker.profile.low-level")
        self.low_level_profiler = low_level_profiler

        handlers = {
            "gather": self.gather,
            "run": self.run,
            "run_coroutine": self.run_coroutine,
            "get_data": self.get_data,
            "update_data": self.update_data,
            "free_keys": self._handle_remote_stimulus(FreeKeysEvent),
            "terminate": self.close,
            "ping": pingpong,
            "upload_file": self.upload_file,
            "call_stack": self.get_call_stack,
            "profile": self.get_profile,
            "profile_metadata": self.get_profile_metadata,
            "get_logs": self.get_logs,
            "keys": self.keys,
            "versions": self.versions,
            "actor_execute": self.actor_execute,
            "actor_attribute": self.actor_attribute,
            "plugin-add": self.plugin_add,
            "plugin-remove": self.plugin_remove,
            "get_monitor_info": self.get_monitor_info,
            "benchmark_disk": self.benchmark_disk,
            "benchmark_memory": self.benchmark_memory,
            "benchmark_network": self.benchmark_network,
            "get_story": self.get_story,
        }

        stream_handlers = {
            "close": self.close,
            "cancel-compute": self._handle_remote_stimulus(CancelComputeEvent),
            "acquire-replicas": self._handle_remote_stimulus(AcquireReplicasEvent),
            "compute-task": self._handle_remote_stimulus(ComputeTaskEvent),
            "free-keys": self._handle_remote_stimulus(FreeKeysEvent),
            "remove-replicas": self._handle_remote_stimulus(RemoveReplicasEvent),
            "steal-request": self._handle_remote_stimulus(StealRequestEvent),
            "refresh-who-has": self._handle_remote_stimulus(RefreshWhoHasEvent),
            "worker-status-change": self.handle_worker_status_change,
        }

        ServerNode.__init__(
            self,
            handlers=handlers,
            stream_handlers=stream_handlers,
            connection_args=self.connection_args,
            **kwargs,
        )
        self.memory_manager = WorkerMemoryManager(
            self,
            data=data,
            nthreads=nthreads,
            memory_limit=memory_limit,
            memory_target_fraction=memory_target_fraction,
            memory_spill_fraction=memory_spill_fraction,
            memory_pause_fraction=memory_pause_fraction,
        )

        transfer_incoming_bytes_limit = math.inf
        transfer_incoming_bytes_fraction = dask.config.get(
            "distributed.worker.memory.transfer"
        )
        if (
            self.memory_manager.memory_limit is not None
            and transfer_incoming_bytes_fraction is not False
        ):
            transfer_incoming_bytes_limit = int(
                self.memory_manager.memory_limit * transfer_incoming_bytes_fraction
            )
        state = WorkerState(
            nthreads=nthreads,
            data=self.memory_manager.data,
            threads=self.threads,
            plugins=self.plugins,
            resources=resources,
            transfer_incoming_count_limit=transfer_incoming_count_limit,
            validate=validate,
            transition_counter_max=transition_counter_max,
            transfer_incoming_bytes_limit=transfer_incoming_bytes_limit,
            transfer_message_bytes_limit=transfer_message_bytes_limit,
        )
        BaseWorker.__init__(self, state)

        self.scheduler = self.rpc(scheduler_addr)
        self.execution_state = {
            "scheduler": self.scheduler.address,
            "ioloop": self.loop,
            "worker": self,
        }

        self.heartbeat_interval = parse_timedelta(heartbeat_interval, default="ms")
        pc = PeriodicCallback(self.heartbeat, self.heartbeat_interval * 1000)
        self.periodic_callbacks["heartbeat"] = pc

        pc = PeriodicCallback(lambda: self.batched_send({"op": "keep-alive"}), 60000)
        self.periodic_callbacks["keep-alive"] = pc

        pc = PeriodicCallback(self.find_missing, 1000)
        self.periodic_callbacks["find-missing"] = pc

        self._address = contact_address

        if extensions is None:
            extensions = DEFAULT_EXTENSIONS
        self.extensions = {
            name: extension(self) for name, extension in extensions.items()
        }

        setproctitle("dask worker [not started]")

        if dask.config.get("distributed.worker.profile.enabled"):
            profile_trigger_interval = parse_timedelta(
                dask.config.get("distributed.worker.profile.interval"), default="ms"
            )
            pc = PeriodicCallback(self.trigger_profile, profile_trigger_interval * 1000)
            self.periodic_callbacks["profile"] = pc

            pc = PeriodicCallback(self.cycle_profile, profile_cycle_interval * 1000)
            self.periodic_callbacks["profile-cycle"] = pc

        if lifetime is None:
            lifetime = dask.config.get("distributed.worker.lifetime.duration")
        lifetime = parse_timedelta(lifetime)

        if lifetime_stagger is None:
            lifetime_stagger = dask.config.get("distributed.worker.lifetime.stagger")
        lifetime_stagger = parse_timedelta(lifetime_stagger)

        if lifetime_restart is None:
            lifetime_restart = dask.config.get("distributed.worker.lifetime.restart")
        self.lifetime_restart = lifetime_restart

        if lifetime:
            lifetime += (random.random() * 2 - 1) * lifetime_stagger
            self.io_loop.call_later(
                lifetime, self.close_gracefully, reason="worker-lifetime-reached"
            )
        self.lifetime = lifetime

        Worker._instances.add(self)

    ################
    # Memory manager
    ################
    memory_manager: WorkerMemoryManager

    @property
    def data(self) -> MutableMapping[str, Any]:
        """{task key: task payload} of all completed tasks, whether they were computed
        on this Worker or computed somewhere else and then transferred here over the
        network.

        When using the default configuration, this is a zict buffer that automatically
        spills to disk whenever the target threshold is exceeded.
        If spilling is disabled, it is a plain dict instead.
        It could also be a user-defined arbitrary dict-like passed when initialising
        the Worker or the Nanny.
        Worker logic should treat this opaquely and stick to the MutableMapping API.

        .. note::
           This same collection is also available at ``self.state.data`` and
           ``self.memory_manager.data``.
        """
        return self.memory_manager.data

    # Deprecated attributes moved to self.memory_manager.<name>
    memory_limit = DeprecatedMemoryManagerAttribute()
    memory_target_fraction = DeprecatedMemoryManagerAttribute()
    memory_spill_fraction = DeprecatedMemoryManagerAttribute()
    memory_pause_fraction = DeprecatedMemoryManagerAttribute()
    memory_monitor = DeprecatedMemoryMonitor()

    ###########################
    # State machine accessors #
    ###########################

    # Deprecated attributes moved to self.state.<name>
    actors = DeprecatedWorkerStateAttribute()
    available_resources = DeprecatedWorkerStateAttribute()
    busy_workers = DeprecatedWorkerStateAttribute()
    comm_nbytes = DeprecatedWorkerStateAttribute(target="transfer_incoming_bytes")
    comm_threshold_bytes = DeprecatedWorkerStateAttribute(
        target="transfer_incoming_bytes_throttle_threshold"
    )
    constrained = DeprecatedWorkerStateAttribute()
    data_needed_per_worker = DeprecatedWorkerStateAttribute(target="data_needed")
    executed_count = DeprecatedWorkerStateAttribute()
    executing_count = DeprecatedWorkerStateAttribute()
    generation = DeprecatedWorkerStateAttribute()
    has_what = DeprecatedWorkerStateAttribute()
    incoming_count = DeprecatedWorkerStateAttribute(
        target="transfer_incoming_count_total"
    )
    in_flight_tasks = DeprecatedWorkerStateAttribute(target="in_flight_tasks_count")
    in_flight_workers = DeprecatedWorkerStateAttribute()
    log = DeprecatedWorkerStateAttribute()
    long_running = DeprecatedWorkerStateAttribute()
    nthreads = DeprecatedWorkerStateAttribute()
    stimulus_log = DeprecatedWorkerStateAttribute()
    stimulus_story = DeprecatedWorkerStateAttribute()
    story = DeprecatedWorkerStateAttribute()
    ready = DeprecatedWorkerStateAttribute()
    tasks = DeprecatedWorkerStateAttribute()
    target_message_size = DeprecatedWorkerStateAttribute(
        target="transfer_message_bytes_limit"
    )
    total_out_connections = DeprecatedWorkerStateAttribute(
        target="transfer_incoming_count_limit"
    )
    total_resources = DeprecatedWorkerStateAttribute()
    transition_counter = DeprecatedWorkerStateAttribute()
    transition_counter_max = DeprecatedWorkerStateAttribute()
    validate = DeprecatedWorkerStateAttribute()
    validate_task = DeprecatedWorkerStateAttribute()

    @property
    def data_needed(self) -> set[TaskState]:
        warnings.warn(
            "The `Worker.data_needed` attribute has been removed; "
            "use `Worker.state.data_needed[address]`",
            FutureWarning,
        )
        return {ts for tss in self.state.data_needed.values() for ts in tss}

    @property
    def waiting_for_data_count(self) -> int:
        warnings.warn(
            "The `Worker.waiting_for_data_count` attribute has been removed; "
            "use `len(Worker.state.waiting)`",
            FutureWarning,
        )
        return len(self.state.waiting)

    ##################
    # Administrative #
    ##################

    def __repr__(self) -> str:
        name = f", name: {self.name}" if self.name != self.address_safe else ""
        return (
            f"<{self.__class__.__name__} {self.address_safe!r}{name}, "
            f"status: {self.status.name}, "
            f"stored: {len(self.data)}, "
            f"running: {self.state.executing_count}/{self.state.nthreads}, "
            f"ready: {len(self.state.ready)}, "
            f"comm: {self.state.in_flight_tasks_count}, "
            f"waiting: {len(self.state.waiting)}>"
        )

    @property
    def logs(self):
        return self._deque_handler.deque

    def log_event(self, topic: str | Collection[str], msg: Any) -> None:
        full_msg = {
            "op": "log-event",
            "topic": topic,
            "msg": msg,
        }
        if self.thread_id == threading.get_ident():
            self.batched_send(full_msg)
        else:
            self.loop.add_callback(self.batched_send, full_msg)

    @property
    def worker_address(self):
        """For API compatibility with Nanny"""
        return self.address

    @property
    def executor(self):
        return self.executors["default"]

    @ServerNode.status.setter  # type: ignore
    def status(self, value: Status) -> None:
        """Override Server.status to notify the Scheduler of status changes.
        Also handles pausing/unpausing.
        """
        prev_status = self.status

        ServerNode.status.__set__(self, value)  # type: ignore
        stimulus_id = f"worker-status-change-{time()}"
        self._send_worker_status_change(stimulus_id)

        if prev_status == Status.running and value != Status.running:
            self.handle_stimulus(PauseEvent(stimulus_id=stimulus_id))
        elif value == Status.running and prev_status in (
            Status.paused,
            Status.closing_gracefully,
        ):
            self.handle_stimulus(UnpauseEvent(stimulus_id=stimulus_id))

    def _send_worker_status_change(self, stimulus_id: str) -> None:
        self.batched_send(
            {
                "op": "worker-status-change",
                "status": self._status.name,
                "stimulus_id": stimulus_id,
            },
        )

    async def get_metrics(self) -> dict:
        try:
            spilled_memory, spilled_disk = self.data.spilled_total  # type: ignore
        except AttributeError:
            # spilling is disabled
            spilled_memory, spilled_disk = 0, 0

        out = dict(
            task_counts=self.state.task_counts,
            bandwidth={
                "total": self.bandwidth,
                "workers": dict(self.bandwidth_workers),
                "types": keymap(typename, self.bandwidth_types),
            },
            managed_bytes=self.state.nbytes,
            spilled_bytes={
                "memory": spilled_memory,
                "disk": spilled_disk,
            },
            transfer={
                "incoming_bytes": self.state.transfer_incoming_bytes,
                "incoming_count": self.state.transfer_incoming_count,
                "incoming_count_total": self.state.transfer_incoming_count_total,
                "outgoing_bytes": self.transfer_outgoing_bytes,
                "outgoing_count": self.transfer_outgoing_count,
                "outgoing_count_total": self.transfer_outgoing_count_total,
            },
            event_loop_interval=self._tick_interval_observed,
        )

        monitor_recent = self.monitor.recent()
        # Convert {foo.bar: 123} to {foo: {bar: 123}}
        for k, v in monitor_recent.items():
            if "." in k:
                k0, _, k1 = k.partition(".")
                out.setdefault(k0, {})[k1] = v
            else:
                out[k] = v

        for k, metric in self.metrics.items():
            try:
                result = metric(self)
                if isawaitable(result):
                    result = await result
                # In case of collision, prefer core metrics
                out.setdefault(k, result)
            except Exception:  # TODO: log error once
                pass

        return out

    async def get_startup_information(self):
        result = {}
        for k, f in self.startup_information.items():
            try:
                v = f(self)
                if isawaitable(v):
                    v = await v
                result[k] = v
            except Exception:  # TODO: log error once
                pass

        return result

    def identity(self):
        return {
            "type": type(self).__name__,
            "id": self.id,
            "scheduler": self.scheduler.address,
            "nthreads": self.state.nthreads,
            "memory_limit": self.memory_manager.memory_limit,
        }

    def _to_dict(self, *, exclude: Container[str] = ()) -> dict:
        """Dictionary representation for debugging purposes.
        Not type stable and not intended for roundtrips.

        See also
        --------
        Worker.identity
        Client.dump_cluster_state
        distributed.utils.recursive_to_dict
        """
        info = super()._to_dict(exclude=exclude)
        extra = {
            "status": self.status,
            "logs": self.get_logs(),
            "config": dask.config.config,
            "transfer_incoming_log": self.transfer_incoming_log,
            "transfer_outgoing_log": self.transfer_outgoing_log,
        }
        extra = {k: v for k, v in extra.items() if k not in exclude}
        info.update(extra)
        info.update(self.state._to_dict(exclude=exclude))
        info.update(self.memory_manager._to_dict(exclude=exclude))
        return recursive_to_dict(info, exclude=exclude)

    #####################
    # External Services #
    #####################

    def batched_send(self, msg: dict[str, Any]) -> None:
        """Implements BaseWorker abstract method.

        Send a fire-and-forget message to the scheduler through bulk comms.

        If we're not currently connected to the scheduler, the message will be silently
        dropped!

        See also
        --------
        distributed.worker_state_machine.BaseWorker.batched_send
        """
        if (
            self.batched_stream
            and self.batched_stream.comm
            and not self.batched_stream.comm.closed()
        ):
            self.batched_stream.send(msg)

    async def _register_with_scheduler(self) -> None:
        self.periodic_callbacks["keep-alive"].stop()
        self.periodic_callbacks["heartbeat"].stop()
        start = time()
        if self.contact_address is None:
            self.contact_address = self.address
        logger.info("-" * 49)
        while True:
            try:
                _start = time()
                comm = await connect(self.scheduler.address, **self.connection_args)
                comm.name = "Worker->Scheduler"
                comm._server = weakref.ref(self)
                await comm.write(
                    dict(
                        op="register-worker",
                        reply=False,
                        address=self.contact_address,
                        status=self.status.name,
                        keys=list(self.data),
                        nthreads=self.state.nthreads,
                        name=self.name,
                        nbytes={
                            ts.key: ts.get_nbytes()
                            for ts in self.state.tasks.values()
                            # Only if the task is in memory this is a sensible
                            # result since otherwise it simply submits the
                            # default value
                            if ts.state == "memory"
                        },
                        types={k: typename(v) for k, v in self.data.items()},
                        now=time(),
                        resources=self.state.total_resources,
                        memory_limit=self.memory_manager.memory_limit,
                        local_directory=self.local_directory,
                        services=self.service_ports,
                        nanny=self.nanny,
                        pid=os.getpid(),
                        versions=get_versions(),
                        metrics=await self.get_metrics(),
                        extra=await self.get_startup_information(),
                        stimulus_id=f"worker-connect-{time()}",
                        server_id=self.id,
                    ),
                    serializers=["msgpack"],
                )
                future = comm.read(deserializers=["msgpack"])

                response = await future
                if response.get("warning"):
                    logger.warning(response["warning"])

                _end = time()
                middle = (_start + _end) / 2
                self._update_latency(_end - start)
                self.scheduler_delay = response["time"] - middle
                self.status = Status.running
                break
            except OSError:
                logger.info("Waiting to connect to: %26s", self.scheduler.address)
                await asyncio.sleep(0.1)
            except TimeoutError:  # pragma: no cover
                logger.info("Timed out when connecting to scheduler")
        if response["status"] != "OK":
            msg = response["message"] if "message" in response else repr(response)
            logger.error(f"Unable to connect to scheduler: {msg}")
            raise ValueError(f"Unexpected response from register: {response!r}")
        else:
            await asyncio.gather(
                *(
                    self.plugin_add(name=name, plugin=plugin)
                    for name, plugin in response["worker-plugins"].items()
                )
            )

            logger.info("        Registered to: %26s", self.scheduler.address)
            logger.info("-" * 49)

        self.batched_stream.start(comm)
        self.periodic_callbacks["keep-alive"].start()
        self.periodic_callbacks["heartbeat"].start()
        self.loop.add_callback(self.handle_scheduler, comm)

    def _update_latency(self, latency: float) -> None:
        self.latency = latency * 0.05 + self.latency * 0.95
        if self.digests is not None:
            self.digests["latency"].add(latency)

    async def heartbeat(self) -> None:
        logger.debug("Heartbeat: %s", self.address)
        try:
            start = time()
            response = await retry_operation(
                self.scheduler.heartbeat_worker,
                address=self.contact_address,
                now=start,
                metrics=await self.get_metrics(),
                executing={
                    key: start - self.state.tasks[key].start_time
                    for key in self.active_keys
                    if key in self.state.tasks
                },
                extensions={
                    name: extension.heartbeat()
                    for name, extension in self.extensions.items()
                    if hasattr(extension, "heartbeat")
                },
            )
            end = time()
            middle = (start + end) / 2

            self._update_latency(end - start)

            if response["status"] == "missing":
                # Scheduler thought we left. Reconnection is not supported, so just shut down.
                logger.error(
                    f"Scheduler was unaware of this worker {self.address!r}. Shutting down."
                )
                # Something is out of sync; have the nanny restart us if possible.
                await self.close(nanny=False)
                return

            self.scheduler_delay = response["time"] - middle
            self.periodic_callbacks["heartbeat"].callback_time = (
                response["heartbeat-interval"] * 1000
            )
            self.bandwidth_workers.clear()
            self.bandwidth_types.clear()
        except OSError:
            logger.exception("Failed to communicate with scheduler during heartbeat.")
        except Exception:
            logger.exception("Unexpected exception during heartbeat. Closing worker.")
            await self.close()
            raise

    @fail_hard
    async def handle_scheduler(self, comm: Comm) -> None:
        try:
            await self.handle_stream(comm)
        finally:
            await self.close(reason="worker-handle-scheduler-connection-broken")

    async def upload_file(
        self, filename: str, data: str | bytes, load: bool = True
    ) -> dict[str, Any]:
        out_filename = os.path.join(self.local_directory, filename)

        def func(data):
            if isinstance(data, str):
                data = data.encode()
            with open(out_filename, "wb") as f:
                f.write(data)
                f.flush()
                os.fsync(f.fileno())
            return data

        if len(data) < 10000:
            data = func(data)
        else:
            data = await offload(func, data)

        if load:
            try:
                import_file(out_filename)
                cache_loads.data.clear()
            except Exception as e:
                logger.exception(e)
                raise e

        return {"status": "OK", "nbytes": len(data)}

    def keys(self) -> list[str]:
        return list(self.data)

    async def gather(self, who_has: dict[str, list[str]]) -> dict[str, Any]:
        who_has = {
            k: [coerce_to_address(addr) for addr in v]
            for k, v in who_has.items()
            if k not in self.data
        }
        result, missing_keys, missing_workers = await gather_from_workers(
            who_has, rpc=self.rpc, who=self.address
        )
        self.update_data(data=result, report=False)
        if missing_keys:
            logger.warning(
                "Could not find data: %s on workers: %s (who_has: %s)",
                missing_keys,
                missing_workers,
                who_has,
            )
            return {"status": "partial-fail", "keys": missing_keys}
        else:
            return {"status": "OK"}

    def get_monitor_info(
        self, recent: bool = False, start: int = 0
    ) -> dict[str, float]:
        result = dict(
            range_query=(
                self.monitor.recent()
                if recent
                else self.monitor.range_query(start=start)
            ),
            count=self.monitor.count,
            last_time=self.monitor.last_time,
        )
        if nvml.device_get_count() > 0:
            result["gpu_name"] = self.monitor.gpu_name
            result["gpu_memory_total"] = self.monitor.gpu_memory_total
        return result

    #############
    # Lifecycle #
    #############

    async def start_unsafe(self):

        await super().start_unsafe()

        enable_gc_diagnosis()

        ports = parse_ports(self._start_port)
        for port in ports:
            start_address = address_from_user_args(
                host=self._start_host,
                port=port,
                interface=self._interface,
                protocol=self._protocol,
                security=self.security,
            )
            kwargs = self.security.get_listen_args("worker")
            if self._protocol in ("tcp", "tls"):
                kwargs = kwargs.copy()
                kwargs["default_host"] = get_ip(
                    get_address_host(self.scheduler.address)
                )
            try:
                await self.listen(start_address, **kwargs)
            except OSError as e:
                if len(ports) > 1 and e.errno == errno.EADDRINUSE:
                    continue
                else:
                    raise
            else:
                self._start_address = start_address
                break
        else:
            raise ValueError(
                f"Could not start Worker on host {self._start_host} "
                f"with port {self._start_port}"
            )

        # Start HTTP server associated with this Worker node
        routes = get_handlers(
            server=self,
            modules=dask.config.get("distributed.worker.http.routes"),
            prefix=self._http_prefix,
        )
        self.start_http_server(routes, self._dashboard_address)
        if self._dashboard:
            try:
                import distributed.dashboard.worker
            except ImportError:
                logger.debug("To start diagnostics web server please install Bokeh")
            else:
                distributed.dashboard.worker.connect(
                    self.http_application,
                    self.http_server,
                    self,
                    prefix=self._http_prefix,
                )
        self.ip = get_address_host(self.address)

        if self.name is None:
            self.name = self.address

        for preload in self.preloads:
            try:
                await preload.start()
            except Exception:
                logger.exception("Failed to start preload")

        # Services listen on all addresses
        # Note Nanny is not a "real" service, just some metadata
        # passed in service_ports...
        self.start_services(self.ip)

        try:
            listening_address = "%s%s:%d" % (self.listener.prefix, self.ip, self.port)
        except Exception:
            listening_address = f"{self.listener.prefix}{self.ip}"

        logger.info("      Start worker at: %26s", self.address)
        logger.info("         Listening to: %26s", listening_address)
        if self.name != self.address_safe:
            # only if name was not None
            logger.info("          Worker name: %26s", self.name)
        for k, v in self.service_ports.items():
            logger.info("  {:>16} at: {:>26}".format(k, self.ip + ":" + str(v)))
        logger.info("Waiting to connect to: %26s", self.scheduler.address)
        logger.info("-" * 49)
        logger.info("              Threads: %26d", self.state.nthreads)
        if self.memory_manager.memory_limit:
            logger.info(
                "               Memory: %26s",
                format_bytes(self.memory_manager.memory_limit),
            )
        logger.info("      Local Directory: %26s", self.local_directory)

        setproctitle("dask worker [%s]" % self.address)

        plugins_msgs = await asyncio.gather(
            *(
                self.plugin_add(plugin=plugin, catch_errors=False)
                for plugin in self._pending_plugins
            ),
            return_exceptions=True,
        )
        plugins_exceptions = [msg for msg in plugins_msgs if isinstance(msg, Exception)]
        if len(plugins_exceptions) >= 1:
            if len(plugins_exceptions) > 1:
                logger.error(
                    "Multiple plugin exceptions raised. All exceptions will be logged, the first is raised."
                )
                for exc in plugins_exceptions:
                    logger.error(repr(exc))
            raise plugins_exceptions[0]

        self._pending_plugins = ()
        self.state.address = self.address
        await self._register_with_scheduler()
        self.start_periodic_callbacks()
        return self

    @log_errors
    async def close(  # type: ignore
        self,
        timeout: float = 30,
        executor_wait: bool = True,
        nanny: bool = True,
        reason: str = "worker-close",
    ) -> str | None:
        """Close the worker

        Close asynchronous operations running on the worker, stop all executors and
        comms. If requested, this also closes the nanny.

        Parameters
        ----------
        timeout
            Timeout in seconds for shutting down individual instructions
        executor_wait
            If True, shut down executors synchronously, otherwise asynchronously
        nanny
            If True, close the nanny
        reason
            Reason for closing the worker

        Returns
        -------
        str | None
            None if worker already in closing state or failed, "OK" otherwise
        """
        # FIXME: The worker should not be allowed to close the nanny. Ownership
        # is the other way round. If an external caller wants to close
        # nanny+worker, the nanny must be notified first. ==> Remove kwarg
        # nanny, see also Scheduler.retire_workers
        if self.status in (Status.closed, Status.closing, Status.failed):
            logging.debug(
                "Attempted to close worker that is already %s. Reason: %s",
                self.status,
                reason,
            )
            await self.finished()
            return None

        if self.status == Status.init:
            # If the worker is still in startup/init and is started by a nanny,
            # this means the nanny itself is not up, yet. If the Nanny isn't up,
            # yet, it's server will not accept any incoming RPC requests and
            # will block until the startup is finished.
            # Therefore, this worker trying to communicate with the Nanny during
            # startup is not possible and we cannot close it.
            # In this case, the Nanny will automatically close after inspecting
            # the worker status
            nanny = False

        disable_gc_diagnosis()

        try:
            logger.info("Stopping worker at %s. Reason: %s", self.address, reason)
        except ValueError:  # address not available if already closed
            logger.info("Stopping worker. Reason: %s", reason)
        if self.status not in WORKER_ANY_RUNNING:
            logger.info("Closed worker has not yet started: %s", self.status)
        if not executor_wait:
            logger.info("Not waiting on executor to close")
        self.status = Status.closing

        # Stop callbacks before giving up control in any `await`.
        # We don't want to heartbeat while closing.
        for pc in self.periodic_callbacks.values():
            pc.stop()

        # Cancel async instructions
        await BaseWorker.close(self, timeout=timeout)

        for preload in self.preloads:
            try:
                await preload.teardown()
            except Exception:
                logger.exception("Failed to tear down preload")

        for extension in self.extensions.values():
            if hasattr(extension, "close"):
                result = extension.close()
                if isawaitable(result):
                    result = await result

        if nanny and self.nanny:
            with self.rpc(self.nanny) as r:
                await r.close_gracefully(reason=reason)

        setproctitle("dask worker [closing]")

        teardowns = [
            plugin.teardown(self)
            for plugin in self.plugins.values()
            if hasattr(plugin, "teardown")
        ]

        await asyncio.gather(*(td for td in teardowns if isawaitable(td)))

        if self._client:
            # If this worker is the last one alive, clean up the worker
            # initialized clients
            if not any(
                w
                for w in Worker._instances
                if w != self and w.status in WORKER_ANY_RUNNING
            ):
                for c in Worker._initialized_clients:
                    # Regardless of what the client was initialized with
                    # we'll require the result as a future. This is
                    # necessary since the heuristics of asynchronous are not
                    # reliable and we might deadlock here
                    c._asynchronous = True
                    if c.asynchronous:
                        await c.close()
                    else:
                        # There is still the chance that even with us
                        # telling the client to be async, itself will decide
                        # otherwise
                        c.close()

        await self.scheduler.close_rpc()
        self._workdir.release()

        self.stop_services()

        # Give some time for a UCX scheduler to complete closing endpoints
        # before closing self.batched_stream, otherwise the local endpoint
        # may be closed too early and errors be raised on the scheduler when
        # trying to send closing message.
        if self._protocol == "ucx":  # pragma: no cover
            await asyncio.sleep(0.2)

        self.batched_send({"op": "close-stream"})

        if self.batched_stream:
            with suppress(TimeoutError):
                await self.batched_stream.close(timedelta(seconds=timeout))

        for executor in self.executors.values():
            if executor is utils._offload_executor:
                continue  # Never shutdown the offload executor

            def _close(executor, wait):
                if isinstance(executor, ThreadPoolExecutor):
                    executor._work_queue.queue.clear()
                    executor.shutdown(wait=wait, timeout=timeout)
                else:
                    executor.shutdown(wait=wait)

            # Waiting for the shutdown can block the event loop causing
            # weird deadlocks particularly if the task that is executing in
            # the thread is waiting for a server reply, e.g. when using
            # worker clients, semaphores, etc.
            if is_python_shutting_down():
                # If we're shutting down there is no need to wait for daemon
                # threads to finish
                _close(executor=executor, wait=False)
            else:
                try:
                    await to_thread(_close, executor=executor, wait=executor_wait)
                except RuntimeError:  # Are we shutting down the process?
                    logger.error(
                        "Could not close executor %r by dispatching to thread. Trying synchronously.",
                        executor,
                        exc_info=True,
                    )
                    _close(
                        executor=executor, wait=executor_wait
                    )  # Just run it directly

        self.stop()
        await self.rpc.close()

        self.status = Status.closed
        await ServerNode.close(self)

        setproctitle("dask worker [closed]")
        return "OK"

    async def close_gracefully(
        self, restart=None, reason: str = "worker-close-gracefully"
    ):
        """Gracefully shut down a worker

        This first informs the scheduler that we're shutting down, and asks it
        to move our data elsewhere. Afterwards, we close as normal
        """
        if self.status in (Status.closing, Status.closing_gracefully):
            await self.finished()

        if self.status == Status.closed:
            return

        logger.info("Closing worker gracefully: %s. Reason: %s", self.address, reason)
        # Wait for all tasks to leave the worker and don't accept any new ones.
        # Scheduler.retire_workers will set the status to closing_gracefully and push it
        # back to this worker.
        await self.scheduler.retire_workers(
            workers=[self.address],
            close_workers=False,
            remove=False,
            stimulus_id=f"worker-close-gracefully-{time()}",
        )
        if restart is None:
            restart = self.lifetime_restart
        await self.close(nanny=not restart, reason=reason)

    async def wait_until_closed(self):
        warnings.warn("wait_until_closed has moved to finished()")
        await self.finished()
        assert self.status == Status.closed

    ################
    # Worker Peers #
    ################

    def send_to_worker(self, address, msg):
        if address not in self.stream_comms:
            bcomm = BatchedSend(interval="1ms", loop=self.loop)
            self.stream_comms[address] = bcomm

            async def batched_send_connect():
                comm = await connect(
                    address, **self.connection_args  # TODO, serialization
                )
                comm.name = "Worker->Worker"
                await comm.write({"op": "connection_stream"})

                bcomm.start(comm)

            self._ongoing_background_tasks.call_soon(batched_send_connect)

        self.stream_comms[address].send(msg)

    async def get_data(
        self, comm, keys=None, who=None, serializers=None, max_connections=None
    ) -> dict | Status:
        start = time()

        if max_connections is None:
            max_connections = self.transfer_outgoing_count_limit

        # Allow same-host connections more liberally
        if (
            max_connections
            and comm
            and get_address_host(comm.peer_address) == get_address_host(self.address)
        ):
            max_connections = max_connections * 2

        if self.status == Status.paused:
            max_connections = 1
            throttle_msg = (
                " Throttling outgoing data transfers because worker is paused."
            )
        else:
            throttle_msg = ""

        if (
            max_connections is not False
            and self.transfer_outgoing_count >= max_connections
        ):
            logger.debug(
                "Worker %s has too many open connections to respond to data request "
                "from %s (%d/%d).%s",
                self.address,
                who,
                self.transfer_outgoing_count,
                max_connections,
                throttle_msg,
            )
            return {"status": "busy"}

        self.transfer_outgoing_count += 1
        self.transfer_outgoing_count_total += 1
        data = {k: self.data[k] for k in keys if k in self.data}

        if len(data) < len(keys):
            for k in set(keys) - set(data):
                if k in self.state.actors:
                    from distributed.actor import Actor

                    data[k] = Actor(
                        type(self.state.actors[k]), self.address, k, worker=self
                    )

        msg = {"status": "OK", "data": {k: to_serialize(v) for k, v in data.items()}}
        # Note: `if k in self.data` above guarantees that
        # k is in self.state.tasks too and that nbytes is non-None
        bytes_per_task = {k: self.state.tasks[k].nbytes or 0 for k in data}
        total_bytes = sum(bytes_per_task.values())
        self.transfer_outgoing_bytes += total_bytes
        stop = time()
        if self.digests is not None:
            self.digests["get-data-load-duration"].add(stop - start)
        start = time()

        try:
            compressed = await comm.write(msg, serializers=serializers)
            response = await comm.read(deserializers=serializers)
            assert response == "OK", response
        except OSError:
            logger.exception(
                "failed during get data with %s -> %s",
                self.address,
                who,
            )
            comm.abort()
            raise
        finally:
            self.transfer_outgoing_bytes -= total_bytes
            self.transfer_outgoing_count -= 1
        stop = time()
        if self.digests is not None:
            self.digests["get-data-send-duration"].add(stop - start)

        duration = (stop - start) or 0.5  # windows
        self.transfer_outgoing_log.append(
            {
                "start": start + self.scheduler_delay,
                "stop": stop + self.scheduler_delay,
                "middle": (start + stop) / 2,
                "duration": duration,
                "who": who,
                "keys": bytes_per_task,
                "total": total_bytes,
                "compressed": compressed,
                "bandwidth": total_bytes / duration,
            }
        )

        return Status.dont_reply

    ###################
    # Local Execution #
    ###################

    def update_data(
        self,
        data: dict[str, object],
        report: bool = True,
        stimulus_id: str | None = None,
    ) -> dict[str, Any]:
        self.handle_stimulus(
            UpdateDataEvent(
                data=data,
                report=report,
                stimulus_id=stimulus_id or f"update-data-{time()}",
            )
        )
        return {"nbytes": {k: sizeof(v) for k, v in data.items()}, "status": "OK"}

    async def set_resources(self, **resources: float) -> None:
        for r, quantity in resources.items():
            if r in self.state.total_resources:
                self.state.available_resources[r] += (
                    quantity - self.state.total_resources[r]
                )
            else:
                self.state.available_resources[r] = quantity
            self.state.total_resources[r] = quantity

        await retry_operation(
            self.scheduler.set_resources,
            resources=self.state.total_resources,
            worker=self.contact_address,
        )

    @log_errors
    async def plugin_add(
        self,
        plugin: WorkerPlugin | bytes,
        name: str | None = None,
        catch_errors: bool = True,
    ) -> dict[str, Any]:
        if isinstance(plugin, bytes):
            # Note: historically we have accepted duck-typed classes that don't
            # inherit from WorkerPlugin. Don't do `assert isinstance`.
            plugin = cast("WorkerPlugin", pickle.loads(plugin))

        if name is None:
            name = _get_plugin_name(plugin)

        assert name

        if name in self.plugins:
            await self.plugin_remove(name=name)

        self.plugins[name] = plugin

        logger.info("Starting Worker plugin %s" % name)
        if hasattr(plugin, "setup"):
            try:
                result = plugin.setup(worker=self)
                if isawaitable(result):
                    result = await result
            except Exception as e:
                if not catch_errors:
                    raise
                msg = error_message(e)
                return cast("dict[str, Any]", msg)

        return {"status": "OK"}

    @log_errors
    async def plugin_remove(self, name: str) -> dict[str, Any]:
        logger.info(f"Removing Worker plugin {name}")
        try:
            plugin = self.plugins.pop(name)
            if hasattr(plugin, "teardown"):
                result = plugin.teardown(worker=self)
                if isawaitable(result):
                    result = await result
        except Exception as e:
            msg = error_message(e)
            return cast("dict[str, Any]", msg)

        return {"status": "OK"}

    def handle_worker_status_change(self, status: str, stimulus_id: str) -> None:
        new_status = Status.lookup[status]  # type: ignore

        if (
            new_status == Status.closing_gracefully
            and self._status not in WORKER_ANY_RUNNING
        ):
            logger.error(
                "Invalid Worker.status transition: %s -> %s", self._status, new_status
            )
            # Reiterate the current status to the scheduler to restore sync
            self._send_worker_status_change(stimulus_id)
        else:
            # Update status and send confirmation to the Scheduler (see status.setter)
            self.status = new_status

    ###################
    # Task Management #
    ###################

    def _handle_remote_stimulus(
        self, cls: type[StateMachineEvent]
    ) -> Callable[..., None]:
        def _(**kwargs):
            event = cls(**kwargs)
            self.handle_stimulus(event)

        _.__name__ = f"_handle_remote_stimulus({cls.__name__})"
        return _

    @fail_hard
    def _handle_stimulus_from_task(self, task: asyncio.Task[StateMachineEvent]) -> None:
        """Override BaseWorker method for added validation

        See also
        --------
        distributed.worker_state_machine.BaseWorker._handle_stimulus_from_task
        """
        super()._handle_stimulus_from_task(task)

    @fail_hard
    def handle_stimulus(self, *stims: StateMachineEvent) -> None:
        """Override BaseWorker method for added validation

        See also
        --------
        distributed.worker_state_machine.BaseWorker.handle_stimulus
        distributed.worker_state_machine.WorkerState.handle_stimulus
        """
        try:
            super().handle_stimulus(*stims)
        except Exception as e:
            if hasattr(e, "to_event"):
                topic, msg = e.to_event()  # type: ignore
                self.log_event(topic, msg)
            raise

    def stateof(self, key: str) -> dict[str, Any]:
        ts = self.state.tasks[key]
        return {
            "executing": ts.state == "executing",
            "waiting_for_data": bool(ts.waiting_for_data),
            "heap": ts in self.state.ready or ts in self.state.constrained,
            "data": key in self.data,
        }

<<<<<<< HEAD
    def story(self, *keys):
        keys = [key.key if isinstance(key, TaskState) else key for key in keys]
        return [
            msg
            for msg in self.log
            if any(key in msg for key in keys)
            or any(
                key in c
                for key in keys
                for c in msg
                if isinstance(c, (tuple, list, set))
            )
        ]

    def ensure_communicating(self):
        stimulus_id = f"ensure-communicating-{time()}"
        skipped_worker_in_flight = []

        while self.data_needed and (
            len(self.in_flight_workers) < self.total_out_connections
            or self.comm_nbytes < self.comm_threshold_bytes
        ):
            logger.debug(
                "Ensure communicating. Pending: %d. Connections: %d/%d",
                len(self.data_needed),
                len(self.in_flight_workers),
                self.total_out_connections,
            )

            ts = self.data_needed.pop()

            if ts.state != "fetch":
                continue

            workers = [w for w in ts.who_has if w not in self.in_flight_workers]
            if not workers:
                assert ts.priority is not None
                skipped_worker_in_flight.append(ts)
                continue

            host = get_address_host(self.address)
            local = [w for w in workers if get_address_host(w) == host]
            if local:
                worker = random.choice(local)
            else:
                worker = random.choice(list(workers))
            assert worker != self.address

            to_gather, total_nbytes = self.select_keys_for_gather(worker, ts.key)

            self.log.append(
                ("gather-dependencies", worker, to_gather, stimulus_id, time())
            )

            self.comm_nbytes += total_nbytes
            self.in_flight_workers[worker] = to_gather
            recommendations = {self.tasks[d]: ("flight", worker) for d in to_gather}
            self.transitions(recommendations, stimulus_id=stimulus_id)

            self.loop.add_callback(
                self.gather_dep,
                worker=worker,
                to_gather=to_gather,
                total_nbytes=total_nbytes,
                stimulus_id=stimulus_id,
            )

        for el in skipped_worker_in_flight:
            self.data_needed.push(el)

    def _get_task_finished_msg(self, ts):
        if ts.key not in self.data and ts.key not in self.actors:
            raise RuntimeError(f"Task {ts} not ready")
        typ = ts.type
        if ts.nbytes is None or typ is None:
            try:
                value = self.data[ts.key]
            except KeyError:
                value = self.actors[ts.key]
            ts.nbytes = sizeof(value)
            typ = ts.type = type(value)
            del value
        try:
            typ_serialized = dumps_function(typ)
        except PicklingError:
            # Some types fail pickling (example: _thread.lock objects),
            # send their name as a best effort.
            typ_serialized = pickle.dumps(typ.__name__)
        d = {
            "op": "task-finished",
            "status": "OK",
            "key": ts.key,
            "nbytes": ts.nbytes,
            "thread": self.threads.get(ts.key),
            "type": typ_serialized,
            "typename": typename(typ),
            "metadata": ts.metadata,
        }
        if ts.startstops:
            d["startstops"] = ts.startstops
        return d

    def _put_key_in_memory(self, ts, value, *, stimulus_id):
        """
        Put a key into memory and set data related task state attributes.
        On success, generate recommendations for dependents.

        This method does not generate any scheduler messages since this method
        cannot distinguish whether it has to be an `add-task` or a
        `task-finished` signal. The caller is required to generate this message
        on success.

        Raises
        ------
        TypeError:
            In case the data is put into the in memory buffer and an exception
            occurs during spilling, this raises an exception. This has to be
            handled by the caller since most callers generate scheduler messages
            on success (see comment above) but we need to signal that this was
            not successful.
            Can only trigger if spill to disk is enabled and the task is not an
            actor.
        """
        if ts.key in self.data:
            ts.state = "memory"
            return {}

        recommendations = {}
        if ts.key in self.actors:
            self.actors[ts.key] = value
        else:
            start = time()
            self.data[ts.key] = value
            stop = time()
            if stop - start > 0.020:
                ts.startstops.append(
                    {"action": "disk-write", "start": start, "stop": stop}
                )

        ts.state = "memory"
        if ts.nbytes is None:
            ts.nbytes = sizeof(value)

        ts.type = type(value)

        for dep in ts.dependents:
            dep.waiting_for_data.discard(ts)
            if not dep.waiting_for_data and dep.state == "waiting":
                self.waiting_for_data_count -= 1
                recommendations[dep] = "ready"

        self.log.append((ts.key, "put-in-memory", stimulus_id, time()))
        return recommendations

    def select_keys_for_gather(self, worker, dep):
        assert isinstance(dep, str)
        deps = {dep}

        total_bytes = self.tasks[dep].get_nbytes()
        L = self.pending_data_per_worker[worker]

        while L:
            ts = L.pop()
            if ts.state != "fetch":
                continue
            if total_bytes + ts.get_nbytes() > self.target_message_size:
                break
            deps.add(ts.key)
            total_bytes += ts.get_nbytes()

        return deps, total_bytes
=======
    async def get_story(self, keys_or_stimuli: Iterable[str]) -> list[tuple]:
        return self.state.story(*keys_or_stimuli)
>>>>>>> 2dab85ae

    ##########################
    # Dependencies gathering #
    ##########################

    def _get_cause(self, keys: Iterable[str]) -> TaskState:
        """For diagnostics, we want to attach a transfer to a single task. This task is
        typically the next to be executed but since we're fetching tasks for potentially
        many dependents, an exact match is not possible. Additionally, if a key was
        fetched through acquire-replicas, dependents may not be known at all.

        Returns
        -------
        The task to attach startstops of this transfer to
        """
        cause = None
        for key in keys:
            ts = self.state.tasks[key]
            if ts.dependents:
                return next(iter(ts.dependents))
            cause = ts
        assert cause  # Always at least one key
        return cause

    def _update_metrics_received_data(
        self,
        start: float,
        stop: float,
        data: dict[str, object],
        cause: TaskState,
        worker: str,
    ) -> None:

        total_bytes = sum(self.state.tasks[key].get_nbytes() for key in data)

        cause.startstops.append(
            {
                "action": "transfer",
                "start": start + self.scheduler_delay,
                "stop": stop + self.scheduler_delay,
                "source": worker,
            }
        )
        duration = (stop - start) or 0.010
        bandwidth = total_bytes / duration
        self.transfer_incoming_log.append(
            {
                "start": start + self.scheduler_delay,
                "stop": stop + self.scheduler_delay,
                "middle": (start + stop) / 2.0 + self.scheduler_delay,
                "duration": duration,
                "keys": {key: self.state.tasks[key].nbytes for key in data},
                "total": total_bytes,
                "bandwidth": bandwidth,
                "who": worker,
            }
        )
        if total_bytes > 1_000_000:
            self.bandwidth = self.bandwidth * 0.95 + bandwidth * 0.05
            bw, cnt = self.bandwidth_workers[worker]
            self.bandwidth_workers[worker] = (bw + bandwidth, cnt + 1)

            types = set(map(type, data.values()))
            if len(types) == 1:
                [typ] = types
                bw, cnt = self.bandwidth_types[typ]
                self.bandwidth_types[typ] = (bw + bandwidth, cnt + 1)

        if self.digests is not None:
            self.digests["transfer-bandwidth"].add(total_bytes / duration)
            self.digests["transfer-duration"].add(duration)
        self.counters["transfer-count"].add(len(data))

    @fail_hard
    async def gather_dep(
        self,
        worker: str,
        to_gather: Collection[str],
        total_nbytes: int,
        *,
        stimulus_id: str,
    ) -> StateMachineEvent:
        """Implements BaseWorker abstract method

        See also
        --------
        distributed.worker_state_machine.BaseWorker.gather_dep
        """
        if self.status not in WORKER_ANY_RUNNING:
            # This is only for the sake of coherence of the WorkerState;
            # it should never actually reach the scheduler.
            return GatherDepFailureEvent.from_exception(
                RuntimeError("Worker is shutting down"),
                worker=worker,
                total_nbytes=total_nbytes,
                stimulus_id=f"worker-closing-{time()}",
            )

        try:
            self.state.log.append(
                ("request-dep", worker, to_gather, stimulus_id, time())
            )
            logger.debug("Request %d keys from %s", len(to_gather), worker)

            start = time()
            response = await get_data_from_worker(
                self.rpc, to_gather, worker, who=self.address
            )
            stop = time()
            if response["status"] == "busy":
                self.state.log.append(
                    ("busy-gather", worker, to_gather, stimulus_id, time())
                )
                return GatherDepBusyEvent(
                    worker=worker,
                    total_nbytes=total_nbytes,
                    stimulus_id=f"gather-dep-busy-{time()}",
                )

            assert response["status"] == "OK"
            cause = self._get_cause(to_gather)
            self._update_metrics_received_data(
                start=start,
                stop=stop,
                data=response["data"],
                cause=cause,
                worker=worker,
            )
            self.state.log.append(
                ("receive-dep", worker, set(response["data"]), stimulus_id, time())
            )
            return GatherDepSuccessEvent(
                worker=worker,
                total_nbytes=total_nbytes,
                data=response["data"],
                stimulus_id=f"gather-dep-success-{time()}",
            )

        except OSError:
            logger.exception("Worker stream died during communication: %s", worker)
            self.state.log.append(
                ("receive-dep-failed", worker, to_gather, stimulus_id, time())
            )
            return GatherDepNetworkFailureEvent(
                worker=worker,
                total_nbytes=total_nbytes,
                stimulus_id=f"gather-dep-network-failure-{time()}",
            )

        except Exception as e:
            # e.g. data failed to deserialize
            logger.exception(e)
            if self.batched_stream and LOG_PDB:
                import pdb

                pdb.set_trace()

            return GatherDepFailureEvent.from_exception(
                e,
                worker=worker,
                total_nbytes=total_nbytes,
                stimulus_id=f"gather-dep-failure-{time()}",
            )

    async def retry_busy_worker_later(self, worker: str) -> StateMachineEvent:
        """Wait some time, then take a peer worker out of busy state.
        Implements BaseWorker abstract method.

        See Also
        --------
        distributed.worker_state_machine.BaseWorker.retry_busy_worker_later
        """
        await asyncio.sleep(0.15)
        return RetryBusyWorkerEvent(
            worker=worker, stimulus_id=f"retry-busy-worker-{time()}"
        )

    @log_errors
    def find_missing(self) -> None:
        self.handle_stimulus(FindMissingEvent(stimulus_id=f"find-missing-{time()}"))

        # This is quite arbitrary but the heartbeat has scaling implemented
        self.periodic_callbacks["find-missing"].callback_time = self.periodic_callbacks[
            "heartbeat"
        ].callback_time

    ################
    # Execute Task #
    ################

    def run(self, comm, function, args=(), wait=True, kwargs=None):
        return run(self, comm, function=function, args=args, kwargs=kwargs, wait=wait)

    def run_coroutine(self, comm, function, args=(), kwargs=None, wait=True):
        return run(self, comm, function=function, args=args, kwargs=kwargs, wait=wait)

    async def actor_execute(
        self,
        actor=None,
        function=None,
        args=(),
        kwargs: dict | None = None,
    ) -> dict[str, Any]:
        kwargs = kwargs or {}
        separate_thread = kwargs.pop("separate_thread", True)
        key = actor
        actor = self.state.actors[key]
        func = getattr(actor, function)
        name = key_split(key) + "." + function

        try:
            if iscoroutinefunction(func):
                result = await func(*args, **kwargs)
            elif separate_thread:
                result = await self.loop.run_in_executor(
                    self.executors["actor"],
                    apply_function_actor,
                    func,
                    args,
                    kwargs,
                    self.execution_state,
                    name,
                    self.active_threads,
                    self.active_threads_lock,
                )
            else:
                result = func(*args, **kwargs)
            return {"status": "OK", "result": to_serialize(result)}
        except Exception as ex:
            return {"status": "error", "exception": to_serialize(ex)}

    def actor_attribute(self, actor=None, attribute=None) -> dict[str, Any]:
        try:
            value = getattr(self.state.actors[actor], attribute)
            return {"status": "OK", "result": to_serialize(value)}
        except Exception as ex:
            return {"status": "error", "exception": to_serialize(ex)}

    async def _maybe_deserialize_task(
        self, ts: TaskState
    ) -> tuple[Callable, tuple, dict[str, Any]]:
        assert ts.run_spec is not None
        start = time()
        # Offload deserializing large tasks
        if sizeof(ts.run_spec) > OFFLOAD_THRESHOLD:
            function, args, kwargs = await offload(_deserialize, *ts.run_spec)
        else:
            function, args, kwargs = _deserialize(*ts.run_spec)
        stop = time()

        if stop - start > 0.010:
            ts.startstops.append(
                {"action": "deserialize", "start": start, "stop": stop}
            )
        return function, args, kwargs

    @fail_hard
    async def execute(self, key: str, *, stimulus_id: str) -> StateMachineEvent:
        """Execute a task. Implements BaseWorker abstract method.

        See also
        --------
        distributed.worker_state_machine.BaseWorker.execute
        """
        if self.status not in WORKER_ANY_RUNNING:
            # This is just for internal coherence of the WorkerState; the reschedule
            # message should not ever reach the Scheduler.
            # It is still OK if it does though.
            return RescheduleEvent(key=key, stimulus_id=f"worker-closing-{time()}")

        # The key *must* be in the worker state thanks to the cancelled state
        ts = self.state.tasks[key]

        try:
            function, args, kwargs = await self._maybe_deserialize_task(ts)
        except Exception as exc:
            logger.error("Could not deserialize task %s", key, exc_info=True)
            return ExecuteFailureEvent.from_exception(
                exc,
                key=key,
                stimulus_id=f"run-spec-deserialize-failed-{time()}",
            )

        try:
            if self.state.validate:
                assert not ts.waiting_for_data
                assert ts.state in ("executing", "cancelled", "resumed"), ts
                assert ts.run_spec is not None

            args2, kwargs2 = self._prepare_args_for_execution(ts, args, kwargs)

            assert ts.annotations is not None
            executor = ts.annotations.get("executor", "default")
            try:
                e = self.executors[executor]
            except KeyError:
                raise ValueError(
                    f"Invalid executor {executor!r}; "
                    f"expected one of: {sorted(self.executors)}"
                )

            self.active_keys.add(key)
            try:
                ts.start_time = time()
                if iscoroutinefunction(function):
                    result = await apply_function_async(
                        function,
                        args2,
                        kwargs2,
                        self.scheduler_delay,
                    )
                elif "ThreadPoolExecutor" in str(type(e)):
                    result = await self.loop.run_in_executor(
                        e,
                        apply_function,
                        function,
                        args2,
                        kwargs2,
                        self.execution_state,
                        key,
                        self.active_threads,
                        self.active_threads_lock,
                        self.scheduler_delay,
                    )
                else:
                    result = await self.loop.run_in_executor(
                        e,
                        apply_function_simple,
                        function,
                        args2,
                        kwargs2,
                        self.scheduler_delay,
                    )
            finally:
                self.active_keys.discard(key)

            self.threads[key] = result["thread"]

            if result["op"] == "task-finished":
                if self.digests is not None:
                    self.digests["task-duration"].add(result["stop"] - result["start"])
                return ExecuteSuccessEvent(
                    key=key,
                    value=result["result"],
                    start=result["start"],
                    stop=result["stop"],
                    nbytes=result["nbytes"],
                    type=result["type"],
                    stimulus_id=f"task-finished-{time()}",
                )

            if isinstance(result["actual-exception"], Reschedule):
                return RescheduleEvent(key=ts.key, stimulus_id=f"reschedule-{time()}")

            logger.warning(
                "Compute Failed\n"
                "Key:       %s\n"
                "Function:  %s\n"
                "args:      %s\n"
                "kwargs:    %s\n"
                "Exception: %r\n",
                key,
                str(funcname(function))[:1000],
                convert_args_to_str(args2, max_len=1000),
                convert_kwargs_to_str(kwargs2, max_len=1000),
                result["exception_text"],
            )
            return ExecuteFailureEvent.from_exception(
                result,
                key=key,
                start=result["start"],
                stop=result["stop"],
                stimulus_id=f"task-erred-{time()}",
            )

        except Exception as exc:
            logger.error("Exception during execution of task %s.", key, exc_info=True)
            return ExecuteFailureEvent.from_exception(
                exc,
                key=key,
                stimulus_id=f"execute-unknown-error-{time()}",
            )

    def _prepare_args_for_execution(
        self, ts: TaskState, args: tuple, kwargs: dict[str, Any]
    ) -> tuple[tuple, dict[str, Any]]:
        start = time()
        data = {}
        for dep in ts.dependencies:
            k = dep.key
            try:
                data[k] = self.data[k]
            except KeyError:
                from distributed.actor import Actor  # TODO: create local actor

                data[k] = Actor(type(self.state.actors[k]), self.address, k, self)
        args2 = pack_data(args, data, key_types=(bytes, str))
        kwargs2 = pack_data(kwargs, data, key_types=(bytes, str))
        stop = time()
        if stop - start > 0.005:
            ts.startstops.append({"action": "disk-read", "start": start, "stop": stop})
            if self.digests is not None:
                self.digests["disk-load-duration"].add(stop - start)
        return args2, kwargs2

    ##################
    # Administrative #
    ##################
    def cycle_profile(self) -> None:
        now = time() + self.scheduler_delay
        prof, self.profile_recent = self.profile_recent, profile.create()
        self.profile_history.append((now, prof))

        self.profile_keys_history.append((now, dict(self.profile_keys)))
        self.profile_keys.clear()

    def trigger_profile(self) -> None:
        """
        Get a frame from all actively computing threads

        Merge these frames into existing profile counts
        """
        if not self.active_threads:  # hope that this is thread-atomic?
            return
        start = time()
        with self.active_threads_lock:
            active_threads = self.active_threads.copy()
        frames = sys._current_frames()
        frames = {ident: frames[ident] for ident in active_threads}
        llframes = {}
        if self.low_level_profiler:
            llframes = {ident: profile.ll_get_stack(ident) for ident in active_threads}
        for ident, frame in frames.items():
            if frame is not None:
                key = key_split(active_threads[ident])
                llframe = llframes.get(ident)

                state = profile.process(
                    frame, True, self.profile_recent, stop="distributed/worker.py"
                )
                profile.llprocess(llframe, None, state)
                profile.process(
                    frame, True, self.profile_keys[key], stop="distributed/worker.py"
                )

        stop = time()
        if self.digests is not None:
            self.digests["profile-duration"].add(stop - start)

    async def get_profile(
        self,
        start=None,
        stop=None,
        key=None,
        server: bool = False,
    ):
        now = time() + self.scheduler_delay
        if server:
            history = self.io_loop.profile
        elif key is None:
            history = self.profile_history
        else:
            history = [(t, d[key]) for t, d in self.profile_keys_history if key in d]

        if start is None:
            istart = 0
        else:
            istart = bisect.bisect_left(history, (start,))

        if stop is None:
            istop = None
        else:
            istop = bisect.bisect_right(history, (stop,)) + 1
            if istop >= len(history):
                istop = None  # include end

        if istart == 0 and istop is None:
            history = list(history)
        else:
            iistop = len(history) if istop is None else istop
            history = [history[i] for i in range(istart, iistop)]

        prof = profile.merge(*pluck(1, history))

        if not history:
            return profile.create()

        if istop is None and (start is None or start < now):
            if key is None:
                recent = self.profile_recent
            else:
                recent = self.profile_keys[key]
            prof = profile.merge(prof, recent)

        return prof

    async def get_profile_metadata(
        self, start: float = 0, stop: float | None = None
    ) -> dict[str, Any]:
        add_recent = stop is None
        now = time() + self.scheduler_delay
        stop = stop or now
        result = {
            "counts": [
                (t, d["count"]) for t, d in self.profile_history if start < t < stop
            ],
            "keys": [
                (t, {k: d["count"] for k, d in v.items()})
                for t, v in self.profile_keys_history
                if start < t < stop
            ],
        }
        if add_recent:
            result["counts"].append((now, self.profile_recent["count"]))
            result["keys"].append(
                (now, {k: v["count"] for k, v in self.profile_keys.items()})
            )
        return result

    def get_call_stack(self, keys: Collection[str] | None = None) -> dict[str, Any]:
        with self.active_threads_lock:
            sys_frames = sys._current_frames()
            frames = {key: sys_frames[tid] for tid, key in self.active_threads.items()}
        if keys is not None:
            frames = {key: frames[key] for key in keys if key in frames}

        return {key: profile.call_stack(frame) for key, frame in frames.items()}

    async def benchmark_disk(self) -> dict[str, float]:
        return await self.loop.run_in_executor(
            self.executor, benchmark_disk, self.local_directory
        )

    async def benchmark_memory(self) -> dict[str, float]:
        return await self.loop.run_in_executor(self.executor, benchmark_memory)

    async def benchmark_network(self, address: str) -> dict[str, float]:
        return await benchmark_network(rpc=self.rpc, address=address)

    #######################################
    # Worker Clients (advanced workloads) #
    #######################################

    @property
    def client(self) -> Client:
        with self._lock:
            if self._client:
                return self._client
            else:
                return self._get_client()

    def _get_client(self, timeout: float | None = None) -> Client:
        """Get local client attached to this worker

        If no such client exists, create one

        See Also
        --------
        get_client
        """

        if timeout is None:
            timeout = dask.config.get("distributed.comm.timeouts.connect")

        timeout = parse_timedelta(timeout, "s")

        try:
            from distributed.client import default_client

            client = default_client()
        except ValueError:  # no clients found, need to make a new one
            pass
        else:
            # must be lazy import otherwise cyclic import
            from distributed.deploy.cluster import Cluster

            if (
                client.scheduler
                and client.scheduler.address == self.scheduler.address
                # The below conditions should only happen in case a second
                # cluster is alive, e.g. if a submitted task spawned its onwn
                # LocalCluster, see gh4565
                or (
                    isinstance(client._start_arg, str)
                    and client._start_arg == self.scheduler.address
                    or isinstance(client._start_arg, Cluster)
                    and client._start_arg.scheduler_address == self.scheduler.address
                )
            ):
                self._client = client

        if not self._client:
            from distributed.client import Client

            asynchronous = in_async_call(self.loop)
            self._client = Client(
                self.scheduler,
                loop=self.loop,
                security=self.security,
                set_as_default=True,
                asynchronous=asynchronous,
                direct_to_workers=True,
                name="worker",
                timeout=timeout,
            )
            Worker._initialized_clients.add(self._client)
            if not asynchronous:
                assert self._client.status == "running"

        return self._client

    def get_current_task(self) -> str:
        """Get the key of the task we are currently running

        This only makes sense to run within a task

        Examples
        --------
        >>> from dask.distributed import get_worker
        >>> def f():
        ...     return get_worker().get_current_task()

        >>> future = client.submit(f)  # doctest: +SKIP
        >>> future.result()  # doctest: +SKIP
        'f-1234'

        See Also
        --------
        get_worker
        """
        return self.active_threads[threading.get_ident()]

    def validate_state(self) -> None:
        try:
            self.state.validate_state()
        except Exception as e:
            logger.error("Validate state failed", exc_info=e)
            logger.exception(e)
            if LOG_PDB:
                import pdb

                pdb.set_trace()

            if hasattr(e, "to_event"):
                topic, msg = e.to_event()  # type: ignore
                self.log_event(topic, msg)

            raise

    @property
    def incoming_transfer_log(self):
        warnings.warn(
            "The `Worker.incoming_transfer_log` attribute has been renamed to "
            "`Worker.transfer_incoming_log`",
            DeprecationWarning,
            stacklevel=2,
        )
        return self.transfer_incoming_log

    @property
    def outgoing_count(self):
        warnings.warn(
            "The `Worker.outgoing_count` attribute has been renamed to "
            "`Worker.transfer_outgoing_count_total`",
            DeprecationWarning,
            stacklevel=2,
        )
        return self.transfer_outgoing_count_total

    @property
    def outgoing_current_count(self):
        warnings.warn(
            "The `Worker.outgoing_current_count` attribute has been renamed to "
            "`Worker.transfer_outgoing_count`",
            DeprecationWarning,
            stacklevel=2,
        )
        return self.transfer_outgoing_count

    @property
    def outgoing_transfer_log(self):
        warnings.warn(
            "The `Worker.outgoing_transfer_log` attribute has been renamed to "
            "`Worker.transfer_outgoing_log`",
            DeprecationWarning,
            stacklevel=2,
        )
        return self.transfer_outgoing_log

    @property
    def total_in_connections(self):
        warnings.warn(
            "The `Worker.total_in_connections` attribute has been renamed to "
            "`Worker.transfer_outgoing_count_limit`",
            DeprecationWarning,
            stacklevel=2,
        )
        return self.transfer_outgoing_count_limit


def get_worker() -> Worker:
    """Get the worker currently running this task

    Examples
    --------
    >>> def f():
    ...     worker = get_worker()  # The worker on which this task is running
    ...     return worker.address

    >>> future = client.submit(f)  # doctest: +SKIP
    >>> future.result()  # doctest: +SKIP
    'tcp://127.0.0.1:47373'

    See Also
    --------
    get_client
    worker_client
    """
    try:
        return thread_state.execution_state["worker"]
    except AttributeError:
        try:
            return first(w for w in Worker._instances if w.status in WORKER_ANY_RUNNING)
        except StopIteration:
            raise ValueError("No workers found")


def get_client(address=None, timeout=None, resolve_address=True) -> Client:
    """Get a client while within a task.

    This client connects to the same scheduler to which the worker is connected

    Parameters
    ----------
    address : str, optional
        The address of the scheduler to connect to. Defaults to the scheduler
        the worker is connected to.
    timeout : int or str
        Timeout (in seconds) for getting the Client. Defaults to the
        ``distributed.comm.timeouts.connect`` configuration value.
    resolve_address : bool, default True
        Whether to resolve `address` to its canonical form.

    Returns
    -------
    Client

    Examples
    --------
    >>> def f():
    ...     client = get_client(timeout="10s")
    ...     futures = client.map(lambda x: x + 1, range(10))  # spawn many tasks
    ...     results = client.gather(futures)
    ...     return sum(results)

    >>> future = client.submit(f)  # doctest: +SKIP
    >>> future.result()  # doctest: +SKIP
    55

    See Also
    --------
    get_worker
    worker_client
    secede
    """

    if timeout is None:
        timeout = dask.config.get("distributed.comm.timeouts.connect")

    timeout = parse_timedelta(timeout, "s")

    if address and resolve_address:
        address = comm_resolve_address(address)
    try:
        worker = get_worker()
    except ValueError:  # could not find worker
        pass
    else:
        if not address or worker.scheduler.address == address:
            return worker._get_client(timeout=timeout)

    from distributed.client import Client

    try:
        client = Client.current()  # TODO: assumes the same scheduler
    except ValueError:
        client = None
    if client and (not address or client.scheduler.address == address):
        return client
    elif address:
        return Client(address, timeout=timeout)
    else:
        raise ValueError("No global client found and no address provided")


def secede():
    """
    Have this task secede from the worker's thread pool

    This opens up a new scheduling slot and a new thread for a new task. This
    enables the client to schedule tasks on this node, which is
    especially useful while waiting for other jobs to finish (e.g., with
    ``client.gather``).

    Examples
    --------
    >>> def mytask(x):
    ...     # do some work
    ...     client = get_client()
    ...     futures = client.map(...)  # do some remote work
    ...     secede()  # while that work happens, remove ourself from the pool
    ...     return client.gather(futures)  # return gathered results

    See Also
    --------
    get_client
    get_worker
    """
    worker = get_worker()
    tpe_secede()  # have this thread secede from the thread pool
    duration = time() - thread_state.start_time
    worker.loop.add_callback(
        worker.handle_stimulus,
        SecedeEvent(
            key=thread_state.key,
            compute_duration=duration,
            stimulus_id=f"secede-{time()}",
        ),
    )


class Reschedule(Exception):
    """Reschedule this task

    Raising this exception will stop the current execution of the task and ask
    the scheduler to reschedule this task, possibly on a different machine.

    This does not guarantee that the task will move onto a different machine.
    The scheduler will proceed through its normal heuristics to determine the
    optimal machine to accept this task.  The machine will likely change if the
    load across the cluster has significantly changed since first scheduling
    the task.
    """


async def get_data_from_worker(
    rpc,
    keys,
    worker,
    who=None,
    max_connections=None,
    serializers=None,
    deserializers=None,
):
    """Get keys from worker

    The worker has a two step handshake to acknowledge when data has been fully
    delivered.  This function implements that handshake.

    See Also
    --------
    Worker.get_data
    Worker.gather_dep
    utils_comm.gather_data_from_workers
    """
    if serializers is None:
        serializers = rpc.serializers
    if deserializers is None:
        deserializers = rpc.deserializers

    async def _get_data():
        comm = await rpc.connect(worker)
        comm.name = "Ephemeral Worker->Worker for gather"
        try:
            response = await send_recv(
                comm,
                serializers=serializers,
                deserializers=deserializers,
                op="get_data",
                keys=keys,
                who=who,
                max_connections=max_connections,
            )
            try:
                status = response["status"]
            except KeyError:  # pragma: no cover
                raise ValueError("Unexpected response", response)
            else:
                if status == "OK":
                    await comm.write("OK")
            return response
        finally:
            rpc.reuse(worker, comm)

    return await retry_operation(_get_data, operation="get_data_from_worker")


job_counter = [0]


cache_loads = LRU(maxsize=100)


def loads_function(bytes_object):
    """Load a function from bytes, cache bytes"""
    if len(bytes_object) < 100000:
        try:
            result = cache_loads[bytes_object]
        except KeyError:
            result = pickle.loads(bytes_object)
            cache_loads[bytes_object] = result
        return result
    return pickle.loads(bytes_object)


def _deserialize(function=None, args=None, kwargs=None, task=NO_VALUE):
    """Deserialize task inputs and regularize to func, args, kwargs"""
    if function is not None:
        function = loads_function(function)
    if args and isinstance(args, bytes):
        args = pickle.loads(args)
    if kwargs and isinstance(kwargs, bytes):
        kwargs = pickle.loads(kwargs)

    if task is not NO_VALUE:
        assert not function and not args and not kwargs
        function = execute_task
        args = (task,)

    return function, args or (), kwargs or {}


def execute_task(task):
    """Evaluate a nested task

    >>> inc = lambda x: x + 1
    >>> execute_task((inc, 1))
    2
    >>> execute_task((sum, [1, 2, (inc, 3)]))
    7
    """
    if istask(task):
        func, args = task[0], task[1:]
        return func(*map(execute_task, args))
    elif isinstance(task, list):
        return list(map(execute_task, task))
    else:
        return task


cache_dumps = LRU(maxsize=100)

_cache_lock = threading.Lock()


def dumps_function(func) -> bytes:
    """Dump a function to bytes, cache functions"""
    try:
        with _cache_lock:
            result = cache_dumps[func]
    except KeyError:
        result = pickle.dumps(func)
        if len(result) < 100000:
            with _cache_lock:
                cache_dumps[func] = result
    except TypeError:  # Unhashable function
        result = pickle.dumps(func)
    return result


def dumps_task(task):
    """Serialize a dask task

    Returns a dict of bytestrings that can each be loaded with ``loads``

    Examples
    --------
    Either returns a task as a function, args, kwargs dict

    >>> from operator import add
    >>> dumps_task((add, 1))  # doctest: +SKIP
    {'function': b'\x80\x04\x95\x00\x8c\t_operator\x94\x8c\x03add\x94\x93\x94.'
     'args': b'\x80\x04\x95\x07\x00\x00\x00K\x01K\x02\x86\x94.'}

    Or as a single task blob if it can't easily decompose the result.  This
    happens either if the task is highly nested, or if it isn't a task at all

    >>> dumps_task(1)  # doctest: +SKIP
    {'task': b'\x80\x04\x95\x03\x00\x00\x00\x00\x00\x00\x00K\x01.'}
    """
    if istask(task):
        if task[0] is apply and not any(map(_maybe_complex, task[2:])):
            d = {"function": dumps_function(task[1]), "args": warn_dumps(task[2])}
            if len(task) == 4:
                d["kwargs"] = warn_dumps(task[3])
            return d
        elif not any(map(_maybe_complex, task[1:])):
            return {"function": dumps_function(task[0]), "args": warn_dumps(task[1:])}
    return to_serialize(task)


_warn_dumps_warned = [False]


def warn_dumps(obj, dumps=pickle.dumps, limit=1e6):
    """Dump an object to bytes, warn if those bytes are large"""
    b = dumps(obj)
    if not _warn_dumps_warned[0] and len(b) > limit:
        _warn_dumps_warned[0] = True
        s = str(obj)
        if len(s) > 70:
            s = s[:50] + " ... " + s[-15:]
        warnings.warn(
            "Large object of size %s detected in task graph: \n"
            "  %s\n"
            "Consider scattering large objects ahead of time\n"
            "with client.scatter to reduce scheduler burden and \n"
            "keep data on workers\n\n"
            "    future = client.submit(func, big_data)    # bad\n\n"
            "    big_future = client.scatter(big_data)     # good\n"
            "    future = client.submit(func, big_future)  # good"
            % (format_bytes(len(b)), s)
        )
    return b


def apply_function(
    function,
    args,
    kwargs,
    execution_state,
    key,
    active_threads,
    active_threads_lock,
    time_delay,
):
    """Run a function, collect information

    Returns
    -------
    msg: dictionary with status, result/error, timings, etc..
    """
    ident = threading.get_ident()
    with active_threads_lock:
        active_threads[ident] = key
    thread_state.start_time = time()
    thread_state.execution_state = execution_state
    thread_state.key = key

    msg = apply_function_simple(function, args, kwargs, time_delay)

    with active_threads_lock:
        del active_threads[ident]
    return msg


def apply_function_simple(
    function,
    args,
    kwargs,
    time_delay,
):
    """Run a function, collect information

    Returns
    -------
    msg: dictionary with status, result/error, timings, etc..
    """
    ident = threading.get_ident()
    start = time()
    try:
        result = function(*args, **kwargs)
    except Exception as e:
        msg = error_message(e)
        msg["op"] = "task-erred"
        msg["actual-exception"] = e
    else:
        msg = {
            "op": "task-finished",
            "status": "OK",
            "result": result,
            "nbytes": sizeof(result),
            "type": type(result) if result is not None else None,
        }
    finally:
        end = time()
    msg["start"] = start + time_delay
    msg["stop"] = end + time_delay
    msg["thread"] = ident
    return msg


async def apply_function_async(
    function,
    args,
    kwargs,
    time_delay,
):
    """Run a function, collect information

    Returns
    -------
    msg: dictionary with status, result/error, timings, etc..
    """
    ident = threading.get_ident()
    start = time()
    try:
        result = await function(*args, **kwargs)
    except Exception as e:
        msg = error_message(e)
        msg["op"] = "task-erred"
        msg["actual-exception"] = e
    else:
        msg = {
            "op": "task-finished",
            "status": "OK",
            "result": result,
            "nbytes": sizeof(result),
            "type": type(result) if result is not None else None,
        }
    finally:
        end = time()
    msg["start"] = start + time_delay
    msg["stop"] = end + time_delay
    msg["thread"] = ident
    return msg


def apply_function_actor(
    function, args, kwargs, execution_state, key, active_threads, active_threads_lock
):
    """Run a function, collect information

    Returns
    -------
    msg: dictionary with status, result/error, timings, etc..
    """
    ident = threading.get_ident()

    with active_threads_lock:
        active_threads[ident] = key

    thread_state.execution_state = execution_state
    thread_state.key = key
    thread_state.actor = True

    result = function(*args, **kwargs)

    with active_threads_lock:
        del active_threads[ident]

    return result


def get_msg_safe_str(msg):
    """Make a worker msg, which contains args and kwargs, safe to cast to str:
    allowing for some arguments to raise exceptions during conversion and
    ignoring them.
    """

    class Repr:
        def __init__(self, f, val):
            self._f = f
            self._val = val

        def __repr__(self):
            return self._f(self._val)

    msg = msg.copy()
    if "args" in msg:
        msg["args"] = Repr(convert_args_to_str, msg["args"])
    if "kwargs" in msg:
        msg["kwargs"] = Repr(convert_kwargs_to_str, msg["kwargs"])
    return msg


def convert_args_to_str(args, max_len: int | None = None) -> str:
    """Convert args to a string, allowing for some arguments to raise
    exceptions during conversion and ignoring them.
    """
    length = 0
    strs = ["" for i in range(len(args))]
    for i, arg in enumerate(args):
        try:
            sarg = repr(arg)
        except Exception:
            sarg = "< could not convert arg to str >"
        strs[i] = sarg
        length += len(sarg) + 2
        if max_len is not None and length > max_len:
            return "({}".format(", ".join(strs[: i + 1]))[:max_len]
    else:
        return "({})".format(", ".join(strs))


def convert_kwargs_to_str(kwargs: dict, max_len: int | None = None) -> str:
    """Convert kwargs to a string, allowing for some arguments to raise
    exceptions during conversion and ignoring them.
    """
    length = 0
    strs = ["" for i in range(len(kwargs))]
    for i, (argname, arg) in enumerate(kwargs.items()):
        try:
            sarg = repr(arg)
        except Exception:
            sarg = "< could not convert arg to str >"
        skwarg = repr(argname) + ": " + sarg
        strs[i] = skwarg
        length += len(skwarg) + 2
        if max_len is not None and length > max_len:
            return "{{{}".format(", ".join(strs[: i + 1]))[:max_len]
    else:
        return "{{{}}}".format(", ".join(strs))


async def run(server, comm, function, args=(), kwargs=None, wait=True):
    kwargs = kwargs or {}
    function = pickle.loads(function)
    is_coro = iscoroutinefunction(function)
    assert wait or is_coro, "Combination not supported"
    if args:
        args = pickle.loads(args)
    if kwargs:
        kwargs = pickle.loads(kwargs)
    if has_arg(function, "dask_worker"):
        kwargs["dask_worker"] = server
    if has_arg(function, "dask_scheduler"):
        kwargs["dask_scheduler"] = server
    logger.info("Run out-of-band function %r", funcname(function))
    try:
        if not is_coro:
            result = function(*args, **kwargs)
        else:
            if wait:
                result = await function(*args, **kwargs)
            else:
                server._ongoing_background_tasks.call_soon(function, *args, **kwargs)
                result = None

    except Exception as e:
        logger.warning(
            "Run Failed\nFunction: %s\nargs:     %s\nkwargs:   %s\n",
            str(funcname(function))[:1000],
            convert_args_to_str(args, max_len=1000),
            convert_kwargs_to_str(kwargs, max_len=1000),
            exc_info=True,
        )

        response = error_message(e)
    else:
        response = {"status": "OK", "result": to_serialize(result)}
    return response


_global_workers = Worker._instances


def add_gpu_metrics():
    async def gpu_metric(worker):
        result = await offload(nvml.real_time)
        return result

    DEFAULT_METRICS["gpu"] = gpu_metric

    def gpu_startup(worker):
        return nvml.one_time()

    DEFAULT_STARTUP_INFORMATION["gpu"] = gpu_startup


def print(
    *args,
    sep: str | None = " ",
    end: str | None = "\n",
    file: TextIO | None = None,
    flush: bool = False,
) -> None:
    """
    A drop-in replacement of the built-in ``print`` function for remote printing
    from workers to clients. If called from outside a dask worker, its arguments
    are passed directly to ``builtins.print()``. If called by code running on a
    worker, then in addition to printing locally, any clients connected
    (possibly remotely) to the scheduler managing this worker will receive an
    event instructing them to print the same output to their own standard output
    or standard error streams. For example, the user can perform simple
    debugging of remote computations by including calls to this ``print``
    function in the submitted code and inspecting the output in a local Jupyter
    notebook or interpreter session.

    All arguments behave the same as those of ``builtins.print()``, with the
    exception that the ``file`` keyword argument, if specified, must either be
    ``sys.stdout`` or ``sys.stderr``; arbitrary file-like objects are not
    allowed.

    All non-keyword arguments are converted to strings using ``str()`` and
    written to the stream, separated by ``sep`` and followed by ``end``. Both
    ``sep`` and ``end`` must be strings; they can also be ``None``, which means
    to use the default values. If no objects are given, ``print()`` will just
    write ``end``.

    Parameters
    ----------
    sep : str, optional
        String inserted between values, default a space.
    end : str, optional
        String appended after the last value, default a newline.
    file : ``sys.stdout`` or ``sys.stderr``, optional
        Defaults to the current sys.stdout.
    flush : bool, default False
        Whether to forcibly flush the stream.

    Examples
    --------
    >>> from dask.distributed import Client, print
    >>> client = distributed.Client(...)
    >>> def worker_function():
    ...     print("Hello from worker!")
    >>> client.submit(worker_function)
    <Future: finished, type: NoneType, key: worker_function-...>
    Hello from worker!
    """
    try:
        worker = get_worker()
    except ValueError:
        pass
    else:
        # We are in a worker: prepare all of the print args and kwargs to be
        # serialized over the wire to the client.
        msg = {
            # According to the Python stdlib docs, builtin print() simply calls
            # str() on each positional argument, so we do the same here.
            "args": tuple(map(str, args)),
            "sep": sep,
            "end": end,
            "flush": flush,
        }
        if file == sys.stdout:
            msg["file"] = 1  # type: ignore
        elif file == sys.stderr:
            msg["file"] = 2  # type: ignore
        elif file is not None:
            raise TypeError(
                f"Remote printing to arbitrary file objects is not supported. file "
                f"kwarg must be one of None, sys.stdout, or sys.stderr; got: {file!r}"
            )
        worker.log_event("print", msg)

    builtins.print(*args, sep=sep, end=end, file=file, flush=flush)


def warn(
    message: str | Warning,
    category: type[Warning] | None = UserWarning,
    stacklevel: int = 1,
    source: Any = None,
) -> None:
    """
    A drop-in replacement of the built-in ``warnings.warn()`` function for
    issuing warnings remotely from workers to clients.

    If called from outside a dask worker, its arguments are passed directly to
    ``warnings.warn()``. If called by code running on a worker, then in addition
    to emitting a warning locally, any clients connected (possibly remotely) to
    the scheduler managing this worker will receive an event instructing them to
    emit the same warning (subject to their own local filters, etc.). When
    implementing computations that may run on a worker, the user can call this
    ``warn`` function to ensure that any remote client sessions will see their
    warnings, for example in a Jupyter output cell.

    While all of the arguments are respected by the locally emitted warning
    (with same meanings as in ``warnings.warn()``), ``stacklevel`` and
    ``source`` are ignored by clients because they would not be meaningful in
    the client's thread.

    Examples
    --------
    >>> from dask.distributed import Client, warn
    >>> client = Client()
    >>> def do_warn():
    ...    warn("A warning from a worker.")
    >>> client.submit(do_warn).result()
    /path/to/distributed/client.py:678: UserWarning: A warning from a worker.
    """
    try:
        worker = get_worker()
    except ValueError:  # pragma: no cover
        pass
    else:
        # We are in a worker: log a warn event with args serialized to the
        # client. We have to pickle message and category into bytes ourselves
        # because msgpack cannot handle them. The expectations is that these are
        # always small objects.
        worker.log_event(
            "warn",
            {
                "message": pickle.dumps(message),
                "category": pickle.dumps(category),
                # We ignore stacklevel because it will be meaningless in the
                # client's thread/process.
                # We ignore source because we don't want to serialize arbitrary
                # objects.
            },
        )

    # add 1 to stacklevel so that, at least in the worker's local stderr, we'll
    # see the source line that called us
    warnings.warn(message, category, stacklevel + 1, source)


def benchmark_disk(
    rootdir: str | None = None,
    sizes: Iterable[str] = ("1 kiB", "100 kiB", "1 MiB", "10 MiB", "100 MiB"),
    duration="1 s",
) -> dict[str, float]:
    """
    Benchmark disk bandwidth

    Returns
    -------
    out: dict
        Maps sizes of outputs to measured bandwidths
    """
    duration = parse_timedelta(duration)

    out = {}
    for size_str in sizes:
        with tmpdir(dir=rootdir) as dir:
            dir = pathlib.Path(dir)
            names = list(map(str, range(100)))
            size = parse_bytes(size_str)

            data = randbytes(size)

            start = time()
            total = 0
            while time() < start + duration:
                with open(dir / random.choice(names), mode="ab") as f:
                    f.write(data)
                    f.flush()
                    os.fsync(f.fileno())
                total += size

            out[size_str] = total / (time() - start)
    return out


def benchmark_memory(
    sizes: Iterable[str] = ("2 kiB", "10 kiB", "100 kiB", "1 MiB", "10 MiB"),
    duration="200 ms",
) -> dict[str, float]:
    """
    Benchmark memory bandwidth

    Returns
    -------
    out: dict
        Maps sizes of outputs to measured bandwidths
    """
    duration = parse_timedelta(duration)
    out = {}
    for size_str in sizes:
        size = parse_bytes(size_str)
        data = randbytes(size)

        start = time()
        total = 0
        while time() < start + duration:
            _ = data[:-1]
            del _
            total += size

        out[size_str] = total / (time() - start)
    return out


async def benchmark_network(
    address: str,
    rpc: ConnectionPool | Callable[[str], RPCType],
    sizes: Iterable[str] = ("1 kiB", "10 kiB", "100 kiB", "1 MiB", "10 MiB", "50 MiB"),
    duration="1 s",
) -> dict[str, float]:
    """
    Benchmark network communications to another worker

    Returns
    -------
    out: dict
        Maps sizes of outputs to measured bandwidths
    """

    duration = parse_timedelta(duration)
    out = {}
    async with rpc(address) as r:
        for size_str in sizes:
            size = parse_bytes(size_str)
            data = to_serialize(randbytes(size))

            start = time()
            total = 0
            while time() < start + duration:
                await r.echo(data=data)
                total += size * 2

            out[size_str] = total / (time() - start)
    return out<|MERGE_RESOLUTION|>--- conflicted
+++ resolved
@@ -1941,182 +1941,8 @@
             "data": key in self.data,
         }
 
-<<<<<<< HEAD
-    def story(self, *keys):
-        keys = [key.key if isinstance(key, TaskState) else key for key in keys]
-        return [
-            msg
-            for msg in self.log
-            if any(key in msg for key in keys)
-            or any(
-                key in c
-                for key in keys
-                for c in msg
-                if isinstance(c, (tuple, list, set))
-            )
-        ]
-
-    def ensure_communicating(self):
-        stimulus_id = f"ensure-communicating-{time()}"
-        skipped_worker_in_flight = []
-
-        while self.data_needed and (
-            len(self.in_flight_workers) < self.total_out_connections
-            or self.comm_nbytes < self.comm_threshold_bytes
-        ):
-            logger.debug(
-                "Ensure communicating. Pending: %d. Connections: %d/%d",
-                len(self.data_needed),
-                len(self.in_flight_workers),
-                self.total_out_connections,
-            )
-
-            ts = self.data_needed.pop()
-
-            if ts.state != "fetch":
-                continue
-
-            workers = [w for w in ts.who_has if w not in self.in_flight_workers]
-            if not workers:
-                assert ts.priority is not None
-                skipped_worker_in_flight.append(ts)
-                continue
-
-            host = get_address_host(self.address)
-            local = [w for w in workers if get_address_host(w) == host]
-            if local:
-                worker = random.choice(local)
-            else:
-                worker = random.choice(list(workers))
-            assert worker != self.address
-
-            to_gather, total_nbytes = self.select_keys_for_gather(worker, ts.key)
-
-            self.log.append(
-                ("gather-dependencies", worker, to_gather, stimulus_id, time())
-            )
-
-            self.comm_nbytes += total_nbytes
-            self.in_flight_workers[worker] = to_gather
-            recommendations = {self.tasks[d]: ("flight", worker) for d in to_gather}
-            self.transitions(recommendations, stimulus_id=stimulus_id)
-
-            self.loop.add_callback(
-                self.gather_dep,
-                worker=worker,
-                to_gather=to_gather,
-                total_nbytes=total_nbytes,
-                stimulus_id=stimulus_id,
-            )
-
-        for el in skipped_worker_in_flight:
-            self.data_needed.push(el)
-
-    def _get_task_finished_msg(self, ts):
-        if ts.key not in self.data and ts.key not in self.actors:
-            raise RuntimeError(f"Task {ts} not ready")
-        typ = ts.type
-        if ts.nbytes is None or typ is None:
-            try:
-                value = self.data[ts.key]
-            except KeyError:
-                value = self.actors[ts.key]
-            ts.nbytes = sizeof(value)
-            typ = ts.type = type(value)
-            del value
-        try:
-            typ_serialized = dumps_function(typ)
-        except PicklingError:
-            # Some types fail pickling (example: _thread.lock objects),
-            # send their name as a best effort.
-            typ_serialized = pickle.dumps(typ.__name__)
-        d = {
-            "op": "task-finished",
-            "status": "OK",
-            "key": ts.key,
-            "nbytes": ts.nbytes,
-            "thread": self.threads.get(ts.key),
-            "type": typ_serialized,
-            "typename": typename(typ),
-            "metadata": ts.metadata,
-        }
-        if ts.startstops:
-            d["startstops"] = ts.startstops
-        return d
-
-    def _put_key_in_memory(self, ts, value, *, stimulus_id):
-        """
-        Put a key into memory and set data related task state attributes.
-        On success, generate recommendations for dependents.
-
-        This method does not generate any scheduler messages since this method
-        cannot distinguish whether it has to be an `add-task` or a
-        `task-finished` signal. The caller is required to generate this message
-        on success.
-
-        Raises
-        ------
-        TypeError:
-            In case the data is put into the in memory buffer and an exception
-            occurs during spilling, this raises an exception. This has to be
-            handled by the caller since most callers generate scheduler messages
-            on success (see comment above) but we need to signal that this was
-            not successful.
-            Can only trigger if spill to disk is enabled and the task is not an
-            actor.
-        """
-        if ts.key in self.data:
-            ts.state = "memory"
-            return {}
-
-        recommendations = {}
-        if ts.key in self.actors:
-            self.actors[ts.key] = value
-        else:
-            start = time()
-            self.data[ts.key] = value
-            stop = time()
-            if stop - start > 0.020:
-                ts.startstops.append(
-                    {"action": "disk-write", "start": start, "stop": stop}
-                )
-
-        ts.state = "memory"
-        if ts.nbytes is None:
-            ts.nbytes = sizeof(value)
-
-        ts.type = type(value)
-
-        for dep in ts.dependents:
-            dep.waiting_for_data.discard(ts)
-            if not dep.waiting_for_data and dep.state == "waiting":
-                self.waiting_for_data_count -= 1
-                recommendations[dep] = "ready"
-
-        self.log.append((ts.key, "put-in-memory", stimulus_id, time()))
-        return recommendations
-
-    def select_keys_for_gather(self, worker, dep):
-        assert isinstance(dep, str)
-        deps = {dep}
-
-        total_bytes = self.tasks[dep].get_nbytes()
-        L = self.pending_data_per_worker[worker]
-
-        while L:
-            ts = L.pop()
-            if ts.state != "fetch":
-                continue
-            if total_bytes + ts.get_nbytes() > self.target_message_size:
-                break
-            deps.add(ts.key)
-            total_bytes += ts.get_nbytes()
-
-        return deps, total_bytes
-=======
     async def get_story(self, keys_or_stimuli: Iterable[str]) -> list[tuple]:
         return self.state.story(*keys_or_stimuli)
->>>>>>> 2dab85ae
 
     ##########################
     # Dependencies gathering #
