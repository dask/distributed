from __future__ import print_function, division, absolute_import

from datetime import timedelta
from importlib import import_module
import logging
import multiprocessing
import os
import pkg_resources
import tempfile
from threading import current_thread, Lock, local
from time import time
from timeit import default_timer
import shutil
import sys

from dask.core import istask
from dask.compatibility import apply
try:
    from cytoolz import valmap, merge
except ImportError:
    from toolz import valmap, merge
from tornado.gen import Return
from tornado import gen
from tornado.ioloop import IOLoop, PeriodicCallback
from tornado.iostream import StreamClosedError

from .batched import BatchedSend
from .utils_comm import pack_data, gather_from_workers
from .compatibility import reload, unicode
from .core import (rpc, Server, pingpong, coerce_to_address,
        error_message, read, RPCClosed)
from .protocol.pickle import dumps, loads
from .sizeof import sizeof
from .threadpoolexecutor import ThreadPoolExecutor
from .utils import funcname, get_ip, _maybe_complex, log_errors, All, ignoring

_ncores = multiprocessing.cpu_count()

thread_state = local()

logger = logging.getLogger(__name__)

try:
    import psutil
    TOTAL_MEMORY = psutil.virtual_memory().total
except ImportError:
    logger.warn("Please install psutil to estimate worker memory use")
    TOTAL_MEMORY = 8e9

class Worker(Server):
    """ Worker Node

    Workers perform two functions:

    1.  **Serve data** from a local dictionary
    2.  **Perform computation** on that data and on data from peers

    Additionally workers keep a scheduler informed of their data and use that
    scheduler to gather data from other workers when necessary to perform a
    computation.

    You can start a worker with the ``dask-worker`` command line application::

        $ dask-worker scheduler-ip:port

    **State**

    * **data:** ``{key: object}``:
        Dictionary mapping keys to actual values
    * **active:** ``{key}``:
        Set of keys currently under computation
    * **ncores:** ``int``:
        Number of cores used by this worker process
    * **executor:** ``concurrent.futures.ThreadPoolExecutor``:
        Executor used to perform computation
    * **local_dir:** ``path``:
        Path on local machine to store temporary files
    * **scheduler:** ``rpc``:
        Location of scheduler.  See ``.ip/.port`` attributes.
    * **name:** ``string``:
        Alias
    * **services:** ``{str: Server}``:
        Auxiliary web servers running on this worker
    * **service_ports:** ``{str: port}``:

    Parameters
    ----------
    scheduler_ip: str
    scheduler_port: int
    ip: str, optional
    ncores: int, optional
    loop: tornado.ioloop.IOLoop
    local_dir: str, optional
        Directory where we place local resources
    name: str, optional
    heartbeat_interval: int
        Milliseconds between heartbeats to scheduler
    memory_limit: int
        Number of bytes of data to keep in memory before using disk
    executor: concurrent.futures.Executor

    Examples
    --------

    Use the command line to start a worker::

        $ dask-scheduler
        Start scheduler at 127.0.0.1:8786

        $ dask-worker 127.0.0.1:8786
        Start worker at:               127.0.0.1:1234
        Registered with scheduler at:  127.0.0.1:8786

    See Also
    --------
    distributed.scheduler.Scheduler
    distributed.nanny.Nanny
    """

    def __init__(self, scheduler_ip, scheduler_port, ip=None, ncores=None,
                 loop=None, local_dir=None, services=None, service_ports=None,
                 name=None, heartbeat_interval=5000,
                 memory_limit=int(TOTAL_MEMORY * 0.6), executor=None, **kwargs):
        self.ip = ip or get_ip()
        self._port = 0
        self.ncores = ncores or _ncores
        self.local_dir = local_dir or tempfile.mkdtemp(prefix='worker-')
        if not os.path.exists(self.local_dir):
            os.mkdir(self.local_dir)
        self.memory_limit = memory_limit
        self.data = self._get_storage(memory_limit)
        self.loop = loop or IOLoop.current()
        self.status = None
        self.executor = executor or ThreadPoolExecutor(self.ncores)
        self.scheduler = rpc(ip=scheduler_ip, port=scheduler_port)
        self.active = set()
        self.name = name
        self.heartbeat_interval = heartbeat_interval
        self.heartbeat_active = False
        self.execution_state = {'scheduler': self.scheduler.address,
                                'ioloop': self.loop,
                                'worker': self}
        self._last_disk_io = None
        self._last_net_io = None
        self._ipython_kernel = None

        if self.local_dir not in sys.path:
            sys.path.insert(0, self.local_dir)

        self.services = {}
        self.service_ports = service_ports or {}
        for k, v in (services or {}).items():
            if isinstance(k, tuple):
                k, port = k
            else:
                port = 0

            self.services[k] = v(self, io_loop=self.loop)
            self.services[k].listen(port)
            self.service_ports[k] = self.services[k].port

        handlers = {'compute': self.compute,
                    'gather': self.gather,
                    'compute-stream': self.compute_stream,
                    'run': self.run,
                    'get_data': self.get_data,
                    'update_data': self.update_data,
                    'delete_data': self.delete_data,
                    'terminate': self.terminate,
                    'ping': pingpong,
                    'health': self.host_health,
                    'upload_file': self.upload_file,
                    'start_ipython': self.start_ipython,
                    'keys': self.keys,
                }

        super(Worker, self).__init__(handlers, io_loop=self.loop, **kwargs)

        self.heartbeat_callback = PeriodicCallback(self.heartbeat,
                                                   self.heartbeat_interval,
                                                   io_loop=self.loop)
        self.loop.add_callback(self.heartbeat_callback.start)

<<<<<<< HEAD
    def _get_storage(self, memory_limit):
        if not memory_limit:
            return {}
        try:
            from zict import Buffer, File, Func, LMDB, Sieve
        except ImportError as e:
            raise ImportError("Please `pip install zict` for "
                              "spill-to-disk workers:\n" + str(e))
        path = os.path.join(self.local_dir, 'storage')
        file_storage = Func(dumps_to_disk, loads_from_disk, File(path))
        lmdb_path = os.path.join(self.local_dir, 'lmdb')
        lmdb = Func(dumps_to_disk, loads_from_disk, LMDB(lmdb_path))
        def sieve_func(k, v):
            return 'small' if sizeof(v) < 10 * 1024 * 1024 else 'large'
        storage = Sieve({'small': lmdb,
                         'large': file_storage},
                        sieve_func)
        return Buffer({}, storage, int(float(memory_limit)), weight)
=======
    def __str__(self):
        return "<Worker: %s, threads: %d>" % (self.address, self.ncores)

    __repr__ = __str__
>>>>>>> 15d4d11f

    @property
    def worker_address(self):
        """ For API compatibility with Nanny """
        return self.address

    @gen.coroutine
    def heartbeat(self):
        if not self.heartbeat_active:
            self.heartbeat_active = True
            logger.debug("Heartbeat: %s" % self.address)
            try:
                yield self.scheduler.register(address=self.address, name=self.name,
                                        ncores=self.ncores,
                                        now=time(),
                                        host_info=self.host_health(),
                                        services=self.service_ports,
                                        memory_limit=self.memory_limit,
                                        **self.process_health())
            finally:
                self.heartbeat_active = False
        else:
            logger.debug("Heartbeat skipped: channel busy")

    @gen.coroutine
    def _start(self, port=0):
        self.listen(port)
        self.name = self.name or self.address
        for k, v in self.services.items():
            v.listen(0)
            self.service_ports[k] = v.port

        logger.info('      Start worker at: %20s:%d', self.ip, self.port)
        for k, v in self.service_ports.items():
            logger.info('  %16s at: %20s:%d' % (k, self.ip, v))
        logger.info('Waiting to connect to: %20s:%d',
                    self.scheduler.ip, self.scheduler.port)
        logger.info('-' * 49)
        logger.info('              Threads: %26d', self.ncores)
        if self.memory_limit:
            logger.info('               Memory: %23.2f GB', self.memory_limit / 1e9)
        logger.info('      Local Directory: %26s', self.local_dir)
        logger.info('-' * 49)
        while True:
            try:
                resp = yield self.scheduler.register(
                        ncores=self.ncores, address=(self.ip, self.port),
                        keys=list(self.data),
                        name=self.name, nbytes=valmap(sizeof, self.data),
                        now=time(),
                        host_info=self.host_health(),
                        services=self.service_ports,
                        memory_limit=self.memory_limit,
                        **self.process_health())
                break
            except (OSError, StreamClosedError):
                logger.debug("Unable to register with scheduler.  Waiting")
                yield gen.sleep(0.5)
        if resp != 'OK':
            raise ValueError(resp)
        logger.info('        Registered to: %20s:%d',
                    self.scheduler.ip, self.scheduler.port)
        logger.info('-' * 49)
        self.status = 'running'

    def start(self, port=0):
        self.loop.add_callback(self._start, port)

    def identity(self, stream):
        return {'type': type(self).__name__, 'id': self.id,
                'scheduler': (self.scheduler.ip, self.scheduler.port),
                'ncores': self.ncores,
                'memory_limit': self.memory_limit}

    @gen.coroutine
    def _close(self, report=True, timeout=10):
        self.heartbeat_callback.stop()
        with ignoring(RPCClosed, StreamClosedError):
            if report:
                yield gen.with_timeout(timedelta(seconds=timeout),
                        self.scheduler.unregister(address=(self.ip, self.port)),
                        io_loop=self.loop)
        self.scheduler.close_rpc()
        self.stop()
        self.executor.shutdown()
        if os.path.exists(self.local_dir):
            shutil.rmtree(self.local_dir)

        for k, v in self.services.items():
            v.stop()
        self.rpc.close()
        if hasattr(self.data, "close"):
            self.data.close()
        self.status = 'closed'
        self.stop()

    @gen.coroutine
    def terminate(self, stream, report=True):
        yield self._close(report=report)
        raise Return('OK')

    @property
    def address(self):
        return '%s:%d' % (self.ip, self.port)

    @property
    def address_tuple(self):
        return (self.ip, self.port)

    @gen.coroutine
    def gather(self, stream=None, who_has=None):
        who_has = {k: [coerce_to_address(addr) for addr in v]
                    for k, v in who_has.items()
                    if k not in self.data}
        try:
            result = yield gather_from_workers(who_has)
        except KeyError as e:
            logger.warn("Could not find data", e)
            raise Return({'status': 'missing-data',
                          'keys': e.args})
        else:
            self.data.update(result)
            raise Return({'status': 'OK'})

    def _deserialize(self, function=None, args=None, kwargs=None, task=None):
        """ Deserialize task inputs and regularize to func, args, kwargs """
        if function is not None:
            function = loads(function)
        if args:
            args = loads(args)
        if kwargs:
            kwargs = loads(kwargs)

        if task is not None:
            assert not function and not args and not kwargs
            function = execute_task
            args = (task,)

        return function, args or (), kwargs or {}

    @gen.coroutine
    def gather_many(self, msgs):
        """ Gather the data for many compute messages at once

        Returns
        -------
        good: the input messages for which we have data
        bad: a dict of task keys for which we could not find data
        data: The scope in which to run tasks
        len(remote): the number of new keys we've gathered
        """
        diagnostics = {}
        who_has = merge(msg['who_has'] for msg in msgs if 'who_has' in msg)

        start = time()
        local = {k: self.data[k] for k in who_has if k in self.data}
        stop = time()
        if stop - start > 0.005:
            diagnostics['disk_load_start'] = start
            diagnostics['disk_load_stop'] = stop

        who_has = {k: v for k, v in who_has.items() if k not in local}
        start = time()
        remote, bad_data = yield gather_from_workers(who_has,
                permissive=True)
        if remote:
            self.data.update(remote)
            yield self.scheduler.add_keys(address=self.address, keys=list(remote))
        stop = time()

        if remote:
            diagnostics['transfer_start'] = start
            diagnostics['transfer_stop'] = stop

        data = merge(local, remote)

        if bad_data:
            missing = {msg['key']: {k for k in msg['who_has'] if k in bad_data}
                        for msg in msgs if 'who_has' in msg}
            bad = {k: v for k, v in missing.items() if v}
            good = [msg for msg in msgs if not missing.get(msg['key'])]
        else:
            good, bad = msgs, {}
        raise Return([good, bad, data, len(remote), diagnostics])

    @gen.coroutine
    def _ready_task(self, function=None, key=None, args=(), kwargs={},
                    task=None, who_has=None):
        who_has = who_has or {}
        diagnostics = {}
        start = time()
        data = {k: self.data[k] for k in who_has if k in self.data}
        stop = time()

        if stop - start > 0.005:
            diagnostics['disk_load_start'] = start
            diagnostics['disk_load_stop'] = stop

        who_has = {k: set(map(coerce_to_address, v))
                   for k, v in who_has.items()
                   if k not in self.data}
        if who_has:
            try:
                logger.info("gather %d keys from peers", len(who_has))
                diagnostics['transfer_start'] = time()
                other = yield gather_from_workers(who_has)
                diagnostics['transfer_stop'] = time()
                self.data.update(other)
                yield self.scheduler.add_keys(address=self.address,
                                              keys=list(other))
                data.update(other)
            except KeyError as e:
                logger.warn("Could not find data for %s", key)
                raise Return({'status': 'missing-data',
                              'keys': e.args,
                              'key': key})

        try:
            start = default_timer()
            function, args, kwargs = self._deserialize(function, args, kwargs,
                    task)
            diagnostics['deserialization'] = default_timer() - start
        except Exception as e:
            logger.warn("Could not deserialize task", exc_info=True)
            emsg = error_message(e)
            emsg['key'] = key
            raise Return(emsg)

        # Fill args with data
        args2 = pack_data(args, data)
        kwargs2 = pack_data(kwargs, data)

        raise Return({'status': 'OK',
                      'function': function,
                      'args': args2,
                      'kwargs': kwargs2,
                      'diagnostics': diagnostics,
                      'key': key})

    @gen.coroutine
    def executor_submit(self, key, function, *args, **kwargs):
        """ Safely run function in thread pool executor

        We've run into issues running concurrent.future futures within
        tornado.  Apparently it's advantageous to use timeouts and periodic
        callbacks to ensure things run smoothly.  This can get tricky, so we
        pull it off into an separate method.
        """
        job_counter[0] += 1
        # logger.info("%s:%d Starts job %d, %s", self.ip, self.port, i, key)
        future = self.executor.submit(function, *args, **kwargs)
        pc = PeriodicCallback(lambda: logger.debug("future state: %s - %s",
            key, future._state), 1000, io_loop=self.loop); pc.start()
        try:
            yield future
        finally:
            pc.stop()
            pass

        result = future.result()

        # logger.info("Finish job %d, %s", i, key)
        raise gen.Return(result)

    @gen.coroutine
    def compute_stream(self, stream):
        with log_errors():
            logger.debug("Open compute stream")
            bstream = BatchedSend(interval=2, loop=self.loop)
            bstream.start(stream)

            closed = False
            last = gen.sleep(0)
            while not closed:
                try:
                    msgs = yield read(stream)
                except StreamClosedError:
                    break
                if not isinstance(msgs, list):
                    msgs = [msgs]

                batch = []
                for msg in msgs:
                    op = msg.pop('op', None)
                    if op == 'close':
                        closed = True
                        break
                    elif op == 'compute-task':
                        batch.append(msg)
                        logger.debug("%s asked to compute %s", self.address,
                                     msg['key'])
                    else:
                        logger.warning("Unknown operation %s, %s", op, msg)
                # self.loop.add_callback(self.compute_many, bstream, msgs)
                last = self.compute_many(bstream, msgs)

            try:
                yield last  # TODO: there might be more than one lingering
            except (RPCClosed, RuntimeError):
                pass

            yield bstream.close()
            logger.info("Close compute stream")

    @gen.coroutine
    def compute_many(self, bstream, msgs, report=False):
        good, bad, data, num_transferred, diagnostics = yield self.gather_many(msgs)

        if bad:
            logger.warn("Could not find data for %s", sorted(bad))

        for msg in msgs:
            msg.pop('who_has', None)

        for k, v in bad.items():
            bstream.send({'status': 'missing-data',
                          'key': k,
                          'keys': list(v)})

        if good:
            futures = [self.compute_one(data, report=report, **msg)
                                     for msg in good]
            wait_iterator = gen.WaitIterator(*futures)
            result = yield wait_iterator.next()
            if diagnostics:
                result.update(diagnostics)
            bstream.send(result)
            while not wait_iterator.done():
                msg = yield wait_iterator.next()
                bstream.send(msg)

    @gen.coroutine
    def compute_one(self, data, key=None, function=None, args=None, kwargs=None,
                    report=False, task=None):
        logger.debug("Compute one on %s", key)
        self.active.add(key)
        diagnostics = dict()
        try:
            start = default_timer()
            function, args, kwargs = self._deserialize(function, args, kwargs,
                    task)
            diagnostics['deserialization'] = default_timer() - start
        except Exception as e:
            logger.warn("Could not deserialize task", exc_info=True)
            emsg = error_message(e)
            emsg['key'] = key
            raise Return(emsg)

        # Fill args with data
        args2 = pack_data(args, data)
        kwargs2 = pack_data(kwargs, data)

        # Log and compute in separate thread
        result = yield self.executor_submit(key, apply_function, function,
                                            args2, kwargs2,
                                            self.execution_state, key)

        result['key'] = key
        result.update(diagnostics)

        if result['status'] == 'OK':
            self.data[key] = result.pop('result')
            if report:
                response = yield self.scheduler.add_keys(keys=[key],
                                        address=(self.ip, self.port))
                if not response == 'OK':
                    logger.warn('Could not report results to scheduler: %s',
                                str(response))
        else:
            logger.warn(" Compute Failed\n"
                "Function: %s\n"
                "args:     %s\n"
                "kwargs:   %s\n",
                str(funcname(function))[:1000],
                convert_args_to_str(args, max_len=1000),
                convert_kwargs_to_str(kwargs, max_len=1000), exc_info=True)

        logger.debug("Send compute response to scheduler: %s, %s", key,
                     result)
        try:
            self.active.remove(key)
        except KeyError:
            pass
        raise Return(result)

    @gen.coroutine
    def compute(self, stream=None, function=None, key=None, args=(), kwargs={},
            task=None, who_has=None, report=True):
        """ Execute function """
        self.active.add(key)

        # Ready function for computation
        msg = yield self._ready_task(function=function, key=key, args=args,
            kwargs=kwargs, task=task, who_has=who_has)
        if msg['status'] != 'OK':
            try:
                self.active.remove(key)
            except KeyError:
                pass
            raise Return(msg)
        else:
            function = msg['function']
            args = msg['args']
            kwargs = msg['kwargs']

        # Log and compute in separate thread
        result = yield self.executor_submit(key, apply_function, function,
                                            args, kwargs, self.execution_state,
                                            key)

        result['key'] = key
        result.update(msg['diagnostics'])

        if result['status'] == 'OK':
            self.data[key] = result.pop('result')
            if report:
                response = yield self.scheduler.add_keys(address=(self.ip, self.port),
                                                         keys=[key])
                if not response == 'OK':
                    logger.warn('Could not report results to scheduler: %s',
                                str(response))
        else:
            logger.warn(" Compute Failed\n"
                "Function: %s\n"
                "args:     %s\n"
                "kwargs:   %s\n",
                str(funcname(function))[:1000],
                convert_args_to_str(args, max_len=1000),
                convert_kwargs_to_str(kwargs, max_len=1000), exc_info=True)

        logger.debug("Send compute response to scheduler: %s, %s", key,
            get_msg_safe_str(msg))
        try:
            self.active.remove(key)
        except KeyError:
            pass
        raise Return(result)

    def run(self, stream, function=None, args=(), kwargs={}):
        return run(self, stream, function=function, args=args, kwargs=kwargs)

    @gen.coroutine
    def update_data(self, stream=None, data=None, report=True):
        self.data.update(data)
        if report:
            response = yield self.scheduler.add_keys(
                                address=(self.ip, self.port),
                                keys=list(data))
            assert response == 'OK'
        info = {'nbytes': {k: sizeof(v) for k, v in data.items()},
                'status': 'OK'}
        raise Return(info)

    @gen.coroutine
    def delete_data(self, stream, keys=None, report=True):
        if keys:
            for key in keys:
                if key in self.data:
                    del self.data[key]
            logger.info("Deleted %d keys", len(keys))
            if report:
                logger.debug("Reporting loss of keys to scheduler")
                yield self.scheduler.remove_keys(address=self.address,
                                              keys=list(keys))
        raise Return('OK')

    def get_data(self, stream, keys=None):
        return {k: to_serialize(self.data[k]) for k in keys if k in self.data}

    def start_ipython(self, stream):
        """Start an IPython kernel

        Returns Jupyter connection info dictionary.
        """
        from ._ipython_utils import start_ipython
        if self._ipython_kernel is None:
            self._ipython_kernel = start_ipython(
                ip=self.ip,
                ns={'worker': self},
                log=logger,
            )
        return self._ipython_kernel.get_connection_info()

    def upload_file(self, stream, filename=None, data=None, load=True):
        out_filename = os.path.join(self.local_dir, filename)
        if isinstance(data, unicode):
            data = data.encode()
        with open(out_filename, 'wb') as f:
            f.write(data)
            f.flush()

        if load:
            try:
                name, ext = os.path.splitext(filename)
                if ext in ('.py', '.pyc'):
                    logger.info("Reload module %s from .py file", name)
                    name = name.split('-')[0]
                    reload(import_module(name))
                if ext == '.egg':
                    sys.path.append(out_filename)
                    pkgs = pkg_resources.find_distributions(out_filename)
                    for pkg in pkgs:
                        logger.info("Load module %s from egg", pkg.project_name)
                        reload(import_module(pkg.project_name))
                    if not pkgs:
                        logger.warning("Found no packages in egg file")
            except Exception as e:
                logger.exception(e)
                return {'status': 'error', 'exception': dumps(e)}
        return {'status': 'OK', 'nbytes': len(data)}

    def process_health(self, stream=None):
        d = {'active': len(self.active),
             'stored': len(self.data)}
        return d

    def host_health(self, stream=None):
        """ Information about worker """
        d = {'time': time()}
        try:
            import psutil
            mem = psutil.virtual_memory()
            d.update({'cpu': psutil.cpu_percent(),
                      'memory': mem.total,
                      'memory_percent': mem.percent})

            net_io = psutil.net_io_counters()
            if self._last_net_io:
                d['network-send'] = net_io.bytes_sent - self._last_net_io.bytes_sent
                d['network-recv'] = net_io.bytes_recv - self._last_net_io.bytes_recv
            else:
                d['network-send'] = 0
                d['network-recv'] = 0
            self._last_net_io = net_io

            try:
                disk_io = psutil.disk_io_counters()
            except RuntimeError:
                # This happens when there is no physical disk in worker
                pass
            else:
                if self._last_disk_io:
                    d['disk-read'] = disk_io.read_bytes - self._last_disk_io.read_bytes
                    d['disk-write'] = disk_io.write_bytes - self._last_disk_io.write_bytes
                else:
                    d['disk-read'] = 0
                    d['disk-write'] = 0
                self._last_disk_io = disk_io

        except ImportError:
            pass
        return d

    def keys(self, stream=None):
        return list(self.data)


job_counter = [0]


def execute_task(task):
    """ Evaluate a nested task

    >>> inc = lambda x: x + 1
    >>> execute_task((inc, 1))
    2
    >>> execute_task((sum, [1, 2, (inc, 3)]))
    7
    """
    if istask(task):
        func, args = task[0], task[1:]
        return func(*map(execute_task, args))
    elif isinstance(task, list):
        return list(map(execute_task, task))
    else:
        return task


cache = dict()


def dumps_function(func):
    """ Dump a function to bytes, cache functions """
    if func not in cache:
        b = dumps(func)
        cache[func] = b
    return cache[func]


def dumps_task(task):
    """ Serialize a dask task

    Returns a dict of bytestrings that can each be loaded with ``loads``

    Examples
    --------
    Either returns a task as a function, args, kwargs dict

    >>> from operator import add
    >>> dumps_task((add, 1))  # doctest: +SKIP
    {'function': b'\x80\x04\x95\x00\x8c\t_operator\x94\x8c\x03add\x94\x93\x94.'
     'args': b'\x80\x04\x95\x07\x00\x00\x00K\x01K\x02\x86\x94.'}

    Or as a single task blob if it can't easily decompose the result.  This
    happens either if the task is highly nested, or if it isn't a task at all

    >>> dumps_task(1)  # doctest: +SKIP
    {'task': b'\x80\x04\x95\x03\x00\x00\x00\x00\x00\x00\x00K\x01.'}
    """
    if istask(task):
        if task[0] is apply and not any(map(_maybe_complex, task[2:])):
            d = {'function': dumps_function(task[1]),
                 'args': dumps(task[2])}
            if len(task) == 4:
                d['kwargs'] = dumps(task[3])
            return d
        elif not any(map(_maybe_complex, task[1:])):
            return {'function': dumps_function(task[0]),
                        'args': dumps(task[1:])}
    return to_serialize(task)


def apply_function(function, args, kwargs, execution_state, key):
    """ Run a function, collect information

    Returns
    -------
    msg: dictionary with status, result/error, timings, etc..
    """
    thread_state.execution_state = execution_state
    thread_state.key = key
    start = time()
    try:
        result = function(*args, **kwargs)
    except Exception as e:
        msg = error_message(e)
    else:
        msg = {'status': 'OK',
               'result': result,
               'nbytes': sizeof(result),
               'type': dumps_function(type(result)) if result is not None else None}
    finally:
        end = time()
    msg['compute_start'] = start
    msg['compute_stop'] = end
    msg['thread'] = current_thread().ident
    return msg


def get_msg_safe_str(msg):
    """ Make a worker msg, which contains args and kwargs, safe to cast to str:
    allowing for some arguments to raise exceptions during conversion and
    ignoring them.
    """
    class Repr(object):
        def __init__(self, f, val):
            self._f = f
            self._val = val
        def __repr__(self):
            return self._f(self._val)
    msg = msg.copy()
    if "args" in msg:
        msg["args"] = Repr(convert_args_to_str, msg["args"])
    if "kwargs" in msg:
        msg["kwargs"] = Repr(convert_kwargs_to_str, msg["kwargs"])
    return msg


def convert_args_to_str(args, max_len=None):
    """ Convert args to a string, allowing for some arguments to raise
    exceptions during conversion and ignoring them.
    """
    length = 0
    strs = ["" for i in range(len(args))]
    for i, arg in enumerate(args):
        try:
            sarg = repr(arg)
        except:
            sarg = "< could not convert arg to str >"
        strs[i] = sarg
        length += len(sarg) + 2
        if max_len is not None and length > max_len:
            return "({}".format(", ".join(strs[:i+1]))[:max_len]
    else:
        return "({})".format(", ".join(strs))


def convert_kwargs_to_str(kwargs, max_len=None):
    """ Convert kwargs to a string, allowing for some arguments to raise
    exceptions during conversion and ignoring them.
    """
    length = 0
    strs = ["" for i in range(len(kwargs))]
    for i, (argname, arg) in enumerate(kwargs.items()):
        try:
            sarg = repr(arg)
        except:
            sarg = "< could not convert arg to str >"
        skwarg = repr(argname) + ": " + sarg
        strs[i] = skwarg
        length += len(skwarg) + 2
        if max_len is not None and length > max_len:
            return "{{{}".format(", ".join(strs[:i+1]))[:max_len]
    else:
        return "{{{}}}".format(", ".join(strs))


from .protocol import compressions, default_compression, to_serialize

# TODO: use protocol.maybe_compress and proper file/memoryview objects

def dumps_to_disk(x):
    b = dumps(x)
    c = compressions[default_compression]['compress'](b)
    return c

def loads_from_disk(c):
    b = compressions[default_compression]['decompress'](c)
    x = loads(b)
    return x

def weight(k, v):
    return sizeof(v)


@gen.coroutine
def run(worker, stream, function=None, args=(), kwargs={}):
    function = loads(function)
    if args:
        args = loads(args)
    if kwargs:
        kwargs = loads(kwargs)
    try:
        import inspect
        if 'dask_worker' in inspect.getargspec(function).args:
            kwargs['dask_worker'] = worker
    except:
        pass
    try:
        result = function(*args, **kwargs)
    except Exception as e:
        logger.warn(" Run Failed\n"
            "Function: %s\n"
            "args:     %s\n"
            "kwargs:   %s\n",
            str(funcname(function))[:1000],
            convert_args_to_str(args, max_len=1000),
            convert_kwargs_to_str(kwargs, max_len=1000), exc_info=True)

        response = error_message(e)
    else:
        response = {
            'status': 'OK',
            'result': to_serialize(result),
        }
    raise Return(response)<|MERGE_RESOLUTION|>--- conflicted
+++ resolved
@@ -181,7 +181,6 @@
                                                    io_loop=self.loop)
         self.loop.add_callback(self.heartbeat_callback.start)
 
-<<<<<<< HEAD
     def _get_storage(self, memory_limit):
         if not memory_limit:
             return {}
@@ -200,12 +199,11 @@
                          'large': file_storage},
                         sieve_func)
         return Buffer({}, storage, int(float(memory_limit)), weight)
-=======
+
     def __str__(self):
         return "<Worker: %s, threads: %d>" % (self.address, self.ncores)
 
     __repr__ = __str__
->>>>>>> 15d4d11f
 
     @property
     def worker_address(self):
