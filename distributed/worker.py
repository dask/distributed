--- conflicted
+++ resolved
@@ -436,16 +436,7 @@
         security: Security | dict[str, Any] | None = None,
         contact_address: str | None = None,
         heartbeat_interval: Any = "1s",
-<<<<<<< HEAD
-        memory_monitor_interval: Any = "200ms",
-        memory_target_fraction: float | Literal[False] | None = None,
-        memory_spill_fraction: float | Literal[False] | None = None,
-        memory_pause_fraction: float | Literal[False] | None = None,
-        max_spill: float | str | Literal[False] | None = None,
         extensions: dict[str, type] | None = None,
-=======
-        extensions: list[type] | None = None,
->>>>>>> 2d3fddc1
         metrics: Mapping[str, Callable[[Worker], Any]] = DEFAULT_METRICS,
         startup_information: Mapping[
             str, Callable[[Worker], Any]
