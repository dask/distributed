from __future__ import annotations

import asyncio
import bisect
import builtins
import errno
import functools
import heapq
import logging
import os
import pathlib
import random
import sys
import threading
import warnings
import weakref
from collections import defaultdict, deque
from collections.abc import (
    Callable,
    Collection,
    Container,
    Iterable,
    Mapping,
    MutableMapping,
)
from concurrent.futures import Executor
from contextlib import suppress
from datetime import timedelta
from inspect import isawaitable
from pickle import PicklingError
from typing import TYPE_CHECKING, Any, ClassVar, Literal, cast

from tlz import first, keymap, merge, pluck  # noqa: F401
from tornado.ioloop import IOLoop, PeriodicCallback

import dask
from dask.core import istask
from dask.system import CPU_COUNT
from dask.utils import (
    apply,
    format_bytes,
    funcname,
    parse_bytes,
    parse_timedelta,
    stringify,
    tmpdir,
    typename,
)

from distributed import comm, preloading, profile, utils
from distributed.batched import BatchedSend
from distributed.comm import connect, get_address_host
from distributed.comm.addressing import address_from_user_args, parse_address
from distributed.comm.utils import OFFLOAD_THRESHOLD
from distributed.compatibility import randbytes
from distributed.core import (
    CommClosedError,
    ConnectionPool,
    Status,
    coerce_to_address,
    error_message,
    pingpong,
    send_recv,
)
from distributed.diagnostics import nvml
from distributed.diagnostics.plugin import _get_plugin_name
from distributed.diskutils import WorkDir, WorkSpace
from distributed.http import get_handlers
from distributed.metrics import time
from distributed.node import ServerNode
from distributed.proctitle import setproctitle
from distributed.protocol import Serialize, pickle, to_serialize
from distributed.pubsub import PubSubWorkerExtension
from distributed.security import Security
from distributed.shuffle import ShuffleWorkerExtension
from distributed.sizeof import safe_sizeof as sizeof
from distributed.stories import worker_story
from distributed.threadpoolexecutor import ThreadPoolExecutor
from distributed.threadpoolexecutor import secede as tpe_secede
from distributed.utils import (
    LRU,
    TimeoutError,
    _maybe_complex,
    get_ip,
    has_arg,
    import_file,
    in_async_call,
    iscoroutinefunction,
    json_load_robust,
    key_split,
    log_errors,
    offload,
    parse_ports,
    recursive_to_dict,
    silence_logging,
    thread_state,
    warn_on_duration,
)
from distributed.utils_comm import gather_from_workers, pack_data, retry_operation
from distributed.utils_perf import disable_gc_diagnosis, enable_gc_diagnosis
from distributed.versions import get_versions
from distributed.worker_memory import (
    DeprecatedMemoryManagerAttribute,
    DeprecatedMemoryMonitor,
    WorkerMemoryManager,
)
from distributed.worker_state_machine import (
    PROCESSING,
    READY,
    AddKeysMsg,
    AlreadyCancelledEvent,
    CancelComputeEvent,
    Execute,
    ExecuteFailureEvent,
    ExecuteSuccessEvent,
    Instructions,
    InvalidTransition,
    LongRunningMsg,
    Recs,
    RecsInstrs,
    ReleaseWorkerDataMsg,
    RescheduleEvent,
    RescheduleMsg,
    SendMessageToScheduler,
    SerializedTask,
    StateMachineEvent,
    TaskErredMsg,
    TaskFinishedMsg,
    TaskState,
    TaskStateState,
    UniqueTaskHeap,
    UnpauseEvent,
    merge_recs_instructions,
)

if TYPE_CHECKING:
    from distributed.actor import Actor
    from distributed.client import Client
    from distributed.diagnostics.plugin import WorkerPlugin
    from distributed.nanny import Nanny


logger = logging.getLogger(__name__)

LOG_PDB = dask.config.get("distributed.admin.pdb-on-err")

no_value = "--no-value-sentinel--"

DEFAULT_EXTENSIONS: dict[str, type] = {
    "pubsub": PubSubWorkerExtension,
    "shuffle": ShuffleWorkerExtension,
}

DEFAULT_METRICS: dict[str, Callable[[Worker], Any]] = {}

DEFAULT_STARTUP_INFORMATION: dict[str, Callable[[Worker], Any]] = {}


class Worker(ServerNode):
    """Worker node in a Dask distributed cluster

    Workers perform two functions:

    1.  **Serve data** from a local dictionary
    2.  **Perform computation** on that data and on data from peers

    Workers keep the scheduler informed of their data and use that scheduler to
    gather data from other workers when necessary to perform a computation.

    You can start a worker with the ``dask-worker`` command line application::

        $ dask-worker scheduler-ip:port

    Use the ``--help`` flag to see more options::

        $ dask-worker --help

    The rest of this docstring is about the internal state the the worker uses
    to manage and track internal computations.

    **State**

    **Informational State**

    These attributes don't change significantly during execution.

    * **nthreads:** ``int``:
        Number of nthreads used by this worker process
    * **executors:** ``dict[str, concurrent.futures.Executor]``:
        Executors used to perform computation. Always contains the default
        executor.
    * **local_directory:** ``path``:
        Path on local machine to store temporary files
    * **scheduler:** ``rpc``:
        Location of scheduler.  See ``.ip/.port`` attributes.
    * **name:** ``string``:
        Alias
    * **services:** ``{str: Server}``:
        Auxiliary web servers running on this worker
    * **service_ports:** ``{str: port}``:
    * **total_out_connections**: ``int``
        The maximum number of concurrent outgoing requests for data
    * **total_in_connections**: ``int``
        The maximum number of concurrent incoming requests for data
    * **comm_threshold_bytes**: ``int``
        As long as the total number of bytes in flight is below this threshold
        we will not limit the number of outgoing connections for a single tasks
        dependency fetch.
    * **batched_stream**: ``BatchedSend``
        A batched stream along which we communicate to the scheduler
    * **log**: ``[(message)]``
        A structured and queryable log.  See ``Worker.story``

    **Volatile State**

    These attributes track the progress of tasks that this worker is trying to
    complete.  In the descriptions below a ``key`` is the name of a task that
    we want to compute and ``dep`` is the name of a piece of dependent data
    that we want to collect from others.

    * **tasks**: ``{key: TaskState}``
        The tasks currently executing on this worker (and any dependencies of those tasks)
    * **data_needed**: UniqueTaskHeap
        The tasks which still require data in order to execute, prioritized as a heap
    * **ready**: [keys]
        Keys that are ready to run.  Stored in a LIFO stack
    * **constrained**: [keys]
        Keys for which we have the data to run, but are waiting on abstract
        resources like GPUs.  Stored in a FIFO deque
    * **executing_count**: ``int``
        A count of tasks currently executing on this worker
    * **executed_count**: int
        A number of tasks that this worker has run in its lifetime
    * **long_running**: {keys}
        A set of keys of tasks that are running and have started their own
        long-running clients.
    * **has_what**: ``{worker: {deps}}``
        The data that we care about that we think a worker has
    * **pending_data_per_worker**: ``{worker: UniqueTaskHeap}``
        The data on each worker that we still want, prioritized as a heap
    * **in_flight_tasks**: ``int``
        A count of the number of tasks that are coming to us in current
        peer-to-peer connections
    * **in_flight_workers**: ``{worker: {task}}``
        The workers from which we are currently gathering data and the
        dependencies we expect from those connections
    * **comm_bytes**: ``int``
        The total number of bytes in flight
    * **threads**: ``{key: int}``
        The ID of the thread on which the task ran
    * **active_threads**: ``{int: key}``
        The keys currently running on active threads
    * **waiting_for_data_count**: ``int``
        A count of how many tasks are currently waiting for data
    * **generation**: ``int``
        Counter that decreases every time the compute-task handler is invoked by the
        Scheduler. It is appended to TaskState.priority and acts as a tie-breaker
        between tasks that have the same priority on the Scheduler, determining a
        last-in-first-out order between them.

    Parameters
    ----------
    scheduler_ip: str, optional
    scheduler_port: int, optional
    scheduler_file: str, optional
    ip: str, optional
    data: MutableMapping, type, None
        The object to use for storage, builds a disk-backed LRU dict by default
    nthreads: int, optional
    loop: tornado.ioloop.IOLoop
    local_directory: str, optional
        Directory where we place local resources
    name: str, optional
    memory_limit: int, float, string
        Number of bytes of memory that this worker should use.
        Set to zero for no limit.  Set to 'auto' to calculate
        as system.MEMORY_LIMIT * min(1, nthreads / total_cores)
        Use strings or numbers like 5GB or 5e9
    memory_target_fraction: float or False
        Fraction of memory to try to stay beneath
        (default: read from config key distributed.worker.memory.target)
    memory_spill_fraction: float or false
        Fraction of memory at which we start spilling to disk
        (default: read from config key distributed.worker.memory.spill)
    memory_pause_fraction: float or False
        Fraction of memory at which we stop running new tasks
        (default: read from config key distributed.worker.memory.pause)
    max_spill: int, string or False
        Limit of number of bytes to be spilled on disk.
        (default: read from config key distributed.worker.memory.max-spill)
    executor: concurrent.futures.Executor, dict[str, concurrent.futures.Executor], "offload"
        The executor(s) to use. Depending on the type, it has the following meanings:
            - Executor instance: The default executor.
            - Dict[str, Executor]: mapping names to Executor instances. If the
              "default" key isn't in the dict, a "default" executor will be created
              using ``ThreadPoolExecutor(nthreads)``.
            - Str: The string "offload", which refer to the same thread pool used for
              offloading communications. This results in the same thread being used
              for deserialization and computation.
    resources: dict
        Resources that this worker has like ``{'GPU': 2}``
    nanny: str
        Address on which to contact nanny, if it exists
    lifetime: str
        Amount of time like "1 hour" after which we gracefully shut down the worker.
        This defaults to None, meaning no explicit shutdown time.
    lifetime_stagger: str
        Amount of time like "5 minutes" to stagger the lifetime value
        The actual lifetime will be selected uniformly at random between
        lifetime +/- lifetime_stagger
    lifetime_restart: bool
        Whether or not to restart a worker after it has reached its lifetime
        Default False
    kwargs: optional
        Additional parameters to ServerNode constructor

    Examples
    --------

    Use the command line to start a worker::

        $ dask-scheduler
        Start scheduler at 127.0.0.1:8786

        $ dask-worker 127.0.0.1:8786
        Start worker at:               127.0.0.1:1234
        Registered with scheduler at:  127.0.0.1:8786

    See Also
    --------
    distributed.scheduler.Scheduler
    distributed.nanny.Nanny
    """

    _instances: ClassVar[weakref.WeakSet[Worker]] = weakref.WeakSet()
    _initialized_clients: ClassVar[weakref.WeakSet[Client]] = weakref.WeakSet()

    tasks: dict[str, TaskState]
    waiting_for_data_count: int
    has_what: defaultdict[str, set[str]]  # {worker address: {ts.key, ...}
    pending_data_per_worker: defaultdict[str, UniqueTaskHeap]
    nanny: Nanny | None
    _lock: threading.Lock
    data_needed: UniqueTaskHeap
    in_flight_workers: dict[str, set[str]]  # {worker address: {ts.key, ...}}
    total_out_connections: int
    total_in_connections: int
    comm_threshold_bytes: int
    comm_nbytes: int
    _missing_dep_flight: set[TaskState]
    threads: dict[str, int]  # {ts.key: thread ID}
    active_threads_lock: threading.Lock
    active_threads: dict[int, str]  # {thread ID: ts.key}
    active_keys: set[str]
    profile_keys: defaultdict[str, dict[str, Any]]
    profile_keys_history: deque[tuple[float, dict[str, dict[str, Any]]]]
    profile_recent: dict[str, Any]
    profile_history: deque[tuple[float, dict[str, Any]]]
    generation: int
    ready: list[tuple[tuple[int, ...], str]]  # heapq [(priority, key), ...]
    constrained: deque[str]
    _executing: set[TaskState]
    _in_flight_tasks: set[TaskState]
    executed_count: int
    long_running: set[str]
    log: deque[tuple]  # [(..., stimulus_id: str | None, timestamp: float), ...]
    stimulus_log: deque[StateMachineEvent]
    incoming_transfer_log: deque[dict[str, Any]]
    outgoing_transfer_log: deque[dict[str, Any]]
    target_message_size: int
    validate: bool
    _transitions_table: dict[tuple[str, str], Callable]
    _transition_counter: int
    incoming_count: int
    outgoing_count: int
    outgoing_current_count: int
    repetitively_busy: int
    bandwidth: float
    latency: float
    profile_cycle_interval: float
    workspace: WorkSpace
    _workdir: WorkDir
    local_directory: str
    _client: Client | None
    bandwidth_workers: defaultdict[str, tuple[float, int]]
    bandwidth_types: defaultdict[type, tuple[float, int]]
    preloads: list[preloading.Preload]
    contact_address: str | None
    _start_port: int | str | Collection[int] | None = None
    _start_host: str | None
    _interface: str | None
    _protocol: str
    _dashboard_address: str | None
    _dashboard: bool
    _http_prefix: str
    nthreads: int
    total_resources: dict[str, float]
    available_resources: dict[str, float]
    death_timeout: float | None
    lifetime: float | None
    lifetime_stagger: float | None
    lifetime_restart: bool
    extensions: dict
    security: Security
    connection_args: dict[str, Any]
    actors: dict[str, Actor | None]
    loop: IOLoop
    reconnect: bool
    executors: dict[str, Executor]
    batched_stream: BatchedSend
    name: Any
    scheduler_delay: float
    stream_comms: dict[str, BatchedSend]
    heartbeat_interval: float
    heartbeat_active: bool
    services: dict[str, Any] = {}
    service_specs: dict[str, Any]
    metrics: dict[str, Callable[[Worker], Any]]
    startup_information: dict[str, Callable[[Worker], Any]]
    low_level_profiler: bool
    scheduler: Any
    execution_state: dict[str, Any]
    plugins: dict[str, WorkerPlugin]
    _pending_plugins: tuple[WorkerPlugin, ...]

    def __init__(
        self,
        scheduler_ip: str | None = None,
        scheduler_port: int | None = None,
        *,
        scheduler_file: str | None = None,
        nthreads: int | None = None,
        loop: IOLoop | None = None,
        local_dir: None = None,  # Deprecated, use local_directory instead
        local_directory: str | None = None,
        services: dict | None = None,
        name: Any | None = None,
        reconnect: bool = True,
        executor: Executor | dict[str, Executor] | Literal["offload"] | None = None,
        resources: dict[str, float] | None = None,
        silence_logs: int | None = None,
        death_timeout: Any | None = None,
        preload: list[str] | None = None,
        preload_argv: list[str] | list[list[str]] | None = None,
        security: Security | dict[str, Any] | None = None,
        contact_address: str | None = None,
        heartbeat_interval: Any = "1s",
        extensions: dict[str, type] | None = None,
        metrics: Mapping[str, Callable[[Worker], Any]] = DEFAULT_METRICS,
        startup_information: Mapping[
            str, Callable[[Worker], Any]
        ] = DEFAULT_STARTUP_INFORMATION,
        interface: str | None = None,
        host: str | None = None,
        port: int | str | Collection[int] | None = None,
        protocol: str | None = None,
        dashboard_address: str | None = None,
        dashboard: bool = False,
        http_prefix: str = "/",
        nanny: Nanny | None = None,
        plugins: tuple[WorkerPlugin, ...] = (),
        low_level_profiler: bool | None = None,
        validate: bool | None = None,
        profile_cycle_interval=None,
        lifetime: Any | None = None,
        lifetime_stagger: Any | None = None,
        lifetime_restart: bool | None = None,
        ###################################
        # Parameters to WorkerMemoryManager
        memory_limit: str | float = "auto",
        # Allow overriding the dict-like that stores the task outputs.
        # This is meant for power users only. See WorkerMemoryManager for details.
        data=None,
        # Deprecated parameters; please use dask config instead.
        memory_target_fraction: float | Literal[False] | None = None,
        memory_spill_fraction: float | Literal[False] | None = None,
        memory_pause_fraction: float | Literal[False] | None = None,
        ###################################
        # Parameters to Server
        **kwargs,
    ):
        self.tasks = {}
        self.waiting_for_data_count = 0
        self.has_what = defaultdict(set)
        self.pending_data_per_worker = defaultdict(UniqueTaskHeap)
        self.nanny = nanny
        self._lock = threading.Lock()

        self.data_needed = UniqueTaskHeap()

        self.in_flight_workers = {}
        self.total_out_connections = dask.config.get(
            "distributed.worker.connections.outgoing"
        )
        self.total_in_connections = dask.config.get(
            "distributed.worker.connections.incoming"
        )
        self.comm_threshold_bytes = int(10e6)
        self.comm_nbytes = 0
        self._missing_dep_flight = set()

        self.threads = {}

        self.active_threads_lock = threading.Lock()
        self.active_threads = {}
        self.active_keys = set()
        self.profile_keys = defaultdict(profile.create)
        self.profile_keys_history = deque(maxlen=3600)
        self.profile_recent = profile.create()
        self.profile_history = deque(maxlen=3600)

        self.generation = 0

        self.ready = []
        self.constrained = deque()
        self._executing = set()
        self._in_flight_tasks = set()
        self.executed_count = 0
        self.long_running = set()

        self.target_message_size = int(50e6)  # 50 MB

        self.log = deque(maxlen=100_000)
        self.stimulus_log = deque(maxlen=10_000)
        if validate is None:
            validate = dask.config.get("distributed.scheduler.validate")
        self.validate = validate
        self._transitions_table = {
            ("cancelled", "resumed"): self.transition_cancelled_resumed,
            ("cancelled", "fetch"): self.transition_cancelled_fetch,
            ("cancelled", "released"): self.transition_cancelled_released,
            ("cancelled", "waiting"): self.transition_cancelled_waiting,
            ("cancelled", "forgotten"): self.transition_cancelled_forgotten,
            ("cancelled", "memory"): self.transition_cancelled_memory,
            ("cancelled", "error"): self.transition_cancelled_error,
            ("resumed", "memory"): self.transition_generic_memory,
            ("resumed", "error"): self.transition_generic_error,
            ("resumed", "released"): self.transition_generic_released,
            ("resumed", "waiting"): self.transition_resumed_waiting,
            ("resumed", "fetch"): self.transition_resumed_fetch,
            ("resumed", "missing"): self.transition_resumed_missing,
            ("constrained", "executing"): self.transition_constrained_executing,
            ("constrained", "released"): self.transition_generic_released,
            ("error", "released"): self.transition_generic_released,
            ("executing", "error"): self.transition_executing_error,
            ("executing", "long-running"): self.transition_executing_long_running,
            ("executing", "memory"): self.transition_executing_memory,
            ("executing", "released"): self.transition_executing_released,
            ("executing", "rescheduled"): self.transition_executing_rescheduled,
            ("fetch", "flight"): self.transition_fetch_flight,
            ("fetch", "released"): self.transition_generic_released,
            ("flight", "error"): self.transition_flight_error,
            ("flight", "fetch"): self.transition_flight_fetch,
            ("flight", "memory"): self.transition_flight_memory,
            ("flight", "missing"): self.transition_flight_missing,
            ("flight", "released"): self.transition_flight_released,
            ("long-running", "error"): self.transition_generic_error,
            ("long-running", "memory"): self.transition_long_running_memory,
            ("long-running", "rescheduled"): self.transition_executing_rescheduled,
            ("long-running", "released"): self.transition_executing_released,
            ("memory", "released"): self.transition_memory_released,
            ("missing", "fetch"): self.transition_missing_fetch,
            ("missing", "released"): self.transition_missing_released,
            ("missing", "error"): self.transition_generic_error,
            ("ready", "error"): self.transition_generic_error,
            ("ready", "executing"): self.transition_ready_executing,
            ("ready", "released"): self.transition_generic_released,
            ("released", "error"): self.transition_generic_error,
            ("released", "fetch"): self.transition_released_fetch,
            ("released", "forgotten"): self.transition_released_forgotten,
            ("released", "memory"): self.transition_released_memory,
            ("released", "waiting"): self.transition_released_waiting,
            ("waiting", "constrained"): self.transition_waiting_constrained,
            ("waiting", "ready"): self.transition_waiting_ready,
            ("waiting", "released"): self.transition_generic_released,
        }

        self._transition_counter = 0
        self.incoming_transfer_log = deque(maxlen=100000)
        self.incoming_count = 0
        self.outgoing_transfer_log = deque(maxlen=100000)
        self.outgoing_count = 0
        self.outgoing_current_count = 0
        self.repetitively_busy = 0
        self.bandwidth = parse_bytes(dask.config.get("distributed.scheduler.bandwidth"))
        self.bandwidth_workers = defaultdict(
            lambda: (0, 0)
        )  # bw/count recent transfers
        self.bandwidth_types = defaultdict(lambda: (0, 0))  # bw/count recent transfers
        self.latency = 0.001
        self._client = None

        if profile_cycle_interval is None:
            profile_cycle_interval = dask.config.get("distributed.worker.profile.cycle")
        profile_cycle_interval = parse_timedelta(profile_cycle_interval, default="ms")
        assert profile_cycle_interval

        self._setup_logging(logger)

        if local_dir is not None:
            warnings.warn("The local_dir keyword has moved to local_directory")
            local_directory = local_dir

        if not local_directory:
            local_directory = dask.config.get("temporary-directory") or os.getcwd()

        os.makedirs(local_directory, exist_ok=True)
        local_directory = os.path.join(local_directory, "dask-worker-space")

        with warn_on_duration(
            "1s",
            "Creating scratch directories is taking a surprisingly long time. "
            "This is often due to running workers on a network file system. "
            "Consider specifying a local-directory to point workers to write "
            "scratch data to a local disk.",
        ):
            self._workspace = WorkSpace(os.path.abspath(local_directory))
            self._workdir = self._workspace.new_work_dir(prefix="worker-")
            self.local_directory = self._workdir.dir_path

        if not preload:
            preload = dask.config.get("distributed.worker.preload")
        if not preload_argv:
            preload_argv = dask.config.get("distributed.worker.preload-argv")
        assert preload is not None
        assert preload_argv is not None
        self.preloads = preloading.process_preloads(
            self, preload, preload_argv, file_dir=self.local_directory
        )

        if scheduler_file:
            cfg = json_load_robust(scheduler_file)
            scheduler_addr = cfg["address"]
        elif scheduler_ip is None and dask.config.get("scheduler-address", None):
            scheduler_addr = dask.config.get("scheduler-address")
        elif scheduler_port is None:
            scheduler_addr = coerce_to_address(scheduler_ip)
        else:
            scheduler_addr = coerce_to_address((scheduler_ip, scheduler_port))
        self.contact_address = contact_address

        if protocol is None:
            protocol_address = scheduler_addr.split("://")
            if len(protocol_address) == 2:
                protocol = protocol_address[0]
            assert protocol

        self._start_port = port
        self._start_host = host
        if host:
            # Helpful error message if IPv6 specified incorrectly
            _, host_address = parse_address(host)
            if host_address.count(":") > 1 and not host_address.startswith("["):
                raise ValueError(
                    "Host address with IPv6 must be bracketed like '[::1]'; "
                    f"got {host_address}"
                )
        self._interface = interface
        self._protocol = protocol

        self.nthreads = nthreads or CPU_COUNT
        if resources is None:
            resources = dask.config.get("distributed.worker.resources", None)
            assert isinstance(resources, dict)

        self.total_resources = resources or {}
        self.available_resources = (resources or {}).copy()
        self.death_timeout = parse_timedelta(death_timeout)

        self.extensions = {}
        if silence_logs:
            silence_logging(level=silence_logs)

        if isinstance(security, dict):
            security = Security(**security)
        self.security = security or Security()
        assert isinstance(self.security, Security)
        self.connection_args = self.security.get_connection_args("worker")

        self.actors = {}
        self.loop = loop or IOLoop.current()
        self.reconnect = reconnect

        # Common executors always available
        self.executors = {
            "offload": utils._offload_executor,
            "actor": ThreadPoolExecutor(1, thread_name_prefix="Dask-Actor-Threads"),
        }
        if nvml.device_get_count() > 0:
            self.executors["gpu"] = ThreadPoolExecutor(
                1, thread_name_prefix="Dask-GPU-Threads"
            )

        # Find the default executor
        if executor == "offload":
            self.executors["default"] = self.executors["offload"]
        elif isinstance(executor, dict):
            self.executors.update(executor)
        elif executor is not None:
            self.executors["default"] = executor
        if "default" not in self.executors:
            self.executors["default"] = ThreadPoolExecutor(
                self.nthreads, thread_name_prefix="Dask-Default-Threads"
            )

        self.batched_stream = BatchedSend(interval="2ms", loop=self.loop)
        self.name = name
        self.scheduler_delay = 0
        self.stream_comms = {}
        self.heartbeat_active = False

        if self.local_directory not in sys.path:
            sys.path.insert(0, self.local_directory)

        self.services = {}
        self.service_specs = services or {}

        self._dashboard_address = dashboard_address
        self._dashboard = dashboard
        self._http_prefix = http_prefix

        self.metrics = dict(metrics) if metrics else {}
        self.startup_information = (
            dict(startup_information) if startup_information else {}
        )

        if low_level_profiler is None:
            low_level_profiler = dask.config.get("distributed.worker.profile.low-level")
        self.low_level_profiler = low_level_profiler

        handlers = {
            "gather": self.gather,
            "run": self.run,
            "run_coroutine": self.run_coroutine,
            "get_data": self.get_data,
            "update_data": self.update_data,
            "free_keys": self.handle_free_keys,
            "terminate": self.close,
            "ping": pingpong,
            "upload_file": self.upload_file,
            "call_stack": self.get_call_stack,
            "profile": self.get_profile,
            "profile_metadata": self.get_profile_metadata,
            "get_logs": self.get_logs,
            "keys": self.keys,
            "versions": self.versions,
            "actor_execute": self.actor_execute,
            "actor_attribute": self.actor_attribute,
            "plugin-add": self.plugin_add,
            "plugin-remove": self.plugin_remove,
            "get_monitor_info": self.get_monitor_info,
            "benchmark_disk": self.benchmark_disk,
            "benchmark_memory": self.benchmark_memory,
            "benchmark_network": self.benchmark_network,
            "get_story": self.get_story,
        }

        stream_handlers = {
            "close": self.close,
            "cancel-compute": self.handle_cancel_compute,
            "acquire-replicas": self.handle_acquire_replicas,
            "compute-task": self.handle_compute_task,
            "free-keys": self.handle_free_keys,
            "remove-replicas": self.handle_remove_replicas,
            "steal-request": self.handle_steal_request,
            "worker-status-change": self.handle_worker_status_change,
        }

        super().__init__(
            handlers=handlers,
            stream_handlers=stream_handlers,
            io_loop=self.loop,
            connection_args=self.connection_args,
            **kwargs,
        )

        self.scheduler = self.rpc(scheduler_addr)
        self.execution_state = {
            "scheduler": self.scheduler.address,
            "ioloop": self.loop,
            "worker": self,
        }

        self.heartbeat_interval = parse_timedelta(heartbeat_interval, default="ms")
        pc = PeriodicCallback(self.heartbeat, self.heartbeat_interval * 1000)
        self.periodic_callbacks["heartbeat"] = pc

        pc = PeriodicCallback(
            lambda: self.batched_stream.send({"op": "keep-alive"}), 60000
        )
        self.periodic_callbacks["keep-alive"] = pc

        # FIXME annotations: https://github.com/tornadoweb/tornado/issues/3117
        pc = PeriodicCallback(self.find_missing, 1000)  # type: ignore
        self.periodic_callbacks["find-missing"] = pc

        self._address = contact_address

        if extensions is None:
            extensions = DEFAULT_EXTENSIONS
        self.extensions = {
            name: extension(self) for name, extension in extensions.items()
        }

        self.memory_manager = WorkerMemoryManager(
            self,
            data=data,
            memory_limit=memory_limit,
            memory_target_fraction=memory_target_fraction,
            memory_spill_fraction=memory_spill_fraction,
            memory_pause_fraction=memory_pause_fraction,
        )

        setproctitle("dask-worker [not started]")

        profile_trigger_interval = parse_timedelta(
            dask.config.get("distributed.worker.profile.interval"), default="ms"
        )
        pc = PeriodicCallback(self.trigger_profile, profile_trigger_interval * 1000)
        self.periodic_callbacks["profile"] = pc

        pc = PeriodicCallback(self.cycle_profile, profile_cycle_interval * 1000)
        self.periodic_callbacks["profile-cycle"] = pc

        self.plugins = {}
        self._pending_plugins = plugins

        if lifetime is None:
            lifetime = dask.config.get("distributed.worker.lifetime.duration")
        self.lifetime = parse_timedelta(lifetime)

        if lifetime_stagger is None:
            lifetime_stagger = dask.config.get("distributed.worker.lifetime.stagger")
        lifetime_stagger = parse_timedelta(lifetime_stagger)

        if lifetime_restart is None:
            lifetime_restart = dask.config.get("distributed.worker.lifetime.restart")
        self.lifetime_restart = lifetime_restart

        if self.lifetime:
            self.lifetime += (random.random() * 2 - 1) * lifetime_stagger
            self.io_loop.call_later(self.lifetime, self.close_gracefully)

        Worker._instances.add(self)

    ################
    # Memory manager
    ################
    memory_manager: WorkerMemoryManager

    @property
    def data(self) -> MutableMapping[str, Any]:
        """{task key: task payload} of all completed tasks, whether they were computed on
        this Worker or computed somewhere else and then transferred here over the
        network.

        When using the default configuration, this is a zict buffer that automatically
        spills to disk whenever the target threshold is exceeded.
        If spilling is disabled, it is a plain dict instead.
        It could also be a user-defined arbitrary dict-like passed when initialising
        the Worker or the Nanny.
        Worker logic should treat this opaquely and stick to the MutableMapping API.
        """
        return self.memory_manager.data

    # Deprecated attributes moved to self.memory_manager.<name>
    memory_limit = DeprecatedMemoryManagerAttribute()
    memory_target_fraction = DeprecatedMemoryManagerAttribute()
    memory_spill_fraction = DeprecatedMemoryManagerAttribute()
    memory_pause_fraction = DeprecatedMemoryManagerAttribute()
    memory_monitor = DeprecatedMemoryMonitor()

    ##################
    # Administrative #
    ##################

    def __repr__(self):
        name = f", name: {self.name}" if self.name != self.address else ""
        return (
            f"<{self.__class__.__name__} {self.address!r}{name}, "
            f"status: {self.status.name}, "
            f"stored: {len(self.data)}, "
            f"running: {self.executing_count}/{self.nthreads}, "
            f"ready: {len(self.ready)}, "
            f"comm: {self.in_flight_tasks}, "
            f"waiting: {self.waiting_for_data_count}>"
        )

    @property
    def logs(self):
        return self._deque_handler.deque

    def log_event(self, topic, msg):
        self.loop.add_callback(
            self.batched_stream.send,
            {
                "op": "log-event",
                "topic": topic,
                "msg": msg,
            },
        )

    @property
    def executing_count(self) -> int:
        return len(self._executing)

    @property
    def in_flight_tasks(self) -> int:
        return len(self._in_flight_tasks)

    @property
    def worker_address(self):
        """For API compatibility with Nanny"""
        return self.address

    @property
    def executor(self):
        return self.executors["default"]

    @ServerNode.status.setter  # type: ignore
    def status(self, value):
        """Override Server.status to notify the Scheduler of status changes.
        Also handles unpausing.
        """
        prev_status = self.status
        ServerNode.status.__set__(self, value)
        self._send_worker_status_change(f"worker-status-change-{time()}")
        if prev_status == Status.paused and value == Status.running:
            self.handle_stimulus(UnpauseEvent(stimulus_id=f"set-status-{time()}"))

    def _send_worker_status_change(self, stimulus_id: str) -> None:
        if (
            self.batched_stream
            and self.batched_stream.comm
            and not self.batched_stream.comm.closed()
        ):
            self.batched_stream.send(
                {
                    "op": "worker-status-change",
                    "status": self._status.name,
                    "stimulus_id": stimulus_id,
                },
            )
        elif self._status != Status.closed:
            self.loop.call_later(0.05, self._send_worker_status_change, stimulus_id)

    async def get_metrics(self) -> dict:
        try:
            spilled_memory, spilled_disk = self.data.spilled_total  # type: ignore
        except AttributeError:
            # spilling is disabled
            spilled_memory, spilled_disk = 0, 0

        out = dict(
            executing=self.executing_count,
            in_memory=len(self.data),
            ready=len(self.ready),
            in_flight=self.in_flight_tasks,
            bandwidth={
                "total": self.bandwidth,
                "workers": dict(self.bandwidth_workers),
                "types": keymap(typename, self.bandwidth_types),
            },
            spilled_nbytes={
                "memory": spilled_memory,
                "disk": spilled_disk,
            },
            event_loop_interval=self._tick_interval_observed,
        )
        out.update(self.monitor.recent())

        for k, metric in self.metrics.items():
            try:
                result = metric(self)
                if isawaitable(result):
                    result = await result
                # In case of collision, prefer core metrics
                out.setdefault(k, result)
            except Exception:  # TODO: log error once
                pass

        return out

    async def get_startup_information(self):
        result = {}
        for k, f in self.startup_information.items():
            try:
                v = f(self)
                if isawaitable(v):
                    v = await v
                result[k] = v
            except Exception:  # TODO: log error once
                pass

        return result

    def identity(self):
        return {
            "type": type(self).__name__,
            "id": self.id,
            "scheduler": self.scheduler.address,
            "nthreads": self.nthreads,
            "memory_limit": self.memory_manager.memory_limit,
        }

    def _to_dict(self, *, exclude: Container[str] = ()) -> dict:
        """Dictionary representation for debugging purposes.
        Not type stable and not intended for roundtrips.

        See also
        --------
        Worker.identity
        Client.dump_cluster_state
        distributed.utils.recursive_to_dict
        """
        info = super()._to_dict(exclude=exclude)
        extra = {
            "status": self.status,
            "ready": self.ready,
            "constrained": self.constrained,
            "data_needed": list(self.data_needed),
            "pending_data_per_worker": {
                w: list(v) for w, v in self.pending_data_per_worker.items()
            },
            "long_running": self.long_running,
            "executing_count": self.executing_count,
            "in_flight_tasks": self.in_flight_tasks,
            "in_flight_workers": self.in_flight_workers,
            "log": self.log,
            "stimulus_log": self.stimulus_log,
            "tasks": self.tasks,
            "logs": self.get_logs(),
            "config": dask.config.config,
            "incoming_transfer_log": self.incoming_transfer_log,
            "outgoing_transfer_log": self.outgoing_transfer_log,
        }
        info.update(extra)
        info.update(self.memory_manager._to_dict(exclude=exclude))
        info = {k: v for k, v in info.items() if k not in exclude}
        return recursive_to_dict(info, exclude=exclude)

    #####################
    # External Services #
    #####################

    async def _register_with_scheduler(self):
        self.periodic_callbacks["keep-alive"].stop()
        self.periodic_callbacks["heartbeat"].stop()
        start = time()
        if self.contact_address is None:
            self.contact_address = self.address
        logger.info("-" * 49)
        while True:
            try:
                _start = time()
                comm = await connect(self.scheduler.address, **self.connection_args)
                comm.name = "Worker->Scheduler"
                comm._server = weakref.ref(self)
                await comm.write(
                    dict(
                        op="register-worker",
                        reply=False,
                        address=self.contact_address,
                        status=self.status.name,
                        keys=list(self.data),
                        nthreads=self.nthreads,
                        name=self.name,
                        nbytes={
                            ts.key: ts.get_nbytes()
                            for ts in self.tasks.values()
                            # Only if the task is in memory this is a sensible
                            # result since otherwise it simply submits the
                            # default value
                            if ts.state == "memory"
                        },
                        types={k: typename(v) for k, v in self.data.items()},
                        now=time(),
                        resources=self.total_resources,
                        memory_limit=self.memory_manager.memory_limit,
                        local_directory=self.local_directory,
                        services=self.service_ports,
                        nanny=self.nanny,
                        pid=os.getpid(),
                        versions=get_versions(),
                        metrics=await self.get_metrics(),
                        extra=await self.get_startup_information(),
                        stimulus_id=f"worker-connect-{time()}",
                    ),
                    serializers=["msgpack"],
                )
                future = comm.read(deserializers=["msgpack"])

                response = await future
                if response.get("warning"):
                    logger.warning(response["warning"])

                _end = time()
                middle = (_start + _end) / 2
                self._update_latency(_end - start)
                self.scheduler_delay = response["time"] - middle
                self.status = Status.running
                break
            except OSError:
                logger.info("Waiting to connect to: %26s", self.scheduler.address)
                await asyncio.sleep(0.1)
            except TimeoutError:  # pragma: no cover
                logger.info("Timed out when connecting to scheduler")
        if response["status"] != "OK":
            raise ValueError(f"Unexpected response from register: {response!r}")
        else:
            await asyncio.gather(
                *(
                    self.plugin_add(name=name, plugin=plugin)
                    for name, plugin in response["worker-plugins"].items()
                )
            )

            logger.info("        Registered to: %26s", self.scheduler.address)
            logger.info("-" * 49)

        self.batched_stream.start(comm)
        self.periodic_callbacks["keep-alive"].start()
        self.periodic_callbacks["heartbeat"].start()
        self.loop.add_callback(self.handle_scheduler, comm)

    def _update_latency(self, latency):
        self.latency = latency * 0.05 + self.latency * 0.95
        if self.digests is not None:
            self.digests["latency"].add(latency)

    async def heartbeat(self):
        if self.heartbeat_active:
            logger.debug("Heartbeat skipped: channel busy")
            return
        self.heartbeat_active = True
        logger.debug("Heartbeat: %s", self.address)
        try:
            start = time()
            response = await retry_operation(
                self.scheduler.heartbeat_worker,
                address=self.contact_address,
                now=start,
                metrics=await self.get_metrics(),
                executing={
                    key: start - self.tasks[key].start_time
                    for key in self.active_keys
                    if key in self.tasks
                },
                extensions={
                    name: extension.heartbeat()
                    for name, extension in self.extensions.items()
                    if hasattr(extension, "heartbeat")
                },
            )
            end = time()
            middle = (start + end) / 2

            self._update_latency(end - start)

            if response["status"] == "missing":
                # If running, wait up to 0.5s and then re-register self.
                # Otherwise just exit.
                start = time()
                while self.status in Status.ANY_RUNNING and time() < start + 0.5:
                    await asyncio.sleep(0.01)
                if self.status in Status.ANY_RUNNING:
                    await self._register_with_scheduler()
                return

            self.scheduler_delay = response["time"] - middle
            self.periodic_callbacks["heartbeat"].callback_time = (
                response["heartbeat-interval"] * 1000
            )
            self.bandwidth_workers.clear()
            self.bandwidth_types.clear()
        except CommClosedError:
            logger.warning("Heartbeat to scheduler failed", exc_info=True)
            if not self.reconnect:
                await self.close(report=False)
        except OSError as e:
            # Scheduler is gone. Respect distributed.comm.timeouts.connect
            if "Timed out trying to connect" in str(e):
                await self.close(report=False)
            else:
                raise e
        finally:
            self.heartbeat_active = False

    async def handle_scheduler(self, comm):
        try:
            await self.handle_stream(comm, every_cycle=[self.ensure_communicating])
        except Exception as e:
            logger.exception(e)
            raise
        finally:
            if self.reconnect and self.status in Status.ANY_RUNNING:
                logger.info("Connection to scheduler broken.  Reconnecting...")
                self.loop.add_callback(self.heartbeat)
            else:
                await self.close(report=False)

    async def upload_file(self, comm, filename=None, data=None, load=True):
        out_filename = os.path.join(self.local_directory, filename)

        def func(data):
            if isinstance(data, str):
                data = data.encode()
            with open(out_filename, "wb") as f:
                f.write(data)
                f.flush()
                os.fsync(f.fileno())
            return data

        if len(data) < 10000:
            data = func(data)
        else:
            data = await offload(func, data)

        if load:
            try:
                import_file(out_filename)
                cache_loads.data.clear()
            except Exception as e:
                logger.exception(e)
                raise e

        return {"status": "OK", "nbytes": len(data)}

    def keys(self) -> list[str]:
        return list(self.data)

    async def gather(self, who_has: dict[str, list[str]]) -> dict[str, Any]:
        who_has = {
            k: [coerce_to_address(addr) for addr in v]
            for k, v in who_has.items()
            if k not in self.data
        }
        result, missing_keys, missing_workers = await gather_from_workers(
            who_has, rpc=self.rpc, who=self.address
        )
        self.update_data(data=result, report=False)
        if missing_keys:
            logger.warning(
                "Could not find data: %s on workers: %s (who_has: %s)",
                missing_keys,
                missing_workers,
                who_has,
            )
            return {"status": "partial-fail", "keys": missing_keys}
        else:
            return {"status": "OK"}

    def get_monitor_info(
        self, recent: bool = False, start: float = 0
    ) -> dict[str, Any]:
        result = dict(
            range_query=(
                self.monitor.recent()
                if recent
                else self.monitor.range_query(start=start)
            ),
            count=self.monitor.count,
            last_time=self.monitor.last_time,
        )
        if nvml.device_get_count() > 0:
            result["gpu_name"] = self.monitor.gpu_name
            result["gpu_memory_total"] = self.monitor.gpu_memory_total
        return result

    #############
    # Lifecycle #
    #############

    async def start(self):
        if self.status and self.status in (
            Status.closed,
            Status.closing,
            Status.closing_gracefully,
        ):
            return
        assert self.status is Status.undefined, self.status

        await super().start()

        enable_gc_diagnosis()

        ports = parse_ports(self._start_port)
        for port in ports:
            start_address = address_from_user_args(
                host=self._start_host,
                port=port,
                interface=self._interface,
                protocol=self._protocol,
                security=self.security,
            )
            kwargs = self.security.get_listen_args("worker")
            if self._protocol in ("tcp", "tls"):
                kwargs = kwargs.copy()
                kwargs["default_host"] = get_ip(
                    get_address_host(self.scheduler.address)
                )
            try:
                await self.listen(start_address, **kwargs)
            except OSError as e:
                if len(ports) > 1 and e.errno == errno.EADDRINUSE:
                    continue
                else:
                    raise
            else:
                self._start_address = start_address
                break
        else:
            raise ValueError(
                f"Could not start Worker on host {self._start_host}"
                f"with port {self._start_port}"
            )

        # Start HTTP server associated with this Worker node
        routes = get_handlers(
            server=self,
            modules=dask.config.get("distributed.worker.http.routes"),
            prefix=self._http_prefix,
        )
        self.start_http_server(routes, self._dashboard_address)
        if self._dashboard:
            try:
                import distributed.dashboard.worker
            except ImportError:
                logger.debug("To start diagnostics web server please install Bokeh")
            else:
                distributed.dashboard.worker.connect(
                    self.http_application,
                    self.http_server,
                    self,
                    prefix=self._http_prefix,
                )
        self.ip = get_address_host(self.address)

        if self.name is None:
            self.name = self.address

        for preload in self.preloads:
            await preload.start()

        # Services listen on all addresses
        # Note Nanny is not a "real" service, just some metadata
        # passed in service_ports...
        self.start_services(self.ip)

        try:
            listening_address = "%s%s:%d" % (self.listener.prefix, self.ip, self.port)
        except Exception:
            listening_address = f"{self.listener.prefix}{self.ip}"

        logger.info("      Start worker at: %26s", self.address)
        logger.info("         Listening to: %26s", listening_address)
        for k, v in self.service_ports.items():
            logger.info("  {:>16} at: {:>26}".format(k, self.ip + ":" + str(v)))
        logger.info("Waiting to connect to: %26s", self.scheduler.address)
        logger.info("-" * 49)
        logger.info("              Threads: %26d", self.nthreads)
        if self.memory_manager.memory_limit:
            logger.info(
                "               Memory: %26s",
                format_bytes(self.memory_manager.memory_limit),
            )
        logger.info("      Local Directory: %26s", self.local_directory)

        setproctitle("dask-worker [%s]" % self.address)

        plugins_msgs = await asyncio.gather(
            *(
                self.plugin_add(plugin=plugin, catch_errors=False)
                for plugin in self._pending_plugins
            ),
            return_exceptions=True,
        )
        plugins_exceptions = [msg for msg in plugins_msgs if isinstance(msg, Exception)]
        if len(plugins_exceptions) >= 1:
            if len(plugins_exceptions) > 1:
                logger.error(
                    "Multiple plugin exceptions raised. All exceptions will be logged, the first is raised."
                )
                for exc in plugins_exceptions:
                    logger.error(repr(exc))
            raise plugins_exceptions[0]

        self._pending_plugins = ()

        await self._register_with_scheduler()

        self.start_periodic_callbacks()
        return self

    def _close(self, *args, **kwargs):
        warnings.warn("Worker._close has moved to Worker.close", stacklevel=2)
        return self.close(*args, **kwargs)

    async def close(
        self, report=True, timeout=30, nanny=True, executor_wait=True, safe=False
    ):
        with log_errors():
            if self.status in (Status.closed, Status.closing):
                await self.finished()
                return

            self.reconnect = False
            disable_gc_diagnosis()

            try:
                logger.info("Stopping worker at %s", self.address)
            except ValueError:  # address not available if already closed
                logger.info("Stopping worker")
            if self.status not in Status.ANY_RUNNING:
                logger.info("Closed worker has not yet started: %s", self.status)
            self.status = Status.closing

            for preload in self.preloads:
                await preload.teardown()

            for extension in self.extensions.values():
                if hasattr(extension, "close"):
                    await extension.close()

            if nanny and self.nanny:
                with self.rpc(self.nanny) as r:
                    await r.close_gracefully()

            setproctitle("dask-worker [closing]")

            teardowns = [
                plugin.teardown(self)
                for plugin in self.plugins.values()
                if hasattr(plugin, "teardown")
            ]

            await asyncio.gather(*(td for td in teardowns if isawaitable(td)))

            for pc in self.periodic_callbacks.values():
                pc.stop()

            if self._client:
                # If this worker is the last one alive, clean up the worker
                # initialized clients
                if not any(
                    w
                    for w in Worker._instances
                    if w != self and w.status in Status.ANY_RUNNING
                ):
                    for c in Worker._initialized_clients:
                        # Regardless of what the client was initialized with
                        # we'll require the result as a future. This is
                        # necessary since the heursitics of asynchronous are not
                        # reliable and we might deadlock here
                        c._asynchronous = True
                        if c.asynchronous:
                            await c.close()
                        else:
                            # There is still the chance that even with us
                            # telling the client to be async, itself will decide
                            # otherwise
                            c.close()

            with suppress(EnvironmentError, TimeoutError):
                if report and self.contact_address is not None:
                    await asyncio.wait_for(
                        self.scheduler.unregister(
                            address=self.contact_address,
                            safe=safe,
                            stimulus_id=f"worker-close-{time()}",
                        ),
                        timeout,
                    )
            await self.scheduler.close_rpc()
            self._workdir.release()

            self.stop_services()

            # Give some time for a UCX scheduler to complete closing endpoints
            # before closing self.batched_stream, otherwise the local endpoint
            # may be closed too early and errors be raised on the scheduler when
            # trying to send closing message.
            if self._protocol == "ucx":  # pragma: no cover
                await asyncio.sleep(0.2)

            if (
                self.batched_stream
                and self.batched_stream.comm
                and not self.batched_stream.comm.closed()
            ):
                self.batched_stream.send({"op": "close-stream"})

            if self.batched_stream:
                with suppress(TimeoutError):
                    await self.batched_stream.close(timedelta(seconds=timeout))

            for executor in self.executors.values():
                if executor is utils._offload_executor:
                    continue  # Never shutdown the offload executor
                if isinstance(executor, ThreadPoolExecutor):
                    executor._work_queue.queue.clear()
                    executor.shutdown(wait=executor_wait, timeout=timeout)
                else:
                    executor.shutdown(wait=executor_wait)

            self.stop()
            await self.rpc.close()

            self.status = Status.closed
            await super().close()

            setproctitle("dask-worker [closed]")
        return "OK"

    async def close_gracefully(self, restart=None):
        """Gracefully shut down a worker

        This first informs the scheduler that we're shutting down, and asks it
        to move our data elsewhere.  Afterwards, we close as normal
        """
        if self.status in (Status.closing, Status.closing_gracefully):
            await self.finished()

        if self.status == Status.closed:
            return

        if restart is None:
            restart = self.lifetime_restart

        logger.info("Closing worker gracefully: %s", self.address)
        # Wait for all tasks to leave the worker and don't accept any new ones.
        # Scheduler.retire_workers will set the status to closing_gracefully and push it
        # back to this worker.
        await self.scheduler.retire_workers(
            workers=[self.address],
            close_workers=False,
            remove=False,
            stimulus_id=f"worker-close-gracefully-{time()}",
        )
        await self.close(safe=True, nanny=not restart)

    async def terminate(self, report: bool = True, **kwargs) -> str:
        await self.close(report=report, **kwargs)
        return "OK"

    async def wait_until_closed(self):
        warnings.warn("wait_until_closed has moved to finished()")
        await self.finished()
        assert self.status == Status.closed

    ################
    # Worker Peers #
    ################

    def send_to_worker(self, address, msg):
        if address not in self.stream_comms:
            bcomm = BatchedSend(interval="1ms", loop=self.loop)
            self.stream_comms[address] = bcomm

            async def batched_send_connect():
                comm = await connect(
                    address, **self.connection_args  # TODO, serialization
                )
                comm.name = "Worker->Worker"
                await comm.write({"op": "connection_stream"})

                bcomm.start(comm)

            self.loop.add_callback(batched_send_connect)

        self.stream_comms[address].send(msg)

    async def get_data(
        self, comm, keys=None, who=None, serializers=None, max_connections=None
    ):
        start = time()

        if max_connections is None:
            max_connections = self.total_in_connections

        # Allow same-host connections more liberally
        if (
            max_connections
            and comm
            and get_address_host(comm.peer_address) == get_address_host(self.address)
        ):
            max_connections = max_connections * 2

        if self.status == Status.paused:
            max_connections = 1
            throttle_msg = " Throttling outgoing connections because worker is paused."
        else:
            throttle_msg = ""

        if (
            max_connections is not False
            and self.outgoing_current_count >= max_connections
        ):
            logger.debug(
                "Worker %s has too many open connections to respond to data request "
                "from %s (%d/%d).%s",
                self.address,
                who,
                self.outgoing_current_count,
                max_connections,
                throttle_msg,
            )
            return {"status": "busy"}

        self.outgoing_current_count += 1
        data = {k: self.data[k] for k in keys if k in self.data}

        if len(data) < len(keys):
            for k in set(keys) - set(data):
                if k in self.actors:
                    from distributed.actor import Actor

                    data[k] = Actor(type(self.actors[k]), self.address, k, worker=self)

        msg = {"status": "OK", "data": {k: to_serialize(v) for k, v in data.items()}}
        nbytes = {k: self.tasks[k].nbytes for k in data if k in self.tasks}
        stop = time()
        if self.digests is not None:
            self.digests["get-data-load-duration"].add(stop - start)
        start = time()

        try:
            compressed = await comm.write(msg, serializers=serializers)
            response = await comm.read(deserializers=serializers)
            assert response == "OK", response
        except OSError:
            logger.exception(
                "failed during get data with %s -> %s", self.address, who, exc_info=True
            )
            comm.abort()
            raise
        finally:
            self.outgoing_current_count -= 1
        stop = time()
        if self.digests is not None:
            self.digests["get-data-send-duration"].add(stop - start)

        total_bytes = sum(filter(None, nbytes.values()))

        self.outgoing_count += 1
        duration = (stop - start) or 0.5  # windows
        self.outgoing_transfer_log.append(
            {
                "start": start + self.scheduler_delay,
                "stop": stop + self.scheduler_delay,
                "middle": (start + stop) / 2,
                "duration": duration,
                "who": who,
                "keys": nbytes,
                "total": total_bytes,
                "compressed": compressed,
                "bandwidth": total_bytes / duration,
            }
        )

        return Status.dont_reply

    ###################
    # Local Execution #
    ###################

    def update_data(
        self,
        data: dict[str, object],
        report: bool = True,
        stimulus_id: str = None,
    ) -> dict[str, Any]:
        if stimulus_id is None:
            stimulus_id = f"update-data-{time()}"
        recommendations: Recs = {}
        instructions: Instructions = []
        for key, value in data.items():
            try:
                ts = self.tasks[key]
                recommendations[ts] = ("memory", value)
            except KeyError:
                self.tasks[key] = ts = TaskState(key)

                try:
                    recs = self._put_key_in_memory(ts, value, stimulus_id=stimulus_id)
                except Exception as e:
                    msg = error_message(e)
                    recommendations = {ts: tuple(msg.values())}
                else:
                    recommendations.update(recs)

            self.log.append((key, "receive-from-scatter", stimulus_id, time()))

        if report:
            instructions.append(AddKeysMsg(keys=list(data), stimulus_id=stimulus_id))

        self.transitions(recommendations, stimulus_id=stimulus_id)
        self._handle_instructions(instructions)
        return {"nbytes": {k: sizeof(v) for k, v in data.items()}, "status": "OK"}

    def handle_free_keys(self, keys: list[str], stimulus_id: str) -> None:
        """
        Handler to be called by the scheduler.

        The given keys are no longer referred to and required by the scheduler.
        The worker is now allowed to release the key, if applicable.

        This does not guarantee that the memory is released since the worker may
        still decide to hold on to the data and task since it is required by an
        upstream dependency.
        """
        self.log.append(("free-keys", keys, stimulus_id, time()))
        recommendations: Recs = {}
        for key in keys:
            ts = self.tasks.get(key)
            if ts:
                recommendations[ts] = "released"

        self.transitions(recommendations, stimulus_id=stimulus_id)

    def handle_remove_replicas(self, keys: list[str], stimulus_id: str) -> str:
        """Stream handler notifying the worker that it might be holding unreferenced,
        superfluous data.

        This should not actually happen during ordinary operations and is only intended
        to correct any erroneous state. An example where this is necessary is if a
        worker fetches data for a downstream task but that task is released before the
        data arrives. In this case, the scheduler will notify the worker that it may be
        holding this unnecessary data, if the worker hasn't released the data itself,
        already.

        This handler does not guarantee the task nor the data to be actually
        released but only asks the worker to release the data on a best effort
        guarantee. This protects from race conditions where the given keys may
        already have been rescheduled for compute in which case the compute
        would win and this handler is ignored.

        For stronger guarantees, see handler free_keys
        """
        self.log.append(("remove-replicas", keys, stimulus_id, time()))
        recommendations: Recs = {}

        rejected = []
        for key in keys:
            ts = self.tasks.get(key)
            if ts is None or ts.state != "memory":
                continue
            if not ts.is_protected():
                self.log.append(
                    (ts.key, "remove-replica-confirmed", stimulus_id, time())
                )
                recommendations[ts] = "released"
            else:
                rejected.append(key)

        if rejected:
            self.log.append(("remove-replica-rejected", rejected, stimulus_id, time()))
            smsg = AddKeysMsg(keys=rejected, stimulus_id=stimulus_id)
            self._handle_instructions([smsg])

        self.transitions(recommendations, stimulus_id=stimulus_id)

        return "OK"

    async def set_resources(self, **resources) -> None:
        for r, quantity in resources.items():
            if r in self.total_resources:
                self.available_resources[r] += quantity - self.total_resources[r]
            else:
                self.available_resources[r] = quantity
            self.total_resources[r] = quantity

        await retry_operation(
            self.scheduler.set_resources,
            resources=self.total_resources,
            worker=self.contact_address,
        )

    ###################
    # Task Management #
    ###################

    def handle_cancel_compute(self, key: str, stimulus_id: str) -> None:
        """
        Cancel a task on a best effort basis. This is only possible while a task
        is in state `waiting` or `ready`.
        Nothing will happen otherwise.
        """
        self.handle_stimulus(CancelComputeEvent(key=key, stimulus_id=stimulus_id))

    def handle_acquire_replicas(
        self,
        *,
        keys: Collection[str],
        who_has: dict[str, Collection[str]],
        stimulus_id: str,
    ) -> None:
        recommendations: Recs = {}
        for key in keys:
            ts = self.ensure_task_exists(
                key=key,
                # Transfer this data after all dependency tasks of computations with
                # default or explicitly high (>0) user priority and before all
                # computations with low priority (<0). Note that the priority= parameter
                # of compute() is multiplied by -1 before it reaches TaskState.priority.
                priority=(1,),
                stimulus_id=stimulus_id,
            )
            if ts.state != "memory":
                recommendations[ts] = "fetch"

        self.update_who_has(who_has)
        self.transitions(recommendations, stimulus_id=stimulus_id)

    def ensure_task_exists(
        self, key: str, *, priority: tuple[int, ...], stimulus_id: str
    ) -> TaskState:
        try:
            ts = self.tasks[key]
            logger.debug("Data task %s already known (stimulus_id=%s)", ts, stimulus_id)
        except KeyError:
            self.tasks[key] = ts = TaskState(key)
        if not ts.priority:
            assert priority
            ts.priority = priority

        self.log.append((key, "ensure-task-exists", ts.state, stimulus_id, time()))
        return ts

    def handle_compute_task(
        self,
        *,
        key: str,
        who_has: dict[str, Collection[str]],
        priority: tuple[int, ...],
        duration: float,
        function=None,
        args=None,
        kwargs=None,
        task=no_value,  # distributed.scheduler.TaskState.run_spec
        nbytes: dict[str, int] | None = None,
        resource_restrictions: dict[str, float] | None = None,
        actor: bool = False,
        annotations: dict | None = None,
        stimulus_id: str,
    ) -> None:
        self.log.append((key, "compute-task", stimulus_id, time()))
        try:
            ts = self.tasks[key]
            logger.debug(
                "Asked to compute an already known task %s",
                {"task": ts, "stimulus_id": stimulus_id},
            )
        except KeyError:
            self.tasks[key] = ts = TaskState(key)

        ts.run_spec = SerializedTask(function, args, kwargs, task)

        assert isinstance(priority, tuple)
        priority = priority + (self.generation,)
        self.generation -= 1

        if actor:
            self.actors[ts.key] = None

        ts.exception = None
        ts.traceback = None
        ts.exception_text = ""
        ts.traceback_text = ""
        ts.priority = priority
        ts.duration = duration
        if resource_restrictions:
            ts.resource_restrictions = resource_restrictions
        ts.annotations = annotations

        recommendations: Recs = {}
        instructions: Instructions = []
        for dependency in who_has:
            dep_ts = self.ensure_task_exists(
                key=dependency,
                priority=priority,
                stimulus_id=stimulus_id,
            )

            # link up to child / parents
            ts.dependencies.add(dep_ts)
            dep_ts.dependents.add(ts)

        if ts.state in READY | {"executing", "waiting", "resumed"}:
            pass
        elif ts.state == "memory":
            recommendations[ts] = "memory"
            instructions.append(
                self._get_task_finished_msg(ts, stimulus_id=stimulus_id)
            )
        elif ts.state in {
            "released",
            "fetch",
            "flight",
            "missing",
            "cancelled",
            "error",
        }:
            recommendations[ts] = "waiting"
        else:  # pragma: no cover
            raise RuntimeError(f"Unexpected task state encountered {ts} {stimulus_id}")

        self._handle_instructions(instructions)
        self.update_who_has(who_has)
        self.transitions(recommendations, stimulus_id=stimulus_id)

        if nbytes is not None:
            for key, value in nbytes.items():
                self.tasks[key].nbytes = value

    def transition_missing_fetch(
        self, ts: TaskState, *, stimulus_id: str
    ) -> RecsInstrs:
        if self.validate:
            assert ts.state == "missing"
            assert ts.priority is not None

        self._missing_dep_flight.discard(ts)
        ts.state = "fetch"
        ts.done = False
        self.data_needed.push(ts)
        return {}, []

    def transition_missing_released(
        self, ts: TaskState, *, stimulus_id: str
    ) -> RecsInstrs:
        self._missing_dep_flight.discard(ts)
        recs, instructions = self.transition_generic_released(
            ts, stimulus_id=stimulus_id
        )
        assert ts.key in self.tasks
        return recs, instructions

    def transition_flight_missing(
        self, ts: TaskState, *, stimulus_id: str
    ) -> RecsInstrs:
        assert ts.done
        ts.state = "missing"
        self._missing_dep_flight.add(ts)
        ts.done = False
        return {}, []

    def transition_released_fetch(
        self, ts: TaskState, *, stimulus_id: str
    ) -> RecsInstrs:
        if self.validate:
            assert ts.state == "released"
            assert ts.priority is not None
        for w in ts.who_has:
            self.pending_data_per_worker[w].push(ts)
        ts.state = "fetch"
        ts.done = False
        self.data_needed.push(ts)
        return {}, []

    def transition_generic_released(
        self, ts: TaskState, *, stimulus_id: str
    ) -> RecsInstrs:
        self.release_key(ts.key, stimulus_id=stimulus_id)
        recs: Recs = {}
        for dependency in ts.dependencies:
            if (
                not dependency.waiters
                and dependency.state not in READY | PROCESSING | {"memory"}
            ):
                recs[dependency] = "released"

        if not ts.dependents:
            recs[ts] = "forgotten"

        return merge_recs_instructions(
            (recs, []),
            self._ensure_computing(),
        )

    def transition_released_waiting(
        self, ts: TaskState, *, stimulus_id: str
    ) -> RecsInstrs:
        if self.validate:
            assert ts.state == "released"
            assert all(d.key in self.tasks for d in ts.dependencies)

        recommendations: Recs = {}
        ts.waiting_for_data.clear()
        for dep_ts in ts.dependencies:
            if dep_ts.state != "memory":
                ts.waiting_for_data.add(dep_ts)
                dep_ts.waiters.add(ts)
                if dep_ts.state not in {"fetch", "flight"}:
                    recommendations[dep_ts] = "fetch"

        if ts.waiting_for_data:
            self.waiting_for_data_count += 1
        elif ts.resource_restrictions:
            recommendations[ts] = "constrained"
        else:
            recommendations[ts] = "ready"

        ts.state = "waiting"
        return recommendations, []

    def transition_fetch_flight(
        self, ts: TaskState, worker, *, stimulus_id: str
    ) -> RecsInstrs:
        if self.validate:
            assert ts.state == "fetch"
            assert ts.who_has

        ts.done = False
        ts.state = "flight"
        ts.coming_from = worker
        self._in_flight_tasks.add(ts)
        return {}, []

    def transition_memory_released(
        self, ts: TaskState, *, stimulus_id: str
    ) -> RecsInstrs:
        recs, instructions = self.transition_generic_released(
            ts, stimulus_id=stimulus_id
        )
        instructions.append(ReleaseWorkerDataMsg(key=ts.key, stimulus_id=stimulus_id))
        return recs, instructions

    def transition_waiting_constrained(
        self, ts: TaskState, *, stimulus_id: str
    ) -> RecsInstrs:
        if self.validate:
            assert ts.state == "waiting"
            assert not ts.waiting_for_data
            assert all(
                dep.key in self.data or dep.key in self.actors
                for dep in ts.dependencies
            )
            assert all(dep.state == "memory" for dep in ts.dependencies)
            assert ts.key not in self.ready
        ts.state = "constrained"
        self.constrained.append(ts.key)
        return self._ensure_computing()

    def transition_long_running_rescheduled(
        self, ts: TaskState, *, stimulus_id: str
    ) -> RecsInstrs:
        recs: Recs = {ts: "released"}
        smsg = RescheduleMsg(key=ts.key, worker=self.address, stimulus_id=stimulus_id)
        return recs, [smsg]

    def transition_executing_rescheduled(
        self, ts: TaskState, *, stimulus_id: str
    ) -> RecsInstrs:
        for resource, quantity in ts.resource_restrictions.items():
            self.available_resources[resource] += quantity
        self._executing.discard(ts)

        return merge_recs_instructions(
            (
                {ts: "released"},
                [
                    RescheduleMsg(
                        key=ts.key, worker=self.address, stimulus_id=stimulus_id
                    )
                ],
            ),
            self._ensure_computing(),
        )

    def transition_waiting_ready(
        self, ts: TaskState, *, stimulus_id: str
    ) -> RecsInstrs:
        if self.validate:
            assert ts.state == "waiting"
            assert ts.key not in self.ready
            assert not ts.waiting_for_data
            for dep in ts.dependencies:
                assert dep.key in self.data or dep.key in self.actors
                assert dep.state == "memory"

        ts.state = "ready"
        assert ts.priority is not None
        heapq.heappush(self.ready, (ts.priority, ts.key))

        return self._ensure_computing()

    def transition_cancelled_error(
        self,
        ts: TaskState,
        exception: Serialize,
        traceback: Serialize | None,
        exception_text: str,
        traceback_text: str,
        *,
        stimulus_id: str,
    ) -> RecsInstrs:
        recs: Recs = {}
        instructions: Instructions = []
        if ts._previous == "executing":
            recs, instructions = self.transition_executing_error(
                ts,
                exception,
                traceback,
                exception_text,
                traceback_text,
                stimulus_id=stimulus_id,
            )
        elif ts._previous == "flight":
            recs, instructions = self.transition_flight_error(
                ts,
                exception,
                traceback,
                exception_text,
                traceback_text,
                stimulus_id=stimulus_id,
            )
        if ts._next:
            recs[ts] = ts._next
        return recs, instructions

    def transition_generic_error(
        self,
        ts: TaskState,
        exception: Serialize,
        traceback: Serialize | None,
        exception_text: str,
        traceback_text: str,
        *,
        stimulus_id: str,
    ) -> RecsInstrs:
        ts.exception = exception
        ts.traceback = traceback
        ts.exception_text = exception_text
        ts.traceback_text = traceback_text
        ts.state = "error"
        smsg = TaskErredMsg(
            key=ts.key,
            exception=exception,
            traceback=traceback,
            exception_text=exception_text,
            traceback_text=traceback_text,
            thread=self.threads.get(ts.key),
            startstops=ts.startstops,
            stimulus_id=stimulus_id,
        )

        return {}, [smsg]

    def transition_executing_error(
        self,
        ts: TaskState,
        exception: Serialize,
        traceback: Serialize | None,
        exception_text: str,
        traceback_text: str,
        *,
        stimulus_id: str,
    ) -> RecsInstrs:
        for resource, quantity in ts.resource_restrictions.items():
            self.available_resources[resource] += quantity
        self._executing.discard(ts)

        return merge_recs_instructions(
            self.transition_generic_error(
                ts,
                exception,
                traceback,
                exception_text,
                traceback_text,
                stimulus_id=stimulus_id,
            ),
            self._ensure_computing(),
        )

    def _transition_from_resumed(
        self, ts: TaskState, finish: TaskStateState, *, stimulus_id: str
    ) -> RecsInstrs:
        """`resumed` is an intermediate degenerate state which splits further up
        into two states depending on what the last signal / next state is
        intended to be. There are only two viable choices depending on whether
        the task is required to be fetched from another worker `resumed(fetch)`
        or the task shall be computed on this worker `resumed(waiting)`.

        The only viable state transitions ending up here are

        flight -> cancelled -> resumed(waiting)

        or

        executing -> cancelled -> resumed(fetch)

        depending on the origin. Equally, only `fetch`, `waiting` or `released`
        are allowed output states.

        See also `transition_resumed_waiting`
        """
        recs: Recs = {}
        instructions: Instructions = []
        if ts.done:
            next_state = ts._next
            # if the next state is already intended to be waiting or if the
            # coro/thread is still running (ts.done==False), this is a noop
            if ts._next != finish:
                recs, instructions = self.transition_generic_released(
                    ts, stimulus_id=stimulus_id
                )
            assert next_state
            recs[ts] = next_state
        else:
            ts._next = finish
        return recs, instructions

    def transition_resumed_fetch(
        self, ts: TaskState, *, stimulus_id: str
    ) -> RecsInstrs:
        """
        See Worker._transition_from_resumed
        """
        return self._transition_from_resumed(ts, "fetch", stimulus_id=stimulus_id)

    def transition_resumed_missing(
        self, ts: TaskState, *, stimulus_id: str
    ) -> RecsInstrs:
        """
        See Worker._transition_from_resumed
        """
        return self._transition_from_resumed(ts, "missing", stimulus_id=stimulus_id)

    def transition_resumed_waiting(self, ts: TaskState, *, stimulus_id: str):
        """
        See Worker._transition_from_resumed
        """
        return self._transition_from_resumed(ts, "waiting", stimulus_id=stimulus_id)

    def transition_cancelled_fetch(
        self, ts: TaskState, *, stimulus_id: str
    ) -> RecsInstrs:
        if ts.done:
            return {ts: "released"}, []
        elif ts._previous == "flight":
            ts.state = ts._previous
            return {}, []
        else:
            assert ts._previous == "executing"
            return {ts: ("resumed", "fetch")}, []

    def transition_cancelled_resumed(
        self, ts: TaskState, next: TaskStateState, *, stimulus_id: str
    ) -> RecsInstrs:
        ts._next = next
        ts.state = "resumed"
        return {}, []

    def transition_cancelled_waiting(
        self, ts: TaskState, *, stimulus_id: str
    ) -> RecsInstrs:
        if ts.done:
            return {ts: "released"}, []
        elif ts._previous == "executing":
            ts.state = ts._previous
            return {}, []
        else:
            assert ts._previous == "flight"
            return {ts: ("resumed", "waiting")}, []

    def transition_cancelled_forgotten(
        self, ts: TaskState, *, stimulus_id: str
    ) -> RecsInstrs:
        ts._next = "forgotten"
        if not ts.done:
            return {}, []
        return {ts: "released"}, []

    def transition_cancelled_released(
        self, ts: TaskState, *, stimulus_id: str
    ) -> RecsInstrs:
        if not ts.done:
            ts._next = "released"
            return {}, []
        next_state = ts._next
        assert next_state
        self._executing.discard(ts)
        self._in_flight_tasks.discard(ts)

        for resource, quantity in ts.resource_restrictions.items():
            self.available_resources[resource] += quantity

        return merge_recs_instructions(
            self.transition_generic_released(ts, stimulus_id=stimulus_id),
            ({ts: next_state} if next_state != "released" else {}, []),
        )

    def transition_executing_released(
        self, ts: TaskState, *, stimulus_id: str
    ) -> RecsInstrs:
        ts._previous = ts.state
        ts._next = "released"
        # See https://github.com/dask/distributed/pull/5046#discussion_r685093940
        ts.state = "cancelled"
        ts.done = False
        return self._ensure_computing()

    def transition_long_running_memory(
        self, ts: TaskState, value=no_value, *, stimulus_id: str
    ) -> RecsInstrs:
        self.executed_count += 1
        return self.transition_generic_memory(ts, value=value, stimulus_id=stimulus_id)

    def transition_generic_memory(
        self, ts: TaskState, value=no_value, *, stimulus_id: str
    ) -> RecsInstrs:
        if value is no_value and ts.key not in self.data:
            raise RuntimeError(
                f"Tried to transition task {ts} to `memory` without data available"
            )

        if ts.resource_restrictions is not None:
            for resource, quantity in ts.resource_restrictions.items():
                self.available_resources[resource] += quantity

        self._executing.discard(ts)
        self._in_flight_tasks.discard(ts)
        ts.coming_from = None

        instructions: Instructions = []
        try:
            recs = self._put_key_in_memory(ts, value, stimulus_id=stimulus_id)
        except Exception as e:
            msg = error_message(e)
            recs = {ts: tuple(msg.values())}
        else:
            if self.validate:
                assert ts.key in self.data or ts.key in self.actors
            instructions.append(
                self._get_task_finished_msg(ts, stimulus_id=stimulus_id)
            )

        return recs, instructions

    def transition_executing_memory(
        self, ts: TaskState, value=no_value, *, stimulus_id: str
    ) -> RecsInstrs:
        if self.validate:
            assert ts.state == "executing" or ts.key in self.long_running
            assert not ts.waiting_for_data
            assert ts.key not in self.ready

        self._executing.discard(ts)
        self.executed_count += 1
        return merge_recs_instructions(
            self.transition_generic_memory(ts, value=value, stimulus_id=stimulus_id),
            self._ensure_computing(),
        )

    def transition_constrained_executing(
        self, ts: TaskState, *, stimulus_id: str
    ) -> RecsInstrs:
        if self.validate:
            assert not ts.waiting_for_data
            assert ts.key not in self.data
            assert ts.state in READY
            assert ts.key not in self.ready
            for dep in ts.dependencies:
                assert dep.key in self.data or dep.key in self.actors

        ts.state = "executing"
        instr = Execute(key=ts.key, stimulus_id=stimulus_id)
        return {}, [instr]

    def transition_ready_executing(
        self, ts: TaskState, *, stimulus_id: str
    ) -> RecsInstrs:
        if self.validate:
            assert not ts.waiting_for_data
            assert ts.key not in self.data
            assert ts.state in READY
            assert ts.key not in self.ready
            assert all(
                dep.key in self.data or dep.key in self.actors
                for dep in ts.dependencies
            )

        ts.state = "executing"
        instr = Execute(key=ts.key, stimulus_id=stimulus_id)
        return {}, [instr]

    def transition_flight_fetch(self, ts: TaskState, *, stimulus_id: str) -> RecsInstrs:
        # If this transition is called after the flight coroutine has finished,
        # we can reset the task and transition to fetch again. If it is not yet
        # finished, this should be a no-op
        if not ts.done:
            return {}, []

        recommendations: Recs = {}
        ts.state = "fetch"
        ts.coming_from = None
        ts.done = False
        if not ts.who_has:
            recommendations[ts] = "missing"
        else:
            self.data_needed.push(ts)
            for w in ts.who_has:
                self.pending_data_per_worker[w].push(ts)
        return recommendations, []

    def transition_flight_error(
        self,
        ts: TaskState,
        exception: Serialize,
        traceback: Serialize | None,
        exception_text: str,
        traceback_text: str,
        *,
        stimulus_id: str,
    ) -> RecsInstrs:
        self._in_flight_tasks.discard(ts)
        ts.coming_from = None
        return self.transition_generic_error(
            ts,
            exception,
            traceback,
            exception_text,
            traceback_text,
            stimulus_id=stimulus_id,
        )

    def transition_flight_released(
        self, ts: TaskState, *, stimulus_id: str
    ) -> RecsInstrs:
        if ts.done:
            # FIXME: Is this even possible? Would an assert instead be more
            # sensible?
            return self.transition_generic_released(ts, stimulus_id=stimulus_id)
        else:
            ts._previous = "flight"
            ts._next = "released"
            # See https://github.com/dask/distributed/pull/5046#discussion_r685093940
            ts.state = "cancelled"
            return {}, []

    def transition_cancelled_memory(
        self, ts: TaskState, value, *, stimulus_id: str
    ) -> RecsInstrs:
        assert ts._next
        return {ts: ts._next}, []

    def transition_executing_long_running(
        self, ts: TaskState, compute_duration: float, *, stimulus_id: str
    ) -> RecsInstrs:
        ts.state = "long-running"
        self._executing.discard(ts)
        self.long_running.add(ts.key)

        return merge_recs_instructions(
            (
                {},
                [LongRunningMsg(key=ts.key, compute_duration=compute_duration)],
            ),
            self._ensure_computing(),
        )

    def transition_released_memory(
        self, ts: TaskState, value, *, stimulus_id: str
    ) -> RecsInstrs:
        try:
            recs = self._put_key_in_memory(ts, value, stimulus_id=stimulus_id)
        except Exception as e:
            msg = error_message(e)
            recs = {ts: tuple(msg.values())}
            return recs, []
        smsg = AddKeysMsg(keys=[ts.key], stimulus_id=stimulus_id)
        return recs, [smsg]

    def transition_flight_memory(
        self, ts: TaskState, value, *, stimulus_id: str
    ) -> RecsInstrs:
        self._in_flight_tasks.discard(ts)
        ts.coming_from = None
        try:
            recs = self._put_key_in_memory(ts, value, stimulus_id=stimulus_id)
        except Exception as e:
            msg = error_message(e)
            recs = {ts: tuple(msg.values())}
            return recs, []
        smsg = AddKeysMsg(keys=[ts.key], stimulus_id=stimulus_id)
        return recs, [smsg]

    def transition_released_forgotten(
        self, ts: TaskState, *, stimulus_id: str
    ) -> RecsInstrs:
        recommendations: Recs = {}
        # Dependents _should_ be released by the scheduler before this
        if self.validate:
            assert not any(d.state != "forgotten" for d in ts.dependents)
        for dep in ts.dependencies:
            dep.dependents.discard(ts)
            if dep.state == "released" and not dep.dependents:
                recommendations[dep] = "forgotten"

        # Mark state as forgotten in case it is still referenced
        ts.state = "forgotten"
        self.tasks.pop(ts.key, None)
        return recommendations, []

    def _transition(
        self, ts: TaskState, finish: str | tuple, *args, stimulus_id: str, **kwargs
    ) -> RecsInstrs:
        if isinstance(finish, tuple):
            # the concatenated transition path might need to access the tuple
            assert not args
            finish, *args = finish  # type: ignore

        if ts is None or ts.state == finish:
            return {}, []

        start = ts.state
        func = self._transitions_table.get((start, cast(str, finish)))

        if func is not None:
            self._transition_counter += 1
            recs, instructions = func(ts, *args, stimulus_id=stimulus_id, **kwargs)
            self._notify_plugins("transition", ts.key, start, finish, **kwargs)

        elif "released" not in (start, finish):
            # start -> "released" -> finish
            try:
                recs, instructions = self._transition(
                    ts, "released", stimulus_id=stimulus_id
                )
                v = recs.get(ts, (finish, *args))
                v_state: str
                v_args: list | tuple
                if isinstance(v, tuple):
                    v_state, *v_args = v
                else:
                    v_state, v_args = v, ()
                b_recs, b_instructions = self._transition(
                    ts, v_state, *v_args, stimulus_id=stimulus_id
                )
                recs.update(b_recs)
                instructions += b_instructions
            except InvalidTransition:
                raise InvalidTransition(
                    f"Impossible transition from {start} to {finish} for {ts.key}"
                ) from None

        else:
            raise InvalidTransition(
                f"Impossible transition from {start} to {finish} for {ts.key}"
            )

        self.log.append(
            (
                # key
                ts.key,
                # initial
                start,
                # recommended
                finish,
                # final
                ts.state,
                # new recommendations
                {ts.key: new for ts, new in recs.items()},
                stimulus_id,
                time(),
            )
        )
        return recs, instructions

    def transition(
        self, ts: TaskState, finish: str, *, stimulus_id: str, **kwargs
    ) -> None:
        """Transition a key from its current state to the finish state

        Examples
        --------
        >>> self.transition('x', 'waiting')
        {'x': 'processing'}

        Returns
        -------
        Dictionary of recommendations for future transitions

        See Also
        --------
        Scheduler.transitions: transitive version of this function
        """
        recs, instructions = self._transition(
            ts, finish, stimulus_id=stimulus_id, **kwargs
        )
        self._handle_instructions(instructions)
        self.transitions(recs, stimulus_id=stimulus_id)

    def transitions(self, recommendations: Recs, *, stimulus_id: str) -> None:
        """Process transitions until none are left

        This includes feedback from previous transitions and continues until we
        reach a steady state
        """
        instructions = []

        remaining_recs = recommendations.copy()
        tasks = set()
        while remaining_recs:
            ts, finish = remaining_recs.popitem()
            tasks.add(ts)
            a_recs, a_instructions = self._transition(
                ts, finish, stimulus_id=stimulus_id
            )

            remaining_recs.update(a_recs)
            instructions += a_instructions

        if self.validate:
            # Full state validation is very expensive
            for ts in tasks:
                self.validate_task(ts)

        if self.batched_stream.closed():
            logger.debug(
                "BatchedSend closed while transitioning tasks. %d tasks not sent.",
                len(instructions),
            )
        else:
            self._handle_instructions(instructions)

    def handle_stimulus(self, stim: StateMachineEvent) -> None:
        with log_errors():
            self.stimulus_log.append(stim.to_loggable(handled=time()))
            recs, instructions = self.handle_event(stim)
            self.transitions(recs, stimulus_id=stim.stimulus_id)
            self._handle_instructions(instructions)

    def _handle_stimulus_from_future(
        self, future: asyncio.Future[StateMachineEvent | None]
    ) -> None:
        with log_errors():
            # This *should* never raise
            stim = future.result()
        if stim:
            self.handle_stimulus(stim)

    def _handle_instructions(self, instructions: Instructions) -> None:
        # TODO this method is temporary.
        #      See final design: https://github.com/dask/distributed/issues/5894
        for inst in instructions:
            if isinstance(inst, SendMessageToScheduler):
                self.batched_stream.send(inst.to_dict())
            elif isinstance(inst, Execute):
                coro = self.execute(inst.key, stimulus_id=inst.stimulus_id)
                task = asyncio.create_task(coro)
                # TODO track task (at the moment it's fire-and-forget)
                task.add_done_callback(self._handle_stimulus_from_future)
            else:
                raise TypeError(inst)  # pragma: nocover

    def maybe_transition_long_running(
        self, ts: TaskState, *, compute_duration: float, stimulus_id: str
    ):
        if ts.state == "executing":
            self.transition(
                ts,
                "long-running",
                compute_duration=compute_duration,
                stimulus_id=stimulus_id,
            )
            assert ts.state == "long-running"

    def stateof(self, key: str) -> dict[str, Any]:
        ts = self.tasks[key]
        return {
            "executing": ts.state == "executing",
            "waiting_for_data": bool(ts.waiting_for_data),
            "heap": key in pluck(1, self.ready),
            "data": key in self.data,
        }

    def story(self, *keys_or_tasks: str | TaskState) -> list[tuple]:
        """Return all transitions involving one or more tasks"""
        keys = {e.key if isinstance(e, TaskState) else e for e in keys_or_tasks}
        return worker_story(keys, self.log)

<<<<<<< HEAD
    async def get_story(self, keys=None):
        return self.story(*keys)
=======
    def stimulus_story(
        self, *keys_or_tasks: str | TaskState
    ) -> list[StateMachineEvent]:
        """Return all state machine events involving one or more tasks"""
        keys = {e.key if isinstance(e, TaskState) else e for e in keys_or_tasks}
        return [ev for ev in self.stimulus_log if getattr(ev, "key", None) in keys]
>>>>>>> 6a3cbd38

    def ensure_communicating(self) -> None:
        stimulus_id = f"ensure-communicating-{time()}"
        skipped_worker_in_flight = []

        while self.data_needed and (
            len(self.in_flight_workers) < self.total_out_connections
            or self.comm_nbytes < self.comm_threshold_bytes
        ):
            logger.debug(
                "Ensure communicating. Pending: %d. Connections: %d/%d",
                len(self.data_needed),
                len(self.in_flight_workers),
                self.total_out_connections,
            )

            ts = self.data_needed.pop()

            if ts.state != "fetch":
                continue

            workers = [w for w in ts.who_has if w not in self.in_flight_workers]
            if not workers:
                assert ts.priority is not None
                skipped_worker_in_flight.append(ts)
                continue

            host = get_address_host(self.address)
            local = [w for w in workers if get_address_host(w) == host]
            if local:
                worker = random.choice(local)
            else:
                worker = random.choice(list(workers))
            assert worker != self.address

            to_gather, total_nbytes = self.select_keys_for_gather(worker, ts.key)

            self.log.append(
                ("gather-dependencies", worker, to_gather, stimulus_id, time())
            )

            self.comm_nbytes += total_nbytes
            self.in_flight_workers[worker] = to_gather
            recommendations: Recs = {
                self.tasks[d]: ("flight", worker) for d in to_gather
            }
            self.transitions(recommendations, stimulus_id=stimulus_id)

            self.loop.add_callback(
                self.gather_dep,
                worker=worker,
                to_gather=to_gather,
                total_nbytes=total_nbytes,
                stimulus_id=stimulus_id,
            )

        for el in skipped_worker_in_flight:
            self.data_needed.push(el)

    def _get_task_finished_msg(
        self, ts: TaskState, stimulus_id: str
    ) -> TaskFinishedMsg:
        if ts.key not in self.data and ts.key not in self.actors:
            raise RuntimeError(f"Task {ts} not ready")
        typ = ts.type
        if ts.nbytes is None or typ is None:
            try:
                value = self.data[ts.key]
            except KeyError:
                value = self.actors[ts.key]
            ts.nbytes = sizeof(value)
            typ = ts.type = type(value)
            del value
        try:
            typ_serialized = dumps_function(typ)
        except PicklingError:
            # Some types fail pickling (example: _thread.lock objects),
            # send their name as a best effort.
            typ_serialized = pickle.dumps(typ.__name__, protocol=4)
        return TaskFinishedMsg(
            key=ts.key,
            nbytes=ts.nbytes,
            type=typ_serialized,
            typename=typename(typ),
            metadata=ts.metadata,
            thread=self.threads.get(ts.key),
            startstops=ts.startstops,
            stimulus_id=stimulus_id,
        )

    def _put_key_in_memory(self, ts: TaskState, value, *, stimulus_id: str) -> Recs:
        """
        Put a key into memory and set data related task state attributes.
        On success, generate recommendations for dependents.

        This method does not generate any scheduler messages since this method
        cannot distinguish whether it has to be an `add-task` or a
        `task-finished` signal. The caller is required to generate this message
        on success.

        Raises
        ------
        Exception:
            In case the data is put into the in memory buffer and a serialization error
            occurs during spilling, this raises that error. This has to be handled by
            the caller since most callers generate scheduler messages on success (see
            comment above) but we need to signal that this was not successful.

            Can only trigger if distributed.worker.memory.target is enabled, the value
            is individually larger than target * memory_limit, and the task is not an
            actor.
        """
        if ts.key in self.data:
            ts.state = "memory"
            return {}

        recommendations: Recs = {}
        if ts.key in self.actors:
            self.actors[ts.key] = value
        else:
            start = time()
            self.data[ts.key] = value
            stop = time()
            if stop - start > 0.020:
                ts.startstops.append(
                    {"action": "disk-write", "start": start, "stop": stop}
                )

        ts.state = "memory"
        if ts.nbytes is None:
            ts.nbytes = sizeof(value)

        ts.type = type(value)

        for dep in ts.dependents:
            dep.waiting_for_data.discard(ts)
            if not dep.waiting_for_data and dep.state == "waiting":
                self.waiting_for_data_count -= 1
                recommendations[dep] = "ready"

        self.log.append((ts.key, "put-in-memory", stimulus_id, time()))
        return recommendations

    def select_keys_for_gather(self, worker, dep):
        assert isinstance(dep, str)
        deps = {dep}

        total_bytes = self.tasks[dep].get_nbytes()
        L = self.pending_data_per_worker[worker]

        while L:
            ts = L.pop()
            if ts.state != "fetch":
                continue
            if total_bytes + ts.get_nbytes() > self.target_message_size:
                break
            deps.add(ts.key)
            total_bytes += ts.get_nbytes()

        return deps, total_bytes

    @property
    def total_comm_bytes(self):
        warnings.warn(
            "The attribute `Worker.total_comm_bytes` has been renamed to `comm_threshold_bytes`. "
            "Future versions will only support the new name.",
            FutureWarning,
        )
        return self.comm_threshold_bytes

    def _filter_deps_for_fetch(
        self, to_gather_keys: Iterable[str]
    ) -> tuple[set[str], set[str], TaskState | None]:
        """Filter a list of keys before scheduling coroutines to fetch data from workers.

        Returns
        -------
        in_flight_keys:
            The subset of keys in to_gather_keys in state `flight` or `resumed`
        cancelled_keys:
            The subset of tasks in to_gather_keys in state `cancelled` or `memory`
        cause:
            The task to attach startstops of this transfer to
        """
        in_flight_tasks: set[TaskState] = set()
        cancelled_keys: set[str] = set()
        for key in to_gather_keys:
            ts = self.tasks.get(key)
            if ts is None:
                continue

            # At this point, a task has been transitioned fetch->flight
            # flight is only allowed to be transitioned into
            # {memory, resumed, cancelled}
            # resumed and cancelled will block any further transition until this
            # coro has been finished

            if ts.state in ("flight", "resumed"):
                in_flight_tasks.add(ts)
            # If the key is already in memory, the fetch should not happen which
            # is signalled by the cancelled_keys
            elif ts.state in {"cancelled", "memory"}:
                cancelled_keys.add(key)
            else:
                raise RuntimeError(
                    f"Task {ts.key} found in illegal state {ts.state}. "
                    "Only states `flight`, `resumed` and `cancelled` possible."
                )

        # For diagnostics we want to attach the transfer to a single task. this
        # task is typically the next to be executed but since we're fetching
        # tasks for potentially many dependents, an exact match is not possible.
        # If there are no dependents, this is a pure replica fetch
        cause = None
        for ts in in_flight_tasks:
            if ts.dependents:
                cause = next(iter(ts.dependents))
                break
            else:
                cause = ts
        in_flight_keys = {ts.key for ts in in_flight_tasks}
        return in_flight_keys, cancelled_keys, cause

    def _update_metrics_received_data(
        self, start: float, stop: float, data: dict, cause: TaskState, worker: str
    ) -> None:

        total_bytes = sum(self.tasks[key].get_nbytes() for key in data)

        cause.startstops.append(
            {
                "action": "transfer",
                "start": start + self.scheduler_delay,
                "stop": stop + self.scheduler_delay,
                "source": worker,
            }
        )
        duration = (stop - start) or 0.010
        bandwidth = total_bytes / duration
        self.incoming_transfer_log.append(
            {
                "start": start + self.scheduler_delay,
                "stop": stop + self.scheduler_delay,
                "middle": (start + stop) / 2.0 + self.scheduler_delay,
                "duration": duration,
                "keys": {key: self.tasks[key].nbytes for key in data},
                "total": total_bytes,
                "bandwidth": bandwidth,
                "who": worker,
            }
        )
        if total_bytes > 1_000_000:
            self.bandwidth = self.bandwidth * 0.95 + bandwidth * 0.05
            bw, cnt = self.bandwidth_workers[worker]
            self.bandwidth_workers[worker] = (bw + bandwidth, cnt + 1)

            types = set(map(type, data.values()))
            if len(types) == 1:
                [typ] = types
                bw, cnt = self.bandwidth_types[typ]
                self.bandwidth_types[typ] = (bw + bandwidth, cnt + 1)

        if self.digests is not None:
            self.digests["transfer-bandwidth"].add(total_bytes / duration)
            self.digests["transfer-duration"].add(duration)
        self.counters["transfer-count"].add(len(data))
        self.incoming_count += 1

    async def gather_dep(
        self,
        worker: str,
        to_gather: Iterable[str],
        total_nbytes: int,
        *,
        stimulus_id: str,
    ) -> None:
        """Gather dependencies for a task from a worker who has them

        Parameters
        ----------
        worker : str
            Address of worker to gather dependencies from
        to_gather : list
            Keys of dependencies to gather from worker -- this is not
            necessarily equivalent to the full list of dependencies of ``dep``
            as some dependencies may already be present on this worker.
        total_nbytes : int
            Total number of bytes for all the dependencies in to_gather combined
        """
        if self.status not in Status.ANY_RUNNING:  # type: ignore
            return

        recommendations: Recs = {}
        with log_errors():
            response = {}
            to_gather_keys: set[str] = set()
            cancelled_keys: set[str] = set()
            try:
                to_gather_keys, cancelled_keys, cause = self._filter_deps_for_fetch(
                    to_gather
                )

                if not to_gather_keys:
                    self.log.append(
                        ("nothing-to-gather", worker, to_gather, stimulus_id, time())
                    )
                    return

                assert cause
                # Keep namespace clean since this func is long and has many
                # dep*, *ts* variables
                del to_gather

                self.log.append(
                    ("request-dep", worker, to_gather_keys, stimulus_id, time())
                )
                logger.debug(
                    "Request %d keys for task %s from %s",
                    len(to_gather_keys),
                    cause,
                    worker,
                )

                start = time()
                response = await get_data_from_worker(
                    self.rpc, to_gather_keys, worker, who=self.address
                )
                stop = time()
                if response["status"] == "busy":
                    return

                self._update_metrics_received_data(
                    start=start,
                    stop=stop,
                    data=response["data"],
                    cause=cause,
                    worker=worker,
                )
                self.log.append(
                    ("receive-dep", worker, set(response["data"]), stimulus_id, time())
                )

            except OSError:
                logger.exception("Worker stream died during communication: %s", worker)
                has_what = self.has_what.pop(worker)
                self.pending_data_per_worker.pop(worker)
                self.log.append(
                    ("receive-dep-failed", worker, has_what, stimulus_id, time())
                )
                for d in has_what:
                    ts = self.tasks[d]
                    ts.who_has.remove(worker)

            except Exception as e:
                logger.exception(e)
                if self.batched_stream and LOG_PDB:
                    import pdb

                    pdb.set_trace()
                msg = error_message(e)
                for k in self.in_flight_workers[worker]:
                    ts = self.tasks[k]
                    recommendations[ts] = tuple(msg.values())
                raise
            finally:
                self.comm_nbytes -= total_nbytes
                busy = response.get("status", "") == "busy"
                data = response.get("data", {})

                if busy:
                    self.log.append(
                        ("busy-gather", worker, to_gather_keys, stimulus_id, time())
                    )

                for d in self.in_flight_workers.pop(worker):
                    ts = self.tasks[d]
                    ts.done = True
                    if d in cancelled_keys:
                        if ts.state == "cancelled":
                            recommendations[ts] = "released"
                        else:
                            recommendations[ts] = "fetch"
                    elif d in data:
                        recommendations[ts] = ("memory", data[d])
                    elif busy:
                        recommendations[ts] = "fetch"
                    elif ts not in recommendations:
                        ts.who_has.discard(worker)
                        self.has_what[worker].discard(ts.key)
                        self.log.append((d, "missing-dep", stimulus_id, time()))
                        self.batched_stream.send(
                            {
                                "op": "missing-data",
                                "errant_worker": worker,
                                "key": d,
                                "stimulus_id": stimulus_id,
                            }
                        )
                        recommendations[ts] = "fetch" if ts.who_has else "missing"
                del data, response
                self.transitions(recommendations, stimulus_id=stimulus_id)

                if not busy:
                    self.repetitively_busy = 0
                else:
                    # Exponential backoff to avoid hammering scheduler/worker
                    self.repetitively_busy += 1
                    await asyncio.sleep(0.100 * 1.5**self.repetitively_busy)

                    await self.query_who_has(*to_gather_keys)

                self.ensure_communicating()

    async def find_missing(self) -> None:
        with log_errors():
            if not self._missing_dep_flight:
                return
            try:
                if self.validate:
                    for ts in self._missing_dep_flight:
                        assert not ts.who_has

                stimulus_id = f"find-missing-{time()}"
                who_has = await retry_operation(
                    self.scheduler.who_has,
                    keys=[ts.key for ts in self._missing_dep_flight],
                )
                who_has = {k: v for k, v in who_has.items() if v}
                self.update_who_has(who_has)
                recommendations: Recs = {}
                for ts in self._missing_dep_flight:
                    if ts.who_has:
                        recommendations[ts] = "fetch"
                self.transitions(recommendations, stimulus_id=stimulus_id)

            finally:
                # This is quite arbitrary but the heartbeat has scaling implemented
                self.periodic_callbacks[
                    "find-missing"
                ].callback_time = self.periodic_callbacks["heartbeat"].callback_time
                self.ensure_communicating()

    async def query_who_has(self, *deps: str) -> dict[str, Collection[str]]:
        with log_errors():
            who_has = await retry_operation(self.scheduler.who_has, keys=deps)
            self.update_who_has(who_has)
            return who_has

    def update_who_has(self, who_has: dict[str, Collection[str]]) -> None:
        try:
            for dep, workers in who_has.items():
                if not workers:
                    continue

                if dep in self.tasks:
                    dep_ts = self.tasks[dep]
                    if self.address in workers and self.tasks[dep].state != "memory":
                        logger.debug(
                            "Scheduler claims worker %s holds data for task %s which is not true.",
                            self.name,
                            dep,
                        )
                        # Do not mutate the input dict. That's rude
                        workers = set(workers) - {self.address}
                    dep_ts.who_has.update(workers)

                    for worker in workers:
                        self.has_what[worker].add(dep)
                        self.pending_data_per_worker[worker].push(dep_ts)
        except Exception as e:  # pragma: no cover
            logger.exception(e)
            if LOG_PDB:
                import pdb

                pdb.set_trace()
            raise

    def handle_steal_request(self, key: str, stimulus_id: str) -> None:
        # There may be a race condition between stealing and releasing a task.
        # In this case the self.tasks is already cleared. The `None` will be
        # registered as `already-computing` on the other end
        ts = self.tasks.get(key)
        state = ts.state if ts is not None else None

        response = {
            "op": "steal-response",
            "key": key,
            "state": state,
            "stimulus_id": stimulus_id,
        }
        self.batched_stream.send(response)

        if state in READY | {"waiting"}:
            assert ts
            # If task is marked as "constrained" we haven't yet assigned it an
            # `available_resources` to run on, that happens in
            # `transition_constrained_executing`
            self.transition(ts, "released", stimulus_id=stimulus_id)

    def handle_worker_status_change(self, status: str, stimulus_id: str) -> None:
        new_status = Status.lookup[status]  # type: ignore

        if (
            new_status == Status.closing_gracefully
            and self._status not in Status.ANY_RUNNING  # type: ignore
        ):
            logger.error(
                "Invalid Worker.status transition: %s -> %s", self._status, new_status
            )
            # Reiterate the current status to the scheduler to restore sync
            self._send_worker_status_change(stimulus_id)
        else:
            # Update status and send confirmation to the Scheduler (see status.setter)
            self.status = new_status

    def release_key(
        self,
        key: str,
        cause: TaskState | None = None,
        report: bool = True,
        *,
        stimulus_id: str,
    ) -> None:
        try:
            if self.validate:
                assert not isinstance(key, TaskState)
            ts = self.tasks[key]
            # needed for legacy notification support
            state_before = ts.state
            ts.state = "released"

            logger.debug(
                "Release key %s",
                {"key": key, "cause": cause, "stimulus_id": stimulus_id},
            )
            if cause:
                self.log.append(
                    (key, "release-key", {"cause": cause}, stimulus_id, time())
                )
            else:
                self.log.append((key, "release-key", stimulus_id, time()))
            if key in self.data:
                try:
                    del self.data[key]
                except FileNotFoundError:
                    logger.error("Tried to delete %s but no file found", exc_info=True)
            if key in self.actors:
                del self.actors[key]

            for worker in ts.who_has:
                self.has_what[worker].discard(ts.key)
            ts.who_has.clear()

            if key in self.threads:
                del self.threads[key]

            if ts.resource_restrictions is not None:
                if ts.state == "executing":
                    for resource, quantity in ts.resource_restrictions.items():
                        self.available_resources[resource] += quantity

            for d in ts.dependencies:
                ts.waiting_for_data.discard(d)
                d.waiters.discard(ts)

            ts.waiting_for_data.clear()
            ts.nbytes = None
            ts._previous = None
            ts._next = None
            ts.done = False

            self._executing.discard(ts)
            self._in_flight_tasks.discard(ts)

            self._notify_plugins(
                "release_key", key, state_before, cause, stimulus_id, report
            )
        except CommClosedError:
            # Batched stream send might raise if it was already closed
            pass
        except Exception as e:  # pragma: no cover
            logger.exception(e)
            if LOG_PDB:
                import pdb

                pdb.set_trace()
            raise

    ################
    # Execute Task #
    ################

    def run(self, comm, function, args=(), wait=True, kwargs=None):
        return run(self, comm, function=function, args=args, kwargs=kwargs, wait=wait)

    def run_coroutine(self, comm, function, args=(), kwargs=None, wait=True):
        return run(self, comm, function=function, args=args, kwargs=kwargs, wait=wait)

    async def plugin_add(
        self,
        plugin: WorkerPlugin | bytes,
        name: str | None = None,
        catch_errors: bool = True,
    ) -> dict[str, Any]:
        with log_errors(pdb=False):
            if isinstance(plugin, bytes):
                # Note: historically we have accepted duck-typed classes that don't
                # inherit from WorkerPlugin. Don't do `assert isinstance`.
                plugin = cast("WorkerPlugin", pickle.loads(plugin))

            if name is None:
                name = _get_plugin_name(plugin)

            assert name

            if name in self.plugins:
                await self.plugin_remove(name=name)

            self.plugins[name] = plugin

            logger.info("Starting Worker plugin %s" % name)
            if hasattr(plugin, "setup"):
                try:
                    result = plugin.setup(worker=self)
                    if isawaitable(result):
                        result = await result
                except Exception as e:
                    if not catch_errors:
                        raise
                    msg = error_message(e)
                    return cast("dict[str, Any]", msg)

            return {"status": "OK"}

    async def plugin_remove(self, name: str) -> dict[str, Any]:
        with log_errors(pdb=False):
            logger.info(f"Removing Worker plugin {name}")
            try:
                plugin = self.plugins.pop(name)
                if hasattr(plugin, "teardown"):
                    result = plugin.teardown(worker=self)
                    if isawaitable(result):
                        result = await result
            except Exception as e:
                msg = error_message(e)
                return cast("dict[str, Any]", msg)

            return {"status": "OK"}

    async def actor_execute(
        self,
        actor=None,
        function=None,
        args=(),
        kwargs: dict | None = None,
    ) -> dict[str, Any]:
        kwargs = kwargs or {}
        separate_thread = kwargs.pop("separate_thread", True)
        key = actor
        actor = self.actors[key]
        func = getattr(actor, function)
        name = key_split(key) + "." + function

        try:
            if iscoroutinefunction(func):
                result = await func(*args, **kwargs)
            elif separate_thread:
                result = await self.loop.run_in_executor(
                    self.executors["actor"],
                    apply_function_actor,
                    func,
                    args,
                    kwargs,
                    self.execution_state,
                    name,
                    self.active_threads,
                    self.active_threads_lock,
                )
            else:
                result = func(*args, **kwargs)
            return {"status": "OK", "result": to_serialize(result)}
        except Exception as ex:
            return {"status": "error", "exception": to_serialize(ex)}

    def actor_attribute(self, actor=None, attribute=None) -> dict[str, Any]:
        try:
            value = getattr(self.actors[actor], attribute)
            return {"status": "OK", "result": to_serialize(value)}
        except Exception as ex:
            return {"status": "error", "exception": to_serialize(ex)}

    async def _maybe_deserialize_task(
        self, ts: TaskState, *, stimulus_id: str
    ) -> tuple[Callable, tuple, dict[str, Any]] | None:
        if ts.run_spec is None:
            return None
        try:
            start = time()
            # Offload deserializing large tasks
            if sizeof(ts.run_spec) > OFFLOAD_THRESHOLD:
                function, args, kwargs = await offload(_deserialize, *ts.run_spec)
            else:
                function, args, kwargs = _deserialize(*ts.run_spec)
            stop = time()

            if stop - start > 0.010:
                ts.startstops.append(
                    {"action": "deserialize", "start": start, "stop": stop}
                )
            return function, args, kwargs
        except Exception as e:
            logger.error("Could not deserialize task", exc_info=True)
            self.log.append((ts.key, "deserialize-error", stimulus_id, time()))
            emsg = error_message(e)
            del emsg["status"]  # type: ignore
            self.transition(
                ts,
                "error",
                **emsg,
                stimulus_id=stimulus_id,
            )
            raise

    def _ensure_computing(self) -> RecsInstrs:
        if self.status in (Status.paused, Status.closing_gracefully):
            return {}, []

        recs: Recs = {}
        while self.constrained and len(self._executing) < self.nthreads:
            key = self.constrained[0]
            ts = self.tasks.get(key, None)
            if ts is None or ts.state != "constrained":
                self.constrained.popleft()
                continue

            # There may be duplicates in the self.constrained and self.ready queues.
            # This happens if a task:
            # 1. is assigned to a Worker and transitioned to ready (heappush)
            # 2. is stolen (no way to pop from heap, the task stays there)
            # 3. is assigned to the worker again (heappush again)
            if ts in recs:
                continue

            if any(
                self.available_resources[resource] < needed
                for resource, needed in ts.resource_restrictions.items()
            ):
                break

            self.constrained.popleft()
            for resource, needed in ts.resource_restrictions.items():
                self.available_resources[resource] -= needed

            recs[ts] = "executing"
            self._executing.add(ts)

        while self.ready and len(self._executing) < self.nthreads:
            _, key = heapq.heappop(self.ready)
            ts = self.tasks.get(key)
            if ts is None:
                # It is possible for tasks to be released while still remaining on
                # `ready`. The scheduler might have re-routed to a new worker and
                # told this worker to release. If the task has "disappeared", just
                # continue through the heap.
                continue

            if key in self.data:
                # See comment above about duplicates
                if self.validate:
                    assert ts not in recs or recs[ts] == "memory"
                recs[ts] = "memory"
            elif ts.state in READY:
                # See comment above about duplicates
                if self.validate:
                    assert ts not in recs or recs[ts] == "executing"
                recs[ts] = "executing"
                self._executing.add(ts)

        return recs, []

    async def execute(self, key: str, *, stimulus_id: str) -> StateMachineEvent | None:
        if self.status in {Status.closing, Status.closed, Status.closing_gracefully}:
            return None
        ts = self.tasks.get(key)
        if not ts:
            return None
        if ts.state == "cancelled":
            logger.debug(
                "Trying to execute task %s which is not in executing state anymore",
                ts,
            )
            return AlreadyCancelledEvent(key=ts.key, stimulus_id=stimulus_id)

        try:
            if self.validate:
                assert not ts.waiting_for_data
                assert ts.state == "executing"
                assert ts.run_spec is not None

            function, args, kwargs = await self._maybe_deserialize_task(  # type: ignore
                ts, stimulus_id=stimulus_id
            )

            args2, kwargs2 = self._prepare_args_for_execution(ts, args, kwargs)

            try:
                executor = ts.annotations["executor"]  # type: ignore
            except (TypeError, KeyError):
                executor = "default"
            try:
                e = self.executors[executor]
            except KeyError:
                raise ValueError(
                    f"Invalid executor {executor!r}; "
                    f"expected one of: {sorted(self.executors)}"
                )

            self.active_keys.add(key)
            try:
                ts.start_time = time()
                if iscoroutinefunction(function):
                    result = await apply_function_async(
                        function,
                        args2,
                        kwargs2,
                        self.scheduler_delay,
                    )
                elif "ThreadPoolExecutor" in str(type(e)):
                    result = await self.loop.run_in_executor(
                        e,
                        apply_function,
                        function,
                        args2,
                        kwargs2,
                        self.execution_state,
                        key,
                        self.active_threads,
                        self.active_threads_lock,
                        self.scheduler_delay,
                    )
                else:
                    result = await self.loop.run_in_executor(
                        e,
                        apply_function_simple,
                        function,
                        args2,
                        kwargs2,
                        self.scheduler_delay,
                    )
            finally:
                self.active_keys.discard(key)

            self.threads[key] = result["thread"]

            if result["op"] == "task-finished":
                if self.digests is not None:
                    self.digests["task-duration"].add(result["stop"] - result["start"])
                return ExecuteSuccessEvent(
                    key=key,
                    value=result["result"],
                    start=result["start"],
                    stop=result["stop"],
                    nbytes=result["nbytes"],
                    type=result["type"],
                    stimulus_id=f"task-finished-{time()}",
                )

            if isinstance(result["actual-exception"], Reschedule):
                return RescheduleEvent(key=ts.key, stimulus_id=stimulus_id)

            logger.warning(
                "Compute Failed\n"
                "Key:       %s\n"
                "Function:  %s\n"
                "args:      %s\n"
                "kwargs:    %s\n"
                "Exception: %r\n",
                key,
                str(funcname(function))[:1000],
                convert_args_to_str(args2, max_len=1000),
                convert_kwargs_to_str(kwargs2, max_len=1000),
                result["exception_text"],
            )
            return ExecuteFailureEvent(
                key=key,
                start=result["start"],
                stop=result["stop"],
                exception=result["exception"],
                traceback=result["traceback"],
                exception_text=result["exception_text"],
                traceback_text=result["traceback_text"],
                stimulus_id=f"task-erred-{time()}",
            )

        except Exception as exc:
            logger.error("Exception during execution of task %s.", key, exc_info=True)
            msg = error_message(exc)
            return ExecuteFailureEvent(
                key=key,
                start=None,
                stop=None,
                exception=msg["exception"],
                traceback=msg["traceback"],
                exception_text=msg["exception_text"],
                traceback_text=msg["traceback_text"],
                stimulus_id=f"task-erred-{time()}",
            )

    @functools.singledispatchmethod
    def handle_event(self, ev: StateMachineEvent) -> RecsInstrs:
        raise TypeError(ev)  # pragma: nocover

    @handle_event.register
    def _(self, ev: UnpauseEvent) -> RecsInstrs:
        """Emerge from paused status. Do not send this event directly. Instead, just set
        Worker.status back to running.
        """
        assert self.status == Status.running
        self.ensure_communicating()
        return self._ensure_computing()

    @handle_event.register
    def _(self, ev: CancelComputeEvent) -> RecsInstrs:
        """Scheduler requested to cancel a task"""
        ts = self.tasks.get(ev.key)
        if not ts or ts.state not in READY | {"waiting"}:
            return {}, []

        self.log.append((ev.key, "cancel-compute", ev.stimulus_id, time()))
        # All possible dependents of ts should not be in state Processing on
        # scheduler side and therefore should not be assigned to a worker, yet.
        assert not ts.dependents
        return {ts: "released"}, []

    @handle_event.register
    def _(self, ev: AlreadyCancelledEvent) -> RecsInstrs:
        """Task is already cancelled by the time execute() runs"""
        # key *must* be still in tasks. Releasing it directly is forbidden
        # without going through cancelled
        ts = self.tasks.get(ev.key)  # type: ignore
        assert ts, self.story(ev.key)
        ts.done = True
        return {ts: "released"}, []

    @handle_event.register
    def _(self, ev: ExecuteSuccessEvent) -> RecsInstrs:
        """Task completed successfully"""
        # key *must* be still in tasks. Releasing it directly is forbidden
        # without going through cancelled
        ts = self.tasks.get(ev.key)  # type: ignore
        assert ts, self.story(ev.key)

        ts.done = True
        ts.startstops.append({"action": "compute", "start": ev.start, "stop": ev.stop})
        ts.nbytes = ev.nbytes
        ts.type = ev.type
        return {ts: ("memory", ev.value)}, []

    @handle_event.register
    def _(self, ev: ExecuteFailureEvent) -> RecsInstrs:
        """Task execution failed"""
        # key *must* be still in tasks. Releasing it directly is forbidden
        # without going through cancelled
        ts = self.tasks.get(ev.key)  # type: ignore
        assert ts, self.story(ev.key)

        ts.done = True
        if ev.start is not None and ev.stop is not None:
            ts.startstops.append(
                {"action": "compute", "start": ev.start, "stop": ev.stop}
            )

        return {
            ts: (
                "error",
                ev.exception,
                ev.traceback,
                ev.exception_text,
                ev.traceback_text,
            )
        }, []

    @handle_event.register
    def _(self, ev: RescheduleEvent) -> RecsInstrs:
        """Task raised Reschedule exception while it was running"""
        # key *must* be still in tasks. Releasing it directly is forbidden
        # without going through cancelled
        ts = self.tasks.get(ev.key)  # type: ignore
        assert ts, self.story(ev.key)
        return {ts: "rescheduled"}, []

    def _prepare_args_for_execution(
        self, ts: TaskState, args: tuple, kwargs: dict[str, Any]
    ) -> tuple[tuple, dict[str, Any]]:
        start = time()
        data = {}
        for dep in ts.dependencies:
            k = dep.key
            try:
                data[k] = self.data[k]
            except KeyError:
                from distributed.actor import Actor  # TODO: create local actor

                data[k] = Actor(type(self.actors[k]), self.address, k, self)
        args2 = pack_data(args, data, key_types=(bytes, str))
        kwargs2 = pack_data(kwargs, data, key_types=(bytes, str))
        stop = time()
        if stop - start > 0.005:
            ts.startstops.append({"action": "disk-read", "start": start, "stop": stop})
            if self.digests is not None:
                self.digests["disk-load-duration"].add(stop - start)
        return args2, kwargs2

    ##################
    # Administrative #
    ##################
    def cycle_profile(self) -> None:
        now = time() + self.scheduler_delay
        prof, self.profile_recent = self.profile_recent, profile.create()
        self.profile_history.append((now, prof))

        self.profile_keys_history.append((now, dict(self.profile_keys)))
        self.profile_keys.clear()

    def trigger_profile(self) -> None:
        """
        Get a frame from all actively computing threads

        Merge these frames into existing profile counts
        """
        if not self.active_threads:  # hope that this is thread-atomic?
            return
        start = time()
        with self.active_threads_lock:
            active_threads = self.active_threads.copy()
        frames = sys._current_frames()
        frames = {ident: frames[ident] for ident in active_threads}
        llframes = {}
        if self.low_level_profiler:
            llframes = {ident: profile.ll_get_stack(ident) for ident in active_threads}
        for ident, frame in frames.items():
            if frame is not None:
                key = key_split(active_threads[ident])
                llframe = llframes.get(ident)

                state = profile.process(
                    frame, True, self.profile_recent, stop="distributed/worker.py"
                )
                profile.llprocess(llframe, None, state)
                profile.process(
                    frame, True, self.profile_keys[key], stop="distributed/worker.py"
                )

        stop = time()
        if self.digests is not None:
            self.digests["profile-duration"].add(stop - start)

    async def get_profile(
        self,
        start=None,
        stop=None,
        key=None,
        server: bool = False,
    ):
        now = time() + self.scheduler_delay
        if server:
            history = self.io_loop.profile
        elif key is None:
            history = self.profile_history
        else:
            history = [(t, d[key]) for t, d in self.profile_keys_history if key in d]

        if start is None:
            istart = 0
        else:
            istart = bisect.bisect_left(history, (start,))

        if stop is None:
            istop = None
        else:
            istop = bisect.bisect_right(history, (stop,)) + 1
            if istop >= len(history):
                istop = None  # include end

        if istart == 0 and istop is None:
            history = list(history)
        else:
            iistop = len(history) if istop is None else istop
            history = [history[i] for i in range(istart, iistop)]

        prof = profile.merge(*pluck(1, history))

        if not history:
            return profile.create()

        if istop is None and (start is None or start < now):
            if key is None:
                recent = self.profile_recent
            else:
                recent = self.profile_keys[key]
            prof = profile.merge(prof, recent)

        return prof

    async def get_profile_metadata(
        self, start: float = 0, stop: float | None = None
    ) -> dict[str, Any]:
        add_recent = stop is None
        now = time() + self.scheduler_delay
        stop = stop or now
        result = {
            "counts": [
                (t, d["count"]) for t, d in self.profile_history if start < t < stop
            ],
            "keys": [
                (t, {k: d["count"] for k, d in v.items()})
                for t, v in self.profile_keys_history
                if start < t < stop
            ],
        }
        if add_recent:
            result["counts"].append((now, self.profile_recent["count"]))
            result["keys"].append(
                (now, {k: v["count"] for k, v in self.profile_keys.items()})
            )
        return result

    def get_call_stack(self, keys: Collection[str] | None = None) -> dict[str, Any]:
        with self.active_threads_lock:
            sys_frames = sys._current_frames()
            frames = {key: sys_frames[tid] for tid, key in self.active_threads.items()}
        if keys is not None:
            frames = {key: frames[key] for key in keys if key in frames}

        return {key: profile.call_stack(frame) for key, frame in frames.items()}

    def _notify_plugins(self, method_name, *args, **kwargs):
        for name, plugin in self.plugins.items():
            if hasattr(plugin, method_name):
                if method_name == "release_key":
                    warnings.warn(
                        "The `WorkerPlugin.release_key` hook is deprecated and will be "
                        "removed in a future version. A similar event can now be "
                        "caught by filtering for a `finish=='released'` event in the "
                        "`WorkerPlugin.transition` hook.",
                        FutureWarning,
                    )

                try:
                    getattr(plugin, method_name)(*args, **kwargs)
                except Exception:
                    logger.info(
                        "Plugin '%s' failed with exception", name, exc_info=True
                    )

    async def benchmark_disk(self) -> dict[str, float]:
        return await self.loop.run_in_executor(
            self.executor, benchmark_disk, self.local_directory
        )

    async def benchmark_memory(self) -> dict[str, float]:
        return await self.loop.run_in_executor(self.executor, benchmark_memory)

    async def benchmark_network(self, address: str) -> dict[str, float]:
        return await benchmark_network(rpc=self.rpc, address=address)

    ##############
    # Validation #
    ##############

    def validate_task_memory(self, ts):
        assert ts.key in self.data or ts.key in self.actors
        assert isinstance(ts.nbytes, int)
        assert not ts.waiting_for_data
        assert ts.key not in self.ready
        assert ts.state == "memory"

    def validate_task_executing(self, ts):
        assert ts.state == "executing"
        assert ts.run_spec is not None
        assert ts.key not in self.data
        assert not ts.waiting_for_data
        for dep in ts.dependencies:
            assert dep.state == "memory", self.story(dep)
            assert dep.key in self.data or dep.key in self.actors

    def validate_task_ready(self, ts):
        assert ts.key in pluck(1, self.ready)
        assert ts.key not in self.data
        assert ts.state != "executing"
        assert not ts.done
        assert not ts.waiting_for_data
        assert all(
            dep.key in self.data or dep.key in self.actors for dep in ts.dependencies
        )

    def validate_task_waiting(self, ts):
        assert ts.key not in self.data
        assert ts.state == "waiting"
        assert not ts.done
        if ts.dependencies and ts.run_spec:
            assert not all(dep.key in self.data for dep in ts.dependencies)

    def validate_task_flight(self, ts):
        assert ts.key not in self.data
        assert ts in self._in_flight_tasks
        assert not any(dep.key in self.ready for dep in ts.dependents)
        assert ts.coming_from
        assert ts.coming_from in self.in_flight_workers
        assert ts.key in self.in_flight_workers[ts.coming_from]

    def validate_task_fetch(self, ts):
        assert ts.key not in self.data
        assert self.address not in ts.who_has
        assert not ts.done
        assert ts in self.data_needed
        assert ts.who_has

        for w in ts.who_has:
            assert ts.key in self.has_what[w]
            assert ts in self.pending_data_per_worker[w]

    def validate_task_missing(self, ts):
        assert ts.key not in self.data
        assert not ts.who_has
        assert not ts.done
        assert not any(ts.key in has_what for has_what in self.has_what.values())
        assert ts in self._missing_dep_flight

    def validate_task_cancelled(self, ts):
        assert ts.key not in self.data
        assert ts._previous
        assert ts._next

    def validate_task_resumed(self, ts):
        assert ts.key not in self.data
        assert ts._next
        assert ts._previous

    def validate_task_released(self, ts):
        assert ts.key not in self.data
        assert not ts._next
        assert not ts._previous
        assert ts not in self._executing
        assert ts not in self._in_flight_tasks
        assert ts not in self._missing_dep_flight
        assert ts not in self._missing_dep_flight
        assert not any(ts.key in has_what for has_what in self.has_what.values())
        assert not ts.waiting_for_data
        assert not ts.done
        assert not ts.exception
        assert not ts.traceback

    def validate_task(self, ts):
        try:
            if ts.key in self.tasks:
                assert self.tasks[ts.key] == ts
            if ts.state == "memory":
                self.validate_task_memory(ts)
            elif ts.state == "waiting":
                self.validate_task_waiting(ts)
            elif ts.state == "missing":
                self.validate_task_missing(ts)
            elif ts.state == "cancelled":
                self.validate_task_cancelled(ts)
            elif ts.state == "resumed":
                self.validate_task_resumed(ts)
            elif ts.state == "ready":
                self.validate_task_ready(ts)
            elif ts.state == "executing":
                self.validate_task_executing(ts)
            elif ts.state == "flight":
                self.validate_task_flight(ts)
            elif ts.state == "fetch":
                self.validate_task_fetch(ts)
            elif ts.state == "released":
                self.validate_task_released(ts)
        except Exception as e:
            logger.exception(e)
            if LOG_PDB:
                import pdb

                pdb.set_trace()

            raise AssertionError(
                f"Invalid TaskState encountered for {ts!r}.\nStory:\n{self.story(ts)}\n"
            ) from e

    def validate_state(self):
        if self.status not in Status.ANY_RUNNING:
            return
        try:
            assert self.executing_count >= 0
            waiting_for_data_count = 0
            for ts in self.tasks.values():
                assert ts.state is not None
                # check that worker has task
                for worker in ts.who_has:
                    assert ts.key in self.has_what[worker]
                # check that deps have a set state and that dependency<->dependent links
                # are there
                for dep in ts.dependencies:
                    # self.tasks was just a dict of tasks
                    # and this check was originally that the key was in `task_state`
                    # so we may have popped the key out of `self.tasks` but the
                    # dependency can still be in `memory` before GC grabs it...?
                    # Might need better bookkeeping
                    assert dep.state is not None
                    assert ts in dep.dependents, ts
                if ts.waiting_for_data:
                    waiting_for_data_count += 1
                for ts_wait in ts.waiting_for_data:
                    assert ts_wait.key in self.tasks
                    assert (
                        ts_wait.state
                        in READY | {"executing", "flight", "fetch", "missing"}
                        or ts_wait in self._missing_dep_flight
                        or ts_wait.who_has.issubset(self.in_flight_workers)
                    ), (ts, ts_wait, self.story(ts), self.story(ts_wait))
            assert self.waiting_for_data_count == waiting_for_data_count
            for worker, keys in self.has_what.items():
                for k in keys:
                    assert worker in self.tasks[k].who_has

            for ts in self.tasks.values():
                self.validate_task(ts)

        except Exception as e:
            self.loop.add_callback(self.close)
            logger.exception(e)
            if LOG_PDB:
                import pdb

                pdb.set_trace()
            raise

    #######################################
    # Worker Clients (advanced workloads) #
    #######################################

    @property
    def client(self) -> Client:
        with self._lock:
            if self._client:
                return self._client
            else:
                return self._get_client()

    def _get_client(self, timeout: float | None = None) -> Client:
        """Get local client attached to this worker

        If no such client exists, create one

        See Also
        --------
        get_client
        """

        if timeout is None:
            timeout = dask.config.get("distributed.comm.timeouts.connect")

        timeout = parse_timedelta(timeout, "s")

        try:
            from distributed.client import default_client

            client = default_client()
        except ValueError:  # no clients found, need to make a new one
            pass
        else:
            # must be lazy import otherwise cyclic import
            from distributed.deploy.cluster import Cluster

            if (
                client.scheduler
                and client.scheduler.address == self.scheduler.address
                # The below conditions should only happen in case a second
                # cluster is alive, e.g. if a submitted task spawned its onwn
                # LocalCluster, see gh4565
                or (
                    isinstance(client._start_arg, str)
                    and client._start_arg == self.scheduler.address
                    or isinstance(client._start_arg, Cluster)
                    and client._start_arg.scheduler_address == self.scheduler.address
                )
            ):
                self._client = client

        if not self._client:
            from distributed.client import Client

            asynchronous = in_async_call(self.loop)
            self._client = Client(
                self.scheduler,
                loop=self.loop,
                security=self.security,
                set_as_default=True,
                asynchronous=asynchronous,
                direct_to_workers=True,
                name="worker",
                timeout=timeout,
            )
            Worker._initialized_clients.add(self._client)
            if not asynchronous:
                assert self._client.status == "running"

        return self._client

    def get_current_task(self) -> str:
        """Get the key of the task we are currently running

        This only makes sense to run within a task

        Examples
        --------
        >>> from dask.distributed import get_worker
        >>> def f():
        ...     return get_worker().get_current_task()

        >>> future = client.submit(f)  # doctest: +SKIP
        >>> future.result()  # doctest: +SKIP
        'f-1234'

        See Also
        --------
        get_worker
        """
        return self.active_threads[threading.get_ident()]


def get_worker() -> Worker:
    """Get the worker currently running this task

    Examples
    --------
    >>> def f():
    ...     worker = get_worker()  # The worker on which this task is running
    ...     return worker.address

    >>> future = client.submit(f)  # doctest: +SKIP
    >>> future.result()  # doctest: +SKIP
    'tcp://127.0.0.1:47373'

    See Also
    --------
    get_client
    worker_client
    """
    try:
        return thread_state.execution_state["worker"]
    except AttributeError:
        try:
            return first(
                w
                for w in Worker._instances
                if w.status in Status.ANY_RUNNING  # type: ignore
            )
        except StopIteration:
            raise ValueError("No workers found")


def get_client(address=None, timeout=None, resolve_address=True) -> Client:
    """Get a client while within a task.

    This client connects to the same scheduler to which the worker is connected

    Parameters
    ----------
    address : str, optional
        The address of the scheduler to connect to. Defaults to the scheduler
        the worker is connected to.
    timeout : int or str
        Timeout (in seconds) for getting the Client. Defaults to the
        ``distributed.comm.timeouts.connect`` configuration value.
    resolve_address : bool, default True
        Whether to resolve `address` to its canonical form.

    Returns
    -------
    Client

    Examples
    --------
    >>> def f():
    ...     client = get_client(timeout="10s")
    ...     futures = client.map(lambda x: x + 1, range(10))  # spawn many tasks
    ...     results = client.gather(futures)
    ...     return sum(results)

    >>> future = client.submit(f)  # doctest: +SKIP
    >>> future.result()  # doctest: +SKIP
    55

    See Also
    --------
    get_worker
    worker_client
    secede
    """

    if timeout is None:
        timeout = dask.config.get("distributed.comm.timeouts.connect")

    timeout = parse_timedelta(timeout, "s")

    if address and resolve_address:
        address = comm.resolve_address(address)
    try:
        worker = get_worker()
    except ValueError:  # could not find worker
        pass
    else:
        if not address or worker.scheduler.address == address:
            return worker._get_client(timeout=timeout)

    from distributed.client import Client

    try:
        client = Client.current()  # TODO: assumes the same scheduler
    except ValueError:
        client = None
    if client and (not address or client.scheduler.address == address):
        return client
    elif address:
        return Client(address, timeout=timeout)
    else:
        raise ValueError("No global client found and no address provided")


def secede():
    """
    Have this task secede from the worker's thread pool

    This opens up a new scheduling slot and a new thread for a new task. This
    enables the client to schedule tasks on this node, which is
    especially useful while waiting for other jobs to finish (e.g., with
    ``client.gather``).

    Examples
    --------
    >>> def mytask(x):
    ...     # do some work
    ...     client = get_client()
    ...     futures = client.map(...)  # do some remote work
    ...     secede()  # while that work happens, remove ourself from the pool
    ...     return client.gather(futures)  # return gathered results

    See Also
    --------
    get_client
    get_worker
    """
    worker = get_worker()
    tpe_secede()  # have this thread secede from the thread pool
    duration = time() - thread_state.start_time
    worker.loop.add_callback(
        worker.maybe_transition_long_running,
        worker.tasks[thread_state.key],
        compute_duration=duration,
        stimulus_id=f"secede-{thread_state.key}-{time()}",
    )


class Reschedule(Exception):
    """Reschedule this task

    Raising this exception will stop the current execution of the task and ask
    the scheduler to reschedule this task, possibly on a different machine.

    This does not guarantee that the task will move onto a different machine.
    The scheduler will proceed through its normal heuristics to determine the
    optimal machine to accept this task.  The machine will likely change if the
    load across the cluster has significantly changed since first scheduling
    the task.
    """


async def get_data_from_worker(
    rpc,
    keys,
    worker,
    who=None,
    max_connections=None,
    serializers=None,
    deserializers=None,
):
    """Get keys from worker

    The worker has a two step handshake to acknowledge when data has been fully
    delivered.  This function implements that handshake.

    See Also
    --------
    Worker.get_data
    Worker.gather_dep
    utils_comm.gather_data_from_workers
    """
    if serializers is None:
        serializers = rpc.serializers
    if deserializers is None:
        deserializers = rpc.deserializers

    async def _get_data():
        comm = await rpc.connect(worker)
        comm.name = "Ephemeral Worker->Worker for gather"
        try:
            response = await send_recv(
                comm,
                serializers=serializers,
                deserializers=deserializers,
                op="get_data",
                keys=keys,
                who=who,
                max_connections=max_connections,
            )
            try:
                status = response["status"]
            except KeyError:  # pragma: no cover
                raise ValueError("Unexpected response", response)
            else:
                if status == "OK":
                    await comm.write("OK")
            return response
        finally:
            rpc.reuse(worker, comm)

    return await retry_operation(_get_data, operation="get_data_from_worker")


job_counter = [0]


cache_loads = LRU(maxsize=100)


def loads_function(bytes_object):
    """Load a function from bytes, cache bytes"""
    if len(bytes_object) < 100000:
        try:
            result = cache_loads[bytes_object]
        except KeyError:
            result = pickle.loads(bytes_object)
            cache_loads[bytes_object] = result
        return result
    return pickle.loads(bytes_object)


def _deserialize(function=None, args=None, kwargs=None, task=no_value):
    """Deserialize task inputs and regularize to func, args, kwargs"""
    if function is not None:
        function = loads_function(function)
    if args and isinstance(args, bytes):
        args = pickle.loads(args)
    if kwargs and isinstance(kwargs, bytes):
        kwargs = pickle.loads(kwargs)

    if task is not no_value:
        assert not function and not args and not kwargs
        function = execute_task
        args = (task,)

    return function, args or (), kwargs or {}


def execute_task(task):
    """Evaluate a nested task

    >>> inc = lambda x: x + 1
    >>> execute_task((inc, 1))
    2
    >>> execute_task((sum, [1, 2, (inc, 3)]))
    7
    """
    if istask(task):
        func, args = task[0], task[1:]
        return func(*map(execute_task, args))
    elif isinstance(task, list):
        return list(map(execute_task, task))
    else:
        return task


cache_dumps = LRU(maxsize=100)

_cache_lock = threading.Lock()


def dumps_function(func) -> bytes:
    """Dump a function to bytes, cache functions"""
    try:
        with _cache_lock:
            result = cache_dumps[func]
    except KeyError:
        result = pickle.dumps(func, protocol=4)
        if len(result) < 100000:
            with _cache_lock:
                cache_dumps[func] = result
    except TypeError:  # Unhashable function
        result = pickle.dumps(func, protocol=4)
    return result


def dumps_task(task):
    """Serialize a dask task

    Returns a dict of bytestrings that can each be loaded with ``loads``

    Examples
    --------
    Either returns a task as a function, args, kwargs dict

    >>> from operator import add
    >>> dumps_task((add, 1))  # doctest: +SKIP
    {'function': b'\x80\x04\x95\x00\x8c\t_operator\x94\x8c\x03add\x94\x93\x94.'
     'args': b'\x80\x04\x95\x07\x00\x00\x00K\x01K\x02\x86\x94.'}

    Or as a single task blob if it can't easily decompose the result.  This
    happens either if the task is highly nested, or if it isn't a task at all

    >>> dumps_task(1)  # doctest: +SKIP
    {'task': b'\x80\x04\x95\x03\x00\x00\x00\x00\x00\x00\x00K\x01.'}
    """
    if istask(task):
        if task[0] is apply and not any(map(_maybe_complex, task[2:])):
            d = {"function": dumps_function(task[1]), "args": warn_dumps(task[2])}
            if len(task) == 4:
                d["kwargs"] = warn_dumps(task[3])
            return d
        elif not any(map(_maybe_complex, task[1:])):
            return {"function": dumps_function(task[0]), "args": warn_dumps(task[1:])}
    return to_serialize(task)


_warn_dumps_warned = [False]


def warn_dumps(obj, dumps=pickle.dumps, limit=1e6):
    """Dump an object to bytes, warn if those bytes are large"""
    b = dumps(obj, protocol=4)
    if not _warn_dumps_warned[0] and len(b) > limit:
        _warn_dumps_warned[0] = True
        s = str(obj)
        if len(s) > 70:
            s = s[:50] + " ... " + s[-15:]
        warnings.warn(
            "Large object of size %s detected in task graph: \n"
            "  %s\n"
            "Consider scattering large objects ahead of time\n"
            "with client.scatter to reduce scheduler burden and \n"
            "keep data on workers\n\n"
            "    future = client.submit(func, big_data)    # bad\n\n"
            "    big_future = client.scatter(big_data)     # good\n"
            "    future = client.submit(func, big_future)  # good"
            % (format_bytes(len(b)), s)
        )
    return b


def apply_function(
    function,
    args,
    kwargs,
    execution_state,
    key,
    active_threads,
    active_threads_lock,
    time_delay,
):
    """Run a function, collect information

    Returns
    -------
    msg: dictionary with status, result/error, timings, etc..
    """
    ident = threading.get_ident()
    with active_threads_lock:
        active_threads[ident] = key
    thread_state.start_time = time()
    thread_state.execution_state = execution_state
    thread_state.key = key

    msg = apply_function_simple(function, args, kwargs, time_delay)

    with active_threads_lock:
        del active_threads[ident]
    return msg


def apply_function_simple(
    function,
    args,
    kwargs,
    time_delay,
):
    """Run a function, collect information

    Returns
    -------
    msg: dictionary with status, result/error, timings, etc..
    """
    ident = threading.get_ident()
    start = time()
    try:
        result = function(*args, **kwargs)
    except Exception as e:
        msg = error_message(e)
        msg["op"] = "task-erred"
        msg["actual-exception"] = e
    else:
        msg = {
            "op": "task-finished",
            "status": "OK",
            "result": result,
            "nbytes": sizeof(result),
            "type": type(result) if result is not None else None,
        }
    finally:
        end = time()
    msg["start"] = start + time_delay
    msg["stop"] = end + time_delay
    msg["thread"] = ident
    return msg


async def apply_function_async(
    function,
    args,
    kwargs,
    time_delay,
):
    """Run a function, collect information

    Returns
    -------
    msg: dictionary with status, result/error, timings, etc..
    """
    ident = threading.get_ident()
    start = time()
    try:
        result = await function(*args, **kwargs)
    except Exception as e:
        msg = error_message(e)
        msg["op"] = "task-erred"
        msg["actual-exception"] = e
    else:
        msg = {
            "op": "task-finished",
            "status": "OK",
            "result": result,
            "nbytes": sizeof(result),
            "type": type(result) if result is not None else None,
        }
    finally:
        end = time()
    msg["start"] = start + time_delay
    msg["stop"] = end + time_delay
    msg["thread"] = ident
    return msg


def apply_function_actor(
    function, args, kwargs, execution_state, key, active_threads, active_threads_lock
):
    """Run a function, collect information

    Returns
    -------
    msg: dictionary with status, result/error, timings, etc..
    """
    ident = threading.get_ident()

    with active_threads_lock:
        active_threads[ident] = key

    thread_state.execution_state = execution_state
    thread_state.key = key
    thread_state.actor = True

    result = function(*args, **kwargs)

    with active_threads_lock:
        del active_threads[ident]

    return result


def get_msg_safe_str(msg):
    """Make a worker msg, which contains args and kwargs, safe to cast to str:
    allowing for some arguments to raise exceptions during conversion and
    ignoring them.
    """

    class Repr:
        def __init__(self, f, val):
            self._f = f
            self._val = val

        def __repr__(self):
            return self._f(self._val)

    msg = msg.copy()
    if "args" in msg:
        msg["args"] = Repr(convert_args_to_str, msg["args"])
    if "kwargs" in msg:
        msg["kwargs"] = Repr(convert_kwargs_to_str, msg["kwargs"])
    return msg


def convert_args_to_str(args, max_len: int | None = None) -> str:
    """Convert args to a string, allowing for some arguments to raise
    exceptions during conversion and ignoring them.
    """
    length = 0
    strs = ["" for i in range(len(args))]
    for i, arg in enumerate(args):
        try:
            sarg = repr(arg)
        except Exception:
            sarg = "< could not convert arg to str >"
        strs[i] = sarg
        length += len(sarg) + 2
        if max_len is not None and length > max_len:
            return "({}".format(", ".join(strs[: i + 1]))[:max_len]
    else:
        return "({})".format(", ".join(strs))


def convert_kwargs_to_str(kwargs: dict, max_len: int | None = None) -> str:
    """Convert kwargs to a string, allowing for some arguments to raise
    exceptions during conversion and ignoring them.
    """
    length = 0
    strs = ["" for i in range(len(kwargs))]
    for i, (argname, arg) in enumerate(kwargs.items()):
        try:
            sarg = repr(arg)
        except Exception:
            sarg = "< could not convert arg to str >"
        skwarg = repr(argname) + ": " + sarg
        strs[i] = skwarg
        length += len(skwarg) + 2
        if max_len is not None and length > max_len:
            return "{{{}".format(", ".join(strs[: i + 1]))[:max_len]
    else:
        return "{{{}}}".format(", ".join(strs))


async def run(server, comm, function, args=(), kwargs=None, is_coro=None, wait=True):
    kwargs = kwargs or {}
    function = pickle.loads(function)
    if is_coro is None:
        is_coro = iscoroutinefunction(function)
    else:
        warnings.warn(
            "The is_coro= parameter is deprecated. "
            "We now automatically detect coroutines/async functions"
        )
    assert wait or is_coro, "Combination not supported"
    if args:
        args = pickle.loads(args)
    if kwargs:
        kwargs = pickle.loads(kwargs)
    if has_arg(function, "dask_worker"):
        kwargs["dask_worker"] = server
    if has_arg(function, "dask_scheduler"):
        kwargs["dask_scheduler"] = server
    logger.info("Run out-of-band function %r", funcname(function))
    try:
        if not is_coro:
            result = function(*args, **kwargs)
        else:
            if wait:
                result = await function(*args, **kwargs)
            else:
                server.loop.add_callback(function, *args, **kwargs)
                result = None

    except Exception as e:
        logger.warning(
            "Run Failed\nFunction: %s\nargs:     %s\nkwargs:   %s\n",
            str(funcname(function))[:1000],
            convert_args_to_str(args, max_len=1000),
            convert_kwargs_to_str(kwargs, max_len=1000),
            exc_info=True,
        )

        response = error_message(e)
    else:
        response = {"status": "OK", "result": to_serialize(result)}
    return response


_global_workers = Worker._instances

try:
    if nvml.device_get_count() < 1:
        raise RuntimeError
except (Exception, RuntimeError):
    pass
else:

    async def gpu_metric(worker):
        result = await offload(nvml.real_time)
        return result

    DEFAULT_METRICS["gpu"] = gpu_metric

    def gpu_startup(worker):
        return nvml.one_time()

    DEFAULT_STARTUP_INFORMATION["gpu"] = gpu_startup


def print(*args, **kwargs):
    """Dask print function
    This prints both wherever this function is run, and also in the user's
    client session
    """
    try:
        worker = get_worker()
    except ValueError:
        pass
    else:
        msg = {
            "args": tuple(stringify(arg) for arg in args),
            "kwargs": {k: stringify(v) for k, v in kwargs.items()},
        }
        worker.log_event("print", msg)

    builtins.print(*args, **kwargs)


def warn(*args, **kwargs):
    """Dask warn function
    This raises a warning both wherever this function is run, and also
    in the user's client session
    """
    try:
        worker = get_worker()
    except ValueError:  # pragma: no cover
        pass
    else:
        worker.log_event("warn", {"args": args, "kwargs": kwargs})

    warnings.warn(*args, **kwargs)


def benchmark_disk(
    rootdir: str | None = None,
    sizes: Iterable[str] = ("1 kiB", "100 kiB", "1 MiB", "10 MiB", "100 MiB"),
    duration="1 s",
) -> dict[str, float]:
    """
    Benchmark disk bandwidth

    Returns
    -------
    out: dict
        Maps sizes of outputs to measured bandwidths
    """
    duration = parse_timedelta(duration)

    out = {}
    for size_str in sizes:
        with tmpdir(dir=rootdir) as dir:
            dir = pathlib.Path(dir)
            names = list(map(str, range(100)))
            size = parse_bytes(size_str)

            data = randbytes(size)

            start = time()
            total = 0
            while time() < start + duration:
                with open(dir / random.choice(names), mode="ab") as f:
                    f.write(data)
                    f.flush()
                    os.fsync(f.fileno())
                total += size

            out[size_str] = total / (time() - start)
    return out


def benchmark_memory(
    sizes: Iterable[str] = ("2 kiB", "10 kiB", "100 kiB", "1 MiB", "10 MiB"),
    duration="200 ms",
) -> dict[str, float]:
    """
    Benchmark memory bandwidth

    Returns
    -------
    out: dict
        Maps sizes of outputs to measured bandwidths
    """
    duration = parse_timedelta(duration)
    out = {}
    for size_str in sizes:
        size = parse_bytes(size_str)
        data = randbytes(size)

        start = time()
        total = 0
        while time() < start + duration:
            _ = data[:-1]
            del _
            total += size

        out[size_str] = total / (time() - start)
    return out


async def benchmark_network(
    address: str,
    rpc: ConnectionPool,
    sizes: Iterable[str] = ("1 kiB", "10 kiB", "100 kiB", "1 MiB", "10 MiB", "50 MiB"),
    duration="1 s",
) -> dict[str, float]:
    """
    Benchmark network communications to another worker

    Returns
    -------
    out: dict
        Maps sizes of outputs to measured bandwidths
    """

    duration = parse_timedelta(duration)
    out = {}
    with rpc(address) as r:
        for size_str in sizes:
            size = parse_bytes(size_str)
            data = to_serialize(randbytes(size))

            start = time()
            total = 0
            while time() < start + duration:
                await r.echo(data=data)
                total += size * 2

            out[size_str] = total / (time() - start)
    return out<|MERGE_RESOLUTION|>--- conflicted
+++ resolved
@@ -2681,17 +2681,15 @@
         keys = {e.key if isinstance(e, TaskState) else e for e in keys_or_tasks}
         return worker_story(keys, self.log)
 
-<<<<<<< HEAD
     async def get_story(self, keys=None):
         return self.story(*keys)
-=======
+
     def stimulus_story(
         self, *keys_or_tasks: str | TaskState
     ) -> list[StateMachineEvent]:
         """Return all state machine events involving one or more tasks"""
         keys = {e.key if isinstance(e, TaskState) else e for e in keys_or_tasks}
         return [ev for ev in self.stimulus_log if getattr(ev, "key", None) in keys]
->>>>>>> 6a3cbd38
 
     def ensure_communicating(self) -> None:
         stimulus_id = f"ensure-communicating-{time()}"
