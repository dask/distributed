import asyncio
import bisect
from collections import defaultdict, deque, MutableMapping
from datetime import timedelta
import heapq
import logging
import multiprocessing
import os
from pickle import PicklingError
import random
import threading
import sys
import uuid
import warnings
import weakref
import psutil

import dask
from dask.core import istask
from dask.compatibility import apply
from dask.utils import format_bytes

try:
    from cytoolz import pluck, partial, merge, first
except ImportError:
    from toolz import pluck, partial, merge, first
from tornado import gen
from tornado.ioloop import IOLoop
from tornado.locks import Event

from . import profile, comm
from .batched import BatchedSend
from .comm import get_address_host, connect
from .comm.utils import offload
from .comm.addressing import address_from_user_args
from .core import error_message, CommClosedError, send_recv, pingpong, coerce_to_address
from .diskutils import WorkSpace
from .metrics import time
from .node import ServerNode
from .preloading import preload_modules
from .proctitle import setproctitle
from .protocol import pickle, to_serialize, deserialize_bytes, serialize_bytelist
from .pubsub import PubSubWorkerExtension
from .security import Security
from .sizeof import safe_sizeof as sizeof
from .threadpoolexecutor import ThreadPoolExecutor, secede as tpe_secede
from .utils import (
    get_ip,
    funcname,
    typename,
    has_arg,
    _maybe_complex,
    log_errors,
    ignoring,
    import_file,
    silence_logging,
    thread_state,
    json_load_robust,
    key_split,
    PeriodicCallback,
    parse_bytes,
    parse_timedelta,
    iscoroutinefunction,
    warn_on_duration,
)
from .utils_comm import pack_data, gather_from_workers
from .utils_perf import ThrottledGC, enable_gc_diagnosis, disable_gc_diagnosis

logger = logging.getLogger(__name__)

LOG_PDB = dask.config.get("distributed.admin.pdb-on-err")

no_value = "--no-value-sentinel--"

TOTAL_MEMORY = psutil.virtual_memory().total

IN_PLAY = ("waiting", "ready", "executing", "long-running")
PENDING = ("waiting", "ready", "constrained")
PROCESSING = ("waiting", "ready", "constrained", "executing", "long-running")
READY = ("ready", "constrained")


DEFAULT_EXTENSIONS = [PubSubWorkerExtension]


class Worker(ServerNode):
    """ Worker node in a Dask distributed cluster

    Workers perform two functions:

    1.  **Serve data** from a local dictionary
    2.  **Perform computation** on that data and on data from peers

    Workers keep the scheduler informed of their data and use that scheduler to
    gather data from other workers when necessary to perform a computation.

    You can start a worker with the ``dask-worker`` command line application::

        $ dask-worker scheduler-ip:port

    Use the ``--help`` flag to see more options

        $ dask-worker --help

    The rest of this docstring is about the internal state the the worker uses
    to manage and track internal computations.

    **State**

    **Informational State**

    These attributes don't change significantly during execution.

    * **nthreads:** ``int``:
        Number of nthreads used by this worker process
    * **executor:** ``concurrent.futures.ThreadPoolExecutor``:
        Executor used to perform computation
    * **local_directory:** ``path``:
        Path on local machine to store temporary files
    * **scheduler:** ``rpc``:
        Location of scheduler.  See ``.ip/.port`` attributes.
    * **name:** ``string``:
        Alias
    * **services:** ``{str: Server}``:
        Auxiliary web servers running on this worker
    * **service_ports:** ``{str: port}``:
    * **total_out_connections**: ``int``
        The maximum number of concurrent outgoing requests for data
    * **total_in_connections**: ``int``
        The maximum number of concurrent incoming requests for data
    * **total_comm_nbytes**: ``int``
    * **batched_stream**: ``BatchedSend``
        A batched stream along which we communicate to the scheduler
    * **log**: ``[(message)]``
        A structured and queryable log.  See ``Worker.story``

    **Volatile State**

    This attributes track the progress of tasks that this worker is trying to
    complete.  In the descriptions below a ``key`` is the name of a task that
    we want to compute and ``dep`` is the name of a piece of dependent data
    that we want to collect from others.

    * **data:** ``{key: object}``:
        Prefer using the **host** attribute instead of this, unless
        memory_limit and at least one of memory_target_fraction or
        memory_spill_fraction values are defined, in that case, this attribute
        is a zict.Buffer, from which information on LRU cache can be queried.
    * **data.memory:** ``{key: object}``:
        Dictionary mapping keys to actual values stored in memory. Only
        available if condition for **data** being a zict.Buffer is met.
    * **data.disk:** ``{key: object}``:
        Dictionary mapping keys to actual values stored on disk. Only
        available if condition for **data** being a zict.Buffer is met.
    * **task_state**: ``{key: string}``:
        The state of all tasks that the scheduler has asked us to compute.
        Valid states include waiting, constrained, executing, memory, erred
    * **tasks**: ``{key: dict}``
        The function, args, kwargs of a task.  We run this when appropriate
    * **dependencies**: ``{key: {deps}}``
        The data needed by this key to run
    * **dependents**: ``{dep: {keys}}``
        The keys that use this dependency
    * **data_needed**: deque(keys)
        The keys whose data we still lack, arranged in a deque
    * **waiting_for_data**: ``{kep: {deps}}``
        A dynamic verion of dependencies.  All dependencies that we still don't
        have for a particular key.
    * **ready**: [keys]
        Keys that are ready to run.  Stored in a LIFO stack
    * **constrained**: [keys]
        Keys for which we have the data to run, but are waiting on abstract
        resources like GPUs.  Stored in a FIFO deque
    * **executing**: {keys}
        Keys that are currently executing
    * **executed_count**: int
        A number of tasks that this worker has run in its lifetime
    * **long_running**: {keys}
        A set of keys of tasks that are running and have started their own
        long-running clients.

    * **dep_state**: ``{dep: string}``:
        The state of all dependencies required by our tasks
        Valid states include waiting, flight, and memory
    * **who_has**: ``{dep: {worker}}``
        Workers that we believe have this data
    * **has_what**: ``{worker: {deps}}``
        The data that we care about that we think a worker has
    * **pending_data_per_worker**: ``{worker: [dep]}``
        The data on each worker that we still want, prioritized as a deque
    * **in_flight_tasks**: ``{task: worker}``
        All dependencies that are coming to us in current peer-to-peer
        connections and the workers from which they are coming.
    * **in_flight_workers**: ``{worker: {task}}``
        The workers from which we are currently gathering data and the
        dependencies we expect from those connections
    * **comm_bytes**: ``int``
        The total number of bytes in flight
    * **suspicious_deps**: ``{dep: int}``
        The number of times a dependency has not been where we expected it

    * **nbytes**: ``{key: int}``
        The size of a particular piece of data
    * **types**: ``{key: type}``
        The type of a particular piece of data
    * **threads**: ``{key: int}``
        The ID of the thread on which the task ran
    * **active_threads**: ``{int: key}``
        The keys currently running on active threads
    * **exceptions**: ``{key: exception}``
        The exception caused by running a task if it erred
    * **tracebacks**: ``{key: traceback}``
        The exception caused by running a task if it erred
    * **startstops**: ``{key: [(str, float, float)]}``
        Log of transfer, load, and compute times for a task

    * **priorities**: ``{key: tuple}``
        The priority of a key given by the scheduler.  Determines run order.
    * **durations**: ``{key: float}``
        Expected duration of a task
    * **resource_restrictions**: ``{key: {str: number}}``
        Abstract resources required to run a task

    Parameters
    ----------
    scheduler_ip: str
    scheduler_port: int
    ip: str, optional
    data: MutableMapping, type, None
        The object to use for storage, builds a disk-backed LRU dict by default
    nthreads: int, optional
    loop: tornado.ioloop.IOLoop
    local_directory: str, optional
        Directory where we place local resources
    name: str, optional
    memory_limit: int, float, string
        Number of bytes of memory that this worker should use.
        Set to zero for no limit.  Set to 'auto' to calculate
        as TOTAL_MEMORY * min(1, nthreads / total_cores)
        Use strings or numbers like 5GB or 5e9
    memory_target_fraction: float
        Fraction of memory to try to stay beneath
    memory_spill_fraction: float
        Fraction of memory at which we start spilling to disk
    memory_pause_fraction: float
        Fraction of memory at which we stop running new tasks
    executor: concurrent.futures.Executor
    resources: dict
        Resources that this worker has like ``{'GPU': 2}``
    nanny: str
        Address on which to contact nanny, if it exists
    lifetime: str
        Amount of time like "1 hour" after which we gracefully shut down the worker.
        This defaults to None, meaning no explicit shutdown time.
    lifetime_stagger: str
        Amount of time like "5 minutes" to stagger the lifetime value
        The actual lifetime will be selected uniformly at random between
        lifetime +/- lifetime_stagger
    lifetime_restart: bool
        Whether or not to restart a worker after it has reached its lifetime
        Default False

    Examples
    --------

    Use the command line to start a worker::

        $ dask-scheduler
        Start scheduler at 127.0.0.1:8786

        $ dask-worker 127.0.0.1:8786
        Start worker at:               127.0.0.1:1234
        Registered with scheduler at:  127.0.0.1:8786

    See Also
    --------
    distributed.scheduler.Scheduler
    distributed.nanny.Nanny
    """

    _instances = weakref.WeakSet()

    def __init__(
        self,
        scheduler_ip=None,
        scheduler_port=None,
        scheduler_file=None,
        ncores=None,
        nthreads=None,
        loop=None,
        local_dir=None,
        local_directory=None,
        services=None,
        service_ports=None,
        service_kwargs=None,
        name=None,
        reconnect=True,
        memory_limit="auto",
        executor=None,
        resources=None,
        silence_logs=None,
        death_timeout=None,
        preload=None,
        preload_argv=None,
        security=None,
        contact_address=None,
        memory_monitor_interval="200ms",
        extensions=None,
        metrics=None,
        data=None,
        interface=None,
        host=None,
        port=None,
        protocol=None,
        dashboard_address=None,
        nanny=None,
        plugins=(),
        low_level_profiler=dask.config.get("distributed.worker.profile.low-level"),
        validate=False,
        profile_cycle_interval=None,
        lifetime=None,
        lifetime_stagger="0s",
        lifetime_restart=None,
        **kwargs
    ):
        self.tasks = dict()
        self.task_state = dict()
        self.dep_state = dict()
        self.dependencies = dict()
        self.dependents = dict()
        self.waiting_for_data = dict()
        self.who_has = dict()
        self.has_what = defaultdict(set)
        self.pending_data_per_worker = defaultdict(deque)
        self.nanny = nanny
        self._lock = threading.Lock()

        self.data_needed = deque()  # TODO: replace with heap?

        self.in_flight_tasks = dict()
        self.in_flight_workers = dict()
        self.total_out_connections = dask.config.get(
            "distributed.worker.connections.outgoing"
        )
        self.total_in_connections = dask.config.get(
            "distributed.worker.connections.incoming"
        )
        self.total_comm_nbytes = 10e6
        self.comm_nbytes = 0
        self.suspicious_deps = defaultdict(lambda: 0)
        self._missing_dep_flight = set()

        self.nbytes = dict()
        self.types = dict()
        self.threads = dict()
        self.exceptions = dict()
        self.tracebacks = dict()

        self.active_threads_lock = threading.Lock()
        self.active_threads = dict()
        self.profile_keys = defaultdict(profile.create)
        self.profile_keys_history = deque(maxlen=3600)
        self.profile_recent = profile.create()
        self.profile_history = deque(maxlen=3600)

        self.priorities = dict()
        self.generation = 0
        self.durations = dict()
        self.startstops = defaultdict(list)
        self.resource_restrictions = dict()

        self.ready = list()
        self.constrained = deque()
        self.executing = set()
        self.executed_count = 0
        self.long_running = set()

        self.batched_stream = None
        self.recent_messages_log = deque(
            maxlen=dask.config.get("distributed.comm.recent-messages-log-length")
        )
        self.target_message_size = 50e6  # 50 MB

        self.log = deque(maxlen=100000)
        self.validate = validate

        self._transitions = {
            ("waiting", "ready"): self.transition_waiting_ready,
            ("waiting", "memory"): self.transition_waiting_done,
            ("waiting", "error"): self.transition_waiting_done,
            ("ready", "executing"): self.transition_ready_executing,
            ("ready", "memory"): self.transition_ready_memory,
            ("constrained", "executing"): self.transition_constrained_executing,
            ("executing", "memory"): self.transition_executing_done,
            ("executing", "error"): self.transition_executing_done,
            ("executing", "rescheduled"): self.transition_executing_done,
            ("executing", "long-running"): self.transition_executing_long_running,
            ("long-running", "error"): self.transition_executing_done,
            ("long-running", "memory"): self.transition_executing_done,
            ("long-running", "rescheduled"): self.transition_executing_done,
        }

        self._dep_transitions = {
            ("waiting", "flight"): self.transition_dep_waiting_flight,
            ("waiting", "memory"): self.transition_dep_waiting_memory,
            ("flight", "waiting"): self.transition_dep_flight_waiting,
            ("flight", "memory"): self.transition_dep_flight_memory,
        }

        self.incoming_transfer_log = deque(maxlen=100000)
        self.incoming_count = 0
        self.outgoing_transfer_log = deque(maxlen=100000)
        self.outgoing_count = 0
        self.outgoing_current_count = 0
        self.repetitively_busy = 0
        self.bandwidth = parse_bytes(dask.config.get("distributed.scheduler.bandwidth"))
        self.latency = 0.001
        self._client = None

        if profile_cycle_interval is None:
            profile_cycle_interval = dask.config.get("distributed.worker.profile.cycle")
        profile_cycle_interval = parse_timedelta(profile_cycle_interval, default="ms")

        self._setup_logging(logger)

        if scheduler_file:
            cfg = json_load_robust(scheduler_file)
            scheduler_addr = cfg["address"]
        elif scheduler_ip is None and dask.config.get("scheduler-address", None):
            scheduler_addr = dask.config.get("scheduler-address")
        elif scheduler_port is None:
            scheduler_addr = coerce_to_address(scheduler_ip)
        else:
            scheduler_addr = coerce_to_address((scheduler_ip, scheduler_port))
        self.contact_address = contact_address

        # Target interface on which we contact the scheduler by default
        # TODO: it is unfortunate that we special-case inproc here
        if not host and not interface and not scheduler_addr.startswith("inproc://"):
            host = get_ip(get_address_host(scheduler_addr))

        self._start_address = address_from_user_args(
            host=host,
            port=port,
            interface=interface,
            protocol=protocol,
            security=security,
        )

        if ncores is not None:
            warnings.warn("the ncores= parameter has moved to nthreads=")
            nthreads = ncores

        self.nthreads = nthreads or multiprocessing.cpu_count()
        self.total_resources = resources or {}
        self.available_resources = (resources or {}).copy()
        self.death_timeout = parse_timedelta(death_timeout)
        self.preload = preload
        if self.preload is None:
            self.preload = dask.config.get("distributed.worker.preload")
        self.preload_argv = preload_argv
        if self.preload_argv is None:
            self.preload_argv = dask.config.get("distributed.worker.preload-argv")
        self.memory_monitor_interval = parse_timedelta(
            memory_monitor_interval, default="ms"
        )
        self.extensions = dict()
        if silence_logs:
            silence_logging(level=silence_logs)

        if local_dir is not None:
            warnings.warn("The local_dir keyword has moved to local_directory")
            local_directory = local_dir

        if local_directory is None:
            local_directory = dask.config.get("temporary-directory") or os.getcwd()
            if not os.path.exists(local_directory):
                os.mkdir(local_directory)
            local_directory = os.path.join(local_directory, "dask-worker-space")

        with warn_on_duration(
            "1s",
            "Creating scratch directories is taking a surprisingly long time. "
            "This is often due to running workers on a network file system. "
            "Consider specifying a local-directory to point workers to write "
            "scratch data to a local disk.",
        ):
            self._workspace = WorkSpace(os.path.abspath(local_directory))
            self._workdir = self._workspace.new_work_dir(prefix="worker-")
            self.local_directory = self._workdir.dir_path

        self.security = security or Security()
        assert isinstance(self.security, Security)
        self.connection_args = self.security.get_connection_args("worker")
        self.listen_args = self.security.get_listen_args("worker")

        self.memory_limit = parse_memory_limit(memory_limit, self.nthreads)

        self.paused = False

        if "memory_target_fraction" in kwargs:
            self.memory_target_fraction = kwargs.pop("memory_target_fraction")
        else:
            self.memory_target_fraction = dask.config.get(
                "distributed.worker.memory.target"
            )
        if "memory_spill_fraction" in kwargs:
            self.memory_spill_fraction = kwargs.pop("memory_spill_fraction")
        else:
            self.memory_spill_fraction = dask.config.get(
                "distributed.worker.memory.spill"
            )
        if "memory_pause_fraction" in kwargs:
            self.memory_pause_fraction = kwargs.pop("memory_pause_fraction")
        else:
            self.memory_pause_fraction = dask.config.get(
                "distributed.worker.memory.pause"
            )

        if isinstance(data, MutableMapping):
            self.data = data
        elif callable(data):
            self.data = data()
        elif isinstance(data, tuple):
            self.data = data[0](**data[1])
        elif self.memory_limit and (
            self.memory_target_fraction or self.memory_spill_fraction
        ):
            try:
                from zict import Buffer, File, Func
            except ImportError:
                raise ImportError("Please `pip install zict` for spill-to-disk workers")
            path = os.path.join(self.local_directory, "storage")
            storage = Func(
                partial(serialize_bytelist, on_error="raise"),
                deserialize_bytes,
                File(path),
            )
            target = int(float(self.memory_limit) * self.memory_target_fraction)
            self.data = Buffer({}, storage, target, weight)
            self.data.memory = self.data.fast
            self.data.disk = self.data.slow
        else:
            self.data = dict()

        self.actors = {}
        self.loop = loop or IOLoop.current()
        self.status = None
        self._closed = Event()
        self.reconnect = reconnect
        self.executor = executor or ThreadPoolExecutor(
            self.nthreads, thread_name_prefix="Dask-Worker-Threads'"
        )
        self.actor_executor = ThreadPoolExecutor(
            1, thread_name_prefix="Dask-Actor-Threads"
        )
        self.name = name
        self.scheduler_delay = 0
        self.stream_comms = dict()
        self.heartbeat_active = False
        self._ipython_kernel = None

        if self.local_directory not in sys.path:
            sys.path.insert(0, self.local_directory)

        self.services = {}
        self.service_specs = services or {}

        if dashboard_address is not None:
            try:
                from distributed.dashboard import BokehWorker
            except ImportError:
                logger.debug("To start diagnostics web server please install Bokeh")
            else:
                self.service_specs[("dashboard", dashboard_address)] = (
                    BokehWorker,
                    (service_kwargs or {}).get("dashboard", {}),
                )

        self.metrics = dict(metrics) if metrics else {}

        self.low_level_profiler = low_level_profiler

        handlers = {
            "gather": self.gather,
            "run": self.run,
            "run_coroutine": self.run_coroutine,
            "get_data": self.get_data,
            "update_data": self.update_data,
            "delete_data": self.delete_data,
            "terminate": self.close,
            "ping": pingpong,
            "upload_file": self.upload_file,
            "start_ipython": self.start_ipython,
            "call_stack": self.get_call_stack,
            "profile": self.get_profile,
            "profile_metadata": self.get_profile_metadata,
            "get_logs": self.get_logs,
            "keys": self.keys,
            "versions": self.versions,
            "actor_execute": self.actor_execute,
            "actor_attribute": self.actor_attribute,
            "plugin-add": self.plugin_add,
        }

        stream_handlers = {
            "close": self.close,
            "compute-task": self.add_task,
            "release-task": partial(self.release_key, report=False),
            "delete-data": self.delete_data,
            "steal-request": self.steal_request,
        }

        super(Worker, self).__init__(
            handlers=handlers,
            stream_handlers=stream_handlers,
            io_loop=self.loop,
            connection_args=self.connection_args,
            **kwargs
        )

        self.scheduler = self.rpc(scheduler_addr)
        self.execution_state = {
            "scheduler": self.scheduler.address,
            "ioloop": self.loop,
            "worker": self,
        }

        pc = PeriodicCallback(self.heartbeat, 1000, io_loop=self.io_loop)
        self.periodic_callbacks["heartbeat"] = pc
        self._address = contact_address

        if self.memory_limit:
            self._memory_monitoring = False
            pc = PeriodicCallback(
                self.memory_monitor,
                self.memory_monitor_interval * 1000,
                io_loop=self.io_loop,
            )
            self.periodic_callbacks["memory"] = pc

        if extensions is None:
            extensions = DEFAULT_EXTENSIONS
        for ext in extensions:
            ext(self)

        self._throttled_gc = ThrottledGC(logger=logger)

        setproctitle("dask-worker [not started]")

        pc = PeriodicCallback(
            self.trigger_profile,
            parse_timedelta(
                dask.config.get("distributed.worker.profile.interval"), default="ms"
            )
            * 1000,
            io_loop=self.io_loop,
        )
        self.periodic_callbacks["profile"] = pc

        pc = PeriodicCallback(
            self.cycle_profile, profile_cycle_interval * 1000, io_loop=self.io_loop
        )
        self.periodic_callbacks["profile-cycle"] = pc

        self.plugins = {}
        self._pending_plugins = plugins

        self.lifetime = lifetime or dask.config.get(
            "distributed.worker.lifetime.duration"
        )
        lifetime_stagger = lifetime_stagger or dask.config.get(
            "distributed.worker.lifetime.stagger"
        )
        self.lifetime_restart = lifetime_restart or dask.config.get(
            "distributed.worker.lifetime.restart"
        )
        if isinstance(self.lifetime, str):
            self.lifetime = parse_timedelta(self.lifetime)
        if isinstance(lifetime_stagger, str):
            lifetime_stagger = parse_timedelta(lifetime_stagger)
        if self.lifetime:
            self.lifetime += (random.random() * 2 - 1) * lifetime_stagger
            self.io_loop.call_later(self.lifetime, self.close_gracefully)

        Worker._instances.add(self)

    ##################
    # Administrative #
    ##################

    def __repr__(self):
        return (
            "<%s: %s, %s, stored: %d, running: %d/%d, ready: %d, comm: %d, waiting: %d>"
            % (
                self.__class__.__name__,
                self.address,
                self.status,
                len(self.data),
                len(self.executing),
                self.nthreads,
                len(self.ready),
                len(self.in_flight_tasks),
                len(self.waiting_for_data),
            )
        )

    @property
    def worker_address(self):
        """ For API compatibility with Nanny """
        return self.address

    @property
    def local_dir(self):
        """ For API compatibility with Nanny """
        warnings.warn("The local_dir attribute has moved to local_directory")
        return self.local_directory

    def get_metrics(self):
        core = dict(
            executing=len(self.executing),
            in_memory=len(self.data),
            ready=len(self.ready),
            in_flight=len(self.in_flight_tasks),
            bandwidth=self.bandwidth,
        )
        custom = {k: metric(self) for k, metric in self.metrics.items()}

        return merge(custom, self.monitor.recent(), core)

    def identity(self, comm=None):
        return {
            "type": type(self).__name__,
            "id": self.id,
            "scheduler": self.scheduler.address,
            "nthreads": self.nthreads,
            "ncores": self.nthreads,  # backwards compatibility
            "memory_limit": self.memory_limit,
        }

    #####################
    # External Services #
    #####################

    async def _register_with_scheduler(self):
        self.periodic_callbacks["heartbeat"].stop()
        start = time()
        if self.contact_address is None:
            self.contact_address = self.address
        logger.info("-" * 49)
        while True:
            if self.death_timeout and time() > start + self.death_timeout:
                logger.exception(
                    "Timed out when connecting to scheduler '%s'",
                    self.scheduler.address,
                )
                await self.close(timeout=1)
                raise gen.TimeoutError(
                    "Timed out connecting to scheduler '%s'" % self.scheduler.address
                )
            if self.status in ("closed", "closing"):
                return
            try:
                _start = time()
                types = {k: typename(v) for k, v in self.data.items()}
                comm = await connect(
                    self.scheduler.address, connection_args=self.connection_args
                )
                comm.name = "Worker->Scheduler"
                comm._server = weakref.ref(self)
                await comm.write(
                    dict(
                        op="register-worker",
                        reply=False,
                        address=self.contact_address,
                        keys=list(self.data),
                        nthreads=self.nthreads,
                        name=self.name,
                        nbytes=self.nbytes,
                        types=types,
                        now=time(),
                        resources=self.total_resources,
                        memory_limit=self.memory_limit,
                        local_directory=self.local_directory,
                        services=self.service_ports,
                        nanny=self.nanny,
                        pid=os.getpid(),
                        metrics=self.get_metrics(),
                    ),
                    serializers=["msgpack"],
                )
                future = comm.read(deserializers=["msgpack"])
                if self.death_timeout:
                    diff = self.death_timeout - (time() - start)
                    if diff < 0:
                        continue
                    future = gen.with_timeout(timedelta(seconds=diff), future)
                response = await future
                _end = time()
                middle = (_start + _end) / 2
                self.latency = (_end - start) * 0.05 + self.latency * 0.95
                self.scheduler_delay = response["time"] - middle
                self.status = "running"
                break
            except EnvironmentError:
                logger.info("Waiting to connect to: %26s", self.scheduler.address)
                await gen.sleep(0.1)
            except gen.TimeoutError:
                logger.info("Timed out when connecting to scheduler")
        if response["status"] != "OK":
            raise ValueError("Unexpected response from register: %r" % (response,))
        else:
            await asyncio.gather(
                *[
                    self.plugin_add(plugin=plugin)
                    for plugin in response["worker-plugins"]
                ]
            )

            logger.info("        Registered to: %26s", self.scheduler.address)
            logger.info("-" * 49)

        self.batched_stream = BatchedSend(interval="2ms", loop=self.loop)
        self.batched_stream.start(comm)
        self.periodic_callbacks["heartbeat"].start()
        self.loop.add_callback(self.handle_scheduler, comm)

    async def heartbeat(self):
        if not self.heartbeat_active:
            self.heartbeat_active = True
            logger.debug("Heartbeat: %s" % self.address)
            try:
                start = time()
                response = await self.scheduler.heartbeat_worker(
                    address=self.contact_address, now=time(), metrics=self.get_metrics()
                )
                end = time()
                middle = (start + end) / 2

                if response["status"] == "missing":
                    await self._register_with_scheduler()
                    return
                self.scheduler_delay = response["time"] - middle
                self.periodic_callbacks["heartbeat"].callback_time = (
                    response["heartbeat-interval"] * 1000
                )
            except CommClosedError:
                logger.warning("Heartbeat to scheduler failed")
            finally:
                self.heartbeat_active = False
        else:
            logger.debug("Heartbeat skipped: channel busy")

    async def handle_scheduler(self, comm):
        try:
            await self.handle_stream(
                comm, every_cycle=[self.ensure_communicating, self.ensure_computing]
            )
        except Exception as e:
            logger.exception(e)
            raise
        finally:
            if self.reconnect and self.status == "running":
                logger.info("Connection to scheduler broken.  Reconnecting...")
                self.loop.add_callback(self._register_with_scheduler)
            else:
                await self.close(report=False)

    def start_ipython(self, comm):
        """Start an IPython kernel

        Returns Jupyter connection info dictionary.
        """
        from ._ipython_utils import start_ipython

        if self._ipython_kernel is None:
            self._ipython_kernel = start_ipython(
                ip=self.ip, ns={"worker": self}, log=logger
            )
        return self._ipython_kernel.get_connection_info()

    async def upload_file(self, comm, filename=None, data=None, load=True):
        out_filename = os.path.join(self.local_directory, filename)

        def func(data):
            if isinstance(data, str):
                data = data.encode()
            with open(out_filename, "wb") as f:
                f.write(data)
                f.flush()
            return data

        if len(data) < 10000:
            data = func(data)
        else:
            data = await offload(func, data)

        if load:
            try:
                import_file(out_filename)
            except Exception as e:
                logger.exception(e)
                return {"status": "error", "exception": to_serialize(e)}

        return {"status": "OK", "nbytes": len(data)}

    def keys(self, comm=None):
        return list(self.data)

    async def gather(self, comm=None, who_has=None):
        who_has = {
            k: [coerce_to_address(addr) for addr in v]
            for k, v in who_has.items()
            if k not in self.data
        }
        result, missing_keys, missing_workers = await gather_from_workers(
            who_has, rpc=self.rpc, who=self.address
        )
        if missing_keys:
            logger.warning(
                "Could not find data: %s on workers: %s (who_has: %s)",
                missing_keys,
                missing_workers,
                who_has,
            )
            return {"status": "missing-data", "keys": missing_keys}
        else:
            self.update_data(data=result, report=False)
            return {"status": "OK"}

    #############
    # Lifecycle #
    #############

    async def start(self):
        assert self.status is None, self.status

        enable_gc_diagnosis()
        thread_state.on_event_loop_thread = True

        self.listen(self._start_address, listen_args=self.listen_args)
        self.ip = get_address_host(self.address)

        if self.name is None:
            self.name = self.address

        preload_modules(
            self.preload,
            parameter=self,
            file_dir=self.local_directory,
            argv=self.preload_argv,
        )
        # Services listen on all addresses
        # Note Nanny is not a "real" service, just some metadata
        # passed in service_ports...
        self.start_services(self.ip)

        try:
            listening_address = "%s%s:%d" % (self.listener.prefix, self.ip, self.port)
        except Exception:
            listening_address = "%s%s" % (self.listener.prefix, self.ip)

        logger.info("      Start worker at: %26s", self.address)
        logger.info("         Listening to: %26s", listening_address)
        for k, v in self.service_ports.items():
            logger.info("  %16s at: %26s" % (k, self.ip + ":" + str(v)))
        logger.info("Waiting to connect to: %26s", self.scheduler.address)
        logger.info("-" * 49)
        logger.info("              Threads: %26d", self.nthreads)
        if self.memory_limit:
            logger.info("               Memory: %26s", format_bytes(self.memory_limit))
        logger.info("      Local Directory: %26s", self.local_directory)

        setproctitle("dask-worker [%s]" % self.address)

        await asyncio.gather(
            *[self.plugin_add(plugin=plugin) for plugin in self._pending_plugins]
        )
        self._pending_plugins = ()

        await self._register_with_scheduler()

        self.start_periodic_callbacks()
        return self

    def _close(self, *args, **kwargs):
        warnings.warn("Worker._close has moved to Worker.close", stacklevel=2)
        return self.close(*args, **kwargs)

    async def close(
        self, report=True, timeout=10, nanny=True, executor_wait=True, safe=False
    ):
        with log_errors():
            if self.status in ("closed", "closing"):
                await self.finished()
                return

            self.reconnect = False
            disable_gc_diagnosis()

            try:
                logger.info("Stopping worker at %s", self.address)
            except ValueError:  # address not available if already closed
                logger.info("Stopping worker")
            if self.status not in ("running", "closing-gracefully"):
                logger.info("Closed worker has not yet started: %s", self.status)
            self.status = "closing"

            if nanny and self.nanny:
                with self.rpc(self.nanny) as r:
                    await r.close_gracefully()

            setproctitle("dask-worker [closing]")

            teardowns = [
                plugin.teardown(self)
                for plugin in self.plugins.values()
                if hasattr(plugin, "teardown")
            ]

            await asyncio.gather(*[td for td in teardowns if hasattr(td, "__await__")])

            for pc in self.periodic_callbacks.values():
                pc.stop()
            with ignoring(EnvironmentError, gen.TimeoutError):
                if report:
                    await gen.with_timeout(
                        timedelta(seconds=timeout),
                        self.scheduler.unregister(
                            address=self.contact_address, safe=safe
                        ),
                    )
            self.scheduler.close_rpc()
            self._workdir.release()

            for k, v in self.services.items():
                v.stop()

            if self.batched_stream and not self.batched_stream.comm.closed():
                self.batched_stream.send({"op": "close-stream"})

            if self.batched_stream:
                self.batched_stream.close()

            self.actor_executor._work_queue.queue.clear()
            if isinstance(self.executor, ThreadPoolExecutor):
                self.executor._work_queue.queue.clear()
                self.executor.shutdown(wait=executor_wait, timeout=timeout)
            else:
                self.executor.shutdown(wait=False)
            self.actor_executor.shutdown(wait=executor_wait, timeout=timeout)

            self.stop()
            self.rpc.close()
            self._closed.set()

            self.status = "closed"
            await ServerNode.close(self)

            setproctitle("dask-worker [closed]")
        return "OK"

<<<<<<< HEAD
    async def close_gracefully(self):
        """ Gracefully shut down a worker

        This first informs the scheduler that we're shutting down, and asks it
        to move our data elsewhere.  Afterwards, we close as normal
        """
        if self.status.startswith("closing"):
            await self.finished()

        if self.status == "closed":
            return

        logger.info("Closing worker gracefully: %s", self.address)
        self.status = "closing-gracefully"
        await self.scheduler.retire_workers(workers=[self.address], remove=False)
        await self.close(safe=True, nanny=not self.lifetime_restart)

    async def terminate(self, comm, report=True):
        await self.close(report=report)
=======
    async def terminate(self, comm, report=True, **kwargs):
        await self.close(report=report, **kwargs)
>>>>>>> 051a79e0
        return "OK"

    async def wait_until_closed(self):
        await self._closed.wait()
        assert self.status == "closed"

    ################
    # Worker Peers #
    ################

    def send_to_worker(self, address, msg):
        if address not in self.stream_comms:
            bcomm = BatchedSend(interval="1ms", loop=self.loop)
            self.stream_comms[address] = bcomm

            async def batched_send_connect():
                comm = await connect(
                    address, connection_args=self.connection_args  # TODO, serialization
                )
                comm.name = "Worker->Worker"
                await comm.write({"op": "connection_stream"})

                bcomm.start(comm)

            self.loop.add_callback(batched_send_connect)

        self.stream_comms[address].send(msg)

    async def get_data(
        self, comm, keys=None, who=None, serializers=None, max_connections=None
    ):
        start = time()

        if max_connections is None:
            max_connections = self.total_in_connections

        # Allow same-host connections more liberally
        if (
            max_connections
            and comm
            and get_address_host(comm.peer_address) == get_address_host(self.address)
        ):
            max_connections = max_connections * 2

        if (
            max_connections is not False
            and self.outgoing_current_count > max_connections
        ):
            return {"status": "busy"}

        self.outgoing_current_count += 1
        data = {k: self.data[k] for k in keys if k in self.data}

        if len(data) < len(keys):
            for k in set(keys) - set(data):
                if k in self.actors:
                    from .actor import Actor

                    data[k] = Actor(type(self.actors[k]), self.address, k)

        msg = {"status": "OK", "data": {k: to_serialize(v) for k, v in data.items()}}
        nbytes = {k: self.nbytes.get(k) for k in data}
        stop = time()
        if self.digests is not None:
            self.digests["get-data-load-duration"].add(stop - start)
        start = time()

        try:
            compressed = await comm.write(msg, serializers=serializers)
            response = await comm.read(deserializers=serializers)
            assert response == "OK", response
        except EnvironmentError:
            logger.exception(
                "failed during get data with %s -> %s", self.address, who, exc_info=True
            )
            comm.abort()
            raise
        finally:
            self.outgoing_current_count -= 1
        stop = time()
        if self.digests is not None:
            self.digests["get-data-send-duration"].add(stop - start)

        total_bytes = sum(filter(None, nbytes.values()))

        self.outgoing_count += 1
        duration = (stop - start) or 0.5  # windows
        self.outgoing_transfer_log.append(
            {
                "start": start + self.scheduler_delay,
                "stop": stop + self.scheduler_delay,
                "middle": (start + stop) / 2,
                "duration": duration,
                "who": who,
                "keys": nbytes,
                "total": total_bytes,
                "compressed": compressed,
                "bandwidth": total_bytes / duration,
            }
        )

        return "dont-reply"

    ###################
    # Local Execution #
    ###################

    def update_data(self, comm=None, data=None, report=True, serializers=None):
        for key, value in data.items():
            if key in self.task_state:
                self.transition(key, "memory", value=value)
            else:
                self.put_key_in_memory(key, value)
                self.task_state[key] = "memory"
                self.tasks[key] = None
                self.priorities[key] = None
                self.durations[key] = None
                self.dependencies[key] = set()

            if key in self.dep_state:
                self.transition_dep(key, "memory", value=value)

            self.log.append((key, "receive-from-scatter"))

        if report:
            self.batched_stream.send({"op": "add-keys", "keys": list(data)})
        info = {"nbytes": {k: sizeof(v) for k, v in data.items()}, "status": "OK"}
        return info

    async def delete_data(self, comm=None, keys=None, report=True):
        if keys:
            for key in list(keys):
                self.log.append((key, "delete"))
                if key in self.task_state:
                    self.release_key(key)

                if key in self.dep_state:
                    self.release_dep(key)

            logger.debug("Deleted %d keys", len(keys))
            if report:
                logger.debug("Reporting loss of keys to scheduler")
                # TODO: this route seems to not exist?
                await self.scheduler.remove_keys(
                    address=self.contact_address, keys=list(keys)
                )
        return "OK"

    async def set_resources(self, **resources):
        for r, quantity in resources.items():
            if r in self.total_resources:
                self.available_resources[r] += quantity - self.total_resources[r]
            else:
                self.available_resources[r] = quantity
            self.total_resources[r] = quantity

        await self.scheduler.set_resources(
            resources=self.total_resources, worker=self.contact_address
        )

    ###################
    # Task Management #
    ###################

    def add_task(
        self,
        key,
        function=None,
        args=None,
        kwargs=None,
        task=no_value,
        who_has=None,
        nbytes=None,
        priority=None,
        duration=None,
        resource_restrictions=None,
        actor=False,
        **kwargs2
    ):
        try:
            if key in self.tasks:
                state = self.task_state[key]
                if state == "memory":
                    assert key in self.data or key in self.actors
                    logger.debug(
                        "Asked to compute pre-existing result: %s: %s", key, state
                    )
                    self.send_task_state_to_scheduler(key)
                    return
                if state in IN_PLAY:
                    return
                if state == "erred":
                    del self.exceptions[key]
                    del self.tracebacks[key]

            if priority is not None:
                priority = tuple(priority) + (self.generation,)
                self.generation -= 1

            if self.dep_state.get(key) == "memory":
                self.task_state[key] = "memory"
                self.send_task_state_to_scheduler(key)
                self.tasks[key] = None
                self.log.append((key, "new-task-already-in-memory"))
                self.priorities[key] = priority
                self.durations[key] = duration
                return

            self.log.append((key, "new"))
            try:
                start = time()
                self.tasks[key] = _deserialize(function, args, kwargs, task)
                if actor:
                    self.actors[key] = None
                stop = time()

                if stop - start > 0.010:
                    self.startstops[key].append(("deserialize", start, stop))
            except Exception as e:
                logger.warning("Could not deserialize task", exc_info=True)
                emsg = error_message(e)
                emsg["key"] = key
                emsg["op"] = "task-erred"
                self.batched_stream.send(emsg)
                self.log.append((key, "deserialize-error"))
                return

            self.priorities[key] = priority
            self.durations[key] = duration
            if resource_restrictions:
                self.resource_restrictions[key] = resource_restrictions
            self.task_state[key] = "waiting"

            if nbytes is not None:
                self.nbytes.update(nbytes)

            who_has = who_has or {}
            self.dependencies[key] = set(who_has)
            self.waiting_for_data[key] = set()

            for dep in who_has:
                if dep not in self.dependents:
                    self.dependents[dep] = set()
                self.dependents[dep].add(key)

                if dep not in self.dep_state:
                    if self.task_state.get(dep) == "memory":
                        state = "memory"
                    else:
                        state = "waiting"
                    self.dep_state[dep] = state
                    self.log.append((dep, "new-dep", state))

                if self.dep_state[dep] != "memory":
                    self.waiting_for_data[key].add(dep)

            for dep, workers in who_has.items():
                assert workers
                if dep not in self.who_has:
                    self.who_has[dep] = set(workers)
                self.who_has[dep].update(workers)

                for worker in workers:
                    self.has_what[worker].add(dep)
                    if self.dep_state[dep] != "memory":
                        self.pending_data_per_worker[worker].append(dep)

            if self.waiting_for_data[key]:
                self.data_needed.append(key)
            else:
                self.transition(key, "ready")
            if self.validate:
                if who_has:
                    assert all(dep in self.dep_state for dep in who_has)
                    assert all(dep in self.nbytes for dep in who_has)
                    for dep in who_has:
                        self.validate_dep(dep)
                    self.validate_key(key)
        except Exception as e:
            logger.exception(e)
            if LOG_PDB:
                import pdb

                pdb.set_trace()
            raise

    def transition_dep(self, dep, finish, **kwargs):
        try:
            start = self.dep_state[dep]
        except KeyError:
            return
        if start == finish:
            return
        func = self._dep_transitions[start, finish]
        state = func(dep, **kwargs)
        self.log.append(("dep", dep, start, state or finish))
        if dep in self.dep_state:
            self.dep_state[dep] = state or finish
            if self.validate:
                self.validate_dep(dep)

    def transition_dep_waiting_flight(self, dep, worker=None):
        try:
            if self.validate:
                assert dep not in self.in_flight_tasks
                assert self.dependents[dep]

            self.in_flight_tasks[dep] = worker
        except Exception as e:
            logger.exception(e)
            if LOG_PDB:
                import pdb

                pdb.set_trace()
            raise

    def transition_dep_flight_waiting(self, dep, worker=None, remove=True):
        try:
            if self.validate:
                assert dep in self.in_flight_tasks

            del self.in_flight_tasks[dep]
            if remove:
                try:
                    self.who_has[dep].remove(worker)
                except KeyError:
                    pass
                try:
                    self.has_what[worker].remove(dep)
                except KeyError:
                    pass

            if not self.who_has.get(dep):
                if dep not in self._missing_dep_flight:
                    self._missing_dep_flight.add(dep)
                    self.loop.add_callback(self.handle_missing_dep, dep)
            for key in self.dependents.get(dep, ()):
                if self.task_state[key] == "waiting":
                    if remove:  # try a new worker immediately
                        self.data_needed.appendleft(key)
                    else:  # worker was probably busy, wait a while
                        self.data_needed.append(key)

            if not self.dependents[dep]:
                self.release_dep(dep)
        except Exception as e:
            logger.exception(e)
            if LOG_PDB:
                import pdb

                pdb.set_trace()
            raise

    def transition_dep_flight_memory(self, dep, value=None):
        try:
            if self.validate:
                assert dep in self.in_flight_tasks

            del self.in_flight_tasks[dep]
            if self.dependents[dep]:
                self.dep_state[dep] = "memory"
                self.put_key_in_memory(dep, value)
                self.batched_stream.send({"op": "add-keys", "keys": [dep]})
            else:
                self.release_dep(dep)

        except Exception as e:
            logger.exception(e)
            if LOG_PDB:
                import pdb

                pdb.set_trace()
            raise

    def transition_dep_waiting_memory(self, dep, value=None):
        try:
            if self.validate:
                assert dep in self.data
                assert dep in self.nbytes
                assert dep in self.types
                assert self.task_state[dep] == "memory"
        except Exception as e:
            logger.exception(e)
            if LOG_PDB:
                import pdb

                pdb.set_trace()
            raise
        if value is not no_value and dep not in self.data:
            self.put_key_in_memory(dep, value, transition=False)

    def transition(self, key, finish, **kwargs):
        start = self.task_state[key]
        if start == finish:
            return
        func = self._transitions[start, finish]
        state = func(key, **kwargs)
        self.log.append((key, start, state or finish))
        self.task_state[key] = state or finish
        if self.validate:
            self.validate_key(key)

    def transition_waiting_ready(self, key):
        try:
            if self.validate:
                assert self.task_state[key] == "waiting"
                assert key in self.waiting_for_data
                assert not self.waiting_for_data[key]
                assert all(
                    dep in self.data or dep in self.actors
                    for dep in self.dependencies[key]
                )
                assert key not in self.executing
                assert key not in self.ready

            self.waiting_for_data.pop(key, None)

            if key in self.resource_restrictions:
                self.constrained.append(key)
                return "constrained"
            else:
                heapq.heappush(self.ready, (self.priorities[key], key))
        except Exception as e:
            logger.exception(e)
            if LOG_PDB:
                import pdb

                pdb.set_trace()
            raise

    def transition_waiting_done(self, key, value=None):
        try:
            if self.validate:
                assert self.task_state[key] == "waiting"
                assert key in self.waiting_for_data
                assert key not in self.executing
                assert key not in self.ready

            del self.waiting_for_data[key]
            self.send_task_state_to_scheduler(key)
        except Exception as e:
            logger.exception(e)
            if LOG_PDB:
                import pdb

                pdb.set_trace()
            raise

    def transition_ready_executing(self, key):
        try:
            if self.validate:
                assert key not in self.waiting_for_data
                # assert key not in self.data
                assert self.task_state[key] in READY
                assert key not in self.ready
                assert all(
                    dep in self.data or dep in self.actors
                    for dep in self.dependencies[key]
                )

            self.executing.add(key)
            self.loop.add_callback(self.execute, key)
        except Exception as e:
            logger.exception(e)
            if LOG_PDB:
                import pdb

                pdb.set_trace()
            raise

    def transition_ready_memory(self, key, value=None):
        self.send_task_state_to_scheduler(key)

    def transition_constrained_executing(self, key):
        self.transition_ready_executing(key)
        for resource, quantity in self.resource_restrictions[key].items():
            self.available_resources[resource] -= quantity

        if self.validate:
            assert all(v >= 0 for v in self.available_resources.values())

    def transition_executing_done(self, key, value=no_value, report=True):
        try:
            if self.validate:
                assert key in self.executing or key in self.long_running
                assert key not in self.waiting_for_data
                assert key not in self.ready

            out = None
            if key in self.resource_restrictions:
                for resource, quantity in self.resource_restrictions[key].items():
                    self.available_resources[resource] += quantity

            if self.task_state[key] == "executing":
                self.executing.remove(key)
                self.executed_count += 1
            elif self.task_state[key] == "long-running":
                self.long_running.remove(key)

            if value is not no_value:
                try:
                    self.task_state[key] = "memory"
                    self.put_key_in_memory(key, value, transition=False)
                except Exception as e:
                    logger.info("Failed to put key in memory", exc_info=True)
                    msg = error_message(e)
                    self.exceptions[key] = msg["exception"]
                    self.tracebacks[key] = msg["traceback"]
                    self.task_state[key] = "error"
                    out = "error"

                if key in self.dep_state:
                    self.transition_dep(key, "memory")

            if report and self.batched_stream and self.status == "running":
                self.send_task_state_to_scheduler(key)
            else:
                raise CommClosedError

            return out

        except EnvironmentError:
            logger.info("Comm closed")
        except Exception as e:
            logger.exception(e)
            if LOG_PDB:
                import pdb

                pdb.set_trace()
            raise

    def transition_executing_long_running(self, key, compute_duration=None):
        try:
            if self.validate:
                assert key in self.executing

            self.executing.remove(key)
            self.long_running.add(key)
            self.batched_stream.send(
                {"op": "long-running", "key": key, "compute_duration": compute_duration}
            )

            self.ensure_computing()
        except Exception as e:
            logger.exception(e)
            if LOG_PDB:
                import pdb

                pdb.set_trace()
            raise

    def maybe_transition_long_running(self, key, compute_duration=None):
        if self.task_state.get(key) == "executing":
            self.transition(key, "long-running", compute_duration=compute_duration)

    def stateof(self, key):
        return {
            "executing": key in self.executing,
            "waiting_for_data": key in self.waiting_for_data,
            "heap": key in pluck(1, self.ready),
            "data": key in self.data,
        }

    def story(self, *keys):
        return [
            msg
            for msg in self.log
            if any(key in msg for key in keys)
            or any(
                key in c
                for key in keys
                for c in msg
                if isinstance(c, (tuple, list, set))
            )
        ]

    def ensure_communicating(self):
        changed = True
        try:
            while (
                changed
                and self.data_needed
                and len(self.in_flight_workers) < self.total_out_connections
            ):
                changed = False
                logger.debug(
                    "Ensure communicating.  Pending: %d.  Connections: %d/%d",
                    len(self.data_needed),
                    len(self.in_flight_workers),
                    self.total_out_connections,
                )

                key = self.data_needed[0]

                if key not in self.tasks:
                    self.data_needed.popleft()
                    changed = True
                    continue

                if self.task_state.get(key) != "waiting":
                    self.log.append((key, "communication pass"))
                    self.data_needed.popleft()
                    changed = True
                    continue

                deps = self.dependencies[key]
                if self.validate:
                    assert all(dep in self.dep_state for dep in deps)

                deps = [dep for dep in deps if self.dep_state[dep] == "waiting"]

                missing_deps = {dep for dep in deps if not self.who_has.get(dep)}
                if missing_deps:
                    logger.info("Can't find dependencies for key %s", key)
                    missing_deps2 = {
                        dep
                        for dep in missing_deps
                        if dep not in self._missing_dep_flight
                    }
                    for dep in missing_deps2:
                        self._missing_dep_flight.add(dep)
                    self.loop.add_callback(self.handle_missing_dep, *missing_deps2)

                    deps = [dep for dep in deps if dep not in missing_deps]

                self.log.append(("gather-dependencies", key, deps))

                in_flight = False

                while deps and (
                    len(self.in_flight_workers) < self.total_out_connections
                    or self.comm_nbytes < self.total_comm_nbytes
                ):
                    dep = deps.pop()
                    if self.dep_state[dep] != "waiting":
                        continue
                    if dep not in self.who_has:
                        continue
                    workers = [
                        w for w in self.who_has[dep] if w not in self.in_flight_workers
                    ]
                    if not workers:
                        in_flight = True
                        continue
                    host = get_address_host(self.address)
                    local = [w for w in workers if get_address_host(w) == host]
                    if local:
                        worker = random.choice(local)
                    else:
                        worker = random.choice(list(workers))
                    to_gather, total_nbytes = self.select_keys_for_gather(worker, dep)
                    self.comm_nbytes += total_nbytes
                    self.in_flight_workers[worker] = to_gather
                    for d in to_gather:
                        self.transition_dep(d, "flight", worker=worker)
                    self.loop.add_callback(
                        self.gather_dep, worker, dep, to_gather, total_nbytes, cause=key
                    )
                    changed = True

                if not deps and not in_flight:
                    self.data_needed.popleft()
        except Exception as e:
            logger.exception(e)
            if LOG_PDB:
                import pdb

                pdb.set_trace()
            raise

    def send_task_state_to_scheduler(self, key):
        if key in self.data or self.actors.get(key):
            try:
                value = self.data[key]
            except KeyError:
                value = self.actors[key]
            nbytes = self.nbytes[key] or sizeof(value)
            typ = self.types.get(key) or type(value)
            del value
            try:
                typ_serialized = dumps_function(typ)
            except PicklingError:
                # Some types fail pickling (example: _thread.lock objects),
                # send their name as a best effort.
                typ_serialized = pickle.dumps(typ.__name__)
            d = {
                "op": "task-finished",
                "status": "OK",
                "key": key,
                "nbytes": nbytes,
                "thread": self.threads.get(key),
                "type": typ_serialized,
                "typename": typename(typ),
            }
        elif key in self.exceptions:
            d = {
                "op": "task-erred",
                "status": "error",
                "key": key,
                "thread": self.threads.get(key),
                "exception": self.exceptions[key],
                "traceback": self.tracebacks[key],
            }
        else:
            logger.error(
                "Key not ready to send to worker, %s: %s", key, self.task_state[key]
            )
            return

        if key in self.startstops:
            d["startstops"] = self.startstops[key]
        self.batched_stream.send(d)

    def put_key_in_memory(self, key, value, transition=True):
        if key in self.data:
            return

        if key in self.actors:
            self.actors[key] = value

        else:
            start = time()
            self.data[key] = value
            stop = time()
            if stop - start > 0.020:
                self.startstops[key].append(("disk-write", start, stop))

        if key not in self.nbytes:
            self.nbytes[key] = sizeof(value)

        self.types[key] = type(value)

        for dep in self.dependents.get(key, ()):
            if dep in self.waiting_for_data:
                if key in self.waiting_for_data[dep]:
                    self.waiting_for_data[dep].remove(key)
                if not self.waiting_for_data[dep]:
                    self.transition(dep, "ready")

        if transition and key in self.task_state:
            self.transition(key, "memory")

        self.log.append((key, "put-in-memory"))

    def select_keys_for_gather(self, worker, dep):
        deps = {dep}

        total_bytes = self.nbytes[dep]
        L = self.pending_data_per_worker[worker]

        while L:
            d = L.popleft()
            if self.dep_state.get(d) != "waiting":
                continue
            if total_bytes + self.nbytes[d] > self.target_message_size:
                break
            deps.add(d)
            total_bytes += self.nbytes[d]

        return deps, total_bytes

    async def gather_dep(self, worker, dep, deps, total_nbytes, cause=None):
        if self.status != "running":
            return
        with log_errors():
            response = {}
            try:
                if self.validate:
                    self.validate_state()

                # dep states may have changed before gather_dep runs
                # if a dep is no longer in-flight then don't fetch it
                deps = tuple(dep for dep in deps if self.dep_state.get(dep) == "flight")

                self.log.append(("request-dep", dep, worker, deps))
                logger.debug("Request %d keys", len(deps))

                start = time()
                response = await get_data_from_worker(
                    self.rpc, deps, worker, who=self.address
                )
                stop = time()

                if response["status"] == "busy":
                    self.log.append(("busy-gather", worker, deps))
                    for dep in deps:
                        if self.dep_state.get(dep, None) == "flight":
                            self.transition_dep(dep, "waiting")
                    return

                if cause:
                    self.startstops[cause].append(
                        (
                            "transfer",
                            start + self.scheduler_delay,
                            stop + self.scheduler_delay,
                        )
                    )

                total_bytes = sum(self.nbytes.get(dep, 0) for dep in response["data"])
                duration = (stop - start) or 0.010
                bandwidth = total_bytes / duration
                self.incoming_transfer_log.append(
                    {
                        "start": start + self.scheduler_delay,
                        "stop": stop + self.scheduler_delay,
                        "middle": (start + stop) / 2.0 + self.scheduler_delay,
                        "duration": duration,
                        "keys": {
                            dep: self.nbytes.get(dep, None) for dep in response["data"]
                        },
                        "total": total_bytes,
                        "bandwidth": bandwidth,
                        "who": worker,
                    }
                )
                if total_bytes > 10000:
                    self.bandwidth = self.bandwidth * 0.95 + bandwidth * 0.05
                if self.digests is not None:
                    self.digests["transfer-bandwidth"].add(total_bytes / duration)
                    self.digests["transfer-duration"].add(duration)
                self.counters["transfer-count"].add(len(response["data"]))
                self.incoming_count += 1

                self.log.append(("receive-dep", worker, list(response["data"])))
            except EnvironmentError as e:
                logger.exception("Worker stream died during communication: %s", worker)
                self.log.append(("receive-dep-failed", worker))
                for d in self.has_what.pop(worker):
                    self.who_has[d].remove(worker)
                    if not self.who_has[d]:
                        del self.who_has[d]

            except Exception as e:
                logger.exception(e)
                if self.batched_stream and LOG_PDB:
                    import pdb

                    pdb.set_trace()
                raise
            finally:
                self.comm_nbytes -= total_nbytes
                busy = response.get("status", "") == "busy"
                data = response.get("data", {})

                for d in self.in_flight_workers.pop(worker):
                    if not busy and d in data:
                        self.transition_dep(d, "memory", value=data[d])
                    elif self.dep_state.get(d) != "memory":
                        self.transition_dep(
                            d, "waiting", worker=worker, remove=not busy
                        )

                    if not busy and d not in data and d in self.dependents:
                        self.log.append(("missing-dep", d))
                        self.batched_stream.send(
                            {"op": "missing-data", "errant_worker": worker, "key": d}
                        )

                if self.validate:
                    self.validate_state()

                self.ensure_computing()

                if not busy:
                    self.repetitively_busy = 0
                    self.ensure_communicating()
                else:
                    # Exponential backoff to avoid hammering scheduler/worker
                    self.repetitively_busy += 1
                    await gen.sleep(0.100 * 1.5 ** self.repetitively_busy)

                    # See if anyone new has the data
                    await self.query_who_has(dep)
                    self.ensure_communicating()

    def bad_dep(self, dep):
        exc = ValueError("Could not find dependent %s.  Check worker logs" % str(dep))
        for key in self.dependents[dep]:
            msg = error_message(exc)
            self.exceptions[key] = msg["exception"]
            self.tracebacks[key] = msg["traceback"]
            self.transition(key, "error")
        self.release_dep(dep)

    async def handle_missing_dep(self, *deps, **kwargs):
        original_deps = list(deps)
        self.log.append(("handle-missing", deps))
        try:
            deps = {dep for dep in deps if dep in self.dependents}
            if not deps:
                return

            for dep in list(deps):
                suspicious = self.suspicious_deps[dep]
                if suspicious > 5:
                    deps.remove(dep)
                    self.bad_dep(dep)
            if not deps:
                return

            for dep in deps:
                logger.info(
                    "Dependent not found: %s %s .  Asking scheduler",
                    dep,
                    self.suspicious_deps[dep],
                )

            who_has = await self.scheduler.who_has(keys=list(deps))
            who_has = {k: v for k, v in who_has.items() if v}
            self.update_who_has(who_has)
            for dep in deps:
                self.suspicious_deps[dep] += 1

                if not who_has.get(dep):
                    self.log.append((dep, "no workers found", self.dependents.get(dep)))
                    self.release_dep(dep)
                else:
                    self.log.append((dep, "new workers found"))
                    for key in self.dependents.get(dep, ()):
                        if key in self.waiting_for_data:
                            self.data_needed.append(key)

        except Exception:
            logger.error("Handle missing dep failed, retrying", exc_info=True)
            retries = kwargs.get("retries", 5)
            self.log.append(("handle-missing-failed", retries, deps))
            if retries > 0:
                await self.handle_missing_dep(self, *deps, retries=retries - 1)
            else:
                raise
        finally:
            try:
                for dep in original_deps:
                    self._missing_dep_flight.remove(dep)
            except KeyError:
                pass

            self.ensure_communicating()

    async def query_who_has(self, *deps):
        with log_errors():
            response = await self.scheduler.who_has(keys=deps)
            self.update_who_has(response)
            return response

    def update_who_has(self, who_has):
        try:
            for dep, workers in who_has.items():
                if not workers:
                    continue
                if dep in self.who_has:
                    self.who_has[dep].update(workers)
                else:
                    self.who_has[dep] = set(workers)

                for worker in workers:
                    self.has_what[worker].add(dep)
        except Exception as e:
            logger.exception(e)
            if LOG_PDB:
                import pdb

                pdb.set_trace()
            raise

    def steal_request(self, key):
        state = self.task_state.get(key, None)

        response = {"op": "steal-response", "key": key, "state": state}
        self.batched_stream.send(response)

        if state in ("ready", "waiting"):
            self.release_key(key)

    def release_key(self, key, cause=None, reason=None, report=True):
        try:
            if key not in self.task_state:
                return
            state = self.task_state.pop(key)
            if cause:
                self.log.append((key, "release-key", {"cause": cause}))
            else:
                self.log.append((key, "release-key"))
            del self.tasks[key]
            if key in self.data and key not in self.dep_state:
                try:
                    del self.data[key]
                except FileNotFoundError:
                    logger.error("Tried to delete %s but no file found", exc_info=True)
                del self.nbytes[key]
                del self.types[key]
            if key in self.actors and key not in self.dep_state:
                del self.actors[key]
                del self.nbytes[key]
                del self.types[key]

            if key in self.waiting_for_data:
                del self.waiting_for_data[key]

            for dep in self.dependencies.pop(key, ()):
                if dep in self.dependents:
                    self.dependents[dep].discard(key)
                    if not self.dependents[dep] and self.dep_state[dep] in (
                        "waiting",
                        "flight",
                    ):
                        self.release_dep(dep)

            if key in self.threads:
                del self.threads[key]
            del self.priorities[key]
            del self.durations[key]

            if key in self.exceptions:
                del self.exceptions[key]
            if key in self.tracebacks:
                del self.tracebacks[key]

            if key in self.startstops:
                del self.startstops[key]

            if key in self.executing:
                self.executing.remove(key)

            if key in self.resource_restrictions:
                if state == "executing":
                    for resource, quantity in self.resource_restrictions[key].items():
                        self.available_resources[resource] += quantity
                del self.resource_restrictions[key]

            if report and state in PROCESSING:  # not finished
                self.batched_stream.send({"op": "release", "key": key, "cause": cause})
        except CommClosedError:
            pass
        except Exception as e:
            logger.exception(e)
            if LOG_PDB:
                import pdb

                pdb.set_trace()
            raise

    def release_dep(self, dep, report=False):
        try:
            if dep not in self.dep_state:
                return
            self.log.append((dep, "release-dep"))
            state = self.dep_state.pop(dep)

            if dep in self.suspicious_deps:
                del self.suspicious_deps[dep]

            if dep in self.who_has:
                for worker in self.who_has.pop(dep):
                    self.has_what[worker].remove(dep)

            if dep not in self.task_state:
                if dep in self.data:
                    del self.data[dep]
                    del self.types[dep]
                if dep in self.actors:
                    del self.actors[dep]
                    del self.types[dep]
                del self.nbytes[dep]

            if dep in self.in_flight_tasks:
                worker = self.in_flight_tasks.pop(dep)
                self.in_flight_workers[worker].remove(dep)

            for key in self.dependents.pop(dep, ()):
                if self.task_state[key] != "memory":
                    self.release_key(key, cause=dep)

            if report and state == "memory":
                self.batched_stream.send({"op": "release-worker-data", "keys": [dep]})
        except Exception as e:
            logger.exception(e)
            if LOG_PDB:
                import pdb

                pdb.set_trace()
            raise

    def rescind_key(self, key):
        try:
            if self.task_state.get(key) not in PENDING:
                return
            del self.task_state[key]
            del self.tasks[key]
            if key in self.waiting_for_data:
                del self.waiting_for_data[key]

            for dep in self.dependencies.pop(key, ()):
                self.dependents[dep].remove(key)
                if not self.dependents[dep]:
                    del self.dependents[dep]

            if key not in self.dependents:
                # if key in self.nbytes:
                #     del self.nbytes[key]
                if key in self.priorities:
                    del self.priorities[key]
                if key in self.durations:
                    del self.durations[key]
        except Exception as e:
            logger.exception(e)
            if LOG_PDB:
                import pdb

                pdb.set_trace()
            raise

    ################
    # Execute Task #
    ################

    @gen.coroutine
    def executor_submit(self, key, function, args=(), kwargs=None, executor=None):
        """ Safely run function in thread pool executor

        We've run into issues running concurrent.future futures within
        tornado.  Apparently it's advantageous to use timeouts and periodic
        callbacks to ensure things run smoothly.  This can get tricky, so we
        pull it off into an separate method.
        """
        executor = executor or self.executor
        job_counter[0] += 1
        # logger.info("%s:%d Starts job %d, %s", self.ip, self.port, i, key)
        kwargs = kwargs or {}
        future = executor.submit(function, *args, **kwargs)
        pc = PeriodicCallback(
            lambda: logger.debug("future state: %s - %s", key, future._state), 1000
        )
        pc.start()
        try:
            yield future
        finally:
            pc.stop()

        result = future.result()

        # logger.info("Finish job %d, %s", i, key)
        raise gen.Return(result)

    def run(self, comm, function, args=(), wait=True, kwargs=None):
        kwargs = kwargs or {}
        return run(self, comm, function=function, args=args, kwargs=kwargs, wait=wait)

    def run_coroutine(self, comm, function, args=(), kwargs=None, wait=True):
        return run(self, comm, function=function, args=args, kwargs=kwargs, wait=wait)

    async def plugin_add(self, comm=None, plugin=None, name=None):
        with log_errors(pdb=False):
            if isinstance(plugin, bytes):
                plugin = pickle.loads(plugin)
            if not name:
                if hasattr(plugin, "name"):
                    name = plugin.name
                else:
                    name = funcname(plugin) + "-" + str(uuid.uuid4())

            assert name

            if name in self.plugins:
                return {"status": "repeat"}
            else:
                self.plugins[name] = plugin

                logger.info("Starting Worker plugin %s" % name)
                try:
                    result = plugin.setup(worker=self)
                    if hasattr(result, "__await__"):
                        result = await result
                except Exception as e:
                    msg = error_message(e)
                    return msg
                else:
                    return {"status": "OK"}

    async def actor_execute(
        self, comm=None, actor=None, function=None, args=(), kwargs={}
    ):
        separate_thread = kwargs.pop("separate_thread", True)
        key = actor
        actor = self.actors[key]
        func = getattr(actor, function)
        name = key_split(key) + "." + function

        if iscoroutinefunction(func):
            result = await func(*args, **kwargs)
        elif separate_thread:
            result = await self.executor_submit(
                name,
                apply_function_actor,
                args=(
                    func,
                    args,
                    kwargs,
                    self.execution_state,
                    name,
                    self.active_threads,
                    self.active_threads_lock,
                ),
                executor=self.actor_executor,
            )
        else:
            result = func(*args, **kwargs)
        return {"status": "OK", "result": to_serialize(result)}

    def actor_attribute(self, comm=None, actor=None, attribute=None):
        value = getattr(self.actors[actor], attribute)
        return {"status": "OK", "result": to_serialize(value)}

    def meets_resource_constraints(self, key):
        if key not in self.resource_restrictions:
            return True
        for resource, needed in self.resource_restrictions[key].items():
            if self.available_resources[resource] < needed:
                return False

        return True

    def ensure_computing(self):
        if self.paused:
            return
        try:
            while self.constrained and len(self.executing) < self.nthreads:
                key = self.constrained[0]
                if self.task_state.get(key) != "constrained":
                    self.constrained.popleft()
                    continue
                if self.meets_resource_constraints(key):
                    self.constrained.popleft()
                    self.transition(key, "executing")
                else:
                    break
            while self.ready and len(self.executing) < self.nthreads:
                _, key = heapq.heappop(self.ready)
                if self.task_state.get(key) in READY:
                    self.transition(key, "executing")
        except Exception as e:
            logger.exception(e)
            if LOG_PDB:
                import pdb

                pdb.set_trace()
            raise

    async def execute(self, key, report=False):
        executor_error = None
        if self.status in ("closing", "closed", "closing-gracefully"):
            return
        try:
            if key not in self.executing or key not in self.task_state:
                return
            if self.validate:
                assert key not in self.waiting_for_data
                assert self.task_state[key] == "executing"

            function, args, kwargs = self.tasks[key]

            start = time()
            data = {}
            for k in self.dependencies[key]:
                try:
                    data[k] = self.data[k]
                except KeyError:
                    from .actor import Actor  # TODO: create local actor

                    data[k] = Actor(type(self.actors[k]), self.address, k, self)
            args2 = pack_data(args, data, key_types=(bytes, str))
            kwargs2 = pack_data(kwargs, data, key_types=(bytes, str))
            stop = time()
            if stop - start > 0.005:
                self.startstops[key].append(("disk-read", start, stop))
                if self.digests is not None:
                    self.digests["disk-load-duration"].add(stop - start)

            logger.debug(
                "Execute key: %s worker: %s", key, self.address
            )  # TODO: comment out?
            try:
                result = await self.executor_submit(
                    key,
                    apply_function,
                    args=(
                        function,
                        args2,
                        kwargs2,
                        self.execution_state,
                        key,
                        self.active_threads,
                        self.active_threads_lock,
                        self.scheduler_delay,
                    ),
                )
            except RuntimeError as e:
                executor_error = e
                raise

            if self.task_state.get(key) not in ("executing", "long-running"):
                return

            result["key"] = key
            value = result.pop("result", None)
            self.startstops[key].append(("compute", result["start"], result["stop"]))
            self.threads[key] = result["thread"]

            if result["op"] == "task-finished":
                self.nbytes[key] = result["nbytes"]
                self.types[key] = result["type"]
                self.transition(key, "memory", value=value)
                if self.digests is not None:
                    self.digests["task-duration"].add(result["stop"] - result["start"])
            else:
                if isinstance(result.pop("actual-exception"), Reschedule):
                    self.batched_stream.send({"op": "reschedule", "key": key})
                    self.transition(key, "rescheduled", report=False)
                    self.release_key(key, report=False)
                else:
                    self.exceptions[key] = result["exception"]
                    self.tracebacks[key] = result["traceback"]
                    logger.warning(
                        " Compute Failed\n"
                        "Function:  %s\n"
                        "args:      %s\n"
                        "kwargs:    %s\n"
                        "Exception: %s\n",
                        str(funcname(function))[:1000],
                        convert_args_to_str(args2, max_len=1000),
                        convert_kwargs_to_str(kwargs2, max_len=1000),
                        repr(result["exception"].data),
                    )
                    self.transition(key, "error")

            logger.debug("Send compute response to scheduler: %s, %s", key, result)

            if self.validate:
                assert key not in self.executing
                assert key not in self.waiting_for_data

            self.ensure_computing()
            self.ensure_communicating()
        except Exception as e:
            if executor_error is e:
                logger.error("Thread Pool Executor error: %s", e)
            else:
                logger.exception(e)
                if LOG_PDB:
                    import pdb

                    pdb.set_trace()
                raise
        finally:
            if key in self.executing:
                self.executing.remove(key)

    ##################
    # Administrative #
    ##################

    async def memory_monitor(self):
        """ Track this process's memory usage and act accordingly

        If we rise above 70% memory use, start dumping data to disk.

        If we rise above 80% memory use, stop execution of new tasks
        """
        if self._memory_monitoring:
            return
        self._memory_monitoring = True
        total = 0

        proc = self.monitor.proc
        memory = proc.memory_info().rss
        frac = memory / self.memory_limit

        # Pause worker threads if above 80% memory use
        if self.memory_pause_fraction and frac > self.memory_pause_fraction:
            # Try to free some memory while in paused state
            self._throttled_gc.collect()
            if not self.paused:
                logger.warning(
                    "Worker is at %d%% memory usage. Pausing worker.  "
                    "Process memory: %s -- Worker memory limit: %s",
                    int(frac * 100),
                    format_bytes(proc.memory_info().rss),
                    format_bytes(self.memory_limit)
                    if self.memory_limit is not None
                    else "None",
                )
                self.paused = True
        elif self.paused:
            logger.warning(
                "Worker is at %d%% memory usage. Resuming worker. "
                "Process memory: %s -- Worker memory limit: %s",
                int(frac * 100),
                format_bytes(proc.memory_info().rss),
                format_bytes(self.memory_limit)
                if self.memory_limit is not None
                else "None",
            )
            self.paused = False
            self.ensure_computing()

        # Dump data to disk if above 70%
        if self.memory_spill_fraction and frac > self.memory_spill_fraction:
            target = self.memory_limit * self.memory_target_fraction
            count = 0
            need = memory - target
            while memory > target:
                if not self.data.fast:
                    logger.warning(
                        "Memory use is high but worker has no data "
                        "to store to disk.  Perhaps some other process "
                        "is leaking memory?  Process memory: %s -- "
                        "Worker memory limit: %s",
                        format_bytes(proc.memory_info().rss),
                        format_bytes(self.memory_limit)
                        if self.memory_limit is not None
                        else "None",
                    )
                    break
                k, v, weight = self.data.fast.evict()
                del k, v
                total += weight
                count += 1
                await gen.sleep(0)
                memory = proc.memory_info().rss
                if total > need and memory > target:
                    # Issue a GC to ensure that the evicted data is actually
                    # freed from memory and taken into account by the monitor
                    # before trying to evict even more data.
                    self._throttled_gc.collect()
                    memory = proc.memory_info().rss
            if count:
                logger.debug(
                    "Moved %d pieces of data data and %s to disk",
                    count,
                    format_bytes(total),
                )

        self._memory_monitoring = False
        return total

    def cycle_profile(self):
        now = time() + self.scheduler_delay
        prof, self.profile_recent = self.profile_recent, profile.create()
        self.profile_history.append((now, prof))

        self.profile_keys_history.append((now, dict(self.profile_keys)))
        self.profile_keys.clear()

    def trigger_profile(self):
        """
        Get a frame from all actively computing threads

        Merge these frames into existing profile counts
        """
        if not self.active_threads:  # hope that this is thread-atomic?
            return
        start = time()
        with self.active_threads_lock:
            active_threads = self.active_threads.copy()
        frames = sys._current_frames()
        frames = {ident: frames[ident] for ident in active_threads}
        llframes = {}
        if self.low_level_profiler:
            llframes = {ident: profile.ll_get_stack(ident) for ident in active_threads}
        for ident, frame in frames.items():
            if frame is not None:
                key = key_split(active_threads[ident])
                llframe = llframes.get(ident)

                state = profile.process(
                    frame, True, self.profile_recent, stop="distributed/worker.py"
                )
                profile.llprocess(llframe, None, state)
                profile.process(
                    frame, True, self.profile_keys[key], stop="distributed/worker.py"
                )

        stop = time()
        if self.digests is not None:
            self.digests["profile-duration"].add(stop - start)

    def get_profile(self, comm=None, start=None, stop=None, key=None):
        now = time() + self.scheduler_delay
        if key is None:
            history = self.profile_history
        else:
            history = [(t, d[key]) for t, d in self.profile_keys_history if key in d]
        if start is None:
            istart = 0
        else:
            istart = bisect.bisect_left(history, (start,))

        if stop is None:
            istop = None
        else:
            istop = bisect.bisect_right(history, (stop,)) + 1
            if istop >= len(history):
                istop = None  # include end

        if istart == 0 and istop is None:
            history = list(history)
        else:
            iistop = len(history) if istop is None else istop
            history = [history[i] for i in range(istart, iistop)]

        prof = profile.merge(*pluck(1, history))

        if not history:
            return profile.create()

        if istop is None and (start is None or start < now):
            if key is None:
                recent = self.profile_recent
            else:
                recent = self.profile_keys[key]
            prof = profile.merge(prof, recent)

        return prof

    def get_profile_metadata(self, comm=None, start=0, stop=None):
        if stop is None:
            add_recent = True
        now = time() + self.scheduler_delay
        stop = stop or now
        start = start or 0
        result = {
            "counts": [
                (t, d["count"]) for t, d in self.profile_history if start < t < stop
            ],
            "keys": [
                (t, {k: d["count"] for k, d in v.items()})
                for t, v in self.profile_keys_history
                if start < t < stop
            ],
        }
        if add_recent:
            result["counts"].append((now, self.profile_recent["count"]))
            result["keys"].append(
                (now, {k: v["count"] for k, v in self.profile_keys.items()})
            )
        return result

    def get_call_stack(self, comm=None, keys=None):
        with self.active_threads_lock:
            frames = sys._current_frames()
            active_threads = self.active_threads.copy()
            frames = {k: frames[ident] for ident, k in active_threads.items()}
        if keys is not None:
            frames = {k: frame for k, frame in frames.items() if k in keys}

        result = {k: profile.call_stack(frame) for k, frame in frames.items()}
        return result

    ##############
    # Validation #
    ##############

    def validate_key_memory(self, key):
        assert key in self.data or key in self.actors
        assert key in self.nbytes
        assert key not in self.waiting_for_data
        assert key not in self.executing
        assert key not in self.ready
        if key in self.dep_state:
            assert self.dep_state[key] == "memory"

    def validate_key_executing(self, key):
        assert key in self.executing
        assert key not in self.data
        assert key not in self.waiting_for_data
        assert all(
            dep in self.data or dep in self.actors for dep in self.dependencies[key]
        )

    def validate_key_ready(self, key):
        assert key in pluck(1, self.ready)
        assert key not in self.data
        assert key not in self.executing
        assert key not in self.waiting_for_data
        assert all(
            dep in self.data or dep in self.actors for dep in self.dependencies[key]
        )

    def validate_key_waiting(self, key):
        assert key not in self.data
        assert not all(dep in self.data for dep in self.dependencies[key])

    def validate_key(self, key):
        try:
            state = self.task_state[key]
            if state == "memory":
                self.validate_key_memory(key)
            elif state == "waiting":
                self.validate_key_waiting(key)
            elif state == "ready":
                self.validate_key_ready(key)
            elif state == "executing":
                self.validate_key_executing(key)
        except Exception as e:
            logger.exception(e)
            if LOG_PDB:
                import pdb

                pdb.set_trace()
            raise

    def validate_dep_waiting(self, dep):
        assert dep not in self.data
        assert dep in self.nbytes
        assert self.dependents[dep]
        assert not any(key in self.ready for key in self.dependents[dep])

    def validate_dep_flight(self, dep):
        assert dep not in self.data
        assert dep in self.nbytes
        assert not any(key in self.ready for key in self.dependents[dep])
        peer = self.in_flight_tasks[dep]
        assert dep in self.in_flight_workers[peer]

    def validate_dep_memory(self, dep):
        assert dep in self.data or dep in self.actors
        assert dep in self.nbytes
        assert dep in self.types
        if dep in self.task_state:
            assert self.task_state[dep] == "memory"

    def validate_dep(self, dep):
        try:
            state = self.dep_state[dep]
            if state == "waiting":
                self.validate_dep_waiting(dep)
            elif state == "flight":
                self.validate_dep_flight(dep)
            elif state == "memory":
                self.validate_dep_memory(dep)
            else:
                raise ValueError("Unknown dependent state", state)
        except Exception as e:
            logger.exception(e)
            if LOG_PDB:
                import pdb

                pdb.set_trace()
            raise

    def validate_state(self):
        if self.status != "running":
            return
        try:
            for key, workers in self.who_has.items():
                for w in workers:
                    assert key in self.has_what[w]

            for worker, keys in self.has_what.items():
                for k in keys:
                    assert worker in self.who_has[k]

            for key in self.task_state:
                self.validate_key(key)

            for dep in self.dep_state:
                self.validate_dep(dep)

            for key, deps in self.waiting_for_data.items():
                if key not in self.data_needed:
                    for dep in deps:
                        assert (
                            dep in self.in_flight_tasks
                            or dep in self._missing_dep_flight
                            or self.who_has[dep].issubset(self.in_flight_workers)
                        )

            for key in self.tasks:
                if self.task_state[key] == "memory":
                    assert isinstance(self.nbytes[key], int)
                    assert key not in self.waiting_for_data
                    assert key in self.data or key in self.actors

        except Exception as e:
            logger.exception(e)
            if LOG_PDB:
                import pdb

                pdb.set_trace()
            raise

    #######################################
    # Worker Clients (advanced workloads) #
    #######################################

    @property
    def client(self):
        with self._lock:
            if self._client:
                return self._client
            else:
                return self._get_client()

    def _get_client(self, timeout=3):
        """ Get local client attached to this worker

        If no such client exists, create one

        See Also
        --------
        get_client
        """
        try:
            from .client import default_client

            client = default_client()
        except ValueError:  # no clients found, need to make a new one
            pass
        else:
            if (
                client.scheduler
                and client.scheduler.address == self.scheduler.address
                or client._start_arg == self.scheduler.address
            ):
                self._client = client

        if not self._client:
            from .client import Client

            asynchronous = self.loop is IOLoop.current()
            self._client = Client(
                self.scheduler,
                loop=self.loop,
                security=self.security,
                set_as_default=True,
                asynchronous=asynchronous,
                direct_to_workers=True,
                name="worker",
                timeout=timeout,
            )
            if not asynchronous:
                assert self._client.status == "running"
        return self._client

    def get_current_task(self):
        """ Get the key of the task we are currently running

        This only makes sense to run within a task

        Examples
        --------
        >>> from dask.distributed import get_worker
        >>> def f():
        ...     return get_worker().get_current_task()

        >>> future = client.submit(f)  # doctest: +SKIP
        >>> future.result()  # doctest: +SKIP
        'f-1234'

        See Also
        --------
        get_worker
        """
        return self.active_threads[threading.get_ident()]


def get_worker():
    """ Get the worker currently running this task

    Examples
    --------
    >>> def f():
    ...     worker = get_worker()  # The worker on which this task is running
    ...     return worker.address

    >>> future = client.submit(f)  # doctest: +SKIP
    >>> future.result()  # doctest: +SKIP
    'tcp://127.0.0.1:47373'

    See Also
    --------
    get_client
    worker_client
    """
    try:
        return thread_state.execution_state["worker"]
    except AttributeError:
        try:
            return first(w for w in Worker._instances if w.status == "running")
        except StopIteration:
            raise ValueError("No workers found")


def get_client(address=None, timeout=3, resolve_address=True):
    """Get a client while within a task.

    This client connects to the same scheduler to which the worker is connected

    Parameters
    ----------
    address : str, optional
        The address of the scheduler to connect to. Defaults to the scheduler
        the worker is connected to.
    timeout : int, default 3
        Timeout (in seconds) for getting the Client
    resolve_address : bool, default True
        Whether to resolve `address` to its canonical form.

    Returns
    -------
    Client

    Examples
    --------
    >>> def f():
    ...     client = get_client()
    ...     futures = client.map(lambda x: x + 1, range(10))  # spawn many tasks
    ...     results = client.gather(futures)
    ...     return sum(results)

    >>> future = client.submit(f)  # doctest: +SKIP
    >>> future.result()  # doctest: +SKIP
    55

    See Also
    --------
    get_worker
    worker_client
    secede
    """
    if address and resolve_address:
        address = comm.resolve_address(address)
    try:
        worker = get_worker()
    except ValueError:  # could not find worker
        pass
    else:
        if not address or worker.scheduler.address == address:
            return worker._get_client(timeout=timeout)

    from .client import _get_global_client

    client = _get_global_client()  # TODO: assumes the same scheduler
    if client and (not address or client.scheduler.address == address):
        return client
    elif address:
        from .client import Client

        return Client(address, timeout=timeout)
    else:
        raise ValueError("No global client found and no address provided")


def secede():
    """
    Have this task secede from the worker's thread pool

    This opens up a new scheduling slot and a new thread for a new task. This
    enables the client to schedule tasks on this node, which is
    especially useful while waiting for other jobs to finish (e.g., with
    ``client.gather``).

    Examples
    --------
    >>> def mytask(x):
    ...     # do some work
    ...     client = get_client()
    ...     futures = client.map(...)  # do some remote work
    ...     secede()  # while that work happens, remove ourself from the pool
    ...     return client.gather(futures)  # return gathered results

    See Also
    --------
    get_client
    get_worker
    """
    worker = get_worker()
    tpe_secede()  # have this thread secede from the thread pool
    duration = time() - thread_state.start_time
    worker.loop.add_callback(
        worker.maybe_transition_long_running,
        thread_state.key,
        compute_duration=duration,
    )


class Reschedule(Exception):
    """ Reschedule this task

    Raising this exception will stop the current execution of the task and ask
    the scheduler to reschedule this task, possibly on a different machine.

    This does not guarantee that the task will move onto a different machine.
    The scheduler will proceed through its normal heuristics to determine the
    optimal machine to accept this task.  The machine will likely change if the
    load across the cluster has significantly changed since first scheduling
    the task.
    """

    pass


def parse_memory_limit(memory_limit, nthreads, total_cores=multiprocessing.cpu_count()):
    if memory_limit is None:
        return None

    if memory_limit == "auto":
        memory_limit = int(TOTAL_MEMORY * min(1, nthreads / total_cores))
    with ignoring(ValueError, TypeError):
        memory_limit = float(memory_limit)
        if isinstance(memory_limit, float) and memory_limit <= 1:
            memory_limit = int(memory_limit * TOTAL_MEMORY)

    if isinstance(memory_limit, str):
        memory_limit = parse_bytes(memory_limit)
    else:
        memory_limit = int(memory_limit)

    # should be less than hard RSS limit
    try:
        import resource

        hard_limit = resource.getrlimit(resource.RLIMIT_RSS)[1]
        if hard_limit > 0:
            memory_limit = min(memory_limit, hard_limit)
    except (ImportError, OSError):
        pass

    return memory_limit


async def get_data_from_worker(
    rpc,
    keys,
    worker,
    who=None,
    max_connections=None,
    serializers=None,
    deserializers=None,
):
    """ Get keys from worker

    The worker has a two step handshake to acknowledge when data has been fully
    delivered.  This function implements that handshake.

    See Also
    --------
    Worker.get_data
    Worker.gather_deps
    utils_comm.gather_data_from_workers
    """
    if serializers is None:
        serializers = rpc.serializers
    if deserializers is None:
        deserializers = rpc.deserializers

    comm = await rpc.connect(worker)
    comm.name = "Ephemeral Worker->Worker for gather"
    try:
        response = await send_recv(
            comm,
            serializers=serializers,
            deserializers=deserializers,
            op="get_data",
            keys=keys,
            who=who,
            max_connections=max_connections,
        )
        try:
            status = response["status"]
        except KeyError:
            raise ValueError("Unexpected response", response)
        else:
            if status == "OK":
                await comm.write("OK")
    finally:
        rpc.reuse(worker, comm)

    return response


job_counter = [0]


def _deserialize(function=None, args=None, kwargs=None, task=no_value):
    """ Deserialize task inputs and regularize to func, args, kwargs """
    if function is not None:
        function = pickle.loads(function)
    if args:
        args = pickle.loads(args)
    if kwargs:
        kwargs = pickle.loads(kwargs)

    if task is not no_value:
        assert not function and not args and not kwargs
        function = execute_task
        args = (task,)

    return function, args or (), kwargs or {}


def execute_task(task):
    """ Evaluate a nested task

    >>> inc = lambda x: x + 1
    >>> execute_task((inc, 1))
    2
    >>> execute_task((sum, [1, 2, (inc, 3)]))
    7
    """
    if istask(task):
        func, args = task[0], task[1:]
        return func(*map(execute_task, args))
    elif isinstance(task, list):
        return list(map(execute_task, task))
    else:
        return task


try:
    # a 10 MB cache of deserialized functions and their bytes
    from zict import LRU

    cache = LRU(10000000, dict(), weight=lambda k, v: len(v))
except ImportError:
    cache = dict()


def dumps_function(func):
    """ Dump a function to bytes, cache functions """
    try:
        result = cache[func]
    except KeyError:
        result = pickle.dumps(func)
        if len(result) < 100000:
            cache[func] = result
    except TypeError:
        result = pickle.dumps(func)
    return result


def dumps_task(task):
    """ Serialize a dask task

    Returns a dict of bytestrings that can each be loaded with ``loads``

    Examples
    --------
    Either returns a task as a function, args, kwargs dict

    >>> from operator import add
    >>> dumps_task((add, 1))  # doctest: +SKIP
    {'function': b'\x80\x04\x95\x00\x8c\t_operator\x94\x8c\x03add\x94\x93\x94.'
     'args': b'\x80\x04\x95\x07\x00\x00\x00K\x01K\x02\x86\x94.'}

    Or as a single task blob if it can't easily decompose the result.  This
    happens either if the task is highly nested, or if it isn't a task at all

    >>> dumps_task(1)  # doctest: +SKIP
    {'task': b'\x80\x04\x95\x03\x00\x00\x00\x00\x00\x00\x00K\x01.'}
    """
    if istask(task):
        if task[0] is apply and not any(map(_maybe_complex, task[2:])):
            d = {"function": dumps_function(task[1]), "args": warn_dumps(task[2])}
            if len(task) == 4:
                d["kwargs"] = warn_dumps(task[3])
            return d
        elif not any(map(_maybe_complex, task[1:])):
            return {"function": dumps_function(task[0]), "args": warn_dumps(task[1:])}
    return to_serialize(task)


_warn_dumps_warned = [False]


def warn_dumps(obj, dumps=pickle.dumps, limit=1e6):
    """ Dump an object to bytes, warn if those bytes are large """
    b = dumps(obj)
    if not _warn_dumps_warned[0] and len(b) > limit:
        _warn_dumps_warned[0] = True
        s = str(obj)
        if len(s) > 70:
            s = s[:50] + " ... " + s[-15:]
        warnings.warn(
            "Large object of size %s detected in task graph: \n"
            "  %s\n"
            "Consider scattering large objects ahead of time\n"
            "with client.scatter to reduce scheduler burden and \n"
            "keep data on workers\n\n"
            "    future = client.submit(func, big_data)    # bad\n\n"
            "    big_future = client.scatter(big_data)     # good\n"
            "    future = client.submit(func, big_future)  # good"
            % (format_bytes(len(b)), s)
        )
    return b


def apply_function(
    function,
    args,
    kwargs,
    execution_state,
    key,
    active_threads,
    active_threads_lock,
    time_delay,
):
    """ Run a function, collect information

    Returns
    -------
    msg: dictionary with status, result/error, timings, etc..
    """
    ident = threading.get_ident()
    with active_threads_lock:
        active_threads[ident] = key
    thread_state.start_time = time()
    thread_state.execution_state = execution_state
    thread_state.key = key
    start = time()
    try:
        result = function(*args, **kwargs)
    except Exception as e:
        msg = error_message(e)
        msg["op"] = "task-erred"
        msg["actual-exception"] = e
    else:
        msg = {
            "op": "task-finished",
            "status": "OK",
            "result": result,
            "nbytes": sizeof(result),
            "type": type(result) if result is not None else None,
        }
    finally:
        end = time()
    msg["start"] = start + time_delay
    msg["stop"] = end + time_delay
    msg["thread"] = ident
    with active_threads_lock:
        del active_threads[ident]
    return msg


def apply_function_actor(
    function, args, kwargs, execution_state, key, active_threads, active_threads_lock
):
    """ Run a function, collect information

    Returns
    -------
    msg: dictionary with status, result/error, timings, etc..
    """
    ident = threading.get_ident()

    with active_threads_lock:
        active_threads[ident] = key

    thread_state.execution_state = execution_state
    thread_state.key = key

    result = function(*args, **kwargs)

    with active_threads_lock:
        del active_threads[ident]

    return result


def get_msg_safe_str(msg):
    """ Make a worker msg, which contains args and kwargs, safe to cast to str:
    allowing for some arguments to raise exceptions during conversion and
    ignoring them.
    """

    class Repr(object):
        def __init__(self, f, val):
            self._f = f
            self._val = val

        def __repr__(self):
            return self._f(self._val)

    msg = msg.copy()
    if "args" in msg:
        msg["args"] = Repr(convert_args_to_str, msg["args"])
    if "kwargs" in msg:
        msg["kwargs"] = Repr(convert_kwargs_to_str, msg["kwargs"])
    return msg


def convert_args_to_str(args, max_len=None):
    """ Convert args to a string, allowing for some arguments to raise
    exceptions during conversion and ignoring them.
    """
    length = 0
    strs = ["" for i in range(len(args))]
    for i, arg in enumerate(args):
        try:
            sarg = repr(arg)
        except Exception:
            sarg = "< could not convert arg to str >"
        strs[i] = sarg
        length += len(sarg) + 2
        if max_len is not None and length > max_len:
            return "({}".format(", ".join(strs[: i + 1]))[:max_len]
    else:
        return "({})".format(", ".join(strs))


def convert_kwargs_to_str(kwargs, max_len=None):
    """ Convert kwargs to a string, allowing for some arguments to raise
    exceptions during conversion and ignoring them.
    """
    length = 0
    strs = ["" for i in range(len(kwargs))]
    for i, (argname, arg) in enumerate(kwargs.items()):
        try:
            sarg = repr(arg)
        except Exception:
            sarg = "< could not convert arg to str >"
        skwarg = repr(argname) + ": " + sarg
        strs[i] = skwarg
        length += len(skwarg) + 2
        if max_len is not None and length > max_len:
            return "{{{}".format(", ".join(strs[: i + 1]))[:max_len]
    else:
        return "{{{}}}".format(", ".join(strs))


def weight(k, v):
    return sizeof(v)


async def run(server, comm, function, args=(), kwargs={}, is_coro=None, wait=True):
    function = pickle.loads(function)
    if is_coro is None:
        is_coro = iscoroutinefunction(function)
    else:
        warnings.warn(
            "The is_coro= parameter is deprecated. "
            "We now automatically detect coroutines/async functions"
        )
    assert wait or is_coro, "Combination not supported"
    if args:
        args = pickle.loads(args)
    if kwargs:
        kwargs = pickle.loads(kwargs)
    if has_arg(function, "dask_worker"):
        kwargs["dask_worker"] = server
    if has_arg(function, "dask_scheduler"):
        kwargs["dask_scheduler"] = server
    logger.info("Run out-of-band function %r", funcname(function))
    try:
        if not is_coro:
            result = function(*args, **kwargs)
        else:
            if wait:
                result = await function(*args, **kwargs)
            else:
                server.loop.add_callback(function, *args, **kwargs)
                result = None

    except Exception as e:
        logger.warning(
            " Run Failed\n" "Function: %s\n" "args:     %s\n" "kwargs:   %s\n",
            str(funcname(function))[:1000],
            convert_args_to_str(args, max_len=1000),
            convert_kwargs_to_str(kwargs, max_len=1000),
            exc_info=True,
        )

        response = error_message(e)
    else:
        response = {"status": "OK", "result": to_serialize(result)}
    return response


_global_workers = Worker._instances<|MERGE_RESOLUTION|>--- conflicted
+++ resolved
@@ -1060,7 +1060,6 @@
             setproctitle("dask-worker [closed]")
         return "OK"
 
-<<<<<<< HEAD
     async def close_gracefully(self):
         """ Gracefully shut down a worker
 
@@ -1078,12 +1077,8 @@
         await self.scheduler.retire_workers(workers=[self.address], remove=False)
         await self.close(safe=True, nanny=not self.lifetime_restart)
 
-    async def terminate(self, comm, report=True):
-        await self.close(report=report)
-=======
     async def terminate(self, comm, report=True, **kwargs):
         await self.close(report=report, **kwargs)
->>>>>>> 051a79e0
         return "OK"
 
     async def wait_until_closed(self):
