--- conflicted
+++ resolved
@@ -23,11 +23,7 @@
 
 import dask
 from dask.system import CPU_COUNT
-<<<<<<< HEAD
-from dask.utils import format_bytes, funcname
-=======
-from dask.utils import apply, format_bytes, funcname, parse_bytes, parse_timedelta
->>>>>>> 7392de63
+from dask.utils import format_bytes, funcname, parse_bytes, parse_timedelta
 
 from . import comm, preloading, profile, system, utils
 from .batched import BatchedSend
@@ -64,11 +60,6 @@
 from .threadpoolexecutor import secede as tpe_secede
 from .utils import (
     TimeoutError,
-<<<<<<< HEAD
-    deprecated,
-=======
-    _maybe_complex,
->>>>>>> 7392de63
     get_ip,
     has_arg,
     import_file,
@@ -2814,34 +2805,18 @@
                     runspec = _deserialize(ts.runspec)
                 stop = time()
 
-<<<<<<< HEAD
                 if stop - start > 0.010:
                     ts.startstops.append(
                         {"action": "deserialize", "start": start, "stop": stop}
                     )
                 return runspec
-            except Exception as e:
-                logger.warning("Could not deserialize task", exc_info=True)
-                emsg = error_message(e)
-                emsg["key"] = ts.key
-                emsg["op"] = "task-erred"
-                self.batched_stream.send(emsg)
+            except Exception:
+                logger.error("Could not deserialize task", exc_info=True)
                 self.log.append((ts.key, "deserialize-error"))
                 raise
         else:
             assert isinstance(ts.runspec, Computation), ts.runspec
             return ts.runspec
-=======
-            if stop - start > 0.010:
-                ts.startstops.append(
-                    {"action": "deserialize", "start": start, "stop": stop}
-                )
-            return function, args, kwargs
-        except Exception:
-            logger.error("Could not deserialize task", exc_info=True)
-            self.log.append((ts.key, "deserialize-error"))
-            raise
->>>>>>> 7392de63
 
     async def ensure_computing(self):
         if self.paused:
@@ -2901,11 +2876,7 @@
                 assert ts.state == "executing"
                 assert ts.runspec is not None
 
-<<<<<<< HEAD
             function, args, kwargs = ts.runspec.get_func_and_args()
-=======
-            function, args, kwargs = await self._maybe_deserialize_task(ts)
->>>>>>> 7392de63
 
             args2, kwargs2 = self._prepare_args_for_execution(ts, args, kwargs)
 
