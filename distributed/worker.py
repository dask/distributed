from __future__ import annotations

import asyncio
import bisect
import builtins
import errno
import functools
import heapq
import logging
import os
import pathlib
import random
import sys
import threading
import warnings
import weakref
from collections import defaultdict, deque
from collections.abc import (
    Callable,
    Collection,
    Container,
    Iterable,
    Mapping,
    MutableMapping,
)
from concurrent.futures import Executor
from contextlib import suppress
from datetime import timedelta
from inspect import isawaitable
from pickle import PicklingError
from typing import TYPE_CHECKING, Any, ClassVar, Literal, cast

from tlz import first, keymap, merge, pluck  # noqa: F401
from tornado.ioloop import IOLoop, PeriodicCallback

import dask
from dask.core import istask
from dask.system import CPU_COUNT
from dask.utils import (
    apply,
    format_bytes,
    funcname,
    parse_bytes,
    parse_timedelta,
    stringify,
    tmpdir,
    typename,
)

from distributed import comm, preloading, profile, utils
from distributed.batched import BatchedSend
from distributed.comm import connect, get_address_host
from distributed.comm.addressing import address_from_user_args, parse_address
from distributed.comm.utils import OFFLOAD_THRESHOLD
from distributed.compatibility import randbytes
from distributed.core import (
    CommClosedError,
    ConnectionPool,
    Status,
    coerce_to_address,
    error_message,
    pingpong,
    send_recv,
)
from distributed.diagnostics import nvml
from distributed.diagnostics.plugin import _get_plugin_name
from distributed.diskutils import WorkDir, WorkSpace
from distributed.http import get_handlers
from distributed.metrics import time
from distributed.node import ServerNode
from distributed.proctitle import setproctitle
from distributed.protocol import Serialize, pickle, to_serialize
from distributed.pubsub import PubSubWorkerExtension
from distributed.security import Security
from distributed.shuffle import ShuffleWorkerExtension
from distributed.sizeof import safe_sizeof as sizeof
from distributed.stories import worker_story
from distributed.threadpoolexecutor import ThreadPoolExecutor
from distributed.threadpoolexecutor import secede as tpe_secede
from distributed.utils import (
    LRU,
    TimeoutError,
    _maybe_complex,
    get_ip,
    has_arg,
    import_file,
    in_async_call,
    iscoroutinefunction,
    json_load_robust,
    key_split,
    log_errors,
    offload,
    parse_ports,
    recursive_to_dict,
    silence_logging,
    thread_state,
    warn_on_duration,
)
from distributed.utils_comm import gather_from_workers, pack_data, retry_operation
from distributed.utils_perf import disable_gc_diagnosis, enable_gc_diagnosis
from distributed.versions import get_versions
from distributed.worker_memory import (
    DeprecatedMemoryManagerAttribute,
    DeprecatedMemoryMonitor,
    WorkerMemoryManager,
)
from distributed.worker_state_machine import (
    PROCESSING,
    READY,
    AddKeysMsg,
    AlreadyCancelledEvent,
    CancelComputeEvent,
    Execute,
    ExecuteFailureEvent,
    ExecuteSuccessEvent,
    Instructions,
    InvalidTransition,
    LongRunningMsg,
    Recs,
    RecsInstrs,
    ReleaseWorkerDataMsg,
    RescheduleEvent,
    RescheduleMsg,
    SendMessageToScheduler,
    SerializedTask,
    StateMachineEvent,
    TaskErredMsg,
    TaskFinishedMsg,
    TaskState,
    TaskStateState,
    UniqueTaskHeap,
)

if TYPE_CHECKING:
    from distributed.actor import Actor
    from distributed.client import Client
    from distributed.diagnostics.plugin import WorkerPlugin
    from distributed.nanny import Nanny


logger = logging.getLogger(__name__)

LOG_PDB = dask.config.get("distributed.admin.pdb-on-err")

no_value = "--no-value-sentinel--"

DEFAULT_EXTENSIONS: dict[str, type] = {
    "pubsub": PubSubWorkerExtension,
    "shuffle": ShuffleWorkerExtension,
}

DEFAULT_METRICS: dict[str, Callable[[Worker], Any]] = {}

DEFAULT_STARTUP_INFORMATION: dict[str, Callable[[Worker], Any]] = {}


class Worker(ServerNode):
    """Worker node in a Dask distributed cluster

    Workers perform two functions:

    1.  **Serve data** from a local dictionary
    2.  **Perform computation** on that data and on data from peers

    Workers keep the scheduler informed of their data and use that scheduler to
    gather data from other workers when necessary to perform a computation.

    You can start a worker with the ``dask-worker`` command line application::

        $ dask-worker scheduler-ip:port

    Use the ``--help`` flag to see more options::

        $ dask-worker --help

    The rest of this docstring is about the internal state the the worker uses
    to manage and track internal computations.

    **State**

    **Informational State**

    These attributes don't change significantly during execution.

    * **nthreads:** ``int``:
        Number of nthreads used by this worker process
    * **executors:** ``dict[str, concurrent.futures.Executor]``:
        Executors used to perform computation. Always contains the default
        executor.
    * **local_directory:** ``path``:
        Path on local machine to store temporary files
    * **scheduler:** ``rpc``:
        Location of scheduler.  See ``.ip/.port`` attributes.
    * **name:** ``string``:
        Alias
    * **services:** ``{str: Server}``:
        Auxiliary web servers running on this worker
    * **service_ports:** ``{str: port}``:
    * **total_out_connections**: ``int``
        The maximum number of concurrent outgoing requests for data
    * **total_in_connections**: ``int``
        The maximum number of concurrent incoming requests for data
    * **comm_threshold_bytes**: ``int``
        As long as the total number of bytes in flight is below this threshold
        we will not limit the number of outgoing connections for a single tasks
        dependency fetch.
    * **batched_stream**: ``BatchedSend``
        A batched stream along which we communicate to the scheduler
    * **log**: ``[(message)]``
        A structured and queryable log.  See ``Worker.story``

    **Volatile State**

    These attributes track the progress of tasks that this worker is trying to
    complete.  In the descriptions below a ``key`` is the name of a task that
    we want to compute and ``dep`` is the name of a piece of dependent data
    that we want to collect from others.

    * **tasks**: ``{key: TaskState}``
        The tasks currently executing on this worker (and any dependencies of those tasks)
    * **data_needed**: UniqueTaskHeap
        The tasks which still require data in order to execute, prioritized as a heap
    * **ready**: [keys]
        Keys that are ready to run.  Stored in a LIFO stack
    * **constrained**: [keys]
        Keys for which we have the data to run, but are waiting on abstract
        resources like GPUs.  Stored in a FIFO deque
    * **executing_count**: ``int``
        A count of tasks currently executing on this worker
    * **executed_count**: int
        A number of tasks that this worker has run in its lifetime
    * **long_running**: {keys}
        A set of keys of tasks that are running and have started their own
        long-running clients.
    * **has_what**: ``{worker: {deps}}``
        The data that we care about that we think a worker has
    * **pending_data_per_worker**: ``{worker: UniqueTaskHeap}``
        The data on each worker that we still want, prioritized as a heap
    * **in_flight_tasks**: ``int``
        A count of the number of tasks that are coming to us in current
        peer-to-peer connections
    * **in_flight_workers**: ``{worker: {task}}``
        The workers from which we are currently gathering data and the
        dependencies we expect from those connections
    * **comm_bytes**: ``int``
        The total number of bytes in flight
    * **threads**: ``{key: int}``
        The ID of the thread on which the task ran
    * **active_threads**: ``{int: key}``
        The keys currently running on active threads
    * **waiting_for_data_count**: ``int``
        A count of how many tasks are currently waiting for data
    * **generation**: ``int``
        Counter that decreases every time the compute-task handler is invoked by the
        Scheduler. It is appended to TaskState.priority and acts as a tie-breaker
        between tasks that have the same priority on the Scheduler, determining a
        last-in-first-out order between them.

    Parameters
    ----------
    scheduler_ip: str, optional
    scheduler_port: int, optional
    scheduler_file: str, optional
    ip: str, optional
    data: MutableMapping, type, None
        The object to use for storage, builds a disk-backed LRU dict by default
    nthreads: int, optional
    loop: tornado.ioloop.IOLoop
    local_directory: str, optional
        Directory where we place local resources
    name: str, optional
    memory_limit: int, float, string
        Number of bytes of memory that this worker should use.
        Set to zero for no limit.  Set to 'auto' to calculate
        as system.MEMORY_LIMIT * min(1, nthreads / total_cores)
        Use strings or numbers like 5GB or 5e9
    memory_target_fraction: float or False
        Fraction of memory to try to stay beneath
        (default: read from config key distributed.worker.memory.target)
    memory_spill_fraction: float or false
        Fraction of memory at which we start spilling to disk
        (default: read from config key distributed.worker.memory.spill)
    memory_pause_fraction: float or False
        Fraction of memory at which we stop running new tasks
        (default: read from config key distributed.worker.memory.pause)
    max_spill: int, string or False
        Limit of number of bytes to be spilled on disk.
        (default: read from config key distributed.worker.memory.max-spill)
    executor: concurrent.futures.Executor, dict[str, concurrent.futures.Executor], "offload"
        The executor(s) to use. Depending on the type, it has the following meanings:
            - Executor instance: The default executor.
            - Dict[str, Executor]: mapping names to Executor instances. If the
              "default" key isn't in the dict, a "default" executor will be created
              using ``ThreadPoolExecutor(nthreads)``.
            - Str: The string "offload", which refer to the same thread pool used for
              offloading communications. This results in the same thread being used
              for deserialization and computation.
    resources: dict
        Resources that this worker has like ``{'GPU': 2}``
    nanny: str
        Address on which to contact nanny, if it exists
    lifetime: str
        Amount of time like "1 hour" after which we gracefully shut down the worker.
        This defaults to None, meaning no explicit shutdown time.
    lifetime_stagger: str
        Amount of time like "5 minutes" to stagger the lifetime value
        The actual lifetime will be selected uniformly at random between
        lifetime +/- lifetime_stagger
    lifetime_restart: bool
        Whether or not to restart a worker after it has reached its lifetime
        Default False
    kwargs: optional
        Additional parameters to ServerNode constructor

    Examples
    --------

    Use the command line to start a worker::

        $ dask-scheduler
        Start scheduler at 127.0.0.1:8786

        $ dask-worker 127.0.0.1:8786
        Start worker at:               127.0.0.1:1234
        Registered with scheduler at:  127.0.0.1:8786

    See Also
    --------
    distributed.scheduler.Scheduler
    distributed.nanny.Nanny
    """

    _instances: ClassVar[weakref.WeakSet[Worker]] = weakref.WeakSet()
    _initialized_clients: ClassVar[weakref.WeakSet[Client]] = weakref.WeakSet()

    tasks: dict[str, TaskState]
    waiting_for_data_count: int
    has_what: defaultdict[str, set[str]]  # {worker address: {ts.key, ...}
    pending_data_per_worker: defaultdict[str, UniqueTaskHeap]
    nanny: Nanny | None
    _lock: threading.Lock
    data_needed: UniqueTaskHeap
    in_flight_workers: dict[str, set[str]]  # {worker address: {ts.key, ...}}
    total_out_connections: int
    total_in_connections: int
    comm_threshold_bytes: int
    comm_nbytes: int
    _missing_dep_flight: set[TaskState]
    threads: dict[str, int]  # {ts.key: thread ID}
    active_threads_lock: threading.Lock
    active_threads: dict[int, str]  # {thread ID: ts.key}
    active_keys: set[str]
    profile_keys: defaultdict[str, dict[str, Any]]
    profile_keys_history: deque[tuple[float, dict[str, dict[str, Any]]]]
    profile_recent: dict[str, Any]
    profile_history: deque[tuple[float, dict[str, Any]]]
    generation: int
    ready: list[tuple[tuple[int, ...], str]]  # heapq [(priority, key), ...]
    constrained: deque[str]
    _executing: set[TaskState]
    _in_flight_tasks: set[TaskState]
    executed_count: int
    long_running: set[str]
    log: deque[tuple]  # [(..., stimulus_id: str | None, timestamp: float), ...]
    incoming_transfer_log: deque[dict[str, Any]]
    outgoing_transfer_log: deque[dict[str, Any]]
    target_message_size: int
    validate: bool
    _transitions_table: dict[tuple[str, str], Callable]
    _transition_counter: int
    incoming_count: int
    outgoing_count: int
    outgoing_current_count: int
    repetitively_busy: int
    bandwidth: float
    latency: float
    profile_cycle_interval: float
    workspace: WorkSpace
    _workdir: WorkDir
    local_directory: str
    _client: Client | None
    bandwidth_workers: defaultdict[str, tuple[float, int]]
    bandwidth_types: defaultdict[type, tuple[float, int]]
    preloads: list[preloading.Preload]
    contact_address: str | None
    _start_port: int | None
    _start_host: str | None
    _interface: str | None
    _protocol: str
    _dashboard_address: str | None
    _dashboard: bool
    _http_prefix: str
    nthreads: int
    total_resources: dict[str, float]
    available_resources: dict[str, float]
    death_timeout: float | None
    lifetime: float | None
    lifetime_stagger: float | None
    lifetime_restart: bool
    extensions: dict
    security: Security
    connection_args: dict[str, Any]
    actors: dict[str, Actor | None]
    loop: IOLoop
    reconnect: bool
    executors: dict[str, Executor]
    batched_stream: BatchedSend
    name: Any
    scheduler_delay: float
    stream_comms: dict[str, BatchedSend]
    heartbeat_interval: float
    heartbeat_active: bool
    services: dict[str, Any] = {}
    service_specs: dict[str, Any]
    metrics: dict[str, Callable[[Worker], Any]]
    startup_information: dict[str, Callable[[Worker], Any]]
    low_level_profiler: bool
    scheduler: Any
    execution_state: dict[str, Any]
    plugins: dict[str, WorkerPlugin]
    _pending_plugins: tuple[WorkerPlugin, ...]

    def __init__(
        self,
        scheduler_ip: str | None = None,
        scheduler_port: int | None = None,
        *,
        scheduler_file: str | None = None,
        nthreads: int | None = None,
        loop: IOLoop | None = None,
        local_dir: None = None,  # Deprecated, use local_directory instead
        local_directory: str | None = None,
        services: dict | None = None,
        name: Any | None = None,
        reconnect: bool = True,
        executor: Executor | dict[str, Executor] | Literal["offload"] | None = None,
        resources: dict[str, float] | None = None,
        silence_logs: int | None = None,
        death_timeout: Any | None = None,
        preload: list[str] | None = None,
        preload_argv: list[str] | list[list[str]] | None = None,
        security: Security | dict[str, Any] | None = None,
        contact_address: str | None = None,
        heartbeat_interval: Any = "1s",
        extensions: dict[str, type] | None = None,
        metrics: Mapping[str, Callable[[Worker], Any]] = DEFAULT_METRICS,
        startup_information: Mapping[
            str, Callable[[Worker], Any]
        ] = DEFAULT_STARTUP_INFORMATION,
        interface: str | None = None,
        host: str | None = None,
        port: int | None = None,
        protocol: str | None = None,
        dashboard_address: str | None = None,
        dashboard: bool = False,
        http_prefix: str = "/",
        nanny: Nanny | None = None,
        plugins: tuple[WorkerPlugin, ...] = (),
        low_level_profiler: bool | None = None,
        validate: bool | None = None,
        profile_cycle_interval=None,
        lifetime: Any | None = None,
        lifetime_stagger: Any | None = None,
        lifetime_restart: bool | None = None,
        ###################################
        # Parameters to WorkerMemoryManager
        memory_limit: str | float = "auto",
        # Allow overriding the dict-like that stores the task outputs.
        # This is meant for power users only. See WorkerMemoryManager for details.
        data=None,
        # Deprecated parameters; please use dask config instead.
        memory_target_fraction: float | Literal[False] | None = None,
        memory_spill_fraction: float | Literal[False] | None = None,
        memory_pause_fraction: float | Literal[False] | None = None,
        ###################################
        # Parameters to Server
        **kwargs,
    ):
        self.tasks = {}
        self.waiting_for_data_count = 0
        self.has_what = defaultdict(set)
        self.pending_data_per_worker = defaultdict(UniqueTaskHeap)
        self.nanny = nanny
        self._lock = threading.Lock()

        self.data_needed = UniqueTaskHeap()

        self.in_flight_workers = {}
        self.total_out_connections = dask.config.get(
            "distributed.worker.connections.outgoing"
        )
        self.total_in_connections = dask.config.get(
            "distributed.worker.connections.incoming"
        )
        self.comm_threshold_bytes = int(10e6)
        self.comm_nbytes = 0
        self._missing_dep_flight = set()

        self.threads = {}

        self.active_threads_lock = threading.Lock()
        self.active_threads = {}
        self.active_keys = set()
        self.profile_keys = defaultdict(profile.create)
        self.profile_keys_history = deque(maxlen=3600)
        self.profile_recent = profile.create()
        self.profile_history = deque(maxlen=3600)

        self.generation = 0

        self.ready = []
        self.constrained = deque()
        self._executing = set()
        self._in_flight_tasks = set()
        self.executed_count = 0
        self.long_running = set()

        self.target_message_size = int(50e6)  # 50 MB

        self.log = deque(maxlen=100000)
        if validate is None:
            validate = dask.config.get("distributed.scheduler.validate")
        self.validate = validate
        self._transitions_table = {
            ("cancelled", "resumed"): self.transition_cancelled_resumed,
            ("cancelled", "fetch"): self.transition_cancelled_fetch,
            ("cancelled", "released"): self.transition_cancelled_released,
            ("cancelled", "waiting"): self.transition_cancelled_waiting,
            ("cancelled", "forgotten"): self.transition_cancelled_forgotten,
            ("cancelled", "memory"): self.transition_cancelled_memory,
            ("cancelled", "error"): self.transition_cancelled_error,
            ("resumed", "memory"): self.transition_generic_memory,
            ("resumed", "error"): self.transition_generic_error,
            ("resumed", "released"): self.transition_generic_released,
            ("resumed", "waiting"): self.transition_resumed_waiting,
            ("resumed", "fetch"): self.transition_resumed_fetch,
            ("resumed", "missing"): self.transition_resumed_missing,
            ("constrained", "executing"): self.transition_constrained_executing,
            ("constrained", "released"): self.transition_generic_released,
            ("error", "released"): self.transition_generic_released,
            ("executing", "error"): self.transition_executing_error,
            ("executing", "long-running"): self.transition_executing_long_running,
            ("executing", "memory"): self.transition_executing_memory,
            ("executing", "released"): self.transition_executing_released,
            ("executing", "rescheduled"): self.transition_executing_rescheduled,
            ("fetch", "flight"): self.transition_fetch_flight,
            ("fetch", "released"): self.transition_generic_released,
            ("flight", "error"): self.transition_flight_error,
            ("flight", "fetch"): self.transition_flight_fetch,
            ("flight", "memory"): self.transition_flight_memory,
            ("flight", "missing"): self.transition_flight_missing,
            ("flight", "released"): self.transition_flight_released,
            ("long-running", "error"): self.transition_generic_error,
            ("long-running", "memory"): self.transition_long_running_memory,
            ("long-running", "rescheduled"): self.transition_executing_rescheduled,
            ("long-running", "released"): self.transition_executing_released,
            ("memory", "released"): self.transition_memory_released,
            ("missing", "fetch"): self.transition_missing_fetch,
            ("missing", "released"): self.transition_missing_released,
            ("missing", "error"): self.transition_generic_error,
            ("ready", "error"): self.transition_generic_error,
            ("ready", "executing"): self.transition_ready_executing,
            ("ready", "released"): self.transition_generic_released,
            ("released", "error"): self.transition_generic_error,
            ("released", "fetch"): self.transition_released_fetch,
            ("released", "forgotten"): self.transition_released_forgotten,
            ("released", "memory"): self.transition_released_memory,
            ("released", "waiting"): self.transition_released_waiting,
            ("waiting", "constrained"): self.transition_waiting_constrained,
            ("waiting", "ready"): self.transition_waiting_ready,
            ("waiting", "released"): self.transition_generic_released,
        }

        self._transition_counter = 0
        self.incoming_transfer_log = deque(maxlen=100000)
        self.incoming_count = 0
        self.outgoing_transfer_log = deque(maxlen=100000)
        self.outgoing_count = 0
        self.outgoing_current_count = 0
        self.repetitively_busy = 0
        self.bandwidth = parse_bytes(dask.config.get("distributed.scheduler.bandwidth"))
        self.bandwidth_workers = defaultdict(
            lambda: (0, 0)
        )  # bw/count recent transfers
        self.bandwidth_types = defaultdict(lambda: (0, 0))  # bw/count recent transfers
        self.latency = 0.001
        self._client = None

        if profile_cycle_interval is None:
            profile_cycle_interval = dask.config.get("distributed.worker.profile.cycle")
        profile_cycle_interval = parse_timedelta(profile_cycle_interval, default="ms")
        assert profile_cycle_interval

        self._setup_logging(logger)

        if local_dir is not None:
            warnings.warn("The local_dir keyword has moved to local_directory")
            local_directory = local_dir

        if not local_directory:
            local_directory = dask.config.get("temporary-directory") or os.getcwd()

        os.makedirs(local_directory, exist_ok=True)
        local_directory = os.path.join(local_directory, "dask-worker-space")

        with warn_on_duration(
            "1s",
            "Creating scratch directories is taking a surprisingly long time. "
            "This is often due to running workers on a network file system. "
            "Consider specifying a local-directory to point workers to write "
            "scratch data to a local disk.",
        ):
            self._workspace = WorkSpace(os.path.abspath(local_directory))
            self._workdir = self._workspace.new_work_dir(prefix="worker-")
            self.local_directory = self._workdir.dir_path

        if not preload:
            preload = dask.config.get("distributed.worker.preload")
        if not preload_argv:
            preload_argv = dask.config.get("distributed.worker.preload-argv")
        assert preload is not None
        assert preload_argv is not None
        self.preloads = preloading.process_preloads(
            self, preload, preload_argv, file_dir=self.local_directory
        )

        if scheduler_file:
            cfg = json_load_robust(scheduler_file)
            scheduler_addr = cfg["address"]
        elif scheduler_ip is None and dask.config.get("scheduler-address", None):
            scheduler_addr = dask.config.get("scheduler-address")
        elif scheduler_port is None:
            scheduler_addr = coerce_to_address(scheduler_ip)
        else:
            scheduler_addr = coerce_to_address((scheduler_ip, scheduler_port))
        self.contact_address = contact_address

        if protocol is None:
            protocol_address = scheduler_addr.split("://")
            if len(protocol_address) == 2:
                protocol = protocol_address[0]
            assert protocol

        self._start_port = port
        self._start_host = host
        if host:
            # Helpful error message if IPv6 specified incorrectly
            _, host_address = parse_address(host)
            if host_address.count(":") > 1 and not host_address.startswith("["):
                raise ValueError(
                    "Host address with IPv6 must be bracketed like '[::1]'; "
                    f"got {host_address}"
                )
        self._interface = interface
        self._protocol = protocol

        self.nthreads = nthreads or CPU_COUNT
        if resources is None:
            resources = dask.config.get("distributed.worker.resources", None)
            assert isinstance(resources, dict)

        self.total_resources = resources or {}
        self.available_resources = (resources or {}).copy()
        self.death_timeout = parse_timedelta(death_timeout)

        self.extensions = {}
        if silence_logs:
            silence_logging(level=silence_logs)

        if isinstance(security, dict):
            security = Security(**security)
        self.security = security or Security()
        assert isinstance(self.security, Security)
        self.connection_args = self.security.get_connection_args("worker")

        self.actors = {}
        self.loop = loop or IOLoop.current()
        self.reconnect = reconnect

        # Common executors always available
        self.executors = {
            "offload": utils._offload_executor,
            "actor": ThreadPoolExecutor(1, thread_name_prefix="Dask-Actor-Threads"),
        }
        if nvml.device_get_count() > 0:
            self.executors["gpu"] = ThreadPoolExecutor(
                1, thread_name_prefix="Dask-GPU-Threads"
            )

        # Find the default executor
        if executor == "offload":
            self.executors["default"] = self.executors["offload"]
        elif isinstance(executor, dict):
            self.executors.update(executor)
        elif executor is not None:
            self.executors["default"] = executor
        if "default" not in self.executors:
            self.executors["default"] = ThreadPoolExecutor(
                self.nthreads, thread_name_prefix="Dask-Default-Threads"
            )

        self.batched_stream = BatchedSend(interval="2ms", loop=self.loop)
        self.name = name
        self.scheduler_delay = 0
        self.stream_comms = {}
        self.heartbeat_active = False

        if self.local_directory not in sys.path:
            sys.path.insert(0, self.local_directory)

        self.services = {}
        self.service_specs = services or {}

        self._dashboard_address = dashboard_address
        self._dashboard = dashboard
        self._http_prefix = http_prefix

        self.metrics = dict(metrics) if metrics else {}
        self.startup_information = (
            dict(startup_information) if startup_information else {}
        )

        if low_level_profiler is None:
            low_level_profiler = dask.config.get("distributed.worker.profile.low-level")
        self.low_level_profiler = low_level_profiler

        handlers = {
            "gather": self.gather,
            "run": self.run,
            "run_coroutine": self.run_coroutine,
            "get_data": self.get_data,
            "update_data": self.update_data,
            "free_keys": self.handle_free_keys,
            "terminate": self.close,
            "ping": pingpong,
            "upload_file": self.upload_file,
            "call_stack": self.get_call_stack,
            "profile": self.get_profile,
            "profile_metadata": self.get_profile_metadata,
            "get_logs": self.get_logs,
            "keys": self.keys,
            "versions": self.versions,
            "actor_execute": self.actor_execute,
            "actor_attribute": self.actor_attribute,
            "plugin-add": self.plugin_add,
            "plugin-remove": self.plugin_remove,
            "get_monitor_info": self.get_monitor_info,
            "benchmark_disk": self.benchmark_disk,
            "benchmark_memory": self.benchmark_memory,
            "benchmark_network": self.benchmark_network,
        }

        stream_handlers = {
            "close": self.close,
            "cancel-compute": self.handle_cancel_compute,
            "acquire-replicas": self.handle_acquire_replicas,
            "compute-task": self.handle_compute_task,
            "free-keys": self.handle_free_keys,
            "remove-replicas": self.handle_remove_replicas,
            "steal-request": self.handle_steal_request,
            "worker-status-change": self.handle_worker_status_change,
        }

        super().__init__(
            handlers=handlers,
            stream_handlers=stream_handlers,
            io_loop=self.loop,
            connection_args=self.connection_args,
            **kwargs,
        )

        self.scheduler = self.rpc(scheduler_addr)
        self.execution_state = {
            "scheduler": self.scheduler.address,
            "ioloop": self.loop,
            "worker": self,
        }

        self.heartbeat_interval = parse_timedelta(heartbeat_interval, default="ms")
        pc = PeriodicCallback(self.heartbeat, self.heartbeat_interval * 1000)
        self.periodic_callbacks["heartbeat"] = pc

        pc = PeriodicCallback(
            lambda: self.batched_stream.send({"op": "keep-alive"}), 60000
        )
        self.periodic_callbacks["keep-alive"] = pc

        # FIXME annotations: https://github.com/tornadoweb/tornado/issues/3117
        pc = PeriodicCallback(self.find_missing, 1000)  # type: ignore
        self.periodic_callbacks["find-missing"] = pc

        self._address = contact_address

        if extensions is None:
            extensions = DEFAULT_EXTENSIONS
        self.extensions = {
            name: extension(self) for name, extension in extensions.items()
        }

        self.memory_manager = WorkerMemoryManager(
            self,
            data=data,
            memory_limit=memory_limit,
            memory_target_fraction=memory_target_fraction,
            memory_spill_fraction=memory_spill_fraction,
            memory_pause_fraction=memory_pause_fraction,
        )

        setproctitle("dask-worker [not started]")

        profile_trigger_interval = parse_timedelta(
            dask.config.get("distributed.worker.profile.interval"), default="ms"
        )
        pc = PeriodicCallback(self.trigger_profile, profile_trigger_interval * 1000)
        self.periodic_callbacks["profile"] = pc

        pc = PeriodicCallback(self.cycle_profile, profile_cycle_interval * 1000)
        self.periodic_callbacks["profile-cycle"] = pc

        self.plugins = {}
        self._pending_plugins = plugins

        if lifetime is None:
            lifetime = dask.config.get("distributed.worker.lifetime.duration")
        self.lifetime = parse_timedelta(lifetime)

        if lifetime_stagger is None:
            lifetime_stagger = dask.config.get("distributed.worker.lifetime.stagger")
        lifetime_stagger = parse_timedelta(lifetime_stagger)

        if lifetime_restart is None:
            lifetime_restart = dask.config.get("distributed.worker.lifetime.restart")
        self.lifetime_restart = lifetime_restart

        if self.lifetime:
            self.lifetime += (random.random() * 2 - 1) * lifetime_stagger
            self.io_loop.call_later(self.lifetime, self.close_gracefully)

        Worker._instances.add(self)

    ################
    # Memory manager
    ################
    memory_manager: WorkerMemoryManager

    @property
    def data(self) -> MutableMapping[str, Any]:
        """{task key: task payload} of all completed tasks, whether they were computed on
        this Worker or computed somewhere else and then transferred here over the
        network.

        When using the default configuration, this is a zict buffer that automatically
        spills to disk whenever the target threshold is exceeded.
        If spilling is disabled, it is a plain dict instead.
        It could also be a user-defined arbitrary dict-like passed when initialising
        the Worker or the Nanny.
        Worker logic should treat this opaquely and stick to the MutableMapping API.
        """
        return self.memory_manager.data

    # Deprecated attributes moved to self.memory_manager.<name>
    memory_limit = DeprecatedMemoryManagerAttribute()
    memory_target_fraction = DeprecatedMemoryManagerAttribute()
    memory_spill_fraction = DeprecatedMemoryManagerAttribute()
    memory_pause_fraction = DeprecatedMemoryManagerAttribute()
    memory_monitor = DeprecatedMemoryMonitor()

    ##################
    # Administrative #
    ##################

    def __repr__(self):
        name = f", name: {self.name}" if self.name != self.address else ""
        return (
            f"<{self.__class__.__name__} {self.address!r}{name}, "
            f"status: {self.status.name}, "
            f"stored: {len(self.data)}, "
            f"running: {self.executing_count}/{self.nthreads}, "
            f"ready: {len(self.ready)}, "
            f"comm: {self.in_flight_tasks}, "
            f"waiting: {self.waiting_for_data_count}>"
        )

    @property
    def logs(self):
        return self._deque_handler.deque

    def log_event(self, topic, msg):
        self.loop.add_callback(
            self.batched_stream.send,
            {
                "op": "log-event",
                "topic": topic,
                "msg": msg,
            },
        )

    @property
    def executing_count(self) -> int:
        return len(self._executing)

    @property
    def in_flight_tasks(self) -> int:
        return len(self._in_flight_tasks)

    @property
    def worker_address(self):
        """For API compatibility with Nanny"""
        return self.address

    @property
    def executor(self):
        return self.executors["default"]

    @ServerNode.status.setter  # type: ignore
    def status(self, value):
        """Override Server.status to notify the Scheduler of status changes.
        Also handles unpausing.
        """
        prev_status = self.status
        ServerNode.status.__set__(self, value)
        self._send_worker_status_change()
        if prev_status == Status.paused and value == Status.running:
            self.ensure_computing()
            self.ensure_communicating()

    def _send_worker_status_change(self) -> None:
        if (
            self.batched_stream
            and self.batched_stream.comm
            and not self.batched_stream.comm.closed()
        ):
            self.batched_stream.send(
                {"op": "worker-status-change", "status": self._status.name}
            )
        elif self._status != Status.closed:
            self.loop.call_later(0.05, self._send_worker_status_change)

    async def get_metrics(self) -> dict:
        try:
            spilled_memory, spilled_disk = self.data.spilled_total  # type: ignore
        except AttributeError:
            # spilling is disabled
            spilled_memory, spilled_disk = 0, 0

        out = dict(
            executing=self.executing_count,
            in_memory=len(self.data),
            ready=len(self.ready),
            in_flight=self.in_flight_tasks,
            bandwidth={
                "total": self.bandwidth,
                "workers": dict(self.bandwidth_workers),
                "types": keymap(typename, self.bandwidth_types),
            },
            spilled_nbytes={
                "memory": spilled_memory,
                "disk": spilled_disk,
            },
            event_loop_interval=self._tick_interval_observed,
        )
        out.update(self.monitor.recent())

        for k, metric in self.metrics.items():
            try:
                result = metric(self)
                if isawaitable(result):
                    result = await result
                # In case of collision, prefer core metrics
                out.setdefault(k, result)
            except Exception:  # TODO: log error once
                pass

        return out

    async def get_startup_information(self):
        result = {}
        for k, f in self.startup_information.items():
            try:
                v = f(self)
                if isawaitable(v):
                    v = await v
                result[k] = v
            except Exception:  # TODO: log error once
                pass

        return result

    def identity(self):
        return {
            "type": type(self).__name__,
            "id": self.id,
            "scheduler": self.scheduler.address,
            "nthreads": self.nthreads,
            "memory_limit": self.memory_manager.memory_limit,
        }

    def _to_dict(self, *, exclude: Container[str] = ()) -> dict:
        """Dictionary representation for debugging purposes.
        Not type stable and not intended for roundtrips.

        See also
        --------
        Worker.identity
        Client.dump_cluster_state
        distributed.utils.recursive_to_dict
        """
        info = super()._to_dict(exclude=exclude)
        extra = {
            "status": self.status,
            "ready": self.ready,
            "constrained": self.constrained,
            "data_needed": list(self.data_needed),
            "pending_data_per_worker": {
                w: list(v) for w, v in self.pending_data_per_worker.items()
            },
            "long_running": self.long_running,
            "executing_count": self.executing_count,
            "in_flight_tasks": self.in_flight_tasks,
            "in_flight_workers": self.in_flight_workers,
            "log": self.log,
            "tasks": self.tasks,
            "logs": self.get_logs(),
            "config": dask.config.config,
            "incoming_transfer_log": self.incoming_transfer_log,
            "outgoing_transfer_log": self.outgoing_transfer_log,
        }
        info.update(extra)
        info.update(self.memory_manager._to_dict(exclude=exclude))
        info = {k: v for k, v in info.items() if k not in exclude}
        return recursive_to_dict(info, exclude=exclude)

    #####################
    # External Services #
    #####################

    async def _register_with_scheduler(self):
        self.periodic_callbacks["keep-alive"].stop()
        self.periodic_callbacks["heartbeat"].stop()
        start = time()
        if self.contact_address is None:
            self.contact_address = self.address
        logger.info("-" * 49)
        while True:
            try:
                _start = time()
                comm = await connect(self.scheduler.address, **self.connection_args)
                comm.name = "Worker->Scheduler"
                comm._server = weakref.ref(self)
                await comm.write(
                    dict(
                        op="register-worker",
                        reply=False,
                        address=self.contact_address,
                        status=self.status.name,
                        keys=list(self.data),
                        nthreads=self.nthreads,
                        name=self.name,
                        nbytes={
                            ts.key: ts.get_nbytes()
                            for ts in self.tasks.values()
                            # Only if the task is in memory this is a sensible
                            # result since otherwise it simply submits the
                            # default value
                            if ts.state == "memory"
                        },
                        types={k: typename(v) for k, v in self.data.items()},
                        now=time(),
                        resources=self.total_resources,
                        memory_limit=self.memory_manager.memory_limit,
                        local_directory=self.local_directory,
                        services=self.service_ports,
                        nanny=self.nanny,
                        pid=os.getpid(),
                        versions=get_versions(),
                        metrics=await self.get_metrics(),
                        extra=await self.get_startup_information(),
                    ),
                    serializers=["msgpack"],
                )
                future = comm.read(deserializers=["msgpack"])

                response = await future
                if response.get("warning"):
                    logger.warning(response["warning"])

                _end = time()
                middle = (_start + _end) / 2
                self._update_latency(_end - start)
                self.scheduler_delay = response["time"] - middle
                self.status = Status.running
                break
            except OSError:
                logger.info("Waiting to connect to: %26s", self.scheduler.address)
                await asyncio.sleep(0.1)
            except TimeoutError:  # pragma: no cover
                logger.info("Timed out when connecting to scheduler")
        if response["status"] != "OK":
            raise ValueError(f"Unexpected response from register: {response!r}")
        else:
            await asyncio.gather(
                *(
                    self.plugin_add(name=name, plugin=plugin)
                    for name, plugin in response["worker-plugins"].items()
                )
            )

            logger.info("        Registered to: %26s", self.scheduler.address)
            logger.info("-" * 49)

        self.batched_stream.start(comm)
        self.periodic_callbacks["keep-alive"].start()
        self.periodic_callbacks["heartbeat"].start()
        self.loop.add_callback(self.handle_scheduler, comm)

    def _update_latency(self, latency):
        self.latency = latency * 0.05 + self.latency * 0.95
        if self.digests is not None:
            self.digests["latency"].add(latency)

    async def heartbeat(self):
        if self.heartbeat_active:
            logger.debug("Heartbeat skipped: channel busy")
            return
        self.heartbeat_active = True
        logger.debug("Heartbeat: %s", self.address)
        try:
            start = time()
            response = await retry_operation(
                self.scheduler.heartbeat_worker,
                address=self.contact_address,
                now=start,
                metrics=await self.get_metrics(),
                executing={
                    key: start - self.tasks[key].start_time
                    for key in self.active_keys
                    if key in self.tasks
                },
                extensions={
                    name: extension.heartbeat()
                    for name, extension in self.extensions.items()
                    if hasattr(extension, "heartbeat")
                },
            )
            end = time()
            middle = (start + end) / 2

            self._update_latency(end - start)

            if response["status"] == "missing":
                # If running, wait up to 0.5s and then re-register self.
                # Otherwise just exit.
                start = time()
                while self.status in Status.ANY_RUNNING and time() < start + 0.5:
                    await asyncio.sleep(0.01)
                if self.status in Status.ANY_RUNNING:
                    await self._register_with_scheduler()
                return

            self.scheduler_delay = response["time"] - middle
            self.periodic_callbacks["heartbeat"].callback_time = (
                response["heartbeat-interval"] * 1000
            )
            self.bandwidth_workers.clear()
            self.bandwidth_types.clear()
        except CommClosedError:
            logger.warning("Heartbeat to scheduler failed", exc_info=True)
            if not self.reconnect:
                await self.close(report=False)
        except OSError as e:
            # Scheduler is gone. Respect distributed.comm.timeouts.connect
            if "Timed out trying to connect" in str(e):
                await self.close(report=False)
            else:
                raise e
        finally:
            self.heartbeat_active = False

    async def handle_scheduler(self, comm):
        try:
            await self.handle_stream(
                comm, every_cycle=[self.ensure_communicating, self.ensure_computing]
            )
        except Exception as e:
            logger.exception(e)
            raise
        finally:
            if self.reconnect and self.status in Status.ANY_RUNNING:
                logger.info("Connection to scheduler broken.  Reconnecting...")
                self.loop.add_callback(self.heartbeat)
            else:
                await self.close(report=False)

    async def upload_file(self, comm, filename=None, data=None, load=True):
        out_filename = os.path.join(self.local_directory, filename)

        def func(data):
            if isinstance(data, str):
                data = data.encode()
            with open(out_filename, "wb") as f:
                f.write(data)
                f.flush()
                os.fsync(f.fileno())
            return data

        if len(data) < 10000:
            data = func(data)
        else:
            data = await offload(func, data)

        if load:
            try:
                import_file(out_filename)
                cache_loads.data.clear()
            except Exception as e:
                logger.exception(e)
                raise e

        return {"status": "OK", "nbytes": len(data)}

    def keys(self) -> list[str]:
        return list(self.data)

    async def gather(self, who_has: dict[str, list[str]]) -> dict[str, Any]:
        who_has = {
            k: [coerce_to_address(addr) for addr in v]
            for k, v in who_has.items()
            if k not in self.data
        }
        result, missing_keys, missing_workers = await gather_from_workers(
            who_has, rpc=self.rpc, who=self.address
        )
        self.update_data(data=result, report=False)
        if missing_keys:
            logger.warning(
                "Could not find data: %s on workers: %s (who_has: %s)",
                missing_keys,
                missing_workers,
                who_has,
            )
            return {"status": "partial-fail", "keys": missing_keys}
        else:
            return {"status": "OK"}

    def get_monitor_info(
        self, recent: bool = False, start: float = 0
    ) -> dict[str, Any]:
        result = dict(
            range_query=(
                self.monitor.recent()
                if recent
                else self.monitor.range_query(start=start)
            ),
            count=self.monitor.count,
            last_time=self.monitor.last_time,
        )
        if nvml.device_get_count() > 0:
            result["gpu_name"] = self.monitor.gpu_name
            result["gpu_memory_total"] = self.monitor.gpu_memory_total
        return result

    #############
    # Lifecycle #
    #############

    async def start(self):
        if self.status and self.status in (
            Status.closed,
            Status.closing,
            Status.closing_gracefully,
        ):
            return
        assert self.status is Status.undefined, self.status

        await super().start()

        enable_gc_diagnosis()

        ports = parse_ports(self._start_port)
        for port in ports:
            start_address = address_from_user_args(
                host=self._start_host,
                port=port,
                interface=self._interface,
                protocol=self._protocol,
                security=self.security,
            )
            kwargs = self.security.get_listen_args("worker")
            if self._protocol in ("tcp", "tls"):
                kwargs = kwargs.copy()
                kwargs["default_host"] = get_ip(
                    get_address_host(self.scheduler.address)
                )
            try:
                await self.listen(start_address, **kwargs)
            except OSError as e:
                if len(ports) > 1 and e.errno == errno.EADDRINUSE:
                    continue
                else:
                    raise
            else:
                self._start_address = start_address
                break
        else:
            raise ValueError(
                f"Could not start Worker on host {self._start_host}"
                f"with port {self._start_port}"
            )

        # Start HTTP server associated with this Worker node
        routes = get_handlers(
            server=self,
            modules=dask.config.get("distributed.worker.http.routes"),
            prefix=self._http_prefix,
        )
        self.start_http_server(routes, self._dashboard_address)
        if self._dashboard:
            try:
                import distributed.dashboard.worker
            except ImportError:
                logger.debug("To start diagnostics web server please install Bokeh")
            else:
                distributed.dashboard.worker.connect(
                    self.http_application,
                    self.http_server,
                    self,
                    prefix=self._http_prefix,
                )
        self.ip = get_address_host(self.address)

        if self.name is None:
            self.name = self.address

        for preload in self.preloads:
            await preload.start()

        # Services listen on all addresses
        # Note Nanny is not a "real" service, just some metadata
        # passed in service_ports...
        self.start_services(self.ip)

        try:
            listening_address = "%s%s:%d" % (self.listener.prefix, self.ip, self.port)
        except Exception:
            listening_address = f"{self.listener.prefix}{self.ip}"

        logger.info("      Start worker at: %26s", self.address)
        logger.info("         Listening to: %26s", listening_address)
        for k, v in self.service_ports.items():
            logger.info("  {:>16} at: {:>26}".format(k, self.ip + ":" + str(v)))
        logger.info("Waiting to connect to: %26s", self.scheduler.address)
        logger.info("-" * 49)
        logger.info("              Threads: %26d", self.nthreads)
        if self.memory_manager.memory_limit:
            logger.info(
                "               Memory: %26s",
                format_bytes(self.memory_manager.memory_limit),
            )
        logger.info("      Local Directory: %26s", self.local_directory)

        setproctitle("dask-worker [%s]" % self.address)

        plugins_msgs = await asyncio.gather(
            *(
                self.plugin_add(plugin=plugin, catch_errors=False)
                for plugin in self._pending_plugins
            ),
            return_exceptions=True,
        )
        plugins_exceptions = [msg for msg in plugins_msgs if isinstance(msg, Exception)]
        if len(plugins_exceptions) >= 1:
            if len(plugins_exceptions) > 1:
                logger.error(
                    "Multiple plugin exceptions raised. All exceptions will be logged, the first is raised."
                )
                for exc in plugins_exceptions:
                    logger.error(repr(exc))
            raise plugins_exceptions[0]

        self._pending_plugins = ()

        await self._register_with_scheduler()

        self.start_periodic_callbacks()
        return self

    def _close(self, *args, **kwargs):
        warnings.warn("Worker._close has moved to Worker.close", stacklevel=2)
        return self.close(*args, **kwargs)

    async def close(
        self, report=True, timeout=30, nanny=True, executor_wait=True, safe=False
    ):
        with log_errors():
            if self.status in (Status.closed, Status.closing):
                await self.finished()
                return

            self.reconnect = False
            disable_gc_diagnosis()

            try:
                logger.info("Stopping worker at %s", self.address)
            except ValueError:  # address not available if already closed
                logger.info("Stopping worker")
            if self.status not in Status.ANY_RUNNING:
                logger.info("Closed worker has not yet started: %s", self.status)
            self.status = Status.closing

            for preload in self.preloads:
                await preload.teardown()

            for extension in self.extensions.values():
                if hasattr(extension, "close"):
                    await extension.close()

            if nanny and self.nanny:
                with self.rpc(self.nanny) as r:
                    await r.close_gracefully()

            setproctitle("dask-worker [closing]")

            teardowns = [
                plugin.teardown(self)
                for plugin in self.plugins.values()
                if hasattr(plugin, "teardown")
            ]

            await asyncio.gather(*(td for td in teardowns if isawaitable(td)))

            for pc in self.periodic_callbacks.values():
                pc.stop()

            if self._client:
                # If this worker is the last one alive, clean up the worker
                # initialized clients
                if not any(
                    w
                    for w in Worker._instances
                    if w != self and w.status in Status.ANY_RUNNING
                ):
                    for c in Worker._initialized_clients:
                        # Regardless of what the client was initialized with
                        # we'll require the result as a future. This is
                        # necessary since the heursitics of asynchronous are not
                        # reliable and we might deadlock here
                        c._asynchronous = True
                        if c.asynchronous:
                            await c.close()
                        else:
                            # There is still the chance that even with us
                            # telling the client to be async, itself will decide
                            # otherwise
                            c.close()

            with suppress(EnvironmentError, TimeoutError):
                if report and self.contact_address is not None:
                    await asyncio.wait_for(
                        self.scheduler.unregister(
                            address=self.contact_address, safe=safe
                        ),
                        timeout,
                    )
            await self.scheduler.close_rpc()
            self._workdir.release()

            self.stop_services()

            # Give some time for a UCX scheduler to complete closing endpoints
            # before closing self.batched_stream, otherwise the local endpoint
            # may be closed too early and errors be raised on the scheduler when
            # trying to send closing message.
            if self._protocol == "ucx":  # pragma: no cover
                await asyncio.sleep(0.2)

            if (
                self.batched_stream
                and self.batched_stream.comm
                and not self.batched_stream.comm.closed()
            ):
                self.batched_stream.send({"op": "close-stream"})

            if self.batched_stream:
                with suppress(TimeoutError):
                    await self.batched_stream.close(timedelta(seconds=timeout))

            for executor in self.executors.values():
                if executor is utils._offload_executor:
                    continue  # Never shutdown the offload executor
                if isinstance(executor, ThreadPoolExecutor):
                    executor._work_queue.queue.clear()
                    executor.shutdown(wait=executor_wait, timeout=timeout)
                else:
                    executor.shutdown(wait=executor_wait)

            self.stop()
            await self.rpc.close()

            self.status = Status.closed
            await super().close()

            setproctitle("dask-worker [closed]")
        return "OK"

    async def close_gracefully(self, restart=None):
        """Gracefully shut down a worker

        This first informs the scheduler that we're shutting down, and asks it
        to move our data elsewhere.  Afterwards, we close as normal
        """
        if self.status in (Status.closing, Status.closing_gracefully):
            await self.finished()

        if self.status == Status.closed:
            return

        if restart is None:
            restart = self.lifetime_restart

        logger.info("Closing worker gracefully: %s", self.address)
        # Wait for all tasks to leave the worker and don't accept any new ones.
        # Scheduler.retire_workers will set the status to closing_gracefully and push it
        # back to this worker.
        await self.scheduler.retire_workers(
            workers=[self.address], close_workers=False, remove=False
        )
        await self.close(safe=True, nanny=not restart)

    async def terminate(self, report: bool = True, **kwargs) -> str:
        await self.close(report=report, **kwargs)
        return "OK"

    async def wait_until_closed(self):
        warnings.warn("wait_until_closed has moved to finished()")
        await self.finished()
        assert self.status == Status.closed

    ################
    # Worker Peers #
    ################

    def send_to_worker(self, address, msg):
        if address not in self.stream_comms:
            bcomm = BatchedSend(interval="1ms", loop=self.loop)
            self.stream_comms[address] = bcomm

            async def batched_send_connect():
                comm = await connect(
                    address, **self.connection_args  # TODO, serialization
                )
                comm.name = "Worker->Worker"
                await comm.write({"op": "connection_stream"})

                bcomm.start(comm)

            self.loop.add_callback(batched_send_connect)

        self.stream_comms[address].send(msg)

    async def get_data(
        self, comm, keys=None, who=None, serializers=None, max_connections=None
    ):
        start = time()

        if max_connections is None:
            max_connections = self.total_in_connections

        # Allow same-host connections more liberally
        if (
            max_connections
            and comm
            and get_address_host(comm.peer_address) == get_address_host(self.address)
        ):
            max_connections = max_connections * 2

        if self.status == Status.paused:
            max_connections = 1
            throttle_msg = " Throttling outgoing connections because worker is paused."
        else:
            throttle_msg = ""

        if (
            max_connections is not False
            and self.outgoing_current_count >= max_connections
        ):
            logger.debug(
                "Worker %s has too many open connections to respond to data request "
                "from %s (%d/%d).%s",
                self.address,
                who,
                self.outgoing_current_count,
                max_connections,
                throttle_msg,
            )
            return {"status": "busy"}

        self.outgoing_current_count += 1
        data = {k: self.data[k] for k in keys if k in self.data}

        if len(data) < len(keys):
            for k in set(keys) - set(data):
                if k in self.actors:
                    from distributed.actor import Actor

                    data[k] = Actor(type(self.actors[k]), self.address, k, worker=self)

        msg = {"status": "OK", "data": {k: to_serialize(v) for k, v in data.items()}}
        nbytes = {k: self.tasks[k].nbytes for k in data if k in self.tasks}
        stop = time()
        if self.digests is not None:
            self.digests["get-data-load-duration"].add(stop - start)
        start = time()

        try:
            compressed = await comm.write(msg, serializers=serializers)
            response = await comm.read(deserializers=serializers)
            assert response == "OK", response
        except OSError:
            logger.exception(
                "failed during get data with %s -> %s", self.address, who, exc_info=True
            )
            comm.abort()
            raise
        finally:
            self.outgoing_current_count -= 1
        stop = time()
        if self.digests is not None:
            self.digests["get-data-send-duration"].add(stop - start)

        total_bytes = sum(filter(None, nbytes.values()))

        self.outgoing_count += 1
        duration = (stop - start) or 0.5  # windows
        self.outgoing_transfer_log.append(
            {
                "start": start + self.scheduler_delay,
                "stop": stop + self.scheduler_delay,
                "middle": (start + stop) / 2,
                "duration": duration,
                "who": who,
                "keys": nbytes,
                "total": total_bytes,
                "compressed": compressed,
                "bandwidth": total_bytes / duration,
            }
        )

        return Status.dont_reply

    ###################
    # Local Execution #
    ###################

    def update_data(
        self,
        data: dict[str, object],
        report: bool = True,
        stimulus_id: str = None,
    ) -> dict[str, Any]:
        if stimulus_id is None:
            stimulus_id = f"update-data-{time()}"
        recommendations: Recs = {}
        instructions: Instructions = []
        for key, value in data.items():
            try:
                ts = self.tasks[key]
                recommendations[ts] = ("memory", value)
            except KeyError:
                self.tasks[key] = ts = TaskState(key)

                try:
                    recs = self._put_key_in_memory(ts, value, stimulus_id=stimulus_id)
                except Exception as e:
                    msg = error_message(e)
                    recommendations = {ts: tuple(msg.values())}
                else:
                    recommendations.update(recs)

            self.log.append((key, "receive-from-scatter", stimulus_id, time()))

        if report:
            instructions.append(AddKeysMsg(keys=list(data), stimulus_id=stimulus_id))

        self.transitions(recommendations, stimulus_id=stimulus_id)
        self._handle_instructions(instructions)
        return {"nbytes": {k: sizeof(v) for k, v in data.items()}, "status": "OK"}

    def handle_free_keys(self, keys: list[str], stimulus_id: str) -> None:
        """
        Handler to be called by the scheduler.

        The given keys are no longer referred to and required by the scheduler.
        The worker is now allowed to release the key, if applicable.

        This does not guarantee that the memory is released since the worker may
        still decide to hold on to the data and task since it is required by an
        upstream dependency.
        """
        self.log.append(("free-keys", keys, stimulus_id, time()))
        recommendations: Recs = {}
        for key in keys:
            ts = self.tasks.get(key)
            if ts:
                recommendations[ts] = "released"

        self.transitions(recommendations, stimulus_id=stimulus_id)

    def handle_remove_replicas(self, keys: list[str], stimulus_id: str) -> str:
        """Stream handler notifying the worker that it might be holding unreferenced,
        superfluous data.

        This should not actually happen during ordinary operations and is only intended
        to correct any erroneous state. An example where this is necessary is if a
        worker fetches data for a downstream task but that task is released before the
        data arrives. In this case, the scheduler will notify the worker that it may be
        holding this unnecessary data, if the worker hasn't released the data itself,
        already.

        This handler does not guarantee the task nor the data to be actually
        released but only asks the worker to release the data on a best effort
        guarantee. This protects from race conditions where the given keys may
        already have been rescheduled for compute in which case the compute
        would win and this handler is ignored.

        For stronger guarantees, see handler free_keys
        """
        self.log.append(("remove-replicas", keys, stimulus_id, time()))
        recommendations: Recs = {}

        rejected = []
        for key in keys:
            ts = self.tasks.get(key)
            if ts is None or ts.state != "memory":
                continue
            if not ts.is_protected():
                self.log.append(
                    (ts.key, "remove-replica-confirmed", stimulus_id, time())
                )
                recommendations[ts] = "released"
            else:
                rejected.append(key)

        if rejected:
            self.log.append(("remove-replica-rejected", rejected, stimulus_id, time()))
            smsg = AddKeysMsg(keys=rejected, stimulus_id=stimulus_id)
            self._handle_instructions([smsg])

        self.transitions(recommendations, stimulus_id=stimulus_id)

        return "OK"

    async def set_resources(self, **resources) -> None:
        for r, quantity in resources.items():
            if r in self.total_resources:
                self.available_resources[r] += quantity - self.total_resources[r]
            else:
                self.available_resources[r] = quantity
            self.total_resources[r] = quantity

        await retry_operation(
            self.scheduler.set_resources,
            resources=self.total_resources,
            worker=self.contact_address,
        )

    ###################
    # Task Management #
    ###################

    def handle_cancel_compute(self, key: str, stimulus_id: str) -> None:
        """
        Cancel a task on a best effort basis. This is only possible while a task
        is in state `waiting` or `ready`.
        Nothing will happen otherwise.
        """
        self.handle_stimulus(CancelComputeEvent(key=key, stimulus_id=stimulus_id))

    def handle_acquire_replicas(
        self,
        *,
        keys: Collection[str],
        who_has: dict[str, Collection[str]],
        stimulus_id: str,
    ) -> None:
        recommendations: Recs = {}
        for key in keys:
            ts = self.ensure_task_exists(
                key=key,
                # Transfer this data after all dependency tasks of computations with
                # default or explicitly high (>0) user priority and before all
                # computations with low priority (<0). Note that the priority= parameter
                # of compute() is multiplied by -1 before it reaches TaskState.priority.
                priority=(1,),
                stimulus_id=stimulus_id,
            )
            if ts.state != "memory":
                recommendations[ts] = "fetch"

        self.update_who_has(who_has)
        self.transitions(recommendations, stimulus_id=stimulus_id)

    def ensure_task_exists(
        self, key: str, *, priority: tuple[int, ...], stimulus_id: str
    ) -> TaskState:
        try:
            ts = self.tasks[key]
            logger.debug("Data task %s already known (stimulus_id=%s)", ts, stimulus_id)
        except KeyError:
            self.tasks[key] = ts = TaskState(key)
        if not ts.priority:
            assert priority
            ts.priority = priority

        self.log.append((key, "ensure-task-exists", ts.state, stimulus_id, time()))
        return ts

    def handle_compute_task(
        self,
        *,
        key: str,
        who_has: dict[str, Collection[str]],
        priority: tuple[int, ...],
        duration: float,
        function=None,
        args=None,
        kwargs=None,
        task=no_value,  # distributed.scheduler.TaskState.run_spec
        nbytes: dict[str, int] | None = None,
        resource_restrictions: dict[str, float] | None = None,
        actor: bool = False,
        annotations: dict | None = None,
        stimulus_id: str,
    ) -> None:
        self.log.append((key, "compute-task", stimulus_id, time()))
        try:
            ts = self.tasks[key]
            logger.debug(
                "Asked to compute an already known task %s",
                {"task": ts, "stimulus_id": stimulus_id},
            )
        except KeyError:
            self.tasks[key] = ts = TaskState(key)

        ts.run_spec = SerializedTask(function, args, kwargs, task)

        assert isinstance(priority, tuple)
        priority = priority + (self.generation,)
        self.generation -= 1

        if actor:
            self.actors[ts.key] = None

        ts.exception = None
        ts.traceback = None
        ts.exception_text = ""
        ts.traceback_text = ""
        ts.priority = priority
        ts.duration = duration
        if resource_restrictions:
            ts.resource_restrictions = resource_restrictions
        ts.annotations = annotations

        recommendations: Recs = {}
        instructions: Instructions = []
        for dependency in who_has:
            dep_ts = self.ensure_task_exists(
                key=dependency,
                priority=priority,
                stimulus_id=stimulus_id,
            )

            # link up to child / parents
            ts.dependencies.add(dep_ts)
            dep_ts.dependents.add(ts)

        if ts.state in READY | {"executing", "waiting", "resumed"}:
            pass
        elif ts.state == "memory":
            recommendations[ts] = "memory"
            instructions.append(self._get_task_finished_msg(ts))
        elif ts.state in {
            "released",
            "fetch",
            "flight",
            "missing",
            "cancelled",
            "error",
        }:
            recommendations[ts] = "waiting"
        else:  # pragma: no cover
            raise RuntimeError(f"Unexpected task state encountered {ts} {stimulus_id}")

        self._handle_instructions(instructions)
        self.update_who_has(who_has)
        self.transitions(recommendations, stimulus_id=stimulus_id)

        if nbytes is not None:
            for key, value in nbytes.items():
                self.tasks[key].nbytes = value

    def transition_missing_fetch(
        self, ts: TaskState, *, stimulus_id: str
    ) -> RecsInstrs:
        if self.validate:
            assert ts.state == "missing"
            assert ts.priority is not None

        self._missing_dep_flight.discard(ts)
        ts.state = "fetch"
        ts.done = False
        self.data_needed.push(ts)
        return {}, []

    def transition_missing_released(
        self, ts: TaskState, *, stimulus_id: str
    ) -> RecsInstrs:
        self._missing_dep_flight.discard(ts)
        recs, instructions = self.transition_generic_released(
            ts, stimulus_id=stimulus_id
        )
        assert ts.key in self.tasks
        return recs, instructions

    def transition_flight_missing(
        self, ts: TaskState, *, stimulus_id: str
    ) -> RecsInstrs:
        assert ts.done
        ts.state = "missing"
        self._missing_dep_flight.add(ts)
        ts.done = False
        return {}, []

    def transition_released_fetch(
        self, ts: TaskState, *, stimulus_id: str
    ) -> RecsInstrs:
        if self.validate:
            assert ts.state == "released"
            assert ts.priority is not None
        for w in ts.who_has:
            self.pending_data_per_worker[w].push(ts)
        ts.state = "fetch"
        ts.done = False
        self.data_needed.push(ts)
        return {}, []

    def transition_generic_released(
        self, ts: TaskState, *, stimulus_id: str
    ) -> RecsInstrs:
        self.release_key(ts.key, stimulus_id=stimulus_id)
        recs: Recs = {}
        for dependency in ts.dependencies:
            if (
                not dependency.waiters
                and dependency.state not in READY | PROCESSING | {"memory"}
            ):
                recs[dependency] = "released"

        if not ts.dependents:
            recs[ts] = "forgotten"

        return recs, []

    def transition_released_waiting(
        self, ts: TaskState, *, stimulus_id: str
    ) -> RecsInstrs:
        if self.validate:
            assert ts.state == "released"
            assert all(d.key in self.tasks for d in ts.dependencies)

        recommendations: Recs = {}
        ts.waiting_for_data.clear()
        for dep_ts in ts.dependencies:
            if dep_ts.state != "memory":
                ts.waiting_for_data.add(dep_ts)
                dep_ts.waiters.add(ts)
                if dep_ts.state not in {"fetch", "flight"}:
                    recommendations[dep_ts] = "fetch"

        if ts.waiting_for_data:
            self.waiting_for_data_count += 1
        elif ts.resource_restrictions:
            recommendations[ts] = "constrained"
        else:
            recommendations[ts] = "ready"

        ts.state = "waiting"
        return recommendations, []

    def transition_fetch_flight(
        self, ts: TaskState, worker, *, stimulus_id: str
    ) -> RecsInstrs:
        if self.validate:
            assert ts.state == "fetch"
            assert ts.who_has

        ts.done = False
        ts.state = "flight"
        ts.coming_from = worker
        self._in_flight_tasks.add(ts)
        return {}, []

    def transition_memory_released(
        self, ts: TaskState, *, stimulus_id: str
    ) -> RecsInstrs:
        recs, instructions = self.transition_generic_released(
            ts, stimulus_id=stimulus_id
        )
        instructions.append(ReleaseWorkerDataMsg(ts.key))
        return recs, instructions

    def transition_waiting_constrained(
        self, ts: TaskState, *, stimulus_id: str
    ) -> RecsInstrs:
        if self.validate:
            assert ts.state == "waiting"
            assert not ts.waiting_for_data
            assert all(
                dep.key in self.data or dep.key in self.actors
                for dep in ts.dependencies
            )
            assert all(dep.state == "memory" for dep in ts.dependencies)
            assert ts.key not in self.ready
        ts.state = "constrained"
        self.constrained.append(ts.key)
        return {}, []

    def transition_long_running_rescheduled(
        self, ts: TaskState, *, stimulus_id: str
    ) -> RecsInstrs:
        recs: Recs = {ts: "released"}
        smsg = RescheduleMsg(key=ts.key, worker=self.address)
        return recs, [smsg]

    def transition_executing_rescheduled(
        self, ts: TaskState, *, stimulus_id: str
    ) -> RecsInstrs:
        for resource, quantity in ts.resource_restrictions.items():
            self.available_resources[resource] += quantity
        self._executing.discard(ts)

        recs: Recs = {ts: "released"}
        smsg = RescheduleMsg(key=ts.key, worker=self.address)
        return recs, [smsg]

    def transition_waiting_ready(
        self, ts: TaskState, *, stimulus_id: str
    ) -> RecsInstrs:
        if self.validate:
            assert ts.state == "waiting"
            assert ts.key not in self.ready
            assert not ts.waiting_for_data
            for dep in ts.dependencies:
                assert dep.key in self.data or dep.key in self.actors
                assert dep.state == "memory"

        ts.state = "ready"
        assert ts.priority is not None
        heapq.heappush(self.ready, (ts.priority, ts.key))

        return {}, []

    def transition_cancelled_error(
        self,
        ts: TaskState,
        exception: Serialize,
        traceback: Serialize | None,
        exception_text: str,
        traceback_text: str,
        *,
        stimulus_id: str,
    ) -> RecsInstrs:
        recs: Recs = {}
        instructions: Instructions = []
        if ts._previous == "executing":
            recs, instructions = self.transition_executing_error(
                ts,
                exception,
                traceback,
                exception_text,
                traceback_text,
                stimulus_id=stimulus_id,
            )
        elif ts._previous == "flight":
            recs, instructions = self.transition_flight_error(
                ts,
                exception,
                traceback,
                exception_text,
                traceback_text,
                stimulus_id=stimulus_id,
            )
        if ts._next:
            recs[ts] = ts._next
        return recs, instructions

    def transition_generic_error(
        self,
        ts: TaskState,
        exception: Serialize,
        traceback: Serialize | None,
        exception_text: str,
        traceback_text: str,
        *,
        stimulus_id: str,
    ) -> RecsInstrs:
        ts.exception = exception
        ts.traceback = traceback
        ts.exception_text = exception_text
        ts.traceback_text = traceback_text
        ts.state = "error"
        smsg = TaskErredMsg(
            key=ts.key,
            exception=exception,
            traceback=traceback,
            exception_text=exception_text,
            traceback_text=traceback_text,
            thread=self.threads.get(ts.key),
            startstops=ts.startstops,
        )

        return {}, [smsg]

    def transition_executing_error(
        self,
        ts: TaskState,
        exception: Serialize,
        traceback: Serialize | None,
        exception_text: str,
        traceback_text: str,
        *,
        stimulus_id: str,
    ) -> RecsInstrs:
        for resource, quantity in ts.resource_restrictions.items():
            self.available_resources[resource] += quantity
        self._executing.discard(ts)
        return self.transition_generic_error(
            ts,
            exception,
            traceback,
            exception_text,
            traceback_text,
            stimulus_id=stimulus_id,
        )

    def _transition_from_resumed(
        self, ts: TaskState, finish: TaskStateState, *, stimulus_id: str
    ) -> RecsInstrs:
        """`resumed` is an intermediate degenerate state which splits further up
        into two states depending on what the last signal / next state is
        intended to be. There are only two viable choices depending on whether
        the task is required to be fetched from another worker `resumed(fetch)`
        or the task shall be computed on this worker `resumed(waiting)`.

        The only viable state transitions ending up here are

        flight -> cancelled -> resumed(waiting)

        or

        executing -> cancelled -> resumed(fetch)

        depending on the origin. Equally, only `fetch`, `waiting` or `released`
        are allowed output states.

        See also `transition_resumed_waiting`
        """
        recs: Recs = {}
        instructions: Instructions = []
        if ts.done:
            next_state = ts._next
            # if the next state is already intended to be waiting or if the
            # coro/thread is still running (ts.done==False), this is a noop
            if ts._next != finish:
                recs, instructions = self.transition_generic_released(
                    ts, stimulus_id=stimulus_id
                )
            assert next_state
            recs[ts] = next_state
        else:
            ts._next = finish
        return recs, instructions

    def transition_resumed_fetch(
        self, ts: TaskState, *, stimulus_id: str
    ) -> RecsInstrs:
        """
        See Worker._transition_from_resumed
        """
        return self._transition_from_resumed(ts, "fetch", stimulus_id=stimulus_id)

    def transition_resumed_missing(
        self, ts: TaskState, *, stimulus_id: str
    ) -> RecsInstrs:
        """
        See Worker._transition_from_resumed
        """
        return self._transition_from_resumed(ts, "missing", stimulus_id=stimulus_id)

    def transition_resumed_waiting(self, ts: TaskState, *, stimulus_id: str):
        """
        See Worker._transition_from_resumed
        """
        return self._transition_from_resumed(ts, "waiting", stimulus_id=stimulus_id)

    def transition_cancelled_fetch(
        self, ts: TaskState, *, stimulus_id: str
    ) -> RecsInstrs:
        if ts.done:
            return {ts: "released"}, []
        elif ts._previous == "flight":
            ts.state = ts._previous
            return {}, []
        else:
            assert ts._previous == "executing"
            return {ts: ("resumed", "fetch")}, []

    def transition_cancelled_resumed(
        self, ts: TaskState, next: TaskStateState, *, stimulus_id: str
    ) -> RecsInstrs:
        ts._next = next
        ts.state = "resumed"
        return {}, []

    def transition_cancelled_waiting(
        self, ts: TaskState, *, stimulus_id: str
    ) -> RecsInstrs:
        if ts.done:
            return {ts: "released"}, []
        elif ts._previous == "executing":
            ts.state = ts._previous
            return {}, []
        else:
            assert ts._previous == "flight"
            return {ts: ("resumed", "waiting")}, []

    def transition_cancelled_forgotten(
        self, ts: TaskState, *, stimulus_id: str
    ) -> RecsInstrs:
        ts._next = "forgotten"
        if not ts.done:
            return {}, []
        return {ts: "released"}, []

    def transition_cancelled_released(
        self, ts: TaskState, *, stimulus_id: str
    ) -> RecsInstrs:
        if not ts.done:
            ts._next = "released"
            return {}, []
        next_state = ts._next
        assert next_state
        self._executing.discard(ts)
        self._in_flight_tasks.discard(ts)

        for resource, quantity in ts.resource_restrictions.items():
            self.available_resources[resource] += quantity
        recs, instructions = self.transition_generic_released(
            ts, stimulus_id=stimulus_id
        )
        if next_state != "released":
            recs[ts] = next_state
        return recs, instructions

    def transition_executing_released(
        self, ts: TaskState, *, stimulus_id: str
    ) -> RecsInstrs:
        ts._previous = ts.state
        ts._next = "released"
        # See https://github.com/dask/distributed/pull/5046#discussion_r685093940
        ts.state = "cancelled"
        ts.done = False
        return {}, []

    def transition_long_running_memory(
        self, ts: TaskState, value=no_value, *, stimulus_id: str
    ) -> RecsInstrs:
        self.executed_count += 1
        return self.transition_generic_memory(ts, value=value, stimulus_id=stimulus_id)

    def transition_generic_memory(
        self, ts: TaskState, value=no_value, *, stimulus_id: str
    ) -> RecsInstrs:
        if value is no_value and ts.key not in self.data:
            raise RuntimeError(
                f"Tried to transition task {ts} to `memory` without data available"
            )

        if ts.resource_restrictions is not None:
            for resource, quantity in ts.resource_restrictions.items():
                self.available_resources[resource] += quantity

        self._executing.discard(ts)
        self._in_flight_tasks.discard(ts)
        ts.coming_from = None
        try:
            recs = self._put_key_in_memory(ts, value, stimulus_id=stimulus_id)
        except Exception as e:
            msg = error_message(e)
            recs = {ts: tuple(msg.values())}
            return recs, []
        if self.validate:
            assert ts.key in self.data or ts.key in self.actors
        smsg = self._get_task_finished_msg(ts)
        return recs, [smsg]

    def transition_executing_memory(
        self, ts: TaskState, value=no_value, *, stimulus_id: str
    ) -> RecsInstrs:
        if self.validate:
            assert ts.state == "executing" or ts.key in self.long_running
            assert not ts.waiting_for_data
            assert ts.key not in self.ready

        self._executing.discard(ts)
        self.executed_count += 1
        return self.transition_generic_memory(ts, value=value, stimulus_id=stimulus_id)

    def transition_constrained_executing(
        self, ts: TaskState, *, stimulus_id: str
    ) -> RecsInstrs:
        if self.validate:
            assert not ts.waiting_for_data
            assert ts.key not in self.data
            assert ts.state in READY
            assert ts.key not in self.ready
            for dep in ts.dependencies:
                assert dep.key in self.data or dep.key in self.actors

        for resource, quantity in ts.resource_restrictions.items():
            self.available_resources[resource] -= quantity
        ts.state = "executing"
        self._executing.add(ts)
        instr = Execute(key=ts.key, stimulus_id=stimulus_id)
        return {}, [instr]

    def transition_ready_executing(
        self, ts: TaskState, *, stimulus_id: str
    ) -> RecsInstrs:
        if self.validate:
            assert not ts.waiting_for_data
            assert ts.key not in self.data
            assert ts.state in READY
            assert ts.key not in self.ready
            assert all(
                dep.key in self.data or dep.key in self.actors
                for dep in ts.dependencies
            )

        ts.state = "executing"
        self._executing.add(ts)
        instr = Execute(key=ts.key, stimulus_id=stimulus_id)
        return {}, [instr]

    def transition_flight_fetch(self, ts: TaskState, *, stimulus_id: str) -> RecsInstrs:
        # If this transition is called after the flight coroutine has finished,
        # we can reset the task and transition to fetch again. If it is not yet
        # finished, this should be a no-op
        if not ts.done:
            return {}, []

        recommendations: Recs = {}
        ts.state = "fetch"
        ts.coming_from = None
        ts.done = False
        if not ts.who_has:
            recommendations[ts] = "missing"
        else:
            self.data_needed.push(ts)
            for w in ts.who_has:
                self.pending_data_per_worker[w].push(ts)
        return recommendations, []

    def transition_flight_error(
        self,
        ts: TaskState,
        exception: Serialize,
        traceback: Serialize | None,
        exception_text: str,
        traceback_text: str,
        *,
        stimulus_id: str,
    ) -> RecsInstrs:
        self._in_flight_tasks.discard(ts)
        ts.coming_from = None
        return self.transition_generic_error(
            ts,
            exception,
            traceback,
            exception_text,
            traceback_text,
            stimulus_id=stimulus_id,
        )

    def transition_flight_released(
        self, ts: TaskState, *, stimulus_id: str
    ) -> RecsInstrs:
        if ts.done:
            # FIXME: Is this even possible? Would an assert instead be more
            # sensible?
            return self.transition_generic_released(ts, stimulus_id=stimulus_id)
        else:
            ts._previous = "flight"
            ts._next = "released"
            # See https://github.com/dask/distributed/pull/5046#discussion_r685093940
            ts.state = "cancelled"
            return {}, []

    def transition_cancelled_memory(
        self, ts: TaskState, value, *, stimulus_id: str
    ) -> RecsInstrs:
        assert ts._next
        return {ts: ts._next}, []

    def transition_executing_long_running(
        self, ts: TaskState, compute_duration: float, *, stimulus_id: str
    ) -> RecsInstrs:
        ts.state = "long-running"
        self._executing.discard(ts)
        self.long_running.add(ts.key)
        smsg = LongRunningMsg(key=ts.key, compute_duration=compute_duration)
        self.io_loop.add_callback(self.ensure_computing)
        return {}, [smsg]

    def transition_released_memory(
        self, ts: TaskState, value, *, stimulus_id: str
    ) -> RecsInstrs:
        try:
            recs = self._put_key_in_memory(ts, value, stimulus_id=stimulus_id)
        except Exception as e:
            msg = error_message(e)
            recs = {ts: tuple(msg.values())}
            return recs, []
        smsg = AddKeysMsg(keys=[ts.key], stimulus_id=stimulus_id)
        return recs, [smsg]

    def transition_flight_memory(
        self, ts: TaskState, value, *, stimulus_id: str
    ) -> RecsInstrs:
        self._in_flight_tasks.discard(ts)
        ts.coming_from = None
        try:
            recs = self._put_key_in_memory(ts, value, stimulus_id=stimulus_id)
        except Exception as e:
            msg = error_message(e)
            recs = {ts: tuple(msg.values())}
            return recs, []
        smsg = AddKeysMsg(keys=[ts.key], stimulus_id=stimulus_id)
        return recs, [smsg]

    def transition_released_forgotten(
        self, ts: TaskState, *, stimulus_id: str
    ) -> RecsInstrs:
        recommendations: Recs = {}
        # Dependents _should_ be released by the scheduler before this
        if self.validate:
            assert not any(d.state != "forgotten" for d in ts.dependents)
        for dep in ts.dependencies:
            dep.dependents.discard(ts)
            if dep.state == "released" and not dep.dependents:
                recommendations[dep] = "forgotten"

        # Mark state as forgotten in case it is still referenced
        ts.state = "forgotten"
        self.tasks.pop(ts.key, None)
        return recommendations, []

    def _transition(
        self, ts: TaskState, finish: str | tuple, *args, stimulus_id: str, **kwargs
    ) -> RecsInstrs:
        if isinstance(finish, tuple):
            # the concatenated transition path might need to access the tuple
            assert not args
            finish, *args = finish  # type: ignore

        if ts is None or ts.state == finish:
            return {}, []

        start = ts.state
        func = self._transitions_table.get((start, cast(str, finish)))

        if func is not None:
            self._transition_counter += 1
            recs, instructions = func(ts, *args, stimulus_id=stimulus_id, **kwargs)
            self._notify_plugins("transition", ts.key, start, finish, **kwargs)

        elif "released" not in (start, finish):
            # start -> "released" -> finish
            try:
                recs, instructions = self._transition(
                    ts, "released", stimulus_id=stimulus_id
                )
                v = recs.get(ts, (finish, *args))
                v_state: str
                v_args: list | tuple
                if isinstance(v, tuple):
                    v_state, *v_args = v
                else:
                    v_state, v_args = v, ()
                b_recs, b_instructions = self._transition(
                    ts, v_state, *v_args, stimulus_id=stimulus_id
                )
                recs.update(b_recs)
                instructions += b_instructions
            except InvalidTransition:
                raise InvalidTransition(
                    f"Impossible transition from {start} to {finish} for {ts.key}"
                ) from None

        else:
            raise InvalidTransition(
                f"Impossible transition from {start} to {finish} for {ts.key}"
            )

        self.log.append(
            (
                # key
                ts.key,
                # initial
                start,
                # recommended
                finish,
                # final
                ts.state,
                # new recommendations
                {ts.key: new for ts, new in recs.items()},
                stimulus_id,
                time(),
            )
        )
        return recs, instructions

    def transition(
        self, ts: TaskState, finish: str, *, stimulus_id: str, **kwargs
    ) -> None:
        """Transition a key from its current state to the finish state

        Examples
        --------
        >>> self.transition('x', 'waiting')
        {'x': 'processing'}

        Returns
        -------
        Dictionary of recommendations for future transitions

        See Also
        --------
        Scheduler.transitions: transitive version of this function
        """
        recs, instructions = self._transition(
            ts, finish, stimulus_id=stimulus_id, **kwargs
        )
        self._handle_instructions(instructions)
        self.transitions(recs, stimulus_id=stimulus_id)

    def transitions(self, recommendations: Recs, *, stimulus_id: str) -> None:
        """Process transitions until none are left

        This includes feedback from previous transitions and continues until we
        reach a steady state
        """
        instructions = []

        remaining_recs = recommendations.copy()
        tasks = set()
        while remaining_recs:
            ts, finish = remaining_recs.popitem()
            tasks.add(ts)
            a_recs, a_instructions = self._transition(
                ts, finish, stimulus_id=stimulus_id
            )

            remaining_recs.update(a_recs)
            instructions += a_instructions

        if self.validate:
            # Full state validation is very expensive
            for ts in tasks:
                self.validate_task(ts)

        if self.batched_stream.closed():
            logger.debug(
                "BatchedSend closed while transitioning tasks. %d tasks not sent.",
                len(instructions),
            )
        else:
            self._handle_instructions(instructions)

    def handle_stimulus(self, stim: StateMachineEvent) -> None:
        with log_errors():
            # self.stimulus_history.append(stim)  # TODO
            recs, instructions = self.handle_event(stim)
            self.transitions(recs, stimulus_id=stim.stimulus_id)
            self._handle_instructions(instructions)
            self.ensure_computing()
            self.ensure_communicating()

    def _handle_stimulus_from_future(
        self, future: asyncio.Future[StateMachineEvent | None]
    ) -> None:
        with log_errors():
            # This *should* never raise
            stim = future.result()
        if stim:
            self.handle_stimulus(stim)

    def _handle_instructions(self, instructions: Instructions) -> None:
        # TODO this method is temporary.
        #      See final design: https://github.com/dask/distributed/issues/5894
        for inst in instructions:
            if isinstance(inst, SendMessageToScheduler):
                self.batched_stream.send(inst.to_dict())
            elif isinstance(inst, Execute):
                coro = self.execute(inst.key, stimulus_id=inst.stimulus_id)
                task = asyncio.create_task(coro)
                # TODO track task (at the moment it's fire-and-forget)
                task.add_done_callback(self._handle_stimulus_from_future)
            else:
                raise TypeError(inst)  # pragma: nocover

    def maybe_transition_long_running(
        self, ts: TaskState, *, compute_duration: float, stimulus_id: str
    ):
        if ts.state == "executing":
            self.transition(
                ts,
                "long-running",
                compute_duration=compute_duration,
                stimulus_id=stimulus_id,
            )
            assert ts.state == "long-running"

    def stateof(self, key: str) -> dict[str, Any]:
        ts = self.tasks[key]
        return {
            "executing": ts.state == "executing",
            "waiting_for_data": bool(ts.waiting_for_data),
            "heap": key in pluck(1, self.ready),
            "data": key in self.data,
        }

    def story(self, *keys_or_tasks: str | TaskState) -> list[tuple]:
        keys = {e.key if isinstance(e, TaskState) else e for e in keys_or_tasks}
        return worker_story(keys, self.log)

    def ensure_communicating(self) -> None:
        stimulus_id = f"ensure-communicating-{time()}"
        skipped_worker_in_flight = []

        while self.data_needed and (
            len(self.in_flight_workers) < self.total_out_connections
            or self.comm_nbytes < self.comm_threshold_bytes
        ):
            logger.debug(
                "Ensure communicating. Pending: %d. Connections: %d/%d",
                len(self.data_needed),
                len(self.in_flight_workers),
                self.total_out_connections,
            )

            ts = self.data_needed.pop()

            if ts.state != "fetch":
                continue

            workers = [w for w in ts.who_has if w not in self.in_flight_workers]
            if not workers:
                assert ts.priority is not None
                skipped_worker_in_flight.append(ts)
                continue

            host = get_address_host(self.address)
            local = [w for w in workers if get_address_host(w) == host]
            if local:
                worker = random.choice(local)
            else:
                worker = random.choice(list(workers))
            assert worker != self.address

            to_gather, total_nbytes = self.select_keys_for_gather(worker, ts.key)

            self.log.append(
                ("gather-dependencies", worker, to_gather, stimulus_id, time())
            )

            self.comm_nbytes += total_nbytes
            self.in_flight_workers[worker] = to_gather
            recommendations: Recs = {
                self.tasks[d]: ("flight", worker) for d in to_gather
            }
            self.transitions(recommendations, stimulus_id=stimulus_id)

            self.loop.add_callback(
                self.gather_dep,
                worker=worker,
                to_gather=to_gather,
                total_nbytes=total_nbytes,
                stimulus_id=stimulus_id,
            )

        for el in skipped_worker_in_flight:
            self.data_needed.push(el)

    def _get_task_finished_msg(self, ts: TaskState) -> TaskFinishedMsg:
        if ts.key not in self.data and ts.key not in self.actors:
            raise RuntimeError(f"Task {ts} not ready")
        typ = ts.type
        if ts.nbytes is None or typ is None:
            try:
                value = self.data[ts.key]
            except KeyError:
                value = self.actors[ts.key]
            ts.nbytes = sizeof(value)
            typ = ts.type = type(value)
            del value
        try:
            typ_serialized = dumps_function(typ)
        except PicklingError:
            # Some types fail pickling (example: _thread.lock objects),
            # send their name as a best effort.
            typ_serialized = pickle.dumps(typ.__name__, protocol=4)
        return TaskFinishedMsg(
            key=ts.key,
            nbytes=ts.nbytes,
            type=typ_serialized,
            typename=typename(typ),
            metadata=ts.metadata,
            thread=self.threads.get(ts.key),
            startstops=ts.startstops,
        )

    def _put_key_in_memory(self, ts: TaskState, value, *, stimulus_id: str) -> Recs:
        """
        Put a key into memory and set data related task state attributes.
        On success, generate recommendations for dependents.

        This method does not generate any scheduler messages since this method
        cannot distinguish whether it has to be an `add-task` or a
        `task-finished` signal. The caller is required to generate this message
        on success.

        Raises
        ------
        Exception:
            In case the data is put into the in memory buffer and a serialization error
            occurs during spilling, this raises that error. This has to be handled by
            the caller since most callers generate scheduler messages on success (see
            comment above) but we need to signal that this was not successful.

            Can only trigger if distributed.worker.memory.target is enabled, the value
            is individually larger than target * memory_limit, and the task is not an
            actor.
        """
        if ts.key in self.data:
            ts.state = "memory"
            return {}

        recommendations: Recs = {}
        if ts.key in self.actors:
            self.actors[ts.key] = value
        else:
            start = time()
            self.data[ts.key] = value
            stop = time()
            if stop - start > 0.020:
                ts.startstops.append(
                    {"action": "disk-write", "start": start, "stop": stop}
                )

        ts.state = "memory"
        if ts.nbytes is None:
            ts.nbytes = sizeof(value)

        ts.type = type(value)

        for dep in ts.dependents:
            dep.waiting_for_data.discard(ts)
            if not dep.waiting_for_data and dep.state == "waiting":
                self.waiting_for_data_count -= 1
                recommendations[dep] = "ready"

        self.log.append((ts.key, "put-in-memory", stimulus_id, time()))
        return recommendations

    def select_keys_for_gather(self, worker, dep):
        assert isinstance(dep, str)
        deps = {dep}

        total_bytes = self.tasks[dep].get_nbytes()
        L = self.pending_data_per_worker[worker]

        while L:
            ts = L.pop()
            if ts.state != "fetch":
                continue
            if total_bytes + ts.get_nbytes() > self.target_message_size:
                break
            deps.add(ts.key)
            total_bytes += ts.get_nbytes()

        return deps, total_bytes

    @property
    def total_comm_bytes(self):
        warnings.warn(
            "The attribute `Worker.total_comm_bytes` has been renamed to `comm_threshold_bytes`. "
            "Future versions will only support the new name.",
            FutureWarning,
        )
        return self.comm_threshold_bytes

    def _filter_deps_for_fetch(
        self, to_gather_keys: Iterable[str]
    ) -> tuple[set[str], set[str], TaskState | None]:
        """Filter a list of keys before scheduling coroutines to fetch data from workers.

        Returns
        -------
        in_flight_keys:
            The subset of keys in to_gather_keys in state `flight` or `resumed`
        cancelled_keys:
            The subset of tasks in to_gather_keys in state `cancelled` or `memory`
        cause:
            The task to attach startstops of this transfer to
        """
        in_flight_tasks: set[TaskState] = set()
        cancelled_keys: set[str] = set()
        for key in to_gather_keys:
            ts = self.tasks.get(key)
            if ts is None:
                continue

            # At this point, a task has been transitioned fetch->flight
            # flight is only allowed to be transitioned into
            # {memory, resumed, cancelled}
            # resumed and cancelled will block any further transition until this
            # coro has been finished

            if ts.state in ("flight", "resumed"):
                in_flight_tasks.add(ts)
            # If the key is already in memory, the fetch should not happen which
            # is signalled by the cancelled_keys
            elif ts.state in {"cancelled", "memory"}:
                cancelled_keys.add(key)
            else:
                raise RuntimeError(
                    f"Task {ts.key} found in illegal state {ts.state}. "
                    "Only states `flight`, `resumed` and `cancelled` possible."
                )

        # For diagnostics we want to attach the transfer to a single task. this
        # task is typically the next to be executed but since we're fetching
        # tasks for potentially many dependents, an exact match is not possible.
        # If there are no dependents, this is a pure replica fetch
        cause = None
        for ts in in_flight_tasks:
            if ts.dependents:
                cause = next(iter(ts.dependents))
                break
            else:
                cause = ts
        in_flight_keys = {ts.key for ts in in_flight_tasks}
        return in_flight_keys, cancelled_keys, cause

    def _update_metrics_received_data(
        self, start: float, stop: float, data: dict, cause: TaskState, worker: str
    ) -> None:

        total_bytes = sum(self.tasks[key].get_nbytes() for key in data)

        cause.startstops.append(
            {
                "action": "transfer",
                "start": start + self.scheduler_delay,
                "stop": stop + self.scheduler_delay,
                "source": worker,
            }
        )
        duration = (stop - start) or 0.010
        bandwidth = total_bytes / duration
        self.incoming_transfer_log.append(
            {
                "start": start + self.scheduler_delay,
                "stop": stop + self.scheduler_delay,
                "middle": (start + stop) / 2.0 + self.scheduler_delay,
                "duration": duration,
                "keys": {key: self.tasks[key].nbytes for key in data},
                "total": total_bytes,
                "bandwidth": bandwidth,
                "who": worker,
            }
        )
        if total_bytes > 1_000_000:
            self.bandwidth = self.bandwidth * 0.95 + bandwidth * 0.05
            bw, cnt = self.bandwidth_workers[worker]
            self.bandwidth_workers[worker] = (bw + bandwidth, cnt + 1)

            types = set(map(type, data.values()))
            if len(types) == 1:
                [typ] = types
                bw, cnt = self.bandwidth_types[typ]
                self.bandwidth_types[typ] = (bw + bandwidth, cnt + 1)

        if self.digests is not None:
            self.digests["transfer-bandwidth"].add(total_bytes / duration)
            self.digests["transfer-duration"].add(duration)
        self.counters["transfer-count"].add(len(data))
        self.incoming_count += 1

    async def gather_dep(
        self,
        worker: str,
        to_gather: Iterable[str],
        total_nbytes: int,
        *,
        stimulus_id: str,
    ) -> None:
        """Gather dependencies for a task from a worker who has them

        Parameters
        ----------
        worker : str
            Address of worker to gather dependencies from
        to_gather : list
            Keys of dependencies to gather from worker -- this is not
            necessarily equivalent to the full list of dependencies of ``dep``
            as some dependencies may already be present on this worker.
        total_nbytes : int
            Total number of bytes for all the dependencies in to_gather combined
        """
        if self.status not in Status.ANY_RUNNING:  # type: ignore
            return

        recommendations: Recs = {}
        with log_errors():
            response = {}
            to_gather_keys: set[str] = set()
            cancelled_keys: set[str] = set()
            try:
                to_gather_keys, cancelled_keys, cause = self._filter_deps_for_fetch(
                    to_gather
                )

                if not to_gather_keys:
                    self.log.append(
                        ("nothing-to-gather", worker, to_gather, stimulus_id, time())
                    )
                    return

                assert cause
                # Keep namespace clean since this func is long and has many
                # dep*, *ts* variables
                del to_gather

                self.log.append(
                    ("request-dep", worker, to_gather_keys, stimulus_id, time())
                )
                logger.debug(
                    "Request %d keys for task %s from %s",
                    len(to_gather_keys),
                    cause,
                    worker,
                )

                start = time()
                response = await get_data_from_worker(
                    self.rpc, to_gather_keys, worker, who=self.address
                )
                stop = time()
                if response["status"] == "busy":
                    return

                self._update_metrics_received_data(
                    start=start,
                    stop=stop,
                    data=response["data"],
                    cause=cause,
                    worker=worker,
                )
                self.log.append(
                    ("receive-dep", worker, set(response["data"]), stimulus_id, time())
                )

            except OSError:
                logger.exception("Worker stream died during communication: %s", worker)
                has_what = self.has_what.pop(worker)
                self.pending_data_per_worker.pop(worker)
                self.log.append(
                    ("receive-dep-failed", worker, has_what, stimulus_id, time())
                )
                for d in has_what:
                    ts = self.tasks[d]
                    ts.who_has.remove(worker)

            except Exception as e:
                logger.exception(e)
                if self.batched_stream and LOG_PDB:
                    import pdb

                    pdb.set_trace()
                msg = error_message(e)
                for k in self.in_flight_workers[worker]:
                    ts = self.tasks[k]
                    recommendations[ts] = tuple(msg.values())
                raise
            finally:
                self.comm_nbytes -= total_nbytes
                busy = response.get("status", "") == "busy"
                data = response.get("data", {})

                if busy:
                    self.log.append(
                        ("busy-gather", worker, to_gather_keys, stimulus_id, time())
                    )

                for d in self.in_flight_workers.pop(worker):
                    ts = self.tasks[d]
                    ts.done = True
                    if d in cancelled_keys:
                        if ts.state == "cancelled":
                            recommendations[ts] = "released"
                        else:
                            recommendations[ts] = "fetch"
                    elif d in data:
                        recommendations[ts] = ("memory", data[d])
                    elif busy:
                        recommendations[ts] = "fetch"
                    elif ts not in recommendations:
                        ts.who_has.discard(worker)
                        self.has_what[worker].discard(ts.key)
                        self.log.append((d, "missing-dep", stimulus_id, time()))
                        self.batched_stream.send(
                            {"op": "missing-data", "errant_worker": worker, "key": d}
                        )
                        recommendations[ts] = "fetch" if ts.who_has else "missing"
                del data, response
                self.transitions(recommendations, stimulus_id=stimulus_id)
                self.ensure_computing()

                if not busy:
                    self.repetitively_busy = 0
                else:
                    # Exponential backoff to avoid hammering scheduler/worker
                    self.repetitively_busy += 1
                    await asyncio.sleep(0.100 * 1.5**self.repetitively_busy)

                    await self.query_who_has(*to_gather_keys)

                self.ensure_communicating()

    async def find_missing(self) -> None:
        with log_errors():
            if not self._missing_dep_flight:
                return
            try:
                if self.validate:
                    for ts in self._missing_dep_flight:
                        assert not ts.who_has

                stimulus_id = f"find-missing-{time()}"
                who_has = await retry_operation(
                    self.scheduler.who_has,
                    keys=[ts.key for ts in self._missing_dep_flight],
                )
                who_has = {k: v for k, v in who_has.items() if v}
                self.update_who_has(who_has)
                recommendations: Recs = {}
                for ts in self._missing_dep_flight:
                    if ts.who_has:
                        recommendations[ts] = "fetch"
                self.transitions(recommendations, stimulus_id=stimulus_id)

            finally:
                # This is quite arbitrary but the heartbeat has scaling implemented
                self.periodic_callbacks[
                    "find-missing"
                ].callback_time = self.periodic_callbacks["heartbeat"].callback_time
                self.ensure_communicating()
                self.ensure_computing()

    async def query_who_has(self, *deps: str) -> dict[str, Collection[str]]:
        with log_errors():
            who_has = await retry_operation(self.scheduler.who_has, keys=deps)
            self.update_who_has(who_has)
            return who_has

    def update_who_has(self, who_has: dict[str, Collection[str]]) -> None:
        try:
            for dep, workers in who_has.items():
                if not workers:
                    continue

                if dep in self.tasks:
                    dep_ts = self.tasks[dep]
                    if self.address in workers and self.tasks[dep].state != "memory":
                        logger.debug(
                            "Scheduler claims worker %s holds data for task %s which is not true.",
                            self.name,
                            dep,
                        )
                        # Do not mutate the input dict. That's rude
                        workers = set(workers) - {self.address}
                    dep_ts.who_has.update(workers)

                    for worker in workers:
                        self.has_what[worker].add(dep)
                        self.pending_data_per_worker[worker].push(dep_ts)
        except Exception as e:  # pragma: no cover
            logger.exception(e)
            if LOG_PDB:
                import pdb

                pdb.set_trace()
            raise

    def handle_steal_request(self, key: str, stimulus_id: str) -> None:
        # There may be a race condition between stealing and releasing a task.
        # In this case the self.tasks is already cleared. The `None` will be
        # registered as `already-computing` on the other end
        ts = self.tasks.get(key)
        state = ts.state if ts is not None else None

        response = {
            "op": "steal-response",
            "key": key,
            "state": state,
            "stimulus_id": stimulus_id,
        }
        self.batched_stream.send(response)

        if state in READY | {"waiting"}:
            assert ts
            # If task is marked as "constrained" we haven't yet assigned it an
            # `available_resources` to run on, that happens in
            # `transition_constrained_executing`
            self.transition(ts, "released", stimulus_id=stimulus_id)

    def handle_worker_status_change(self, status: str) -> None:
        new_status = Status.lookup[status]  # type: ignore

        if (
            new_status == Status.closing_gracefully
            and self._status not in Status.ANY_RUNNING  # type: ignore
        ):
            logger.error(
                "Invalid Worker.status transition: %s -> %s", self._status, new_status
            )
            # Reiterate the current status to the scheduler to restore sync
            self._send_worker_status_change()
        else:
            # Update status and send confirmation to the Scheduler (see status.setter)
            self.status = new_status

    def release_key(
        self,
        key: str,
        cause: TaskState | None = None,
        report: bool = True,
        *,
        stimulus_id: str,
    ) -> None:
        try:
            if self.validate:
                assert not isinstance(key, TaskState)
            ts = self.tasks[key]
            # needed for legacy notification support
            state_before = ts.state
            ts.state = "released"

            logger.debug(
                "Release key %s",
                {"key": key, "cause": cause, "stimulus_id": stimulus_id},
            )
            if cause:
                self.log.append(
                    (key, "release-key", {"cause": cause}, stimulus_id, time())
                )
            else:
                self.log.append((key, "release-key", stimulus_id, time()))
            if key in self.data:
                try:
                    del self.data[key]
                except FileNotFoundError:
                    logger.error("Tried to delete %s but no file found", exc_info=True)
            if key in self.actors:
                del self.actors[key]

            for worker in ts.who_has:
                self.has_what[worker].discard(ts.key)
            ts.who_has.clear()

            if key in self.threads:
                del self.threads[key]

            if ts.resource_restrictions is not None:
                if ts.state == "executing":
                    for resource, quantity in ts.resource_restrictions.items():
                        self.available_resources[resource] += quantity

            for d in ts.dependencies:
                ts.waiting_for_data.discard(d)
                d.waiters.discard(ts)

            ts.waiting_for_data.clear()
            ts.nbytes = None
            ts._previous = None
            ts._next = None
            ts.done = False

            self._executing.discard(ts)
            self._in_flight_tasks.discard(ts)

            self._notify_plugins(
                "release_key", key, state_before, cause, stimulus_id, report
            )
        except CommClosedError:
            # Batched stream send might raise if it was already closed
            pass
        except Exception as e:  # pragma: no cover
            logger.exception(e)
            if LOG_PDB:
                import pdb

                pdb.set_trace()
            raise

    ################
    # Execute Task #
    ################

    def run(self, comm, function, args=(), wait=True, kwargs=None):
        return run(self, comm, function=function, args=args, kwargs=kwargs, wait=wait)

    def run_coroutine(self, comm, function, args=(), kwargs=None, wait=True):
        return run(self, comm, function=function, args=args, kwargs=kwargs, wait=wait)

    async def plugin_add(
        self,
        plugin: WorkerPlugin | bytes,
        name: str | None = None,
        catch_errors: bool = True,
    ) -> dict[str, Any]:
        with log_errors(pdb=False):
            if isinstance(plugin, bytes):
                # Note: historically we have accepted duck-typed classes that don't
                # inherit from WorkerPlugin. Don't do `assert isinstance`.
                plugin = cast("WorkerPlugin", pickle.loads(plugin))

            if name is None:
                name = _get_plugin_name(plugin)

            assert name

            if name in self.plugins:
                await self.plugin_remove(name=name)

            self.plugins[name] = plugin

            logger.info("Starting Worker plugin %s" % name)
            if hasattr(plugin, "setup"):
                try:
                    result = plugin.setup(worker=self)
                    if isawaitable(result):
                        result = await result
                except Exception as e:
                    if not catch_errors:
                        raise
                    msg = error_message(e)
                    return cast("dict[str, Any]", msg)

            return {"status": "OK"}

    async def plugin_remove(self, name: str) -> dict[str, Any]:
        with log_errors(pdb=False):
            logger.info(f"Removing Worker plugin {name}")
            try:
                plugin = self.plugins.pop(name)
                if hasattr(plugin, "teardown"):
                    result = plugin.teardown(worker=self)
                    if isawaitable(result):
                        result = await result
            except Exception as e:
                msg = error_message(e)
                return cast("dict[str, Any]", msg)

            return {"status": "OK"}

    async def actor_execute(
        self,
        actor=None,
        function=None,
        args=(),
        kwargs: dict | None = None,
    ) -> dict[str, Any]:
        kwargs = kwargs or {}
        separate_thread = kwargs.pop("separate_thread", True)
        key = actor
        actor = self.actors[key]
        func = getattr(actor, function)
        name = key_split(key) + "." + function

        try:
            if iscoroutinefunction(func):
                result = await func(*args, **kwargs)
            elif separate_thread:
                result = await self.loop.run_in_executor(
                    self.executors["actor"],
                    apply_function_actor,
                    func,
                    args,
                    kwargs,
                    self.execution_state,
                    name,
                    self.active_threads,
                    self.active_threads_lock,
                )
            else:
                result = func(*args, **kwargs)
            return {"status": "OK", "result": to_serialize(result)}
        except Exception as ex:
            return {"status": "error", "exception": to_serialize(ex)}

    def actor_attribute(self, actor=None, attribute=None) -> dict[str, Any]:
        try:
            value = getattr(self.actors[actor], attribute)
            return {"status": "OK", "result": to_serialize(value)}
        except Exception as ex:
            return {"status": "error", "exception": to_serialize(ex)}

    def meets_resource_constraints(self, key: str) -> bool:
        ts = self.tasks[key]
        if not ts.resource_restrictions:
            return True
        for resource, needed in ts.resource_restrictions.items():
            if self.available_resources[resource] < needed:
                return False

        return True

    async def _maybe_deserialize_task(
        self, ts: TaskState, *, stimulus_id: str
    ) -> tuple[Callable, tuple, dict[str, Any]] | None:
        if ts.run_spec is None:
            return None
        try:
            start = time()
            # Offload deserializing large tasks
            if sizeof(ts.run_spec) > OFFLOAD_THRESHOLD:
                function, args, kwargs = await offload(_deserialize, *ts.run_spec)
            else:
                function, args, kwargs = _deserialize(*ts.run_spec)
            stop = time()

            if stop - start > 0.010:
                ts.startstops.append(
                    {"action": "deserialize", "start": start, "stop": stop}
                )
            return function, args, kwargs
        except Exception as e:
            logger.error("Could not deserialize task", exc_info=True)
            self.log.append((ts.key, "deserialize-error", stimulus_id, time()))
            emsg = error_message(e)
            del emsg["status"]  # type: ignore
            self.transition(
                ts,
                "error",
                **emsg,
                stimulus_id=stimulus_id,
            )
            raise

    def ensure_computing(self) -> None:
        if self.status in (Status.paused, Status.closing_gracefully):
            return
        try:
            stimulus_id = f"ensure-computing-{time()}"
            while self.constrained and self.executing_count < self.nthreads:
                key = self.constrained[0]
                ts = self.tasks.get(key, None)
                if ts is None or ts.state != "constrained":
                    self.constrained.popleft()
                    continue
                if self.meets_resource_constraints(key):
                    self.constrained.popleft()
                    self.transition(ts, "executing", stimulus_id=stimulus_id)
                else:
                    break
            while self.ready and self.executing_count < self.nthreads:
                priority, key = heapq.heappop(self.ready)
                ts = self.tasks.get(key)
                if ts is None:
                    # It is possible for tasks to be released while still remaining on
                    # `ready` The scheduler might have re-routed to a new worker and
                    # told this worker to release.  If the task has "disappeared" just
                    # continue through the heap
                    continue
                elif ts.key in self.data:
                    self.transition(ts, "memory", stimulus_id=stimulus_id)
                elif ts.state in READY:
                    self.transition(ts, "executing", stimulus_id=stimulus_id)
        except Exception as e:  # pragma: no cover
            logger.exception(e)
            if LOG_PDB:
                import pdb

                pdb.set_trace()
            raise

    async def execute(self, key: str, *, stimulus_id: str) -> StateMachineEvent | None:
        if self.status in {Status.closing, Status.closed, Status.closing_gracefully}:
            return None
        ts = self.tasks.get(key)
        if not ts:
            return None
        if ts.state == "cancelled":
            logger.debug(
                "Trying to execute task %s which is not in executing state anymore",
                ts,
            )
            return AlreadyCancelledEvent(key=ts.key, stimulus_id=stimulus_id)

        try:
            if self.validate:
                assert not ts.waiting_for_data
                assert ts.state == "executing"
                assert ts.run_spec is not None

            function, args, kwargs = await self._maybe_deserialize_task(  # type: ignore
                ts, stimulus_id=stimulus_id
            )

            args2, kwargs2 = self._prepare_args_for_execution(ts, args, kwargs)

            try:
                executor = ts.annotations["executor"]  # type: ignore
            except (TypeError, KeyError):
                executor = "default"
            try:
                e = self.executors[executor]
            except KeyError:
                raise ValueError(
                    f"Invalid executor {executor!r}; "
                    f"expected one of: {sorted(self.executors)}"
                )

            self.active_keys.add(key)
            try:
                ts.start_time = time()
                if iscoroutinefunction(function):
                    result = await apply_function_async(
                        function,
                        args2,
                        kwargs2,
                        self.scheduler_delay,
                    )
                elif "ThreadPoolExecutor" in str(type(e)):
                    result = await self.loop.run_in_executor(
                        e,
                        apply_function,
                        function,
                        args2,
                        kwargs2,
                        self.execution_state,
                        key,
                        self.active_threads,
                        self.active_threads_lock,
                        self.scheduler_delay,
                    )
                else:
                    result = await self.loop.run_in_executor(
                        e,
                        apply_function_simple,
                        function,
                        args2,
                        kwargs2,
                        self.scheduler_delay,
                    )
            finally:
                self.active_keys.discard(key)

            self.threads[key] = result["thread"]

            if result["op"] == "task-finished":
                if self.digests is not None:
                    self.digests["task-duration"].add(result["stop"] - result["start"])
                return ExecuteSuccessEvent(
                    key=key,
                    value=result["result"],
                    start=result["start"],
                    stop=result["stop"],
                    nbytes=result["nbytes"],
                    type=result["type"],
                    stimulus_id=stimulus_id,
                )

            if isinstance(result["actual-exception"], Reschedule):
                return RescheduleEvent(key=ts.key, stimulus_id=stimulus_id)

            logger.warning(
                "Compute Failed\n"
                "Key:       %s\n"
                "Function:  %s\n"
                "args:      %s\n"
                "kwargs:    %s\n"
                "Exception: %r\n",
                key,
                str(funcname(function))[:1000],
                convert_args_to_str(args2, max_len=1000),
                convert_kwargs_to_str(kwargs2, max_len=1000),
                result["exception_text"],
            )
            return ExecuteFailureEvent(
                key=key,
                start=result["start"],
                stop=result["stop"],
                exception=result["exception"],
                traceback=result["traceback"],
                exception_text=result["exception_text"],
                traceback_text=result["traceback_text"],
                stimulus_id=stimulus_id,
            )

        except Exception as exc:
            logger.error("Exception during execution of task %s.", key, exc_info=True)
            msg = error_message(exc)
            return ExecuteFailureEvent(
                key=key,
                start=None,
                stop=None,
                exception=msg["exception"],
                traceback=msg["traceback"],
                exception_text=msg["exception_text"],
                traceback_text=msg["traceback_text"],
                stimulus_id=stimulus_id,
            )
<<<<<<< HEAD

    @functools.singledispatchmethod
    def handle_event(self, ev: StateMachineEvent) -> RecsInstrs:
        raise TypeError(ev)  # pragma: nocover

    @handle_event.register
    def _(self, ev: CancelComputeEvent) -> RecsInstrs:
        """Scheduler requested to cancel a task"""
        ts = self.tasks.get(ev.key)
        if not ts or ts.state not in READY | {"waiting"}:
            return {}, []

        self.log.append((ev.key, "cancel-compute", ev.stimulus_id, time()))
        # All possible dependents of ts should not be in state Processing on
        # scheduler side and therefore should not be assigned to a worker, yet.
        assert not ts.dependents
        return {ts: "released"}, []

    @handle_event.register
    def _(self, ev: AlreadyCancelledEvent) -> RecsInstrs:
        """Task is already cancelled by the time execute() runs"""
        # key *must* be still in tasks. Releasing it directly is forbidden
        # without going through cancelled
        ts = self.tasks.get(ev.key)  # type: ignore
        assert ts, self.story(ev.key)
        ts.done = True
        return {ts: "released"}, []

    @handle_event.register
    def _(self, ev: ExecuteSuccessEvent) -> RecsInstrs:
        """Task completed successfully"""
        # key *must* be still in tasks. Releasing it directly is forbidden
        # without going through cancelled
        ts = self.tasks.get(ev.key)  # type: ignore
        assert ts, self.story(ev.key)

        ts.done = True
        ts.startstops.append({"action": "compute", "start": ev.start, "stop": ev.stop})
        ts.nbytes = ev.nbytes
        ts.type = ev.type
        return {ts: ("memory", ev.value)}, []

    @handle_event.register
    def _(self, ev: ExecuteFailureEvent) -> RecsInstrs:
        """Task execution failed"""
        # key *must* be still in tasks. Releasing it directly is forbidden
        # without going through cancelled
        ts = self.tasks.get(ev.key)  # type: ignore
        assert ts, self.story(ev.key)

        ts.done = True
        if ev.start is not None and ev.stop is not None:
            ts.startstops.append(
                {"action": "compute", "start": ev.start, "stop": ev.stop}
            )

        return {
            ts: (
=======
            emsg = error_message(exc)
            del emsg["status"]  # type: ignore
            self.transition(
                ts,
>>>>>>> ccb03628
                "error",
                ev.exception,
                ev.traceback,
                ev.exception_text,
                ev.traceback_text,
            )
        }, []

    @handle_event.register
    def _(self, ev: RescheduleEvent) -> RecsInstrs:
        """Task raised Reschedule exception while it was running"""
        # key *must* be still in tasks. Releasing it directly is forbidden
        # without going through cancelled
        ts = self.tasks.get(ev.key)  # type: ignore
        assert ts, self.story(ev.key)
        return {ts: "rescheduled"}, []

    def _prepare_args_for_execution(
        self, ts: TaskState, args: tuple, kwargs: dict[str, Any]
    ) -> tuple[tuple, dict[str, Any]]:
        start = time()
        data = {}
        for dep in ts.dependencies:
            k = dep.key
            try:
                data[k] = self.data[k]
            except KeyError:
                from distributed.actor import Actor  # TODO: create local actor

                data[k] = Actor(type(self.actors[k]), self.address, k, self)
        args2 = pack_data(args, data, key_types=(bytes, str))
        kwargs2 = pack_data(kwargs, data, key_types=(bytes, str))
        stop = time()
        if stop - start > 0.005:
            ts.startstops.append({"action": "disk-read", "start": start, "stop": stop})
            if self.digests is not None:
                self.digests["disk-load-duration"].add(stop - start)
        return args2, kwargs2

    ##################
    # Administrative #
    ##################
    def cycle_profile(self) -> None:
        now = time() + self.scheduler_delay
        prof, self.profile_recent = self.profile_recent, profile.create()
        self.profile_history.append((now, prof))

        self.profile_keys_history.append((now, dict(self.profile_keys)))
        self.profile_keys.clear()

    def trigger_profile(self) -> None:
        """
        Get a frame from all actively computing threads

        Merge these frames into existing profile counts
        """
        if not self.active_threads:  # hope that this is thread-atomic?
            return
        start = time()
        with self.active_threads_lock:
            active_threads = self.active_threads.copy()
        frames = sys._current_frames()
        frames = {ident: frames[ident] for ident in active_threads}
        llframes = {}
        if self.low_level_profiler:
            llframes = {ident: profile.ll_get_stack(ident) for ident in active_threads}
        for ident, frame in frames.items():
            if frame is not None:
                key = key_split(active_threads[ident])
                llframe = llframes.get(ident)

                state = profile.process(
                    frame, True, self.profile_recent, stop="distributed/worker.py"
                )
                profile.llprocess(llframe, None, state)
                profile.process(
                    frame, True, self.profile_keys[key], stop="distributed/worker.py"
                )

        stop = time()
        if self.digests is not None:
            self.digests["profile-duration"].add(stop - start)

    async def get_profile(
        self,
        start=None,
        stop=None,
        key=None,
        server: bool = False,
    ):
        now = time() + self.scheduler_delay
        if server:
            history = self.io_loop.profile
        elif key is None:
            history = self.profile_history
        else:
            history = [(t, d[key]) for t, d in self.profile_keys_history if key in d]

        if start is None:
            istart = 0
        else:
            istart = bisect.bisect_left(history, (start,))

        if stop is None:
            istop = None
        else:
            istop = bisect.bisect_right(history, (stop,)) + 1
            if istop >= len(history):
                istop = None  # include end

        if istart == 0 and istop is None:
            history = list(history)
        else:
            iistop = len(history) if istop is None else istop
            history = [history[i] for i in range(istart, iistop)]

        prof = profile.merge(*pluck(1, history))

        if not history:
            return profile.create()

        if istop is None and (start is None or start < now):
            if key is None:
                recent = self.profile_recent
            else:
                recent = self.profile_keys[key]
            prof = profile.merge(prof, recent)

        return prof

    async def get_profile_metadata(
        self, start: float = 0, stop: float | None = None
    ) -> dict[str, Any]:
        add_recent = stop is None
        now = time() + self.scheduler_delay
        stop = stop or now
        result = {
            "counts": [
                (t, d["count"]) for t, d in self.profile_history if start < t < stop
            ],
            "keys": [
                (t, {k: d["count"] for k, d in v.items()})
                for t, v in self.profile_keys_history
                if start < t < stop
            ],
        }
        if add_recent:
            result["counts"].append((now, self.profile_recent["count"]))
            result["keys"].append(
                (now, {k: v["count"] for k, v in self.profile_keys.items()})
            )
        return result

    def get_call_stack(self, keys: Collection[str] | None = None) -> dict[str, Any]:
        with self.active_threads_lock:
            sys_frames = sys._current_frames()
            frames = {key: sys_frames[tid] for tid, key in self.active_threads.items()}
        if keys is not None:
            frames = {key: frames[key] for key in keys if key in frames}

        return {key: profile.call_stack(frame) for key, frame in frames.items()}

    def _notify_plugins(self, method_name, *args, **kwargs):
        for name, plugin in self.plugins.items():
            if hasattr(plugin, method_name):
                if method_name == "release_key":
                    warnings.warn(
                        "The `WorkerPlugin.release_key` hook is deprecated and will be "
                        "removed in a future version. A similar event can now be "
                        "caught by filtering for a `finish=='released'` event in the "
                        "`WorkerPlugin.transition` hook.",
                        FutureWarning,
                    )

                try:
                    getattr(plugin, method_name)(*args, **kwargs)
                except Exception:
                    logger.info(
                        "Plugin '%s' failed with exception", name, exc_info=True
                    )

    async def benchmark_disk(self) -> dict[str, float]:
        return await self.loop.run_in_executor(
            self.executor, benchmark_disk, self.local_directory
        )

    async def benchmark_memory(self) -> dict[str, float]:
        return await self.loop.run_in_executor(self.executor, benchmark_memory)

    async def benchmark_network(self, address: str) -> dict[str, float]:
        return await benchmark_network(rpc=self.rpc, address=address)

    ##############
    # Validation #
    ##############

    def validate_task_memory(self, ts):
        assert ts.key in self.data or ts.key in self.actors
        assert isinstance(ts.nbytes, int)
        assert not ts.waiting_for_data
        assert ts.key not in self.ready
        assert ts.state == "memory"

    def validate_task_executing(self, ts):
        assert ts.state == "executing"
        assert ts.run_spec is not None
        assert ts.key not in self.data
        assert not ts.waiting_for_data
        for dep in ts.dependencies:
            assert dep.state == "memory", self.story(dep)
            assert dep.key in self.data or dep.key in self.actors

    def validate_task_ready(self, ts):
        assert ts.key in pluck(1, self.ready)
        assert ts.key not in self.data
        assert ts.state != "executing"
        assert not ts.done
        assert not ts.waiting_for_data
        assert all(
            dep.key in self.data or dep.key in self.actors for dep in ts.dependencies
        )

    def validate_task_waiting(self, ts):
        assert ts.key not in self.data
        assert ts.state == "waiting"
        assert not ts.done
        if ts.dependencies and ts.run_spec:
            assert not all(dep.key in self.data for dep in ts.dependencies)

    def validate_task_flight(self, ts):
        assert ts.key not in self.data
        assert ts in self._in_flight_tasks
        assert not any(dep.key in self.ready for dep in ts.dependents)
        assert ts.coming_from
        assert ts.coming_from in self.in_flight_workers
        assert ts.key in self.in_flight_workers[ts.coming_from]

    def validate_task_fetch(self, ts):
        assert ts.key not in self.data
        assert self.address not in ts.who_has
        assert not ts.done
        assert ts in self.data_needed
        assert ts.who_has

        for w in ts.who_has:
            assert ts.key in self.has_what[w]
            assert ts in self.pending_data_per_worker[w]

    def validate_task_missing(self, ts):
        assert ts.key not in self.data
        assert not ts.who_has
        assert not ts.done
        assert not any(ts.key in has_what for has_what in self.has_what.values())
        assert ts in self._missing_dep_flight

    def validate_task_cancelled(self, ts):
        assert ts.key not in self.data
        assert ts._previous
        assert ts._next

    def validate_task_resumed(self, ts):
        assert ts.key not in self.data
        assert ts._next
        assert ts._previous

    def validate_task_released(self, ts):
        assert ts.key not in self.data
        assert not ts._next
        assert not ts._previous
        assert ts not in self._executing
        assert ts not in self._in_flight_tasks
        assert ts not in self._missing_dep_flight
        assert ts not in self._missing_dep_flight
        assert not any(ts.key in has_what for has_what in self.has_what.values())
        assert not ts.waiting_for_data
        assert not ts.done
        assert not ts.exception
        assert not ts.traceback

    def validate_task(self, ts):
        try:
            if ts.key in self.tasks:
                assert self.tasks[ts.key] == ts
            if ts.state == "memory":
                self.validate_task_memory(ts)
            elif ts.state == "waiting":
                self.validate_task_waiting(ts)
            elif ts.state == "missing":
                self.validate_task_missing(ts)
            elif ts.state == "cancelled":
                self.validate_task_cancelled(ts)
            elif ts.state == "resumed":
                self.validate_task_resumed(ts)
            elif ts.state == "ready":
                self.validate_task_ready(ts)
            elif ts.state == "executing":
                self.validate_task_executing(ts)
            elif ts.state == "flight":
                self.validate_task_flight(ts)
            elif ts.state == "fetch":
                self.validate_task_fetch(ts)
            elif ts.state == "released":
                self.validate_task_released(ts)
        except Exception as e:
            logger.exception(e)
            if LOG_PDB:
                import pdb

                pdb.set_trace()

            raise AssertionError(
                f"Invalid TaskState encountered for {ts!r}.\nStory:\n{self.story(ts)}\n"
            ) from e

    def validate_state(self):
        if self.status not in Status.ANY_RUNNING:
            return
        try:
            assert self.executing_count >= 0
            waiting_for_data_count = 0
            for ts in self.tasks.values():
                assert ts.state is not None
                # check that worker has task
                for worker in ts.who_has:
                    assert ts.key in self.has_what[worker]
                # check that deps have a set state and that dependency<->dependent links
                # are there
                for dep in ts.dependencies:
                    # self.tasks was just a dict of tasks
                    # and this check was originally that the key was in `task_state`
                    # so we may have popped the key out of `self.tasks` but the
                    # dependency can still be in `memory` before GC grabs it...?
                    # Might need better bookkeeping
                    assert dep.state is not None
                    assert ts in dep.dependents, ts
                if ts.waiting_for_data:
                    waiting_for_data_count += 1
                for ts_wait in ts.waiting_for_data:
                    assert ts_wait.key in self.tasks
                    assert (
                        ts_wait.state
                        in READY | {"executing", "flight", "fetch", "missing"}
                        or ts_wait in self._missing_dep_flight
                        or ts_wait.who_has.issubset(self.in_flight_workers)
                    ), (ts, ts_wait, self.story(ts), self.story(ts_wait))
            assert self.waiting_for_data_count == waiting_for_data_count
            for worker, keys in self.has_what.items():
                for k in keys:
                    assert worker in self.tasks[k].who_has

            for ts in self.tasks.values():
                self.validate_task(ts)

        except Exception as e:
            self.loop.add_callback(self.close)
            logger.exception(e)
            if LOG_PDB:
                import pdb

                pdb.set_trace()
            raise

    #######################################
    # Worker Clients (advanced workloads) #
    #######################################

    @property
    def client(self) -> Client:
        with self._lock:
            if self._client:
                return self._client
            else:
                return self._get_client()

    def _get_client(self, timeout: float | None = None) -> Client:
        """Get local client attached to this worker

        If no such client exists, create one

        See Also
        --------
        get_client
        """

        if timeout is None:
            timeout = dask.config.get("distributed.comm.timeouts.connect")

        timeout = parse_timedelta(timeout, "s")

        try:
            from distributed.client import default_client

            client = default_client()
        except ValueError:  # no clients found, need to make a new one
            pass
        else:
            # must be lazy import otherwise cyclic import
            from distributed.deploy.cluster import Cluster

            if (
                client.scheduler
                and client.scheduler.address == self.scheduler.address
                # The below conditions should only happen in case a second
                # cluster is alive, e.g. if a submitted task spawned its onwn
                # LocalCluster, see gh4565
                or (
                    isinstance(client._start_arg, str)
                    and client._start_arg == self.scheduler.address
                    or isinstance(client._start_arg, Cluster)
                    and client._start_arg.scheduler_address == self.scheduler.address
                )
            ):
                self._client = client

        if not self._client:
            from distributed.client import Client

            asynchronous = in_async_call(self.loop)
            self._client = Client(
                self.scheduler,
                loop=self.loop,
                security=self.security,
                set_as_default=True,
                asynchronous=asynchronous,
                direct_to_workers=True,
                name="worker",
                timeout=timeout,
            )
            Worker._initialized_clients.add(self._client)
            if not asynchronous:
                assert self._client.status == "running"

        return self._client

    def get_current_task(self) -> str:
        """Get the key of the task we are currently running

        This only makes sense to run within a task

        Examples
        --------
        >>> from dask.distributed import get_worker
        >>> def f():
        ...     return get_worker().get_current_task()

        >>> future = client.submit(f)  # doctest: +SKIP
        >>> future.result()  # doctest: +SKIP
        'f-1234'

        See Also
        --------
        get_worker
        """
        return self.active_threads[threading.get_ident()]


def get_worker() -> Worker:
    """Get the worker currently running this task

    Examples
    --------
    >>> def f():
    ...     worker = get_worker()  # The worker on which this task is running
    ...     return worker.address

    >>> future = client.submit(f)  # doctest: +SKIP
    >>> future.result()  # doctest: +SKIP
    'tcp://127.0.0.1:47373'

    See Also
    --------
    get_client
    worker_client
    """
    try:
        return thread_state.execution_state["worker"]
    except AttributeError:
        try:
            return first(
                w
                for w in Worker._instances
                if w.status in Status.ANY_RUNNING  # type: ignore
            )
        except StopIteration:
            raise ValueError("No workers found")


def get_client(address=None, timeout=None, resolve_address=True) -> Client:
    """Get a client while within a task.

    This client connects to the same scheduler to which the worker is connected

    Parameters
    ----------
    address : str, optional
        The address of the scheduler to connect to. Defaults to the scheduler
        the worker is connected to.
    timeout : int or str
        Timeout (in seconds) for getting the Client. Defaults to the
        ``distributed.comm.timeouts.connect`` configuration value.
    resolve_address : bool, default True
        Whether to resolve `address` to its canonical form.

    Returns
    -------
    Client

    Examples
    --------
    >>> def f():
    ...     client = get_client(timeout="10s")
    ...     futures = client.map(lambda x: x + 1, range(10))  # spawn many tasks
    ...     results = client.gather(futures)
    ...     return sum(results)

    >>> future = client.submit(f)  # doctest: +SKIP
    >>> future.result()  # doctest: +SKIP
    55

    See Also
    --------
    get_worker
    worker_client
    secede
    """

    if timeout is None:
        timeout = dask.config.get("distributed.comm.timeouts.connect")

    timeout = parse_timedelta(timeout, "s")

    if address and resolve_address:
        address = comm.resolve_address(address)
    try:
        worker = get_worker()
    except ValueError:  # could not find worker
        pass
    else:
        if not address or worker.scheduler.address == address:
            return worker._get_client(timeout=timeout)

    from distributed.client import Client

    try:
        client = Client.current()  # TODO: assumes the same scheduler
    except ValueError:
        client = None
    if client and (not address or client.scheduler.address == address):
        return client
    elif address:
        return Client(address, timeout=timeout)
    else:
        raise ValueError("No global client found and no address provided")


def secede():
    """
    Have this task secede from the worker's thread pool

    This opens up a new scheduling slot and a new thread for a new task. This
    enables the client to schedule tasks on this node, which is
    especially useful while waiting for other jobs to finish (e.g., with
    ``client.gather``).

    Examples
    --------
    >>> def mytask(x):
    ...     # do some work
    ...     client = get_client()
    ...     futures = client.map(...)  # do some remote work
    ...     secede()  # while that work happens, remove ourself from the pool
    ...     return client.gather(futures)  # return gathered results

    See Also
    --------
    get_client
    get_worker
    """
    worker = get_worker()
    tpe_secede()  # have this thread secede from the thread pool
    duration = time() - thread_state.start_time
    worker.loop.add_callback(
        worker.maybe_transition_long_running,
        worker.tasks[thread_state.key],
        compute_duration=duration,
        stimulus_id=f"secede-{thread_state.key}-{time()}",
    )


class Reschedule(Exception):
    """Reschedule this task

    Raising this exception will stop the current execution of the task and ask
    the scheduler to reschedule this task, possibly on a different machine.

    This does not guarantee that the task will move onto a different machine.
    The scheduler will proceed through its normal heuristics to determine the
    optimal machine to accept this task.  The machine will likely change if the
    load across the cluster has significantly changed since first scheduling
    the task.
    """


async def get_data_from_worker(
    rpc,
    keys,
    worker,
    who=None,
    max_connections=None,
    serializers=None,
    deserializers=None,
):
    """Get keys from worker

    The worker has a two step handshake to acknowledge when data has been fully
    delivered.  This function implements that handshake.

    See Also
    --------
    Worker.get_data
    Worker.gather_dep
    utils_comm.gather_data_from_workers
    """
    if serializers is None:
        serializers = rpc.serializers
    if deserializers is None:
        deserializers = rpc.deserializers

    async def _get_data():
        comm = await rpc.connect(worker)
        comm.name = "Ephemeral Worker->Worker for gather"
        try:
            response = await send_recv(
                comm,
                serializers=serializers,
                deserializers=deserializers,
                op="get_data",
                keys=keys,
                who=who,
                max_connections=max_connections,
            )
            try:
                status = response["status"]
            except KeyError:  # pragma: no cover
                raise ValueError("Unexpected response", response)
            else:
                if status == "OK":
                    await comm.write("OK")
            return response
        finally:
            rpc.reuse(worker, comm)

    return await retry_operation(_get_data, operation="get_data_from_worker")


job_counter = [0]


cache_loads = LRU(maxsize=100)


def loads_function(bytes_object):
    """Load a function from bytes, cache bytes"""
    if len(bytes_object) < 100000:
        try:
            result = cache_loads[bytes_object]
        except KeyError:
            result = pickle.loads(bytes_object)
            cache_loads[bytes_object] = result
        return result
    return pickle.loads(bytes_object)


def _deserialize(function=None, args=None, kwargs=None, task=no_value):
    """Deserialize task inputs and regularize to func, args, kwargs"""
    if function is not None:
        function = loads_function(function)
    if args and isinstance(args, bytes):
        args = pickle.loads(args)
    if kwargs and isinstance(kwargs, bytes):
        kwargs = pickle.loads(kwargs)

    if task is not no_value:
        assert not function and not args and not kwargs
        function = execute_task
        args = (task,)

    return function, args or (), kwargs or {}


def execute_task(task):
    """Evaluate a nested task

    >>> inc = lambda x: x + 1
    >>> execute_task((inc, 1))
    2
    >>> execute_task((sum, [1, 2, (inc, 3)]))
    7
    """
    if istask(task):
        func, args = task[0], task[1:]
        return func(*map(execute_task, args))
    elif isinstance(task, list):
        return list(map(execute_task, task))
    else:
        return task


cache_dumps = LRU(maxsize=100)

_cache_lock = threading.Lock()


def dumps_function(func) -> bytes:
    """Dump a function to bytes, cache functions"""
    try:
        with _cache_lock:
            result = cache_dumps[func]
    except KeyError:
        result = pickle.dumps(func, protocol=4)
        if len(result) < 100000:
            with _cache_lock:
                cache_dumps[func] = result
    except TypeError:  # Unhashable function
        result = pickle.dumps(func, protocol=4)
    return result


def dumps_task(task):
    """Serialize a dask task

    Returns a dict of bytestrings that can each be loaded with ``loads``

    Examples
    --------
    Either returns a task as a function, args, kwargs dict

    >>> from operator import add
    >>> dumps_task((add, 1))  # doctest: +SKIP
    {'function': b'\x80\x04\x95\x00\x8c\t_operator\x94\x8c\x03add\x94\x93\x94.'
     'args': b'\x80\x04\x95\x07\x00\x00\x00K\x01K\x02\x86\x94.'}

    Or as a single task blob if it can't easily decompose the result.  This
    happens either if the task is highly nested, or if it isn't a task at all

    >>> dumps_task(1)  # doctest: +SKIP
    {'task': b'\x80\x04\x95\x03\x00\x00\x00\x00\x00\x00\x00K\x01.'}
    """
    if istask(task):
        if task[0] is apply and not any(map(_maybe_complex, task[2:])):
            d = {"function": dumps_function(task[1]), "args": warn_dumps(task[2])}
            if len(task) == 4:
                d["kwargs"] = warn_dumps(task[3])
            return d
        elif not any(map(_maybe_complex, task[1:])):
            return {"function": dumps_function(task[0]), "args": warn_dumps(task[1:])}
    return to_serialize(task)


_warn_dumps_warned = [False]


def warn_dumps(obj, dumps=pickle.dumps, limit=1e6):
    """Dump an object to bytes, warn if those bytes are large"""
    b = dumps(obj, protocol=4)
    if not _warn_dumps_warned[0] and len(b) > limit:
        _warn_dumps_warned[0] = True
        s = str(obj)
        if len(s) > 70:
            s = s[:50] + " ... " + s[-15:]
        warnings.warn(
            "Large object of size %s detected in task graph: \n"
            "  %s\n"
            "Consider scattering large objects ahead of time\n"
            "with client.scatter to reduce scheduler burden and \n"
            "keep data on workers\n\n"
            "    future = client.submit(func, big_data)    # bad\n\n"
            "    big_future = client.scatter(big_data)     # good\n"
            "    future = client.submit(func, big_future)  # good"
            % (format_bytes(len(b)), s)
        )
    return b


def apply_function(
    function,
    args,
    kwargs,
    execution_state,
    key,
    active_threads,
    active_threads_lock,
    time_delay,
):
    """Run a function, collect information

    Returns
    -------
    msg: dictionary with status, result/error, timings, etc..
    """
    ident = threading.get_ident()
    with active_threads_lock:
        active_threads[ident] = key
    thread_state.start_time = time()
    thread_state.execution_state = execution_state
    thread_state.key = key

    msg = apply_function_simple(function, args, kwargs, time_delay)

    with active_threads_lock:
        del active_threads[ident]
    return msg


def apply_function_simple(
    function,
    args,
    kwargs,
    time_delay,
):
    """Run a function, collect information

    Returns
    -------
    msg: dictionary with status, result/error, timings, etc..
    """
    ident = threading.get_ident()
    start = time()
    try:
        result = function(*args, **kwargs)
    except Exception as e:
        msg = error_message(e)
        msg["op"] = "task-erred"
        msg["actual-exception"] = e
    else:
        msg = {
            "op": "task-finished",
            "status": "OK",
            "result": result,
            "nbytes": sizeof(result),
            "type": type(result) if result is not None else None,
        }
    finally:
        end = time()
    msg["start"] = start + time_delay
    msg["stop"] = end + time_delay
    msg["thread"] = ident
    return msg


async def apply_function_async(
    function,
    args,
    kwargs,
    time_delay,
):
    """Run a function, collect information

    Returns
    -------
    msg: dictionary with status, result/error, timings, etc..
    """
    ident = threading.get_ident()
    start = time()
    try:
        result = await function(*args, **kwargs)
    except Exception as e:
        msg = error_message(e)
        msg["op"] = "task-erred"
        msg["actual-exception"] = e
    else:
        msg = {
            "op": "task-finished",
            "status": "OK",
            "result": result,
            "nbytes": sizeof(result),
            "type": type(result) if result is not None else None,
        }
    finally:
        end = time()
    msg["start"] = start + time_delay
    msg["stop"] = end + time_delay
    msg["thread"] = ident
    return msg


def apply_function_actor(
    function, args, kwargs, execution_state, key, active_threads, active_threads_lock
):
    """Run a function, collect information

    Returns
    -------
    msg: dictionary with status, result/error, timings, etc..
    """
    ident = threading.get_ident()

    with active_threads_lock:
        active_threads[ident] = key

    thread_state.execution_state = execution_state
    thread_state.key = key
    thread_state.actor = True

    result = function(*args, **kwargs)

    with active_threads_lock:
        del active_threads[ident]

    return result


def get_msg_safe_str(msg):
    """Make a worker msg, which contains args and kwargs, safe to cast to str:
    allowing for some arguments to raise exceptions during conversion and
    ignoring them.
    """

    class Repr:
        def __init__(self, f, val):
            self._f = f
            self._val = val

        def __repr__(self):
            return self._f(self._val)

    msg = msg.copy()
    if "args" in msg:
        msg["args"] = Repr(convert_args_to_str, msg["args"])
    if "kwargs" in msg:
        msg["kwargs"] = Repr(convert_kwargs_to_str, msg["kwargs"])
    return msg


def convert_args_to_str(args, max_len: int | None = None) -> str:
    """Convert args to a string, allowing for some arguments to raise
    exceptions during conversion and ignoring them.
    """
    length = 0
    strs = ["" for i in range(len(args))]
    for i, arg in enumerate(args):
        try:
            sarg = repr(arg)
        except Exception:
            sarg = "< could not convert arg to str >"
        strs[i] = sarg
        length += len(sarg) + 2
        if max_len is not None and length > max_len:
            return "({}".format(", ".join(strs[: i + 1]))[:max_len]
    else:
        return "({})".format(", ".join(strs))


def convert_kwargs_to_str(kwargs: dict, max_len: int | None = None) -> str:
    """Convert kwargs to a string, allowing for some arguments to raise
    exceptions during conversion and ignoring them.
    """
    length = 0
    strs = ["" for i in range(len(kwargs))]
    for i, (argname, arg) in enumerate(kwargs.items()):
        try:
            sarg = repr(arg)
        except Exception:
            sarg = "< could not convert arg to str >"
        skwarg = repr(argname) + ": " + sarg
        strs[i] = skwarg
        length += len(skwarg) + 2
        if max_len is not None and length > max_len:
            return "{{{}".format(", ".join(strs[: i + 1]))[:max_len]
    else:
        return "{{{}}}".format(", ".join(strs))


async def run(server, comm, function, args=(), kwargs=None, is_coro=None, wait=True):
    kwargs = kwargs or {}
    function = pickle.loads(function)
    if is_coro is None:
        is_coro = iscoroutinefunction(function)
    else:
        warnings.warn(
            "The is_coro= parameter is deprecated. "
            "We now automatically detect coroutines/async functions"
        )
    assert wait or is_coro, "Combination not supported"
    if args:
        args = pickle.loads(args)
    if kwargs:
        kwargs = pickle.loads(kwargs)
    if has_arg(function, "dask_worker"):
        kwargs["dask_worker"] = server
    if has_arg(function, "dask_scheduler"):
        kwargs["dask_scheduler"] = server
    logger.info("Run out-of-band function %r", funcname(function))
    try:
        if not is_coro:
            result = function(*args, **kwargs)
        else:
            if wait:
                result = await function(*args, **kwargs)
            else:
                server.loop.add_callback(function, *args, **kwargs)
                result = None

    except Exception as e:
        logger.warning(
            "Run Failed\nFunction: %s\nargs:     %s\nkwargs:   %s\n",
            str(funcname(function))[:1000],
            convert_args_to_str(args, max_len=1000),
            convert_kwargs_to_str(kwargs, max_len=1000),
            exc_info=True,
        )

        response = error_message(e)
    else:
        response = {"status": "OK", "result": to_serialize(result)}
    return response


_global_workers = Worker._instances

try:
    if nvml.device_get_count() < 1:
        raise RuntimeError
except (Exception, RuntimeError):
    pass
else:

    async def gpu_metric(worker):
        result = await offload(nvml.real_time)
        return result

    DEFAULT_METRICS["gpu"] = gpu_metric

    def gpu_startup(worker):
        return nvml.one_time()

    DEFAULT_STARTUP_INFORMATION["gpu"] = gpu_startup


def print(*args, **kwargs):
    """Dask print function
    This prints both wherever this function is run, and also in the user's
    client session
    """
    try:
        worker = get_worker()
    except ValueError:
        pass
    else:
        msg = {
            "args": tuple(stringify(arg) for arg in args),
            "kwargs": {k: stringify(v) for k, v in kwargs.items()},
        }
        worker.log_event("print", msg)

    builtins.print(*args, **kwargs)


def warn(*args, **kwargs):
    """Dask warn function
    This raises a warning both wherever this function is run, and also
    in the user's client session
    """
    try:
        worker = get_worker()
    except ValueError:  # pragma: no cover
        pass
    else:
        worker.log_event("warn", {"args": args, "kwargs": kwargs})

    warnings.warn(*args, **kwargs)


def benchmark_disk(
    rootdir: str | None = None,
    sizes: Iterable[str] = ("1 kiB", "100 kiB", "1 MiB", "10 MiB", "100 MiB"),
    duration="1 s",
) -> dict[str, float]:
    """
    Benchmark disk bandwidth

    Returns
    -------
    out: dict
        Maps sizes of outputs to measured bandwidths
    """
    duration = parse_timedelta(duration)

    out = {}
    for size_str in sizes:
        with tmpdir(dir=rootdir) as dir:
            dir = pathlib.Path(dir)
            names = list(map(str, range(100)))
            size = parse_bytes(size_str)

            data = randbytes(size)

            start = time()
            total = 0
            while time() < start + duration:
                with open(dir / random.choice(names), mode="ab") as f:
                    f.write(data)
                    f.flush()
                    os.fsync(f.fileno())
                total += size

            out[size_str] = total / (time() - start)
    return out


def benchmark_memory(
    sizes: Iterable[str] = ("2 kiB", "10 kiB", "100 kiB", "1 MiB", "10 MiB"),
    duration="200 ms",
) -> dict[str, float]:
    """
    Benchmark memory bandwidth

    Returns
    -------
    out: dict
        Maps sizes of outputs to measured bandwidths
    """
    duration = parse_timedelta(duration)
    out = {}
    for size_str in sizes:
        size = parse_bytes(size_str)
        data = randbytes(size)

        start = time()
        total = 0
        while time() < start + duration:
            _ = data[:-1]
            del _
            total += size

        out[size_str] = total / (time() - start)
    return out


async def benchmark_network(
    address: str,
    rpc: ConnectionPool,
    sizes: Iterable[str] = ("1 kiB", "10 kiB", "100 kiB", "1 MiB", "10 MiB", "50 MiB"),
    duration="1 s",
) -> dict[str, float]:
    """
    Benchmark network communications to another worker

    Returns
    -------
    out: dict
        Maps sizes of outputs to measured bandwidths
    """

    duration = parse_timedelta(duration)
    out = {}
    with rpc(address) as r:
        for size_str in sizes:
            size = parse_bytes(size_str)
            data = to_serialize(randbytes(size))

            start = time()
            total = 0
            while time() < start + duration:
                await r.echo(data=data)
                total += size * 2

            out[size_str] = total / (time() - start)
    return out<|MERGE_RESOLUTION|>--- conflicted
+++ resolved
@@ -3533,7 +3533,6 @@
                 traceback_text=msg["traceback_text"],
                 stimulus_id=stimulus_id,
             )
-<<<<<<< HEAD
 
     @functools.singledispatchmethod
     def handle_event(self, ev: StateMachineEvent) -> RecsInstrs:
@@ -3592,12 +3591,6 @@
 
         return {
             ts: (
-=======
-            emsg = error_message(exc)
-            del emsg["status"]  # type: ignore
-            self.transition(
-                ts,
->>>>>>> ccb03628
                 "error",
                 ev.exception,
                 ev.traceback,
