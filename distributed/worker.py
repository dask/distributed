from __future__ import annotations

import asyncio
import bisect
import builtins
import errno
import heapq
import logging
import os
import random
import sys
import threading
import warnings
import weakref
from collections import defaultdict, deque, namedtuple
from collections.abc import Callable, Iterable, Mapping, MutableMapping
from concurrent.futures import Executor
from contextlib import suppress
from datetime import timedelta
from inspect import isawaitable
from pickle import PicklingError
from typing import TYPE_CHECKING, Any, ClassVar, Container

if TYPE_CHECKING:
    from typing_extensions import Literal
    from .diagnostics.plugin import WorkerPlugin
    from .actor import Actor
    from .client import Client
    from .nanny import Nanny

from tlz import first, keymap, merge, pluck  # noqa: F401
from tornado.ioloop import IOLoop, PeriodicCallback

import dask
from dask.core import istask
from dask.system import CPU_COUNT
from dask.utils import (
    apply,
    format_bytes,
    funcname,
    parse_bytes,
    parse_timedelta,
    stringify,
    typename,
)

from . import comm, preloading, profile, system, utils
from .batched import BatchedSend
from .comm import Comm, connect, get_address_host
from .comm.addressing import address_from_user_args, parse_address
from .comm.utils import OFFLOAD_THRESHOLD
from .core import (
    CommClosedError,
    Status,
    coerce_to_address,
    error_message,
    pingpong,
    send_recv,
)
from .diagnostics import nvml
from .diagnostics.plugin import _get_plugin_name
from .diskutils import WorkDir, WorkSpace
from .http import get_handlers
from .metrics import time
from .node import ServerNode
from .proctitle import setproctitle
from .protocol import pickle, to_serialize
from .pubsub import PubSubWorkerExtension
from .security import Security
from .sizeof import safe_sizeof as sizeof
from .threadpoolexecutor import ThreadPoolExecutor
from .threadpoolexecutor import secede as tpe_secede
from .utils import (
    LRU,
    TimeoutError,
    _maybe_complex,
    get_ip,
    has_arg,
    import_file,
    in_async_call,
    iscoroutinefunction,
    json_load_robust,
    key_split,
    log_errors,
    offload,
    parse_ports,
    recursive_to_dict,
    silence_logging,
    thread_state,
    warn_on_duration,
)
from .utils_comm import gather_from_workers, pack_data, retry_operation
from .utils_perf import ThrottledGC, disable_gc_diagnosis, enable_gc_diagnosis
from .versions import get_versions

logger = logging.getLogger(__name__)

LOG_PDB = dask.config.get("distributed.admin.pdb-on-err")

no_value = "--no-value-sentinel--"

# TaskState.state subsets
PROCESSING = {
    "waiting",
    "ready",
    "constrained",
    "executing",
    "long-running",
    "cancelled",
    "resumed",
}
READY = {"ready", "constrained"}

# Worker.status subsets
RUNNING = {Status.running, Status.paused, Status.closing_gracefully}

DEFAULT_EXTENSIONS: list[type] = [PubSubWorkerExtension]

DEFAULT_METRICS: dict[str, Callable[[Worker], Any]] = {}

DEFAULT_STARTUP_INFORMATION: dict[str, Callable[[Worker], Any]] = {}

DEFAULT_DATA_SIZE = parse_bytes(
    dask.config.get("distributed.scheduler.default-data-size")
)

SerializedTask = namedtuple("SerializedTask", ["function", "args", "kwargs", "task"])


class InvalidTransition(Exception):
    pass


class TaskState:
    """Holds volatile state relating to an individual Dask task


    * **dependencies**: ``set(TaskState instances)``
        The data needed by this key to run
    * **dependents**: ``set(TaskState instances)``
        The keys that use this dependency.
    * **duration**: ``float``
        Expected duration the a task
    * **priority**: ``tuple``
        The priority this task given by the scheduler.  Determines run order.
    * **state**: ``str``
        The current state of the task. One of ["waiting", "ready", "executing",
        "fetch", "memory", "flight", "long-running", "rescheduled", "error"]
    * **who_has**: ``set(worker)``
        Workers that we believe have this data
    * **coming_from**: ``str``
        The worker that current task data is coming from if task is in flight
    * **waiting_for_data**: ``set(keys of dependencies)``
        A dynamic version of dependencies.  All dependencies that we still don't
        have for a particular key.
    * **resource_restrictions**: ``{str: number}``
        Abstract resources required to run a task
    * **exception**: ``str``
        The exception caused by running a task if it erred
    * **traceback**: ``str``
        The exception caused by running a task if it erred
    * **type**: ``type``
        The type of a particular piece of data
    * **suspicious_count**: ``int``
        The number of times a dependency has not been where we expected it
    * **startstops**: ``[{startstop}]``
        Log of transfer, load, and compute times for a task
    * **start_time**: ``float``
        Time at which task begins running
    * **stop_time**: ``float``
        Time at which task finishes running
    * **metadata**: ``dict``
        Metadata related to task. Stored metadata should be msgpack
        serializable (e.g. int, string, list, dict).
    * **nbytes**: ``int``
        The size of a particular piece of data
    * **annotations**: ``dict``
        Task annotations

    Parameters
    ----------
    key: str
    runspec: SerializedTask
        A named tuple containing the ``function``, ``args``, ``kwargs`` and
        ``task`` associated with this `TaskState` instance. This defaults to
        ``None`` and can remain empty if it is a dependency that this worker
        will receive from another worker.

    """

    def __init__(self, key, runspec=None):
        assert key is not None
        self.key = key
        self.runspec = runspec
        self.dependencies = set()
        self.dependents = set()
        self.duration = None
        self.priority = None
        self.state = "released"
        self.who_has = set()
        self.coming_from = None
        self.waiting_for_data = set()
        self.waiters = set()
        self.resource_restrictions = {}
        self.exception = None
        self.exception_text = ""
        self.traceback = None
        self.traceback_text = ""
        self.type = None
        self.suspicious_count = 0
        self.startstops = []
        self.start_time = None
        self.stop_time = None
        self.metadata = {}
        self.nbytes = None
        self.annotations = None
        self.done = False
        self._previous = None
        self._next = None

    def __repr__(self):
        return f"<Task {self.key!r} {self.state}>"

    def get_nbytes(self) -> int:
        nbytes = self.nbytes
        return nbytes if nbytes is not None else DEFAULT_DATA_SIZE

    def _to_dict(self, *, exclude: Container[str] = None) -> dict[str, Any]:
        """
        A very verbose dictionary representation for debugging purposes.
        Not type stable and not inteded for roundtrips.

        Parameters
        ----------
        comm:
        exclude:
            A list of attributes which must not be present in the output.

        See also
        --------
        Client.dump_cluster_state
        """

        if exclude is None:
            exclude = set()

        return recursive_to_dict(
            {
                attr: getattr(self, attr)
                for attr in self.__dict__.keys()
                if attr not in exclude
            },
            exclude=exclude,
        )

    def is_protected(self) -> bool:
        return self.state in PROCESSING or any(
            dep_ts.state in PROCESSING for dep_ts in self.dependents
        )


class Worker(ServerNode):
    """Worker node in a Dask distributed cluster

    Workers perform two functions:

    1.  **Serve data** from a local dictionary
    2.  **Perform computation** on that data and on data from peers

    Workers keep the scheduler informed of their data and use that scheduler to
    gather data from other workers when necessary to perform a computation.

    You can start a worker with the ``dask-worker`` command line application::

        $ dask-worker scheduler-ip:port

    Use the ``--help`` flag to see more options::

        $ dask-worker --help

    The rest of this docstring is about the internal state the the worker uses
    to manage and track internal computations.

    **State**

    **Informational State**

    These attributes don't change significantly during execution.

    * **nthreads:** ``int``:
        Number of nthreads used by this worker process
    * **executors:** ``dict[str, concurrent.futures.Executor]``:
        Executors used to perform computation. Always contains the default
        executor.
    * **local_directory:** ``path``:
        Path on local machine to store temporary files
    * **scheduler:** ``rpc``:
        Location of scheduler.  See ``.ip/.port`` attributes.
    * **name:** ``string``:
        Alias
    * **services:** ``{str: Server}``:
        Auxiliary web servers running on this worker
    * **service_ports:** ``{str: port}``:
    * **total_out_connections**: ``int``
        The maximum number of concurrent outgoing requests for data
    * **total_in_connections**: ``int``
        The maximum number of concurrent incoming requests for data
    * **comm_threshold_bytes**: ``int``
        As long as the total number of bytes in flight is below this threshold
        we will not limit the number of outgoing connections for a single tasks
        dependency fetch.
    * **batched_stream**: ``BatchedSend``
        A batched stream along which we communicate to the scheduler
    * **log**: ``[(message)]``
        A structured and queryable log.  See ``Worker.story``

    **Volatile State**

    These attributes track the progress of tasks that this worker is trying to
    complete.  In the descriptions below a ``key`` is the name of a task that
    we want to compute and ``dep`` is the name of a piece of dependent data
    that we want to collect from others.

    * **tasks**: ``{key: TaskState}``
        The tasks currently executing on this worker (and any dependencies of those tasks)
    * **data:** ``{key: object}``:
        Prefer using the **host** attribute instead of this, unless
        memory_limit and at least one of memory_target_fraction or
        memory_spill_fraction values are defined, in that case, this attribute
        is a zict.Buffer, from which information on LRU cache can be queried.
    * **data.memory:** ``{key: object}``:
        Dictionary mapping keys to actual values stored in memory. Only
        available if condition for **data** being a zict.Buffer is met.
    * **data.disk:** ``{key: object}``:
        Dictionary mapping keys to actual values stored on disk. Only
        available if condition for **data** being a zict.Buffer is met.
    * **data_needed**: deque(keys)
        The keys which still require data in order to execute, arranged in a deque
    * **ready**: [keys]
        Keys that are ready to run.  Stored in a LIFO stack
    * **constrained**: [keys]
        Keys for which we have the data to run, but are waiting on abstract
        resources like GPUs.  Stored in a FIFO deque
    * **executing_count**: ``int``
        A count of tasks currently executing on this worker
    * **executed_count**: int
        A number of tasks that this worker has run in its lifetime
    * **long_running**: {keys}
        A set of keys of tasks that are running and have started their own
        long-running clients.
    * **has_what**: ``{worker: {deps}}``
        The data that we care about that we think a worker has
    * **pending_data_per_worker**: ``{worker: [dep]}``
        The data on each worker that we still want, prioritized as a deque
    * **in_flight_tasks**: ``int``
        A count of the number of tasks that are coming to us in current
        peer-to-peer connections
    * **in_flight_workers**: ``{worker: {task}}``
        The workers from which we are currently gathering data and the
        dependencies we expect from those connections
    * **comm_bytes**: ``int``
        The total number of bytes in flight
    * **threads**: ``{key: int}``
        The ID of the thread on which the task ran
    * **active_threads**: ``{int: key}``
        The keys currently running on active threads
    * **waiting_for_data_count**: ``int``
        A count of how many tasks are currently waiting for data


    Parameters
    ----------
    scheduler_ip: str, optional
    scheduler_port: int, optional
    scheduler_file: str, optional
    ip: str, optional
    data: MutableMapping, type, None
        The object to use for storage, builds a disk-backed LRU dict by default
    nthreads: int, optional
    loop: tornado.ioloop.IOLoop
    local_directory: str, optional
        Directory where we place local resources
    name: str, optional
    memory_limit: int, float, string
        Number of bytes of memory that this worker should use.
        Set to zero for no limit.  Set to 'auto' to calculate
        as system.MEMORY_LIMIT * min(1, nthreads / total_cores)
        Use strings or numbers like 5GB or 5e9
    memory_target_fraction: float or False
        Fraction of memory to try to stay beneath
        (default: read from config key distributed.worker.memory.target)
    memory_spill_fraction: float or false
        Fraction of memory at which we start spilling to disk
        (default: read from config key distributed.worker.memory.spill)
    memory_pause_fraction: float or False
        Fraction of memory at which we stop running new tasks
        (default: read from config key distributed.worker.memory.pause)
    executor: concurrent.futures.Executor, dict[str, concurrent.futures.Executor], "offload"
        The executor(s) to use. Depending on the type, it has the following meanings:
            - Executor instance: The default executor.
            - Dict[str, Executor]: mapping names to Executor instances. If the
              "default" key isn't in the dict, a "default" executor will be created
              using ``ThreadPoolExecutor(nthreads)``.
            - Str: The string "offload", which refer to the same thread pool used for
              offloading communications. This results in the same thread being used
              for deserialization and computation.
    resources: dict
        Resources that this worker has like ``{'GPU': 2}``
    nanny: str
        Address on which to contact nanny, if it exists
    lifetime: str
        Amount of time like "1 hour" after which we gracefully shut down the worker.
        This defaults to None, meaning no explicit shutdown time.
    lifetime_stagger: str
        Amount of time like "5 minutes" to stagger the lifetime value
        The actual lifetime will be selected uniformly at random between
        lifetime +/- lifetime_stagger
    lifetime_restart: bool
        Whether or not to restart a worker after it has reached its lifetime
        Default False
    kwargs: optional
        Additional parameters to ServerNode constructor

    Examples
    --------

    Use the command line to start a worker::

        $ dask-scheduler
        Start scheduler at 127.0.0.1:8786

        $ dask-worker 127.0.0.1:8786
        Start worker at:               127.0.0.1:1234
        Registered with scheduler at:  127.0.0.1:8786

    See Also
    --------
    distributed.scheduler.Scheduler
    distributed.nanny.Nanny
    """

    _instances: ClassVar[weakref.WeakSet[Worker]] = weakref.WeakSet()
    _initialized_clients: ClassVar[weakref.WeakSet[Client]] = weakref.WeakSet()

    tasks: dict[str, TaskState]
    waiting_for_data_count: int
    has_what: defaultdict[str, set[str]]  # {worker address: {ts.key, ...}
    pending_data_per_worker: defaultdict[str, deque[str]]
    nanny: Nanny | None
    _lock: threading.Lock
    data_needed: list[tuple[int, str]]  # heap[(ts.priority, ts.key)]
    in_flight_workers: dict[str, set[str]]  # {worker address: {ts.key, ...}}
    total_out_connections: int
    total_in_connections: int
    comm_threshold_bytes: int
    comm_nbytes: int
    _missing_dep_flight: set[TaskState]
    threads: dict[str, int]  # {ts.key: thread ID}
    active_threads_lock: threading.Lock
    active_threads: dict[int, str]  # {thread ID: ts.key}
    active_keys: set[str]
    profile_keys: defaultdict[str, dict[str, Any]]
    profile_keys_history: deque[tuple[float, dict[str, dict[str, Any]]]]
    profile_recent: dict[str, Any]
    profile_history: deque[tuple[float, dict[str, Any]]]
    generation: int
    ready: list[str]
    constrained: deque[str]
    _executing: set[TaskState]
    _in_flight_tasks: set[TaskState]
    executed_count: int
    long_running: set[TaskState]
    log: deque[tuple]
    incoming_transfer_log: deque[dict[str, Any]]
    outgoing_transfer_log: deque[dict[str, Any]]
    target_message_size: int
    validate: bool
    _transitions_table: dict[tuple[str, str], Callable]
    _transition_counter: int
    incoming_count: int
    outgoing_count: int
    outgoing_current_count: int
    repetitively_busy: int
    bandwidth: float
    latency: float
    profile_cycle_interval: float
    workspace: WorkSpace
    _workdir: WorkDir
    local_directory: str
    _client: Client | None
    bandwidth_workers: defaultdict[str, tuple[float, int]]
    bandwidth_types: defaultdict[type, tuple[float, int]]
    preloads: list[preloading.Preload]
    contact_address: str | None
    _start_port: int | None
    _start_host: str | None
    _interface: str | None
    _protocol: str
    _dashboard_address: str | None
    _dashboard: bool
    _http_prefix: str
    nthreads: int
    total_resources: dict[str, float]
    available_resources: dict[str, float]
    death_timeout: float | None
    lifetime: float | None
    lifetime_stagger: float | None
    lifetime_restart: bool
    extensions: dict
    security: Security
    connection_args: dict[str, Any]
    memory_limit: int | None
    memory_target_fraction: float | Literal[False]
    memory_spill_fraction: float | Literal[False]
    memory_pause_fraction: float | Literal[False]
    data: MutableMapping[str, Any]  # {task key: task payload}
    actors: dict[str, Actor | None]
    loop: IOLoop
    reconnect: bool
    executors: dict[str, Executor]
    batched_stream: BatchedSend
    name: Any
    scheduler_delay: float
    stream_comms: dict[str, BatchedSend]
    heartbeat_active: bool
    _ipython_kernel: Any | None = None
    services: dict[str, Any] = {}
    service_specs: dict[str, Any]
    metrics: dict[str, Callable[[Worker], Any]]
    startup_information: dict[str, Callable[[Worker], Any]]
    low_level_profiler: bool
    scheduler: Any
    execution_state: dict[str, Any]
    memory_monitor_interval: float | None
    _memory_monitoring: bool
    _throttled_gc: ThrottledGC
    plugins: dict[str, WorkerPlugin]
    _pending_plugins: tuple[WorkerPlugin, ...]

    def __init__(
        self,
        scheduler_ip: str | None = None,
        scheduler_port: int | None = None,
        *,
        scheduler_file: str | None = None,
        ncores: None = None,  # Deprecated, use nthreads instead
        nthreads: int | None = None,
        loop: IOLoop | None = None,
        local_dir: None = None,  # Deprecated, use local_directory instead
        local_directory: str | None = None,
        services: dict | None = None,
        name: Any | None = None,
        reconnect: bool = True,
        memory_limit: str | float = "auto",
        executor: Executor | dict[str, Executor] | Literal["offload"] | None = None,
        resources: dict[str, float] | None = None,
        silence_logs: int | None = None,
        death_timeout: Any | None = None,
        preload: list[str] | None = None,
        preload_argv: list[str] | list[list[str]] | None = None,
        security: Security | dict[str, Any] | None = None,
        contact_address: str | None = None,
        memory_monitor_interval: Any = "200ms",
        memory_target_fraction: float | Literal[False] | None = None,
        memory_spill_fraction: float | Literal[False] | None = None,
        memory_pause_fraction: float | Literal[False] | None = None,
        extensions: list[type] | None = None,
        metrics: Mapping[str, Callable[[Worker], Any]] = DEFAULT_METRICS,
        startup_information: Mapping[
            str, Callable[[Worker], Any]
        ] = DEFAULT_STARTUP_INFORMATION,
        data: (
            MutableMapping[str, Any]  # pre-initialised
            | Callable[[], MutableMapping[str, Any]]  # constructor
            | tuple[
                Callable[..., MutableMapping[str, Any]], dict[str, Any]
            ]  # (constructor, kwargs to constructor)
            | None  # create internatlly
        ) = None,
        interface: str | None = None,
        host: str | None = None,
        port: int | None = None,
        protocol: str | None = None,
        dashboard_address: str | None = None,
        dashboard: bool = False,
        http_prefix: str = "/",
        nanny: Nanny | None = None,
        plugins: tuple[WorkerPlugin, ...] = (),
        low_level_profiler: bool | None = None,
        validate: bool | None = None,
        profile_cycle_interval=None,
        lifetime: Any | None = None,
        lifetime_stagger: Any | None = None,
        lifetime_restart: bool | None = None,
        **kwargs,
    ):
        self.tasks = {}
        self.waiting_for_data_count = 0
        self.has_what = defaultdict(set)
        self.pending_data_per_worker = defaultdict(deque)
        self.nanny = nanny
        self._lock = threading.Lock()

        self.data_needed = []

        self.in_flight_workers = {}
        self.total_out_connections = dask.config.get(
            "distributed.worker.connections.outgoing"
        )
        self.total_in_connections = dask.config.get(
            "distributed.worker.connections.incoming"
        )
        self.comm_threshold_bytes = int(10e6)
        self.comm_nbytes = 0
        self._missing_dep_flight = set()

        self.threads = {}

        self.active_threads_lock = threading.Lock()
        self.active_threads = {}
        self.active_keys = set()
        self.profile_keys = defaultdict(profile.create)
        self.profile_keys_history = deque(maxlen=3600)
        self.profile_recent = profile.create()
        self.profile_history = deque(maxlen=3600)

        self.generation = 0

        self.ready = []
        self.constrained = deque()
        self._executing = set()
        self._in_flight_tasks = set()
        self.executed_count = 0
        self.long_running = set()

        self.target_message_size = int(50e6)  # 50 MB

        self.log = deque(maxlen=100000)
        if validate is None:
            validate = dask.config.get("distributed.scheduler.validate")
        self.validate = validate
        self._transitions_table = {
            ("cancelled", "resumed"): self.transition_cancelled_resumed,
            ("cancelled", "fetch"): self.transition_cancelled_fetch,
            ("cancelled", "released"): self.transition_cancelled_released,
            ("cancelled", "waiting"): self.transition_cancelled_waiting,
            ("cancelled", "forgotten"): self.transition_cancelled_forgotten,
            ("cancelled", "memory"): self.transition_cancelled_memory,
            ("cancelled", "error"): self.transition_cancelled_error,
            ("resumed", "memory"): self.transition_generic_memory,
            ("resumed", "error"): self.transition_generic_error,
            ("resumed", "released"): self.transition_generic_released,
            ("resumed", "waiting"): self.transition_rescheduled_next,
            ("resumed", "fetch"): self.transition_rescheduled_next,
            ("constrained", "executing"): self.transition_constrained_executing,
            ("constrained", "released"): self.transition_generic_released,
            ("error", "released"): self.transition_generic_released,
            ("executing", "error"): self.transition_executing_error,
            ("executing", "long-running"): self.transition_executing_long_running,
            ("executing", "memory"): self.transition_executing_memory,
            ("executing", "released"): self.transition_executing_released,
            ("executing", "rescheduled"): self.transition_executing_rescheduled,
            ("fetch", "flight"): self.transition_fetch_flight,
            ("fetch", "missing"): self.transition_fetch_missing,
            ("fetch", "released"): self.transition_generic_released,
            ("flight", "error"): self.transition_flight_error,
            ("flight", "fetch"): self.transition_flight_fetch,
            ("flight", "memory"): self.transition_flight_memory,
            ("flight", "released"): self.transition_flight_released,
            ("long-running", "error"): self.transition_generic_error,
            ("long-running", "memory"): self.transition_long_running_memory,
            ("long-running", "rescheduled"): self.transition_executing_rescheduled,
            ("long-running", "released"): self.transition_executing_released,
            ("memory", "released"): self.transition_memory_released,
            ("missing", "fetch"): self.transition_missing_fetch,
            ("missing", "released"): self.transition_missing_released,
            ("missing", "error"): self.transition_generic_error,
            ("ready", "error"): self.transition_generic_error,
            ("ready", "executing"): self.transition_ready_executing,
            ("ready", "released"): self.transition_generic_released,
            ("released", "error"): self.transition_generic_error,
            ("released", "fetch"): self.transition_released_fetch,
            ("released", "forgotten"): self.transition_released_forgotten,
            ("released", "memory"): self.transition_released_memory,
            ("released", "waiting"): self.transition_released_waiting,
            ("waiting", "constrained"): self.transition_waiting_constrained,
            ("waiting", "ready"): self.transition_waiting_ready,
            ("waiting", "released"): self.transition_generic_released,
        }

        self._transition_counter = 0
        self.incoming_transfer_log = deque(maxlen=100000)
        self.incoming_count = 0
        self.outgoing_transfer_log = deque(maxlen=100000)
        self.outgoing_count = 0
        self.outgoing_current_count = 0
        self.repetitively_busy = 0
        self.bandwidth = parse_bytes(dask.config.get("distributed.scheduler.bandwidth"))
        self.bandwidth_workers = defaultdict(
            lambda: (0, 0)
        )  # bw/count recent transfers
        self.bandwidth_types = defaultdict(lambda: (0, 0))  # bw/count recent transfers
        self.latency = 0.001
        self._client = None

        if profile_cycle_interval is None:
            profile_cycle_interval = dask.config.get("distributed.worker.profile.cycle")
        profile_cycle_interval = parse_timedelta(profile_cycle_interval, default="ms")
        assert profile_cycle_interval

        self._setup_logging(logger)

        if local_dir is not None:
            warnings.warn("The local_dir keyword has moved to local_directory")
            local_directory = local_dir

        if not local_directory:
            local_directory = dask.config.get("temporary-directory") or os.getcwd()

        os.makedirs(local_directory, exist_ok=True)
        local_directory = os.path.join(local_directory, "dask-worker-space")

        with warn_on_duration(
            "1s",
            "Creating scratch directories is taking a surprisingly long time. "
            "This is often due to running workers on a network file system. "
            "Consider specifying a local-directory to point workers to write "
            "scratch data to a local disk.",
        ):
            self._workspace = WorkSpace(os.path.abspath(local_directory))
            self._workdir = self._workspace.new_work_dir(prefix="worker-")
            self.local_directory = self._workdir.dir_path

        if not preload:
            preload = dask.config.get("distributed.worker.preload")
        if not preload_argv:
            preload_argv = dask.config.get("distributed.worker.preload-argv")
        assert preload is not None
        assert preload_argv is not None
        self.preloads = preloading.process_preloads(
            self, preload, preload_argv, file_dir=self.local_directory
        )

        if scheduler_file:
            cfg = json_load_robust(scheduler_file)
            scheduler_addr = cfg["address"]
        elif scheduler_ip is None and dask.config.get("scheduler-address", None):
            scheduler_addr = dask.config.get("scheduler-address")
        elif scheduler_port is None:
            scheduler_addr = coerce_to_address(scheduler_ip)
        else:
            scheduler_addr = coerce_to_address((scheduler_ip, scheduler_port))
        self.contact_address = contact_address

        if protocol is None:
            protocol_address = scheduler_addr.split("://")
            if len(protocol_address) == 2:
                protocol = protocol_address[0]
            assert protocol

        self._start_port = port
        self._start_host = host
        if host:
            # Helpful error message if IPv6 specified incorrectly
            _, host_address = parse_address(host)
            if host_address.count(":") > 1 and not host_address.startswith("["):
                raise ValueError(
                    "Host address with IPv6 must be bracketed like '[::1]'; "
                    f"got {host_address}"
                )
        self._interface = interface
        self._protocol = protocol

        if ncores is not None:
            warnings.warn("the ncores= parameter has moved to nthreads=")
            nthreads = ncores

        self.nthreads = nthreads or CPU_COUNT
        if resources is None:
            resources = dask.config.get("distributed.worker.resources", None)
            assert isinstance(resources, dict)

        self.total_resources = resources or {}
        self.available_resources = (resources or {}).copy()
        self.death_timeout = parse_timedelta(death_timeout)

        self.extensions = {}
        if silence_logs:
            silence_logging(level=silence_logs)

        if isinstance(security, dict):
            security = Security(**security)
        self.security = security or Security()
        assert isinstance(self.security, Security)
        self.connection_args = self.security.get_connection_args("worker")

        self.memory_limit = parse_memory_limit(memory_limit, self.nthreads)

        self.memory_target_fraction = (
            memory_target_fraction
            if memory_target_fraction is not None
            else dask.config.get("distributed.worker.memory.target")
        )
        self.memory_spill_fraction = (
            memory_spill_fraction
            if memory_spill_fraction is not None
            else dask.config.get("distributed.worker.memory.spill")
        )
        self.memory_pause_fraction = (
            memory_pause_fraction
            if memory_pause_fraction is not None
            else dask.config.get("distributed.worker.memory.pause")
        )

        if isinstance(data, MutableMapping):
            self.data = data
        elif callable(data):
            self.data = data()
        elif isinstance(data, tuple):
            self.data = data[0](**data[1])
        elif self.memory_limit and (
            self.memory_target_fraction or self.memory_spill_fraction
        ):
            from .spill import SpillBuffer

            self.data = SpillBuffer(
                os.path.join(self.local_directory, "storage"),
                target=int(
                    self.memory_limit
                    * (self.memory_target_fraction or self.memory_spill_fraction)
                )
                or sys.maxsize,
            )
        else:
            self.data = {}

        self.actors = {}
        self.loop = loop or IOLoop.current()
        self.reconnect = reconnect

        # Common executors always available
        self.executors = {
            "offload": utils._offload_executor,
            "actor": ThreadPoolExecutor(1, thread_name_prefix="Dask-Actor-Threads"),
        }
        if nvml.device_get_count() > 0:
            self.executors["gpu"] = ThreadPoolExecutor(
                1, thread_name_prefix="Dask-GPU-Threads"
            )

        # Find the default executor
        if executor == "offload":
            self.executors["default"] = self.executors["offload"]
        elif isinstance(executor, dict):
            self.executors.update(executor)
        elif executor is not None:
            self.executors["default"] = executor
        if "default" not in self.executors:
            self.executors["default"] = ThreadPoolExecutor(
                self.nthreads, thread_name_prefix="Dask-Default-Threads"
            )

        self.batched_stream = BatchedSend(interval="2ms", loop=self.loop)
        self.name = name
        self.scheduler_delay = 0
        self.stream_comms = {}
        self.heartbeat_active = False
        self._ipython_kernel = None

        if self.local_directory not in sys.path:
            sys.path.insert(0, self.local_directory)

        self.services = {}
        self.service_specs = services or {}

        self._dashboard_address = dashboard_address
        self._dashboard = dashboard
        self._http_prefix = http_prefix

        self.metrics = dict(metrics) if metrics else {}
        self.startup_information = (
            dict(startup_information) if startup_information else {}
        )

        if low_level_profiler is None:
            low_level_profiler = dask.config.get("distributed.worker.profile.low-level")
        self.low_level_profiler = low_level_profiler

        handlers = {
            "gather": self.gather,
            "run": self.run,
            "run_coroutine": self.run_coroutine,
            "get_data": self.get_data,
            "update_data": self.update_data,
            "free_keys": self.handle_free_keys,
            "terminate": self.close,
            "ping": pingpong,
            "upload_file": self.upload_file,
            "start_ipython": self.start_ipython,
            "call_stack": self.get_call_stack,
            "profile": self.get_profile,
            "profile_metadata": self.get_profile_metadata,
            "get_logs": self.get_logs,
            "keys": self.keys,
            "versions": self.versions,
            "actor_execute": self.actor_execute,
            "actor_attribute": self.actor_attribute,
            "plugin-add": self.plugin_add,
            "plugin-remove": self.plugin_remove,
            "get_monitor_info": self.get_monitor_info,
        }

        stream_handlers = {
            "close": self.close,
            "cancel-compute": self.handle_cancel_compute,
            "acquire-replicas": self.handle_acquire_replicas,
            "compute-task": self.handle_compute_task,
            "free-keys": self.handle_free_keys,
            "remove-replicas": self.handle_remove_replicas,
            "steal-request": self.handle_steal_request,
        }

        super().__init__(
            handlers=handlers,
            stream_handlers=stream_handlers,
            io_loop=self.loop,
            connection_args=self.connection_args,
            **kwargs,
        )

        self.scheduler = self.rpc(scheduler_addr)
        self.execution_state = {
            "scheduler": self.scheduler.address,
            "ioloop": self.loop,
            "worker": self,
        }

        pc = PeriodicCallback(self.heartbeat, 1000)
        self.periodic_callbacks["heartbeat"] = pc
        pc = PeriodicCallback(
            lambda: self.batched_stream.send({"op": "keep-alive"}), 60000
        )
        self.periodic_callbacks["keep-alive"] = pc

        pc = PeriodicCallback(self.find_missing, 1000)
        self.periodic_callbacks["find-missing"] = pc

        self._address = contact_address

        self.memory_monitor_interval = parse_timedelta(
            memory_monitor_interval, default="ms"
        )
        self._memory_monitoring = False
        if self.memory_limit:
            assert self.memory_monitor_interval is not None
            pc = PeriodicCallback(
                self.memory_monitor, self.memory_monitor_interval * 1000
            )
            self.periodic_callbacks["memory"] = pc

        if extensions is None:
            extensions = DEFAULT_EXTENSIONS
        for ext in extensions:
            ext(self)

        self._throttled_gc = ThrottledGC(logger=logger)

        setproctitle("dask-worker [not started]")

        profile_trigger_interval = parse_timedelta(
            dask.config.get("distributed.worker.profile.interval"), default="ms"
        )
        pc = PeriodicCallback(self.trigger_profile, profile_trigger_interval * 1000)
        self.periodic_callbacks["profile"] = pc

        pc = PeriodicCallback(self.cycle_profile, profile_cycle_interval * 1000)
        self.periodic_callbacks["profile-cycle"] = pc

        self.plugins = {}
        self._pending_plugins = plugins

        if lifetime is None:
            lifetime = dask.config.get("distributed.worker.lifetime.duration")
        self.lifetime = parse_timedelta(lifetime)

        if lifetime_stagger is None:
            lifetime_stagger = dask.config.get("distributed.worker.lifetime.stagger")
        lifetime_stagger = parse_timedelta(lifetime_stagger)

        if lifetime_restart is None:
            lifetime_restart = dask.config.get("distributed.worker.lifetime.restart")
        self.lifetime_restart = lifetime_restart

        if self.lifetime:
            self.lifetime += (random.random() * 2 - 1) * lifetime_stagger
            self.io_loop.call_later(self.lifetime, self.close_gracefully)

        Worker._instances.add(self)

    ##################
    # Administrative #
    ##################

    def __repr__(self):
        return "<%s: %r, %s, %s, stored: %d, running: %d/%d, ready: %d, comm: %d, waiting: %d>" % (
            self.__class__.__name__,
            self.address,
            self.name,
            self.status,
            len(self.data),
            self.executing_count,
            self.nthreads,
            len(self.ready),
            self.in_flight_tasks,
            self.waiting_for_data_count,
        )

    @property
    def logs(self):
        return self._deque_handler.deque

    def log_event(self, topic, msg):
        self.batched_stream.send(
            {
                "op": "log-event",
                "topic": topic,
                "msg": msg,
            }
        )

    @property
    def executing_count(self) -> int:
        return len(self._executing)

    @property
    def in_flight_tasks(self) -> int:
        return len(self._in_flight_tasks)

    @property
    def worker_address(self):
        """For API compatibility with Nanny"""
        return self.address

    @property
    def local_dir(self):
        """For API compatibility with Nanny"""
        warnings.warn(
            "The local_dir attribute has moved to local_directory", stacklevel=2
        )
        return self.local_directory

    @property
    def executor(self):
        return self.executors["default"]

    @ServerNode.status.setter  # type: ignore
    def status(self, value):
        """Override Server.status to notify the Scheduler of status changes"""
        ServerNode.status.__set__(self, value)
        self._send_worker_status_change()

    def _send_worker_status_change(self) -> None:
        if (
            self.batched_stream
            and self.batched_stream.comm
            and not self.batched_stream.comm.closed()
        ):
            self.batched_stream.send(
                {"op": "worker-status-change", "status": self._status.name}
            )
        elif self._status != Status.closed:
            self.loop.call_later(0.05, self._send_worker_status_change)

    async def get_metrics(self):
        out = dict(
            executing=self.executing_count,
            in_memory=len(self.data),
            ready=len(self.ready),
            in_flight=self.in_flight_tasks,
            bandwidth={
                "total": self.bandwidth,
                "workers": dict(self.bandwidth_workers),
                "types": keymap(typename, self.bandwidth_types),
            },
            spilled_nbytes=getattr(self.data, "spilled_total", 0),
        )
        out.update(self.monitor.recent())

        for k, metric in self.metrics.items():
            try:
                result = metric(self)
                if isawaitable(result):
                    result = await result
                # In case of collision, prefer core metrics
                out.setdefault(k, result)
            except Exception:  # TODO: log error once
                pass

        return out

    async def get_startup_information(self):
        result = {}
        for k, f in self.startup_information.items():
            try:
                v = f(self)
                if isawaitable(v):
                    v = await v
                result[k] = v
            except Exception:  # TODO: log error once
                pass

        return result

    def identity(self, comm=None):
        return {
            "type": type(self).__name__,
            "id": self.id,
            "scheduler": self.scheduler.address,
            "nthreads": self.nthreads,
            "ncores": self.nthreads,  # backwards compatibility
            "memory_limit": self.memory_limit,
        }

    def _to_dict(
        self, comm: Comm = None, *, exclude: Container[str] = None
    ) -> dict[str, Any]:
        """
        A very verbose dictionary representation for debugging purposes.
        Not type stable and not inteded for roundtrips.

        Parameters
        ----------
        comm:
        exclude:
            A list of attributes which must not be present in the output.

        See also
        --------
        Worker.identity
        Client.dump_cluster_state
        """
        info = super()._to_dict(exclude=exclude)
        extra = {
            "status": self.status,
            "ready": self.ready,
            "constrained": self.constrained,
            "long_running": self.long_running,
            "executing_count": self.executing_count,
            "in_flight_tasks": self.in_flight_tasks,
            "in_flight_workers": self.in_flight_workers,
            "log": self.log,
            "tasks": self.tasks,
            "memory_limit": self.memory_limit,
            "memory_target_fraction": self.memory_target_fraction,
            "memory_spill_fraction": self.memory_spill_fraction,
            "memory_pause_fraction": self.memory_pause_fraction,
            "logs": self.get_logs(),
            "config": dict(dask.config.config),
            "incoming_transfer_log": list(self.incoming_transfer_log),
            "outgoing_transfer_log": list(self.outgoing_transfer_log),
        }
        info.update(extra)
        return recursive_to_dict(info, exclude=exclude)

    #####################
    # External Services #
    #####################

    async def _register_with_scheduler(self):
        self.periodic_callbacks["keep-alive"].stop()
        self.periodic_callbacks["heartbeat"].stop()
        start = time()
        if self.contact_address is None:
            self.contact_address = self.address
        logger.info("-" * 49)
        while True:
            try:
                _start = time()
                comm = await connect(self.scheduler.address, **self.connection_args)
                comm.name = "Worker->Scheduler"
                comm._server = weakref.ref(self)
                await comm.write(
                    dict(
                        op="register-worker",
                        reply=False,
                        address=self.contact_address,
                        status=self.status.name,
                        keys=list(self.data),
                        nthreads=self.nthreads,
                        name=self.name,
                        nbytes={
                            ts.key: ts.get_nbytes()
                            for ts in self.tasks.values()
                            # Only if the task is in memory this is a sensible
                            # result since otherwise it simply submits the
                            # default value
                            if ts.state == "memory"
                        },
                        types={k: typename(v) for k, v in self.data.items()},
                        now=time(),
                        resources=self.total_resources,
                        memory_limit=self.memory_limit,
                        local_directory=self.local_directory,
                        services=self.service_ports,
                        nanny=self.nanny,
                        pid=os.getpid(),
                        versions=get_versions(),
                        metrics=await self.get_metrics(),
                        extra=await self.get_startup_information(),
                    ),
                    serializers=["msgpack"],
                )
                future = comm.read(deserializers=["msgpack"])

                response = await future
                if response.get("warning"):
                    logger.warning(response["warning"])

                _end = time()
                middle = (_start + _end) / 2
                self._update_latency(_end - start)
                self.scheduler_delay = response["time"] - middle
                self.status = Status.running
                break
            except OSError:
                logger.info("Waiting to connect to: %26s", self.scheduler.address)
                await asyncio.sleep(0.1)
            except TimeoutError:
                logger.info("Timed out when connecting to scheduler")
        if response["status"] != "OK":
            raise ValueError(f"Unexpected response from register: {response!r}")
        else:
            await asyncio.gather(
                *(
                    self.plugin_add(name=name, plugin=plugin)
                    for name, plugin in response["worker-plugins"].items()
                )
            )

            logger.info("        Registered to: %26s", self.scheduler.address)
            logger.info("-" * 49)

        self.batched_stream.start(comm)
        self.periodic_callbacks["keep-alive"].start()
        self.periodic_callbacks["heartbeat"].start()
        self.loop.add_callback(self.handle_scheduler, comm)

    def _update_latency(self, latency):
        self.latency = latency * 0.05 + self.latency * 0.95
        if self.digests is not None:
            self.digests["latency"].add(latency)

    async def heartbeat(self):
        if self.heartbeat_active:
            logger.debug("Heartbeat skipped: channel busy")
            return
        self.heartbeat_active = True
        logger.debug("Heartbeat: %s", self.address)
        try:
            start = time()
            response = await retry_operation(
                self.scheduler.heartbeat_worker,
                address=self.contact_address,
                now=start,
                metrics=await self.get_metrics(),
                executing={
                    key: start - self.tasks[key].start_time
                    for key in self.active_keys
                    if key in self.tasks
                },
            )
            end = time()
            middle = (start + end) / 2

            self._update_latency(end - start)

            if response["status"] == "missing":
                # If running, wait up to 0.5s and then re-register self.
                # Otherwise just exit.
                start = time()
                while self.status in RUNNING and time() < start + 0.5:
                    await asyncio.sleep(0.01)
                if self.status in RUNNING:
                    await self._register_with_scheduler()
                return

            self.scheduler_delay = response["time"] - middle
            self.periodic_callbacks["heartbeat"].callback_time = (
                response["heartbeat-interval"] * 1000
            )
            self.bandwidth_workers.clear()
            self.bandwidth_types.clear()
        except CommClosedError:
            logger.warning("Heartbeat to scheduler failed", exc_info=True)
            if not self.reconnect:
                await self.close(report=False)
        except OSError as e:
            # Scheduler is gone. Respect distributed.comm.timeouts.connect
            if "Timed out trying to connect" in str(e):
                await self.close(report=False)
            else:
                raise e
        finally:
            self.heartbeat_active = False

    async def handle_scheduler(self, comm):
        try:
            await self.handle_stream(
                comm, every_cycle=[self.ensure_communicating, self.ensure_computing]
            )
        except Exception as e:
            logger.exception(e)
            raise
        finally:
            if self.reconnect and self.status in RUNNING:
                logger.info("Connection to scheduler broken.  Reconnecting...")
                self.loop.add_callback(self.heartbeat)
            else:
                await self.close(report=False)

    def start_ipython(self, comm):
        """Start an IPython kernel

        Returns Jupyter connection info dictionary.
        """
        from ._ipython_utils import start_ipython

        if self._ipython_kernel is None:
            self._ipython_kernel = start_ipython(
                ip=self.ip, ns={"worker": self}, log=logger
            )
        return self._ipython_kernel.get_connection_info()

    async def upload_file(self, comm, filename=None, data=None, load=True):
        out_filename = os.path.join(self.local_directory, filename)

        def func(data):
            if isinstance(data, str):
                data = data.encode()
            with open(out_filename, "wb") as f:
                f.write(data)
                f.flush()
            return data

        if len(data) < 10000:
            data = func(data)
        else:
            data = await offload(func, data)

        if load:
            try:
                import_file(out_filename)
                cache_loads.data.clear()
            except Exception as e:
                logger.exception(e)
                raise e

        return {"status": "OK", "nbytes": len(data)}

    def keys(self, comm=None):
        return list(self.data)

    async def gather(self, comm=None, who_has=None):
        who_has = {
            k: [coerce_to_address(addr) for addr in v]
            for k, v in who_has.items()
            if k not in self.data
        }
        result, missing_keys, missing_workers = await gather_from_workers(
            who_has, rpc=self.rpc, who=self.address
        )
        self.update_data(data=result, report=False)
        if missing_keys:
            logger.warning(
                "Could not find data: %s on workers: %s (who_has: %s)",
                missing_keys,
                missing_workers,
                who_has,
            )
            return {"status": "partial-fail", "keys": missing_keys}
        else:
            return {"status": "OK"}

    def get_monitor_info(self, comm=None, recent=False, start=0):
        result = dict(
            range_query=(
                self.monitor.recent()
                if recent
                else self.monitor.range_query(start=start)
            ),
            count=self.monitor.count,
            last_time=self.monitor.last_time,
        )
        if nvml.device_get_count() > 0:
            result["gpu_name"] = self.monitor.gpu_name
            result["gpu_memory_total"] = self.monitor.gpu_memory_total
        return result

    #############
    # Lifecycle #
    #############

    async def start(self):
        if self.status and self.status in (
            Status.closed,
            Status.closing,
            Status.closing_gracefully,
        ):
            return
        assert self.status is Status.undefined, self.status

        await super().start()

        enable_gc_diagnosis()

        ports = parse_ports(self._start_port)
        for port in ports:
            start_address = address_from_user_args(
                host=self._start_host,
                port=port,
                interface=self._interface,
                protocol=self._protocol,
                security=self.security,
            )
            kwargs = self.security.get_listen_args("worker")
            if self._protocol in ("tcp", "tls"):
                kwargs = kwargs.copy()
                kwargs["default_host"] = get_ip(
                    get_address_host(self.scheduler.address)
                )
            try:
                await self.listen(start_address, **kwargs)
            except OSError as e:
                if len(ports) > 1 and e.errno == errno.EADDRINUSE:
                    continue
                else:
                    raise
            else:
                self._start_address = start_address
                break
        else:
            raise ValueError(
                f"Could not start Worker on host {self._start_host}"
                f"with port {self._start_port}"
            )

        # Start HTTP server associated with this Worker node
        routes = get_handlers(
            server=self,
            modules=dask.config.get("distributed.worker.http.routes"),
            prefix=self._http_prefix,
        )
        self.start_http_server(routes, self._dashboard_address)
        if self._dashboard:
            try:
                import distributed.dashboard.worker
            except ImportError:
                logger.debug("To start diagnostics web server please install Bokeh")
            else:
                distributed.dashboard.worker.connect(
                    self.http_application,
                    self.http_server,
                    self,
                    prefix=self._http_prefix,
                )
        self.ip = get_address_host(self.address)

        if self.name is None:
            self.name = self.address

        for preload in self.preloads:
            await preload.start()

        # Services listen on all addresses
        # Note Nanny is not a "real" service, just some metadata
        # passed in service_ports...
        self.start_services(self.ip)

        try:
            listening_address = "%s%s:%d" % (self.listener.prefix, self.ip, self.port)
        except Exception:
            listening_address = f"{self.listener.prefix}{self.ip}"

        logger.info("      Start worker at: %26s", self.address)
        logger.info("         Listening to: %26s", listening_address)
        for k, v in self.service_ports.items():
            logger.info("  {:>16} at: {:>26}".format(k, self.ip + ":" + str(v)))
        logger.info("Waiting to connect to: %26s", self.scheduler.address)
        logger.info("-" * 49)
        logger.info("              Threads: %26d", self.nthreads)
        if self.memory_limit:
            logger.info("               Memory: %26s", format_bytes(self.memory_limit))
        logger.info("      Local Directory: %26s", self.local_directory)

        setproctitle("dask-worker [%s]" % self.address)

<<<<<<< HEAD
        plugins_msgs = await asyncio.gather(
            *[self.plugin_add(plugin=plugin) for plugin in self._pending_plugins]
=======
        await asyncio.gather(
            *(self.plugin_add(plugin=plugin) for plugin in self._pending_plugins)
>>>>>>> 60cb52f3
        )
        for msg in plugins_msgs:
            if msg["status"] != "OK":
                raise msg["exception"].data
        self._pending_plugins = ()

        await self._register_with_scheduler()

        self.start_periodic_callbacks()
        return self

    def _close(self, *args, **kwargs):
        warnings.warn("Worker._close has moved to Worker.close", stacklevel=2)
        return self.close(*args, **kwargs)

    async def close(
        self, report=True, timeout=30, nanny=True, executor_wait=True, safe=False
    ):
        with log_errors():
            if self.status in (Status.closed, Status.closing):
                await self.finished()
                return

            self.reconnect = False
            disable_gc_diagnosis()

            try:
                logger.info("Stopping worker at %s", self.address)
            except ValueError:  # address not available if already closed
                logger.info("Stopping worker")
            if self.status not in RUNNING:
                logger.info("Closed worker has not yet started: %s", self.status)
            self.status = Status.closing

            for preload in self.preloads:
                await preload.teardown()

            if nanny and self.nanny:
                with self.rpc(self.nanny) as r:
                    await r.close_gracefully()

            setproctitle("dask-worker [closing]")

            teardowns = [
                plugin.teardown(self)
                for plugin in self.plugins.values()
                if hasattr(plugin, "teardown")
            ]

            await asyncio.gather(*(td for td in teardowns if isawaitable(td)))

            for pc in self.periodic_callbacks.values():
                pc.stop()

            if self._client:
                # If this worker is the last one alive, clean up the worker
                # initialized clients
                if not any(
                    w for w in Worker._instances if w != self and w.status in RUNNING
                ):
                    for c in Worker._initialized_clients:
                        # Regardless of what the client was initialized with
                        # we'll require the result as a future. This is
                        # necessary since the heursitics of asynchronous are not
                        # reliable and we might deadlock here
                        c._asynchronous = True
                        if c.asynchronous:
                            await c.close()
                        else:
                            # There is still the chance that even with us
                            # telling the client to be async, itself will decide
                            # otherwise
                            c.close()

            with suppress(EnvironmentError, TimeoutError):
                if report and self.contact_address is not None:
                    await asyncio.wait_for(
                        self.scheduler.unregister(
                            address=self.contact_address, safe=safe
                        ),
                        timeout,
                    )
            await self.scheduler.close_rpc()
            self._workdir.release()

            self.stop_services()

            # Give some time for a UCX scheduler to complete closing endpoints
            # before closing self.batched_stream, otherwise the local endpoint
            # may be closed too early and errors be raised on the scheduler when
            # trying to send closing message.
            if self._protocol == "ucx":
                await asyncio.sleep(0.2)

            if (
                self.batched_stream
                and self.batched_stream.comm
                and not self.batched_stream.comm.closed()
            ):
                self.batched_stream.send({"op": "close-stream"})

            if self.batched_stream:
                with suppress(TimeoutError):
                    await self.batched_stream.close(timedelta(seconds=timeout))

            for executor in self.executors.values():
                if executor is utils._offload_executor:
                    continue  # Never shutdown the offload executor
                if isinstance(executor, ThreadPoolExecutor):
                    executor._work_queue.queue.clear()
                    executor.shutdown(wait=executor_wait, timeout=timeout)
                else:
                    executor.shutdown(wait=executor_wait)

            self.stop()
            await self.rpc.close()

            self.status = Status.closed
            await super().close()

            setproctitle("dask-worker [closed]")
        return "OK"

    async def close_gracefully(self, restart=None):
        """Gracefully shut down a worker

        This first informs the scheduler that we're shutting down, and asks it
        to move our data elsewhere.  Afterwards, we close as normal
        """
        if self.status in (Status.closing, Status.closing_gracefully):
            await self.finished()

        if self.status == Status.closed:
            return

        if restart is None:
            restart = self.lifetime_restart

        logger.info("Closing worker gracefully: %s", self.address)
        self.status = Status.closing_gracefully
        await self.scheduler.retire_workers(workers=[self.address], remove=False)
        await self.close(safe=True, nanny=not restart)

    async def terminate(self, comm=None, report=True, **kwargs):
        await self.close(report=report, **kwargs)
        return "OK"

    async def wait_until_closed(self):
        warnings.warn("wait_until_closed has moved to finished()")
        await self.finished()
        assert self.status == Status.closed

    ################
    # Worker Peers #
    ################

    def send_to_worker(self, address, msg):
        if address not in self.stream_comms:
            bcomm = BatchedSend(interval="1ms", loop=self.loop)
            self.stream_comms[address] = bcomm

            async def batched_send_connect():
                comm = await connect(
                    address, **self.connection_args  # TODO, serialization
                )
                comm.name = "Worker->Worker"
                await comm.write({"op": "connection_stream"})

                bcomm.start(comm)

            self.loop.add_callback(batched_send_connect)

        self.stream_comms[address].send(msg)

    async def get_data(
        self, comm, keys=None, who=None, serializers=None, max_connections=None
    ):
        start = time()

        if max_connections is None:
            max_connections = self.total_in_connections

        # Allow same-host connections more liberally
        if (
            max_connections
            and comm
            and get_address_host(comm.peer_address) == get_address_host(self.address)
        ):
            max_connections = max_connections * 2

        if self.status == Status.paused:
            max_connections = 1
            throttle_msg = " Throttling outgoing connections because worker is paused."
        else:
            throttle_msg = ""

        if (
            max_connections is not False
            and self.outgoing_current_count >= max_connections
        ):
            logger.debug(
                "Worker %s has too many open connections to respond to data request "
                "from %s (%d/%d).%s",
                self.address,
                who,
                self.outgoing_current_count,
                max_connections,
                throttle_msg,
            )
            return {"status": "busy"}

        self.outgoing_current_count += 1
        data = {k: self.data[k] for k in keys if k in self.data}

        if len(data) < len(keys):
            for k in set(keys) - set(data):
                if k in self.actors:
                    from .actor import Actor

                    data[k] = Actor(type(self.actors[k]), self.address, k, worker=self)

        msg = {"status": "OK", "data": {k: to_serialize(v) for k, v in data.items()}}
        nbytes = {k: self.tasks[k].nbytes for k in data if k in self.tasks}
        stop = time()
        if self.digests is not None:
            self.digests["get-data-load-duration"].add(stop - start)
        start = time()

        try:
            compressed = await comm.write(msg, serializers=serializers)
            response = await comm.read(deserializers=serializers)
            assert response == "OK", response
        except OSError:
            logger.exception(
                "failed during get data with %s -> %s", self.address, who, exc_info=True
            )
            comm.abort()
            raise
        finally:
            self.outgoing_current_count -= 1
        stop = time()
        if self.digests is not None:
            self.digests["get-data-send-duration"].add(stop - start)

        total_bytes = sum(filter(None, nbytes.values()))

        self.outgoing_count += 1
        duration = (stop - start) or 0.5  # windows
        self.outgoing_transfer_log.append(
            {
                "start": start + self.scheduler_delay,
                "stop": stop + self.scheduler_delay,
                "middle": (start + stop) / 2,
                "duration": duration,
                "who": who,
                "keys": nbytes,
                "total": total_bytes,
                "compressed": compressed,
                "bandwidth": total_bytes / duration,
            }
        )

        return Status.dont_reply

    ###################
    # Local Execution #
    ###################

    def update_data(
        self, comm=None, data=None, report=True, serializers=None, stimulus_id=None
    ):
        if stimulus_id is None:
            stimulus_id = f"update-data-{time()}"
        recommendations = {}
        scheduler_messages = []
        for key, value in data.items():
            try:
                ts = self.tasks[key]
                recommendations[ts] = ("memory", value)
            except KeyError:
                self.tasks[key] = ts = TaskState(key)

                try:
                    recs = self._put_key_in_memory(ts, value, stimulus_id=stimulus_id)
                except Exception as e:
                    msg = error_message(e)
                    recommendations = {ts: tuple(msg.values())}
                else:
                    recommendations.update(recs)

            self.log.append((key, "receive-from-scatter"))

        if report:
            scheduler_messages.append(
                {"op": "add-keys", "keys": list(data), "stimulus_id": stimulus_id}
            )

        self.transitions(recommendations, stimulus_id=stimulus_id)
        for msg in scheduler_messages:
            self.batched_stream.send(msg)
        return {"nbytes": {k: sizeof(v) for k, v in data.items()}, "status": "OK"}

    def handle_free_keys(self, comm=None, keys=None, stimulus_id=None):
        """
        Handler to be called by the scheduler.

        The given keys are no longer referred to and required by the scheduler.
        The worker is now allowed to release the key, if applicable.

        This does not guarantee that the memory is released since the worker may
        still decide to hold on to the data and task since it is required by an
        upstream dependency.
        """
        self.log.append(("free-keys", keys, stimulus_id))
        recommendations = {}
        for key in keys:
            ts = self.tasks.get(key)
            if ts:
                recommendations[ts] = "released"

        self.transitions(recommendations, stimulus_id=stimulus_id)

    def handle_remove_replicas(self, keys, stimulus_id):
        """Stream handler notifying the worker that it might be holding unreferenced,
        superfluous data.

        This should not actually happen during ordinary operations and is only intended
        to correct any erroneous state. An example where this is necessary is if a
        worker fetches data for a downstream task but that task is released before the
        data arrives. In this case, the scheduler will notify the worker that it may be
        holding this unnecessary data, if the worker hasn't released the data itself,
        already.

        This handler does not guarantee the task nor the data to be actually
        released but only asks the worker to release the data on a best effort
        guarantee. This protects from race conditions where the given keys may
        already have been rescheduled for compute in which case the compute
        would win and this handler is ignored.

        For stronger guarantees, see handler free_keys
        """
        self.log.append(("remove-replicas", keys, stimulus_id))
        recommendations = {}

        rejected = []
        for key in keys:
            ts = self.tasks.get(key)
            if ts is None or ts.state != "memory":
                continue
            if not ts.is_protected():
                self.log.append((ts.key, "remove-replica-confirmed", stimulus_id))
                recommendations[ts] = "released"
            else:
                rejected.append(key)

        if rejected:
            self.log.append(("remove-replica-rejected", rejected, stimulus_id))
            self.batched_stream.send(
                {"op": "add-keys", "keys": rejected, "stimulus_id": stimulus_id}
            )

        self.transitions(recommendations=recommendations, stimulus_id=stimulus_id)

        return "OK"

    async def set_resources(self, **resources):
        for r, quantity in resources.items():
            if r in self.total_resources:
                self.available_resources[r] += quantity - self.total_resources[r]
            else:
                self.available_resources[r] = quantity
            self.total_resources[r] = quantity

        await retry_operation(
            self.scheduler.set_resources,
            resources=self.total_resources,
            worker=self.contact_address,
        )

    ###################
    # Task Management #
    ###################

    def handle_cancel_compute(self, key, reason):
        """
        Cancel a task on a best effort basis. This is only possible while a task
        is in state `waiting` or `ready`.
        Nothing will happen otherwise.
        """
        ts = self.tasks.get(key)
        if ts and ts.state in READY | {"waiting"}:
            self.log.append((key, "cancel-compute", reason))
            ts.scheduler_holds_ref = False
            # All possible dependents of TS should not be in state Processing on
            # scheduler side and therefore should not be assigned to a worker,
            # yet.
            assert not ts.dependents
            self.transition(ts, "released", stimulus_id=reason)

    def handle_acquire_replicas(
        self, comm=None, keys=None, priorities=None, who_has=None, stimulus_id=None
    ):
        recommendations = {}
        scheduler_msgs = []
        for k in keys:
            ts = self.ensure_task_exists(
                k,
                stimulus_id=stimulus_id,
                priority=priorities[k],
            )
            if ts.state != "memory":
                recommendations[ts] = "fetch"

        self.update_who_has(who_has, stimulus_id=stimulus_id)

        for msg in scheduler_msgs:
            self.batched_stream.send(msg)
        self.transitions(recommendations, stimulus_id=stimulus_id)

    def ensure_task_exists(
        self, key: str, priority: tuple, stimulus_id: str
    ) -> TaskState:
        try:
            ts = self.tasks[key]
            logger.debug(
                "Data task already known %s", {"task": ts, "stimulus_id": stimulus_id}
            )
        except KeyError:
            self.tasks[key] = ts = TaskState(key)

        self.log.append((key, "ensure-task-exists", ts.state, stimulus_id, time()))
        ts.priority = ts.priority or priority
        return ts

    def handle_compute_task(
        self,
        *,
        key,
        function=None,
        args=None,
        kwargs=None,
        task=no_value,
        who_has=None,
        nbytes=None,
        priority=None,
        duration=None,
        resource_restrictions=None,
        actor=False,
        annotations=None,
        stimulus_id=None,
    ):
        self.log.append((key, "compute-task", stimulus_id, time()))
        try:
            ts = self.tasks[key]
            logger.debug(
                "Asked to compute an already known task %s",
                {"task": ts, "stimulus_id": stimulus_id},
            )
        except KeyError:
            self.tasks[key] = ts = TaskState(key)

        ts.runspec = SerializedTask(function, args, kwargs, task)

        if priority is not None:
            priority = tuple(priority) + (self.generation,)
            self.generation -= 1

        if actor:
            self.actors[ts.key] = None

        ts.exception = None
        ts.traceback = None
        ts.exception_text = ""
        ts.traceback_text = ""
        ts.priority = priority
        ts.duration = duration
        if resource_restrictions:
            ts.resource_restrictions = resource_restrictions
        ts.annotations = annotations

        recommendations = {}
        scheduler_msgs = []
        for dependency in who_has:
            dep_ts = self.ensure_task_exists(
                key=dependency,
                stimulus_id=stimulus_id,
                priority=priority,
            )

            # link up to child / parents
            ts.dependencies.add(dep_ts)
            dep_ts.dependents.add(ts)

        if ts.state in READY | {"executing", "waiting", "resumed"}:
            pass
        elif ts.state == "memory":
            recommendations[ts] = "memory"
            scheduler_msgs.append(self._get_task_finished_msg(ts))
        elif ts.state in {
            "released",
            "fetch",
            "flight",
            "missing",
            "cancelled",
            "error",
        }:
            recommendations[ts] = "waiting"
        else:
            raise RuntimeError(f"Unexpected task state encountered {ts} {stimulus_id}")

        for msg in scheduler_msgs:
            self.batched_stream.send(msg)
        self.transitions(recommendations, stimulus_id=stimulus_id)

        # We received new info, that's great but not related to the compute-task
        # instruction
        self.update_who_has(who_has, stimulus_id=stimulus_id)
        if nbytes is not None:
            for key, value in nbytes.items():
                self.tasks[key].nbytes = value

    def transition_missing_fetch(self, ts, *, stimulus_id):
        self._missing_dep_flight.discard(ts)
        ts.state = "fetch"
        ts.done = False
        heapq.heappush(self.data_needed, (ts.priority, ts.key))
        return {}, []

    def transition_missing_released(self, ts, *, stimulus_id):
        self._missing_dep_flight.discard(ts)
        recommendations, smsgs = self.transition_generic_released(
            ts, stimulus_id=stimulus_id
        )
        assert ts.key in self.tasks
        return recommendations, smsgs

    def transition_fetch_missing(self, ts, *, stimulus_id):
        # handle_missing will append to self.data_needed if new workers are found
        ts.state = "missing"
        self._missing_dep_flight.add(ts)
        return {}, []

    def transition_released_fetch(self, ts, *, stimulus_id):
        for w in ts.who_has:
            self.pending_data_per_worker[w].append(ts.key)
        ts.state = "fetch"
        ts.done = False
        heapq.heappush(self.data_needed, (ts.priority, ts.key))
        return {}, []

    def transition_generic_released(self, ts, *, stimulus_id):
        self.release_key(ts.key, reason=stimulus_id)
        recs = {}
        for dependency in ts.dependencies:
            if (
                not dependency.waiters
                and dependency.state not in READY | PROCESSING | {"memory"}
            ):
                recs[dependency] = "released"

        if not ts.dependents:
            recs[ts] = "forgotten"

        return recs, []

    def transition_released_waiting(self, ts, *, stimulus_id):
        if self.validate:
            assert ts.state == "released"
            assert all(d.key in self.tasks for d in ts.dependencies)

        recommendations = {}
        ts.waiting_for_data.clear()
        for dep_ts in ts.dependencies:
            if not dep_ts.state == "memory":
                ts.waiting_for_data.add(dep_ts)
                dep_ts.waiters.add(ts)
                if dep_ts.state not in {"fetch", "flight"}:
                    recommendations[dep_ts] = "fetch"

        if ts.waiting_for_data:
            self.waiting_for_data_count += 1
        elif ts.resource_restrictions:
            recommendations[ts] = "constrained"
        else:
            recommendations[ts] = "ready"

        ts.state = "waiting"
        return recommendations, []

    def transition_fetch_flight(self, ts, worker, *, stimulus_id):
        if self.validate:
            assert ts.state == "fetch"
            assert ts.who_has
            assert ts.key not in self.data_needed

        ts.done = False
        ts.state = "flight"
        ts.coming_from = worker
        self._in_flight_tasks.add(ts)
        return {}, []

    def transition_memory_released(self, ts, *, stimulus_id):
        recs, smsgs = self.transition_generic_released(ts, stimulus_id=stimulus_id)
        smsgs.append({"op": "release-worker-data", "key": ts.key})
        return recs, smsgs

    def transition_waiting_constrained(self, ts, *, stimulus_id):
        if self.validate:
            assert ts.state == "waiting"
            assert not ts.waiting_for_data
            assert all(
                dep.key in self.data or dep.key in self.actors
                for dep in ts.dependencies
            )
            assert all(dep.state == "memory" for dep in ts.dependencies)
            assert ts.key not in self.ready
        ts.state = "constrained"
        self.constrained.append(ts.key)
        return {}, []

    def transition_long_running_rescheduled(self, ts, *, stimulus_id):
        recs = {ts: "released"}
        smsgs = [{"op": "reschedule", "key": ts.key, "worker": self.address}]
        return recs, smsgs

    def transition_executing_rescheduled(self, ts, *, stimulus_id):
        for resource, quantity in ts.resource_restrictions.items():
            self.available_resources[resource] += quantity
        self._executing.discard(ts)

        recs = {ts: "released"}
        smsgs = [{"op": "reschedule", "key": ts.key, "worker": self.address}]
        return recs, smsgs

    def transition_waiting_ready(self, ts, *, stimulus_id):
        if self.validate:
            assert ts.state == "waiting"
            assert ts.key not in self.ready
            assert not ts.waiting_for_data
            for dep in ts.dependencies:
                assert dep.key in self.data or dep.key in self.actors
                assert dep.state == "memory"

        ts.state = "ready"
        heapq.heappush(self.ready, (ts.priority, ts.key))

        return {}, []

    def transition_cancelled_error(
        self, ts, exception, traceback, exception_text, traceback_text, *, stimulus_id
    ):
        recs, msgs = {}, []
        if ts._previous == "executing":
            recs, msgs = self.transition_executing_error(
                ts,
                exception,
                traceback,
                exception_text,
                traceback_text,
                stimulus_id=stimulus_id,
            )
        elif ts._previous == "flight":
            recs, msgs = self.transition_flight_error(
                ts,
                exception,
                traceback,
                exception_text,
                traceback_text,
                stimulus_id=stimulus_id,
            )
        if ts._next:
            recs[ts] = ts._next
        return recs, msgs

    def transition_generic_error(
        self, ts, exception, traceback, exception_text, traceback_text, *, stimulus_id
    ):
        ts.exception = exception
        ts.traceback = traceback
        ts.exception_text = exception_text
        ts.traceback_text = traceback_text
        ts.state = "error"
        smsg = {
            "op": "task-erred",
            "status": "error",
            "key": ts.key,
            "thread": self.threads.get(ts.key),
            "exception": ts.exception,
            "traceback": ts.traceback,
            "exception_text": ts.exception_text,
            "traceback_text": ts.traceback_text,
        }

        if ts.startstops:
            smsg["startstops"] = ts.startstops

        return {}, [smsg]

    def transition_executing_error(
        self, ts, exception, traceback, exception_text, traceback_text, *, stimulus_id
    ):
        for resource, quantity in ts.resource_restrictions.items():
            self.available_resources[resource] += quantity
        self._executing.discard(ts)
        return self.transition_generic_error(
            ts,
            exception,
            traceback,
            exception_text,
            traceback_text,
            stimulus_id=stimulus_id,
        )

    def transition_rescheduled_next(self, ts, *, stimulus_id):
        next_state = ts._next
        recs, smsgs = self.transition_generic_released(ts, stimulus_id=stimulus_id)
        recs[ts] = next_state
        return recs, smsgs

    def transition_cancelled_fetch(self, ts, *, stimulus_id):
        if ts.done:
            return {ts: "released"}, []
        elif ts._previous == "flight":
            ts.state = ts._previous
            return {}, []
        else:
            assert ts._previous == "executing"
            return {ts: ("resumed", "fetch")}, []

    def transition_cancelled_resumed(self, ts, next, *, stimulus_id):
        ts._next = next
        ts.state = "resumed"
        return {}, []

    def transition_cancelled_waiting(self, ts, *, stimulus_id):
        if ts.done:
            return {ts: "released"}, []
        elif ts._previous == "executing":
            ts.state = ts._previous
            return {}, []
        else:
            assert ts._previous == "flight"
            return {ts: ("resumed", "waiting")}, []

    def transition_cancelled_forgotten(self, ts, *, stimulus_id):
        ts._next = "forgotten"
        if not ts.done:
            return {}, []
        return {ts: "released"}, []

    def transition_cancelled_released(self, ts, *, stimulus_id):
        if not ts.done:
            ts._next = "released"
            return {}, []
        next_state = ts._next
        self._executing.discard(ts)
        self._in_flight_tasks.discard(ts)

        for resource, quantity in ts.resource_restrictions.items():
            self.available_resources[resource] += quantity
        recommendations, smsgs = self.transition_generic_released(
            ts, stimulus_id=stimulus_id
        )
        if next_state != "released":
            recommendations[ts] = next_state
        return recommendations, smsgs

    def transition_executing_released(self, ts, *, stimulus_id):
        ts._previous = ts.state
        ts._next = "released"
        # See https://github.com/dask/distributed/pull/5046#discussion_r685093940
        ts.state = "cancelled"
        ts.done = False
        return {}, []

    def transition_long_running_memory(self, ts, value=no_value, *, stimulus_id):
        self.executed_count += 1
        return self.transition_generic_memory(ts, value=value, stimulus_id=stimulus_id)

    def transition_generic_memory(self, ts, value=no_value, *, stimulus_id):
        if value is no_value and ts.key not in self.data:
            raise RuntimeError(
                f"Tried to transition task {ts} to `memory` without data available"
            )

        if ts.resource_restrictions is not None:
            for resource, quantity in ts.resource_restrictions.items():
                self.available_resources[resource] += quantity

        self._executing.discard(ts)
        self._in_flight_tasks.discard(ts)
        ts.coming_from = None
        try:
            recs = self._put_key_in_memory(ts, value, stimulus_id=stimulus_id)
        except Exception as e:
            msg = error_message(e)
            recs = {ts: tuple(msg.values())}
            return recs, []
        assert ts.key in self.data or ts.key in self.actors
        smsgs = [self._get_task_finished_msg(ts)]
        return recs, smsgs

    def transition_executing_memory(self, ts, value=no_value, *, stimulus_id):
        if self.validate:
            assert ts.state == "executing" or ts.key in self.long_running
            assert not ts.waiting_for_data
            assert ts.key not in self.ready

        self._executing.discard(ts)
        self.executed_count += 1
        return self.transition_generic_memory(ts, value=value, stimulus_id=stimulus_id)

    def transition_constrained_executing(self, ts, *, stimulus_id):
        if self.validate:
            assert not ts.waiting_for_data
            assert ts.key not in self.data
            assert ts.state in READY
            assert ts.key not in self.ready
            for dep in ts.dependencies:
                assert dep.key in self.data or dep.key in self.actors

        for resource, quantity in ts.resource_restrictions.items():
            self.available_resources[resource] -= quantity
        ts.state = "executing"
        self._executing.add(ts)
        self.loop.add_callback(self.execute, ts.key, stimulus_id=stimulus_id)
        return {}, []

    def transition_ready_executing(self, ts, *, stimulus_id):
        if self.validate:
            assert not ts.waiting_for_data
            assert ts.key not in self.data
            assert ts.state in READY
            assert ts.key not in self.ready
            assert all(
                dep.key in self.data or dep.key in self.actors
                for dep in ts.dependencies
            )

        ts.state = "executing"
        self._executing.add(ts)
        self.loop.add_callback(self.execute, ts.key, stimulus_id=stimulus_id)
        return {}, []

    def transition_flight_fetch(self, ts, *, stimulus_id):
        self._in_flight_tasks.discard(ts)
        ts.coming_from = None

        for w in ts.who_has:
            self.pending_data_per_worker[w].append(ts.key)
        ts.state = "fetch"
        ts.done = False
        heapq.heappush(self.data_needed, (ts.priority, ts.key))

        return {}, []

    def transition_flight_error(
        self, ts, exception, traceback, exception_text, traceback_text, *, stimulus_id
    ):
        self._in_flight_tasks.discard(ts)
        ts.coming_from = None
        return self.transition_generic_error(
            ts,
            exception,
            traceback,
            exception_text,
            traceback_text,
            stimulus_id=stimulus_id,
        )

    def transition_flight_released(self, ts, *, stimulus_id):
        if ts.done:
            # FIXME: Is this even possible? Would an assert instead be more
            # sensible?
            return self.transition_generic_released(ts, stimulus_id=stimulus_id)
        else:
            ts._previous = "flight"
            ts._next = "released"
            # See https://github.com/dask/distributed/pull/5046#discussion_r685093940
            ts.state = "cancelled"
            return {}, []

    def transition_cancelled_memory(self, ts, value, *, stimulus_id):
        return {ts: ts._next}, []

    def transition_executing_long_running(self, ts, compute_duration, *, stimulus_id):
        ts.state = "long-running"
        self._executing.discard(ts)
        self.long_running.add(ts.key)
        smsgs = [
            {
                "op": "long-running",
                "key": ts.key,
                "compute_duration": compute_duration,
            }
        ]

        self.io_loop.add_callback(self.ensure_computing)
        return {}, smsgs

    def transition_released_memory(self, ts, value, *, stimulus_id):
        recommendations = {}
        try:
            recommendations = self._put_key_in_memory(
                ts, value, stimulus_id=stimulus_id
            )
        except Exception as e:
            msg = error_message(e)
            recommendations[ts] = (
                "error",
                msg["exception"],
                msg["traceback"],
                msg["exception_text"],
                msg["traceback_text"],
            )
            return recommendations, []
        smsgs = [{"op": "add-keys", "keys": [ts.key], "stimulus_id": stimulus_id}]
        return recommendations, smsgs

    def transition_flight_memory(self, ts, value, *, stimulus_id):
        self._in_flight_tasks.discard(ts)
        ts.coming_from = None
        recommendations = {}
        try:
            recommendations = self._put_key_in_memory(
                ts, value, stimulus_id=stimulus_id
            )
        except Exception as e:
            msg = error_message(e)
            recommendations[ts] = (
                "error",
                msg["exception"],
                msg["traceback"],
                msg["exception_text"],
                msg["traceback_text"],
            )
            return recommendations, []
        smsgs = [{"op": "add-keys", "keys": [ts.key], "stimulus_id": stimulus_id}]
        return recommendations, smsgs

    def transition_released_forgotten(self, ts, *, stimulus_id):
        recommendations = {}
        # Dependents _should_ be released by the scheduler before this
        if self.validate:
            assert not any(d.state != "forgotten" for d in ts.dependents)
        for dep in ts.dependencies:
            dep.dependents.discard(ts)
            if dep.state == "released" and not dep.dependents:
                recommendations[dep] = "forgotten"

        # Mark state as forgotten in case it is still referenced
        ts.state = "forgotten"
        self.tasks.pop(ts.key, None)
        return recommendations, []

    def _transition(self, ts, finish, *args, stimulus_id, **kwargs):
        if isinstance(finish, tuple):
            # the concatenated transition path might need to access the tuple
            assert not args
            finish, *args = finish

        if ts is None or ts.state == finish:
            return {}, []

        start = ts.state
        func = self._transitions_table.get((start, finish))

        if func is not None:
            self._transition_counter += 1
            recs, smsgs = func(ts, *args, stimulus_id=stimulus_id, **kwargs)
            self._notify_plugins("transition", ts.key, start, finish, **kwargs)

        elif "released" not in (start, finish):
            # start -> "released" -> finish
            try:
                recs, smsgs = self._transition(ts, "released", stimulus_id=stimulus_id)
                v = recs.get(ts, (finish, *args))
                if isinstance(v, tuple):
                    v_state, *v_args = v
                else:
                    v_state, v_args = v, ()
                b_recs, b_smsgs = self._transition(
                    ts, v_state, *v_args, stimulus_id=stimulus_id
                )
                recs.update(b_recs)
                smsgs += b_smsgs
            except InvalidTransition:
                raise InvalidTransition(
                    f"Impossible transition from {start} to {finish} for {ts.key}"
                ) from None

        else:
            raise InvalidTransition(
                f"Impossible transition from {start} to {finish} for {ts.key}"
            )

        self.log.append(
            (
                # key
                ts.key,
                # initial
                start,
                # recommended
                finish,
                # final
                ts.state,
                # new recommendations
                {ts.key: new for ts, new in recs.items()},
                stimulus_id,
                time(),
            )
        )
        return recs, smsgs

    def transition(self, ts, finish: str, *, stimulus_id, **kwargs):
        """Transition a key from its current state to the finish state

        Examples
        --------
        >>> self.transition('x', 'waiting')
        {'x': 'processing'}

        Returns
        -------
        Dictionary of recommendations for future transitions

        See Also
        --------
        Scheduler.transitions: transitive version of this function
        """
        recs, smsgs = self._transition(ts, finish, stimulus_id=stimulus_id, **kwargs)
        for msg in smsgs:
            self.batched_stream.send(msg)
        self.transitions(recs, stimulus_id=stimulus_id)

    def transitions(self, recommendations: dict, *, stimulus_id):
        """Process transitions until none are left

        This includes feedback from previous transitions and continues until we
        reach a steady state
        """
        smsgs = []

        remaining_recs = recommendations.copy()
        tasks = set()
        while remaining_recs:
            ts, finish = remaining_recs.popitem()
            tasks.add(ts)
            a_recs, a_smsgs = self._transition(ts, finish, stimulus_id=stimulus_id)

            remaining_recs.update(a_recs)
            smsgs += a_smsgs

        if self.validate:
            # Full state validation is very expensive
            for ts in tasks:
                self.validate_task(ts)

        if not self.batched_stream.closed():
            for msg in smsgs:
                self.batched_stream.send(msg)
        else:
            logger.debug(
                "BatchedSend closed while transitioning tasks. %d tasks not sent.",
                len(smsgs),
            )

    def maybe_transition_long_running(self, ts, *, stimulus_id, compute_duration=None):
        if ts.state == "executing":
            self.transition(
                ts,
                "long-running",
                compute_duration=compute_duration,
                stimulus_id=stimulus_id,
            )
            assert ts.state == "long-running"

    def stateof(self, key):
        ts = self.tasks[key]
        return {
            "executing": ts.state == "executing",
            "waiting_for_data": bool(ts.waiting_for_data),
            "heap": key in pluck(1, self.ready),
            "data": key in self.data,
        }

    def story(self, *keys):
        keys = [key.key if isinstance(key, TaskState) else key for key in keys]
        return [
            msg
            for msg in self.log
            if any(key in msg for key in keys)
            or any(
                key in c
                for key in keys
                for c in msg
                if isinstance(c, (tuple, list, set))
            )
        ]

    def ensure_communicating(self):
        stimulus_id = f"ensure-communicating-{time()}"
        skipped_worker_in_flight = []

        while self.data_needed and (
            len(self.in_flight_workers) < self.total_out_connections
            or self.comm_nbytes < self.comm_threshold_bytes
        ):
            logger.debug(
                "Ensure communicating. Pending: %d. Connections: %d/%d",
                len(self.data_needed),
                len(self.in_flight_workers),
                self.total_out_connections,
            )

            _, key = heapq.heappop(self.data_needed)

            try:
                ts = self.tasks[key]
            except KeyError:
                continue

            if ts.state != "fetch":
                continue

            if not ts.who_has:
                self.transition(ts, "missing", stimulus_id=stimulus_id)
                continue

            workers = [w for w in ts.who_has if w not in self.in_flight_workers]
            if not workers:
                skipped_worker_in_flight.append((ts.priority, ts.key))
                continue

            host = get_address_host(self.address)
            local = [w for w in workers if get_address_host(w) == host]
            if local:
                worker = random.choice(local)
            else:
                worker = random.choice(list(workers))
            assert worker != self.address

            to_gather, total_nbytes = self.select_keys_for_gather(worker, ts.key)

            self.log.append(
                ("gather-dependencies", worker, to_gather, stimulus_id, time())
            )

            self.comm_nbytes += total_nbytes
            self.in_flight_workers[worker] = to_gather
            recommendations = {self.tasks[d]: ("flight", worker) for d in to_gather}
            self.transitions(recommendations=recommendations, stimulus_id=stimulus_id)

            self.loop.add_callback(
                self.gather_dep,
                worker=worker,
                to_gather=to_gather,
                total_nbytes=total_nbytes,
                stimulus_id=stimulus_id,
            )

        for el in skipped_worker_in_flight:
            heapq.heappush(self.data_needed, el)

    def _get_task_finished_msg(self, ts):
        if ts.key not in self.data and ts.key not in self.actors:
            raise RuntimeError(f"Task {ts} not ready")
        typ = ts.type
        if ts.nbytes is None or typ is None:
            try:
                value = self.data[ts.key]
            except KeyError:
                value = self.actors[ts.key]
            ts.nbytes = sizeof(value)
            typ = ts.type = type(value)
            del value
        try:
            typ_serialized = dumps_function(typ)
        except PicklingError:
            # Some types fail pickling (example: _thread.lock objects),
            # send their name as a best effort.
            typ_serialized = pickle.dumps(typ.__name__, protocol=4)
        d = {
            "op": "task-finished",
            "status": "OK",
            "key": ts.key,
            "nbytes": ts.nbytes,
            "thread": self.threads.get(ts.key),
            "type": typ_serialized,
            "typename": typename(typ),
            "metadata": ts.metadata,
        }
        if ts.startstops:
            d["startstops"] = ts.startstops
        return d

    def _put_key_in_memory(self, ts, value, *, stimulus_id):
        """
        Put a key into memory and set data related task state attributes.
        On success, generate recommendations for dependents.

        This method does not generate any scheduler messages since this method
        cannot distinguish whether it has to be an `add-task` or a
        `task-finished` signal. The caller is required to generate this message
        on success.

        Raises
        ------
        TypeError:
            In case the data is put into the in memory buffer and an exception
            occurs during spilling, this raises an exception. This has to be
            handled by the caller since most callers generate scheduler messages
            on success (see comment above) but we need to signal that this was
            not successful.
            Can only trigger if spill to disk is enabled and the task is not an
            actor.
        """
        if ts.key in self.data:
            ts.state = "memory"
            return {}

        recommendations = {}
        if ts.key in self.actors:
            self.actors[ts.key] = value
        else:
            start = time()
            self.data[ts.key] = value
            stop = time()
            if stop - start > 0.020:
                ts.startstops.append(
                    {"action": "disk-write", "start": start, "stop": stop}
                )

        ts.state = "memory"
        if ts.nbytes is None:
            ts.nbytes = sizeof(value)

        ts.type = type(value)

        for dep in ts.dependents:
            dep.waiting_for_data.discard(ts)
            if not dep.waiting_for_data and dep.state == "waiting":
                self.waiting_for_data_count -= 1
                recommendations[dep] = "ready"

        self.log.append((ts.key, "put-in-memory", stimulus_id, time()))
        return recommendations

    def select_keys_for_gather(self, worker, dep):
        assert isinstance(dep, str)
        deps = {dep}

        total_bytes = self.tasks[dep].get_nbytes()
        L = self.pending_data_per_worker[worker]

        while L:
            d = L.popleft()
            ts = self.tasks.get(d)
            if ts is None or ts.state != "fetch":
                continue
            if total_bytes + ts.get_nbytes() > self.target_message_size:
                break
            deps.add(d)
            total_bytes += ts.get_nbytes()

        return deps, total_bytes

    @property
    def total_comm_bytes(self):
        warnings.warn(
            "The attribute `Worker.total_comm_bytes` has been renamed to `comm_threshold_bytes`. "
            "Future versions will only support the new name.",
            DeprecationWarning,
        )
        return self.comm_threshold_bytes

    def _filter_deps_for_fetch(
        self, to_gather_keys: Iterable[str]
    ) -> tuple[set[str], set[str], TaskState | None]:
        """Filter a list of keys before scheduling coroutines to fetch data from workers.

        Returns
        -------
        in_flight_keys:
            The subset of keys in to_gather_keys in state `flight`
        cancelled_keys:
            The subset of tasks in to_gather_keys in state `cancelled`
        cause:
            The task to attach startstops of this transfer to
        """
        in_flight_tasks: set[TaskState] = set()
        cancelled_keys: set[str] = set()
        for key in to_gather_keys:
            ts = self.tasks.get(key)
            if ts is None:
                continue
            if ts.state in ("flight", "resumed"):
                in_flight_tasks.add(ts)
            elif ts.state == "cancelled":
                cancelled_keys.add(key)
            else:
                raise RuntimeError(
                    f"Task {ts.key} found in illegal state {ts.state}. "
                    "Only states `flight`, `resumed` and `cancelled` possible."
                )

        # For diagnostics we want to attach the transfer to a single task. this
        # task is typically the next to be executed but since we're fetching
        # tasks for potentially many dependents, an exact match is not possible.
        # If there are no dependents, this is a pure replica fetch
        cause = None
        for ts in in_flight_tasks:
            if ts.dependents:
                cause = next(iter(ts.dependents))
                break
            else:
                cause = ts
        in_flight_keys = {ts.key for ts in in_flight_tasks}
        return in_flight_keys, cancelled_keys, cause

    def _update_metrics_received_data(
        self, start: float, stop: float, data: dict, cause: TaskState, worker: str
    ) -> None:

        total_bytes = sum(self.tasks[key].get_nbytes() for key in data)

        cause.startstops.append(
            {
                "action": "transfer",
                "start": start + self.scheduler_delay,
                "stop": stop + self.scheduler_delay,
                "source": worker,
            }
        )
        duration = (stop - start) or 0.010
        bandwidth = total_bytes / duration
        self.incoming_transfer_log.append(
            {
                "start": start + self.scheduler_delay,
                "stop": stop + self.scheduler_delay,
                "middle": (start + stop) / 2.0 + self.scheduler_delay,
                "duration": duration,
                "keys": {key: self.tasks[key].nbytes for key in data},
                "total": total_bytes,
                "bandwidth": bandwidth,
                "who": worker,
            }
        )
        if total_bytes > 1_000_000:
            self.bandwidth = self.bandwidth * 0.95 + bandwidth * 0.05
            bw, cnt = self.bandwidth_workers[worker]
            self.bandwidth_workers[worker] = (bw + bandwidth, cnt + 1)

            types = set(map(type, data.values()))
            if len(types) == 1:
                [typ] = types
                bw, cnt = self.bandwidth_types[typ]
                self.bandwidth_types[typ] = (bw + bandwidth, cnt + 1)

        if self.digests is not None:
            self.digests["transfer-bandwidth"].add(total_bytes / duration)
            self.digests["transfer-duration"].add(duration)
        self.counters["transfer-count"].add(len(data))
        self.incoming_count += 1

    async def gather_dep(
        self,
        worker: str,
        to_gather: Iterable[str],
        total_nbytes: int,
        *,
        stimulus_id,
    ):
        """Gather dependencies for a task from a worker who has them

        Parameters
        ----------
        worker : str
            Address of worker to gather dependencies from
        to_gather : list
            Keys of dependencies to gather from worker -- this is not
            necessarily equivalent to the full list of dependencies of ``dep``
            as some dependencies may already be present on this worker.
        total_nbytes : int
            Total number of bytes for all the dependencies in to_gather combined
        """
        if self.status not in RUNNING:
            return

        recommendations: dict[TaskState, str | tuple] = {}
        with log_errors():
            response = {}
            to_gather_keys: set[str] = set()
            cancelled_keys: set[str] = set()
            try:
                to_gather_keys, cancelled_keys, cause = self._filter_deps_for_fetch(
                    to_gather
                )

                if not to_gather_keys:
                    self.log.append(
                        ("nothing-to-gather", worker, to_gather, stimulus_id)
                    )
                    return

                assert cause
                # Keep namespace clean since this func is long and has many
                # dep*, *ts* variables
                del to_gather

                self.log.append(
                    ("request-dep", worker, to_gather_keys, stimulus_id, time())
                )
                logger.debug(
                    "Request %d keys for task %s from %s",
                    len(to_gather_keys),
                    cause,
                    worker,
                )

                start = time()
                response = await get_data_from_worker(
                    self.rpc, to_gather_keys, worker, who=self.address
                )
                stop = time()
                if response["status"] == "busy":
                    return

                self._update_metrics_received_data(
                    start=start,
                    stop=stop,
                    data=response["data"],
                    cause=cause,
                    worker=worker,
                )
                self.log.append(
                    ("receive-dep", worker, set(response["data"]), stimulus_id, time())
                )

            except OSError:
                logger.exception("Worker stream died during communication: %s", worker)
                has_what = self.has_what.pop(worker)
                self.pending_data_per_worker.pop(worker)
                self.log.append(
                    ("receive-dep-failed", worker, has_what, stimulus_id, time())
                )
                for d in has_what:
                    ts = self.tasks[d]
                    ts.who_has.remove(worker)

            except Exception as e:
                logger.exception(e)
                if self.batched_stream and LOG_PDB:
                    import pdb

                    pdb.set_trace()
                msg = error_message(e)
                for k in self.in_flight_workers[worker]:
                    ts = self.tasks[k]
                    recommendations[ts] = tuple(msg.values())
                raise
            finally:
                self.comm_nbytes -= total_nbytes
                busy = response.get("status", "") == "busy"
                data = response.get("data", {})

                if busy:
                    self.log.append(
                        ("busy-gather", worker, to_gather_keys, stimulus_id, time())
                    )

                for d in self.in_flight_workers.pop(worker):
                    ts = self.tasks[d]
                    ts.done = True
                    if d in cancelled_keys:
                        if ts.state == "cancelled":
                            recommendations[ts] = "released"
                        else:
                            recommendations[ts] = "fetch"
                    elif d in data:
                        recommendations[ts] = ("memory", data[d])
                    elif busy:
                        recommendations[ts] = "fetch"
                    elif ts not in recommendations:
                        ts.who_has.discard(worker)
                        self.has_what[worker].discard(ts.key)
                        self.log.append((d, "missing-dep"))
                        self.batched_stream.send(
                            {"op": "missing-data", "errant_worker": worker, "key": d}
                        )
                        recommendations[ts] = "fetch"
                del data, response
                self.transitions(
                    recommendations=recommendations, stimulus_id=stimulus_id
                )
                self.ensure_computing()

                if not busy:
                    self.repetitively_busy = 0
                else:
                    # Exponential backoff to avoid hammering scheduler/worker
                    self.repetitively_busy += 1
                    await asyncio.sleep(0.100 * 1.5 ** self.repetitively_busy)

                    await self.query_who_has(*to_gather_keys, stimulus_id=stimulus_id)

                self.ensure_communicating()

    async def find_missing(self):
        with log_errors():
            if not self._missing_dep_flight:
                return
            try:
                if self.validate:
                    for ts in self._missing_dep_flight:
                        assert not ts.who_has

                stimulus_id = f"find-missing-{time()}"
                who_has = await retry_operation(
                    self.scheduler.who_has,
                    keys=[ts.key for ts in self._missing_dep_flight],
                )
                who_has = {k: v for k, v in who_has.items() if v}
                self.update_who_has(who_has, stimulus_id=stimulus_id)

            finally:
                # This is quite arbitrary but the heartbeat has scaling implemented
                self.periodic_callbacks[
                    "find-missing"
                ].callback_time = self.periodic_callbacks["heartbeat"].callback_time
                self.ensure_communicating()
                self.ensure_computing()

    async def query_who_has(self, *deps, stimulus_id):
        with log_errors():
            who_has = await retry_operation(self.scheduler.who_has, keys=deps)
            self.update_who_has(who_has, stimulus_id=stimulus_id)
            return who_has

    def update_who_has(self, who_has, *, stimulus_id):
        try:
            recommendations = {}
            for dep, workers in who_has.items():
                if not workers:
                    continue

                if dep in self.tasks:
                    if self.address in workers and self.tasks[dep].state != "memory":
                        logger.debug(
                            "Scheduler claims worker %s holds data for task %s which is not true.",
                            self.name,
                            dep,
                        )
                        # Do not mutate the input dict. That's rude
                        workers = set(workers) - {self.address}
                    dep_ts = self.tasks[dep]
                    dep_ts.who_has.update(workers)

                    if dep_ts.state == "missing":
                        recommendations[dep_ts] = "fetch"

                    for worker in workers:
                        self.has_what[worker].add(dep)
                        if dep_ts.state in ("fetch", "flight", "missing"):
                            self.pending_data_per_worker[worker].append(dep_ts.key)

            self.transitions(recommendations=recommendations, stimulus_id=stimulus_id)
        except Exception as e:
            logger.exception(e)
            if LOG_PDB:
                import pdb

                pdb.set_trace()
            raise

    def handle_steal_request(self, key, stimulus_id):
        # There may be a race condition between stealing and releasing a task.
        # In this case the self.tasks is already cleared. The `None` will be
        # registered as `already-computing` on the other end
        ts = self.tasks.get(key)
        state = ts.state if ts is not None else None

        response = {
            "op": "steal-response",
            "key": key,
            "state": state,
            "stimulus_id": stimulus_id,
        }
        self.batched_stream.send(response)

        if state in READY | {"waiting"}:
            # If task is marked as "constrained" we haven't yet assigned it an
            # `available_resources` to run on, that happens in
            # `transition_constrained_executing`
            self.transition(ts, "released", stimulus_id=stimulus_id)

    def release_key(
        self,
        key: str,
        cause: TaskState | None = None,
        reason: str | None = None,
        report: bool = True,
    ) -> None:
        try:
            if self.validate:
                assert not isinstance(key, TaskState)
            ts = self.tasks[key]
            # needed for legacy notification support
            state_before = ts.state
            ts.state = "released"

            logger.debug(
                "Release key %s", {"key": key, "cause": cause, "reason": reason}
            )
            if cause:
                self.log.append((key, "release-key", {"cause": cause}, reason))
            else:
                self.log.append((key, "release-key", reason))
            if key in self.data:
                try:
                    del self.data[key]
                except FileNotFoundError:
                    logger.error("Tried to delete %s but no file found", exc_info=True)
            if key in self.actors:
                del self.actors[key]

            for worker in ts.who_has:
                self.has_what[worker].discard(ts.key)
            ts.who_has.clear()

            if key in self.threads:
                del self.threads[key]

            if ts.resource_restrictions is not None:
                if ts.state == "executing":
                    for resource, quantity in ts.resource_restrictions.items():
                        self.available_resources[resource] += quantity

            for d in ts.dependencies:
                ts.waiting_for_data.discard(d)
                d.waiters.discard(ts)

            ts.waiting_for_data.clear()
            ts.nbytes = None
            ts._previous = None
            ts._next = None
            ts.done = False

            self._executing.discard(ts)
            self._in_flight_tasks.discard(ts)

            self._notify_plugins(
                "release_key", key, state_before, cause, reason, report
            )
        except CommClosedError:
            # Batched stream send might raise if it was already closed
            pass
        except Exception as e:
            logger.exception(e)
            if LOG_PDB:
                import pdb

                pdb.set_trace()
            raise

    ################
    # Execute Task #
    ################

    def run(self, comm, function, args=(), wait=True, kwargs=None):
        return run(self, comm, function=function, args=args, kwargs=kwargs, wait=wait)

    def run_coroutine(self, comm, function, args=(), kwargs=None, wait=True):
        return run(self, comm, function=function, args=args, kwargs=kwargs, wait=wait)

    async def plugin_add(self, comm=None, plugin=None, name=None):
        with log_errors(pdb=False):
            if isinstance(plugin, bytes):
                plugin = pickle.loads(plugin)

            if name is None:
                name = _get_plugin_name(plugin)

            assert name

            if name in self.plugins:
                await self.plugin_remove(comm=comm, name=name)

            self.plugins[name] = plugin

            logger.info("Starting Worker plugin %s" % name)
            if hasattr(plugin, "setup"):
                try:
                    result = plugin.setup(worker=self)
                    if isawaitable(result):
                        result = await result
                except Exception as e:
                    msg = error_message(e)
                    return msg

            return {"status": "OK"}

    async def plugin_remove(self, comm=None, name=None):
        with log_errors(pdb=False):
            logger.info(f"Removing Worker plugin {name}")
            try:
                plugin = self.plugins.pop(name)
                if hasattr(plugin, "teardown"):
                    result = plugin.teardown(worker=self)
                    if isawaitable(result):
                        result = await result
            except Exception as e:
                msg = error_message(e)
                return msg

            return {"status": "OK"}

    async def actor_execute(
        self,
        comm=None,
        actor=None,
        function=None,
        args=(),
        kwargs: dict | None = None,
    ):
        kwargs = kwargs or {}
        separate_thread = kwargs.pop("separate_thread", True)
        key = actor
        actor = self.actors[key]
        func = getattr(actor, function)
        name = key_split(key) + "." + function

        try:
            if iscoroutinefunction(func):
                result = await func(*args, **kwargs)
            elif separate_thread:
                result = await self.loop.run_in_executor(
                    self.executors["actor"],
                    apply_function_actor,
                    func,
                    args,
                    kwargs,
                    self.execution_state,
                    name,
                    self.active_threads,
                    self.active_threads_lock,
                )
            else:
                result = func(*args, **kwargs)
            return {"status": "OK", "result": to_serialize(result)}
        except Exception as ex:
            return {"status": "error", "exception": to_serialize(ex)}

    def actor_attribute(self, comm=None, actor=None, attribute=None):
        try:
            value = getattr(self.actors[actor], attribute)
            return {"status": "OK", "result": to_serialize(value)}
        except Exception as ex:
            return {"status": "error", "exception": to_serialize(ex)}

    def meets_resource_constraints(self, key: str) -> bool:
        ts = self.tasks[key]
        if not ts.resource_restrictions:
            return True
        for resource, needed in ts.resource_restrictions.items():
            if self.available_resources[resource] < needed:
                return False

        return True

    async def _maybe_deserialize_task(self, ts, *, stimulus_id):
        if not isinstance(ts.runspec, SerializedTask):
            return ts.runspec
        try:
            start = time()
            # Offload deserializing large tasks
            if sizeof(ts.runspec) > OFFLOAD_THRESHOLD:
                function, args, kwargs = await offload(_deserialize, *ts.runspec)
            else:
                function, args, kwargs = _deserialize(*ts.runspec)
            stop = time()

            if stop - start > 0.010:
                ts.startstops.append(
                    {"action": "deserialize", "start": start, "stop": stop}
                )
            return function, args, kwargs
        except Exception as e:
            logger.error("Could not deserialize task", exc_info=True)
            self.log.append((ts.key, "deserialize-error"))
            emsg = error_message(e)
            emsg.pop("status")
            self.transition(
                ts,
                "error",
                **emsg,
                stimulus_id=stimulus_id,
            )
            raise

    def ensure_computing(self):
        if self.status == Status.paused:
            return
        try:
            stimulus_id = f"ensure-computing-{time()}"
            while self.constrained and self.executing_count < self.nthreads:
                key = self.constrained[0]
                ts = self.tasks.get(key, None)
                if ts is None or ts.state != "constrained":
                    self.constrained.popleft()
                    continue
                if self.meets_resource_constraints(key):
                    self.constrained.popleft()
                    self.transition(ts, "executing", stimulus_id=stimulus_id)
                else:
                    break
            while self.ready and self.executing_count < self.nthreads:
                priority, key = heapq.heappop(self.ready)
                ts = self.tasks.get(key)
                if ts is None:
                    # It is possible for tasks to be released while still remaining on
                    # `ready` The scheduler might have re-routed to a new worker and
                    # told this worker to release.  If the task has "disappeared" just
                    # continue through the heap
                    continue
                elif ts.key in self.data:
                    self.transition(ts, "memory", stimulus_id=stimulus_id)
                elif ts.state in READY:
                    self.transition(ts, "executing", stimulus_id=stimulus_id)
        except Exception as e:
            logger.exception(e)
            if LOG_PDB:
                import pdb

                pdb.set_trace()
            raise

    async def execute(self, key, *, stimulus_id):
        if self.status in (Status.closing, Status.closed, Status.closing_gracefully):
            return
        if key not in self.tasks:
            return
        ts = self.tasks[key]

        try:
            if ts.state == "cancelled":
                # This might happen if keys are canceled
                logger.debug(
                    "Trying to execute task %s which is not in executing state anymore",
                    ts,
                )
                ts.done = True
                self.transition(ts, "released", stimulus_id=stimulus_id)
                return

            if self.validate:
                assert not ts.waiting_for_data
                assert ts.state == "executing"
                assert ts.runspec is not None

            function, args, kwargs = await self._maybe_deserialize_task(
                ts, stimulus_id=stimulus_id
            )

            args2, kwargs2 = self._prepare_args_for_execution(ts, args, kwargs)

            if ts.annotations is not None and "executor" in ts.annotations:
                executor = ts.annotations["executor"]
            else:
                executor = "default"
            assert executor in self.executors
            assert key == ts.key
            self.active_keys.add(ts.key)

            result: dict
            try:
                e = self.executors[executor]
                ts.start_time = time()
                if iscoroutinefunction(function):
                    result = await apply_function_async(
                        function,
                        args2,
                        kwargs2,
                        self.scheduler_delay,
                    )
                elif "ThreadPoolExecutor" in str(type(e)):
                    result = await self.loop.run_in_executor(
                        e,
                        apply_function,
                        function,
                        args2,
                        kwargs2,
                        self.execution_state,
                        ts.key,
                        self.active_threads,
                        self.active_threads_lock,
                        self.scheduler_delay,
                    )
                else:
                    result = await self.loop.run_in_executor(
                        e,
                        apply_function_simple,
                        function,
                        args2,
                        kwargs2,
                        self.scheduler_delay,
                    )
            finally:
                self.active_keys.discard(ts.key)

            key = ts.key
            # key *must* be still in tasks. Releasing it direclty is forbidden
            # without going through cancelled
            ts = self.tasks.get(key)
            assert ts, self.story(key)
            ts.done = True
            result["key"] = ts.key
            value = result.pop("result", None)
            ts.startstops.append(
                {"action": "compute", "start": result["start"], "stop": result["stop"]}
            )
            self.threads[ts.key] = result["thread"]
            recommendations = {}
            if result["op"] == "task-finished":
                ts.nbytes = result["nbytes"]
                ts.type = result["type"]
                recommendations[ts] = ("memory", value)
                if self.digests is not None:
                    self.digests["task-duration"].add(result["stop"] - result["start"])
            elif isinstance(result.pop("actual-exception"), Reschedule):
                recommendations[ts] = "rescheduled"
            else:
                logger.warning(
                    "Compute Failed\n"
                    "Function:  %s\n"
                    "args:      %s\n"
                    "kwargs:    %s\n"
                    "Exception: %r\n",
                    str(funcname(function))[:1000],
                    convert_args_to_str(args2, max_len=1000),
                    convert_kwargs_to_str(kwargs2, max_len=1000),
                    result["exception_text"],
                )
                recommendations[ts] = (
                    "error",
                    result["exception"],
                    result["traceback"],
                    result["exception_text"],
                    result["traceback_text"],
                )

            self.transitions(recommendations, stimulus_id=stimulus_id)

            logger.debug("Send compute response to scheduler: %s, %s", ts.key, result)

            if self.validate:
                assert ts.state != "executing"
                assert not ts.waiting_for_data

        except Exception as exc:
            assert ts
            logger.error(
                "Exception during execution of task %s.", ts.key, exc_info=True
            )
            emsg = error_message(exc)
            emsg.pop("status")
            self.transition(
                ts,
                "error",
                **emsg,
                stimulus_id=stimulus_id,
            )
        finally:
            self.ensure_computing()
            self.ensure_communicating()

    def _prepare_args_for_execution(self, ts, args, kwargs):
        start = time()
        data = {}
        for dep in ts.dependencies:
            k = dep.key
            try:
                data[k] = self.data[k]
            except KeyError:
                from .actor import Actor  # TODO: create local actor

                data[k] = Actor(type(self.actors[k]), self.address, k, self)
        args2 = pack_data(args, data, key_types=(bytes, str))
        kwargs2 = pack_data(kwargs, data, key_types=(bytes, str))
        stop = time()
        if stop - start > 0.005:
            ts.startstops.append({"action": "disk-read", "start": start, "stop": stop})
            if self.digests is not None:
                self.digests["disk-load-duration"].add(stop - start)
        return args2, kwargs2

    ##################
    # Administrative #
    ##################

    async def memory_monitor(self):
        """Track this process's memory usage and act accordingly

        If we rise above 70% memory use, start dumping data to disk.

        If we rise above 80% memory use, stop execution of new tasks
        """
        if self._memory_monitoring:
            return
        self._memory_monitoring = True
        total = 0

        proc = self.monitor.proc
        memory = proc.memory_info().rss
        frac = memory / self.memory_limit

        def check_pause(memory):
            frac = memory / self.memory_limit
            # Pause worker threads if above 80% memory use
            if self.memory_pause_fraction and frac > self.memory_pause_fraction:
                # Try to free some memory while in paused state
                self._throttled_gc.collect()
                if self.status == Status.running:
                    logger.warning(
                        "Worker is at %d%% memory usage. Pausing worker.  "
                        "Process memory: %s -- Worker memory limit: %s",
                        int(frac * 100),
                        format_bytes(memory),
                        format_bytes(self.memory_limit)
                        if self.memory_limit is not None
                        else "None",
                    )
                    self.status = Status.paused
            elif self.status == Status.paused:
                logger.warning(
                    "Worker is at %d%% memory usage. Resuming worker. "
                    "Process memory: %s -- Worker memory limit: %s",
                    int(frac * 100),
                    format_bytes(memory),
                    format_bytes(self.memory_limit)
                    if self.memory_limit is not None
                    else "None",
                )
                self.status = Status.running
                self.ensure_computing()

        check_pause(memory)
        # Dump data to disk if above 70%
        if self.memory_spill_fraction and frac > self.memory_spill_fraction:
            logger.debug(
                "Worker is at %.0f%% memory usage. Start spilling data to disk.",
                frac * 100,
            )
            start = time()
            target = self.memory_limit * self.memory_target_fraction
            count = 0
            need = memory - target
            while memory > target:
                if not self.data.fast:
                    logger.warning(
                        "Unmanaged memory use is high. This may indicate a memory leak "
                        "or the memory may not be released to the OS; see "
                        "https://distributed.dask.org/en/latest/worker.html#memtrim "
                        "for more information. "
                        "-- Unmanaged memory: %s -- Worker memory limit: %s",
                        format_bytes(memory),
                        format_bytes(self.memory_limit),
                    )
                    break
                k, v, weight = self.data.fast.evict()
                del k, v
                total += weight
                count += 1
                # If the current buffer is filled with a lot of small values,
                # evicting one at a time is very slow and the worker might
                # generate new data faster than it is able to evict. Therefore,
                # only pass on control if we spent at least 0.5s evicting
                if time() - start > 0.5:
                    await asyncio.sleep(0)
                    start = time()
                memory = proc.memory_info().rss
                if total > need and memory > target:
                    # Issue a GC to ensure that the evicted data is actually
                    # freed from memory and taken into account by the monitor
                    # before trying to evict even more data.
                    self._throttled_gc.collect()
                    memory = proc.memory_info().rss
            check_pause(memory)
            if count:
                logger.debug(
                    "Moved %d tasks worth %s to disk",
                    count,
                    format_bytes(total),
                )

        self._memory_monitoring = False
        return total

    def cycle_profile(self):
        now = time() + self.scheduler_delay
        prof, self.profile_recent = self.profile_recent, profile.create()
        self.profile_history.append((now, prof))

        self.profile_keys_history.append((now, dict(self.profile_keys)))
        self.profile_keys.clear()

    def trigger_profile(self):
        """
        Get a frame from all actively computing threads

        Merge these frames into existing profile counts
        """
        if not self.active_threads:  # hope that this is thread-atomic?
            return
        start = time()
        with self.active_threads_lock:
            active_threads = self.active_threads.copy()
        frames = sys._current_frames()
        frames = {ident: frames[ident] for ident in active_threads}
        llframes = {}
        if self.low_level_profiler:
            llframes = {ident: profile.ll_get_stack(ident) for ident in active_threads}
        for ident, frame in frames.items():
            if frame is not None:
                key = key_split(active_threads[ident])
                llframe = llframes.get(ident)

                state = profile.process(
                    frame, True, self.profile_recent, stop="distributed/worker.py"
                )
                profile.llprocess(llframe, None, state)
                profile.process(
                    frame, True, self.profile_keys[key], stop="distributed/worker.py"
                )

        stop = time()
        if self.digests is not None:
            self.digests["profile-duration"].add(stop - start)

    async def get_profile(
        self, comm=None, start=None, stop=None, key=None, server=False
    ):
        now = time() + self.scheduler_delay
        if server:
            history = self.io_loop.profile
        elif key is None:
            history = self.profile_history
        else:
            history = [(t, d[key]) for t, d in self.profile_keys_history if key in d]

        if start is None:
            istart = 0
        else:
            istart = bisect.bisect_left(history, (start,))

        if stop is None:
            istop = None
        else:
            istop = bisect.bisect_right(history, (stop,)) + 1
            if istop >= len(history):
                istop = None  # include end

        if istart == 0 and istop is None:
            history = list(history)
        else:
            iistop = len(history) if istop is None else istop
            history = [history[i] for i in range(istart, iistop)]

        prof = profile.merge(*pluck(1, history))

        if not history:
            return profile.create()

        if istop is None and (start is None or start < now):
            if key is None:
                recent = self.profile_recent
            else:
                recent = self.profile_keys[key]
            prof = profile.merge(prof, recent)

        return prof

    async def get_profile_metadata(self, comm=None, start=0, stop=None):
        add_recent = stop is None
        now = time() + self.scheduler_delay
        stop = stop or now
        start = start or 0
        result = {
            "counts": [
                (t, d["count"]) for t, d in self.profile_history if start < t < stop
            ],
            "keys": [
                (t, {k: d["count"] for k, d in v.items()})
                for t, v in self.profile_keys_history
                if start < t < stop
            ],
        }
        if add_recent:
            result["counts"].append((now, self.profile_recent["count"]))
            result["keys"].append(
                (now, {k: v["count"] for k, v in self.profile_keys.items()})
            )
        return result

    def get_call_stack(self, comm=None, keys=None):
        with self.active_threads_lock:
            frames = sys._current_frames()
            active_threads = self.active_threads.copy()
            frames = {k: frames[ident] for ident, k in active_threads.items()}
        if keys is not None:
            frames = {k: frame for k, frame in frames.items() if k in keys}

        result = {k: profile.call_stack(frame) for k, frame in frames.items()}
        return result

    def _notify_plugins(self, method_name, *args, **kwargs):
        for name, plugin in self.plugins.items():
            if hasattr(plugin, method_name):
                if method_name == "release_key":
                    warnings.warn(
                        "The `WorkerPlugin.release_key` hook is depreacted and will be "
                        "removed in a future version. A similar event can now be "
                        "caught by filtering for a `finish=='released'` event in the "
                        "`WorkerPlugin.transition` hook.",
                        DeprecationWarning,
                    )

                try:
                    getattr(plugin, method_name)(*args, **kwargs)
                except Exception:
                    logger.info(
                        "Plugin '%s' failed with exception", name, exc_info=True
                    )

    ##############
    # Validation #
    ##############

    def validate_task_memory(self, ts):
        assert ts.key in self.data or ts.key in self.actors
        assert isinstance(ts.nbytes, int)
        assert not ts.waiting_for_data
        assert ts.key not in self.ready
        assert ts.state == "memory"

    def validate_task_executing(self, ts):
        assert ts.state == "executing"
        assert ts.runspec is not None
        assert ts.key not in self.data
        assert not ts.waiting_for_data
        for dep in ts.dependencies:
            assert dep.state == "memory", self.story(dep)
            assert dep.key in self.data or dep.key in self.actors

    def validate_task_ready(self, ts):
        assert ts.key in pluck(1, self.ready)
        assert ts.key not in self.data
        assert ts.state != "executing"
        assert not ts.done
        assert not ts.waiting_for_data
        assert all(
            dep.key in self.data or dep.key in self.actors for dep in ts.dependencies
        )

    def validate_task_waiting(self, ts):
        assert ts.key not in self.data
        assert ts.state == "waiting"
        assert not ts.done
        if ts.dependencies and ts.runspec:
            assert not all(dep.key in self.data for dep in ts.dependencies)

    def validate_task_flight(self, ts):
        assert ts.key not in self.data
        assert ts in self._in_flight_tasks
        assert not any(dep.key in self.ready for dep in ts.dependents)
        assert ts.coming_from
        assert ts.coming_from in self.in_flight_workers
        assert ts.key in self.in_flight_workers[ts.coming_from]

    def validate_task_fetch(self, ts):
        assert ts.key not in self.data
        assert self.address not in ts.who_has
        assert not ts.done

        for w in ts.who_has:
            assert ts.key in self.has_what[w]

    def validate_task_missing(self, ts):
        assert ts.key not in self.data
        assert not ts.who_has
        assert not ts.done
        assert not any(ts.key in has_what for has_what in self.has_what.values())
        assert ts.key in self._missing_dep_flight

    def validate_task_cancelled(self, ts):
        assert ts.key not in self.data
        assert ts._previous
        assert ts._next

    def validate_task_resumed(self, ts):
        assert ts.key not in self.data
        assert ts._next
        assert ts._previous

    def validate_task_released(self, ts):
        assert ts.key not in self.data
        assert not ts._next
        assert not ts._previous
        assert ts not in self._executing
        assert ts not in self._in_flight_tasks
        assert ts not in self._missing_dep_flight
        assert ts not in self._missing_dep_flight
        assert not ts.who_has
        assert not any(ts.key in has_what for has_what in self.has_what.values())
        assert not ts.waiting_for_data
        assert not ts.done
        assert not ts.exception
        assert not ts.traceback

    def validate_task(self, ts):
        try:
            if ts.key in self.tasks:
                assert self.tasks[ts.key] == ts
            if ts.state == "memory":
                self.validate_task_memory(ts)
            elif ts.state == "waiting":
                self.validate_task_waiting(ts)
            elif ts.state == "missing":
                self.validate_task_missing(ts)
            elif ts.state == "cancelled":
                self.validate_task_cancelled(ts)
            elif ts.state == "resumed":
                self.validate_task_resumed(ts)
            elif ts.state == "ready":
                self.validate_task_ready(ts)
            elif ts.state == "executing":
                self.validate_task_executing(ts)
            elif ts.state == "flight":
                self.validate_task_flight(ts)
            elif ts.state == "fetch":
                self.validate_task_fetch(ts)
            elif ts.state == "released":
                self.validate_task_released(ts)
        except Exception as e:
            logger.exception(e)
            if LOG_PDB:
                import pdb

                pdb.set_trace()

            raise AssertionError(
                f"Invalid TaskState encountered for {ts!r}.\nStory:\n{self.story(ts)}\n"
            ) from e

    def validate_state(self):
        if self.status not in RUNNING:
            return
        try:
            assert self.executing_count >= 0
            waiting_for_data_count = 0
            for ts in self.tasks.values():
                assert ts.state is not None
                # check that worker has task
                for worker in ts.who_has:
                    assert ts.key in self.has_what[worker]
                # check that deps have a set state and that dependency<->dependent links
                # are there
                for dep in ts.dependencies:
                    # self.tasks was just a dict of tasks
                    # and this check was originally that the key was in `task_state`
                    # so we may have popped the key out of `self.tasks` but the
                    # dependency can still be in `memory` before GC grabs it...?
                    # Might need better bookkeeping
                    assert dep.state is not None
                    assert ts in dep.dependents, ts
                if ts.waiting_for_data:
                    waiting_for_data_count += 1
                for ts_wait in ts.waiting_for_data:
                    assert ts_wait.key in self.tasks
                    assert (
                        ts_wait.state
                        in READY | {"executing", "flight", "fetch", "missing"}
                        or ts_wait.key in self._missing_dep_flight
                        or ts_wait.who_has.issubset(self.in_flight_workers)
                    ), (ts, ts_wait, self.story(ts), self.story(ts_wait))
                if ts.state == "memory":
                    assert isinstance(ts.nbytes, int)
                    assert not ts.waiting_for_data
                    assert ts.key in self.data or ts.key in self.actors
            assert self.waiting_for_data_count == waiting_for_data_count
            for worker, keys in self.has_what.items():
                for k in keys:
                    assert worker in self.tasks[k].who_has

            for ts in self.tasks.values():
                self.validate_task(ts)

        except Exception as e:
            self.loop.add_callback(self.close)
            logger.exception(e)
            if LOG_PDB:
                import pdb

                pdb.set_trace()
            raise

    #######################################
    # Worker Clients (advanced workloads) #
    #######################################

    @property
    def client(self) -> Client:
        with self._lock:
            if self._client:
                return self._client
            else:
                return self._get_client()

    def _get_client(self, timeout: float | None = None) -> Client:
        """Get local client attached to this worker

        If no such client exists, create one

        See Also
        --------
        get_client
        """

        if timeout is None:
            timeout = dask.config.get("distributed.comm.timeouts.connect")

        timeout = parse_timedelta(timeout, "s")

        try:
            from .client import default_client

            client = default_client()
        except ValueError:  # no clients found, need to make a new one
            pass
        else:
            # must be lazy import otherwise cyclic import
            from distributed.deploy.cluster import Cluster

            if (
                client.scheduler
                and client.scheduler.address == self.scheduler.address
                # The below conditions should only happen in case a second
                # cluster is alive, e.g. if a submitted task spawned its onwn
                # LocalCluster, see gh4565
                or (
                    isinstance(client._start_arg, str)
                    and client._start_arg == self.scheduler.address
                    or isinstance(client._start_arg, Cluster)
                    and client._start_arg.scheduler_address == self.scheduler.address
                )
            ):
                self._client = client

        if not self._client:
            from .client import Client

            asynchronous = in_async_call(self.loop)
            self._client = Client(
                self.scheduler,
                loop=self.loop,
                security=self.security,
                set_as_default=True,
                asynchronous=asynchronous,
                direct_to_workers=True,
                name="worker",
                timeout=timeout,
            )
            Worker._initialized_clients.add(self._client)
            if not asynchronous:
                assert self._client.status == "running"

        return self._client

    def get_current_task(self) -> str:
        """Get the key of the task we are currently running

        This only makes sense to run within a task

        Examples
        --------
        >>> from dask.distributed import get_worker
        >>> def f():
        ...     return get_worker().get_current_task()

        >>> future = client.submit(f)  # doctest: +SKIP
        >>> future.result()  # doctest: +SKIP
        'f-1234'

        See Also
        --------
        get_worker
        """
        return self.active_threads[threading.get_ident()]


def get_worker() -> Worker:
    """Get the worker currently running this task

    Examples
    --------
    >>> def f():
    ...     worker = get_worker()  # The worker on which this task is running
    ...     return worker.address

    >>> future = client.submit(f)  # doctest: +SKIP
    >>> future.result()  # doctest: +SKIP
    'tcp://127.0.0.1:47373'

    See Also
    --------
    get_client
    worker_client
    """
    try:
        return thread_state.execution_state["worker"]
    except AttributeError:
        try:
            return first(w for w in Worker._instances if w.status in RUNNING)
        except StopIteration:
            raise ValueError("No workers found")


def get_client(address=None, timeout=None, resolve_address=True) -> Client:
    """Get a client while within a task.

    This client connects to the same scheduler to which the worker is connected

    Parameters
    ----------
    address : str, optional
        The address of the scheduler to connect to. Defaults to the scheduler
        the worker is connected to.
    timeout : int or str
        Timeout (in seconds) for getting the Client. Defaults to the
        ``distributed.comm.timeouts.connect`` configuration value.
    resolve_address : bool, default True
        Whether to resolve `address` to its canonical form.

    Returns
    -------
    Client

    Examples
    --------
    >>> def f():
    ...     client = get_client(timeout="10s")
    ...     futures = client.map(lambda x: x + 1, range(10))  # spawn many tasks
    ...     results = client.gather(futures)
    ...     return sum(results)

    >>> future = client.submit(f)  # doctest: +SKIP
    >>> future.result()  # doctest: +SKIP
    55

    See Also
    --------
    get_worker
    worker_client
    secede
    """

    if timeout is None:
        timeout = dask.config.get("distributed.comm.timeouts.connect")

    timeout = parse_timedelta(timeout, "s")

    if address and resolve_address:
        address = comm.resolve_address(address)
    try:
        worker = get_worker()
    except ValueError:  # could not find worker
        pass
    else:
        if not address or worker.scheduler.address == address:
            return worker._get_client(timeout=timeout)

    from .client import Client

    try:
        client = Client.current()  # TODO: assumes the same scheduler
    except ValueError:
        client = None
    if client and (not address or client.scheduler.address == address):
        return client
    elif address:
        return Client(address, timeout=timeout)
    else:
        raise ValueError("No global client found and no address provided")


def secede():
    """
    Have this task secede from the worker's thread pool

    This opens up a new scheduling slot and a new thread for a new task. This
    enables the client to schedule tasks on this node, which is
    especially useful while waiting for other jobs to finish (e.g., with
    ``client.gather``).

    Examples
    --------
    >>> def mytask(x):
    ...     # do some work
    ...     client = get_client()
    ...     futures = client.map(...)  # do some remote work
    ...     secede()  # while that work happens, remove ourself from the pool
    ...     return client.gather(futures)  # return gathered results

    See Also
    --------
    get_client
    get_worker
    """
    worker = get_worker()
    tpe_secede()  # have this thread secede from the thread pool
    duration = time() - thread_state.start_time
    worker.loop.add_callback(
        worker.maybe_transition_long_running,
        worker.tasks[thread_state.key],
        compute_duration=duration,
        stimulus_id=f"secede-{thread_state.key}-{time()}",
    )


class Reschedule(Exception):
    """Reschedule this task

    Raising this exception will stop the current execution of the task and ask
    the scheduler to reschedule this task, possibly on a different machine.

    This does not guarantee that the task will move onto a different machine.
    The scheduler will proceed through its normal heuristics to determine the
    optimal machine to accept this task.  The machine will likely change if the
    load across the cluster has significantly changed since first scheduling
    the task.
    """


def parse_memory_limit(memory_limit, nthreads, total_cores=CPU_COUNT) -> int | None:
    if memory_limit is None:
        return None

    if memory_limit == "auto":
        memory_limit = int(system.MEMORY_LIMIT * min(1, nthreads / total_cores))
    with suppress(ValueError, TypeError):
        memory_limit = float(memory_limit)
        if isinstance(memory_limit, float) and memory_limit <= 1:
            memory_limit = int(memory_limit * system.MEMORY_LIMIT)

    if isinstance(memory_limit, str):
        memory_limit = parse_bytes(memory_limit)
    else:
        memory_limit = int(memory_limit)

    return min(memory_limit, system.MEMORY_LIMIT)


async def get_data_from_worker(
    rpc,
    keys,
    worker,
    who=None,
    max_connections=None,
    serializers=None,
    deserializers=None,
):
    """Get keys from worker

    The worker has a two step handshake to acknowledge when data has been fully
    delivered.  This function implements that handshake.

    See Also
    --------
    Worker.get_data
    Worker.gather_dep
    utils_comm.gather_data_from_workers
    """
    if serializers is None:
        serializers = rpc.serializers
    if deserializers is None:
        deserializers = rpc.deserializers

    async def _get_data():
        comm = await rpc.connect(worker)
        comm.name = "Ephemeral Worker->Worker for gather"
        try:
            response = await send_recv(
                comm,
                serializers=serializers,
                deserializers=deserializers,
                op="get_data",
                keys=keys,
                who=who,
                max_connections=max_connections,
            )
            try:
                status = response["status"]
            except KeyError:
                raise ValueError("Unexpected response", response)
            else:
                if status == "OK":
                    await comm.write("OK")
            return response
        finally:
            rpc.reuse(worker, comm)

    return await retry_operation(_get_data, operation="get_data_from_worker")


job_counter = [0]


cache_loads = LRU(maxsize=100)


def loads_function(bytes_object):
    """Load a function from bytes, cache bytes"""
    if len(bytes_object) < 100000:
        try:
            result = cache_loads[bytes_object]
        except KeyError:
            result = pickle.loads(bytes_object)
            cache_loads[bytes_object] = result
        return result
    return pickle.loads(bytes_object)


def _deserialize(function=None, args=None, kwargs=None, task=no_value):
    """Deserialize task inputs and regularize to func, args, kwargs"""
    if function is not None:
        function = loads_function(function)
    if args and isinstance(args, bytes):
        args = pickle.loads(args)
    if kwargs and isinstance(kwargs, bytes):
        kwargs = pickle.loads(kwargs)

    if task is not no_value:
        assert not function and not args and not kwargs
        function = execute_task
        args = (task,)

    return function, args or (), kwargs or {}


def execute_task(task):
    """Evaluate a nested task

    >>> inc = lambda x: x + 1
    >>> execute_task((inc, 1))
    2
    >>> execute_task((sum, [1, 2, (inc, 3)]))
    7
    """
    if istask(task):
        func, args = task[0], task[1:]
        return func(*map(execute_task, args))
    elif isinstance(task, list):
        return list(map(execute_task, task))
    else:
        return task


cache_dumps = LRU(maxsize=100)

_cache_lock = threading.Lock()


def dumps_function(func) -> bytes:
    """Dump a function to bytes, cache functions"""
    try:
        with _cache_lock:
            result = cache_dumps[func]
    except KeyError:
        result = pickle.dumps(func, protocol=4)
        if len(result) < 100000:
            with _cache_lock:
                cache_dumps[func] = result
    except TypeError:  # Unhashable function
        result = pickle.dumps(func, protocol=4)
    return result


def dumps_task(task):
    """Serialize a dask task

    Returns a dict of bytestrings that can each be loaded with ``loads``

    Examples
    --------
    Either returns a task as a function, args, kwargs dict

    >>> from operator import add
    >>> dumps_task((add, 1))  # doctest: +SKIP
    {'function': b'\x80\x04\x95\x00\x8c\t_operator\x94\x8c\x03add\x94\x93\x94.'
     'args': b'\x80\x04\x95\x07\x00\x00\x00K\x01K\x02\x86\x94.'}

    Or as a single task blob if it can't easily decompose the result.  This
    happens either if the task is highly nested, or if it isn't a task at all

    >>> dumps_task(1)  # doctest: +SKIP
    {'task': b'\x80\x04\x95\x03\x00\x00\x00\x00\x00\x00\x00K\x01.'}
    """
    if istask(task):
        if task[0] is apply and not any(map(_maybe_complex, task[2:])):
            d = {"function": dumps_function(task[1]), "args": warn_dumps(task[2])}
            if len(task) == 4:
                d["kwargs"] = warn_dumps(task[3])
            return d
        elif not any(map(_maybe_complex, task[1:])):
            return {"function": dumps_function(task[0]), "args": warn_dumps(task[1:])}
    return to_serialize(task)


_warn_dumps_warned = [False]


def warn_dumps(obj, dumps=pickle.dumps, limit=1e6):
    """Dump an object to bytes, warn if those bytes are large"""
    b = dumps(obj, protocol=4)
    if not _warn_dumps_warned[0] and len(b) > limit:
        _warn_dumps_warned[0] = True
        s = str(obj)
        if len(s) > 70:
            s = s[:50] + " ... " + s[-15:]
        warnings.warn(
            "Large object of size %s detected in task graph: \n"
            "  %s\n"
            "Consider scattering large objects ahead of time\n"
            "with client.scatter to reduce scheduler burden and \n"
            "keep data on workers\n\n"
            "    future = client.submit(func, big_data)    # bad\n\n"
            "    big_future = client.scatter(big_data)     # good\n"
            "    future = client.submit(func, big_future)  # good"
            % (format_bytes(len(b)), s)
        )
    return b


def apply_function(
    function,
    args,
    kwargs,
    execution_state,
    key,
    active_threads,
    active_threads_lock,
    time_delay,
):
    """Run a function, collect information

    Returns
    -------
    msg: dictionary with status, result/error, timings, etc..
    """
    ident = threading.get_ident()
    with active_threads_lock:
        active_threads[ident] = key
    thread_state.start_time = time()
    thread_state.execution_state = execution_state
    thread_state.key = key

    msg = apply_function_simple(function, args, kwargs, time_delay)

    with active_threads_lock:
        del active_threads[ident]
    return msg


def apply_function_simple(
    function,
    args,
    kwargs,
    time_delay,
):
    """Run a function, collect information

    Returns
    -------
    msg: dictionary with status, result/error, timings, etc..
    """
    ident = threading.get_ident()
    start = time()
    try:
        result = function(*args, **kwargs)
    except Exception as e:
        msg = error_message(e)
        msg["op"] = "task-erred"
        msg["actual-exception"] = e
    else:
        msg = {
            "op": "task-finished",
            "status": "OK",
            "result": result,
            "nbytes": sizeof(result),
            "type": type(result) if result is not None else None,
        }
    finally:
        end = time()
    msg["start"] = start + time_delay
    msg["stop"] = end + time_delay
    msg["thread"] = ident
    return msg


async def apply_function_async(
    function,
    args,
    kwargs,
    time_delay,
):
    """Run a function, collect information

    Returns
    -------
    msg: dictionary with status, result/error, timings, etc..
    """
    ident = threading.get_ident()
    start = time()
    try:
        result = await function(*args, **kwargs)
    except Exception as e:
        msg = error_message(e)
        msg["op"] = "task-erred"
        msg["actual-exception"] = e
    else:
        msg = {
            "op": "task-finished",
            "status": "OK",
            "result": result,
            "nbytes": sizeof(result),
            "type": type(result) if result is not None else None,
        }
    finally:
        end = time()
    msg["start"] = start + time_delay
    msg["stop"] = end + time_delay
    msg["thread"] = ident
    return msg


def apply_function_actor(
    function, args, kwargs, execution_state, key, active_threads, active_threads_lock
):
    """Run a function, collect information

    Returns
    -------
    msg: dictionary with status, result/error, timings, etc..
    """
    ident = threading.get_ident()

    with active_threads_lock:
        active_threads[ident] = key

    thread_state.execution_state = execution_state
    thread_state.key = key
    thread_state.actor = True

    result = function(*args, **kwargs)

    with active_threads_lock:
        del active_threads[ident]

    return result


def get_msg_safe_str(msg):
    """Make a worker msg, which contains args and kwargs, safe to cast to str:
    allowing for some arguments to raise exceptions during conversion and
    ignoring them.
    """

    class Repr:
        def __init__(self, f, val):
            self._f = f
            self._val = val

        def __repr__(self):
            return self._f(self._val)

    msg = msg.copy()
    if "args" in msg:
        msg["args"] = Repr(convert_args_to_str, msg["args"])
    if "kwargs" in msg:
        msg["kwargs"] = Repr(convert_kwargs_to_str, msg["kwargs"])
    return msg


def convert_args_to_str(args, max_len: int | None = None) -> str:
    """Convert args to a string, allowing for some arguments to raise
    exceptions during conversion and ignoring them.
    """
    length = 0
    strs = ["" for i in range(len(args))]
    for i, arg in enumerate(args):
        try:
            sarg = repr(arg)
        except Exception:
            sarg = "< could not convert arg to str >"
        strs[i] = sarg
        length += len(sarg) + 2
        if max_len is not None and length > max_len:
            return "({}".format(", ".join(strs[: i + 1]))[:max_len]
    else:
        return "({})".format(", ".join(strs))


def convert_kwargs_to_str(kwargs: dict, max_len: int | None = None) -> str:
    """Convert kwargs to a string, allowing for some arguments to raise
    exceptions during conversion and ignoring them.
    """
    length = 0
    strs = ["" for i in range(len(kwargs))]
    for i, (argname, arg) in enumerate(kwargs.items()):
        try:
            sarg = repr(arg)
        except Exception:
            sarg = "< could not convert arg to str >"
        skwarg = repr(argname) + ": " + sarg
        strs[i] = skwarg
        length += len(skwarg) + 2
        if max_len is not None and length > max_len:
            return "{{{}".format(", ".join(strs[: i + 1]))[:max_len]
    else:
        return "{{{}}}".format(", ".join(strs))


async def run(server, comm, function, args=(), kwargs=None, is_coro=None, wait=True):
    kwargs = kwargs or {}
    function = pickle.loads(function)
    if is_coro is None:
        is_coro = iscoroutinefunction(function)
    else:
        warnings.warn(
            "The is_coro= parameter is deprecated. "
            "We now automatically detect coroutines/async functions"
        )
    assert wait or is_coro, "Combination not supported"
    if args:
        args = pickle.loads(args)
    if kwargs:
        kwargs = pickle.loads(kwargs)
    if has_arg(function, "dask_worker"):
        kwargs["dask_worker"] = server
    if has_arg(function, "dask_scheduler"):
        kwargs["dask_scheduler"] = server
    logger.info("Run out-of-band function %r", funcname(function))
    try:
        if not is_coro:
            result = function(*args, **kwargs)
        else:
            if wait:
                result = await function(*args, **kwargs)
            else:
                server.loop.add_callback(function, *args, **kwargs)
                result = None

    except Exception as e:
        logger.warning(
            "Run Failed\nFunction: %s\nargs:     %s\nkwargs:   %s\n",
            str(funcname(function))[:1000],
            convert_args_to_str(args, max_len=1000),
            convert_kwargs_to_str(kwargs, max_len=1000),
            exc_info=True,
        )

        response = error_message(e)
    else:
        response = {"status": "OK", "result": to_serialize(result)}
    return response


_global_workers = Worker._instances

try:
    if nvml.device_get_count() < 1:
        raise RuntimeError
except (Exception, RuntimeError):
    pass
else:

    async def gpu_metric(worker):
        result = await offload(nvml.real_time)
        return result

    DEFAULT_METRICS["gpu"] = gpu_metric

    def gpu_startup(worker):
        return nvml.one_time()

    DEFAULT_STARTUP_INFORMATION["gpu"] = gpu_startup


def print(*args, **kwargs):
    """Dask print function
    This prints both wherever this function is run, and also in the user's
    client session
    """
    try:
        worker = get_worker()
    except ValueError:
        pass
    else:
        msg = {
            "args": tuple(stringify(arg) for arg in args),
            "kwargs": {k: stringify(v) for k, v in kwargs.items()},
        }
        worker.log_event("print", msg)

    builtins.print(*args, **kwargs)


def warn(*args, **kwargs):
    """Dask warn function
    This raises a warning both wherever this function is run, and also
    in the user's client session
    """
    try:
        worker = get_worker()
    except ValueError:
        pass
    else:
        worker.log_event("warn", {"args": args, "kwargs": kwargs})

    warnings.warn(*args, **kwargs)<|MERGE_RESOLUTION|>--- conflicted
+++ resolved
@@ -1494,13 +1494,8 @@
 
         setproctitle("dask-worker [%s]" % self.address)
 
-<<<<<<< HEAD
         plugins_msgs = await asyncio.gather(
-            *[self.plugin_add(plugin=plugin) for plugin in self._pending_plugins]
-=======
-        await asyncio.gather(
             *(self.plugin_add(plugin=plugin) for plugin in self._pending_plugins)
->>>>>>> 60cb52f3
         )
         for msg in plugins_msgs:
             if msg["status"] != "OK":
