--- conflicted
+++ resolved
@@ -58,23 +58,7 @@
     pingpong,
     send_recv,
 )
-<<<<<<< HEAD
-from .diagnostics import nvml, rmm
-from .diagnostics.plugin import _get_plugin_name
-from .diskutils import WorkDir, WorkSpace
-from .http import get_handlers
-from .metrics import time
-from .node import ServerNode
-from .proctitle import setproctitle
-from .protocol import pickle, to_serialize
-from .pubsub import PubSubWorkerExtension
-from .security import Security
-from .sizeof import safe_sizeof as sizeof
-from .threadpoolexecutor import ThreadPoolExecutor
-from .threadpoolexecutor import secede as tpe_secede
-from .utils import (
-=======
-from distributed.diagnostics import nvml
+from distributed.diagnostics import nvml, rmm
 from distributed.diagnostics.plugin import _get_plugin_name
 from distributed.diskutils import WorkDir, WorkSpace
 from distributed.http import get_handlers
@@ -89,7 +73,6 @@
 from distributed.threadpoolexecutor import ThreadPoolExecutor
 from distributed.threadpoolexecutor import secede as tpe_secede
 from distributed.utils import (
->>>>>>> 1b4d13fe
     LRU,
     TimeoutError,
     _maybe_complex,
