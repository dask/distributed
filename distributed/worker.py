--- conflicted
+++ resolved
@@ -3911,13 +3911,8 @@
                     break
                 weight = self.data.evict()
                 if weight == -1:
-<<<<<<< HEAD
-                    # Failed to evict: disk full, spill size limit exceeded, or pickle
-                    # error
-=======
                     # Failed to evict:
                     # disk full, spill size limit exceeded, or pickle error
->>>>>>> a86f4bb5
                     break
 
                 total += weight
