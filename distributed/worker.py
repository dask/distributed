--- conflicted
+++ resolved
@@ -1228,11 +1228,7 @@
 
         return result
 
-<<<<<<< HEAD
-    def identity(self, comm: Comm | None = None):
-=======
     def identity(self):
->>>>>>> 0e12374a
         return {
             "type": type(self).__name__,
             "id": self.id,
@@ -1476,17 +1472,10 @@
 
         return {"status": "OK", "nbytes": len(data)}
 
-<<<<<<< HEAD
     def keys(self, comm: Comm | None = None) -> list[str]:
         return list(self.data)
 
     async def gather(self, comm: Comm | None = None, who_has=None) -> dict[str, Any]:
-=======
-    def keys(self):
-        return list(self.data)
-
-    async def gather(self, who_has: dict[str, list[str]]):
->>>>>>> 0e12374a
         who_has = {
             k: [coerce_to_address(addr) for addr in v]
             for k, v in who_has.items()
@@ -1507,13 +1496,9 @@
         else:
             return {"status": "OK"}
 
-<<<<<<< HEAD
     def get_monitor_info(
         self, comm: Comm | None = None, recent: bool = False, start: float = 0
     ) -> dict[str, Any]:
-=======
-    def get_monitor_info(self, recent=False, start=0):
->>>>>>> 0e12374a
         result = dict(
             range_query=(
                 self.monitor.recent()
@@ -1788,11 +1773,7 @@
         )
         await self.close(safe=True, nanny=not restart)
 
-<<<<<<< HEAD
     async def terminate(self, comm: Comm | None = None, report=True, **kwargs):
-=======
-    async def terminate(self, report: bool = True, **kwargs):
->>>>>>> 0e12374a
         await self.close(report=report, **kwargs)
         return "OK"
 
@@ -1919,25 +1900,13 @@
 
     def update_data(
         self,
-<<<<<<< HEAD
-        comm: Comm | None = None,
-        data=None,
-        report=True,
-        serializers=None,
-        stimulus_id: str | None = None,
+        data: dict[str, object],
+        report: bool = True,
+        stimulus_id: str = None,
     ) -> dict:
         if stimulus_id is None:
             stimulus_id = f"update-data-{time()}"
         recommendations: Recs = {}
-=======
-        data: dict[str, object],
-        report: bool = True,
-        stimulus_id: str = None,
-    ):
-        if stimulus_id is None:
-            stimulus_id = f"update-data-{time()}"
-        recommendations: dict[TaskState, tuple] = {}
->>>>>>> 0e12374a
         scheduler_messages = []
         for key, value in data.items():
             try:
@@ -1966,13 +1935,9 @@
             self.batched_stream.send(msg)
         return {"nbytes": {k: sizeof(v) for k, v in data.items()}, "status": "OK"}
 
-<<<<<<< HEAD
     def handle_free_keys(
         self, comm: Comm | None = None, *, keys: list[str], stimulus_id: str
     ) -> None:
-=======
-    def handle_free_keys(self, keys=None, stimulus_id=None):
->>>>>>> 0e12374a
         """
         Handler to be called by the scheduler.
 
@@ -2072,10 +2037,6 @@
 
     def handle_acquire_replicas(
         self,
-<<<<<<< HEAD
-        comm: Comm | None = None,
-=======
->>>>>>> 0e12374a
         *,
         keys: Collection[str],
         who_has: dict[str, Collection[str]],
@@ -3532,13 +3493,9 @@
     def run_coroutine(self, comm, function, args=(), kwargs=None, wait=True):
         return run(self, comm, function=function, args=args, kwargs=kwargs, wait=wait)
 
-<<<<<<< HEAD
     async def plugin_add(
         self, comm: Comm | None = None, plugin=None, name=None, catch_errors=True
     ) -> dict[str, Any]:
-=======
-    async def plugin_add(self, plugin=None, name=None, catch_errors=True):
->>>>>>> 0e12374a
         with log_errors(pdb=False):
             if isinstance(plugin, bytes):
                 plugin = pickle.loads(plugin)
@@ -3567,13 +3524,9 @@
 
             return {"status": "OK"}
 
-<<<<<<< HEAD
     async def plugin_remove(
         self, comm: Comm | None = None, name=None
     ) -> dict[str, Any]:
-=======
-    async def plugin_remove(self, name=None):
->>>>>>> 0e12374a
         with log_errors(pdb=False):
             logger.info(f"Removing Worker plugin {name}")
             try:
@@ -3590,10 +3543,6 @@
 
     async def actor_execute(
         self,
-<<<<<<< HEAD
-        comm: Comm | None = None,
-=======
->>>>>>> 0e12374a
         actor=None,
         function=None,
         args=(),
@@ -3627,13 +3576,9 @@
         except Exception as ex:
             return {"status": "error", "exception": to_serialize(ex)}
 
-<<<<<<< HEAD
     def actor_attribute(
         self, comm: Comm | None = None, actor=None, attribute=None
     ) -> dict[str, Any]:
-=======
-    def actor_attribute(self, actor=None, attribute=None):
->>>>>>> 0e12374a
         try:
             value = getattr(self.actors[actor], attribute)
             return {"status": "OK", "result": to_serialize(value)}
@@ -4039,7 +3984,6 @@
         if self.digests is not None:
             self.digests["profile-duration"].add(stop - start)
 
-<<<<<<< HEAD
     async def get_profile(
         self,
         comm: Comm | None = None,
@@ -4048,9 +3992,6 @@
         key=None,
         server: bool = False,
     ):
-=======
-    async def get_profile(self, start=None, stop=None, key=None, server=False):
->>>>>>> 0e12374a
         now = time() + self.scheduler_delay
         if server:
             history = self.io_loop.profile
@@ -4091,16 +4032,12 @@
 
         return prof
 
-<<<<<<< HEAD
     async def get_profile_metadata(
         self,
         comm: Comm | None = None,
         start: float | None = 0,
         stop: float | None = None,
     ) -> dict[str, Any]:
-=======
-    async def get_profile_metadata(self, start=0, stop=None):
->>>>>>> 0e12374a
         add_recent = stop is None
         now = time() + self.scheduler_delay
         stop = stop or now
@@ -4122,13 +4059,9 @@
             )
         return result
 
-<<<<<<< HEAD
     def get_call_stack(
         self, comm: Comm | None = None, *, keys: Collection[str]
     ) -> dict[str, Any]:
-=======
-    def get_call_stack(self, keys=None):
->>>>>>> 0e12374a
         with self.active_threads_lock:
             sys_frames = sys._current_frames()
             frames = {key: sys_frames[tid] for tid, key in self.active_threads.items()}
