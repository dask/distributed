--- conflicted
+++ resolved
@@ -1433,17 +1433,11 @@
         for preload in self.preloads:
             await preload.teardown()
 
-<<<<<<< HEAD
-            for extension in self.extensions.values():
-                if hasattr(extension, "close"):
-                    result = extension.close()
-                    if isawaitable(result):
-                        result = await result
-=======
         for extension in self.extensions.values():
             if hasattr(extension, "close"):
-                await extension.close()
->>>>>>> b934ae6a
+                result = extension.close()
+                if isawaitable(result):
+                    result = await result
 
         if nanny and self.nanny:
             with self.rpc(self.nanny) as r:
