--- conflicted
+++ resolved
@@ -431,11 +431,7 @@
     execution_state: dict[str, Any]
     plugins: dict[str, WorkerPlugin]
     _pending_plugins: tuple[WorkerPlugin, ...]
-<<<<<<< HEAD
-    _async_instructions: set[asyncio.Task]
     shared_data: MutableMapping[str, list[bytes | memoryview]]
-=======
->>>>>>> 91a9e5d1
 
     def __init__(
         self,
@@ -525,14 +521,7 @@
         self.nanny = nanny
         self._lock = threading.Lock()
 
-<<<<<<< HEAD
-        self.in_flight_workers = {}
-        self.busy_workers = set()
-        self.shared_data: dict[int, Any] = {}
-        self.total_out_connections = dask.config.get(
-=======
         total_out_connections = dask.config.get(
->>>>>>> 91a9e5d1
             "distributed.worker.connections.outgoing"
         )
         self.total_in_connections = dask.config.get(
