from __future__ import annotations

import asyncio
import bisect
import builtins
import errno
import heapq
import logging
import os
import random
import sys
import threading
import warnings
import weakref
from collections import defaultdict, deque, namedtuple
from collections.abc import Callable, Iterable, Mapping, MutableMapping
from concurrent.futures import Executor
from contextlib import suppress
from datetime import timedelta
from inspect import isawaitable
from pickle import PicklingError
from typing import TYPE_CHECKING, Any, ClassVar

if TYPE_CHECKING:
    from typing_extensions import Literal
    from .diagnostics.plugin import WorkerPlugin
    from .actor import Actor
    from .client import Client
    from .nanny import Nanny

from tlz import first, keymap, merge, pluck  # noqa: F401
from tornado.ioloop import IOLoop, PeriodicCallback

import dask
from dask.core import istask
from dask.system import CPU_COUNT
from dask.utils import (
    apply,
    format_bytes,
    funcname,
    parse_bytes,
    parse_timedelta,
    stringify,
    typename,
)

from . import comm, preloading, profile, system, utils
from .batched import BatchedSend
from .comm import connect, get_address_host
from .comm.addressing import address_from_user_args, parse_address
from .comm.utils import OFFLOAD_THRESHOLD
from .core import (
    CommClosedError,
    Status,
    coerce_to_address,
    error_message,
    pingpong,
    send_recv,
)
from .diagnostics import nvml
from .diagnostics.plugin import _get_plugin_name
from .diskutils import WorkDir, WorkSpace
from .http import get_handlers
from .metrics import time
from .node import ServerNode
from .proctitle import setproctitle
from .protocol import pickle, to_serialize
from .pubsub import PubSubWorkerExtension
from .security import Security
from .sizeof import safe_sizeof as sizeof
from .threadpoolexecutor import ThreadPoolExecutor
from .threadpoolexecutor import secede as tpe_secede
from .utils import (
    LRU,
    TimeoutError,
    _maybe_complex,
    get_ip,
    has_arg,
    import_file,
    iscoroutinefunction,
    json_load_robust,
    key_split,
    log_errors,
    offload,
    parse_ports,
    silence_logging,
    thread_state,
    warn_on_duration,
)
from .utils_comm import gather_from_workers, pack_data, retry_operation
from .utils_perf import ThrottledGC, disable_gc_diagnosis, enable_gc_diagnosis
from .versions import get_versions

logger = logging.getLogger(__name__)

LOG_PDB = dask.config.get("distributed.admin.pdb-on-err")

no_value = "--no-value-sentinel--"

# TaskState.state subsets
PROCESSING = {
    "waiting",
    "ready",
    "constrained",
    "executing",
    "long-running",
    "cancelled",
    "resumed",
}
READY = {"ready", "constrained"}

# Worker.status subsets
RUNNING = {Status.running, Status.paused, Status.closing_gracefully}

DEFAULT_EXTENSIONS: list[type] = [PubSubWorkerExtension]

DEFAULT_METRICS: dict[str, Callable[[Worker], Any]] = {}

DEFAULT_STARTUP_INFORMATION: dict[str, Callable[[Worker], Any]] = {}

DEFAULT_DATA_SIZE = parse_bytes(
    dask.config.get("distributed.scheduler.default-data-size")
)

SerializedTask = namedtuple("SerializedTask", ["function", "args", "kwargs", "task"])


class InvalidTransition(Exception):
    pass


class TaskState:
    """Holds volatile state relating to an individual Dask task


    * **dependencies**: ``set(TaskState instances)``
        The data needed by this key to run
    * **dependents**: ``set(TaskState instances)``
        The keys that use this dependency.
    * **duration**: ``float``
        Expected duration the a task
    * **priority**: ``tuple``
        The priority this task given by the scheduler.  Determines run order.
    * **state**: ``str``
        The current state of the task. One of ["waiting", "ready", "executing",
        "fetch", "memory", "flight", "long-running", "rescheduled", "error"]
    * **who_has**: ``set(worker)``
        Workers that we believe have this data
    * **coming_from**: ``str``
        The worker that current task data is coming from if task is in flight
    * **waiting_for_data**: ``set(keys of dependencies)``
        A dynamic version of dependencies.  All dependencies that we still don't
        have for a particular key.
    * **resource_restrictions**: ``{str: number}``
        Abstract resources required to run a task
    * **exception**: ``str``
        The exception caused by running a task if it erred
    * **traceback**: ``str``
        The exception caused by running a task if it erred
    * **type**: ``type``
        The type of a particular piece of data
    * **suspicious_count**: ``int``
        The number of times a dependency has not been where we expected it
    * **startstops**: ``[{startstop}]``
        Log of transfer, load, and compute times for a task
    * **start_time**: ``float``
        Time at which task begins running
    * **stop_time**: ``float``
        Time at which task finishes running
    * **metadata**: ``dict``
        Metadata related to task. Stored metadata should be msgpack
        serializable (e.g. int, string, list, dict).
    * **nbytes**: ``int``
        The size of a particular piece of data
    * **annotations**: ``dict``
        Task annotations

    Parameters
    ----------
    key: str
    runspec: SerializedTask
        A named tuple containing the ``function``, ``args``, ``kwargs`` and
        ``task`` associated with this `TaskState` instance. This defaults to
        ``None`` and can remain empty if it is a dependency that this worker
        will receive from another worker.

    """

    def __init__(self, key, runspec=None):
        assert key is not None
        self.key = key
        self.runspec = runspec
        self.dependencies = set()
        self.dependents = set()
        self.duration = None
        self.priority = None
        self.state = "released"
        self.who_has = set()
        self.coming_from = None
        self.waiting_for_data = set()
        self.waiters = set()
        self.resource_restrictions = {}
        self.exception = None
        self.exception_text = ""
        self.traceback = None
        self.traceback_text = ""
        self.type = None
        self.suspicious_count = 0
        self.startstops = []
        self.start_time = None
        self.stop_time = None
        self.metadata = {}
        self.nbytes = None
        self.annotations = None
        self.done = False
        self._previous = None
        self._next = None

    def __repr__(self):
        return f"<Task {self.key!r} {self.state}>"

    def get_nbytes(self) -> int:
        nbytes = self.nbytes
        return nbytes if nbytes is not None else DEFAULT_DATA_SIZE

    def is_protected(self) -> bool:
        return self.state in PROCESSING or any(
            dep_ts.state in PROCESSING for dep_ts in self.dependents
        )


class Worker(ServerNode):
    """Worker node in a Dask distributed cluster

    Workers perform two functions:

    1.  **Serve data** from a local dictionary
    2.  **Perform computation** on that data and on data from peers

    Workers keep the scheduler informed of their data and use that scheduler to
    gather data from other workers when necessary to perform a computation.

    You can start a worker with the ``dask-worker`` command line application::

        $ dask-worker scheduler-ip:port

    Use the ``--help`` flag to see more options::

        $ dask-worker --help

    The rest of this docstring is about the internal state the the worker uses
    to manage and track internal computations.

    **State**

    **Informational State**

    These attributes don't change significantly during execution.

    * **nthreads:** ``int``:
        Number of nthreads used by this worker process
    * **executors:** ``dict[str, concurrent.futures.Executor]``:
        Executors used to perform computation. Always contains the default
        executor.
    * **local_directory:** ``path``:
        Path on local machine to store temporary files
    * **scheduler:** ``rpc``:
        Location of scheduler.  See ``.ip/.port`` attributes.
    * **name:** ``string``:
        Alias
    * **services:** ``{str: Server}``:
        Auxiliary web servers running on this worker
    * **service_ports:** ``{str: port}``:
    * **total_out_connections**: ``int``
        The maximum number of concurrent outgoing requests for data
    * **total_in_connections**: ``int``
        The maximum number of concurrent incoming requests for data
    * **comm_threshold_bytes**: ``int``
        As long as the total number of bytes in flight is below this threshold
        we will not limit the number of outgoing connections for a single tasks
        dependency fetch.
    * **batched_stream**: ``BatchedSend``
        A batched stream along which we communicate to the scheduler
    * **log**: ``[(message)]``
        A structured and queryable log.  See ``Worker.story``

    **Volatile State**

    These attributes track the progress of tasks that this worker is trying to
    complete.  In the descriptions below a ``key`` is the name of a task that
    we want to compute and ``dep`` is the name of a piece of dependent data
    that we want to collect from others.

    * **tasks**: ``{key: TaskState}``
        The tasks currently executing on this worker (and any dependencies of those tasks)
    * **data:** ``{key: object}``:
        Prefer using the **host** attribute instead of this, unless
        memory_limit and at least one of memory_target_fraction or
        memory_spill_fraction values are defined, in that case, this attribute
        is a zict.Buffer, from which information on LRU cache can be queried.
    * **data.memory:** ``{key: object}``:
        Dictionary mapping keys to actual values stored in memory. Only
        available if condition for **data** being a zict.Buffer is met.
    * **data.disk:** ``{key: object}``:
        Dictionary mapping keys to actual values stored on disk. Only
        available if condition for **data** being a zict.Buffer is met.
    * **data_needed**: deque(keys)
        The keys which still require data in order to execute, arranged in a deque
    * **ready**: [keys]
        Keys that are ready to run.  Stored in a LIFO stack
    * **constrained**: [keys]
        Keys for which we have the data to run, but are waiting on abstract
        resources like GPUs.  Stored in a FIFO deque
    * **executing_count**: ``int``
        A count of tasks currently executing on this worker
    * **executed_count**: int
        A number of tasks that this worker has run in its lifetime
    * **long_running**: {keys}
        A set of keys of tasks that are running and have started their own
        long-running clients.
    * **has_what**: ``{worker: {deps}}``
        The data that we care about that we think a worker has
    * **pending_data_per_worker**: ``{worker: [dep]}``
        The data on each worker that we still want, prioritized as a deque
    * **in_flight_tasks**: ``int``
        A count of the number of tasks that are coming to us in current
        peer-to-peer connections
    * **in_flight_workers**: ``{worker: {task}}``
        The workers from which we are currently gathering data and the
        dependencies we expect from those connections
    * **comm_bytes**: ``int``
        The total number of bytes in flight
    * **threads**: ``{key: int}``
        The ID of the thread on which the task ran
    * **active_threads**: ``{int: key}``
        The keys currently running on active threads
    * **waiting_for_data_count**: ``int``
        A count of how many tasks are currently waiting for data


    Parameters
    ----------
    scheduler_ip: str, optional
    scheduler_port: int, optional
    scheduler_file: str, optional
    ip: str, optional
    data: MutableMapping, type, None
        The object to use for storage, builds a disk-backed LRU dict by default
    nthreads: int, optional
    loop: tornado.ioloop.IOLoop
    local_directory: str, optional
        Directory where we place local resources
    name: str, optional
    memory_limit: int, float, string
        Number of bytes of memory that this worker should use.
        Set to zero for no limit.  Set to 'auto' to calculate
        as system.MEMORY_LIMIT * min(1, nthreads / total_cores)
        Use strings or numbers like 5GB or 5e9
    memory_target_fraction: float or False
        Fraction of memory to try to stay beneath
        (default: read from config key distributed.worker.memory.target)
    memory_spill_fraction: float or false
        Fraction of memory at which we start spilling to disk
        (default: read from config key distributed.worker.memory.spill)
    memory_pause_fraction: float or False
        Fraction of memory at which we stop running new tasks
        (default: read from config key distributed.worker.memory.pause)
    executor: concurrent.futures.Executor, dict[str, concurrent.futures.Executor], "offload"
        The executor(s) to use. Depending on the type, it has the following meanings:
            - Executor instance: The default executor.
            - Dict[str, Executor]: mapping names to Executor instances. If the
              "default" key isn't in the dict, a "default" executor will be created
              using ``ThreadPoolExecutor(nthreads)``.
            - Str: The string "offload", which refer to the same thread pool used for
              offloading communications. This results in the same thread being used
              for deserialization and computation.
    resources: dict
        Resources that this worker has like ``{'GPU': 2}``
    nanny: str
        Address on which to contact nanny, if it exists
    lifetime: str
        Amount of time like "1 hour" after which we gracefully shut down the worker.
        This defaults to None, meaning no explicit shutdown time.
    lifetime_stagger: str
        Amount of time like "5 minutes" to stagger the lifetime value
        The actual lifetime will be selected uniformly at random between
        lifetime +/- lifetime_stagger
    lifetime_restart: bool
        Whether or not to restart a worker after it has reached its lifetime
        Default False
    kwargs: optional
        Additional parameters to ServerNode constructor

    Examples
    --------

    Use the command line to start a worker::

        $ dask-scheduler
        Start scheduler at 127.0.0.1:8786

        $ dask-worker 127.0.0.1:8786
        Start worker at:               127.0.0.1:1234
        Registered with scheduler at:  127.0.0.1:8786

    See Also
    --------
    distributed.scheduler.Scheduler
    distributed.nanny.Nanny
    """

    _instances: ClassVar[weakref.WeakSet[Worker]] = weakref.WeakSet()
    _initialized_clients: ClassVar[weakref.WeakSet[Client]] = weakref.WeakSet()

    tasks: dict[str, TaskState]
    waiting_for_data_count: int
    has_what: defaultdict[str, set[str]]  # {worker address: {ts.key, ...}
    pending_data_per_worker: defaultdict[str, deque[str]]
    nanny: Nanny | None
    _lock: threading.Lock
    data_needed: list[tuple[int, str]]  # heap[(ts.priority, ts.key)]
    in_flight_workers: dict[str, set[str]]  # {worker address: {ts.key, ...}}
    total_out_connections: int
    total_in_connections: int
    comm_threshold_bytes: int
    comm_nbytes: int
    _missing_dep_flight: set[TaskState]
    threads: dict[str, int]  # {ts.key: thread ID}
    active_threads_lock: threading.Lock
    active_threads: dict[int, str]  # {thread ID: ts.key}
    active_keys: set[str]
    profile_keys: defaultdict[str, dict[str, Any]]
    profile_keys_history: deque[tuple[float, dict[str, dict[str, Any]]]]
    profile_recent: dict[str, Any]
    profile_history: deque[tuple[float, dict[str, Any]]]
    generation: int
    ready: list[str]
    constrained: deque[str]
    _executing: set[TaskState]
    _in_flight_tasks: set[TaskState]
    executed_count: int
    long_running: set[TaskState]
    log: deque[tuple]
    incoming_transfer_log: deque[dict[str, Any]]
    outgoing_transfer_log: deque[dict[str, Any]]
    target_message_size: int
    validate: bool
    _transitions_table: dict[tuple[str, str], Callable]
    _transition_counter: int
    incoming_count: int
    outgoing_count: int
    outgoing_current_count: int
    repetitively_busy: int
    bandwidth: float
    latency: float
    profile_cycle_interval: float
    workspace: WorkSpace
    _workdir: WorkDir
    local_directory: str
    _client: Client | None
    bandwidth_workers: defaultdict[str, tuple[float, int]]
    bandwidth_types: defaultdict[type, tuple[float, int]]
    preloads: list[preloading.Preload]
    contact_address: str | None
    _start_port: int | None
    _start_host: str | None
    _interface: str | None
    _protocol: str
    _dashboard_address: str | None
    _dashboard: bool
    _http_prefix: str
    nthreads: int
    total_resources: dict[str, float]
    available_resources: dict[str, float]
    death_timeout: float | None
    lifetime: float | None
    lifetime_stagger: float | None
    lifetime_restart: bool
    extensions: dict
    security: Security
    connection_args: dict[str, Any]
    memory_limit: int | None
    memory_target_fraction: float | Literal[False]
    memory_spill_fraction: float | Literal[False]
    memory_pause_fraction: float | Literal[False]
    data: MutableMapping[str, Any]  # {task key: task payload}
    actors: dict[str, Actor | None]
    loop: IOLoop
    reconnect: bool
    executors: dict[str, Executor]
    batched_stream: BatchedSend
    name: Any
    scheduler_delay: float
    stream_comms: dict[str, BatchedSend]
    heartbeat_active: bool
    _ipython_kernel: Any | None = None
    services: dict[str, Any] = {}
    service_specs: dict[str, Any]
    metrics: dict[str, Callable[[Worker], Any]]
    startup_information: dict[str, Callable[[Worker], Any]]
    low_level_profiler: bool
    scheduler: Any
    execution_state: dict[str, Any]
    memory_monitor_interval: float | None
    _memory_monitoring: bool
    _throttled_gc: ThrottledGC
    plugins: dict[str, WorkerPlugin]
    _pending_plugins: tuple[WorkerPlugin, ...]

    def __init__(
        self,
        scheduler_ip: str | None = None,
        scheduler_port: int | None = None,
        *,
        scheduler_file: str | None = None,
        ncores: None = None,  # Deprecated, use nthreads instead
        nthreads: int | None = None,
        loop: IOLoop | None = None,
        local_dir: None = None,  # Deprecated, use local_directory instead
        local_directory: str | None = None,
        services: dict | None = None,
        name: Any | None = None,
        reconnect: bool = True,
        memory_limit: str | float = "auto",
        executor: Executor | dict[str, Executor] | Literal["offload"] | None = None,
        resources: dict[str, float] | None = None,
        silence_logs: int | None = None,
        death_timeout: Any | None = None,
        preload: list[str] | None = None,
        preload_argv: list[str] | list[list[str]] | None = None,
        security: Security | dict[str, Any] | None = None,
        contact_address: str | None = None,
        memory_monitor_interval: Any = "200ms",
        memory_target_fraction: float | Literal[False] | None = None,
        memory_spill_fraction: float | Literal[False] | None = None,
        memory_pause_fraction: float | Literal[False] | None = None,
        extensions: list[type] | None = None,
        metrics: Mapping[str, Callable[[Worker], Any]] = DEFAULT_METRICS,
        startup_information: Mapping[
            str, Callable[[Worker], Any]
        ] = DEFAULT_STARTUP_INFORMATION,
        data: (
            MutableMapping[str, Any]  # pre-initialised
            | Callable[[], MutableMapping[str, Any]]  # constructor
            | tuple[
                Callable[..., MutableMapping[str, Any]], dict[str, Any]
            ]  # (constructor, kwargs to constructor)
            | None  # create internatlly
        ) = None,
        interface: str | None = None,
        host: str | None = None,
        port: int | None = None,
        protocol: str | None = None,
        dashboard_address: str | None = None,
        dashboard: bool = False,
        http_prefix: str = "/",
        nanny: Nanny | None = None,
        plugins: tuple[WorkerPlugin, ...] = (),
        low_level_profiler: bool | None = None,
        validate: bool | None = None,
        profile_cycle_interval=None,
        lifetime: Any | None = None,
        lifetime_stagger: Any | None = None,
        lifetime_restart: bool | None = None,
        **kwargs,
    ):
        self.tasks = {}
        self.waiting_for_data_count = 0
        self.has_what = defaultdict(set)
        self.pending_data_per_worker = defaultdict(deque)
        self.nanny = nanny
        self._lock = threading.Lock()

        self.data_needed = []

        self.in_flight_workers = {}
        self.total_out_connections = dask.config.get(
            "distributed.worker.connections.outgoing"
        )
        self.total_in_connections = dask.config.get(
            "distributed.worker.connections.incoming"
        )
        self.comm_threshold_bytes = int(10e6)
        self.comm_nbytes = 0
        self._missing_dep_flight = set()

        self.threads = {}

        self.active_threads_lock = threading.Lock()
        self.active_threads = {}
        self.active_keys = set()
        self.profile_keys = defaultdict(profile.create)
        self.profile_keys_history = deque(maxlen=3600)
        self.profile_recent = profile.create()
        self.profile_history = deque(maxlen=3600)

        self.generation = 0

        self.ready = []
        self.constrained = deque()
        self._executing = set()
        self._in_flight_tasks = set()
        self.executed_count = 0
        self.long_running = set()

        self.target_message_size = int(50e6)  # 50 MB

        self.log = deque(maxlen=100000)
        if validate is None:
            validate = dask.config.get("distributed.scheduler.validate")
        self.validate = validate
        self._transitions_table = {
            ("cancelled", "resumed"): self.transition_cancelled_resumed,
            ("cancelled", "fetch"): self.transition_cancelled_fetch,
            ("cancelled", "released"): self.transition_cancelled_released,
            ("cancelled", "waiting"): self.transition_cancelled_waiting,
            ("cancelled", "forgotten"): self.transition_cancelled_forgotten,
            ("cancelled", "memory"): self.transition_cancelled_memory,
            ("cancelled", "error"): self.transition_generic_error,
            ("resumed", "memory"): self.transition_generic_memory,
            ("resumed", "error"): self.transition_generic_error,
            ("resumed", "released"): self.transition_generic_released,
            ("resumed", "waiting"): self.transition_rescheduled_next,
            ("resumed", "fetch"): self.transition_rescheduled_next,
            ("constrained", "executing"): self.transition_constrained_executing,
            ("constrained", "released"): self.transition_constrained_released,
            ("error", "released"): self.transition_generic_released,
            ("executing", "error"): self.transition_executing_error,
            ("executing", "long-running"): self.transition_executing_long_running,
            ("executing", "memory"): self.transition_executing_memory,
            ("executing", "released"): self.transition_executing_released,
            ("executing", "rescheduled"): self.transition_executing_rescheduled,
            ("fetch", "flight"): self.transition_fetch_flight,
            ("fetch", "missing"): self.transition_fetch_missing,
            ("fetch", "released"): self.transition_generic_released,
            ("flight", "error"): self.transition_flight_error,
            ("flight", "fetch"): self.transition_flight_fetch,
            ("flight", "memory"): self.transition_flight_memory,
            ("flight", "released"): self.transition_flight_released,
            ("long-running", "error"): self.transition_generic_error,
            ("long-running", "memory"): self.transition_long_running_memory,
            ("long-running", "rescheduled"): self.transition_executing_rescheduled,
            ("long-running", "released"): self.transition_executing_released,
            ("memory", "released"): self.transition_memory_released,
            ("missing", "fetch"): self.transition_missing_fetch,
            ("missing", "released"): self.transition_missing_released,
            ("missing", "error"): self.transition_generic_error,
            ("ready", "error"): self.transition_generic_error,
            ("ready", "executing"): self.transition_ready_executing,
            ("ready", "released"): self.transition_generic_released,
            ("released", "error"): self.transition_generic_error,
            ("released", "fetch"): self.transition_released_fetch,
            ("released", "forgotten"): self.transition_released_forgotten,
            ("released", "memory"): self.transition_released_memory,
            ("released", "waiting"): self.transition_released_waiting,
            ("waiting", "constrained"): self.transition_waiting_constrained,
            ("waiting", "ready"): self.transition_waiting_ready,
            ("waiting", "released"): self.transition_generic_released,
        }

        self._transition_counter = 0
        self.incoming_transfer_log = deque(maxlen=100000)
        self.incoming_count = 0
        self.outgoing_transfer_log = deque(maxlen=100000)
        self.outgoing_count = 0
        self.outgoing_current_count = 0
        self.repetitively_busy = 0
        self.bandwidth = parse_bytes(dask.config.get("distributed.scheduler.bandwidth"))
        self.bandwidth_workers = defaultdict(
            lambda: (0, 0)
        )  # bw/count recent transfers
        self.bandwidth_types = defaultdict(lambda: (0, 0))  # bw/count recent transfers
        self.latency = 0.001
        self._client = None

        if profile_cycle_interval is None:
            profile_cycle_interval = dask.config.get("distributed.worker.profile.cycle")
        profile_cycle_interval = parse_timedelta(profile_cycle_interval, default="ms")
        assert profile_cycle_interval

        self._setup_logging(logger)

        if local_dir is not None:
            warnings.warn("The local_dir keyword has moved to local_directory")
            local_directory = local_dir

        if not local_directory:
            local_directory = dask.config.get("temporary-directory") or os.getcwd()

        os.makedirs(local_directory, exist_ok=True)
        local_directory = os.path.join(local_directory, "dask-worker-space")

        with warn_on_duration(
            "1s",
            "Creating scratch directories is taking a surprisingly long time. "
            "This is often due to running workers on a network file system. "
            "Consider specifying a local-directory to point workers to write "
            "scratch data to a local disk.",
        ):
            self._workspace = WorkSpace(os.path.abspath(local_directory))
            self._workdir = self._workspace.new_work_dir(prefix="worker-")
            self.local_directory = self._workdir.dir_path

        if not preload:
            preload = dask.config.get("distributed.worker.preload")
        if not preload_argv:
            preload_argv = dask.config.get("distributed.worker.preload-argv")
        assert preload is not None
        assert preload_argv is not None
        self.preloads = preloading.process_preloads(
            self, preload, preload_argv, file_dir=self.local_directory
        )

        if scheduler_file:
            cfg = json_load_robust(scheduler_file)
            scheduler_addr = cfg["address"]
        elif scheduler_ip is None and dask.config.get("scheduler-address", None):
            scheduler_addr = dask.config.get("scheduler-address")
        elif scheduler_port is None:
            scheduler_addr = coerce_to_address(scheduler_ip)
        else:
            scheduler_addr = coerce_to_address((scheduler_ip, scheduler_port))
        self.contact_address = contact_address

        if protocol is None:
            protocol_address = scheduler_addr.split("://")
            if len(protocol_address) == 2:
                protocol = protocol_address[0]
            assert protocol

        self._start_port = port
        self._start_host = host
        if host:
            # Helpful error message if IPv6 specified incorrectly
            _, host_address = parse_address(host)
            if host_address.count(":") > 1 and not host_address.startswith("["):
                raise ValueError(
                    "Host address with IPv6 must be bracketed like '[::1]'; "
                    f"got {host_address}"
                )
        self._interface = interface
        self._protocol = protocol

        if ncores is not None:
            warnings.warn("the ncores= parameter has moved to nthreads=")
            nthreads = ncores

        self.nthreads = nthreads or CPU_COUNT
        if resources is None:
            resources = dask.config.get("distributed.worker.resources", None)
            assert isinstance(resources, dict)

        self.total_resources = resources or {}
        self.available_resources = (resources or {}).copy()
        self.death_timeout = parse_timedelta(death_timeout)

        self.extensions = {}
        if silence_logs:
            silence_logging(level=silence_logs)

        if isinstance(security, dict):
            security = Security(**security)
        self.security = security or Security()
        assert isinstance(self.security, Security)
        self.connection_args = self.security.get_connection_args("worker")

        self.memory_limit = parse_memory_limit(memory_limit, self.nthreads)

<<<<<<< HEAD
        if "memory_target_fraction" in kwargs:
            self.memory_target_fraction = kwargs.pop("memory_target_fraction")
        else:
            self.memory_target_fraction = dask.config.get(
                "distributed.worker.memory.target"
            )
        if "memory_spill_fraction" in kwargs:
            self.memory_spill_fraction = kwargs.pop("memory_spill_fraction")
        else:
            self.memory_spill_fraction = dask.config.get(
                "distributed.worker.memory.spill"
            )
        if "memory_pause_fraction" in kwargs:
            self.memory_pause_fraction = kwargs.pop("memory_pause_fraction")
        else:
            self.memory_pause_fraction = dask.config.get(
                "distributed.worker.memory.pause"
            )
        if "thread_auto_interrupt" in kwargs:
            self.interruptor = kwargs.pop("thread_auto_interrupt")
        else:
            self.interruptor = dask.config.get(
                "distributed.worker.thread_auto_interrupt", False
            )
=======
        self.memory_target_fraction = (
            memory_target_fraction
            if memory_target_fraction is not None
            else dask.config.get("distributed.worker.memory.target")
        )
        self.memory_spill_fraction = (
            memory_spill_fraction
            if memory_spill_fraction is not None
            else dask.config.get("distributed.worker.memory.spill")
        )
        self.memory_pause_fraction = (
            memory_pause_fraction
            if memory_pause_fraction is not None
            else dask.config.get("distributed.worker.memory.pause")
        )
>>>>>>> 76495965

        if isinstance(data, MutableMapping):
            self.data = data
        elif callable(data):
            self.data = data()
        elif isinstance(data, tuple):
            self.data = data[0](**data[1])
        elif self.memory_limit and (
            self.memory_target_fraction or self.memory_spill_fraction
        ):
            from .spill import SpillBuffer

            self.data = SpillBuffer(
                os.path.join(self.local_directory, "storage"),
                target=int(
                    self.memory_limit
                    * (self.memory_target_fraction or self.memory_spill_fraction)
                )
                or sys.maxsize,
            )
        else:
            self.data = {}

        self.actors = {}
        self.loop = loop or IOLoop.current()
        self.reconnect = reconnect

        # Common executors always available
        self.executors = {
            "offload": utils._offload_executor,
            "actor": ThreadPoolExecutor(1, thread_name_prefix="Dask-Actor-Threads"),
        }
        if nvml.device_get_count() > 0:
            self.executors["gpu"] = ThreadPoolExecutor(
                1, thread_name_prefix="Dask-GPU-Threads"
            )

        # Find the default executor
        if executor == "offload":
            self.executors["default"] = self.executors["offload"]
        elif isinstance(executor, dict):
            self.executors.update(executor)
        elif executor is not None:
            self.executors["default"] = executor
        if "default" not in self.executors:
            self.executors["default"] = ThreadPoolExecutor(
                self.nthreads, thread_name_prefix="Dask-Default-Threads"
            )

        self.batched_stream = BatchedSend(interval="2ms", loop=self.loop)
        self.name = name
        self.scheduler_delay = 0
        self.stream_comms = {}
        self.heartbeat_active = False
        self._ipython_kernel = None

        if self.local_directory not in sys.path:
            sys.path.insert(0, self.local_directory)

        self.services = {}
        self.service_specs = services or {}

        self._dashboard_address = dashboard_address
        self._dashboard = dashboard
        self._http_prefix = http_prefix

        self.metrics = dict(metrics) if metrics else {}
        self.startup_information = (
            dict(startup_information) if startup_information else {}
        )

        if low_level_profiler is None:
            low_level_profiler = dask.config.get("distributed.worker.profile.low-level")
        self.low_level_profiler = low_level_profiler

        handlers = {
            "gather": self.gather,
            "run": self.run,
            "run_coroutine": self.run_coroutine,
            "get_data": self.get_data,
            "update_data": self.update_data,
            "free_keys": self.handle_free_keys,
            "terminate": self.close,
            "ping": pingpong,
            "upload_file": self.upload_file,
            "start_ipython": self.start_ipython,
            "call_stack": self.get_call_stack,
            "profile": self.get_profile,
            "profile_metadata": self.get_profile_metadata,
            "get_logs": self.get_logs,
            "keys": self.keys,
            "versions": self.versions,
            "actor_execute": self.actor_execute,
            "actor_attribute": self.actor_attribute,
            "plugin-add": self.plugin_add,
            "plugin-remove": self.plugin_remove,
            "get_monitor_info": self.get_monitor_info,
        }

        stream_handlers = {
            "close": self.close,
            "cancel-compute": self.handle_cancel_compute,
            "acquire-replicas": self.handle_acquire_replicas,
            "compute-task": self.handle_compute_task,
            "free-keys": self.handle_free_keys,
            "remove-replicas": self.handle_remove_replicas,
            "steal-request": self.handle_steal_request,
        }

        super().__init__(
            handlers=handlers,
            stream_handlers=stream_handlers,
            io_loop=self.loop,
            connection_args=self.connection_args,
            **kwargs,
        )

        self.scheduler = self.rpc(scheduler_addr)
        self.execution_state = {
            "scheduler": self.scheduler.address,
            "ioloop": self.loop,
            "worker": self,
        }

        pc = PeriodicCallback(self.heartbeat, 1000)
        self.periodic_callbacks["heartbeat"] = pc
        pc = PeriodicCallback(
            lambda: self.batched_stream.send({"op": "keep-alive"}), 60000
        )
        self.periodic_callbacks["keep-alive"] = pc

        pc = PeriodicCallback(self.find_missing, 1000)
        self.periodic_callbacks["find-missing"] = pc

        self._address = contact_address

        self.memory_monitor_interval = parse_timedelta(
            memory_monitor_interval, default="ms"
        )
        self._memory_monitoring = False
        if self.memory_limit:
            assert self.memory_monitor_interval is not None
            pc = PeriodicCallback(
                self.memory_monitor, self.memory_monitor_interval * 1000
            )
            self.periodic_callbacks["memory"] = pc

        if extensions is None:
            extensions = DEFAULT_EXTENSIONS
        for ext in extensions:
            ext(self)

        self._throttled_gc = ThrottledGC(logger=logger)

        setproctitle("dask-worker [not started]")

        profile_trigger_interval = parse_timedelta(
            dask.config.get("distributed.worker.profile.interval"), default="ms"
        )
        pc = PeriodicCallback(self.trigger_profile, profile_trigger_interval * 1000)
        self.periodic_callbacks["profile"] = pc

        pc = PeriodicCallback(self.cycle_profile, profile_cycle_interval * 1000)
        self.periodic_callbacks["profile-cycle"] = pc

        self.plugins = {}
        self._pending_plugins = plugins

        if lifetime is None:
            lifetime = dask.config.get("distributed.worker.lifetime.duration")
        self.lifetime = parse_timedelta(lifetime)

        if lifetime_stagger is None:
            lifetime_stagger = dask.config.get("distributed.worker.lifetime.stagger")
        lifetime_stagger = parse_timedelta(lifetime_stagger)

        if lifetime_restart is None:
            lifetime_restart = dask.config.get("distributed.worker.lifetime.restart")
        self.lifetime_restart = lifetime_restart

        if self.lifetime:
            self.lifetime += (random.random() * 2 - 1) * lifetime_stagger
            self.io_loop.call_later(self.lifetime, self.close_gracefully)

        Worker._instances.add(self)

    ##################
    # Administrative #
    ##################

    def __repr__(self):
        return "<%s: %r, %s, %s, stored: %d, running: %d/%d, ready: %d, comm: %d, waiting: %d>" % (
            self.__class__.__name__,
            self.address,
            self.name,
            self.status,
            len(self.data),
            self.executing_count,
            self.nthreads,
            len(self.ready),
            self.in_flight_tasks,
            self.waiting_for_data_count,
        )

    @property
    def logs(self):
        return self._deque_handler.deque

    def log_event(self, topic, msg):
        self.batched_stream.send(
            {
                "op": "log-event",
                "topic": topic,
                "msg": msg,
            }
        )

    @property
    def executing_count(self) -> int:
        return len(self._executing)

    @property
    def in_flight_tasks(self) -> int:
        return len(self._in_flight_tasks)

    @property
    def worker_address(self):
        """For API compatibility with Nanny"""
        return self.address

    @property
    def local_dir(self):
        """For API compatibility with Nanny"""
        warnings.warn(
            "The local_dir attribute has moved to local_directory", stacklevel=2
        )
        return self.local_directory

    @property
    def executor(self):
        return self.executors["default"]

    @ServerNode.status.setter  # type: ignore
    def status(self, value):
        """Override Server.status to notify the Scheduler of status changes"""
        ServerNode.status.__set__(self, value)
        self._send_worker_status_change()

    def _send_worker_status_change(self) -> None:
        if (
            self.batched_stream
            and self.batched_stream.comm
            and not self.batched_stream.comm.closed()
        ):
            self.batched_stream.send(
                {"op": "worker-status-change", "status": self._status.name}
            )
        elif self._status != Status.closed:
            self.loop.call_later(0.05, self._send_worker_status_change)

    async def get_metrics(self):
        out = dict(
            executing=self.executing_count,
            in_memory=len(self.data),
            ready=len(self.ready),
            in_flight=self.in_flight_tasks,
            bandwidth={
                "total": self.bandwidth,
                "workers": dict(self.bandwidth_workers),
                "types": keymap(typename, self.bandwidth_types),
            },
            spilled_nbytes=getattr(self.data, "spilled_total", 0),
        )
        out.update(self.monitor.recent())

        for k, metric in self.metrics.items():
            try:
                result = metric(self)
                if isawaitable(result):
                    result = await result
                # In case of collision, prefer core metrics
                out.setdefault(k, result)
            except Exception:  # TODO: log error once
                pass

        return out

    async def get_startup_information(self):
        result = {}
        for k, f in self.startup_information.items():
            try:
                v = f(self)
                if isawaitable(v):
                    v = await v
                result[k] = v
            except Exception:  # TODO: log error once
                pass

        return result

    def identity(self, comm=None):
        return {
            "type": type(self).__name__,
            "id": self.id,
            "scheduler": self.scheduler.address,
            "nthreads": self.nthreads,
            "ncores": self.nthreads,  # backwards compatibility
            "memory_limit": self.memory_limit,
        }

    #####################
    # External Services #
    #####################

    async def _register_with_scheduler(self):
        self.periodic_callbacks["keep-alive"].stop()
        self.periodic_callbacks["heartbeat"].stop()
        start = time()
        if self.contact_address is None:
            self.contact_address = self.address
        logger.info("-" * 49)
        while True:
            try:
                _start = time()
                comm = await connect(self.scheduler.address, **self.connection_args)
                comm.name = "Worker->Scheduler"
                comm._server = weakref.ref(self)
                await comm.write(
                    dict(
                        op="register-worker",
                        reply=False,
                        address=self.contact_address,
                        status=self.status.name,
                        keys=list(self.data),
                        nthreads=self.nthreads,
                        name=self.name,
                        nbytes={
                            ts.key: ts.get_nbytes()
                            for ts in self.tasks.values()
                            # Only if the task is in memory this is a sensible
                            # result since otherwise it simply submits the
                            # default value
                            if ts.state == "memory"
                        },
                        types={k: typename(v) for k, v in self.data.items()},
                        now=time(),
                        resources=self.total_resources,
                        memory_limit=self.memory_limit,
                        local_directory=self.local_directory,
                        services=self.service_ports,
                        nanny=self.nanny,
                        pid=os.getpid(),
                        versions=get_versions(),
                        metrics=await self.get_metrics(),
                        extra=await self.get_startup_information(),
                    ),
                    serializers=["msgpack"],
                )
                future = comm.read(deserializers=["msgpack"])

                response = await future
                if response.get("warning"):
                    logger.warning(response["warning"])

                _end = time()
                middle = (_start + _end) / 2
                self._update_latency(_end - start)
                self.scheduler_delay = response["time"] - middle
                self.status = Status.running
                break
            except OSError:
                logger.info("Waiting to connect to: %26s", self.scheduler.address)
                await asyncio.sleep(0.1)
            except TimeoutError:
                logger.info("Timed out when connecting to scheduler")
        if response["status"] != "OK":
            raise ValueError(f"Unexpected response from register: {response!r}")
        else:
            await asyncio.gather(
                *(
                    self.plugin_add(name=name, plugin=plugin)
                    for name, plugin in response["worker-plugins"].items()
                )
            )

            logger.info("        Registered to: %26s", self.scheduler.address)
            logger.info("-" * 49)

        self.batched_stream.start(comm)
        self.periodic_callbacks["keep-alive"].start()
        self.periodic_callbacks["heartbeat"].start()
        self.loop.add_callback(self.handle_scheduler, comm)

    def _update_latency(self, latency):
        self.latency = latency * 0.05 + self.latency * 0.95
        if self.digests is not None:
            self.digests["latency"].add(latency)

    async def heartbeat(self):
        if self.heartbeat_active:
            logger.debug("Heartbeat skipped: channel busy")
            return
        self.heartbeat_active = True
        logger.debug("Heartbeat: %s", self.address)
        try:
            start = time()
            response = await retry_operation(
                self.scheduler.heartbeat_worker,
                address=self.contact_address,
                now=start,
                metrics=await self.get_metrics(),
                executing={
                    key: start - self.tasks[key].start_time
                    for key in self.active_keys
                    if key in self.tasks
                },
            )
            end = time()
            middle = (start + end) / 2

            self._update_latency(end - start)

            if response["status"] == "missing":
                # If running, wait up to 0.5s and then re-register self.
                # Otherwise just exit.
                start = time()
                while self.status in RUNNING and time() < start + 0.5:
                    await asyncio.sleep(0.01)
                if self.status in RUNNING:
                    await self._register_with_scheduler()
                return

            self.scheduler_delay = response["time"] - middle
            self.periodic_callbacks["heartbeat"].callback_time = (
                response["heartbeat-interval"] * 1000
            )
            self.bandwidth_workers.clear()
            self.bandwidth_types.clear()
        except CommClosedError:
            logger.warning("Heartbeat to scheduler failed", exc_info=True)
            if not self.reconnect:
                await self.close(report=False)
        except OSError as e:
            # Scheduler is gone. Respect distributed.comm.timeouts.connect
            if "Timed out trying to connect" in str(e):
                await self.close(report=False)
            else:
                raise e
        finally:
            self.heartbeat_active = False

    async def handle_scheduler(self, comm):
        try:
            await self.handle_stream(
                comm, every_cycle=[self.ensure_communicating, self.ensure_computing]
            )
        except Exception as e:
            logger.exception(e)
            raise
        finally:
            if self.reconnect and self.status in RUNNING:
                logger.info("Connection to scheduler broken.  Reconnecting...")
                self.loop.add_callback(self.heartbeat)
            else:
                await self.close(report=False)

    def start_ipython(self, comm):
        """Start an IPython kernel

        Returns Jupyter connection info dictionary.
        """
        from ._ipython_utils import start_ipython

        if self._ipython_kernel is None:
            self._ipython_kernel = start_ipython(
                ip=self.ip, ns={"worker": self}, log=logger
            )
        return self._ipython_kernel.get_connection_info()

    async def upload_file(self, comm, filename=None, data=None, load=True):
        out_filename = os.path.join(self.local_directory, filename)

        def func(data):
            if isinstance(data, str):
                data = data.encode()
            with open(out_filename, "wb") as f:
                f.write(data)
                f.flush()
            return data

        if len(data) < 10000:
            data = func(data)
        else:
            data = await offload(func, data)

        if load:
            try:
                import_file(out_filename)
                cache_loads.data.clear()
            except Exception as e:
                logger.exception(e)
                raise e

        return {"status": "OK", "nbytes": len(data)}

    def keys(self, comm=None):
        return list(self.data)

    async def gather(self, comm=None, who_has=None):
        who_has = {
            k: [coerce_to_address(addr) for addr in v]
            for k, v in who_has.items()
            if k not in self.data
        }
        result, missing_keys, missing_workers = await gather_from_workers(
            who_has, rpc=self.rpc, who=self.address
        )
        self.update_data(data=result, report=False)
        if missing_keys:
            logger.warning(
                "Could not find data: %s on workers: %s (who_has: %s)",
                missing_keys,
                missing_workers,
                who_has,
            )
            return {"status": "partial-fail", "keys": missing_keys}
        else:
            return {"status": "OK"}

    def get_monitor_info(self, comm=None, recent=False, start=0):
        result = dict(
            range_query=(
                self.monitor.recent()
                if recent
                else self.monitor.range_query(start=start)
            ),
            count=self.monitor.count,
            last_time=self.monitor.last_time,
        )
        if nvml.device_get_count() > 0:
            result["gpu_name"] = self.monitor.gpu_name
            result["gpu_memory_total"] = self.monitor.gpu_memory_total
        return result

    #############
    # Lifecycle #
    #############

    async def start(self):
        if self.status and self.status in (
            Status.closed,
            Status.closing,
            Status.closing_gracefully,
        ):
            return
        assert self.status is Status.undefined, self.status

        await super().start()

        enable_gc_diagnosis()
        thread_state.on_event_loop_thread = True

        ports = parse_ports(self._start_port)
        for port in ports:
            start_address = address_from_user_args(
                host=self._start_host,
                port=port,
                interface=self._interface,
                protocol=self._protocol,
                security=self.security,
            )
            kwargs = self.security.get_listen_args("worker")
            if self._protocol in ("tcp", "tls"):
                kwargs = kwargs.copy()
                kwargs["default_host"] = get_ip(
                    get_address_host(self.scheduler.address)
                )
            try:
                await self.listen(start_address, **kwargs)
            except OSError as e:
                if len(ports) > 1 and e.errno == errno.EADDRINUSE:
                    continue
                else:
                    raise
            else:
                self._start_address = start_address
                break
        else:
            raise ValueError(
                f"Could not start Worker on host {self._start_host}"
                f"with port {self._start_port}"
            )

        # Start HTTP server associated with this Worker node
        routes = get_handlers(
            server=self,
            modules=dask.config.get("distributed.worker.http.routes"),
            prefix=self._http_prefix,
        )
        self.start_http_server(routes, self._dashboard_address)
        if self._dashboard:
            try:
                import distributed.dashboard.worker
            except ImportError:
                logger.debug("To start diagnostics web server please install Bokeh")
            else:
                distributed.dashboard.worker.connect(
                    self.http_application,
                    self.http_server,
                    self,
                    prefix=self._http_prefix,
                )
        self.ip = get_address_host(self.address)

        if self.name is None:
            self.name = self.address

        for preload in self.preloads:
            await preload.start()

        # Services listen on all addresses
        # Note Nanny is not a "real" service, just some metadata
        # passed in service_ports...
        self.start_services(self.ip)

        try:
            listening_address = "%s%s:%d" % (self.listener.prefix, self.ip, self.port)
        except Exception:
            listening_address = f"{self.listener.prefix}{self.ip}"

        logger.info("      Start worker at: %26s", self.address)
        logger.info("         Listening to: %26s", listening_address)
        for k, v in self.service_ports.items():
            logger.info("  {:>16} at: {:>26}".format(k, self.ip + ":" + str(v)))
        logger.info("Waiting to connect to: %26s", self.scheduler.address)
        logger.info("-" * 49)
        logger.info("              Threads: %26d", self.nthreads)
        if self.memory_limit:
            logger.info("               Memory: %26s", format_bytes(self.memory_limit))
        logger.info("      Local Directory: %26s", self.local_directory)

        setproctitle("dask-worker [%s]" % self.address)

        await asyncio.gather(
            *(self.plugin_add(plugin=plugin) for plugin in self._pending_plugins)
        )
        self._pending_plugins = ()

        await self._register_with_scheduler()

        self.start_periodic_callbacks()
        return self

    def _close(self, *args, **kwargs):
        warnings.warn("Worker._close has moved to Worker.close", stacklevel=2)
        return self.close(*args, **kwargs)

    async def close(
        self, report=True, timeout=30, nanny=True, executor_wait=True, safe=False
    ):
        with log_errors():
            if self.status in (Status.closed, Status.closing):
                await self.finished()
                return

            self.reconnect = False
            disable_gc_diagnosis()

            try:
                logger.info("Stopping worker at %s", self.address)
            except ValueError:  # address not available if already closed
                logger.info("Stopping worker")
            if self.status not in RUNNING:
                logger.info("Closed worker has not yet started: %s", self.status)
            self.status = Status.closing

            for preload in self.preloads:
                await preload.teardown()

            if nanny and self.nanny:
                with self.rpc(self.nanny) as r:
                    await r.close_gracefully()

            setproctitle("dask-worker [closing]")

            teardowns = [
                plugin.teardown(self)
                for plugin in self.plugins.values()
                if hasattr(plugin, "teardown")
            ]

            await asyncio.gather(*(td for td in teardowns if isawaitable(td)))

            for pc in self.periodic_callbacks.values():
                pc.stop()

            if self._client:
                # If this worker is the last one alive, clean up the worker
                # initialized clients
                if not any(
                    w for w in Worker._instances if w != self and w.status in RUNNING
                ):
                    for c in Worker._initialized_clients:
                        # Regardless of what the client was initialized with
                        # we'll require the result as a future. This is
                        # necessary since the heursitics of asynchronous are not
                        # reliable and we might deadlock here
                        c._asynchronous = True
                        if c.asynchronous:
                            await c.close()
                        else:
                            # There is still the chance that even with us
                            # telling the client to be async, itself will decide
                            # otherwise
                            c.close()

            with suppress(EnvironmentError, TimeoutError):
                if report and self.contact_address is not None:
                    await asyncio.wait_for(
                        self.scheduler.unregister(
                            address=self.contact_address, safe=safe
                        ),
                        timeout,
                    )
            await self.scheduler.close_rpc()
            self._workdir.release()

            self.stop_services()

            # Give some time for a UCX scheduler to complete closing endpoints
            # before closing self.batched_stream, otherwise the local endpoint
            # may be closed too early and errors be raised on the scheduler when
            # trying to send closing message.
            if self._protocol == "ucx":
                await asyncio.sleep(0.2)

            if (
                self.batched_stream
                and self.batched_stream.comm
                and not self.batched_stream.comm.closed()
            ):
                self.batched_stream.send({"op": "close-stream"})

            if self.batched_stream:
                with suppress(TimeoutError):
                    await self.batched_stream.close(timedelta(seconds=timeout))

            for executor in self.executors.values():
                if executor is utils._offload_executor:
                    continue  # Never shutdown the offload executor
                if isinstance(executor, ThreadPoolExecutor):
                    executor._work_queue.queue.clear()
                    executor.shutdown(wait=executor_wait, timeout=timeout)
                else:
                    executor.shutdown(wait=executor_wait)

            self.stop()
            await self.rpc.close()

            self.status = Status.closed
            await super().close()

            setproctitle("dask-worker [closed]")
        return "OK"

    async def close_gracefully(self, restart=None):
        """Gracefully shut down a worker

        This first informs the scheduler that we're shutting down, and asks it
        to move our data elsewhere.  Afterwards, we close as normal
        """
        if self.status in (Status.closing, Status.closing_gracefully):
            await self.finished()

        if self.status == Status.closed:
            return

        if restart is None:
            restart = self.lifetime_restart

        logger.info("Closing worker gracefully: %s", self.address)
        self.status = Status.closing_gracefully
        await self.scheduler.retire_workers(workers=[self.address], remove=False)
        await self.close(safe=True, nanny=not restart)

    async def terminate(self, comm=None, report=True, **kwargs):
        await self.close(report=report, **kwargs)
        return "OK"

    async def wait_until_closed(self):
        warnings.warn("wait_until_closed has moved to finished()")
        await self.finished()
        assert self.status == Status.closed

    ################
    # Worker Peers #
    ################

    def send_to_worker(self, address, msg):
        if address not in self.stream_comms:
            bcomm = BatchedSend(interval="1ms", loop=self.loop)
            self.stream_comms[address] = bcomm

            async def batched_send_connect():
                comm = await connect(
                    address, **self.connection_args  # TODO, serialization
                )
                comm.name = "Worker->Worker"
                await comm.write({"op": "connection_stream"})

                bcomm.start(comm)

            self.loop.add_callback(batched_send_connect)

        self.stream_comms[address].send(msg)

    async def get_data(
        self, comm, keys=None, who=None, serializers=None, max_connections=None
    ):
        start = time()

        if max_connections is None:
            max_connections = self.total_in_connections

        # Allow same-host connections more liberally
        if (
            max_connections
            and comm
            and get_address_host(comm.peer_address) == get_address_host(self.address)
        ):
            max_connections = max_connections * 2

        if self.status == Status.paused:
            max_connections = 1
            throttle_msg = " Throttling outgoing connections because worker is paused."
        else:
            throttle_msg = ""

        if (
            max_connections is not False
            and self.outgoing_current_count >= max_connections
        ):
            logger.debug(
                "Worker %s has too many open connections to respond to data request "
                "from %s (%d/%d).%s",
                self.address,
                who,
                self.outgoing_current_count,
                max_connections,
                throttle_msg,
            )
            return {"status": "busy"}

        self.outgoing_current_count += 1
        data = {k: self.data[k] for k in keys if k in self.data}

        if len(data) < len(keys):
            for k in set(keys) - set(data):
                if k in self.actors:
                    from .actor import Actor

                    data[k] = Actor(type(self.actors[k]), self.address, k, worker=self)

        msg = {"status": "OK", "data": {k: to_serialize(v) for k, v in data.items()}}
        nbytes = {k: self.tasks[k].nbytes for k in data if k in self.tasks}
        stop = time()
        if self.digests is not None:
            self.digests["get-data-load-duration"].add(stop - start)
        start = time()

        try:
            compressed = await comm.write(msg, serializers=serializers)
            response = await comm.read(deserializers=serializers)
            assert response == "OK", response
        except OSError:
            logger.exception(
                "failed during get data with %s -> %s", self.address, who, exc_info=True
            )
            comm.abort()
            raise
        finally:
            self.outgoing_current_count -= 1
        stop = time()
        if self.digests is not None:
            self.digests["get-data-send-duration"].add(stop - start)

        total_bytes = sum(filter(None, nbytes.values()))

        self.outgoing_count += 1
        duration = (stop - start) or 0.5  # windows
        self.outgoing_transfer_log.append(
            {
                "start": start + self.scheduler_delay,
                "stop": stop + self.scheduler_delay,
                "middle": (start + stop) / 2,
                "duration": duration,
                "who": who,
                "keys": nbytes,
                "total": total_bytes,
                "compressed": compressed,
                "bandwidth": total_bytes / duration,
            }
        )

        return Status.dont_reply

    ###################
    # Local Execution #
    ###################

    def update_data(
        self, comm=None, data=None, report=True, serializers=None, stimulus_id=None
    ):
        if stimulus_id is None:
            stimulus_id = f"update-data-{time()}"
        recommendations = {}
        scheduler_messages = []
        for key, value in data.items():
            try:
                ts = self.tasks[key]
                recommendations[ts] = ("memory", value)
            except KeyError:
                self.tasks[key] = ts = TaskState(key)
                recs, smsgs = self._put_key_in_memory(
                    ts, value, stimulus_id=stimulus_id
                )
                recommendations.update(recs)
                scheduler_messages += smsgs
                ts.priority = None
                ts.duration = None

            self.log.append((key, "receive-from-scatter"))

        if report:
            scheduler_messages.append(
                {"op": "add-keys", "keys": list(data), "stimulus_id": stimulus_id}
            )

        self.transitions(recommendations, stimulus_id=stimulus_id)
        for msg in scheduler_messages:
            self.batched_stream.send(msg)
        return {"nbytes": {k: sizeof(v) for k, v in data.items()}, "status": "OK"}

    def handle_free_keys(self, comm=None, keys=None, stimulus_id=None):
        """
        Handler to be called by the scheduler.

        The given keys are no longer referred to and required by the scheduler.
        The worker is now allowed to release the key, if applicable.

        This does not guarantee that the memory is released since the worker may
        still decide to hold on to the data and task since it is required by an
        upstream dependency.
        """
        self.log.append(("free-keys", keys, stimulus_id))
        recommendations = {}
        for key in keys:
            ts = self.tasks.get(key)
            if ts:
                recommendations[ts] = "released" if ts.dependents else "forgotten"

        self.transitions(recommendations, stimulus_id=stimulus_id)

    def handle_remove_replicas(self, keys, stimulus_id):
        """Stream handler notifying the worker that it might be holding unreferenced,
        superfluous data.

        This should not actually happen during ordinary operations and is only intended
        to correct any erroneous state. An example where this is necessary is if a
        worker fetches data for a downstream task but that task is released before the
        data arrives. In this case, the scheduler will notify the worker that it may be
        holding this unnecessary data, if the worker hasn't released the data itself,
        already.

        This handler does not guarantee the task nor the data to be actually
        released but only asks the worker to release the data on a best effort
        guarantee. This protects from race conditions where the given keys may
        already have been rescheduled for compute in which case the compute
        would win and this handler is ignored.

        For stronger guarantees, see handler free_keys
        """
        self.log.append(("remove-replicas", keys, stimulus_id))
        recommendations = {}

        rejected = []
        for key in keys:
            ts = self.tasks.get(key)
            if ts is None or ts.state != "memory":
                continue
            if not ts.is_protected():
                self.log.append((ts.key, "remove-replica-confirmed", stimulus_id))
                recommendations[ts] = "released" if ts.dependents else "forgotten"
            else:
                rejected.append(key)

        if rejected:
            self.log.append(("remove-replica-rejected", rejected, stimulus_id))
            self.batched_stream.send(
                {"op": "add-keys", "keys": rejected, "stimulus_id": stimulus_id}
            )

        self.transitions(recommendations=recommendations, stimulus_id=stimulus_id)

        return "OK"

    async def set_resources(self, **resources):
        for r, quantity in resources.items():
            if r in self.total_resources:
                self.available_resources[r] += quantity - self.total_resources[r]
            else:
                self.available_resources[r] = quantity
            self.total_resources[r] = quantity

        await retry_operation(
            self.scheduler.set_resources,
            resources=self.total_resources,
            worker=self.contact_address,
        )

    ###################
    # Task Management #
    ###################

    def handle_cancel_compute(self, key, reason):
        """
        Cancel a task on a best effort basis. This is only possible while a task
        is in state `waiting` or `ready`.
        Nothing will happen otherwise.
        """
        ts = self.tasks.get(key)
        if ts and ts.state in READY | {"waiting"}:
            self.log.append((key, "cancel-compute", reason))
            ts.scheduler_holds_ref = False
            # All possible dependents of TS should not be in state Processing on
            # scheduler side and therefore should not be assigned to a worker,
            # yet.
            assert not ts.dependents
            self.transition(ts, "released", stimulus_id=reason)

    def handle_acquire_replicas(
        self, comm=None, keys=None, priorities=None, who_has=None, stimulus_id=None
    ):
        recommendations = {}
        scheduler_msgs = []
        for k in keys:
            ts = self.ensure_task_exists(
                k,
                stimulus_id=stimulus_id,
                priority=priorities[k],
            )
            if ts.state != "memory":
                recommendations[ts] = "fetch"

        self.update_who_has(who_has, stimulus_id=stimulus_id)

        for msg in scheduler_msgs:
            self.batched_stream.send(msg)
        self.transitions(recommendations, stimulus_id=stimulus_id)

    def ensure_task_exists(
        self, key: str, priority: tuple, stimulus_id: str
    ) -> TaskState:
        try:
            ts = self.tasks[key]
            logger.debug(
                "Data task already known %s", {"task": ts, "stimulus_id": stimulus_id}
            )
        except KeyError:
            self.tasks[key] = ts = TaskState(key)

        self.log.append((key, "ensure-task-exists", ts.state, stimulus_id, time()))
        ts.priority = ts.priority or priority
        return ts

    def handle_compute_task(
        self,
        *,
        key,
        function=None,
        args=None,
        kwargs=None,
        task=no_value,
        who_has=None,
        nbytes=None,
        priority=None,
        duration=None,
        resource_restrictions=None,
        actor=False,
        annotations=None,
        stimulus_id=None,
    ):
        self.log.append((key, "compute-task", stimulus_id, time()))
        try:
            ts = self.tasks[key]
            logger.debug(
                "Asked to compute an already known task %s",
                {"task": ts, "stimulus_id": stimulus_id},
            )
        except KeyError:
            self.tasks[key] = ts = TaskState(key)

        ts.runspec = SerializedTask(function, args, kwargs, task)

        if priority is not None:
            priority = tuple(priority) + (self.generation,)
            self.generation -= 1

        if actor:
            self.actors[ts.key] = None

        ts.exception = None
        ts.traceback = None
        ts.exception_text = ""
        ts.traceback_text = ""
        ts.priority = priority
        ts.duration = duration
        if resource_restrictions:
            ts.resource_restrictions = resource_restrictions
        ts.annotations = annotations

        recommendations = {}
        scheduler_msgs = []
        for dependency in who_has:
            dep_ts = self.ensure_task_exists(
                key=dependency,
                stimulus_id=stimulus_id,
                priority=priority,
            )

            # link up to child / parents
            ts.dependencies.add(dep_ts)
            dep_ts.dependents.add(ts)

        if ts.state in READY | {"executing", "waiting", "resumed"}:
            pass
        elif ts.state == "memory":
            recommendations[ts] = "memory"
            scheduler_msgs.append(self.get_task_state_for_scheduler(ts))
        elif ts.state in {
            "released",
            "fetch",
            "flight",
            "missing",
            "cancelled",
            "error",
        }:
            recommendations[ts] = "waiting"
        else:
            raise RuntimeError(f"Unexpected task state encountered {ts} {stimulus_id}")

        for msg in scheduler_msgs:
            self.batched_stream.send(msg)
        self.transitions(recommendations, stimulus_id=stimulus_id)

        # We received new info, that's great but not related to the compute-task
        # instruction
        self.update_who_has(who_has, stimulus_id=stimulus_id)
        if nbytes is not None:
            for key, value in nbytes.items():
                self.tasks[key].nbytes = value

    def transition_missing_fetch(self, ts, *, stimulus_id):
        self._missing_dep_flight.discard(ts)
        ts.state = "fetch"
        ts.done = False
        heapq.heappush(self.data_needed, (ts.priority, ts.key))
        return {}, []

    def transition_missing_released(self, ts, *, stimulus_id):
        self._missing_dep_flight.discard(ts)
        recommendations = self.release_key(ts.key, reason="missing->released")
        assert ts.key in self.tasks
        return recommendations, []

    def transition_fetch_missing(self, ts, *, stimulus_id):
        # handle_missing will append to self.data_needed if new workers are found
        ts.state = "missing"
        self._missing_dep_flight.add(ts)
        return {}, []

    def transition_released_fetch(self, ts, *, stimulus_id):
        for w in ts.who_has:
            self.pending_data_per_worker[w].append(ts.key)
        ts.state = "fetch"
        ts.done = False
        heapq.heappush(self.data_needed, (ts.priority, ts.key))
        return {}, []

    def transition_generic_released(self, ts, *, stimulus_id):
        recs = self.release_key(ts.key, reason=stimulus_id)
        return recs, []

    def transition_released_waiting(self, ts, *, stimulus_id):
        if self.validate:
            assert ts.state == "released"
            assert all(d.key in self.tasks for d in ts.dependencies)

        recommendations = {}
        ts.waiting_for_data.clear()
        for dep_ts in ts.dependencies:
            if not dep_ts.state == "memory":
                ts.waiting_for_data.add(dep_ts)
                dep_ts.waiters.add(ts)
                if dep_ts.state not in {"fetch", "flight"}:
                    recommendations[dep_ts] = "fetch"

        if ts.waiting_for_data:
            self.waiting_for_data_count += 1
        elif ts.resource_restrictions:
            recommendations[ts] = "constrained"
        else:
            recommendations[ts] = "ready"

        ts.state = "waiting"
        return recommendations, []

    def transition_fetch_flight(self, ts, worker, *, stimulus_id):
        if self.validate:
            assert ts.state == "fetch"
            assert ts.who_has
            assert ts.key not in self.data_needed

        ts.done = False
        ts.state = "flight"
        ts.coming_from = worker
        self._in_flight_tasks.add(ts)
        return {}, []

    def transition_memory_released(self, ts, *, stimulus_id):
        recs = self.release_key(ts.key, reason=stimulus_id)
        smsgs = [{"op": "release-worker-data", "key": ts.key}]
        return recs, smsgs

    def transition_waiting_constrained(self, ts, *, stimulus_id):
        if self.validate:
            assert ts.state == "waiting"
            assert not ts.waiting_for_data
            assert all(
                dep.key in self.data or dep.key in self.actors
                for dep in ts.dependencies
            )
            assert all(dep.state == "memory" for dep in ts.dependencies)
            assert ts.key not in self.ready
        ts.state = "constrained"
        self.constrained.append(ts.key)
        return {}, []

    def transition_long_running_rescheduled(self, ts, *, stimulus_id):
        recs = {ts: "released"}
        smsgs = [{"op": "reschedule", "key": ts.key, "worker": self.address}]
        return recs, smsgs

    def transition_executing_rescheduled(self, ts, *, stimulus_id):
        for resource, quantity in ts.resource_restrictions.items():
            self.available_resources[resource] += quantity
        self._executing.discard(ts)

        recs = {ts: "released"}
        smsgs = [{"op": "reschedule", "key": ts.key, "worker": self.address}]
        return recs, smsgs

    def transition_waiting_ready(self, ts, *, stimulus_id):
        if self.validate:
            assert ts.state == "waiting"
            assert ts.key not in self.ready
            assert not ts.waiting_for_data
            for dep in ts.dependencies:
                assert dep.key in self.data or dep.key in self.actors
                assert dep.state == "memory"

        ts.state = "ready"
        heapq.heappush(self.ready, (ts.priority, ts.key))

        return {}, []

    def transition_generic_error(
        self, ts, exception, traceback, exception_text, traceback_text, *, stimulus_id
    ):
        ts.exception = exception
        ts.traceback = traceback
        ts.exception_text = exception_text
        ts.traceback_text = traceback_text
        smsgs = [self.get_task_state_for_scheduler(ts)]
        ts.state = "error"
        return {}, smsgs

    def transition_executing_error(
        self, ts, exception, traceback, exception_text, traceback_text, *, stimulus_id
    ):
        for resource, quantity in ts.resource_restrictions.items():
            self.available_resources[resource] += quantity
        self._executing.discard(ts)
        return self.transition_generic_error(
            ts,
            exception,
            traceback,
            exception_text,
            traceback_text,
            stimulus_id=stimulus_id,
        )

    def transition_rescheduled_next(self, ts, *, stimulus_id):
        next_state = ts._next
        recs = self.release_key(ts.key, reason=stimulus_id)
        recs[ts] = next_state
        return recs, []

    def transition_cancelled_fetch(self, ts, *, stimulus_id):
        if ts.done:
            return {ts: "released"}, []
        elif ts._previous == "flight":
            ts.state = ts._previous
            return {}, []
        else:
            assert ts._previous == "executing"
            return {ts: ("resumed", "fetch")}, []

    def transition_cancelled_resumed(self, ts, next, *, stimulus_id):
        ts._next = next
        ts.state = "resumed"
        return {}, []

    def transition_cancelled_waiting(self, ts, *, stimulus_id):
        if ts.done:
            return {ts: "released"}, []
        elif ts._previous == "executing":
            ts.state = ts._previous
            return {}, []
        else:
            assert ts._previous == "flight"
            return {ts: ("resumed", "waiting")}, []

    def transition_cancelled_forgotten(self, ts, *, stimulus_id):
        ts._next = "forgotten"
        if not ts.done:
            return {}, []
        return {ts: "released"}, []

    def transition_cancelled_released(self, ts, *, stimulus_id):
        if not ts.done:
            ts._next = "released"
            return {}, []
        next_state = ts._next
        self._executing.discard(ts)
        self._in_flight_tasks.discard(ts)

        for resource, quantity in ts.resource_restrictions.items():
            self.available_resources[resource] += quantity
        recommendations = self.release_key(ts.key, reason=stimulus_id)
        recommendations[ts] = next_state or "released"
        return recommendations, []

    def transition_executing_released(self, ts, *, stimulus_id):
        ts._previous = ts.state
        # See https://github.com/dask/distributed/pull/5046#discussion_r685093940
        ts.state = "cancelled"
        ts.done = False

        if self.interruptor:
            th = [th for th, k in self.active_threads.items() if k == ts.key]
            if th:
                logger.info("Interrupting thread %i for task %s", th[0], ts.key)
                self.executor.interrupt(th[0])

        return {}, []

    def transition_long_running_memory(self, ts, value=no_value, *, stimulus_id):
        self.executed_count += 1
        return self.transition_generic_memory(ts, value=value, stimulus_id=stimulus_id)

    def transition_generic_memory(self, ts, value=no_value, *, stimulus_id):
        if value is no_value and ts.key not in self.data:
            raise RuntimeError(
                f"Tried to transition task {ts} to `memory` without data available"
            )

        if ts.resource_restrictions is not None:
            for resource, quantity in ts.resource_restrictions.items():
                self.available_resources[resource] += quantity

        self._executing.discard(ts)
        self._in_flight_tasks.discard(ts)
        ts.coming_from = None

        recs, smsgs = self._put_key_in_memory(ts, value, stimulus_id=stimulus_id)
        smsgs.append(self.get_task_state_for_scheduler(ts))
        return recs, smsgs

    def transition_executing_memory(self, ts, value=no_value, *, stimulus_id):
        if self.validate:
            assert ts.state == "executing" or ts.key in self.long_running
            assert not ts.waiting_for_data
            assert ts.key not in self.ready

        self._executing.discard(ts)
        self.executed_count += 1
        return self.transition_generic_memory(ts, value=value, stimulus_id=stimulus_id)

    def transition_constrained_released(self, ts, *, stimulus_id):
        recs = self.release_key(ts.key, reason=stimulus_id)
        return recs, []

    def transition_constrained_executing(self, ts, *, stimulus_id):
        if self.validate:
            assert not ts.waiting_for_data
            assert ts.key not in self.data
            assert ts.state in READY
            assert ts.key not in self.ready
            for dep in ts.dependencies:
                assert dep.key in self.data or dep.key in self.actors

        for resource, quantity in ts.resource_restrictions.items():
            self.available_resources[resource] -= quantity
        ts.state = "executing"
        self._executing.add(ts)
        self.loop.add_callback(self.execute, ts.key, stimulus_id=stimulus_id)
        return {}, []

    def transition_ready_executing(self, ts, *, stimulus_id):
        if self.validate:
            assert not ts.waiting_for_data
            assert ts.key not in self.data
            assert ts.state in READY
            assert ts.key not in self.ready
            assert all(
                dep.key in self.data or dep.key in self.actors
                for dep in ts.dependencies
            )

        ts.state = "executing"
        self._executing.add(ts)
        self.loop.add_callback(self.execute, ts.key, stimulus_id=stimulus_id)
        return {}, []

    def transition_flight_fetch(self, ts, *, stimulus_id):
        self._in_flight_tasks.discard(ts)
        ts.coming_from = None

        for w in ts.who_has:
            self.pending_data_per_worker[w].append(ts.key)
        ts.state = "fetch"
        ts.done = False
        heapq.heappush(self.data_needed, (ts.priority, ts.key))

        return {}, []

    def transition_flight_error(
        self, ts, exception, traceback, exception_text, traceback_text, *, stimulus_id
    ):
        self._in_flight_tasks.discard(ts)
        ts.coming_from = None
        return self.transition_generic_error(
            ts,
            exception,
            traceback,
            exception_text,
            traceback_text,
            stimulus_id=stimulus_id,
        )

    def transition_flight_released(self, ts, *, stimulus_id):
        ts._previous = "flight"
        # See https://github.com/dask/distributed/pull/5046#discussion_r685093940
        ts.state = "cancelled"
        return {}, []

    def transition_cancelled_memory(self, ts, value, *, stimulus_id):
        return {ts: ts._next}, []

    def transition_executing_long_running(self, ts, compute_duration, *, stimulus_id):
        ts.state = "long-running"
        self._executing.discard(ts)
        self.long_running.add(ts.key)
        smsgs = [
            {
                "op": "long-running",
                "key": ts.key,
                "compute_duration": compute_duration,
            }
        ]

        self.io_loop.add_callback(self.ensure_computing)
        return {}, smsgs

    def transition_released_memory(self, ts, value, *, stimulus_id):
        recs, smsgs = self._put_key_in_memory(ts, value, stimulus_id=stimulus_id)
        smsgs.append({"op": "add-keys", "keys": [ts.key], "stimulus_id": stimulus_id})
        return recs, smsgs

    def transition_flight_memory(self, ts, value, *, stimulus_id):
        self._in_flight_tasks.discard(ts)
        ts.coming_from = None
        recs, smsgs = self._put_key_in_memory(ts, value, stimulus_id=stimulus_id)
        smsgs.append({"op": "add-keys", "keys": [ts.key], "stimulus_id": stimulus_id})
        return recs, smsgs

    def transition_released_forgotten(self, ts, *, stimulus_id):
        recommendations = {}
        # Dependents _should_ be released by the scheduler before this
        if self.validate:
            assert not any(d.state != "forgotten" for d in ts.dependents)
        for dep in ts.dependencies:
            dep.dependents.discard(ts)
            if dep.state == "released" and not dep.dependents:
                recommendations[dep] = "forgotten"

        # Mark state as forgotten in case it is still referenced
        ts.state = "forgotten"
        self.tasks.pop(ts.key, None)
        return recommendations, []

    def _transition(self, ts, finish, *args, stimulus_id, **kwargs):
        if isinstance(finish, tuple):
            # the concatenated transition path might need to access the tuple
            assert not args
            finish, *args = finish

        if ts is None or ts.state == finish:
            return {}, []

        start = ts.state
        func = self._transitions_table.get((start, finish))

        if func is not None:
            self._transition_counter += 1
            recs, smsgs = func(ts, *args, stimulus_id=stimulus_id, **kwargs)
            self._notify_plugins("transition", ts.key, start, finish, **kwargs)

        elif "released" not in (start, finish):
            # start -> "released" -> finish
            try:
                recs, smsgs = self._transition(ts, "released", stimulus_id=stimulus_id)
                v = recs.get(ts, (finish, *args))
                if isinstance(v, tuple):
                    v_state, *v_args = v
                else:
                    v_state, v_args = v, ()
                b_recs, b_smsgs = self._transition(
                    ts, v_state, *v_args, stimulus_id=stimulus_id
                )
                recs.update(b_recs)
                smsgs += b_smsgs
            except InvalidTransition:
                raise InvalidTransition(
                    f"Impossible transition from {start} to {finish} for {ts.key}"
                ) from None

        else:
            raise InvalidTransition(
                f"Impossible transition from {start} to {finish} for {ts.key}"
            )

        self.log.append(
            (
                ts.key,
                start,
                ts.state,
                {ts.key: new for ts, new in recs.items()},
                stimulus_id,
                time(),
            )
        )
        return recs, smsgs

    def transition(self, ts, finish: str, *, stimulus_id, **kwargs):
        """Transition a key from its current state to the finish state

        Examples
        --------
        >>> self.transition('x', 'waiting')
        {'x': 'processing'}

        Returns
        -------
        Dictionary of recommendations for future transitions

        See Also
        --------
        Scheduler.transitions: transitive version of this function
        """
        recs, smsgs = self._transition(ts, finish, stimulus_id=stimulus_id, **kwargs)
        for msg in smsgs:
            self.batched_stream.send(msg)
        self.transitions(recs, stimulus_id=stimulus_id)

    def transitions(self, recommendations: dict, *, stimulus_id):
        """Process transitions until none are left

        This includes feedback from previous transitions and continues until we
        reach a steady state
        """
        smsgs = []

        remaining_recs = recommendations.copy()
        tasks = set()
        while remaining_recs:
            ts, finish = remaining_recs.popitem()
            tasks.add(ts)
            a_recs, a_smsgs = self._transition(ts, finish, stimulus_id=stimulus_id)
            remaining_recs.update(a_recs)
            smsgs += a_smsgs

        if self.validate:
            # Full state validation is very expensive
            for ts in tasks:
                self.validate_task(ts)

        if not self.batched_stream.closed():
            for msg in smsgs:
                self.batched_stream.send(msg)
        else:
            logger.debug(
                "BatchedSend closed while transitioning tasks. %d tasks not sent.",
                len(smsgs),
            )

    def maybe_transition_long_running(self, ts, *, stimulus_id, compute_duration=None):
        if ts.state == "executing":
            self.transition(
                ts,
                "long-running",
                compute_duration=compute_duration,
                stimulus_id=stimulus_id,
            )
            assert ts.state == "long-running"

    def stateof(self, key):
        ts = self.tasks[key]
        return {
            "executing": ts.state == "executing",
            "waiting_for_data": bool(ts.waiting_for_data),
            "heap": key in pluck(1, self.ready),
            "data": key in self.data,
        }

    def story(self, *keys):
        keys = [key.key if isinstance(key, TaskState) else key for key in keys]
        return [
            msg
            for msg in self.log
            if any(key in msg for key in keys)
            or any(
                key in c
                for key in keys
                for c in msg
                if isinstance(c, (tuple, list, set))
            )
        ]

    def ensure_communicating(self):
        stimulus_id = f"ensure-communicating-{time()}"
        skipped_worker_in_flight = []

        while self.data_needed and (
            len(self.in_flight_workers) < self.total_out_connections
            or self.comm_nbytes < self.comm_threshold_bytes
        ):
            logger.debug(
                "Ensure communicating. Pending: %d. Connections: %d/%d",
                len(self.data_needed),
                len(self.in_flight_workers),
                self.total_out_connections,
            )

            _, key = heapq.heappop(self.data_needed)

            try:
                ts = self.tasks[key]
            except KeyError:
                continue

            if ts.state != "fetch":
                continue

            if not ts.who_has:
                self.transition(ts, "missing", stimulus_id=stimulus_id)
                continue

            workers = [w for w in ts.who_has if w not in self.in_flight_workers]
            if not workers:
                skipped_worker_in_flight.append((ts.priority, ts.key))
                continue

            host = get_address_host(self.address)
            local = [w for w in workers if get_address_host(w) == host]
            if local:
                worker = random.choice(local)
            else:
                worker = random.choice(list(workers))
            assert worker != self.address

            to_gather, total_nbytes = self.select_keys_for_gather(worker, ts.key)

            self.log.append(
                ("gather-dependencies", worker, to_gather, stimulus_id, time())
            )

            self.comm_nbytes += total_nbytes
            self.in_flight_workers[worker] = to_gather
            recommendations = {self.tasks[d]: ("flight", worker) for d in to_gather}
            self.transitions(recommendations=recommendations, stimulus_id=stimulus_id)

            self.loop.add_callback(
                self.gather_dep,
                worker=worker,
                to_gather=to_gather,
                total_nbytes=total_nbytes,
                stimulus_id=stimulus_id,
            )

        for el in skipped_worker_in_flight:
            heapq.heappush(self.data_needed, el)

    def get_task_state_for_scheduler(self, ts):
        if ts.key in self.data or self.actors.get(ts.key):
            typ = ts.type
            if ts.nbytes is None or typ is None:
                try:
                    value = self.data[ts.key]
                except KeyError:
                    value = self.actors[ts.key]
                ts.nbytes = sizeof(value)
                typ = ts.type = type(value)
                del value
            try:
                typ_serialized = dumps_function(typ)
            except PicklingError:
                # Some types fail pickling (example: _thread.lock objects),
                # send their name as a best effort.
                typ_serialized = pickle.dumps(typ.__name__, protocol=4)
            d = {
                "op": "task-finished",
                "status": "OK",
                "key": ts.key,
                "nbytes": ts.nbytes,
                "thread": self.threads.get(ts.key),
                "type": typ_serialized,
                "typename": typename(typ),
                "metadata": ts.metadata,
            }
        elif ts.exception is not None:
            d = {
                "op": "task-erred",
                "status": "error",
                "key": ts.key,
                "thread": self.threads.get(ts.key),
                "exception": ts.exception,
                "traceback": ts.traceback,
                "exception_text": ts.exception_text,
                "traceback_text": ts.traceback_text,
            }
        else:
            logger.error("Key not ready to send to worker, %s: %s", ts.key, ts.state)
            return None
        if ts.startstops:
            d["startstops"] = ts.startstops
        return d

    def _put_key_in_memory(self, ts, value, *, stimulus_id):
        if ts.key in self.data:
            ts.state = "memory"
            return {}, []

        recommendations = {}
        scheduler_messages = []
        if ts.key in self.actors:
            self.actors[ts.key] = value
        else:
            start = time()
            try:
                self.data[ts.key] = value
            except Exception as e:
                msg = error_message(e)
                ts.exception = msg["exception"]
                ts.traceback = msg["traceback"]
                recommendations[ts] = ("error", msg["exception"], msg["traceback"])
                return recommendations, []
            stop = time()
            if stop - start > 0.020:
                ts.startstops.append(
                    {"action": "disk-write", "start": start, "stop": stop}
                )

        ts.state = "memory"
        if ts.nbytes is None:
            ts.nbytes = sizeof(value)

        ts.type = type(value)

        for dep in ts.dependents:
            dep.waiting_for_data.discard(ts)
            if not dep.waiting_for_data and dep.state == "waiting":
                self.waiting_for_data_count -= 1
                recommendations[dep] = "ready"

        self.log.append((ts.key, "put-in-memory", stimulus_id, time()))
        return recommendations, scheduler_messages

    def select_keys_for_gather(self, worker, dep):
        assert isinstance(dep, str)
        deps = {dep}

        total_bytes = self.tasks[dep].get_nbytes()
        L = self.pending_data_per_worker[worker]

        while L:
            d = L.popleft()
            ts = self.tasks.get(d)
            if ts is None or ts.state != "fetch":
                continue
            if total_bytes + ts.get_nbytes() > self.target_message_size:
                break
            deps.add(d)
            total_bytes += ts.get_nbytes()

        return deps, total_bytes

    @property
    def total_comm_bytes(self):
        warnings.warn(
            "The attribute `Worker.total_comm_bytes` has been renamed to `comm_threshold_bytes`. "
            "Future versions will only support the new name.",
            DeprecationWarning,
        )
        return self.comm_threshold_bytes

    def _filter_deps_for_fetch(
        self, to_gather_keys: Iterable[str]
    ) -> tuple[set[str], set[str], TaskState | None]:
        """Filter a list of keys before scheduling coroutines to fetch data from workers.

        Returns
        -------
        in_flight_keys:
            The subset of keys in to_gather_keys in state `flight`
        cancelled_keys:
            The subset of tasks in to_gather_keys in state `cancelled`
        cause:
            The task to attach startstops of this transfer to
        """
        in_flight_tasks: set[TaskState] = set()
        cancelled_keys: set[str] = set()
        for key in to_gather_keys:
            ts = self.tasks.get(key)
            if ts is None:
                continue
            if ts.state in ("flight", "resumed"):
                in_flight_tasks.add(ts)
            elif ts.state == "cancelled":
                cancelled_keys.add(key)
            else:
                raise RuntimeError(
                    f"Task {ts.key} found in illegal state {ts.state}. "
                    "Only states `flight`, `resumed` and `cancelled` possible."
                )

        # For diagnostics we want to attach the transfer to a single task. this
        # task is typically the next to be executed but since we're fetching
        # tasks for potentially many dependents, an exact match is not possible.
        # If there are no dependents, this is a pure replica fetch
        cause = None
        for ts in in_flight_tasks:
            if ts.dependents:
                cause = next(iter(ts.dependents))
                break
            else:
                cause = ts
        in_flight_keys = {ts.key for ts in in_flight_tasks}
        return in_flight_keys, cancelled_keys, cause

    def _update_metrics_received_data(
        self, start: float, stop: float, data: dict, cause: TaskState, worker: str
    ) -> None:

        total_bytes = sum(self.tasks[key].get_nbytes() for key in data)

        cause.startstops.append(
            {
                "action": "transfer",
                "start": start + self.scheduler_delay,
                "stop": stop + self.scheduler_delay,
                "source": worker,
            }
        )
        duration = (stop - start) or 0.010
        bandwidth = total_bytes / duration
        self.incoming_transfer_log.append(
            {
                "start": start + self.scheduler_delay,
                "stop": stop + self.scheduler_delay,
                "middle": (start + stop) / 2.0 + self.scheduler_delay,
                "duration": duration,
                "keys": {key: self.tasks[key].nbytes for key in data},
                "total": total_bytes,
                "bandwidth": bandwidth,
                "who": worker,
            }
        )
        if total_bytes > 1_000_000:
            self.bandwidth = self.bandwidth * 0.95 + bandwidth * 0.05
            bw, cnt = self.bandwidth_workers[worker]
            self.bandwidth_workers[worker] = (bw + bandwidth, cnt + 1)

            types = set(map(type, data.values()))
            if len(types) == 1:
                [typ] = types
                bw, cnt = self.bandwidth_types[typ]
                self.bandwidth_types[typ] = (bw + bandwidth, cnt + 1)

        if self.digests is not None:
            self.digests["transfer-bandwidth"].add(total_bytes / duration)
            self.digests["transfer-duration"].add(duration)
        self.counters["transfer-count"].add(len(data))
        self.incoming_count += 1

    async def gather_dep(
        self,
        worker: str,
        to_gather: Iterable[str],
        total_nbytes: int,
        *,
        stimulus_id,
    ):
        """Gather dependencies for a task from a worker who has them

        Parameters
        ----------
        worker : str
            Address of worker to gather dependencies from
        to_gather : list
            Keys of dependencies to gather from worker -- this is not
            necessarily equivalent to the full list of dependencies of ``dep``
            as some dependencies may already be present on this worker.
        total_nbytes : int
            Total number of bytes for all the dependencies in to_gather combined
        """
        if self.status not in RUNNING:
            return

        with log_errors():
            response = {}
            to_gather_keys: set[str] = set()
            cancelled_keys: set[str] = set()
            try:
                to_gather_keys, cancelled_keys, cause = self._filter_deps_for_fetch(
                    to_gather
                )

                if not to_gather_keys:
                    self.log.append(
                        ("nothing-to-gather", worker, to_gather, stimulus_id)
                    )
                    return

                assert cause
                # Keep namespace clean since this func is long and has many
                # dep*, *ts* variables
                del to_gather

                self.log.append(
                    ("request-dep", worker, to_gather_keys, stimulus_id, time())
                )
                logger.debug(
                    "Request %d keys for task %s from %s",
                    len(to_gather_keys),
                    cause,
                    worker,
                )

                start = time()
                response = await get_data_from_worker(
                    self.rpc, to_gather_keys, worker, who=self.address
                )
                stop = time()
                if response["status"] == "busy":
                    return

                self._update_metrics_received_data(
                    start=start,
                    stop=stop,
                    data=response["data"],
                    cause=cause,
                    worker=worker,
                )
                self.log.append(
                    ("receive-dep", worker, set(response["data"]), stimulus_id, time())
                )

            except OSError:
                logger.exception("Worker stream died during communication: %s", worker)
                has_what = self.has_what.pop(worker)
                self.pending_data_per_worker.pop(worker)
                self.log.append(
                    ("receive-dep-failed", worker, has_what, stimulus_id, time())
                )
                for d in has_what:
                    ts = self.tasks[d]
                    ts.who_has.remove(worker)

            except Exception as e:
                logger.exception(e)
                if self.batched_stream and LOG_PDB:
                    import pdb

                    pdb.set_trace()
                raise
            finally:
                self.comm_nbytes -= total_nbytes
                busy = response.get("status", "") == "busy"
                data = response.get("data", {})

                if busy:
                    self.log.append(
                        ("busy-gather", worker, to_gather_keys, stimulus_id, time())
                    )

                recommendations: dict[TaskState, str | tuple] = {}

                for d in self.in_flight_workers.pop(worker):
                    ts = self.tasks[d]
                    ts.done = True
                    if d in cancelled_keys:
                        recommendations[ts] = "released"
                    elif d in data:
                        recommendations[ts] = ("memory", data[d])
                    elif busy:
                        recommendations[ts] = "fetch"
                    else:
                        ts.who_has.discard(worker)
                        self.has_what[worker].discard(ts.key)
                        self.log.append((d, "missing-dep"))
                        self.batched_stream.send(
                            {"op": "missing-data", "errant_worker": worker, "key": d}
                        )
                        recommendations[ts] = "fetch"
                del data, response
                self.transitions(
                    recommendations=recommendations, stimulus_id=stimulus_id
                )
                self.ensure_computing()

                if not busy:
                    self.repetitively_busy = 0
                else:
                    # Exponential backoff to avoid hammering scheduler/worker
                    self.repetitively_busy += 1
                    await asyncio.sleep(0.100 * 1.5 ** self.repetitively_busy)

                    await self.query_who_has(*to_gather_keys, stimulus_id=stimulus_id)

                self.ensure_communicating()

    async def find_missing(self):
        with log_errors():
            if not self._missing_dep_flight:
                return
            try:
                if self.validate:
                    for ts in self._missing_dep_flight:
                        assert not ts.who_has

                stimulus_id = f"find-missing-{time()}"
                who_has = await retry_operation(
                    self.scheduler.who_has,
                    keys=[ts.key for ts in self._missing_dep_flight],
                )
                who_has = {k: v for k, v in who_has.items() if v}
                self.update_who_has(who_has, stimulus_id=stimulus_id)

            finally:
                # This is quite arbitrary but the heartbeat has scaling implemented
                self.periodic_callbacks[
                    "find-missing"
                ].callback_time = self.periodic_callbacks["heartbeat"].callback_time
                self.ensure_communicating()
                self.ensure_computing()

    async def query_who_has(self, *deps, stimulus_id):
        with log_errors():
            who_has = await retry_operation(self.scheduler.who_has, keys=deps)
            self.update_who_has(who_has, stimulus_id=stimulus_id)
            return who_has

    def update_who_has(self, who_has, *, stimulus_id):
        try:
            recommendations = {}
            for dep, workers in who_has.items():
                if not workers:
                    continue

                if dep in self.tasks:
                    if self.address in workers and self.tasks[dep].state != "memory":
                        logger.debug(
                            "Scheduler claims worker %s holds data for task %s which is not true.",
                            self.name,
                            dep,
                        )
                        # Do not mutate the input dict. That's rude
                        workers = set(workers) - {self.address}
                    dep_ts = self.tasks[dep]
                    dep_ts.who_has.update(workers)

                    if dep_ts.state == "missing":
                        recommendations[dep_ts] = "fetch"

                    for worker in workers:
                        self.has_what[worker].add(dep)
                        if dep_ts.state in ("fetch", "flight", "missing"):
                            self.pending_data_per_worker[worker].append(dep_ts.key)

            self.transitions(recommendations=recommendations, stimulus_id=stimulus_id)
        except Exception as e:
            logger.exception(e)
            if LOG_PDB:
                import pdb

                pdb.set_trace()
            raise

    def handle_steal_request(self, key, stimulus_id):
        # There may be a race condition between stealing and releasing a task.
        # In this case the self.tasks is already cleared. The `None` will be
        # registered as `already-computing` on the other end
        ts = self.tasks.get(key)
        state = ts.state if ts is not None else None

        response = {
            "op": "steal-response",
            "key": key,
            "state": state,
            "stimulus_id": stimulus_id,
        }
        self.batched_stream.send(response)

        if state in READY | {"waiting"}:
            # If task is marked as "constrained" we haven't yet assigned it an
            # `available_resources` to run on, that happens in
            # `transition_constrained_executing`
            self.transition(ts, "forgotten", stimulus_id=stimulus_id)

    def release_key(
        self,
        key: str,
        cause: TaskState | None = None,
        reason: str | None = None,
        report: bool = True,
    ):
        recommendations = {}
        try:
            if self.validate:
                assert not isinstance(key, TaskState)
            ts = self.tasks[key]
            # needed for legacy notification support
            state_before = ts.state
            ts.state = "released"

            logger.debug(
                "Release key %s", {"key": key, "cause": cause, "reason": reason}
            )
            if cause:
                self.log.append((key, "release-key", {"cause": cause}, reason))
            else:
                self.log.append((key, "release-key", reason))
            if key in self.data:
                try:
                    del self.data[key]
                except FileNotFoundError:
                    logger.error("Tried to delete %s but no file found", exc_info=True)
            if key in self.actors:
                del self.actors[key]

            for worker in ts.who_has:
                self.has_what[worker].discard(ts.key)
            ts.who_has.clear()

            if key in self.threads:
                del self.threads[key]

            # task is released but still running - set thread exception
            # whether or not to do this automatically should be configurable
            if ts.resource_restrictions is not None:
                if ts.state == "executing":
                    for resource, quantity in ts.resource_restrictions.items():
                        self.available_resources[resource] += quantity

            for d in ts.dependencies:
                ts.waiting_for_data.discard(d)
                d.waiters.discard(ts)

                if not d.waiters and d.state in {"flight", "fetch", "missing"}:
                    recommendations[d] = "forgotten"

            ts.waiting_for_data.clear()
            ts.nbytes = None
            ts._previous = None
            ts._next = None
            ts.done = False

            self._executing.discard(ts)
            self._in_flight_tasks.discard(ts)

            self._notify_plugins(
                "release_key", key, state_before, cause, reason, report
            )
        except CommClosedError:
            # Batched stream send might raise if it was already closed
            pass
        except Exception as e:
            logger.exception(e)
            if LOG_PDB:
                import pdb

                pdb.set_trace()
            raise

        return recommendations

    ################
    # Execute Task #
    ################

    def run(self, comm, function, args=(), wait=True, kwargs=None):
        return run(self, comm, function=function, args=args, kwargs=kwargs, wait=wait)

    def run_coroutine(self, comm, function, args=(), kwargs=None, wait=True):
        return run(self, comm, function=function, args=args, kwargs=kwargs, wait=wait)

    async def plugin_add(self, comm=None, plugin=None, name=None):
        with log_errors(pdb=False):
            if isinstance(plugin, bytes):
                plugin = pickle.loads(plugin)

            if name is None:
                name = _get_plugin_name(plugin)

            assert name

            if name in self.plugins:
                await self.plugin_remove(comm=comm, name=name)

            self.plugins[name] = plugin

            logger.info("Starting Worker plugin %s" % name)
            if hasattr(plugin, "setup"):
                try:
                    result = plugin.setup(worker=self)
                    if isawaitable(result):
                        result = await result
                except Exception as e:
                    msg = error_message(e)
                    return msg

            return {"status": "OK"}

    async def plugin_remove(self, comm=None, name=None):
        with log_errors(pdb=False):
            logger.info(f"Removing Worker plugin {name}")
            try:
                plugin = self.plugins.pop(name)
                if hasattr(plugin, "teardown"):
                    result = plugin.teardown(worker=self)
                    if isawaitable(result):
                        result = await result
            except Exception as e:
                msg = error_message(e)
                return msg

            return {"status": "OK"}

    async def actor_execute(
        self,
        comm=None,
        actor=None,
        function=None,
        args=(),
        kwargs: dict | None = None,
    ):
        kwargs = kwargs or {}
        separate_thread = kwargs.pop("separate_thread", True)
        key = actor
        actor = self.actors[key]
        func = getattr(actor, function)
        name = key_split(key) + "." + function

        try:
            if iscoroutinefunction(func):
                result = await func(*args, **kwargs)
            elif separate_thread:
                result = await self.loop.run_in_executor(
                    self.executors["actor"],
                    apply_function_actor,
                    func,
                    args,
                    kwargs,
                    self.execution_state,
                    name,
                    self.active_threads,
                    self.active_threads_lock,
                )
            else:
                result = func(*args, **kwargs)
            return {"status": "OK", "result": to_serialize(result)}
        except Exception as ex:
            return {"status": "error", "exception": to_serialize(ex)}

    def actor_attribute(self, comm=None, actor=None, attribute=None):
        try:
            value = getattr(self.actors[actor], attribute)
            return {"status": "OK", "result": to_serialize(value)}
        except Exception as ex:
            return {"status": "error", "exception": to_serialize(ex)}

    def meets_resource_constraints(self, key: str) -> bool:
        ts = self.tasks[key]
        if not ts.resource_restrictions:
            return True
        for resource, needed in ts.resource_restrictions.items():
            if self.available_resources[resource] < needed:
                return False

        return True

    async def _maybe_deserialize_task(self, ts, *, stimulus_id):
        if not isinstance(ts.runspec, SerializedTask):
            return ts.runspec
        try:
            start = time()
            # Offload deserializing large tasks
            if sizeof(ts.runspec) > OFFLOAD_THRESHOLD:
                function, args, kwargs = await offload(_deserialize, *ts.runspec)
            else:
                function, args, kwargs = _deserialize(*ts.runspec)
            stop = time()

            if stop - start > 0.010:
                ts.startstops.append(
                    {"action": "deserialize", "start": start, "stop": stop}
                )
            return function, args, kwargs
        except Exception as e:
            logger.error("Could not deserialize task", exc_info=True)
            self.log.append((ts.key, "deserialize-error"))
            emsg = error_message(e)
            emsg.pop("status")
            self.transition(
                ts,
                "error",
                **emsg,
                stimulus_id=stimulus_id,
            )
            raise

    def ensure_computing(self):
        if self.status == Status.paused:
            return
        try:
            stimulus_id = f"ensure-computing-{time()}"
            while self.constrained and self.executing_count < self.nthreads:
                key = self.constrained[0]
                ts = self.tasks.get(key, None)
                if ts is None or ts.state != "constrained":
                    self.constrained.popleft()
                    continue
                if self.meets_resource_constraints(key):
                    self.constrained.popleft()
                    self.transition(ts, "executing", stimulus_id=stimulus_id)
                else:
                    break
            while self.ready and self.executing_count < self.nthreads:
                priority, key = heapq.heappop(self.ready)
                ts = self.tasks.get(key)
                if ts is None:
                    # It is possible for tasks to be released while still remaining on
                    # `ready` The scheduler might have re-routed to a new worker and
                    # told this worker to release.  If the task has "disappeared" just
                    # continue through the heap
                    continue
                elif ts.key in self.data:
                    self.transition(ts, "memory", stimulus_id=stimulus_id)
                elif ts.state in READY:
                    self.transition(ts, "executing", stimulus_id=stimulus_id)
        except Exception as e:
            logger.exception(e)
            if LOG_PDB:
                import pdb

                pdb.set_trace()
            raise

    async def execute(self, key, *, stimulus_id):
        if self.status in (Status.closing, Status.closed, Status.closing_gracefully):
            return
        if key not in self.tasks:
            return
        ts = self.tasks[key]

        try:
            if ts.state == "cancelled":
                # This might happen if keys are canceled
                logger.debug(
                    "Trying to execute task %s which is not in executing state anymore",
                    ts,
                )
                ts.done = True
                self.transition(ts, "released", stimulus_id=stimulus_id)
                return

            if self.validate:
                assert not ts.waiting_for_data
                assert ts.state == "executing"
                assert ts.runspec is not None

            function, args, kwargs = await self._maybe_deserialize_task(
                ts, stimulus_id=stimulus_id
            )

            args2, kwargs2 = self._prepare_args_for_execution(ts, args, kwargs)

            if ts.annotations is not None and "executor" in ts.annotations:
                executor = ts.annotations["executor"]
            else:
                executor = "default"
            assert executor in self.executors
            assert key == ts.key
            self.active_keys.add(ts.key)

            result: dict
            try:
                e = self.executors[executor]
                ts.start_time = time()
                if iscoroutinefunction(function):
                    result = await apply_function_async(
                        function,
                        args2,
                        kwargs2,
                        self.scheduler_delay,
                    )
                elif "ThreadPoolExecutor" in str(type(e)):
                    result = await self.loop.run_in_executor(
                        e,
                        apply_function,
                        function,
                        args2,
                        kwargs2,
                        self.execution_state,
                        ts.key,
                        self.active_threads,
                        self.active_threads_lock,
                        self.scheduler_delay,
                    )
                else:
                    result = await self.loop.run_in_executor(
                        e,
                        apply_function_simple,
                        function,
                        args2,
                        kwargs2,
                        self.scheduler_delay,
                    )
            finally:
                self.active_keys.discard(ts.key)

            key = ts.key
            # key *must* be still in tasks. Releasing it direclty is forbidden
            # without going through cancelled
            ts = self.tasks.get(key)
            assert ts, self.story(key)
            ts.done = True
            result["key"] = ts.key
            value = result.pop("result", None)
            ts.startstops.append(
                {"action": "compute", "start": result["start"], "stop": result["stop"]}
            )
            self.threads[ts.key] = result["thread"]
            recommendations = {}
            if result["op"] == "task-finished":
                ts.nbytes = result["nbytes"]
                ts.type = result["type"]
                recommendations[ts] = ("memory", value)
                if self.digests is not None:
                    self.digests["task-duration"].add(result["stop"] - result["start"])
            elif isinstance(result.pop("actual-exception"), Reschedule):
                recommendations[ts] = "rescheduled"
            else:
                logger.warning(
                    "Compute Failed\n"
                    "Function:  %s\n"
                    "args:      %s\n"
                    "kwargs:    %s\n"
                    "Exception: %r\n",
                    str(funcname(function))[:1000],
                    convert_args_to_str(args2, max_len=1000),
                    convert_kwargs_to_str(kwargs2, max_len=1000),
                    result["exception_text"],
                )
                recommendations[ts] = (
                    "error",
                    result["exception"],
                    result["traceback"],
                    result["exception_text"],
                    result["traceback_text"],
                )

            self.transitions(recommendations, stimulus_id=stimulus_id)

            logger.debug("Send compute response to scheduler: %s, %s", ts.key, result)

            if self.validate:
                assert ts.state != "executing"
                assert not ts.waiting_for_data

        except Exception as exc:
            assert ts
            logger.error(
                "Exception during execution of task %s.", ts.key, exc_info=True
            )
            emsg = error_message(exc)
            emsg.pop("status")
            self.transition(
                ts,
                "error",
                **emsg,
                stimulus_id=stimulus_id,
            )
        finally:
            self.ensure_computing()
            self.ensure_communicating()

    def _prepare_args_for_execution(self, ts, args, kwargs):
        start = time()
        data = {}
        for dep in ts.dependencies:
            k = dep.key
            try:
                data[k] = self.data[k]
            except KeyError:
                from .actor import Actor  # TODO: create local actor

                data[k] = Actor(type(self.actors[k]), self.address, k, self)
        args2 = pack_data(args, data, key_types=(bytes, str))
        kwargs2 = pack_data(kwargs, data, key_types=(bytes, str))
        stop = time()
        if stop - start > 0.005:
            ts.startstops.append({"action": "disk-read", "start": start, "stop": stop})
            if self.digests is not None:
                self.digests["disk-load-duration"].add(stop - start)
        return args2, kwargs2

    ##################
    # Administrative #
    ##################

    async def memory_monitor(self):
        """Track this process's memory usage and act accordingly

        If we rise above 70% memory use, start dumping data to disk.

        If we rise above 80% memory use, stop execution of new tasks
        """
        if self._memory_monitoring:
            return
        self._memory_monitoring = True
        total = 0

        proc = self.monitor.proc
        memory = proc.memory_info().rss
        frac = memory / self.memory_limit

        def check_pause(memory):
            frac = memory / self.memory_limit
            # Pause worker threads if above 80% memory use
            if self.memory_pause_fraction and frac > self.memory_pause_fraction:
                # Try to free some memory while in paused state
                self._throttled_gc.collect()
                if self.status == Status.running:
                    logger.warning(
                        "Worker is at %d%% memory usage. Pausing worker.  "
                        "Process memory: %s -- Worker memory limit: %s",
                        int(frac * 100),
                        format_bytes(memory),
                        format_bytes(self.memory_limit)
                        if self.memory_limit is not None
                        else "None",
                    )
                    self.status = Status.paused
            elif self.status == Status.paused:
                logger.warning(
                    "Worker is at %d%% memory usage. Resuming worker. "
                    "Process memory: %s -- Worker memory limit: %s",
                    int(frac * 100),
                    format_bytes(memory),
                    format_bytes(self.memory_limit)
                    if self.memory_limit is not None
                    else "None",
                )
                self.status = Status.running
                self.ensure_computing()

        check_pause(memory)
        # Dump data to disk if above 70%
        if self.memory_spill_fraction and frac > self.memory_spill_fraction:
            logger.debug(
                "Worker is at %.0f%% memory usage. Start spilling data to disk.",
                frac * 100,
            )
            start = time()
            target = self.memory_limit * self.memory_target_fraction
            count = 0
            need = memory - target
            while memory > target:
                if not self.data.fast:
                    logger.warning(
                        "Unmanaged memory use is high. This may indicate a memory leak "
                        "or the memory may not be released to the OS; see "
                        "https://distributed.dask.org/en/latest/worker.html#memtrim "
                        "for more information. "
                        "-- Unmanaged memory: %s -- Worker memory limit: %s",
                        format_bytes(memory),
                        format_bytes(self.memory_limit),
                    )
                    break
                k, v, weight = self.data.fast.evict()
                del k, v
                total += weight
                count += 1
                # If the current buffer is filled with a lot of small values,
                # evicting one at a time is very slow and the worker might
                # generate new data faster than it is able to evict. Therefore,
                # only pass on control if we spent at least 0.5s evicting
                if time() - start > 0.5:
                    await asyncio.sleep(0)
                    start = time()
                memory = proc.memory_info().rss
                if total > need and memory > target:
                    # Issue a GC to ensure that the evicted data is actually
                    # freed from memory and taken into account by the monitor
                    # before trying to evict even more data.
                    self._throttled_gc.collect()
                    memory = proc.memory_info().rss
            check_pause(memory)
            if count:
                logger.debug(
                    "Moved %d tasks worth %s to disk",
                    count,
                    format_bytes(total),
                )

        self._memory_monitoring = False
        return total

    def cycle_profile(self):
        now = time() + self.scheduler_delay
        prof, self.profile_recent = self.profile_recent, profile.create()
        self.profile_history.append((now, prof))

        self.profile_keys_history.append((now, dict(self.profile_keys)))
        self.profile_keys.clear()

    def trigger_profile(self):
        """
        Get a frame from all actively computing threads

        Merge these frames into existing profile counts
        """
        if not self.active_threads:  # hope that this is thread-atomic?
            return
        start = time()
        with self.active_threads_lock:
            active_threads = self.active_threads.copy()
        frames = sys._current_frames()
        frames = {ident: frames[ident] for ident in active_threads}
        llframes = {}
        if self.low_level_profiler:
            llframes = {ident: profile.ll_get_stack(ident) for ident in active_threads}
        for ident, frame in frames.items():
            if frame is not None:
                key = key_split(active_threads[ident])
                llframe = llframes.get(ident)

                state = profile.process(
                    frame, True, self.profile_recent, stop="distributed/worker.py"
                )
                profile.llprocess(llframe, None, state)
                profile.process(
                    frame, True, self.profile_keys[key], stop="distributed/worker.py"
                )

        stop = time()
        if self.digests is not None:
            self.digests["profile-duration"].add(stop - start)

    async def get_profile(
        self, comm=None, start=None, stop=None, key=None, server=False
    ):
        now = time() + self.scheduler_delay
        if server:
            history = self.io_loop.profile
        elif key is None:
            history = self.profile_history
        else:
            history = [(t, d[key]) for t, d in self.profile_keys_history if key in d]

        if start is None:
            istart = 0
        else:
            istart = bisect.bisect_left(history, (start,))

        if stop is None:
            istop = None
        else:
            istop = bisect.bisect_right(history, (stop,)) + 1
            if istop >= len(history):
                istop = None  # include end

        if istart == 0 and istop is None:
            history = list(history)
        else:
            iistop = len(history) if istop is None else istop
            history = [history[i] for i in range(istart, iistop)]

        prof = profile.merge(*pluck(1, history))

        if not history:
            return profile.create()

        if istop is None and (start is None or start < now):
            if key is None:
                recent = self.profile_recent
            else:
                recent = self.profile_keys[key]
            prof = profile.merge(prof, recent)

        return prof

    async def get_profile_metadata(self, comm=None, start=0, stop=None):
        add_recent = stop is None
        now = time() + self.scheduler_delay
        stop = stop or now
        start = start or 0
        result = {
            "counts": [
                (t, d["count"]) for t, d in self.profile_history if start < t < stop
            ],
            "keys": [
                (t, {k: d["count"] for k, d in v.items()})
                for t, v in self.profile_keys_history
                if start < t < stop
            ],
        }
        if add_recent:
            result["counts"].append((now, self.profile_recent["count"]))
            result["keys"].append(
                (now, {k: v["count"] for k, v in self.profile_keys.items()})
            )
        return result

    def get_call_stack(self, comm=None, keys=None):
        with self.active_threads_lock:
            frames = sys._current_frames()
            active_threads = self.active_threads.copy()
            frames = {k: frames[ident] for ident, k in active_threads.items()}
        if keys is not None:
            frames = {k: frame for k, frame in frames.items() if k in keys}

        result = {k: profile.call_stack(frame) for k, frame in frames.items()}
        return result

    def _notify_plugins(self, method_name, *args, **kwargs):
        for name, plugin in self.plugins.items():
            if hasattr(plugin, method_name):
                if method_name == "release_key":
                    warnings.warn(
                        "The `WorkerPlugin.release_key` hook is depreacted and will be "
                        "removed in a future version. A similar event can now be "
                        "caught by filtering for a `finish=='released'` event in the "
                        "`WorkerPlugin.transition` hook.",
                        DeprecationWarning,
                    )

                try:
                    getattr(plugin, method_name)(*args, **kwargs)
                except Exception:
                    logger.info(
                        "Plugin '%s' failed with exception", name, exc_info=True
                    )

    ##############
    # Validation #
    ##############

    def validate_task_memory(self, ts):
        assert ts.key in self.data or ts.key in self.actors
        assert isinstance(ts.nbytes, int)
        assert not ts.waiting_for_data
        assert ts.key not in self.ready
        assert ts.state == "memory"

    def validate_task_executing(self, ts):
        assert ts.state == "executing"
        assert ts.runspec is not None
        assert ts.key not in self.data
        assert not ts.waiting_for_data
        for dep in ts.dependencies:
            assert dep.state == "memory", self.story(dep)
            assert dep.key in self.data or dep.key in self.actors

    def validate_task_ready(self, ts):
        assert ts.key in pluck(1, self.ready)
        assert ts.key not in self.data
        assert ts.state != "executing"
        assert not ts.done
        assert not ts.waiting_for_data
        assert all(
            dep.key in self.data or dep.key in self.actors for dep in ts.dependencies
        )

    def validate_task_waiting(self, ts):
        assert ts.key not in self.data
        assert ts.state == "waiting"
        assert not ts.done
        if ts.dependencies and ts.runspec:
            assert not all(dep.key in self.data for dep in ts.dependencies)

    def validate_task_flight(self, ts):
        assert ts.key not in self.data
        assert ts in self._in_flight_tasks
        assert not any(dep.key in self.ready for dep in ts.dependents)
        assert ts.coming_from
        assert ts.coming_from in self.in_flight_workers
        assert ts.key in self.in_flight_workers[ts.coming_from]

    def validate_task_fetch(self, ts):
        assert ts.key not in self.data
        assert self.address not in ts.who_has
        assert not ts.done

        for w in ts.who_has:
            assert ts.key in self.has_what[w]

    def validate_task_missing(self, ts):
        assert ts.key not in self.data
        assert not ts.who_has
        assert not ts.done
        assert not any(ts.key in has_what for has_what in self.has_what.values())
        assert ts.key in self._missing_dep_flight

    def validate_task_cancelled(self, ts):
        assert ts.key not in self.data
        assert ts._previous

    def validate_task_resumed(self, ts):
        assert ts.key not in self.data
        assert ts._next
        assert ts._previous

    def validate_task_released(self, ts):
        assert ts.key not in self.data
        assert not ts._next
        assert not ts._previous
        assert ts not in self._executing
        assert ts not in self._in_flight_tasks
        assert ts not in self._missing_dep_flight
        assert ts not in self._missing_dep_flight
        assert not ts.who_has
        assert not any(ts.key in has_what for has_what in self.has_what.values())
        assert not ts.waiting_for_data
        assert not ts.done
        assert not ts.exception
        assert not ts.traceback

    def validate_task(self, ts):
        try:
            if ts.key in self.tasks:
                assert self.tasks[ts.key] == ts
            if ts.state == "memory":
                self.validate_task_memory(ts)
            elif ts.state == "waiting":
                self.validate_task_waiting(ts)
            elif ts.state == "missing":
                self.validate_task_missing(ts)
            elif ts.state == "cancelled":
                self.validate_task_cancelled(ts)
            elif ts.state == "resumed":
                self.validate_task_resumed(ts)
            elif ts.state == "ready":
                self.validate_task_ready(ts)
            elif ts.state == "executing":
                self.validate_task_executing(ts)
            elif ts.state == "flight":
                self.validate_task_flight(ts)
            elif ts.state == "fetch":
                self.validate_task_fetch(ts)
            elif ts.state == "released":
                self.validate_task_released(ts)
        except Exception as e:
            logger.exception(e)
            if LOG_PDB:
                import pdb

                pdb.set_trace()

            raise AssertionError(
                f"Invalid TaskState encountered for {ts!r}.\nStory:\n{self.story(ts)}\n"
            ) from e

    def validate_state(self):
        if self.status not in RUNNING:
            return
        try:
            assert self.executing_count >= 0
            waiting_for_data_count = 0
            for ts in self.tasks.values():
                assert ts.state is not None
                # check that worker has task
                for worker in ts.who_has:
                    assert ts.key in self.has_what[worker]
                # check that deps have a set state and that dependency<->dependent links
                # are there
                for dep in ts.dependencies:
                    # self.tasks was just a dict of tasks
                    # and this check was originally that the key was in `task_state`
                    # so we may have popped the key out of `self.tasks` but the
                    # dependency can still be in `memory` before GC grabs it...?
                    # Might need better bookkeeping
                    assert dep.state is not None
                    assert ts in dep.dependents, ts
                if ts.waiting_for_data:
                    waiting_for_data_count += 1
                for ts_wait in ts.waiting_for_data:
                    assert ts_wait.key in self.tasks
                    assert (
                        ts_wait.state
                        in READY | {"executing", "flight", "fetch", "missing"}
                        or ts_wait.key in self._missing_dep_flight
                        or ts_wait.who_has.issubset(self.in_flight_workers)
                    ), (ts, ts_wait, self.story(ts), self.story(ts_wait))
                if ts.state == "memory":
                    assert isinstance(ts.nbytes, int)
                    assert not ts.waiting_for_data
                    assert ts.key in self.data or ts.key in self.actors
            assert self.waiting_for_data_count == waiting_for_data_count
            for worker, keys in self.has_what.items():
                for k in keys:
                    assert worker in self.tasks[k].who_has

            for ts in self.tasks.values():
                self.validate_task(ts)

        except Exception as e:
            self.loop.add_callback(self.close)
            logger.exception(e)
            if LOG_PDB:
                import pdb

                pdb.set_trace()
            raise

    #######################################
    # Worker Clients (advanced workloads) #
    #######################################

    @property
    def client(self) -> Client:
        with self._lock:
            if self._client:
                return self._client
            else:
                return self._get_client()

    def _get_client(self, timeout: float | None = None) -> Client:
        """Get local client attached to this worker

        If no such client exists, create one

        See Also
        --------
        get_client
        """

        if timeout is None:
            timeout = dask.config.get("distributed.comm.timeouts.connect")

        timeout = parse_timedelta(timeout, "s")

        try:
            from .client import default_client

            client = default_client()
        except ValueError:  # no clients found, need to make a new one
            pass
        else:
            # must be lazy import otherwise cyclic import
            from distributed.deploy.cluster import Cluster

            if (
                client.scheduler
                and client.scheduler.address == self.scheduler.address
                # The below conditions should only happen in case a second
                # cluster is alive, e.g. if a submitted task spawned its onwn
                # LocalCluster, see gh4565
                or (
                    isinstance(client._start_arg, str)
                    and client._start_arg == self.scheduler.address
                    or isinstance(client._start_arg, Cluster)
                    and client._start_arg.scheduler_address == self.scheduler.address
                )
            ):
                self._client = client

        if not self._client:
            from .client import Client

            asynchronous = self.loop is IOLoop.current()
            self._client = Client(
                self.scheduler,
                loop=self.loop,
                security=self.security,
                set_as_default=True,
                asynchronous=asynchronous,
                direct_to_workers=True,
                name="worker",
                timeout=timeout,
            )
            Worker._initialized_clients.add(self._client)
            if not asynchronous:
                assert self._client.status == "running"

        return self._client

    def get_current_task(self) -> str:
        """Get the key of the task we are currently running

        This only makes sense to run within a task

        Examples
        --------
        >>> from dask.distributed import get_worker
        >>> def f():
        ...     return get_worker().get_current_task()

        >>> future = client.submit(f)  # doctest: +SKIP
        >>> future.result()  # doctest: +SKIP
        'f-1234'

        See Also
        --------
        get_worker
        """
        return self.active_threads[threading.get_ident()]


def get_worker() -> Worker:
    """Get the worker currently running this task

    Examples
    --------
    >>> def f():
    ...     worker = get_worker()  # The worker on which this task is running
    ...     return worker.address

    >>> future = client.submit(f)  # doctest: +SKIP
    >>> future.result()  # doctest: +SKIP
    'tcp://127.0.0.1:47373'

    See Also
    --------
    get_client
    worker_client
    """
    try:
        return thread_state.execution_state["worker"]
    except AttributeError:
        try:
            return first(w for w in Worker._instances if w.status in RUNNING)
        except StopIteration:
            raise ValueError("No workers found")


def get_client(address=None, timeout=None, resolve_address=True) -> Client:
    """Get a client while within a task.

    This client connects to the same scheduler to which the worker is connected

    Parameters
    ----------
    address : str, optional
        The address of the scheduler to connect to. Defaults to the scheduler
        the worker is connected to.
    timeout : int or str
        Timeout (in seconds) for getting the Client. Defaults to the
        ``distributed.comm.timeouts.connect`` configuration value.
    resolve_address : bool, default True
        Whether to resolve `address` to its canonical form.

    Returns
    -------
    Client

    Examples
    --------
    >>> def f():
    ...     client = get_client(timeout="10s")
    ...     futures = client.map(lambda x: x + 1, range(10))  # spawn many tasks
    ...     results = client.gather(futures)
    ...     return sum(results)

    >>> future = client.submit(f)  # doctest: +SKIP
    >>> future.result()  # doctest: +SKIP
    55

    See Also
    --------
    get_worker
    worker_client
    secede
    """

    if timeout is None:
        timeout = dask.config.get("distributed.comm.timeouts.connect")

    timeout = parse_timedelta(timeout, "s")

    if address and resolve_address:
        address = comm.resolve_address(address)
    try:
        worker = get_worker()
    except ValueError:  # could not find worker
        pass
    else:
        if not address or worker.scheduler.address == address:
            return worker._get_client(timeout=timeout)

    from .client import Client

    try:
        client = Client.current()  # TODO: assumes the same scheduler
    except ValueError:
        client = None
    if client and (not address or client.scheduler.address == address):
        return client
    elif address:
        return Client(address, timeout=timeout)
    else:
        raise ValueError("No global client found and no address provided")


def secede():
    """
    Have this task secede from the worker's thread pool

    This opens up a new scheduling slot and a new thread for a new task. This
    enables the client to schedule tasks on this node, which is
    especially useful while waiting for other jobs to finish (e.g., with
    ``client.gather``).

    Examples
    --------
    >>> def mytask(x):
    ...     # do some work
    ...     client = get_client()
    ...     futures = client.map(...)  # do some remote work
    ...     secede()  # while that work happens, remove ourself from the pool
    ...     return client.gather(futures)  # return gathered results

    See Also
    --------
    get_client
    get_worker
    """
    worker = get_worker()
    tpe_secede()  # have this thread secede from the thread pool
    duration = time() - thread_state.start_time
    worker.loop.add_callback(
        worker.maybe_transition_long_running,
        worker.tasks[thread_state.key],
        compute_duration=duration,
        stimulus_id=f"secede-{thread_state.key}-{time()}",
    )


class Reschedule(Exception):
    """Reschedule this task

    Raising this exception will stop the current execution of the task and ask
    the scheduler to reschedule this task, possibly on a different machine.

    This does not guarantee that the task will move onto a different machine.
    The scheduler will proceed through its normal heuristics to determine the
    optimal machine to accept this task.  The machine will likely change if the
    load across the cluster has significantly changed since first scheduling
    the task.
    """


def parse_memory_limit(memory_limit, nthreads, total_cores=CPU_COUNT) -> int | None:
    if memory_limit is None:
        return None

    if memory_limit == "auto":
        memory_limit = int(system.MEMORY_LIMIT * min(1, nthreads / total_cores))
    with suppress(ValueError, TypeError):
        memory_limit = float(memory_limit)
        if isinstance(memory_limit, float) and memory_limit <= 1:
            memory_limit = int(memory_limit * system.MEMORY_LIMIT)

    if isinstance(memory_limit, str):
        memory_limit = parse_bytes(memory_limit)
    else:
        memory_limit = int(memory_limit)

    return min(memory_limit, system.MEMORY_LIMIT)


async def get_data_from_worker(
    rpc,
    keys,
    worker,
    who=None,
    max_connections=None,
    serializers=None,
    deserializers=None,
):
    """Get keys from worker

    The worker has a two step handshake to acknowledge when data has been fully
    delivered.  This function implements that handshake.

    See Also
    --------
    Worker.get_data
    Worker.gather_dep
    utils_comm.gather_data_from_workers
    """
    if serializers is None:
        serializers = rpc.serializers
    if deserializers is None:
        deserializers = rpc.deserializers

    async def _get_data():
        comm = await rpc.connect(worker)
        comm.name = "Ephemeral Worker->Worker for gather"
        try:
            response = await send_recv(
                comm,
                serializers=serializers,
                deserializers=deserializers,
                op="get_data",
                keys=keys,
                who=who,
                max_connections=max_connections,
            )
            try:
                status = response["status"]
            except KeyError:
                raise ValueError("Unexpected response", response)
            else:
                if status == "OK":
                    await comm.write("OK")
            return response
        finally:
            rpc.reuse(worker, comm)

    return await retry_operation(_get_data, operation="get_data_from_worker")


job_counter = [0]


cache_loads = LRU(maxsize=100)


def loads_function(bytes_object):
    """Load a function from bytes, cache bytes"""
    if len(bytes_object) < 100000:
        try:
            result = cache_loads[bytes_object]
        except KeyError:
            result = pickle.loads(bytes_object)
            cache_loads[bytes_object] = result
        return result
    return pickle.loads(bytes_object)


def _deserialize(function=None, args=None, kwargs=None, task=no_value):
    """Deserialize task inputs and regularize to func, args, kwargs"""
    if function is not None:
        function = loads_function(function)
    if args and isinstance(args, bytes):
        args = pickle.loads(args)
    if kwargs and isinstance(kwargs, bytes):
        kwargs = pickle.loads(kwargs)

    if task is not no_value:
        assert not function and not args and not kwargs
        function = execute_task
        args = (task,)

    return function, args or (), kwargs or {}


def execute_task(task):
    """Evaluate a nested task

    >>> inc = lambda x: x + 1
    >>> execute_task((inc, 1))
    2
    >>> execute_task((sum, [1, 2, (inc, 3)]))
    7
    """
    if istask(task):
        func, args = task[0], task[1:]
        return func(*map(execute_task, args))
    elif isinstance(task, list):
        return list(map(execute_task, task))
    else:
        return task


cache_dumps = LRU(maxsize=100)

_cache_lock = threading.Lock()


def dumps_function(func) -> bytes:
    """Dump a function to bytes, cache functions"""
    try:
        with _cache_lock:
            result = cache_dumps[func]
    except KeyError:
        result = pickle.dumps(func, protocol=4)
        if len(result) < 100000:
            with _cache_lock:
                cache_dumps[func] = result
    except TypeError:  # Unhashable function
        result = pickle.dumps(func, protocol=4)
    return result


def dumps_task(task):
    """Serialize a dask task

    Returns a dict of bytestrings that can each be loaded with ``loads``

    Examples
    --------
    Either returns a task as a function, args, kwargs dict

    >>> from operator import add
    >>> dumps_task((add, 1))  # doctest: +SKIP
    {'function': b'\x80\x04\x95\x00\x8c\t_operator\x94\x8c\x03add\x94\x93\x94.'
     'args': b'\x80\x04\x95\x07\x00\x00\x00K\x01K\x02\x86\x94.'}

    Or as a single task blob if it can't easily decompose the result.  This
    happens either if the task is highly nested, or if it isn't a task at all

    >>> dumps_task(1)  # doctest: +SKIP
    {'task': b'\x80\x04\x95\x03\x00\x00\x00\x00\x00\x00\x00K\x01.'}
    """
    if istask(task):
        if task[0] is apply and not any(map(_maybe_complex, task[2:])):
            d = {"function": dumps_function(task[1]), "args": warn_dumps(task[2])}
            if len(task) == 4:
                d["kwargs"] = warn_dumps(task[3])
            return d
        elif not any(map(_maybe_complex, task[1:])):
            return {"function": dumps_function(task[0]), "args": warn_dumps(task[1:])}
    return to_serialize(task)


_warn_dumps_warned = [False]


def warn_dumps(obj, dumps=pickle.dumps, limit=1e6):
    """Dump an object to bytes, warn if those bytes are large"""
    b = dumps(obj, protocol=4)
    if not _warn_dumps_warned[0] and len(b) > limit:
        _warn_dumps_warned[0] = True
        s = str(obj)
        if len(s) > 70:
            s = s[:50] + " ... " + s[-15:]
        warnings.warn(
            "Large object of size %s detected in task graph: \n"
            "  %s\n"
            "Consider scattering large objects ahead of time\n"
            "with client.scatter to reduce scheduler burden and \n"
            "keep data on workers\n\n"
            "    future = client.submit(func, big_data)    # bad\n\n"
            "    big_future = client.scatter(big_data)     # good\n"
            "    future = client.submit(func, big_future)  # good"
            % (format_bytes(len(b)), s)
        )
    return b


def apply_function(
    function,
    args,
    kwargs,
    execution_state,
    key,
    active_threads,
    active_threads_lock,
    time_delay,
):
    """Run a function, collect information

    Returns
    -------
    msg: dictionary with status, result/error, timings, etc..
    """
    ident = threading.get_ident()
    with active_threads_lock:
        active_threads[ident] = key
    thread_state.start_time = time()
    thread_state.execution_state = execution_state
    thread_state.key = key

    msg = apply_function_simple(function, args, kwargs, time_delay)

    with active_threads_lock:
        del active_threads[ident]
    return msg


def apply_function_simple(
    function,
    args,
    kwargs,
    time_delay,
):
    """Run a function, collect information

    Returns
    -------
    msg: dictionary with status, result/error, timings, etc..
    """
    ident = threading.get_ident()
    start = time()
    try:
        result = function(*args, **kwargs)
    except Exception as e:
        msg = error_message(e)
        msg["op"] = "task-erred"
        msg["actual-exception"] = e
    else:
        msg = {
            "op": "task-finished",
            "status": "OK",
            "result": result,
            "nbytes": sizeof(result),
            "type": type(result) if result is not None else None,
        }
    finally:
        end = time()
    msg["start"] = start + time_delay
    msg["stop"] = end + time_delay
    msg["thread"] = ident
    return msg


async def apply_function_async(
    function,
    args,
    kwargs,
    time_delay,
):
    """Run a function, collect information

    Returns
    -------
    msg: dictionary with status, result/error, timings, etc..
    """
    ident = threading.get_ident()
    start = time()
    try:
        result = await function(*args, **kwargs)
    except Exception as e:
        msg = error_message(e)
        msg["op"] = "task-erred"
        msg["actual-exception"] = e
    else:
        msg = {
            "op": "task-finished",
            "status": "OK",
            "result": result,
            "nbytes": sizeof(result),
            "type": type(result) if result is not None else None,
        }
    finally:
        end = time()
    msg["start"] = start + time_delay
    msg["stop"] = end + time_delay
    msg["thread"] = ident
    return msg


def apply_function_actor(
    function, args, kwargs, execution_state, key, active_threads, active_threads_lock
):
    """Run a function, collect information

    Returns
    -------
    msg: dictionary with status, result/error, timings, etc..
    """
    ident = threading.get_ident()

    with active_threads_lock:
        active_threads[ident] = key

    thread_state.execution_state = execution_state
    thread_state.key = key
    thread_state.actor = True

    result = function(*args, **kwargs)

    with active_threads_lock:
        del active_threads[ident]

    return result


def get_msg_safe_str(msg):
    """Make a worker msg, which contains args and kwargs, safe to cast to str:
    allowing for some arguments to raise exceptions during conversion and
    ignoring them.
    """

    class Repr:
        def __init__(self, f, val):
            self._f = f
            self._val = val

        def __repr__(self):
            return self._f(self._val)

    msg = msg.copy()
    if "args" in msg:
        msg["args"] = Repr(convert_args_to_str, msg["args"])
    if "kwargs" in msg:
        msg["kwargs"] = Repr(convert_kwargs_to_str, msg["kwargs"])
    return msg


def convert_args_to_str(args, max_len: int | None = None) -> str:
    """Convert args to a string, allowing for some arguments to raise
    exceptions during conversion and ignoring them.
    """
    length = 0
    strs = ["" for i in range(len(args))]
    for i, arg in enumerate(args):
        try:
            sarg = repr(arg)
        except Exception:
            sarg = "< could not convert arg to str >"
        strs[i] = sarg
        length += len(sarg) + 2
        if max_len is not None and length > max_len:
            return "({}".format(", ".join(strs[: i + 1]))[:max_len]
    else:
        return "({})".format(", ".join(strs))


def convert_kwargs_to_str(kwargs: dict, max_len: int | None = None) -> str:
    """Convert kwargs to a string, allowing for some arguments to raise
    exceptions during conversion and ignoring them.
    """
    length = 0
    strs = ["" for i in range(len(kwargs))]
    for i, (argname, arg) in enumerate(kwargs.items()):
        try:
            sarg = repr(arg)
        except Exception:
            sarg = "< could not convert arg to str >"
        skwarg = repr(argname) + ": " + sarg
        strs[i] = skwarg
        length += len(skwarg) + 2
        if max_len is not None and length > max_len:
            return "{{{}".format(", ".join(strs[: i + 1]))[:max_len]
    else:
        return "{{{}}}".format(", ".join(strs))


async def run(server, comm, function, args=(), kwargs=None, is_coro=None, wait=True):
    kwargs = kwargs or {}
    function = pickle.loads(function)
    if is_coro is None:
        is_coro = iscoroutinefunction(function)
    else:
        warnings.warn(
            "The is_coro= parameter is deprecated. "
            "We now automatically detect coroutines/async functions"
        )
    assert wait or is_coro, "Combination not supported"
    if args:
        args = pickle.loads(args)
    if kwargs:
        kwargs = pickle.loads(kwargs)
    if has_arg(function, "dask_worker"):
        kwargs["dask_worker"] = server
    if has_arg(function, "dask_scheduler"):
        kwargs["dask_scheduler"] = server
    logger.info("Run out-of-band function %r", funcname(function))
    try:
        if not is_coro:
            result = function(*args, **kwargs)
        else:
            if wait:
                result = await function(*args, **kwargs)
            else:
                server.loop.add_callback(function, *args, **kwargs)
                result = None

    except Exception as e:
        logger.warning(
            "Run Failed\nFunction: %s\nargs:     %s\nkwargs:   %s\n",
            str(funcname(function))[:1000],
            convert_args_to_str(args, max_len=1000),
            convert_kwargs_to_str(kwargs, max_len=1000),
            exc_info=True,
        )

        response = error_message(e)
    else:
        response = {"status": "OK", "result": to_serialize(result)}
    return response


_global_workers = Worker._instances

try:
    if nvml.device_get_count() < 1:
        raise RuntimeError
except (Exception, RuntimeError):
    pass
else:

    async def gpu_metric(worker):
        result = await offload(nvml.real_time)
        return result

    DEFAULT_METRICS["gpu"] = gpu_metric

    def gpu_startup(worker):
        return nvml.one_time()

    DEFAULT_STARTUP_INFORMATION["gpu"] = gpu_startup


def print(*args, **kwargs):
    """Dask print function
    This prints both wherever this function is run, and also in the user's
    client session
    """
    try:
        worker = get_worker()
    except ValueError:
        pass
    else:
        msg = {
            "args": tuple(stringify(arg) for arg in args),
            "kwargs": {k: stringify(v) for k, v in kwargs.items()},
        }
        worker.log_event("print", msg)

    builtins.print(*args, **kwargs)


def warn(*args, **kwargs):
    """Dask warn function
    This raises a warning both wherever this function is run, and also
    in the user's client session
    """
    try:
        worker = get_worker()
    except ValueError:
        pass
    else:
        worker.log_event("warn", {"args": args, "kwargs": kwargs})

    warnings.warn(*args, **kwargs)<|MERGE_RESOLUTION|>--- conflicted
+++ resolved
@@ -766,32 +766,12 @@
 
         self.memory_limit = parse_memory_limit(memory_limit, self.nthreads)
 
-<<<<<<< HEAD
-        if "memory_target_fraction" in kwargs:
-            self.memory_target_fraction = kwargs.pop("memory_target_fraction")
-        else:
-            self.memory_target_fraction = dask.config.get(
-                "distributed.worker.memory.target"
-            )
-        if "memory_spill_fraction" in kwargs:
-            self.memory_spill_fraction = kwargs.pop("memory_spill_fraction")
-        else:
-            self.memory_spill_fraction = dask.config.get(
-                "distributed.worker.memory.spill"
-            )
-        if "memory_pause_fraction" in kwargs:
-            self.memory_pause_fraction = kwargs.pop("memory_pause_fraction")
-        else:
-            self.memory_pause_fraction = dask.config.get(
-                "distributed.worker.memory.pause"
-            )
         if "thread_auto_interrupt" in kwargs:
             self.interruptor = kwargs.pop("thread_auto_interrupt")
         else:
             self.interruptor = dask.config.get(
                 "distributed.worker.thread_auto_interrupt", False
             )
-=======
         self.memory_target_fraction = (
             memory_target_fraction
             if memory_target_fraction is not None
@@ -807,7 +787,6 @@
             if memory_pause_fraction is not None
             else dask.config.get("distributed.worker.memory.pause")
         )
->>>>>>> 76495965
 
         if isinstance(data, MutableMapping):
             self.data = data
