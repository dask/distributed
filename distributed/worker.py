from __future__ import annotations

import asyncio
import bisect
import builtins
import errno
import functools
import logging
import os
import pathlib
import random
import sys
import threading
import warnings
import weakref
from collections import defaultdict, deque
from collections.abc import (
    Callable,
    Collection,
    Container,
    Iterable,
    Mapping,
    MutableMapping,
)
from concurrent.futures import Executor
from contextlib import suppress
from datetime import timedelta
from inspect import isawaitable
from typing import TYPE_CHECKING, Any, ClassVar, Literal, cast

from tlz import first, keymap, pluck
from tornado.ioloop import IOLoop, PeriodicCallback

import dask
from dask.core import istask
from dask.system import CPU_COUNT
from dask.utils import (
    apply,
    format_bytes,
    funcname,
    parse_bytes,
    parse_timedelta,
    stringify,
    tmpdir,
    typename,
)

from distributed import preloading, profile, utils
from distributed.batched import BatchedSend
from distributed.collections import LRU
from distributed.comm import Comm, connect, get_address_host, parse_address
from distributed.comm import resolve_address as comm_resolve_address
from distributed.comm.addressing import address_from_user_args
from distributed.comm.utils import OFFLOAD_THRESHOLD
from distributed.compatibility import randbytes, to_thread
from distributed.core import (
    CommClosedError,
    ConnectionPool,
    Status,
    coerce_to_address,
    error_message,
    pingpong,
)
from distributed.core import rpc as RPCType
from distributed.core import send_recv
from distributed.diagnostics import nvml
from distributed.diagnostics.plugin import _get_plugin_name
from distributed.diskutils import WorkDir, WorkSpace
from distributed.http import get_handlers
from distributed.metrics import time
from distributed.node import ServerNode
from distributed.proctitle import setproctitle
from distributed.protocol import pickle, to_serialize
from distributed.pubsub import PubSubWorkerExtension
from distributed.security import Security
from distributed.shuffle import ShuffleWorkerExtension
from distributed.sizeof import safe_sizeof as sizeof
from distributed.threadpoolexecutor import ThreadPoolExecutor
from distributed.threadpoolexecutor import secede as tpe_secede
from distributed.utils import (
    TimeoutError,
    _maybe_complex,
    get_ip,
    has_arg,
    import_file,
    in_async_call,
    iscoroutinefunction,
    json_load_robust,
    key_split,
    log_errors,
    offload,
    parse_ports,
    recursive_to_dict,
    silence_logging,
    thread_state,
    warn_on_duration,
)
from distributed.utils_comm import gather_from_workers, pack_data, retry_operation
from distributed.utils_perf import disable_gc_diagnosis, enable_gc_diagnosis
from distributed.versions import get_versions
from distributed.worker_memory import (
    DeprecatedMemoryManagerAttribute,
    DeprecatedMemoryMonitor,
    WorkerMemoryManager,
)
from distributed.worker_state_machine import (
    NO_VALUE,
    AcquireReplicasEvent,
    AlreadyCancelledEvent,
    BaseWorker,
    CancelComputeEvent,
    ComputeTaskEvent,
    DeprecatedWorkerStateAttribute,
    ExecuteFailureEvent,
    ExecuteSuccessEvent,
    FindMissingEvent,
    FreeKeysEvent,
    GatherDepBusyEvent,
    GatherDepFailureEvent,
    GatherDepNetworkFailureEvent,
    GatherDepSuccessEvent,
    PauseEvent,
    RefreshWhoHasEvent,
    RemoveReplicasEvent,
    RescheduleEvent,
    RetryBusyWorkerEvent,
    SecedeEvent,
    StateMachineEvent,
    StealRequestEvent,
    TaskState,
    UnpauseEvent,
    UpdateDataEvent,
    WorkerState,
)
from distributed.worker_state_machine import logger as wsm_logger

if TYPE_CHECKING:
    from distributed.client import Client
    from distributed.diagnostics.plugin import WorkerPlugin
    from distributed.nanny import Nanny


logger = logging.getLogger(__name__)

LOG_PDB = dask.config.get("distributed.admin.pdb-on-err")

DEFAULT_EXTENSIONS: dict[str, type] = {
    "pubsub": PubSubWorkerExtension,
    "shuffle": ShuffleWorkerExtension,
}

DEFAULT_METRICS: dict[str, Callable[[Worker], Any]] = {}

DEFAULT_STARTUP_INFORMATION: dict[str, Callable[[Worker], Any]] = {}

WORKER_ANY_RUNNING = {
    Status.running,
    Status.paused,
    Status.closing_gracefully,
}


def fail_hard(method):
    """
    Decorator to close the worker if this method encounters an exception.
    """
    if iscoroutinefunction(method):

        @functools.wraps(method)
        async def wrapper(self, *args, **kwargs):
            try:
                return await method(self, *args, **kwargs)
            except Exception as e:
                if self.status not in (Status.closed, Status.closing):
                    self.log_event("worker-fail-hard", error_message(e))
                    logger.exception(e)
                await _force_close(self)
                raise

    else:

        @functools.wraps(method)
        def wrapper(self, *args, **kwargs):
            try:
                return method(self, *args, **kwargs)
            except Exception as e:
                if self.status not in (Status.closed, Status.closing):
                    self.log_event("worker-fail-hard", error_message(e))
                    logger.exception(e)
                self.loop.add_callback(_force_close, self)
                raise

    return wrapper


async def _force_close(self):
    """
    Used with the fail_hard decorator defined above

    1.  Wait for a worker to close
    2.  If it doesn't, log and kill the process
    """
    try:
        await asyncio.wait_for(self.close(nanny=False, executor_wait=False), 30)
    except (KeyboardInterrupt, SystemExit):  # pragma: nocover
        raise
    except (Exception, BaseException):  # pragma: nocover
        # Worker is in a very broken state if closing fails. We need to shut down
        # immediately, to ensure things don't get even worse and this worker potentially
        # deadlocks the cluster.
        if self.state.validate and not self.nanny:
            # We're likely in a unit test. Don't kill the whole test suite!
            raise

        logger.critical(
            "Error trying close worker in response to broken internal state. "
            "Forcibly exiting worker NOW",
            exc_info=True,
        )
        # use `os._exit` instead of `sys.exit` because of uncertainty
        # around propagating `SystemExit` from asyncio callbacks
        os._exit(1)


class Worker(BaseWorker, ServerNode):
    """Worker node in a Dask distributed cluster

    Workers perform two functions:

    1.  **Serve data** from a local dictionary
    2.  **Perform computation** on that data and on data from peers

    Workers keep the scheduler informed of their data and use that scheduler to
    gather data from other workers when necessary to perform a computation.

    You can start a worker with the ``dask-worker`` command line application::

        $ dask-worker scheduler-ip:port

    Use the ``--help`` flag to see more options::

        $ dask-worker --help

    The rest of this docstring is about the internal state that the worker uses
    to manage and track internal computations.

    **State**

    **Informational State**

    These attributes don't change significantly during execution.

    * **nthreads:** ``int``:
        Number of nthreads used by this worker process
    * **executors:** ``dict[str, concurrent.futures.Executor]``:
        Executors used to perform computation. Always contains the default
        executor.
    * **local_directory:** ``path``:
        Path on local machine to store temporary files
    * **scheduler:** ``rpc``:
        Location of scheduler.  See ``.ip/.port`` attributes.
    * **name:** ``string``:
        Alias
    * **services:** ``{str: Server}``:
        Auxiliary web servers running on this worker
    * **service_ports:** ``{str: port}``:
    * **total_in_connections**: ``int``
        The maximum number of concurrent incoming requests for data.
        See also
        :attr:`distributed.worker_state_machine.WorkerState.total_out_connections`.
    * **batched_stream**: ``BatchedSend``
        A batched stream along which we communicate to the scheduler
    * **log**: ``[(message)]``
        A structured and queryable log.  See ``Worker.story``

    **Volatile State**

    These attributes track the progress of tasks that this worker is trying to
    complete. In the descriptions below a ``key`` is the name of a task that
    we want to compute and ``dep`` is the name of a piece of dependent data
    that we want to collect from others.

    * **threads**: ``{key: int}``
        The ID of the thread on which the task ran
    * **active_threads**: ``{int: key}``
        The keys currently running on active threads
    * **state**: ``WorkerState``
        Encapsulated state machine. See
        :class:`~distributed.worker_state_machine.BaseWorker` and
        :class:`~distributed.worker_state_machine.WorkerState`

    Parameters
    ----------
    scheduler_ip: str, optional
    scheduler_port: int, optional
    scheduler_file: str, optional
    host: str, optional
    data: MutableMapping, type, None
        The object to use for storage, builds a disk-backed LRU dict by default
    nthreads: int, optional
    local_directory: str, optional
        Directory where we place local resources
    name: str, optional
    memory_limit: int, float, string
        Number of bytes of memory that this worker should use.
        Set to zero for no limit.  Set to 'auto' to calculate
        as system.MEMORY_LIMIT * min(1, nthreads / total_cores)
        Use strings or numbers like 5GB or 5e9
    memory_target_fraction: float or False
        Fraction of memory to try to stay beneath
        (default: read from config key distributed.worker.memory.target)
    memory_spill_fraction: float or False
        Fraction of memory at which we start spilling to disk
        (default: read from config key distributed.worker.memory.spill)
    memory_pause_fraction: float or False
        Fraction of memory at which we stop running new tasks
        (default: read from config key distributed.worker.memory.pause)
    max_spill: int, string or False
        Limit of number of bytes to be spilled on disk.
        (default: read from config key distributed.worker.memory.max-spill)
    executor: concurrent.futures.Executor, dict[str, concurrent.futures.Executor], "offload"
        The executor(s) to use. Depending on the type, it has the following meanings:
            - Executor instance: The default executor.
            - Dict[str, Executor]: mapping names to Executor instances. If the
              "default" key isn't in the dict, a "default" executor will be created
              using ``ThreadPoolExecutor(nthreads)``.
            - Str: The string "offload", which refer to the same thread pool used for
              offloading communications. This results in the same thread being used
              for deserialization and computation.
    resources: dict
        Resources that this worker has like ``{'GPU': 2}``
    nanny: str
        Address on which to contact nanny, if it exists
    lifetime: str
        Amount of time like "1 hour" after which we gracefully shut down the worker.
        This defaults to None, meaning no explicit shutdown time.
    lifetime_stagger: str
        Amount of time like "5 minutes" to stagger the lifetime value
        The actual lifetime will be selected uniformly at random between
        lifetime +/- lifetime_stagger
    lifetime_restart: bool
        Whether or not to restart a worker after it has reached its lifetime
        Default False
    kwargs: optional
        Additional parameters to ServerNode constructor

    Examples
    --------

    Use the command line to start a worker::

        $ dask-scheduler
        Start scheduler at 127.0.0.1:8786

        $ dask-worker 127.0.0.1:8786
        Start worker at:               127.0.0.1:1234
        Registered with scheduler at:  127.0.0.1:8786

    See Also
    --------
    distributed.scheduler.Scheduler
    distributed.nanny.Nanny
    """

    _instances: ClassVar[weakref.WeakSet[Worker]] = weakref.WeakSet()
    _initialized_clients: ClassVar[weakref.WeakSet[Client]] = weakref.WeakSet()

    nanny: Nanny | None
    _lock: threading.Lock
    total_in_connections: int
    threads: dict[str, int]  # {ts.key: thread ID}
    active_threads_lock: threading.Lock
    active_threads: dict[int, str]  # {thread ID: ts.key}
    active_keys: set[str]
    profile_keys: defaultdict[str, dict[str, Any]]
    profile_keys_history: deque[tuple[float, dict[str, dict[str, Any]]]]
    profile_recent: dict[str, Any]
    profile_history: deque[tuple[float, dict[str, Any]]]
    incoming_transfer_log: deque[dict[str, Any]]
    outgoing_transfer_log: deque[dict[str, Any]]
    incoming_count: int
    outgoing_count: int
    outgoing_current_count: int
    bandwidth: float
    latency: float
    profile_cycle_interval: float
    workspace: WorkSpace
    _workdir: WorkDir
    local_directory: str
    _client: Client | None
    bandwidth_workers: defaultdict[str, tuple[float, int]]
    bandwidth_types: defaultdict[type, tuple[float, int]]
    preloads: list[preloading.Preload]
    contact_address: str | None
    _start_port: int | str | Collection[int] | None = None
    _start_host: str | None
    _interface: str | None
    _protocol: str
    _dashboard_address: str | None
    _dashboard: bool
    _http_prefix: str
    total_resources: dict[str, float]
    death_timeout: float | None
    lifetime: float | None
    lifetime_stagger: float | None
    lifetime_restart: bool
    extensions: dict
    security: Security
    connection_args: dict[str, Any]
    loop: IOLoop
    executors: dict[str, Executor]
    batched_stream: BatchedSend
    name: Any
    scheduler_delay: float
    stream_comms: dict[str, BatchedSend]
    heartbeat_interval: float
    heartbeat_active: bool
    services: dict[str, Any] = {}
    service_specs: dict[str, Any]
    metrics: dict[str, Callable[[Worker], Any]]
    startup_information: dict[str, Callable[[Worker], Any]]
    low_level_profiler: bool
    scheduler: Any
    execution_state: dict[str, Any]
    plugins: dict[str, WorkerPlugin]
    _pending_plugins: tuple[WorkerPlugin, ...]

    def __init__(
        self,
        scheduler_ip: str | None = None,
        scheduler_port: int | None = None,
        *,
        scheduler_file: str | None = None,
        nthreads: int | None = None,
        loop: IOLoop | None = None,  # Deprecated
        local_dir: None = None,  # Deprecated, use local_directory instead
        local_directory: str | None = None,
        services: dict | None = None,
        name: Any | None = None,
        reconnect: bool | None = None,
        executor: Executor | dict[str, Executor] | Literal["offload"] | None = None,
        resources: dict[str, float] | None = None,
        silence_logs: int | None = None,
        death_timeout: Any | None = None,
        preload: list[str] | None = None,
        preload_argv: list[str] | list[list[str]] | None = None,
        security: Security | dict[str, Any] | None = None,
        contact_address: str | None = None,
        heartbeat_interval: Any = "1s",
        extensions: dict[str, type] | None = None,
        metrics: Mapping[str, Callable[[Worker], Any]] = DEFAULT_METRICS,
        startup_information: Mapping[
            str, Callable[[Worker], Any]
        ] = DEFAULT_STARTUP_INFORMATION,
        interface: str | None = None,
        host: str | None = None,
        port: int | str | Collection[int] | None = None,
        protocol: str | None = None,
        dashboard_address: str | None = None,
        dashboard: bool = False,
        http_prefix: str = "/",
        nanny: Nanny | None = None,
        plugins: tuple[WorkerPlugin, ...] = (),
        low_level_profiler: bool | None = None,
        validate: bool | None = None,
        profile_cycle_interval=None,
        lifetime: Any | None = None,
        lifetime_stagger: Any | None = None,
        lifetime_restart: bool | None = None,
        transition_counter_max: int | Literal[False] = False,
        ###################################
        # Parameters to WorkerMemoryManager
        memory_limit: str | float = "auto",
        # Allow overriding the dict-like that stores the task outputs.
        # This is meant for power users only. See WorkerMemoryManager for details.
        data=None,
        # Deprecated parameters; please use dask config instead.
        memory_target_fraction: float | Literal[False] | None = None,
        memory_spill_fraction: float | Literal[False] | None = None,
        memory_pause_fraction: float | Literal[False] | None = None,
        ###################################
        # Parameters to Server
        scheduler_sni: str | None = None,
        **kwargs,
    ):
        if reconnect is not None:
            if reconnect:
                raise ValueError(
                    "The `reconnect=True` option for `Worker` has been removed. "
                    "To improve cluster stability, workers now always shut down in the face of network disconnects. "
                    "For details, or if this is an issue for you, see https://github.com/dask/distributed/issues/6350."
                )
            else:
                warnings.warn(
                    "The `reconnect` argument to `Worker` is deprecated, and will be removed in a future release. "
                    "Worker reconnection is now always disabled, so passing `reconnect=False` is unnecessary. "
                    "See https://github.com/dask/distributed/issues/6350 for details.",
                    DeprecationWarning,
                    stacklevel=2,
                )
        if loop is not None:
            warnings.warn(
                "The `loop` argument to `Worker` is ignored, and will be removed in a future release. "
                "The Worker always binds to the current loop",
                DeprecationWarning,
                stacklevel=2,
            )
        self.nanny = nanny
        self._lock = threading.Lock()

        total_out_connections = dask.config.get(
            "distributed.worker.connections.outgoing"
        )
        self.total_in_connections = dask.config.get(
            "distributed.worker.connections.incoming"
        )

        self.threads = {}

        self.active_threads_lock = threading.Lock()
        self.active_threads = {}
        self.active_keys = set()
        self.profile_keys = defaultdict(profile.create)
        self.profile_keys_history = deque(maxlen=3600)
        self.profile_recent = profile.create()
        self.profile_history = deque(maxlen=3600)

        if validate is None:
            validate = dask.config.get("distributed.scheduler.validate")

        self.incoming_transfer_log = deque(maxlen=100000)
        self.incoming_count = 0
        self.outgoing_transfer_log = deque(maxlen=100000)
        self.outgoing_count = 0
        self.outgoing_current_count = 0
        self.bandwidth = parse_bytes(dask.config.get("distributed.scheduler.bandwidth"))
        self.bandwidth_workers = defaultdict(
            lambda: (0, 0)
        )  # bw/count recent transfers
        self.bandwidth_types = defaultdict(lambda: (0, 0))  # bw/count recent transfers
        self.latency = 0.001
        self._client = None

        if profile_cycle_interval is None:
            profile_cycle_interval = dask.config.get("distributed.worker.profile.cycle")
        profile_cycle_interval = parse_timedelta(profile_cycle_interval, default="ms")
        assert profile_cycle_interval

        self._setup_logging(logger, wsm_logger)

        if local_dir is not None:
            warnings.warn("The local_dir keyword has moved to local_directory")
            local_directory = local_dir

        if not local_directory:
            local_directory = dask.config.get("temporary-directory") or os.getcwd()

        os.makedirs(local_directory, exist_ok=True)
        local_directory = os.path.join(local_directory, "dask-worker-space")

        with warn_on_duration(
            "1s",
            "Creating scratch directories is taking a surprisingly long time. "
            "This is often due to running workers on a network file system. "
            "Consider specifying a local-directory to point workers to write "
            "scratch data to a local disk.",
        ):
            self._workspace = WorkSpace(os.path.abspath(local_directory))
            self._workdir = self._workspace.new_work_dir(prefix="worker-")
            self.local_directory = self._workdir.dir_path

        if not preload:
            preload = dask.config.get("distributed.worker.preload")
        if not preload_argv:
            preload_argv = dask.config.get("distributed.worker.preload-argv")
        assert preload is not None
        assert preload_argv is not None
        self.preloads = preloading.process_preloads(
            self, preload, preload_argv, file_dir=self.local_directory
        )

        if scheduler_file:
            cfg = json_load_robust(scheduler_file)
            scheduler_addr = cfg["address"]
        elif scheduler_ip is None and dask.config.get("scheduler-address", None):
            scheduler_addr = dask.config.get("scheduler-address")
        elif scheduler_port is None:
            scheduler_addr = coerce_to_address(scheduler_ip)
        else:
            scheduler_addr = coerce_to_address((scheduler_ip, scheduler_port))
        self.contact_address = contact_address

        if protocol is None:
            protocol_address = scheduler_addr.split("://")
            if len(protocol_address) == 2:
                protocol = protocol_address[0]
            assert protocol

        self._start_port = port
        self._start_host = host
        if host:
            # Helpful error message if IPv6 specified incorrectly
            _, host_address = parse_address(host)
            if host_address.count(":") > 1 and not host_address.startswith("["):
                raise ValueError(
                    "Host address with IPv6 must be bracketed like '[::1]'; "
                    f"got {host_address}"
                )
        self._interface = interface
        self._protocol = protocol

        nthreads = nthreads or CPU_COUNT
        if resources is None:
            resources = dask.config.get("distributed.worker.resources")
            assert isinstance(resources, dict)
        self.total_resources = resources.copy()

        self.death_timeout = parse_timedelta(death_timeout)

        self.extensions = {}
        if silence_logs:
            silence_logging(level=silence_logs)

        if isinstance(security, dict):
            security = Security(**security)
        self.security = security or Security()
        assert isinstance(self.security, Security)
        self.connection_args = self.security.get_connection_args("worker")
<<<<<<< HEAD
        self.actors = {}
        self.loop = loop or IOLoop.current()
        self.reconnect = reconnect
        if scheduler_sni:
            self.connection_args["server_hostname"] = scheduler_sni
=======

        self.loop = self.io_loop = IOLoop.current()
>>>>>>> 344868ac

        # Common executors always available
        self.executors = {
            "offload": utils._offload_executor,
            "actor": ThreadPoolExecutor(1, thread_name_prefix="Dask-Actor-Threads"),
        }
        if nvml.device_get_count() > 0:
            self.executors["gpu"] = ThreadPoolExecutor(
                1, thread_name_prefix="Dask-GPU-Threads"
            )

        # Find the default executor
        if executor == "offload":
            self.executors["default"] = self.executors["offload"]
        elif isinstance(executor, dict):
            self.executors.update(executor)
        elif executor is not None:
            self.executors["default"] = executor
        if "default" not in self.executors:
            self.executors["default"] = ThreadPoolExecutor(
                nthreads, thread_name_prefix="Dask-Default-Threads"
            )

        self.batched_stream = BatchedSend(interval="2ms", loop=self.loop)
        self.name = name
        self.scheduler_delay = 0
        self.stream_comms = {}
        self.heartbeat_active = False

        if self.local_directory not in sys.path:
            sys.path.insert(0, self.local_directory)

        self.plugins = {}
        self._pending_plugins = plugins

        self.services = {}
        self.service_specs = services or {}

        self._dashboard_address = dashboard_address
        self._dashboard = dashboard
        self._http_prefix = http_prefix

        self.metrics = dict(metrics) if metrics else {}
        self.startup_information = (
            dict(startup_information) if startup_information else {}
        )

        if low_level_profiler is None:
            low_level_profiler = dask.config.get("distributed.worker.profile.low-level")
        self.low_level_profiler = low_level_profiler

        handlers = {
            "gather": self.gather,
            "run": self.run,
            "run_coroutine": self.run_coroutine,
            "get_data": self.get_data,
            "update_data": self.update_data,
            "free_keys": self._handle_remote_stimulus(FreeKeysEvent),
            "terminate": self.close,
            "ping": pingpong,
            "upload_file": self.upload_file,
            "call_stack": self.get_call_stack,
            "profile": self.get_profile,
            "profile_metadata": self.get_profile_metadata,
            "get_logs": self.get_logs,
            "keys": self.keys,
            "versions": self.versions,
            "actor_execute": self.actor_execute,
            "actor_attribute": self.actor_attribute,
            "plugin-add": self.plugin_add,
            "plugin-remove": self.plugin_remove,
            "get_monitor_info": self.get_monitor_info,
            "benchmark_disk": self.benchmark_disk,
            "benchmark_memory": self.benchmark_memory,
            "benchmark_network": self.benchmark_network,
            "get_story": self.get_story,
        }

        stream_handlers = {
            "close": self.close,
            "cancel-compute": self._handle_remote_stimulus(CancelComputeEvent),
            "acquire-replicas": self._handle_remote_stimulus(AcquireReplicasEvent),
            "compute-task": self._handle_remote_stimulus(ComputeTaskEvent),
            "free-keys": self._handle_remote_stimulus(FreeKeysEvent),
            "remove-replicas": self._handle_remote_stimulus(RemoveReplicasEvent),
            "steal-request": self._handle_remote_stimulus(StealRequestEvent),
            "refresh-who-has": self._handle_remote_stimulus(RefreshWhoHasEvent),
            "worker-status-change": self.handle_worker_status_change,
        }

        ServerNode.__init__(
            self,
            handlers=handlers,
            stream_handlers=stream_handlers,
            connection_args=self.connection_args,
            **kwargs,
        )
        self.memory_manager = WorkerMemoryManager(
            self,
            data=data,
            nthreads=nthreads,
            memory_limit=memory_limit,
            memory_target_fraction=memory_target_fraction,
            memory_spill_fraction=memory_spill_fraction,
            memory_pause_fraction=memory_pause_fraction,
        )
        state = WorkerState(
            nthreads=nthreads,
            data=self.memory_manager.data,
            threads=self.threads,
            plugins=self.plugins,
            resources=self.total_resources,
            total_out_connections=total_out_connections,
            validate=validate,
            transition_counter_max=transition_counter_max,
        )
        BaseWorker.__init__(self, state)

        self.scheduler = self.rpc(scheduler_addr)
        self.execution_state = {
            "scheduler": self.scheduler.address,
            "ioloop": self.loop,
            "worker": self,
        }

        self.heartbeat_interval = parse_timedelta(heartbeat_interval, default="ms")
        # FIXME https://github.com/tornadoweb/tornado/issues/3117
        pc = PeriodicCallback(self.heartbeat, self.heartbeat_interval * 1000)  # type: ignore
        self.periodic_callbacks["heartbeat"] = pc

        pc = PeriodicCallback(lambda: self.batched_send({"op": "keep-alive"}), 60000)
        self.periodic_callbacks["keep-alive"] = pc

        pc = PeriodicCallback(self.find_missing, 1000)
        self.periodic_callbacks["find-missing"] = pc

        self._address = contact_address

        if extensions is None:
            extensions = DEFAULT_EXTENSIONS
        self.extensions = {
            name: extension(self) for name, extension in extensions.items()
        }

        setproctitle("dask-worker [not started]")

        if dask.config.get("distributed.worker.profile.enabled"):
            profile_trigger_interval = parse_timedelta(
                dask.config.get("distributed.worker.profile.interval"), default="ms"
            )
            pc = PeriodicCallback(self.trigger_profile, profile_trigger_interval * 1000)
            self.periodic_callbacks["profile"] = pc

            pc = PeriodicCallback(self.cycle_profile, profile_cycle_interval * 1000)
            self.periodic_callbacks["profile-cycle"] = pc

        if lifetime is None:
            lifetime = dask.config.get("distributed.worker.lifetime.duration")
        lifetime = parse_timedelta(lifetime)

        if lifetime_stagger is None:
            lifetime_stagger = dask.config.get("distributed.worker.lifetime.stagger")
        lifetime_stagger = parse_timedelta(lifetime_stagger)

        if lifetime_restart is None:
            lifetime_restart = dask.config.get("distributed.worker.lifetime.restart")
        self.lifetime_restart = lifetime_restart

        if lifetime:
            lifetime += (random.random() * 2 - 1) * lifetime_stagger
            self.io_loop.call_later(lifetime, self.close_gracefully)
        self.lifetime = lifetime

        Worker._instances.add(self)

    ################
    # Memory manager
    ################
    memory_manager: WorkerMemoryManager

    @property
    def data(self) -> MutableMapping[str, Any]:
        """{task key: task payload} of all completed tasks, whether they were computed
        on this Worker or computed somewhere else and then transferred here over the
        network.

        When using the default configuration, this is a zict buffer that automatically
        spills to disk whenever the target threshold is exceeded.
        If spilling is disabled, it is a plain dict instead.
        It could also be a user-defined arbitrary dict-like passed when initialising
        the Worker or the Nanny.
        Worker logic should treat this opaquely and stick to the MutableMapping API.

        .. note::
           This same collection is also available at ``self.state.data`` and
           ``self.memory_manager.data``.
        """
        return self.memory_manager.data

    # Deprecated attributes moved to self.memory_manager.<name>
    memory_limit = DeprecatedMemoryManagerAttribute()
    memory_target_fraction = DeprecatedMemoryManagerAttribute()
    memory_spill_fraction = DeprecatedMemoryManagerAttribute()
    memory_pause_fraction = DeprecatedMemoryManagerAttribute()
    memory_monitor = DeprecatedMemoryMonitor()

    ###########################
    # State machine accessors #
    ###########################

    # Deprecated attributes moved to self.state.<name>
    actors = DeprecatedWorkerStateAttribute()
    available_resources = DeprecatedWorkerStateAttribute()
    busy_workers = DeprecatedWorkerStateAttribute()
    comm_nbytes = DeprecatedWorkerStateAttribute()
    comm_threshold_bytes = DeprecatedWorkerStateAttribute()
    constrained = DeprecatedWorkerStateAttribute()
    data_needed = DeprecatedWorkerStateAttribute()
    data_needed_per_worker = DeprecatedWorkerStateAttribute()
    executed_count = DeprecatedWorkerStateAttribute()
    executing_count = DeprecatedWorkerStateAttribute()
    generation = DeprecatedWorkerStateAttribute()
    has_what = DeprecatedWorkerStateAttribute()
    in_flight_tasks = DeprecatedWorkerStateAttribute(target="in_flight_tasks_count")
    in_flight_workers = DeprecatedWorkerStateAttribute()
    log = DeprecatedWorkerStateAttribute()
    long_running = DeprecatedWorkerStateAttribute()
    nthreads = DeprecatedWorkerStateAttribute()
    stimulus_log = DeprecatedWorkerStateAttribute()
    stimulus_story = DeprecatedWorkerStateAttribute()
    story = DeprecatedWorkerStateAttribute()
    ready = DeprecatedWorkerStateAttribute()
    tasks = DeprecatedWorkerStateAttribute()
    target_message_size = DeprecatedWorkerStateAttribute()
    total_out_connections = DeprecatedWorkerStateAttribute()
    transition_counter = DeprecatedWorkerStateAttribute()
    transition_counter_max = DeprecatedWorkerStateAttribute()
    validate = DeprecatedWorkerStateAttribute()
    validate_task = DeprecatedWorkerStateAttribute()
    waiting_for_data_count = DeprecatedWorkerStateAttribute()

    ##################
    # Administrative #
    ##################

    def __repr__(self):
        name = f", name: {self.name}" if self.name != self.address_safe else ""
        return (
            f"<{self.__class__.__name__} {self.address_safe!r}{name}, "
            f"status: {self.status.name}, "
            f"stored: {len(self.data)}, "
            f"running: {self.state.executing_count}/{self.state.nthreads}, "
            f"ready: {len(self.state.ready)}, "
            f"comm: {self.state.in_flight_tasks_count}, "
            f"waiting: {self.state.waiting_for_data_count}>"
        )

    @property
    def logs(self):
        return self._deque_handler.deque

    def log_event(self, topic: str | Collection[str], msg: Any) -> None:
        full_msg = {
            "op": "log-event",
            "topic": topic,
            "msg": msg,
        }
        if self.thread_id == threading.get_ident():
            self.batched_send(full_msg)
        else:
            self.loop.add_callback(self.batched_send, full_msg)

    @property
    def worker_address(self):
        """For API compatibility with Nanny"""
        return self.address

    @property
    def executor(self):
        return self.executors["default"]

    @ServerNode.status.setter  # type: ignore
    def status(self, value):
        """Override Server.status to notify the Scheduler of status changes.
        Also handles pausing/unpausing.
        """
        prev_status = self.status
        ServerNode.status.__set__(self, value)
        stimulus_id = f"worker-status-change-{time()}"
        self._send_worker_status_change(stimulus_id)
        if prev_status == Status.running:
            self.handle_stimulus(PauseEvent(stimulus_id=stimulus_id))
        elif value == Status.running:
            self.handle_stimulus(UnpauseEvent(stimulus_id=stimulus_id))

    def _send_worker_status_change(self, stimulus_id: str) -> None:
        self.batched_send(
            {
                "op": "worker-status-change",
                "status": self._status.name,
                "stimulus_id": stimulus_id,
            },
        )

    async def get_metrics(self) -> dict:
        try:
            spilled_memory, spilled_disk = self.data.spilled_total  # type: ignore
        except AttributeError:
            # spilling is disabled
            spilled_memory, spilled_disk = 0, 0

        out = dict(
            executing=self.state.executing_count,
            in_memory=len(self.data),
            ready=len(self.state.ready),
            in_flight=self.state.in_flight_tasks_count,
            bandwidth={
                "total": self.bandwidth,
                "workers": dict(self.bandwidth_workers),
                "types": keymap(typename, self.bandwidth_types),
            },
            spilled_nbytes={
                "memory": spilled_memory,
                "disk": spilled_disk,
            },
            event_loop_interval=self._tick_interval_observed,
        )
        out.update(self.monitor.recent())

        for k, metric in self.metrics.items():
            try:
                result = metric(self)
                if isawaitable(result):
                    result = await result
                # In case of collision, prefer core metrics
                out.setdefault(k, result)
            except Exception:  # TODO: log error once
                pass

        return out

    async def get_startup_information(self):
        result = {}
        for k, f in self.startup_information.items():
            try:
                v = f(self)
                if isawaitable(v):
                    v = await v
                result[k] = v
            except Exception:  # TODO: log error once
                pass

        return result

    def identity(self):
        return {
            "type": type(self).__name__,
            "id": self.id,
            "scheduler": self.scheduler.address,
            "nthreads": self.state.nthreads,
            "memory_limit": self.memory_manager.memory_limit,
        }

    def _to_dict(self, *, exclude: Container[str] = ()) -> dict:
        """Dictionary representation for debugging purposes.
        Not type stable and not intended for roundtrips.

        See also
        --------
        Worker.identity
        Client.dump_cluster_state
        distributed.utils.recursive_to_dict
        """
        info = super()._to_dict(exclude=exclude)
        extra = {
            "status": self.status,
            "logs": self.get_logs(),
            "config": dask.config.config,
            "incoming_transfer_log": self.incoming_transfer_log,
            "outgoing_transfer_log": self.outgoing_transfer_log,
        }
        extra = {k: v for k, v in extra.items() if k not in exclude}
        info.update(extra)
        info.update(self.state._to_dict(exclude=exclude))
        info.update(self.memory_manager._to_dict(exclude=exclude))
        return recursive_to_dict(info, exclude=exclude)

    #####################
    # External Services #
    #####################

    def batched_send(self, msg: dict[str, Any]) -> None:
        """Implements BaseWorker abstract method.

        Send a fire-and-forget message to the scheduler through bulk comms.

        If we're not currently connected to the scheduler, the message will be silently
        dropped!

        See also
        --------
        distributed.worker_state_machine.BaseWorker.batched_send
        """
        if (
            self.batched_stream
            and self.batched_stream.comm
            and not self.batched_stream.comm.closed()
        ):
            self.batched_stream.send(msg)

    async def _register_with_scheduler(self) -> None:
        self.periodic_callbacks["keep-alive"].stop()
        self.periodic_callbacks["heartbeat"].stop()
        start = time()
        if self.contact_address is None:
            self.contact_address = self.address
        logger.info("-" * 49)
        while True:
            try:
                _start = time()
                comm = await connect(self.scheduler.address, **self.connection_args)
                comm.name = "Worker->Scheduler"
                comm._server = weakref.ref(self)
                await comm.write(
                    dict(
                        op="register-worker",
                        reply=False,
                        address=self.contact_address,
                        status=self.status.name,
                        keys=list(self.data),
                        nthreads=self.state.nthreads,
                        name=self.name,
                        nbytes={
                            ts.key: ts.get_nbytes()
                            for ts in self.state.tasks.values()
                            # Only if the task is in memory this is a sensible
                            # result since otherwise it simply submits the
                            # default value
                            if ts.state == "memory"
                        },
                        types={k: typename(v) for k, v in self.data.items()},
                        now=time(),
                        resources=self.total_resources,
                        memory_limit=self.memory_manager.memory_limit,
                        local_directory=self.local_directory,
                        services=self.service_ports,
                        nanny=self.nanny,
                        pid=os.getpid(),
                        versions=get_versions(),
                        metrics=await self.get_metrics(),
                        extra=await self.get_startup_information(),
                        stimulus_id=f"worker-connect-{time()}",
                    ),
                    serializers=["msgpack"],
                )
                future = comm.read(deserializers=["msgpack"])

                response = await future
                if response.get("warning"):
                    logger.warning(response["warning"])

                _end = time()
                middle = (_start + _end) / 2
                self._update_latency(_end - start)
                self.scheduler_delay = response["time"] - middle
                # self.status = Status.running
                break
            except OSError:
                logger.info("Waiting to connect to: %26s", self.scheduler.address)
                await asyncio.sleep(0.1)
            except TimeoutError:  # pragma: no cover
                logger.info("Timed out when connecting to scheduler")
        if response["status"] != "OK":
            msg = response["message"] if "message" in response else repr(response)
            logger.error(f"Unable to connect to scheduler: {msg}")
            raise ValueError(f"Unexpected response from register: {response!r}")
        else:
            await asyncio.gather(
                *(
                    self.plugin_add(name=name, plugin=plugin)
                    for name, plugin in response["worker-plugins"].items()
                )
            )

            logger.info("        Registered to: %26s", self.scheduler.address)
            logger.info("-" * 49)

        self.batched_stream.start(comm)
        self.periodic_callbacks["keep-alive"].start()
        self.periodic_callbacks["heartbeat"].start()
        self.loop.add_callback(self.handle_scheduler, comm)

    def _update_latency(self, latency) -> None:
        self.latency = latency * 0.05 + self.latency * 0.95
        if self.digests is not None:
            self.digests["latency"].add(latency)

    async def heartbeat(self) -> None:
        if self.heartbeat_active:
            logger.debug("Heartbeat skipped: channel busy")
            return
        self.heartbeat_active = True
        logger.debug("Heartbeat: %s", self.address)
        try:
            start = time()
            response = await retry_operation(
                self.scheduler.heartbeat_worker,
                address=self.contact_address,
                now=start,
                metrics=await self.get_metrics(),
                executing={
                    key: start - self.state.tasks[key].start_time
                    for key in self.active_keys
                    if key in self.state.tasks
                },
                extensions={
                    name: extension.heartbeat()
                    for name, extension in self.extensions.items()
                    if hasattr(extension, "heartbeat")
                },
            )
            end = time()
            middle = (start + end) / 2

            self._update_latency(end - start)

            if response["status"] == "missing":
                # Scheduler thought we left. Reconnection is not supported, so just shut down.
                logger.error(
                    f"Scheduler was unaware of this worker {self.address!r}. Shutting down."
                )
                # Something is out of sync; have the nanny restart us if possible.
                await self.close(nanny=False)
                return

            self.scheduler_delay = response["time"] - middle
            self.periodic_callbacks["heartbeat"].callback_time = (
                response["heartbeat-interval"] * 1000
            )
            self.bandwidth_workers.clear()
            self.bandwidth_types.clear()
        except CommClosedError:
            logger.warning("Heartbeat to scheduler failed", exc_info=True)
            await self.close()
        except OSError as e:
            # Scheduler is gone. Respect distributed.comm.timeouts.connect
            if "Timed out trying to connect" in str(e):
                logger.info("Timed out while trying to connect during heartbeat")
                await self.close()
            else:
                logger.exception(e)
                raise e
        finally:
            self.heartbeat_active = False

    @fail_hard
    async def handle_scheduler(self, comm: Comm) -> None:
        await self.handle_stream(comm)
        logger.info(
            "Connection to scheduler broken. Closing without reporting. ID: %s Address %s Status: %s",
            self.id,
            self.address,
            self.status,
        )
        await self.close()

    async def upload_file(
        self, filename: str, data: str | bytes, load: bool = True
    ) -> dict[str, Any]:
        out_filename = os.path.join(self.local_directory, filename)

        def func(data):
            if isinstance(data, str):
                data = data.encode()
            with open(out_filename, "wb") as f:
                f.write(data)
                f.flush()
                os.fsync(f.fileno())
            return data

        if len(data) < 10000:
            data = func(data)
        else:
            data = await offload(func, data)

        if load:
            try:
                import_file(out_filename)
                cache_loads.data.clear()
            except Exception as e:
                logger.exception(e)
                raise e

        return {"status": "OK", "nbytes": len(data)}

    def keys(self) -> list[str]:
        return list(self.data)

    async def gather(self, who_has: dict[str, list[str]]) -> dict[str, Any]:
        who_has = {
            k: [coerce_to_address(addr) for addr in v]
            for k, v in who_has.items()
            if k not in self.data
        }
        result, missing_keys, missing_workers = await gather_from_workers(
            who_has, rpc=self.rpc, who=self.address
        )
        self.update_data(data=result, report=False)
        if missing_keys:
            logger.warning(
                "Could not find data: %s on workers: %s (who_has: %s)",
                missing_keys,
                missing_workers,
                who_has,
            )
            return {"status": "partial-fail", "keys": missing_keys}
        else:
            return {"status": "OK"}

    def get_monitor_info(
        self, recent: bool = False, start: float = 0
    ) -> dict[str, Any]:
        result = dict(
            range_query=(
                self.monitor.recent()
                if recent
                else self.monitor.range_query(start=start)
            ),
            count=self.monitor.count,
            last_time=self.monitor.last_time,
        )
        if nvml.device_get_count() > 0:
            result["gpu_name"] = self.monitor.gpu_name
            result["gpu_memory_total"] = self.monitor.gpu_memory_total
        return result

    #############
    # Lifecycle #
    #############

    async def start_unsafe(self):

        await super().start_unsafe()

        enable_gc_diagnosis()

        ports = parse_ports(self._start_port)
        for port in ports:
            start_address = address_from_user_args(
                host=self._start_host,
                port=port,
                interface=self._interface,
                protocol=self._protocol,
                security=self.security,
            )
            kwargs = self.security.get_listen_args("worker")
            if self._protocol in ("tcp", "tls"):
                kwargs = kwargs.copy()
                kwargs["default_host"] = get_ip(
                    get_address_host(self.scheduler.address)
                )
            try:
                await self.listen(start_address, **kwargs)
            except OSError as e:
                if len(ports) > 1 and e.errno == errno.EADDRINUSE:
                    continue
                else:
                    raise
            else:
                self._start_address = start_address
                break
        else:
            raise ValueError(
                f"Could not start Worker on host {self._start_host} "
                f"with port {self._start_port}"
            )

        # Start HTTP server associated with this Worker node
        routes = get_handlers(
            server=self,
            modules=dask.config.get("distributed.worker.http.routes"),
            prefix=self._http_prefix,
        )
        self.start_http_server(routes, self._dashboard_address)
        if self._dashboard:
            try:
                import distributed.dashboard.worker
            except ImportError:
                logger.debug("To start diagnostics web server please install Bokeh")
            else:
                distributed.dashboard.worker.connect(
                    self.http_application,
                    self.http_server,
                    self,
                    prefix=self._http_prefix,
                )
        self.ip = get_address_host(self.address)

        if self.name is None:
            self.name = self.address

        for preload in self.preloads:
            try:
                await preload.start()
            except Exception:
                logger.exception("Failed to start preload")

        # Services listen on all addresses
        # Note Nanny is not a "real" service, just some metadata
        # passed in service_ports...
        self.start_services(self.ip)

        try:
            listening_address = "%s%s:%d" % (self.listener.prefix, self.ip, self.port)
        except Exception:
            listening_address = f"{self.listener.prefix}{self.ip}"

        logger.info("      Start worker at: %26s", self.address)
        logger.info("         Listening to: %26s", listening_address)
        for k, v in self.service_ports.items():
            logger.info("  {:>16} at: {:>26}".format(k, self.ip + ":" + str(v)))
        logger.info("Waiting to connect to: %26s", self.scheduler.address)
        logger.info("-" * 49)
        logger.info("              Threads: %26d", self.state.nthreads)
        if self.memory_manager.memory_limit:
            logger.info(
                "               Memory: %26s",
                format_bytes(self.memory_manager.memory_limit),
            )
        logger.info("      Local Directory: %26s", self.local_directory)

        setproctitle("dask-worker [%s]" % self.address)

        plugins_msgs = await asyncio.gather(
            *(
                self.plugin_add(plugin=plugin, catch_errors=False)
                for plugin in self._pending_plugins
            ),
            return_exceptions=True,
        )
        plugins_exceptions = [msg for msg in plugins_msgs if isinstance(msg, Exception)]
        if len(plugins_exceptions) >= 1:
            if len(plugins_exceptions) > 1:
                logger.error(
                    "Multiple plugin exceptions raised. All exceptions will be logged, the first is raised."
                )
                for exc in plugins_exceptions:
                    logger.error(repr(exc))
            raise plugins_exceptions[0]

        self._pending_plugins = ()
        self.state.address = self.address
        await self._register_with_scheduler()
        self.start_periodic_callbacks()
        return self

    @log_errors
    async def close(  # type: ignore
        self,
        timeout: float = 30,
        executor_wait: bool = True,
        nanny: bool = True,
    ) -> str | None:
        """Close the worker

        Close asynchronous operations running on the worker, stop all executors and
        comms. If requested, this also closes the nanny.

        Parameters
        ----------
        timeout : float, default 30
            Timeout in seconds for shutting down individual instructions
        executor_wait : bool, default True
            If True, shut down executors synchronously, otherwise asynchronously
        nanny : bool, default True
            If True, close the nanny

        Returns
        -------
        str | None
            None if worker already in closing state or failed, "OK" otherwise
        """
        # FIXME: The worker should not be allowed to close the nanny. Ownership
        # is the other way round. If an external caller wants to close
        # nanny+worker, the nanny must be notified first. ==> Remove kwarg
        # nanny, see also Scheduler.retire_workers
        if self.status in (Status.closed, Status.closing, Status.failed):
            await self.finished()
            return None

        if self.status == Status.init:
            # If the worker is still in startup/init and is started by a nanny,
            # this means the nanny itself is not up, yet. If the Nanny isn't up,
            # yet, it's server will not accept any incoming RPC requests and
            # will block until the startup is finished.
            # Therefore, this worker trying to communicate with the Nanny during
            # startup is not possible and we cannot close it.
            # In this case, the Nanny will automatically close after inspecting
            # the worker status
            nanny = False

        disable_gc_diagnosis()

        try:
            logger.info("Stopping worker at %s", self.address)
        except ValueError:  # address not available if already closed
            logger.info("Stopping worker")
        if self.status not in WORKER_ANY_RUNNING:
            logger.info("Closed worker has not yet started: %s", self.status)
        if not executor_wait:
            logger.info("Not waiting on executor to close")
        self.status = Status.closing

        # Stop callbacks before giving up control in any `await`.
        # We don't want to heartbeat while closing.
        for pc in self.periodic_callbacks.values():
            pc.stop()

        # Cancel async instructions
        await BaseWorker.close(self, timeout=timeout)

        for preload in self.preloads:
            try:
                await preload.teardown()
            except Exception:
                logger.exception("Failed to tear down preload")

        for extension in self.extensions.values():
            if hasattr(extension, "close"):
                result = extension.close()
                if isawaitable(result):
                    result = await result

        if nanny and self.nanny:
            with self.rpc(self.nanny) as r:
                await r.close_gracefully()

        setproctitle("dask-worker [closing]")

        teardowns = [
            plugin.teardown(self)
            for plugin in self.plugins.values()
            if hasattr(plugin, "teardown")
        ]

        await asyncio.gather(*(td for td in teardowns if isawaitable(td)))

        if self._client:
            # If this worker is the last one alive, clean up the worker
            # initialized clients
            if not any(
                w
                for w in Worker._instances
                if w != self and w.status in WORKER_ANY_RUNNING
            ):
                for c in Worker._initialized_clients:
                    # Regardless of what the client was initialized with
                    # we'll require the result as a future. This is
                    # necessary since the heuristics of asynchronous are not
                    # reliable and we might deadlock here
                    c._asynchronous = True
                    if c.asynchronous:
                        await c.close()
                    else:
                        # There is still the chance that even with us
                        # telling the client to be async, itself will decide
                        # otherwise
                        c.close()

        await self.scheduler.close_rpc()
        self._workdir.release()

        self.stop_services()

        # Give some time for a UCX scheduler to complete closing endpoints
        # before closing self.batched_stream, otherwise the local endpoint
        # may be closed too early and errors be raised on the scheduler when
        # trying to send closing message.
        if self._protocol == "ucx":  # pragma: no cover
            await asyncio.sleep(0.2)

        self.batched_send({"op": "close-stream"})

        if self.batched_stream:
            with suppress(TimeoutError):
                await self.batched_stream.close(timedelta(seconds=timeout))

        for executor in self.executors.values():
            if executor is utils._offload_executor:
                continue  # Never shutdown the offload executor

            def _close():
                if isinstance(executor, ThreadPoolExecutor):
                    executor._work_queue.queue.clear()
                    executor.shutdown(wait=executor_wait, timeout=timeout)
                else:
                    executor.shutdown(wait=executor_wait)

            # Waiting for the shutdown can block the event loop causing
            # weird deadlocks particularly if the task that is executing in
            # the thread is waiting for a server reply, e.g. when using
            # worker clients, semaphores, etc.
            try:
                await to_thread(_close)
            except RuntimeError:  # Are we shutting down the process?
                _close()  # Just run it directly

        self.stop()
        await self.rpc.close()

        self.status = Status.closed
        await ServerNode.close(self)

        setproctitle("dask-worker [closed]")
        return "OK"

    async def close_gracefully(self, restart=None):
        """Gracefully shut down a worker

        This first informs the scheduler that we're shutting down, and asks it
        to move our data elsewhere. Afterwards, we close as normal
        """
        if self.status in (Status.closing, Status.closing_gracefully):
            await self.finished()

        if self.status == Status.closed:
            return

        if restart is None:
            restart = self.lifetime_restart

        logger.info("Closing worker gracefully: %s", self.address)
        # Wait for all tasks to leave the worker and don't accept any new ones.
        # Scheduler.retire_workers will set the status to closing_gracefully and push it
        # back to this worker.
        await self.scheduler.retire_workers(
            workers=[self.address],
            close_workers=False,
            remove=False,
            stimulus_id=f"worker-close-gracefully-{time()}",
        )
        await self.close(nanny=not restart)

    async def wait_until_closed(self):
        warnings.warn("wait_until_closed has moved to finished()")
        await self.finished()
        assert self.status == Status.closed

    ################
    # Worker Peers #
    ################

    def send_to_worker(self, address, msg):
        if address not in self.stream_comms:
            bcomm = BatchedSend(interval="1ms", loop=self.loop)
            self.stream_comms[address] = bcomm

            async def batched_send_connect():
                comm = await connect(
                    address, **self.connection_args  # TODO, serialization
                )
                comm.name = "Worker->Worker"
                await comm.write({"op": "connection_stream"})

                bcomm.start(comm)

            self.loop.add_callback(batched_send_connect)

        self.stream_comms[address].send(msg)

    async def get_data(
        self, comm, keys=None, who=None, serializers=None, max_connections=None
    ) -> dict | Status:
        start = time()

        if max_connections is None:
            max_connections = self.total_in_connections

        # Allow same-host connections more liberally
        if (
            max_connections
            and comm
            and get_address_host(comm.peer_address) == get_address_host(self.address)
        ):
            max_connections = max_connections * 2

        if self.status == Status.paused:
            max_connections = 1
            throttle_msg = " Throttling outgoing connections because worker is paused."
        else:
            throttle_msg = ""

        if (
            max_connections is not False
            and self.outgoing_current_count >= max_connections
        ):
            logger.debug(
                "Worker %s has too many open connections to respond to data request "
                "from %s (%d/%d).%s",
                self.address,
                who,
                self.outgoing_current_count,
                max_connections,
                throttle_msg,
            )
            return {"status": "busy"}

        self.outgoing_current_count += 1
        data = {k: self.data[k] for k in keys if k in self.data}

        if len(data) < len(keys):
            for k in set(keys) - set(data):
                if k in self.state.actors:
                    from distributed.actor import Actor

                    data[k] = Actor(
                        type(self.state.actors[k]), self.address, k, worker=self
                    )

        msg = {"status": "OK", "data": {k: to_serialize(v) for k, v in data.items()}}
        nbytes = {k: self.state.tasks[k].nbytes for k in data if k in self.state.tasks}
        stop = time()
        if self.digests is not None:
            self.digests["get-data-load-duration"].add(stop - start)
        start = time()

        try:
            compressed = await comm.write(msg, serializers=serializers)
            response = await comm.read(deserializers=serializers)
            assert response == "OK", response
        except OSError:
            logger.exception(
                "failed during get data with %s -> %s",
                self.address,
                who,
            )
            comm.abort()
            raise
        finally:
            self.outgoing_current_count -= 1
        stop = time()
        if self.digests is not None:
            self.digests["get-data-send-duration"].add(stop - start)

        total_bytes = sum(filter(None, nbytes.values()))

        self.outgoing_count += 1
        duration = (stop - start) or 0.5  # windows
        self.outgoing_transfer_log.append(
            {
                "start": start + self.scheduler_delay,
                "stop": stop + self.scheduler_delay,
                "middle": (start + stop) / 2,
                "duration": duration,
                "who": who,
                "keys": nbytes,
                "total": total_bytes,
                "compressed": compressed,
                "bandwidth": total_bytes / duration,
            }
        )

        return Status.dont_reply

    ###################
    # Local Execution #
    ###################

    def update_data(
        self,
        data: dict[str, object],
        report: bool = True,
        stimulus_id: str = None,
    ) -> dict[str, Any]:
        self.handle_stimulus(
            UpdateDataEvent(
                data=data,
                report=report,
                stimulus_id=stimulus_id or f"update-data-{time()}",
            )
        )
        return {"nbytes": {k: sizeof(v) for k, v in data.items()}, "status": "OK"}

    async def set_resources(self, **resources) -> None:
        for r, quantity in resources.items():
            if r in self.total_resources:
                self.state.available_resources[r] += quantity - self.total_resources[r]
            else:
                self.state.available_resources[r] = quantity
            self.total_resources[r] = quantity

        await retry_operation(
            self.scheduler.set_resources,
            resources=self.total_resources,
            worker=self.contact_address,
        )

    @log_errors
    async def plugin_add(
        self,
        plugin: WorkerPlugin | bytes,
        name: str | None = None,
        catch_errors: bool = True,
    ) -> dict[str, Any]:
        if isinstance(plugin, bytes):
            # Note: historically we have accepted duck-typed classes that don't
            # inherit from WorkerPlugin. Don't do `assert isinstance`.
            plugin = cast("WorkerPlugin", pickle.loads(plugin))

        if name is None:
            name = _get_plugin_name(plugin)

        assert name

        if name in self.plugins:
            await self.plugin_remove(name=name)

        self.plugins[name] = plugin

        logger.info("Starting Worker plugin %s" % name)
        if hasattr(plugin, "setup"):
            try:
                result = plugin.setup(worker=self)
                if isawaitable(result):
                    result = await result
            except Exception as e:
                if not catch_errors:
                    raise
                msg = error_message(e)
                return cast("dict[str, Any]", msg)

        return {"status": "OK"}

    @log_errors
    async def plugin_remove(self, name: str) -> dict[str, Any]:
        logger.info(f"Removing Worker plugin {name}")
        try:
            plugin = self.plugins.pop(name)
            if hasattr(plugin, "teardown"):
                result = plugin.teardown(worker=self)
                if isawaitable(result):
                    result = await result
        except Exception as e:
            msg = error_message(e)
            return cast("dict[str, Any]", msg)

        return {"status": "OK"}

    def handle_worker_status_change(self, status: str, stimulus_id: str) -> None:
        new_status = Status.lookup[status]  # type: ignore

        if (
            new_status == Status.closing_gracefully
            and self._status not in WORKER_ANY_RUNNING
        ):
            logger.error(
                "Invalid Worker.status transition: %s -> %s", self._status, new_status
            )
            # Reiterate the current status to the scheduler to restore sync
            self._send_worker_status_change(stimulus_id)
        else:
            # Update status and send confirmation to the Scheduler (see status.setter)
            self.status = new_status

    ###################
    # Task Management #
    ###################

    def _handle_remote_stimulus(
        self, cls: type[StateMachineEvent]
    ) -> Callable[..., None]:
        def _(**kwargs):
            event = cls(**kwargs)
            self.handle_stimulus(event)

        _.__name__ = f"_handle_remote_stimulus({cls.__name__})"
        return _

    @fail_hard
    def _handle_stimulus_from_task(
        self, task: asyncio.Task[StateMachineEvent | None]
    ) -> None:
        """Override BaseWorker method for added validation

        See also
        --------
        distributed.worker_state_machine.BaseWorker._handle_stimulus_from_task
        """
        super()._handle_stimulus_from_task(task)

    @fail_hard
    def handle_stimulus(self, stim: StateMachineEvent) -> None:
        """Override BaseWorker method for added validation

        See also
        --------
        distributed.worker_state_machine.BaseWorker.handle_stimulus
        distributed.worker_state_machine.WorkerState.handle_stimulus
        """
        try:
            super().handle_stimulus(stim)
        except Exception as e:
            if hasattr(e, "to_event"):
                topic, msg = e.to_event()  # type: ignore
                self.log_event(topic, msg)
            raise

    def stateof(self, key: str) -> dict[str, Any]:
        ts = self.state.tasks[key]
        return {
            "executing": ts.state == "executing",
            "waiting_for_data": bool(ts.waiting_for_data),
            "heap": key in pluck(1, self.state.ready),
            "data": key in self.data,
        }

    async def get_story(self, keys=None):
        return self.story(*keys)

    ##########################
    # Dependencies gathering #
    ##########################

    def _get_cause(self, keys: Iterable[str]) -> TaskState:
        """For diagnostics, we want to attach a transfer to a single task. This task is
        typically the next to be executed but since we're fetching tasks for potentially
        many dependents, an exact match is not possible. Additionally, if a key was
        fetched through acquire-replicas, dependents may not be known at all.

        Returns
        -------
        The task to attach startstops of this transfer to
        """
        cause = None
        for key in keys:
            ts = self.state.tasks[key]
            if ts.dependents:
                return next(iter(ts.dependents))
            cause = ts
        assert cause  # Always at least one key
        return cause

    def _update_metrics_received_data(
        self,
        start: float,
        stop: float,
        data: dict[str, Any],
        cause: TaskState,
        worker: str,
    ) -> None:

        total_bytes = sum(self.state.tasks[key].get_nbytes() for key in data)

        cause.startstops.append(
            {
                "action": "transfer",
                "start": start + self.scheduler_delay,
                "stop": stop + self.scheduler_delay,
                "source": worker,
            }
        )
        duration = (stop - start) or 0.010
        bandwidth = total_bytes / duration
        self.incoming_transfer_log.append(
            {
                "start": start + self.scheduler_delay,
                "stop": stop + self.scheduler_delay,
                "middle": (start + stop) / 2.0 + self.scheduler_delay,
                "duration": duration,
                "keys": {key: self.state.tasks[key].nbytes for key in data},
                "total": total_bytes,
                "bandwidth": bandwidth,
                "who": worker,
            }
        )
        if total_bytes > 1_000_000:
            self.bandwidth = self.bandwidth * 0.95 + bandwidth * 0.05
            bw, cnt = self.bandwidth_workers[worker]
            self.bandwidth_workers[worker] = (bw + bandwidth, cnt + 1)

            types = set(map(type, data.values()))
            if len(types) == 1:
                [typ] = types
                bw, cnt = self.bandwidth_types[typ]
                self.bandwidth_types[typ] = (bw + bandwidth, cnt + 1)

        if self.digests is not None:
            self.digests["transfer-bandwidth"].add(total_bytes / duration)
            self.digests["transfer-duration"].add(duration)
        self.counters["transfer-count"].add(len(data))
        self.incoming_count += 1

    @fail_hard
    async def gather_dep(
        self,
        worker: str,
        to_gather: Collection[str],
        total_nbytes: int,
        *,
        stimulus_id: str,
    ) -> StateMachineEvent | None:
        """Implements BaseWorker abstract method

        See also
        --------
        distributed.worker_state_machine.BaseWorker.gather_dep
        """
        if self.status not in WORKER_ANY_RUNNING:
            return None

        try:
            self.state.log.append(
                ("request-dep", worker, to_gather, stimulus_id, time())
            )
            logger.debug("Request %d keys from %s", len(to_gather), worker)

            start = time()
            response = await get_data_from_worker(
                self.rpc, to_gather, worker, who=self.address
            )
            stop = time()
            if response["status"] == "busy":
                self.state.log.append(
                    ("busy-gather", worker, to_gather, stimulus_id, time())
                )
                return GatherDepBusyEvent(
                    worker=worker,
                    total_nbytes=total_nbytes,
                    stimulus_id=f"gather-dep-busy-{time()}",
                )

            assert response["status"] == "OK"
            cause = self._get_cause(to_gather)
            self._update_metrics_received_data(
                start=start,
                stop=stop,
                data=response["data"],
                cause=cause,
                worker=worker,
            )
            self.state.log.append(
                ("receive-dep", worker, set(response["data"]), stimulus_id, time())
            )
            return GatherDepSuccessEvent(
                worker=worker,
                total_nbytes=total_nbytes,
                data=response["data"],
                stimulus_id=f"gather-dep-success-{time()}",
            )

        except OSError:
            logger.exception("Worker stream died during communication: %s", worker)
            self.state.log.append(
                ("receive-dep-failed", worker, to_gather, stimulus_id, time())
            )
            return GatherDepNetworkFailureEvent(
                worker=worker,
                total_nbytes=total_nbytes,
                stimulus_id=f"gather-dep-network-failure-{time()}",
            )

        except Exception as e:
            # e.g. data failed to deserialize
            logger.exception(e)
            if self.batched_stream and LOG_PDB:
                import pdb

                pdb.set_trace()

            return GatherDepFailureEvent.from_exception(
                e,
                worker=worker,
                total_nbytes=total_nbytes,
                stimulus_id=f"gather-dep-failure-{time()}",
            )

    async def retry_busy_worker_later(self, worker: str) -> StateMachineEvent | None:
        """Wait some time, then take a peer worker out of busy state.
        Implements BaseWorker abstract method.

        See Also
        --------
        distributed.worker_state_machine.BaseWorker.retry_busy_worker_later
        """
        await asyncio.sleep(0.15)
        return RetryBusyWorkerEvent(
            worker=worker, stimulus_id=f"retry-busy-worker-{time()}"
        )

    @log_errors
    def find_missing(self) -> None:
        self.handle_stimulus(FindMissingEvent(stimulus_id=f"find-missing-{time()}"))

        # This is quite arbitrary but the heartbeat has scaling implemented
        self.periodic_callbacks["find-missing"].callback_time = self.periodic_callbacks[
            "heartbeat"
        ].callback_time

    ################
    # Execute Task #
    ################

    def run(self, comm, function, args=(), wait=True, kwargs=None):
        return run(self, comm, function=function, args=args, kwargs=kwargs, wait=wait)

    def run_coroutine(self, comm, function, args=(), kwargs=None, wait=True):
        return run(self, comm, function=function, args=args, kwargs=kwargs, wait=wait)

    async def actor_execute(
        self,
        actor=None,
        function=None,
        args=(),
        kwargs: dict | None = None,
    ) -> dict[str, Any]:
        kwargs = kwargs or {}
        separate_thread = kwargs.pop("separate_thread", True)
        key = actor
        actor = self.state.actors[key]
        func = getattr(actor, function)
        name = key_split(key) + "." + function

        try:
            if iscoroutinefunction(func):
                result = await func(*args, **kwargs)
            elif separate_thread:
                result = await self.loop.run_in_executor(
                    self.executors["actor"],
                    apply_function_actor,
                    func,
                    args,
                    kwargs,
                    self.execution_state,
                    name,
                    self.active_threads,
                    self.active_threads_lock,
                )
            else:
                result = func(*args, **kwargs)
            return {"status": "OK", "result": to_serialize(result)}
        except Exception as ex:
            return {"status": "error", "exception": to_serialize(ex)}

    def actor_attribute(self, actor=None, attribute=None) -> dict[str, Any]:
        try:
            value = getattr(self.state.actors[actor], attribute)
            return {"status": "OK", "result": to_serialize(value)}
        except Exception as ex:
            return {"status": "error", "exception": to_serialize(ex)}

    async def _maybe_deserialize_task(
        self, ts: TaskState
    ) -> tuple[Callable, tuple, dict[str, Any]]:
        assert ts.run_spec is not None
        start = time()
        # Offload deserializing large tasks
        if sizeof(ts.run_spec) > OFFLOAD_THRESHOLD:
            function, args, kwargs = await offload(_deserialize, *ts.run_spec)
        else:
            function, args, kwargs = _deserialize(*ts.run_spec)
        stop = time()

        if stop - start > 0.010:
            ts.startstops.append(
                {"action": "deserialize", "start": start, "stop": stop}
            )
        return function, args, kwargs

    @fail_hard
    async def execute(self, key: str, *, stimulus_id: str) -> StateMachineEvent | None:
        """Execute a task. Implements BaseWorker abstract method.

        See also
        --------
        distributed.worker_state_machine.BaseWorker.execute
        """
        if self.status in {Status.closing, Status.closed, Status.closing_gracefully}:
            return None
        ts = self.state.tasks.get(key)
        if not ts:
            return None
        if ts.state == "cancelled":
            logger.debug(
                "Trying to execute task %s which is not in executing state anymore",
                ts,
            )
            return AlreadyCancelledEvent(key=ts.key, stimulus_id=stimulus_id)

        try:
            function, args, kwargs = await self._maybe_deserialize_task(ts)
        except Exception as exc:
            logger.error("Could not deserialize task %s", key, exc_info=True)
            return ExecuteFailureEvent.from_exception(
                exc,
                key=key,
                stimulus_id=f"run-spec-deserialize-failed-{time()}",
            )

        try:
            if self.state.validate:
                assert not ts.waiting_for_data
                assert ts.state == "executing"
                assert ts.run_spec is not None

            args2, kwargs2 = self._prepare_args_for_execution(ts, args, kwargs)

            assert ts.annotations is not None
            executor = ts.annotations.get("executor", "default")
            try:
                e = self.executors[executor]
            except KeyError:
                raise ValueError(
                    f"Invalid executor {executor!r}; "
                    f"expected one of: {sorted(self.executors)}"
                )

            self.active_keys.add(key)
            try:
                ts.start_time = time()
                if iscoroutinefunction(function):
                    result = await apply_function_async(
                        function,
                        args2,
                        kwargs2,
                        self.scheduler_delay,
                    )
                elif "ThreadPoolExecutor" in str(type(e)):
                    result = await self.loop.run_in_executor(
                        e,
                        apply_function,
                        function,
                        args2,
                        kwargs2,
                        self.execution_state,
                        key,
                        self.active_threads,
                        self.active_threads_lock,
                        self.scheduler_delay,
                    )
                else:
                    result = await self.loop.run_in_executor(
                        e,
                        apply_function_simple,
                        function,
                        args2,
                        kwargs2,
                        self.scheduler_delay,
                    )
            finally:
                self.active_keys.discard(key)

            self.threads[key] = result["thread"]

            if result["op"] == "task-finished":
                if self.digests is not None:
                    self.digests["task-duration"].add(result["stop"] - result["start"])
                return ExecuteSuccessEvent(
                    key=key,
                    value=result["result"],
                    start=result["start"],
                    stop=result["stop"],
                    nbytes=result["nbytes"],
                    type=result["type"],
                    stimulus_id=f"task-finished-{time()}",
                )

            if isinstance(result["actual-exception"], Reschedule):
                return RescheduleEvent(key=ts.key, stimulus_id=stimulus_id)

            logger.warning(
                "Compute Failed\n"
                "Key:       %s\n"
                "Function:  %s\n"
                "args:      %s\n"
                "kwargs:    %s\n"
                "Exception: %r\n",
                key,
                str(funcname(function))[:1000],
                convert_args_to_str(args2, max_len=1000),
                convert_kwargs_to_str(kwargs2, max_len=1000),
                result["exception_text"],
            )
            return ExecuteFailureEvent.from_exception(
                result,
                key=key,
                start=result["start"],
                stop=result["stop"],
                stimulus_id=f"task-erred-{time()}",
            )

        except Exception as exc:
            logger.error("Exception during execution of task %s.", key, exc_info=True)
            return ExecuteFailureEvent.from_exception(
                exc,
                key=key,
                stimulus_id=f"execute-unknown-error-{time()}",
            )

    def _prepare_args_for_execution(
        self, ts: TaskState, args: tuple, kwargs: dict[str, Any]
    ) -> tuple[tuple, dict[str, Any]]:
        start = time()
        data = {}
        for dep in ts.dependencies:
            k = dep.key
            try:
                data[k] = self.data[k]
            except KeyError:
                from distributed.actor import Actor  # TODO: create local actor

                data[k] = Actor(type(self.state.actors[k]), self.address, k, self)
        args2 = pack_data(args, data, key_types=(bytes, str))
        kwargs2 = pack_data(kwargs, data, key_types=(bytes, str))
        stop = time()
        if stop - start > 0.005:
            ts.startstops.append({"action": "disk-read", "start": start, "stop": stop})
            if self.digests is not None:
                self.digests["disk-load-duration"].add(stop - start)
        return args2, kwargs2

    ##################
    # Administrative #
    ##################
    def cycle_profile(self) -> None:
        now = time() + self.scheduler_delay
        prof, self.profile_recent = self.profile_recent, profile.create()
        self.profile_history.append((now, prof))

        self.profile_keys_history.append((now, dict(self.profile_keys)))
        self.profile_keys.clear()

    def trigger_profile(self) -> None:
        """
        Get a frame from all actively computing threads

        Merge these frames into existing profile counts
        """
        if not self.active_threads:  # hope that this is thread-atomic?
            return
        start = time()
        with self.active_threads_lock:
            active_threads = self.active_threads.copy()
        frames = sys._current_frames()
        frames = {ident: frames[ident] for ident in active_threads}
        llframes = {}
        if self.low_level_profiler:
            llframes = {ident: profile.ll_get_stack(ident) for ident in active_threads}
        for ident, frame in frames.items():
            if frame is not None:
                key = key_split(active_threads[ident])
                llframe = llframes.get(ident)

                state = profile.process(
                    frame, True, self.profile_recent, stop="distributed/worker.py"
                )
                profile.llprocess(llframe, None, state)
                profile.process(
                    frame, True, self.profile_keys[key], stop="distributed/worker.py"
                )

        stop = time()
        if self.digests is not None:
            self.digests["profile-duration"].add(stop - start)

    async def get_profile(
        self,
        start=None,
        stop=None,
        key=None,
        server: bool = False,
    ):
        now = time() + self.scheduler_delay
        if server:
            history = self.io_loop.profile
        elif key is None:
            history = self.profile_history
        else:
            history = [(t, d[key]) for t, d in self.profile_keys_history if key in d]

        if start is None:
            istart = 0
        else:
            istart = bisect.bisect_left(history, (start,))

        if stop is None:
            istop = None
        else:
            istop = bisect.bisect_right(history, (stop,)) + 1
            if istop >= len(history):
                istop = None  # include end

        if istart == 0 and istop is None:
            history = list(history)
        else:
            iistop = len(history) if istop is None else istop
            history = [history[i] for i in range(istart, iistop)]

        prof = profile.merge(*pluck(1, history))

        if not history:
            return profile.create()

        if istop is None and (start is None or start < now):
            if key is None:
                recent = self.profile_recent
            else:
                recent = self.profile_keys[key]
            prof = profile.merge(prof, recent)

        return prof

    async def get_profile_metadata(
        self, start: float = 0, stop: float | None = None
    ) -> dict[str, Any]:
        add_recent = stop is None
        now = time() + self.scheduler_delay
        stop = stop or now
        result = {
            "counts": [
                (t, d["count"]) for t, d in self.profile_history if start < t < stop
            ],
            "keys": [
                (t, {k: d["count"] for k, d in v.items()})
                for t, v in self.profile_keys_history
                if start < t < stop
            ],
        }
        if add_recent:
            result["counts"].append((now, self.profile_recent["count"]))
            result["keys"].append(
                (now, {k: v["count"] for k, v in self.profile_keys.items()})
            )
        return result

    def get_call_stack(self, keys: Collection[str] | None = None) -> dict[str, Any]:
        with self.active_threads_lock:
            sys_frames = sys._current_frames()
            frames = {key: sys_frames[tid] for tid, key in self.active_threads.items()}
        if keys is not None:
            frames = {key: frames[key] for key in keys if key in frames}

        return {key: profile.call_stack(frame) for key, frame in frames.items()}

    async def benchmark_disk(self) -> dict[str, float]:
        return await self.loop.run_in_executor(
            self.executor, benchmark_disk, self.local_directory
        )

    async def benchmark_memory(self) -> dict[str, float]:
        return await self.loop.run_in_executor(self.executor, benchmark_memory)

    async def benchmark_network(self, address: str) -> dict[str, float]:
        return await benchmark_network(rpc=self.rpc, address=address)

    #######################################
    # Worker Clients (advanced workloads) #
    #######################################

    @property
    def client(self) -> Client:
        with self._lock:
            if self._client:
                return self._client
            else:
                return self._get_client()

    def _get_client(self, timeout: float | None = None) -> Client:
        """Get local client attached to this worker

        If no such client exists, create one

        See Also
        --------
        get_client
        """

        if timeout is None:
            timeout = dask.config.get("distributed.comm.timeouts.connect")

        timeout = parse_timedelta(timeout, "s")

        try:
            from distributed.client import default_client

            client = default_client()
        except ValueError:  # no clients found, need to make a new one
            pass
        else:
            # must be lazy import otherwise cyclic import
            from distributed.deploy.cluster import Cluster

            if (
                client.scheduler
                and client.scheduler.address == self.scheduler.address
                # The below conditions should only happen in case a second
                # cluster is alive, e.g. if a submitted task spawned its onwn
                # LocalCluster, see gh4565
                or (
                    isinstance(client._start_arg, str)
                    and client._start_arg == self.scheduler.address
                    or isinstance(client._start_arg, Cluster)
                    and client._start_arg.scheduler_address == self.scheduler.address
                )
            ):
                self._client = client

        if not self._client:
            from distributed.client import Client

            asynchronous = in_async_call(self.loop)
            self._client = Client(
                self.scheduler,
                loop=self.loop,
                security=self.security,
                set_as_default=True,
                asynchronous=asynchronous,
                direct_to_workers=True,
                name="worker",
                timeout=timeout,
            )
            Worker._initialized_clients.add(self._client)
            if not asynchronous:
                assert self._client.status == "running"

        return self._client

    def get_current_task(self) -> str:
        """Get the key of the task we are currently running

        This only makes sense to run within a task

        Examples
        --------
        >>> from dask.distributed import get_worker
        >>> def f():
        ...     return get_worker().get_current_task()

        >>> future = client.submit(f)  # doctest: +SKIP
        >>> future.result()  # doctest: +SKIP
        'f-1234'

        See Also
        --------
        get_worker
        """
        return self.active_threads[threading.get_ident()]

    def validate_state(self) -> None:
        try:
            self.state.validate_state()
        except Exception as e:
            logger.error("Validate state failed", exc_info=e)
            logger.exception(e)
            if LOG_PDB:
                import pdb

                pdb.set_trace()

            if hasattr(e, "to_event"):
                topic, msg = e.to_event()  # type: ignore
                self.log_event(topic, msg)

            raise


def get_worker() -> Worker:
    """Get the worker currently running this task

    Examples
    --------
    >>> def f():
    ...     worker = get_worker()  # The worker on which this task is running
    ...     return worker.address

    >>> future = client.submit(f)  # doctest: +SKIP
    >>> future.result()  # doctest: +SKIP
    'tcp://127.0.0.1:47373'

    See Also
    --------
    get_client
    worker_client
    """
    try:
        return thread_state.execution_state["worker"]
    except AttributeError:
        try:
            return first(w for w in Worker._instances if w.status in WORKER_ANY_RUNNING)
        except StopIteration:
            raise ValueError("No workers found")


def get_client(address=None, timeout=None, resolve_address=True) -> Client:
    """Get a client while within a task.

    This client connects to the same scheduler to which the worker is connected

    Parameters
    ----------
    address : str, optional
        The address of the scheduler to connect to. Defaults to the scheduler
        the worker is connected to.
    timeout : int or str
        Timeout (in seconds) for getting the Client. Defaults to the
        ``distributed.comm.timeouts.connect`` configuration value.
    resolve_address : bool, default True
        Whether to resolve `address` to its canonical form.

    Returns
    -------
    Client

    Examples
    --------
    >>> def f():
    ...     client = get_client(timeout="10s")
    ...     futures = client.map(lambda x: x + 1, range(10))  # spawn many tasks
    ...     results = client.gather(futures)
    ...     return sum(results)

    >>> future = client.submit(f)  # doctest: +SKIP
    >>> future.result()  # doctest: +SKIP
    55

    See Also
    --------
    get_worker
    worker_client
    secede
    """

    if timeout is None:
        timeout = dask.config.get("distributed.comm.timeouts.connect")

    timeout = parse_timedelta(timeout, "s")

    if address and resolve_address:
        address = comm_resolve_address(address)
    try:
        worker = get_worker()
    except ValueError:  # could not find worker
        pass
    else:
        if not address or worker.scheduler.address == address:
            return worker._get_client(timeout=timeout)

    from distributed.client import Client

    try:
        client = Client.current()  # TODO: assumes the same scheduler
    except ValueError:
        client = None
    if client and (not address or client.scheduler.address == address):
        return client
    elif address:
        return Client(address, timeout=timeout)
    else:
        raise ValueError("No global client found and no address provided")


def secede():
    """
    Have this task secede from the worker's thread pool

    This opens up a new scheduling slot and a new thread for a new task. This
    enables the client to schedule tasks on this node, which is
    especially useful while waiting for other jobs to finish (e.g., with
    ``client.gather``).

    Examples
    --------
    >>> def mytask(x):
    ...     # do some work
    ...     client = get_client()
    ...     futures = client.map(...)  # do some remote work
    ...     secede()  # while that work happens, remove ourself from the pool
    ...     return client.gather(futures)  # return gathered results

    See Also
    --------
    get_client
    get_worker
    """
    worker = get_worker()
    tpe_secede()  # have this thread secede from the thread pool
    duration = time() - thread_state.start_time
    worker.loop.add_callback(
        worker.handle_stimulus,
        SecedeEvent(
            key=thread_state.key,
            compute_duration=duration,
            stimulus_id=f"secede-{time()}",
        ),
    )


class Reschedule(Exception):
    """Reschedule this task

    Raising this exception will stop the current execution of the task and ask
    the scheduler to reschedule this task, possibly on a different machine.

    This does not guarantee that the task will move onto a different machine.
    The scheduler will proceed through its normal heuristics to determine the
    optimal machine to accept this task.  The machine will likely change if the
    load across the cluster has significantly changed since first scheduling
    the task.
    """


async def get_data_from_worker(
    rpc,
    keys,
    worker,
    who=None,
    max_connections=None,
    serializers=None,
    deserializers=None,
):
    """Get keys from worker

    The worker has a two step handshake to acknowledge when data has been fully
    delivered.  This function implements that handshake.

    See Also
    --------
    Worker.get_data
    Worker.gather_dep
    utils_comm.gather_data_from_workers
    """
    if serializers is None:
        serializers = rpc.serializers
    if deserializers is None:
        deserializers = rpc.deserializers

    async def _get_data():
        comm = await rpc.connect(worker)
        comm.name = "Ephemeral Worker->Worker for gather"
        try:
            response = await send_recv(
                comm,
                serializers=serializers,
                deserializers=deserializers,
                op="get_data",
                keys=keys,
                who=who,
                max_connections=max_connections,
            )
            try:
                status = response["status"]
            except KeyError:  # pragma: no cover
                raise ValueError("Unexpected response", response)
            else:
                if status == "OK":
                    await comm.write("OK")
            return response
        finally:
            rpc.reuse(worker, comm)

    return await retry_operation(_get_data, operation="get_data_from_worker")


job_counter = [0]


cache_loads = LRU(maxsize=100)


def loads_function(bytes_object):
    """Load a function from bytes, cache bytes"""
    if len(bytes_object) < 100000:
        try:
            result = cache_loads[bytes_object]
        except KeyError:
            result = pickle.loads(bytes_object)
            cache_loads[bytes_object] = result
        return result
    return pickle.loads(bytes_object)


def _deserialize(function=None, args=None, kwargs=None, task=NO_VALUE):
    """Deserialize task inputs and regularize to func, args, kwargs"""
    if function is not None:
        function = loads_function(function)
    if args and isinstance(args, bytes):
        args = pickle.loads(args)
    if kwargs and isinstance(kwargs, bytes):
        kwargs = pickle.loads(kwargs)

    if task is not NO_VALUE:
        assert not function and not args and not kwargs
        function = execute_task
        args = (task,)

    return function, args or (), kwargs or {}


def execute_task(task):
    """Evaluate a nested task

    >>> inc = lambda x: x + 1
    >>> execute_task((inc, 1))
    2
    >>> execute_task((sum, [1, 2, (inc, 3)]))
    7
    """
    if istask(task):
        func, args = task[0], task[1:]
        return func(*map(execute_task, args))
    elif isinstance(task, list):
        return list(map(execute_task, task))
    else:
        return task


cache_dumps = LRU(maxsize=100)

_cache_lock = threading.Lock()


def dumps_function(func) -> bytes:
    """Dump a function to bytes, cache functions"""
    try:
        with _cache_lock:
            result = cache_dumps[func]
    except KeyError:
        result = pickle.dumps(func, protocol=4)
        if len(result) < 100000:
            with _cache_lock:
                cache_dumps[func] = result
    except TypeError:  # Unhashable function
        result = pickle.dumps(func, protocol=4)
    return result


def dumps_task(task):
    """Serialize a dask task

    Returns a dict of bytestrings that can each be loaded with ``loads``

    Examples
    --------
    Either returns a task as a function, args, kwargs dict

    >>> from operator import add
    >>> dumps_task((add, 1))  # doctest: +SKIP
    {'function': b'\x80\x04\x95\x00\x8c\t_operator\x94\x8c\x03add\x94\x93\x94.'
     'args': b'\x80\x04\x95\x07\x00\x00\x00K\x01K\x02\x86\x94.'}

    Or as a single task blob if it can't easily decompose the result.  This
    happens either if the task is highly nested, or if it isn't a task at all

    >>> dumps_task(1)  # doctest: +SKIP
    {'task': b'\x80\x04\x95\x03\x00\x00\x00\x00\x00\x00\x00K\x01.'}
    """
    if istask(task):
        if task[0] is apply and not any(map(_maybe_complex, task[2:])):
            d = {"function": dumps_function(task[1]), "args": warn_dumps(task[2])}
            if len(task) == 4:
                d["kwargs"] = warn_dumps(task[3])
            return d
        elif not any(map(_maybe_complex, task[1:])):
            return {"function": dumps_function(task[0]), "args": warn_dumps(task[1:])}
    return to_serialize(task)


_warn_dumps_warned = [False]


def warn_dumps(obj, dumps=pickle.dumps, limit=1e6):
    """Dump an object to bytes, warn if those bytes are large"""
    b = dumps(obj, protocol=4)
    if not _warn_dumps_warned[0] and len(b) > limit:
        _warn_dumps_warned[0] = True
        s = str(obj)
        if len(s) > 70:
            s = s[:50] + " ... " + s[-15:]
        warnings.warn(
            "Large object of size %s detected in task graph: \n"
            "  %s\n"
            "Consider scattering large objects ahead of time\n"
            "with client.scatter to reduce scheduler burden and \n"
            "keep data on workers\n\n"
            "    future = client.submit(func, big_data)    # bad\n\n"
            "    big_future = client.scatter(big_data)     # good\n"
            "    future = client.submit(func, big_future)  # good"
            % (format_bytes(len(b)), s)
        )
    return b


def apply_function(
    function,
    args,
    kwargs,
    execution_state,
    key,
    active_threads,
    active_threads_lock,
    time_delay,
):
    """Run a function, collect information

    Returns
    -------
    msg: dictionary with status, result/error, timings, etc..
    """
    ident = threading.get_ident()
    with active_threads_lock:
        active_threads[ident] = key
    thread_state.start_time = time()
    thread_state.execution_state = execution_state
    thread_state.key = key

    msg = apply_function_simple(function, args, kwargs, time_delay)

    with active_threads_lock:
        del active_threads[ident]
    return msg


def apply_function_simple(
    function,
    args,
    kwargs,
    time_delay,
):
    """Run a function, collect information

    Returns
    -------
    msg: dictionary with status, result/error, timings, etc..
    """
    ident = threading.get_ident()
    start = time()
    try:
        result = function(*args, **kwargs)
    except Exception as e:
        msg = error_message(e)
        msg["op"] = "task-erred"
        msg["actual-exception"] = e
    else:
        msg = {
            "op": "task-finished",
            "status": "OK",
            "result": result,
            "nbytes": sizeof(result),
            "type": type(result) if result is not None else None,
        }
    finally:
        end = time()
    msg["start"] = start + time_delay
    msg["stop"] = end + time_delay
    msg["thread"] = ident
    return msg


async def apply_function_async(
    function,
    args,
    kwargs,
    time_delay,
):
    """Run a function, collect information

    Returns
    -------
    msg: dictionary with status, result/error, timings, etc..
    """
    ident = threading.get_ident()
    start = time()
    try:
        result = await function(*args, **kwargs)
    except Exception as e:
        msg = error_message(e)
        msg["op"] = "task-erred"
        msg["actual-exception"] = e
    else:
        msg = {
            "op": "task-finished",
            "status": "OK",
            "result": result,
            "nbytes": sizeof(result),
            "type": type(result) if result is not None else None,
        }
    finally:
        end = time()
    msg["start"] = start + time_delay
    msg["stop"] = end + time_delay
    msg["thread"] = ident
    return msg


def apply_function_actor(
    function, args, kwargs, execution_state, key, active_threads, active_threads_lock
):
    """Run a function, collect information

    Returns
    -------
    msg: dictionary with status, result/error, timings, etc..
    """
    ident = threading.get_ident()

    with active_threads_lock:
        active_threads[ident] = key

    thread_state.execution_state = execution_state
    thread_state.key = key
    thread_state.actor = True

    result = function(*args, **kwargs)

    with active_threads_lock:
        del active_threads[ident]

    return result


def get_msg_safe_str(msg):
    """Make a worker msg, which contains args and kwargs, safe to cast to str:
    allowing for some arguments to raise exceptions during conversion and
    ignoring them.
    """

    class Repr:
        def __init__(self, f, val):
            self._f = f
            self._val = val

        def __repr__(self):
            return self._f(self._val)

    msg = msg.copy()
    if "args" in msg:
        msg["args"] = Repr(convert_args_to_str, msg["args"])
    if "kwargs" in msg:
        msg["kwargs"] = Repr(convert_kwargs_to_str, msg["kwargs"])
    return msg


def convert_args_to_str(args, max_len: int | None = None) -> str:
    """Convert args to a string, allowing for some arguments to raise
    exceptions during conversion and ignoring them.
    """
    length = 0
    strs = ["" for i in range(len(args))]
    for i, arg in enumerate(args):
        try:
            sarg = repr(arg)
        except Exception:
            sarg = "< could not convert arg to str >"
        strs[i] = sarg
        length += len(sarg) + 2
        if max_len is not None and length > max_len:
            return "({}".format(", ".join(strs[: i + 1]))[:max_len]
    else:
        return "({})".format(", ".join(strs))


def convert_kwargs_to_str(kwargs: dict, max_len: int | None = None) -> str:
    """Convert kwargs to a string, allowing for some arguments to raise
    exceptions during conversion and ignoring them.
    """
    length = 0
    strs = ["" for i in range(len(kwargs))]
    for i, (argname, arg) in enumerate(kwargs.items()):
        try:
            sarg = repr(arg)
        except Exception:
            sarg = "< could not convert arg to str >"
        skwarg = repr(argname) + ": " + sarg
        strs[i] = skwarg
        length += len(skwarg) + 2
        if max_len is not None and length > max_len:
            return "{{{}".format(", ".join(strs[: i + 1]))[:max_len]
    else:
        return "{{{}}}".format(", ".join(strs))


async def run(server, comm, function, args=(), kwargs=None, wait=True):
    kwargs = kwargs or {}
    function = pickle.loads(function)
    is_coro = iscoroutinefunction(function)
    assert wait or is_coro, "Combination not supported"
    if args:
        args = pickle.loads(args)
    if kwargs:
        kwargs = pickle.loads(kwargs)
    if has_arg(function, "dask_worker"):
        kwargs["dask_worker"] = server
    if has_arg(function, "dask_scheduler"):
        kwargs["dask_scheduler"] = server
    logger.info("Run out-of-band function %r", funcname(function))
    try:
        if not is_coro:
            result = function(*args, **kwargs)
        else:
            if wait:
                result = await function(*args, **kwargs)
            else:
                server.loop.add_callback(function, *args, **kwargs)
                result = None

    except Exception as e:
        logger.warning(
            "Run Failed\nFunction: %s\nargs:     %s\nkwargs:   %s\n",
            str(funcname(function))[:1000],
            convert_args_to_str(args, max_len=1000),
            convert_kwargs_to_str(kwargs, max_len=1000),
            exc_info=True,
        )

        response = error_message(e)
    else:
        response = {"status": "OK", "result": to_serialize(result)}
    return response


_global_workers = Worker._instances

try:
    if nvml.device_get_count() < 1:
        raise RuntimeError
except (Exception, RuntimeError):
    pass
else:

    async def gpu_metric(worker):
        result = await offload(nvml.real_time)
        return result

    DEFAULT_METRICS["gpu"] = gpu_metric

    def gpu_startup(worker):
        return nvml.one_time()

    DEFAULT_STARTUP_INFORMATION["gpu"] = gpu_startup


def print(*args, **kwargs):
    """Dask print function
    This prints both wherever this function is run, and also in the user's
    client session
    """
    try:
        worker = get_worker()
    except ValueError:
        pass
    else:
        msg = {
            "args": tuple(stringify(arg) for arg in args),
            "kwargs": {k: stringify(v) for k, v in kwargs.items()},
        }
        worker.log_event("print", msg)

    builtins.print(*args, **kwargs)


def warn(*args, **kwargs):
    """Dask warn function
    This raises a warning both wherever this function is run, and also
    in the user's client session
    """
    try:
        worker = get_worker()
    except ValueError:  # pragma: no cover
        pass
    else:
        worker.log_event("warn", {"args": args, "kwargs": kwargs})

    warnings.warn(*args, **kwargs)


def benchmark_disk(
    rootdir: str | None = None,
    sizes: Iterable[str] = ("1 kiB", "100 kiB", "1 MiB", "10 MiB", "100 MiB"),
    duration="1 s",
) -> dict[str, float]:
    """
    Benchmark disk bandwidth

    Returns
    -------
    out: dict
        Maps sizes of outputs to measured bandwidths
    """
    duration = parse_timedelta(duration)

    out = {}
    for size_str in sizes:
        with tmpdir(dir=rootdir) as dir:
            dir = pathlib.Path(dir)
            names = list(map(str, range(100)))
            size = parse_bytes(size_str)

            data = randbytes(size)

            start = time()
            total = 0
            while time() < start + duration:
                with open(dir / random.choice(names), mode="ab") as f:
                    f.write(data)
                    f.flush()
                    os.fsync(f.fileno())
                total += size

            out[size_str] = total / (time() - start)
    return out


def benchmark_memory(
    sizes: Iterable[str] = ("2 kiB", "10 kiB", "100 kiB", "1 MiB", "10 MiB"),
    duration="200 ms",
) -> dict[str, float]:
    """
    Benchmark memory bandwidth

    Returns
    -------
    out: dict
        Maps sizes of outputs to measured bandwidths
    """
    duration = parse_timedelta(duration)
    out = {}
    for size_str in sizes:
        size = parse_bytes(size_str)
        data = randbytes(size)

        start = time()
        total = 0
        while time() < start + duration:
            _ = data[:-1]
            del _
            total += size

        out[size_str] = total / (time() - start)
    return out


async def benchmark_network(
    address: str,
    rpc: ConnectionPool | Callable[[str], RPCType],
    sizes: Iterable[str] = ("1 kiB", "10 kiB", "100 kiB", "1 MiB", "10 MiB", "50 MiB"),
    duration="1 s",
) -> dict[str, float]:
    """
    Benchmark network communications to another worker

    Returns
    -------
    out: dict
        Maps sizes of outputs to measured bandwidths
    """

    duration = parse_timedelta(duration)
    out = {}
    async with rpc(address) as r:
        for size_str in sizes:
            size = parse_bytes(size_str)
            data = to_serialize(randbytes(size))

            start = time()
            total = 0
            while time() < start + duration:
                await r.echo(data=data)
                total += size * 2

            out[size_str] = total / (time() - start)
    return out<|MERGE_RESOLUTION|>--- conflicted
+++ resolved
@@ -626,16 +626,10 @@
         self.security = security or Security()
         assert isinstance(self.security, Security)
         self.connection_args = self.security.get_connection_args("worker")
-<<<<<<< HEAD
-        self.actors = {}
-        self.loop = loop or IOLoop.current()
-        self.reconnect = reconnect
+
+        self.loop = self.io_loop = IOLoop.current()
         if scheduler_sni:
             self.connection_args["server_hostname"] = scheduler_sni
-=======
-
-        self.loop = self.io_loop = IOLoop.current()
->>>>>>> 344868ac
 
         # Common executors always available
         self.executors = {
