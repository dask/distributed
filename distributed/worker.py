from __future__ import annotations

import asyncio
import bisect
import builtins
import errno
import heapq
import logging
import os
import random
import sys
import threading
import warnings
import weakref
from collections import defaultdict, deque, namedtuple
from collections.abc import (
    Callable,
    Collection,
    Iterable,
    Iterator,
    Mapping,
    MutableMapping,
)
from concurrent.futures import Executor
from contextlib import suppress
from datetime import timedelta
from inspect import isawaitable
from pickle import PicklingError
from typing import TYPE_CHECKING, Any, ClassVar, Container

if TYPE_CHECKING:
    from typing_extensions import Literal
    from .diagnostics.plugin import WorkerPlugin
    from .actor import Actor
    from .client import Client
    from .nanny import Nanny

from tlz import first, keymap, merge, pluck  # noqa: F401
from tornado.ioloop import IOLoop, PeriodicCallback

import dask
from dask.core import istask
from dask.system import CPU_COUNT
from dask.utils import (
    apply,
    format_bytes,
    funcname,
    parse_bytes,
    parse_timedelta,
    stringify,
    typename,
)

from . import comm, preloading, profile, system, utils
from .batched import BatchedSend
from .comm import Comm, connect, get_address_host
from .comm.addressing import address_from_user_args, parse_address
from .comm.utils import OFFLOAD_THRESHOLD
from .core import (
    CommClosedError,
    Status,
    coerce_to_address,
    error_message,
    pingpong,
    send_recv,
)
from .diagnostics import nvml
from .diagnostics.plugin import _get_plugin_name
from .diskutils import WorkDir, WorkSpace
from .http import get_handlers
from .metrics import time
from .node import ServerNode
from .proctitle import setproctitle
from .protocol import pickle, to_serialize
from .pubsub import PubSubWorkerExtension
from .security import Security
from .shuffle import ShuffleWorkerExtension
from .sizeof import safe_sizeof as sizeof
from .threadpoolexecutor import ThreadPoolExecutor
from .threadpoolexecutor import secede as tpe_secede
from .utils import (
    LRU,
    TimeoutError,
    _maybe_complex,
    get_ip,
    has_arg,
    import_file,
    in_async_call,
    iscoroutinefunction,
    json_load_robust,
    key_split,
    log_errors,
    offload,
    parse_ports,
    recursive_to_dict,
    silence_logging,
    thread_state,
    warn_on_duration,
)
from .utils_comm import gather_from_workers, pack_data, retry_operation
from .utils_perf import ThrottledGC, disable_gc_diagnosis, enable_gc_diagnosis
from .versions import get_versions

logger = logging.getLogger(__name__)

LOG_PDB = dask.config.get("distributed.admin.pdb-on-err")

no_value = "--no-value-sentinel--"

# TaskState.state subsets
PROCESSING = {
    "waiting",
    "ready",
    "constrained",
    "executing",
    "long-running",
    "cancelled",
    "resumed",
}
READY = {"ready", "constrained"}

DEFAULT_EXTENSIONS: list[type] = [PubSubWorkerExtension, ShuffleWorkerExtension]

DEFAULT_METRICS: dict[str, Callable[[Worker], Any]] = {}

DEFAULT_STARTUP_INFORMATION: dict[str, Callable[[Worker], Any]] = {}

DEFAULT_DATA_SIZE = parse_bytes(
    dask.config.get("distributed.scheduler.default-data-size")
)

SerializedTask = namedtuple("SerializedTask", ["function", "args", "kwargs", "task"])

_taskstate_to_dict_guard = False


class InvalidTransition(Exception):
    pass


class TaskState:
    """Holds volatile state relating to an individual Dask task


    * **dependencies**: ``set(TaskState instances)``
        The data needed by this key to run
    * **dependents**: ``set(TaskState instances)``
        The keys that use this dependency.
    * **duration**: ``float``
        Expected duration the a task
    * **priority**: ``tuple``
        The priority this task given by the scheduler.  Determines run order.
    * **state**: ``str``
        The current state of the task. One of ["waiting", "ready", "executing",
        "fetch", "memory", "flight", "long-running", "rescheduled", "error"]
    * **who_has**: ``set(worker)``
        Workers that we believe have this data
    * **coming_from**: ``str``
        The worker that current task data is coming from if task is in flight
    * **waiting_for_data**: ``set(keys of dependencies)``
        A dynamic version of dependencies.  All dependencies that we still don't
        have for a particular key.
    * **resource_restrictions**: ``{str: number}``
        Abstract resources required to run a task
    * **exception**: ``str``
        The exception caused by running a task if it erred
    * **traceback**: ``str``
        The exception caused by running a task if it erred
    * **type**: ``type``
        The type of a particular piece of data
    * **suspicious_count**: ``int``
        The number of times a dependency has not been where we expected it
    * **startstops**: ``[{startstop}]``
        Log of transfer, load, and compute times for a task
    * **start_time**: ``float``
        Time at which task begins running
    * **stop_time**: ``float``
        Time at which task finishes running
    * **metadata**: ``dict``
        Metadata related to task. Stored metadata should be msgpack
        serializable (e.g. int, string, list, dict).
    * **nbytes**: ``int``
        The size of a particular piece of data
    * **annotations**: ``dict``
        Task annotations

    Parameters
    ----------
    key: str
    runspec: SerializedTask
        A named tuple containing the ``function``, ``args``, ``kwargs`` and
        ``task`` associated with this `TaskState` instance. This defaults to
        ``None`` and can remain empty if it is a dependency that this worker
        will receive from another worker.

    """

    priority: tuple[int, ...] | None

    def __init__(self, key, runspec=None):
        assert key is not None
        self.key = key
        self.runspec = runspec
        self.dependencies = set()
        self.dependents = set()
        self.duration = None
        self.priority = None
        self.state = "released"
        self.who_has = set()
        self.coming_from = None
        self.waiting_for_data = set()
        self.waiters = set()
        self.resource_restrictions = {}
        self.exception = None
        self.exception_text = ""
        self.traceback = None
        self.traceback_text = ""
        self.type = None
        self.suspicious_count = 0
        self.startstops = []
        self.start_time = None
        self.stop_time = None
        self.metadata = {}
        self.nbytes = None
        self.annotations = None
        self.done = False
        self._previous = None
        self._next = None

    def __repr__(self):
        return f"<TaskState {self.key!r} {self.state}>"

    def get_nbytes(self) -> int:
        nbytes = self.nbytes
        return nbytes if nbytes is not None else DEFAULT_DATA_SIZE

    def _to_dict(self, *, exclude: Container[str] = ()) -> dict | str:
        """
        A very verbose dictionary representation for debugging purposes.
        Not type stable and not intended for roundtrips.

        Parameters
        ----------
        comm:
        exclude:
            A list of attributes which must not be present in the output.

        See also
        --------
        Client.dump_cluster_state
        """
        # When a task references another task, just print the task repr. All tasks
        # should neatly appear under Worker.tasks. This also prevents a RecursionError
        # during particularly heavy loads, which have been observed to happen whenever
        # there's an acyclic dependency chain of ~200+ tasks.
        global _taskstate_to_dict_guard
        if _taskstate_to_dict_guard:
            return repr(self)
        _taskstate_to_dict_guard = True
        try:
            return recursive_to_dict(
                {k: v for k, v in self.__dict__.items() if k not in exclude},
                exclude=exclude,
            )
        finally:
            _taskstate_to_dict_guard = False

    def is_protected(self) -> bool:
        return self.state in PROCESSING or any(
            dep_ts.state in PROCESSING for dep_ts in self.dependents
        )


class UniqueTaskHeap(Collection):
    """A heap of TaskState objects ordered by TaskState.priority
    Ties are broken by string comparison of the key. Keys are guaranteed to be
    unique. Iterating over this object returns the elements in priority order.
    """

    def __init__(self, collection: Collection[TaskState] = ()):
        self._known = {ts.key for ts in collection}
        self._heap = [(ts.priority, ts.key, ts) for ts in collection]
        heapq.heapify(self._heap)

    def push(self, ts: TaskState) -> None:
        """Add a new TaskState instance to the heap. If the key is already
        known, no object is added.

        Note: This does not update the priority / heap order in case priority
        changes.
        """
        assert isinstance(ts, TaskState)
        if ts.key not in self._known:
            heapq.heappush(self._heap, (ts.priority, ts.key, ts))
            self._known.add(ts.key)

    def pop(self) -> TaskState:
        """Pop the task with highest priority from the heap."""
        _, key, ts = heapq.heappop(self._heap)
        self._known.remove(key)
        return ts

    def peek(self) -> TaskState:
        """Get the highest priority TaskState without removing it from the heap"""
        return self._heap[0][2]

    def __contains__(self, x: object) -> bool:
        if isinstance(x, TaskState):
            x = x.key
        return x in self._known

    def __iter__(self) -> Iterator[TaskState]:
        return (ts for _, _, ts in sorted(self._heap))

    def __len__(self) -> int:
        return len(self._known)

    def __repr__(self) -> str:
        return f"<{type(self).__name__}: {len(self)} items>"


class Worker(ServerNode):
    """Worker node in a Dask distributed cluster

    Workers perform two functions:

    1.  **Serve data** from a local dictionary
    2.  **Perform computation** on that data and on data from peers

    Workers keep the scheduler informed of their data and use that scheduler to
    gather data from other workers when necessary to perform a computation.

    You can start a worker with the ``dask-worker`` command line application::

        $ dask-worker scheduler-ip:port

    Use the ``--help`` flag to see more options::

        $ dask-worker --help

    The rest of this docstring is about the internal state the the worker uses
    to manage and track internal computations.

    **State**

    **Informational State**

    These attributes don't change significantly during execution.

    * **nthreads:** ``int``:
        Number of nthreads used by this worker process
    * **executors:** ``dict[str, concurrent.futures.Executor]``:
        Executors used to perform computation. Always contains the default
        executor.
    * **local_directory:** ``path``:
        Path on local machine to store temporary files
    * **scheduler:** ``rpc``:
        Location of scheduler.  See ``.ip/.port`` attributes.
    * **name:** ``string``:
        Alias
    * **services:** ``{str: Server}``:
        Auxiliary web servers running on this worker
    * **service_ports:** ``{str: port}``:
    * **total_out_connections**: ``int``
        The maximum number of concurrent outgoing requests for data
    * **total_in_connections**: ``int``
        The maximum number of concurrent incoming requests for data
    * **comm_threshold_bytes**: ``int``
        As long as the total number of bytes in flight is below this threshold
        we will not limit the number of outgoing connections for a single tasks
        dependency fetch.
    * **batched_stream**: ``BatchedSend``
        A batched stream along which we communicate to the scheduler
    * **log**: ``[(message)]``
        A structured and queryable log.  See ``Worker.story``

    **Volatile State**

    These attributes track the progress of tasks that this worker is trying to
    complete.  In the descriptions below a ``key`` is the name of a task that
    we want to compute and ``dep`` is the name of a piece of dependent data
    that we want to collect from others.

    * **tasks**: ``{key: TaskState}``
        The tasks currently executing on this worker (and any dependencies of those tasks)
    * **data:** ``{key: object}``:
        Prefer using the **host** attribute instead of this, unless
        memory_limit and at least one of memory_target_fraction or
        memory_spill_fraction values are defined, in that case, this attribute
        is a zict.Buffer, from which information on LRU cache can be queried.
    * **data.memory:** ``{key: object}``:
        Dictionary mapping keys to actual values stored in memory. Only
        available if condition for **data** being a zict.Buffer is met.
    * **data.disk:** ``{key: object}``:
        Dictionary mapping keys to actual values stored on disk. Only
        available if condition for **data** being a zict.Buffer is met.
    * **data_needed**: UniqueTaskHeap
        The tasks which still require data in order to execute, prioritized as a heap
    * **ready**: [keys]
        Keys that are ready to run.  Stored in a LIFO stack
    * **constrained**: [keys]
        Keys for which we have the data to run, but are waiting on abstract
        resources like GPUs.  Stored in a FIFO deque
    * **executing_count**: ``int``
        A count of tasks currently executing on this worker
    * **executed_count**: int
        A number of tasks that this worker has run in its lifetime
    * **long_running**: {keys}
        A set of keys of tasks that are running and have started their own
        long-running clients.
    * **has_what**: ``{worker: {deps}}``
        The data that we care about that we think a worker has
    * **pending_data_per_worker**: ``{worker: UniqueTaskHeap}``
        The data on each worker that we still want, prioritized as a heap
    * **in_flight_tasks**: ``int``
        A count of the number of tasks that are coming to us in current
        peer-to-peer connections
    * **in_flight_workers**: ``{worker: {task}}``
        The workers from which we are currently gathering data and the
        dependencies we expect from those connections
    * **comm_bytes**: ``int``
        The total number of bytes in flight
    * **threads**: ``{key: int}``
        The ID of the thread on which the task ran
    * **active_threads**: ``{int: key}``
        The keys currently running on active threads
    * **waiting_for_data_count**: ``int``
        A count of how many tasks are currently waiting for data
    * **generation**: ``int``
        Counter that decreases every time the compute-task handler is invoked by the
        Scheduler. It is appended to TaskState.priority and acts as a tie-breaker
        between tasks that have the same priority on the Scheduler, determining a
        last-in-first-out order between them.

    Parameters
    ----------
    scheduler_ip: str, optional
    scheduler_port: int, optional
    scheduler_file: str, optional
    ip: str, optional
    data: MutableMapping, type, None
        The object to use for storage, builds a disk-backed LRU dict by default
    nthreads: int, optional
    loop: tornado.ioloop.IOLoop
    local_directory: str, optional
        Directory where we place local resources
    name: str, optional
    memory_limit: int, float, string
        Number of bytes of memory that this worker should use.
        Set to zero for no limit.  Set to 'auto' to calculate
        as system.MEMORY_LIMIT * min(1, nthreads / total_cores)
        Use strings or numbers like 5GB or 5e9
    memory_target_fraction: float or False
        Fraction of memory to try to stay beneath
        (default: read from config key distributed.worker.memory.target)
    memory_spill_fraction: float or false
        Fraction of memory at which we start spilling to disk
        (default: read from config key distributed.worker.memory.spill)
    memory_pause_fraction: float or False
        Fraction of memory at which we stop running new tasks
        (default: read from config key distributed.worker.memory.pause)
    max_spill: int, string or False
        Limit of number of bytes to be spilled on disk.
        (default: read from config key distributed.worker.memory.max-spill)
    executor: concurrent.futures.Executor, dict[str, concurrent.futures.Executor], "offload"
        The executor(s) to use. Depending on the type, it has the following meanings:
            - Executor instance: The default executor.
            - Dict[str, Executor]: mapping names to Executor instances. If the
              "default" key isn't in the dict, a "default" executor will be created
              using ``ThreadPoolExecutor(nthreads)``.
            - Str: The string "offload", which refer to the same thread pool used for
              offloading communications. This results in the same thread being used
              for deserialization and computation.
    resources: dict
        Resources that this worker has like ``{'GPU': 2}``
    nanny: str
        Address on which to contact nanny, if it exists
    lifetime: str
        Amount of time like "1 hour" after which we gracefully shut down the worker.
        This defaults to None, meaning no explicit shutdown time.
    lifetime_stagger: str
        Amount of time like "5 minutes" to stagger the lifetime value
        The actual lifetime will be selected uniformly at random between
        lifetime +/- lifetime_stagger
    lifetime_restart: bool
        Whether or not to restart a worker after it has reached its lifetime
        Default False
    kwargs: optional
        Additional parameters to ServerNode constructor

    Examples
    --------

    Use the command line to start a worker::

        $ dask-scheduler
        Start scheduler at 127.0.0.1:8786

        $ dask-worker 127.0.0.1:8786
        Start worker at:               127.0.0.1:1234
        Registered with scheduler at:  127.0.0.1:8786

    See Also
    --------
    distributed.scheduler.Scheduler
    distributed.nanny.Nanny
    """

    _instances: ClassVar[weakref.WeakSet[Worker]] = weakref.WeakSet()
    _initialized_clients: ClassVar[weakref.WeakSet[Client]] = weakref.WeakSet()

    tasks: dict[str, TaskState]
    waiting_for_data_count: int
    has_what: defaultdict[str, set[str]]  # {worker address: {ts.key, ...}
    pending_data_per_worker: defaultdict[str, UniqueTaskHeap]
    nanny: Nanny | None
    _lock: threading.Lock
    data_needed: UniqueTaskHeap
    in_flight_workers: dict[str, set[str]]  # {worker address: {ts.key, ...}}
    total_out_connections: int
    total_in_connections: int
    comm_threshold_bytes: int
    comm_nbytes: int
    _missing_dep_flight: set[TaskState]
    threads: dict[str, int]  # {ts.key: thread ID}
    active_threads_lock: threading.Lock
    active_threads: dict[int, str]  # {thread ID: ts.key}
    active_keys: set[str]
    profile_keys: defaultdict[str, dict[str, Any]]
    profile_keys_history: deque[tuple[float, dict[str, dict[str, Any]]]]
    profile_recent: dict[str, Any]
    profile_history: deque[tuple[float, dict[str, Any]]]
    generation: int
    ready: list[str]
    constrained: deque[str]
    _executing: set[TaskState]
    _in_flight_tasks: set[TaskState]
    executed_count: int
    long_running: set[TaskState]
    log: deque[tuple]
    incoming_transfer_log: deque[dict[str, Any]]
    outgoing_transfer_log: deque[dict[str, Any]]
    target_message_size: int
    validate: bool
    _transitions_table: dict[tuple[str, str], Callable]
    _transition_counter: int
    incoming_count: int
    outgoing_count: int
    outgoing_current_count: int
    repetitively_busy: int
    bandwidth: float
    latency: float
    profile_cycle_interval: float
    workspace: WorkSpace
    _workdir: WorkDir
    local_directory: str
    _client: Client | None
    bandwidth_workers: defaultdict[str, tuple[float, int]]
    bandwidth_types: defaultdict[type, tuple[float, int]]
    preloads: list[preloading.Preload]
    contact_address: str | None
    _start_port: int | None
    _start_host: str | None
    _interface: str | None
    _protocol: str
    _dashboard_address: str | None
    _dashboard: bool
    _http_prefix: str
    nthreads: int
    total_resources: dict[str, float]
    available_resources: dict[str, float]
    death_timeout: float | None
    lifetime: float | None
    lifetime_stagger: float | None
    lifetime_restart: bool
    extensions: dict
    security: Security
    connection_args: dict[str, Any]
    memory_limit: int | None
    memory_target_fraction: float | Literal[False]
    memory_spill_fraction: float | Literal[False]
    memory_pause_fraction: float | Literal[False]
    max_spill: int | Literal[False]
    data: MutableMapping[str, Any]  # {task key: task payload}
    actors: dict[str, Actor | None]
    loop: IOLoop
    reconnect: bool
    executors: dict[str, Executor]
    batched_stream: BatchedSend
    name: Any
    scheduler_delay: float
    stream_comms: dict[str, BatchedSend]
    heartbeat_interval: float
    heartbeat_active: bool
    _ipython_kernel: Any | None = None
    services: dict[str, Any] = {}
    service_specs: dict[str, Any]
    metrics: dict[str, Callable[[Worker], Any]]
    startup_information: dict[str, Callable[[Worker], Any]]
    low_level_profiler: bool
    scheduler: Any
    execution_state: dict[str, Any]
    memory_monitor_interval: float | None
    _memory_monitoring: bool
    _throttled_gc: ThrottledGC
    plugins: dict[str, WorkerPlugin]
    _pending_plugins: tuple[WorkerPlugin, ...]

    def __init__(
        self,
        scheduler_ip: str | None = None,
        scheduler_port: int | None = None,
        *,
        scheduler_file: str | None = None,
        nthreads: int | None = None,
        loop: IOLoop | None = None,
        local_dir: None = None,  # Deprecated, use local_directory instead
        local_directory: str | None = None,
        services: dict | None = None,
        name: Any | None = None,
        reconnect: bool = True,
        memory_limit: str | float = "auto",
        executor: Executor | dict[str, Executor] | Literal["offload"] | None = None,
        resources: dict[str, float] | None = None,
        silence_logs: int | None = None,
        death_timeout: Any | None = None,
        preload: list[str] | None = None,
        preload_argv: list[str] | list[list[str]] | None = None,
        security: Security | dict[str, Any] | None = None,
        contact_address: str | None = None,
        heartbeat_interval: Any = "1s",
        memory_monitor_interval: Any = "200ms",
        memory_target_fraction: float | Literal[False] | None = None,
        memory_spill_fraction: float | Literal[False] | None = None,
        memory_pause_fraction: float | Literal[False] | None = None,
        max_spill: float | str | Literal[False] | None = None,
        extensions: list[type] | None = None,
        metrics: Mapping[str, Callable[[Worker], Any]] = DEFAULT_METRICS,
        startup_information: Mapping[
            str, Callable[[Worker], Any]
        ] = DEFAULT_STARTUP_INFORMATION,
        data: (
            MutableMapping[str, Any]  # pre-initialised
            | Callable[[], MutableMapping[str, Any]]  # constructor
            | tuple[
                Callable[..., MutableMapping[str, Any]], dict[str, Any]
            ]  # (constructor, kwargs to constructor)
            | None  # create internatlly
        ) = None,
        interface: str | None = None,
        host: str | None = None,
        port: int | None = None,
        protocol: str | None = None,
        dashboard_address: str | None = None,
        dashboard: bool = False,
        http_prefix: str = "/",
        nanny: Nanny | None = None,
        plugins: tuple[WorkerPlugin, ...] = (),
        low_level_profiler: bool | None = None,
        validate: bool | None = None,
        profile_cycle_interval=None,
        lifetime: Any | None = None,
        lifetime_stagger: Any | None = None,
        lifetime_restart: bool | None = None,
        **kwargs,
    ):
        self.tasks = {}
        self.waiting_for_data_count = 0
        self.has_what = defaultdict(set)
        self.pending_data_per_worker = defaultdict(UniqueTaskHeap)
        self.nanny = nanny
        self._lock = threading.Lock()

        self.data_needed = UniqueTaskHeap()

        self.in_flight_workers = {}
        self.total_out_connections = dask.config.get(
            "distributed.worker.connections.outgoing"
        )
        self.total_in_connections = dask.config.get(
            "distributed.worker.connections.incoming"
        )
        self.comm_threshold_bytes = int(10e6)
        self.comm_nbytes = 0
        self._missing_dep_flight = set()

        self.threads = {}

        self.active_threads_lock = threading.Lock()
        self.active_threads = {}
        self.active_keys = set()
        self.profile_keys = defaultdict(profile.create)
        self.profile_keys_history = deque(maxlen=3600)
        self.profile_recent = profile.create()
        self.profile_history = deque(maxlen=3600)

        self.generation = 0

        self.ready = []
        self.constrained = deque()
        self._executing = set()
        self._in_flight_tasks = set()
        self.executed_count = 0
        self.long_running = set()

        self.target_message_size = int(50e6)  # 50 MB

        self.log = deque(maxlen=100000)
        if validate is None:
            validate = dask.config.get("distributed.scheduler.validate")
        self.validate = validate
        self._transitions_table = {
            ("cancelled", "resumed"): self.transition_cancelled_resumed,
            ("cancelled", "fetch"): self.transition_cancelled_fetch,
            ("cancelled", "released"): self.transition_cancelled_released,
            ("cancelled", "waiting"): self.transition_cancelled_waiting,
            ("cancelled", "forgotten"): self.transition_cancelled_forgotten,
            ("cancelled", "memory"): self.transition_cancelled_memory,
            ("cancelled", "error"): self.transition_cancelled_error,
            ("resumed", "memory"): self.transition_generic_memory,
            ("resumed", "error"): self.transition_generic_error,
            ("resumed", "released"): self.transition_generic_released,
            ("resumed", "waiting"): self.transition_resumed_waiting,
            ("resumed", "fetch"): self.transition_resumed_fetch,
            ("constrained", "executing"): self.transition_constrained_executing,
            ("constrained", "released"): self.transition_generic_released,
            ("error", "released"): self.transition_generic_released,
            ("executing", "error"): self.transition_executing_error,
            ("executing", "long-running"): self.transition_executing_long_running,
            ("executing", "memory"): self.transition_executing_memory,
            ("executing", "released"): self.transition_executing_released,
            ("executing", "rescheduled"): self.transition_executing_rescheduled,
            ("fetch", "flight"): self.transition_fetch_flight,
            ("fetch", "released"): self.transition_generic_released,
            ("flight", "error"): self.transition_flight_error,
            ("flight", "fetch"): self.transition_flight_fetch,
            ("flight", "memory"): self.transition_flight_memory,
            ("flight", "missing"): self.transition_flight_missing,
            ("flight", "released"): self.transition_flight_released,
            ("long-running", "error"): self.transition_generic_error,
            ("long-running", "memory"): self.transition_long_running_memory,
            ("long-running", "rescheduled"): self.transition_executing_rescheduled,
            ("long-running", "released"): self.transition_executing_released,
            ("memory", "released"): self.transition_memory_released,
            ("missing", "fetch"): self.transition_missing_fetch,
            ("missing", "released"): self.transition_missing_released,
            ("missing", "error"): self.transition_generic_error,
            ("ready", "error"): self.transition_generic_error,
            ("ready", "executing"): self.transition_ready_executing,
            ("ready", "released"): self.transition_generic_released,
            ("released", "error"): self.transition_generic_error,
            ("released", "fetch"): self.transition_released_fetch,
            ("released", "forgotten"): self.transition_released_forgotten,
            ("released", "memory"): self.transition_released_memory,
            ("released", "waiting"): self.transition_released_waiting,
            ("waiting", "constrained"): self.transition_waiting_constrained,
            ("waiting", "ready"): self.transition_waiting_ready,
            ("waiting", "released"): self.transition_generic_released,
        }

        self._transition_counter = 0
        self.incoming_transfer_log = deque(maxlen=100000)
        self.incoming_count = 0
        self.outgoing_transfer_log = deque(maxlen=100000)
        self.outgoing_count = 0
        self.outgoing_current_count = 0
        self.repetitively_busy = 0
        self.bandwidth = parse_bytes(dask.config.get("distributed.scheduler.bandwidth"))
        self.bandwidth_workers = defaultdict(
            lambda: (0, 0)
        )  # bw/count recent transfers
        self.bandwidth_types = defaultdict(lambda: (0, 0))  # bw/count recent transfers
        self.latency = 0.001
        self._client = None

        if profile_cycle_interval is None:
            profile_cycle_interval = dask.config.get("distributed.worker.profile.cycle")
        profile_cycle_interval = parse_timedelta(profile_cycle_interval, default="ms")
        assert profile_cycle_interval

        self._setup_logging(logger)

        if local_dir is not None:
            warnings.warn("The local_dir keyword has moved to local_directory")
            local_directory = local_dir

        if not local_directory:
            local_directory = dask.config.get("temporary-directory") or os.getcwd()

        os.makedirs(local_directory, exist_ok=True)
        local_directory = os.path.join(local_directory, "dask-worker-space")

        with warn_on_duration(
            "1s",
            "Creating scratch directories is taking a surprisingly long time. "
            "This is often due to running workers on a network file system. "
            "Consider specifying a local-directory to point workers to write "
            "scratch data to a local disk.",
        ):
            self._workspace = WorkSpace(os.path.abspath(local_directory))
            self._workdir = self._workspace.new_work_dir(prefix="worker-")
            self.local_directory = self._workdir.dir_path

        if not preload:
            preload = dask.config.get("distributed.worker.preload")
        if not preload_argv:
            preload_argv = dask.config.get("distributed.worker.preload-argv")
        assert preload is not None
        assert preload_argv is not None
        self.preloads = preloading.process_preloads(
            self, preload, preload_argv, file_dir=self.local_directory
        )

        if scheduler_file:
            cfg = json_load_robust(scheduler_file)
            scheduler_addr = cfg["address"]
        elif scheduler_ip is None and dask.config.get("scheduler-address", None):
            scheduler_addr = dask.config.get("scheduler-address")
        elif scheduler_port is None:
            scheduler_addr = coerce_to_address(scheduler_ip)
        else:
            scheduler_addr = coerce_to_address((scheduler_ip, scheduler_port))
        self.contact_address = contact_address

        if protocol is None:
            protocol_address = scheduler_addr.split("://")
            if len(protocol_address) == 2:
                protocol = protocol_address[0]
            assert protocol

        self._start_port = port
        self._start_host = host
        if host:
            # Helpful error message if IPv6 specified incorrectly
            _, host_address = parse_address(host)
            if host_address.count(":") > 1 and not host_address.startswith("["):
                raise ValueError(
                    "Host address with IPv6 must be bracketed like '[::1]'; "
                    f"got {host_address}"
                )
        self._interface = interface
        self._protocol = protocol

        self.nthreads = nthreads or CPU_COUNT
        if resources is None:
            resources = dask.config.get("distributed.worker.resources", None)
            assert isinstance(resources, dict)

        self.total_resources = resources or {}
        self.available_resources = (resources or {}).copy()
        self.death_timeout = parse_timedelta(death_timeout)

        self.extensions = {}
        if silence_logs:
            silence_logging(level=silence_logs)

        if isinstance(security, dict):
            security = Security(**security)
        self.security = security or Security()
        assert isinstance(self.security, Security)
        self.connection_args = self.security.get_connection_args("worker")

        self.memory_limit = parse_memory_limit(memory_limit, self.nthreads)

        self.memory_target_fraction = (
            memory_target_fraction
            if memory_target_fraction is not None
            else dask.config.get("distributed.worker.memory.target")
        )
        self.memory_spill_fraction = (
            memory_spill_fraction
            if memory_spill_fraction is not None
            else dask.config.get("distributed.worker.memory.spill")
        )
        self.memory_pause_fraction = (
            memory_pause_fraction
            if memory_pause_fraction is not None
            else dask.config.get("distributed.worker.memory.pause")
        )

        if max_spill is None:
            max_spill = dask.config.get("distributed.worker.memory.max-spill")
        self.max_spill = False if max_spill is False else parse_bytes(max_spill)

        if isinstance(data, MutableMapping):
            self.data = data
        elif callable(data):
            self.data = data()
        elif isinstance(data, tuple):
            self.data = data[0](**data[1])
        elif self.memory_limit and (
            self.memory_target_fraction or self.memory_spill_fraction
        ):
            from .spill import SpillBuffer

            if self.memory_target_fraction:
                target = int(
                    self.memory_limit
                    * (self.memory_target_fraction or self.memory_spill_fraction)
                )
<<<<<<< HEAD
                or sys.maxsize,
                max_spill=self.max_spill,
=======
            else:
                target = sys.maxsize
            self.data = SpillBuffer(
                os.path.join(self.local_directory, "storage"), target=target
>>>>>>> df5f0abb
            )
        else:
            self.data = {}

        self.actors = {}
        self.loop = loop or IOLoop.current()
        self.reconnect = reconnect

        # Common executors always available
        self.executors = {
            "offload": utils._offload_executor,
            "actor": ThreadPoolExecutor(1, thread_name_prefix="Dask-Actor-Threads"),
        }
        if nvml.device_get_count() > 0:
            self.executors["gpu"] = ThreadPoolExecutor(
                1, thread_name_prefix="Dask-GPU-Threads"
            )

        # Find the default executor
        if executor == "offload":
            self.executors["default"] = self.executors["offload"]
        elif isinstance(executor, dict):
            self.executors.update(executor)
        elif executor is not None:
            self.executors["default"] = executor
        if "default" not in self.executors:
            self.executors["default"] = ThreadPoolExecutor(
                self.nthreads, thread_name_prefix="Dask-Default-Threads"
            )

        self.batched_stream = BatchedSend(interval="2ms", loop=self.loop)
        self.name = name
        self.scheduler_delay = 0
        self.stream_comms = {}
        self.heartbeat_active = False
        self._ipython_kernel = None

        if self.local_directory not in sys.path:
            sys.path.insert(0, self.local_directory)

        self.services = {}
        self.service_specs = services or {}

        self._dashboard_address = dashboard_address
        self._dashboard = dashboard
        self._http_prefix = http_prefix

        self.metrics = dict(metrics) if metrics else {}
        self.startup_information = (
            dict(startup_information) if startup_information else {}
        )

        if low_level_profiler is None:
            low_level_profiler = dask.config.get("distributed.worker.profile.low-level")
        self.low_level_profiler = low_level_profiler

        handlers = {
            "gather": self.gather,
            "run": self.run,
            "run_coroutine": self.run_coroutine,
            "get_data": self.get_data,
            "update_data": self.update_data,
            "free_keys": self.handle_free_keys,
            "terminate": self.close,
            "ping": pingpong,
            "upload_file": self.upload_file,
            "start_ipython": self.start_ipython,
            "call_stack": self.get_call_stack,
            "profile": self.get_profile,
            "profile_metadata": self.get_profile_metadata,
            "get_logs": self.get_logs,
            "keys": self.keys,
            "versions": self.versions,
            "actor_execute": self.actor_execute,
            "actor_attribute": self.actor_attribute,
            "plugin-add": self.plugin_add,
            "plugin-remove": self.plugin_remove,
            "get_monitor_info": self.get_monitor_info,
        }

        stream_handlers = {
            "close": self.close,
            "cancel-compute": self.handle_cancel_compute,
            "acquire-replicas": self.handle_acquire_replicas,
            "compute-task": self.handle_compute_task,
            "free-keys": self.handle_free_keys,
            "remove-replicas": self.handle_remove_replicas,
            "steal-request": self.handle_steal_request,
            "worker-status-change": self.handle_worker_status_change,
        }

        super().__init__(
            handlers=handlers,
            stream_handlers=stream_handlers,
            io_loop=self.loop,
            connection_args=self.connection_args,
            **kwargs,
        )

        self.scheduler = self.rpc(scheduler_addr)
        self.execution_state = {
            "scheduler": self.scheduler.address,
            "ioloop": self.loop,
            "worker": self,
        }

        self.heartbeat_interval = parse_timedelta(heartbeat_interval, default="ms")
        pc = PeriodicCallback(self.heartbeat, self.heartbeat_interval * 1000)
        self.periodic_callbacks["heartbeat"] = pc

        pc = PeriodicCallback(
            lambda: self.batched_stream.send({"op": "keep-alive"}), 60000
        )
        self.periodic_callbacks["keep-alive"] = pc

        pc = PeriodicCallback(self.find_missing, 1000)
        self.periodic_callbacks["find-missing"] = pc

        self._address = contact_address

        self.memory_monitor_interval = parse_timedelta(
            memory_monitor_interval, default="ms"
        )
        self._memory_monitoring = False
        if self.memory_limit:
            assert self.memory_monitor_interval is not None
            pc = PeriodicCallback(
                self.memory_monitor, self.memory_monitor_interval * 1000
            )
            self.periodic_callbacks["memory"] = pc

        if extensions is None:
            extensions = DEFAULT_EXTENSIONS
        for ext in extensions:
            ext(self)

        self._throttled_gc = ThrottledGC(logger=logger)

        setproctitle("dask-worker [not started]")

        profile_trigger_interval = parse_timedelta(
            dask.config.get("distributed.worker.profile.interval"), default="ms"
        )
        pc = PeriodicCallback(self.trigger_profile, profile_trigger_interval * 1000)
        self.periodic_callbacks["profile"] = pc

        pc = PeriodicCallback(self.cycle_profile, profile_cycle_interval * 1000)
        self.periodic_callbacks["profile-cycle"] = pc

        self.plugins = {}
        self._pending_plugins = plugins

        if lifetime is None:
            lifetime = dask.config.get("distributed.worker.lifetime.duration")
        self.lifetime = parse_timedelta(lifetime)

        if lifetime_stagger is None:
            lifetime_stagger = dask.config.get("distributed.worker.lifetime.stagger")
        lifetime_stagger = parse_timedelta(lifetime_stagger)

        if lifetime_restart is None:
            lifetime_restart = dask.config.get("distributed.worker.lifetime.restart")
        self.lifetime_restart = lifetime_restart

        if self.lifetime:
            self.lifetime += (random.random() * 2 - 1) * lifetime_stagger
            self.io_loop.call_later(self.lifetime, self.close_gracefully)

        Worker._instances.add(self)

    ##################
    # Administrative #
    ##################

    def __repr__(self):
        name = f", name: {self.name}" if self.name != self.address else ""
        return (
            f"<{self.__class__.__name__} {self.address!r}{name}, "
            f"status: {self.status.name}, "
            f"stored: {len(self.data)}, "
            f"running: {self.executing_count}/{self.nthreads}, "
            f"ready: {len(self.ready)}, "
            f"comm: {self.in_flight_tasks}, "
            f"waiting: {self.waiting_for_data_count}>"
        )

    @property
    def logs(self):
        return self._deque_handler.deque

    def log_event(self, topic, msg):
        self.batched_stream.send(
            {
                "op": "log-event",
                "topic": topic,
                "msg": msg,
            }
        )

    @property
    def executing_count(self) -> int:
        return len(self._executing)

    @property
    def in_flight_tasks(self) -> int:
        return len(self._in_flight_tasks)

    @property
    def worker_address(self):
        """For API compatibility with Nanny"""
        return self.address

    @property
    def local_dir(self):
        """For API compatibility with Nanny"""
        warnings.warn(
            "The local_dir attribute has moved to local_directory", stacklevel=2
        )
        return self.local_directory

    @property
    def executor(self):
        return self.executors["default"]

    @ServerNode.status.setter  # type: ignore
    def status(self, value):
        """Override Server.status to notify the Scheduler of status changes"""
        ServerNode.status.__set__(self, value)
        self._send_worker_status_change()

    def _send_worker_status_change(self) -> None:
        if (
            self.batched_stream
            and self.batched_stream.comm
            and not self.batched_stream.comm.closed()
        ):
            self.batched_stream.send(
                {"op": "worker-status-change", "status": self._status.name}
            )
        elif self._status != Status.closed:
            self.loop.call_later(0.05, self._send_worker_status_change)

    async def get_metrics(self):
        out = dict(
            executing=self.executing_count,
            in_memory=len(self.data),
            ready=len(self.ready),
            in_flight=self.in_flight_tasks,
            bandwidth={
                "total": self.bandwidth,
                "workers": dict(self.bandwidth_workers),
                "types": keymap(typename, self.bandwidth_types),
            },
            spilled_nbytes=getattr(self.data, "spilled_total", 0),
        )
        out.update(self.monitor.recent())

        for k, metric in self.metrics.items():
            try:
                result = metric(self)
                if isawaitable(result):
                    result = await result
                # In case of collision, prefer core metrics
                out.setdefault(k, result)
            except Exception:  # TODO: log error once
                pass

        return out

    async def get_startup_information(self):
        result = {}
        for k, f in self.startup_information.items():
            try:
                v = f(self)
                if isawaitable(v):
                    v = await v
                result[k] = v
            except Exception:  # TODO: log error once
                pass

        return result

    def identity(self, comm=None):
        return {
            "type": type(self).__name__,
            "id": self.id,
            "scheduler": self.scheduler.address,
            "nthreads": self.nthreads,
            "memory_limit": self.memory_limit,
        }

    def _to_dict(
        self, comm: Comm | None = None, *, exclude: Container[str] = ()
    ) -> dict:
        """
        A very verbose dictionary representation for debugging purposes.
        Not type stable and not inteded for roundtrips.

        Parameters
        ----------
        comm:
        exclude:
            A list of attributes which must not be present in the output.

        See also
        --------
        Worker.identity
        Client.dump_cluster_state
        """
        info = super()._to_dict(exclude=exclude)
        extra = {
            "status": self.status,
            "ready": self.ready,
            "constrained": self.constrained,
            "data_needed": list(self.data_needed),
            "pending_data_per_worker": {
                w: list(v) for w, v in self.pending_data_per_worker.items()
            },
            "long_running": self.long_running,
            "executing_count": self.executing_count,
            "in_flight_tasks": self.in_flight_tasks,
            "in_flight_workers": self.in_flight_workers,
            "log": self.log,
            "tasks": self.tasks,
            "memory_limit": self.memory_limit,
            "memory_target_fraction": self.memory_target_fraction,
            "memory_spill_fraction": self.memory_spill_fraction,
            "memory_pause_fraction": self.memory_pause_fraction,
            "logs": self.get_logs(),
            "config": dask.config.config,
            "incoming_transfer_log": self.incoming_transfer_log,
            "outgoing_transfer_log": self.outgoing_transfer_log,
        }
        info.update(extra)
        return recursive_to_dict(info, exclude=exclude)

    #####################
    # External Services #
    #####################

    async def _register_with_scheduler(self):
        self.periodic_callbacks["keep-alive"].stop()
        self.periodic_callbacks["heartbeat"].stop()
        start = time()
        if self.contact_address is None:
            self.contact_address = self.address
        logger.info("-" * 49)
        while True:
            try:
                _start = time()
                comm = await connect(self.scheduler.address, **self.connection_args)
                comm.name = "Worker->Scheduler"
                comm._server = weakref.ref(self)
                await comm.write(
                    dict(
                        op="register-worker",
                        reply=False,
                        address=self.contact_address,
                        status=self.status.name,
                        keys=list(self.data),
                        nthreads=self.nthreads,
                        name=self.name,
                        nbytes={
                            ts.key: ts.get_nbytes()
                            for ts in self.tasks.values()
                            # Only if the task is in memory this is a sensible
                            # result since otherwise it simply submits the
                            # default value
                            if ts.state == "memory"
                        },
                        types={k: typename(v) for k, v in self.data.items()},
                        now=time(),
                        resources=self.total_resources,
                        memory_limit=self.memory_limit,
                        local_directory=self.local_directory,
                        services=self.service_ports,
                        nanny=self.nanny,
                        pid=os.getpid(),
                        versions=get_versions(),
                        metrics=await self.get_metrics(),
                        extra=await self.get_startup_information(),
                    ),
                    serializers=["msgpack"],
                )
                future = comm.read(deserializers=["msgpack"])

                response = await future
                if response.get("warning"):
                    logger.warning(response["warning"])

                _end = time()
                middle = (_start + _end) / 2
                self._update_latency(_end - start)
                self.scheduler_delay = response["time"] - middle
                self.status = Status.running
                break
            except OSError:
                logger.info("Waiting to connect to: %26s", self.scheduler.address)
                await asyncio.sleep(0.1)
            except TimeoutError:
                logger.info("Timed out when connecting to scheduler")
        if response["status"] != "OK":
            raise ValueError(f"Unexpected response from register: {response!r}")
        else:
            await asyncio.gather(
                *(
                    self.plugin_add(name=name, plugin=plugin)
                    for name, plugin in response["worker-plugins"].items()
                )
            )

            logger.info("        Registered to: %26s", self.scheduler.address)
            logger.info("-" * 49)

        self.batched_stream.start(comm)
        self.periodic_callbacks["keep-alive"].start()
        self.periodic_callbacks["heartbeat"].start()
        self.loop.add_callback(self.handle_scheduler, comm)

    def _update_latency(self, latency):
        self.latency = latency * 0.05 + self.latency * 0.95
        if self.digests is not None:
            self.digests["latency"].add(latency)

    async def heartbeat(self):
        if self.heartbeat_active:
            logger.debug("Heartbeat skipped: channel busy")
            return
        self.heartbeat_active = True
        logger.debug("Heartbeat: %s", self.address)
        try:
            start = time()
            response = await retry_operation(
                self.scheduler.heartbeat_worker,
                address=self.contact_address,
                now=start,
                metrics=await self.get_metrics(),
                executing={
                    key: start - self.tasks[key].start_time
                    for key in self.active_keys
                    if key in self.tasks
                },
            )
            end = time()
            middle = (start + end) / 2

            self._update_latency(end - start)

            if response["status"] == "missing":
                # If running, wait up to 0.5s and then re-register self.
                # Otherwise just exit.
                start = time()
                while self.status in Status.ANY_RUNNING and time() < start + 0.5:
                    await asyncio.sleep(0.01)
                if self.status in Status.ANY_RUNNING:
                    await self._register_with_scheduler()
                return

            self.scheduler_delay = response["time"] - middle
            self.periodic_callbacks["heartbeat"].callback_time = (
                response["heartbeat-interval"] * 1000
            )
            self.bandwidth_workers.clear()
            self.bandwidth_types.clear()
        except CommClosedError:
            logger.warning("Heartbeat to scheduler failed", exc_info=True)
            if not self.reconnect:
                await self.close(report=False)
        except OSError as e:
            # Scheduler is gone. Respect distributed.comm.timeouts.connect
            if "Timed out trying to connect" in str(e):
                await self.close(report=False)
            else:
                raise e
        finally:
            self.heartbeat_active = False

    async def handle_scheduler(self, comm):
        try:
            await self.handle_stream(
                comm, every_cycle=[self.ensure_communicating, self.ensure_computing]
            )
        except Exception as e:
            logger.exception(e)
            raise
        finally:
            if self.reconnect and self.status in Status.ANY_RUNNING:
                logger.info("Connection to scheduler broken.  Reconnecting...")
                self.loop.add_callback(self.heartbeat)
            else:
                await self.close(report=False)

    def start_ipython(self, comm):
        """Start an IPython kernel

        Returns Jupyter connection info dictionary.
        """
        from ._ipython_utils import start_ipython

        if self._ipython_kernel is None:
            self._ipython_kernel = start_ipython(
                ip=self.ip, ns={"worker": self}, log=logger
            )
        return self._ipython_kernel.get_connection_info()

    async def upload_file(self, comm, filename=None, data=None, load=True):
        out_filename = os.path.join(self.local_directory, filename)

        def func(data):
            if isinstance(data, str):
                data = data.encode()
            with open(out_filename, "wb") as f:
                f.write(data)
                f.flush()
            return data

        if len(data) < 10000:
            data = func(data)
        else:
            data = await offload(func, data)

        if load:
            try:
                import_file(out_filename)
                cache_loads.data.clear()
            except Exception as e:
                logger.exception(e)
                raise e

        return {"status": "OK", "nbytes": len(data)}

    def keys(self, comm=None):
        return list(self.data)

    async def gather(self, comm=None, who_has=None):
        who_has = {
            k: [coerce_to_address(addr) for addr in v]
            for k, v in who_has.items()
            if k not in self.data
        }
        result, missing_keys, missing_workers = await gather_from_workers(
            who_has, rpc=self.rpc, who=self.address
        )
        self.update_data(data=result, report=False)
        if missing_keys:
            logger.warning(
                "Could not find data: %s on workers: %s (who_has: %s)",
                missing_keys,
                missing_workers,
                who_has,
            )
            return {"status": "partial-fail", "keys": missing_keys}
        else:
            return {"status": "OK"}

    def get_monitor_info(self, comm=None, recent=False, start=0):
        result = dict(
            range_query=(
                self.monitor.recent()
                if recent
                else self.monitor.range_query(start=start)
            ),
            count=self.monitor.count,
            last_time=self.monitor.last_time,
        )
        if nvml.device_get_count() > 0:
            result["gpu_name"] = self.monitor.gpu_name
            result["gpu_memory_total"] = self.monitor.gpu_memory_total
        return result

    #############
    # Lifecycle #
    #############

    async def start(self):
        if self.status and self.status in (
            Status.closed,
            Status.closing,
            Status.closing_gracefully,
        ):
            return
        assert self.status is Status.undefined, self.status

        await super().start()

        enable_gc_diagnosis()

        ports = parse_ports(self._start_port)
        for port in ports:
            start_address = address_from_user_args(
                host=self._start_host,
                port=port,
                interface=self._interface,
                protocol=self._protocol,
                security=self.security,
            )
            kwargs = self.security.get_listen_args("worker")
            if self._protocol in ("tcp", "tls"):
                kwargs = kwargs.copy()
                kwargs["default_host"] = get_ip(
                    get_address_host(self.scheduler.address)
                )
            try:
                await self.listen(start_address, **kwargs)
            except OSError as e:
                if len(ports) > 1 and e.errno == errno.EADDRINUSE:
                    continue
                else:
                    raise
            else:
                self._start_address = start_address
                break
        else:
            raise ValueError(
                f"Could not start Worker on host {self._start_host}"
                f"with port {self._start_port}"
            )

        # Start HTTP server associated with this Worker node
        routes = get_handlers(
            server=self,
            modules=dask.config.get("distributed.worker.http.routes"),
            prefix=self._http_prefix,
        )
        self.start_http_server(routes, self._dashboard_address)
        if self._dashboard:
            try:
                import distributed.dashboard.worker
            except ImportError:
                logger.debug("To start diagnostics web server please install Bokeh")
            else:
                distributed.dashboard.worker.connect(
                    self.http_application,
                    self.http_server,
                    self,
                    prefix=self._http_prefix,
                )
        self.ip = get_address_host(self.address)

        if self.name is None:
            self.name = self.address

        for preload in self.preloads:
            await preload.start()

        # Services listen on all addresses
        # Note Nanny is not a "real" service, just some metadata
        # passed in service_ports...
        self.start_services(self.ip)

        try:
            listening_address = "%s%s:%d" % (self.listener.prefix, self.ip, self.port)
        except Exception:
            listening_address = f"{self.listener.prefix}{self.ip}"

        logger.info("      Start worker at: %26s", self.address)
        logger.info("         Listening to: %26s", listening_address)
        for k, v in self.service_ports.items():
            logger.info("  {:>16} at: {:>26}".format(k, self.ip + ":" + str(v)))
        logger.info("Waiting to connect to: %26s", self.scheduler.address)
        logger.info("-" * 49)
        logger.info("              Threads: %26d", self.nthreads)
        if self.memory_limit:
            logger.info("               Memory: %26s", format_bytes(self.memory_limit))
        logger.info("      Local Directory: %26s", self.local_directory)

        setproctitle("dask-worker [%s]" % self.address)

        plugins_msgs = await asyncio.gather(
            *(
                self.plugin_add(plugin=plugin, catch_errors=False)
                for plugin in self._pending_plugins
            ),
            return_exceptions=True,
        )
        plugins_exceptions = [msg for msg in plugins_msgs if isinstance(msg, Exception)]
        if len(plugins_exceptions) >= 1:
            if len(plugins_exceptions) > 1:
                logger.error(
                    "Multiple plugin exceptions raised. All exceptions will be logged, the first is raised."
                )
                for exc in plugins_exceptions:
                    logger.error(repr(exc))
            raise plugins_exceptions[0]

        self._pending_plugins = ()

        await self._register_with_scheduler()

        self.start_periodic_callbacks()
        return self

    def _close(self, *args, **kwargs):
        warnings.warn("Worker._close has moved to Worker.close", stacklevel=2)
        return self.close(*args, **kwargs)

    async def close(
        self, report=True, timeout=30, nanny=True, executor_wait=True, safe=False
    ):
        with log_errors():
            if self.status in (Status.closed, Status.closing):
                await self.finished()
                return

            self.reconnect = False
            disable_gc_diagnosis()

            try:
                logger.info("Stopping worker at %s", self.address)
            except ValueError:  # address not available if already closed
                logger.info("Stopping worker")
            if self.status not in Status.ANY_RUNNING:
                logger.info("Closed worker has not yet started: %s", self.status)
            self.status = Status.closing

            for preload in self.preloads:
                await preload.teardown()

            if nanny and self.nanny:
                with self.rpc(self.nanny) as r:
                    await r.close_gracefully()

            setproctitle("dask-worker [closing]")

            teardowns = [
                plugin.teardown(self)
                for plugin in self.plugins.values()
                if hasattr(plugin, "teardown")
            ]

            await asyncio.gather(*(td for td in teardowns if isawaitable(td)))

            for pc in self.periodic_callbacks.values():
                pc.stop()

            if self._client:
                # If this worker is the last one alive, clean up the worker
                # initialized clients
                if not any(
                    w
                    for w in Worker._instances
                    if w != self and w.status in Status.ANY_RUNNING
                ):
                    for c in Worker._initialized_clients:
                        # Regardless of what the client was initialized with
                        # we'll require the result as a future. This is
                        # necessary since the heursitics of asynchronous are not
                        # reliable and we might deadlock here
                        c._asynchronous = True
                        if c.asynchronous:
                            await c.close()
                        else:
                            # There is still the chance that even with us
                            # telling the client to be async, itself will decide
                            # otherwise
                            c.close()

            with suppress(EnvironmentError, TimeoutError):
                if report and self.contact_address is not None:
                    await asyncio.wait_for(
                        self.scheduler.unregister(
                            address=self.contact_address, safe=safe
                        ),
                        timeout,
                    )
            await self.scheduler.close_rpc()
            self._workdir.release()

            self.stop_services()

            # Give some time for a UCX scheduler to complete closing endpoints
            # before closing self.batched_stream, otherwise the local endpoint
            # may be closed too early and errors be raised on the scheduler when
            # trying to send closing message.
            if self._protocol == "ucx":
                await asyncio.sleep(0.2)

            if (
                self.batched_stream
                and self.batched_stream.comm
                and not self.batched_stream.comm.closed()
            ):
                self.batched_stream.send({"op": "close-stream"})

            if self.batched_stream:
                with suppress(TimeoutError):
                    await self.batched_stream.close(timedelta(seconds=timeout))

            for executor in self.executors.values():
                if executor is utils._offload_executor:
                    continue  # Never shutdown the offload executor
                if isinstance(executor, ThreadPoolExecutor):
                    executor._work_queue.queue.clear()
                    executor.shutdown(wait=executor_wait, timeout=timeout)
                else:
                    executor.shutdown(wait=executor_wait)

            self.stop()
            await self.rpc.close()

            self.status = Status.closed
            await super().close()

            setproctitle("dask-worker [closed]")
        return "OK"

    async def close_gracefully(self, restart=None):
        """Gracefully shut down a worker

        This first informs the scheduler that we're shutting down, and asks it
        to move our data elsewhere.  Afterwards, we close as normal
        """
        if self.status in (Status.closing, Status.closing_gracefully):
            await self.finished()

        if self.status == Status.closed:
            return

        if restart is None:
            restart = self.lifetime_restart

        logger.info("Closing worker gracefully: %s", self.address)
        # Wait for all tasks to leave the worker and don't accept any new ones.
        # Scheduler.retire_workers will set the status to closing_gracefully and push it
        # back to this worker.
        await self.scheduler.retire_workers(
            workers=[self.address], close_workers=False, remove=False
        )
        await self.close(safe=True, nanny=not restart)

    async def terminate(self, comm=None, report=True, **kwargs):
        await self.close(report=report, **kwargs)
        return "OK"

    async def wait_until_closed(self):
        warnings.warn("wait_until_closed has moved to finished()")
        await self.finished()
        assert self.status == Status.closed

    ################
    # Worker Peers #
    ################

    def send_to_worker(self, address, msg):
        if address not in self.stream_comms:
            bcomm = BatchedSend(interval="1ms", loop=self.loop)
            self.stream_comms[address] = bcomm

            async def batched_send_connect():
                comm = await connect(
                    address, **self.connection_args  # TODO, serialization
                )
                comm.name = "Worker->Worker"
                await comm.write({"op": "connection_stream"})

                bcomm.start(comm)

            self.loop.add_callback(batched_send_connect)

        self.stream_comms[address].send(msg)

    async def get_data(
        self, comm, keys=None, who=None, serializers=None, max_connections=None
    ):
        start = time()

        if max_connections is None:
            max_connections = self.total_in_connections

        # Allow same-host connections more liberally
        if (
            max_connections
            and comm
            and get_address_host(comm.peer_address) == get_address_host(self.address)
        ):
            max_connections = max_connections * 2

        if self.status == Status.paused:
            max_connections = 1
            throttle_msg = " Throttling outgoing connections because worker is paused."
        else:
            throttle_msg = ""

        if (
            max_connections is not False
            and self.outgoing_current_count >= max_connections
        ):
            logger.debug(
                "Worker %s has too many open connections to respond to data request "
                "from %s (%d/%d).%s",
                self.address,
                who,
                self.outgoing_current_count,
                max_connections,
                throttle_msg,
            )
            return {"status": "busy"}

        self.outgoing_current_count += 1
        data = {k: self.data[k] for k in keys if k in self.data}

        if len(data) < len(keys):
            for k in set(keys) - set(data):
                if k in self.actors:
                    from .actor import Actor

                    data[k] = Actor(type(self.actors[k]), self.address, k, worker=self)

        msg = {"status": "OK", "data": {k: to_serialize(v) for k, v in data.items()}}
        nbytes = {k: self.tasks[k].nbytes for k in data if k in self.tasks}
        stop = time()
        if self.digests is not None:
            self.digests["get-data-load-duration"].add(stop - start)
        start = time()

        try:
            compressed = await comm.write(msg, serializers=serializers)
            response = await comm.read(deserializers=serializers)
            assert response == "OK", response
        except OSError:
            logger.exception(
                "failed during get data with %s -> %s", self.address, who, exc_info=True
            )
            comm.abort()
            raise
        finally:
            self.outgoing_current_count -= 1
        stop = time()
        if self.digests is not None:
            self.digests["get-data-send-duration"].add(stop - start)

        total_bytes = sum(filter(None, nbytes.values()))

        self.outgoing_count += 1
        duration = (stop - start) or 0.5  # windows
        self.outgoing_transfer_log.append(
            {
                "start": start + self.scheduler_delay,
                "stop": stop + self.scheduler_delay,
                "middle": (start + stop) / 2,
                "duration": duration,
                "who": who,
                "keys": nbytes,
                "total": total_bytes,
                "compressed": compressed,
                "bandwidth": total_bytes / duration,
            }
        )

        return Status.dont_reply

    ###################
    # Local Execution #
    ###################

    def update_data(
        self, comm=None, data=None, report=True, serializers=None, stimulus_id=None
    ):
        if stimulus_id is None:
            stimulus_id = f"update-data-{time()}"
        recommendations = {}
        scheduler_messages = []
        for key, value in data.items():
            try:
                ts = self.tasks[key]
                recommendations[ts] = ("memory", value)
            except KeyError:
                self.tasks[key] = ts = TaskState(key)

                try:
                    recs = self._put_key_in_memory(ts, value, stimulus_id=stimulus_id)
                except Exception as e:
                    msg = error_message(e)
                    recommendations = {ts: tuple(msg.values())}
                else:
                    recommendations.update(recs)

            self.log.append((key, "receive-from-scatter", stimulus_id, time()))

        if report:
            scheduler_messages.append(
                {"op": "add-keys", "keys": list(data), "stimulus_id": stimulus_id}
            )

        self.transitions(recommendations, stimulus_id=stimulus_id)
        for msg in scheduler_messages:
            self.batched_stream.send(msg)
        return {"nbytes": {k: sizeof(v) for k, v in data.items()}, "status": "OK"}

    def handle_free_keys(self, comm=None, keys=None, stimulus_id=None):
        """
        Handler to be called by the scheduler.

        The given keys are no longer referred to and required by the scheduler.
        The worker is now allowed to release the key, if applicable.

        This does not guarantee that the memory is released since the worker may
        still decide to hold on to the data and task since it is required by an
        upstream dependency.
        """
        self.log.append(("free-keys", keys, stimulus_id, time()))
        recommendations = {}
        for key in keys:
            ts = self.tasks.get(key)
            if ts:
                recommendations[ts] = "released"

        self.transitions(recommendations, stimulus_id=stimulus_id)

    def handle_remove_replicas(self, keys, stimulus_id):
        """Stream handler notifying the worker that it might be holding unreferenced,
        superfluous data.

        This should not actually happen during ordinary operations and is only intended
        to correct any erroneous state. An example where this is necessary is if a
        worker fetches data for a downstream task but that task is released before the
        data arrives. In this case, the scheduler will notify the worker that it may be
        holding this unnecessary data, if the worker hasn't released the data itself,
        already.

        This handler does not guarantee the task nor the data to be actually
        released but only asks the worker to release the data on a best effort
        guarantee. This protects from race conditions where the given keys may
        already have been rescheduled for compute in which case the compute
        would win and this handler is ignored.

        For stronger guarantees, see handler free_keys
        """
        self.log.append(("remove-replicas", keys, stimulus_id, time()))
        recommendations = {}

        rejected = []
        for key in keys:
            ts = self.tasks.get(key)
            if ts is None or ts.state != "memory":
                continue
            if not ts.is_protected():
                self.log.append(
                    (ts.key, "remove-replica-confirmed", stimulus_id, time())
                )
                recommendations[ts] = "released"
            else:
                rejected.append(key)

        if rejected:
            self.log.append(("remove-replica-rejected", rejected, stimulus_id, time()))
            self.batched_stream.send(
                {"op": "add-keys", "keys": rejected, "stimulus_id": stimulus_id}
            )

        self.transitions(recommendations, stimulus_id=stimulus_id)

        return "OK"

    async def set_resources(self, **resources):
        for r, quantity in resources.items():
            if r in self.total_resources:
                self.available_resources[r] += quantity - self.total_resources[r]
            else:
                self.available_resources[r] = quantity
            self.total_resources[r] = quantity

        await retry_operation(
            self.scheduler.set_resources,
            resources=self.total_resources,
            worker=self.contact_address,
        )

    ###################
    # Task Management #
    ###################

    def handle_cancel_compute(self, key, reason):
        """
        Cancel a task on a best effort basis. This is only possible while a task
        is in state `waiting` or `ready`.
        Nothing will happen otherwise.
        """
        ts = self.tasks.get(key)
        if ts and ts.state in READY | {"waiting"}:
            self.log.append((key, "cancel-compute", reason, time()))
            # All possible dependents of TS should not be in state Processing on
            # scheduler side and therefore should not be assigned to a worker,
            # yet.
            assert not ts.dependents
            self.transition(ts, "released", stimulus_id=reason)

    def handle_acquire_replicas(
        self,
        comm=None,
        *,
        keys: Collection[str],
        who_has: dict[str, Collection[str]],
        stimulus_id: str,
    ):
        recommendations = {}
        for key in keys:
            ts = self.ensure_task_exists(
                key=key,
                # Transfer this data after all dependency tasks of computations with
                # default or explicitly high (>0) user priority and before all
                # computations with low priority (<0). Note that the priority= parameter
                # of compute() is multiplied by -1 before it reaches TaskState.priority.
                priority=(1,),
                stimulus_id=stimulus_id,
            )
            if ts.state != "memory":
                recommendations[ts] = "fetch"

        self.update_who_has(who_has)
        self.transitions(recommendations, stimulus_id=stimulus_id)

    def ensure_task_exists(
        self, key: str, *, priority: tuple[int, ...], stimulus_id: str
    ) -> TaskState:
        try:
            ts = self.tasks[key]
            logger.debug("Data task %s already known (stimulus_id=%s)", ts, stimulus_id)
        except KeyError:
            self.tasks[key] = ts = TaskState(key)
        if not ts.priority:
            assert priority
            ts.priority = priority

        self.log.append((key, "ensure-task-exists", ts.state, stimulus_id, time()))
        return ts

    def handle_compute_task(
        self,
        *,
        key: str,
        who_has: dict[str, Collection[str]],
        priority: tuple[int, ...],
        duration: float,
        function=None,
        args=None,
        kwargs=None,
        task=no_value,
        nbytes: dict[str, int] | None = None,
        resource_restrictions=None,
        actor: bool = False,
        annotations=None,
        stimulus_id: str,
    ):
        self.log.append((key, "compute-task", stimulus_id, time()))
        try:
            ts = self.tasks[key]
            logger.debug(
                "Asked to compute an already known task %s",
                {"task": ts, "stimulus_id": stimulus_id},
            )
        except KeyError:
            self.tasks[key] = ts = TaskState(key)

        ts.runspec = SerializedTask(function, args, kwargs, task)

        assert isinstance(priority, tuple)
        priority = priority + (self.generation,)
        self.generation -= 1

        if actor:
            self.actors[ts.key] = None

        ts.exception = None
        ts.traceback = None
        ts.exception_text = ""
        ts.traceback_text = ""
        ts.priority = priority
        ts.duration = duration
        if resource_restrictions:
            ts.resource_restrictions = resource_restrictions
        ts.annotations = annotations

        recommendations = {}
        scheduler_msgs = []
        for dependency in who_has:
            dep_ts = self.ensure_task_exists(
                key=dependency,
                priority=priority,
                stimulus_id=stimulus_id,
            )

            # link up to child / parents
            ts.dependencies.add(dep_ts)
            dep_ts.dependents.add(ts)

        if ts.state in READY | {"executing", "waiting", "resumed"}:
            pass
        elif ts.state == "memory":
            recommendations[ts] = "memory"
            scheduler_msgs.append(self._get_task_finished_msg(ts))
        elif ts.state in {
            "released",
            "fetch",
            "flight",
            "missing",
            "cancelled",
            "error",
        }:
            recommendations[ts] = "waiting"
        else:
            raise RuntimeError(f"Unexpected task state encountered {ts} {stimulus_id}")

        for msg in scheduler_msgs:
            self.batched_stream.send(msg)

        self.update_who_has(who_has)
        self.transitions(recommendations, stimulus_id=stimulus_id)

        if nbytes is not None:
            for key, value in nbytes.items():
                self.tasks[key].nbytes = value

    def transition_missing_fetch(self, ts, *, stimulus_id):
        if self.validate:
            assert ts.state == "missing"
            assert ts.priority is not None

        self._missing_dep_flight.discard(ts)
        ts.state = "fetch"
        ts.done = False
        self.data_needed.push(ts)
        return {}, []

    def transition_missing_released(self, ts, *, stimulus_id):
        self._missing_dep_flight.discard(ts)
        recommendations, smsgs = self.transition_generic_released(
            ts, stimulus_id=stimulus_id
        )
        assert ts.key in self.tasks
        return recommendations, smsgs

    def transition_flight_missing(self, ts, *, stimulus_id):
        assert ts.done
        ts.state = "missing"
        self._missing_dep_flight.add(ts)
        ts.done = False
        return {}, []

    def transition_released_fetch(self, ts, *, stimulus_id):
        if self.validate:
            assert ts.state == "released"
            assert ts.priority is not None
        for w in ts.who_has:
            self.pending_data_per_worker[w].push(ts)
        ts.state = "fetch"
        ts.done = False
        self.data_needed.push(ts)
        return {}, []

    def transition_generic_released(self, ts, *, stimulus_id):
        self.release_key(ts.key, reason=stimulus_id)
        recs = {}
        for dependency in ts.dependencies:
            if (
                not dependency.waiters
                and dependency.state not in READY | PROCESSING | {"memory"}
            ):
                recs[dependency] = "released"

        if not ts.dependents:
            recs[ts] = "forgotten"

        return recs, []

    def transition_released_waiting(self, ts, *, stimulus_id):
        if self.validate:
            assert ts.state == "released"
            assert all(d.key in self.tasks for d in ts.dependencies)

        recommendations = {}
        ts.waiting_for_data.clear()
        for dep_ts in ts.dependencies:
            if not dep_ts.state == "memory":
                ts.waiting_for_data.add(dep_ts)
                dep_ts.waiters.add(ts)
                if dep_ts.state not in {"fetch", "flight"}:
                    recommendations[dep_ts] = "fetch"

        if ts.waiting_for_data:
            self.waiting_for_data_count += 1
        elif ts.resource_restrictions:
            recommendations[ts] = "constrained"
        else:
            recommendations[ts] = "ready"

        ts.state = "waiting"
        return recommendations, []

    def transition_fetch_flight(self, ts, worker, *, stimulus_id):
        if self.validate:
            assert ts.state == "fetch"
            assert ts.who_has

        ts.done = False
        ts.state = "flight"
        ts.coming_from = worker
        self._in_flight_tasks.add(ts)
        return {}, []

    def transition_memory_released(self, ts, *, stimulus_id):
        recs, smsgs = self.transition_generic_released(ts, stimulus_id=stimulus_id)
        smsgs.append({"op": "release-worker-data", "key": ts.key})
        return recs, smsgs

    def transition_waiting_constrained(self, ts, *, stimulus_id):
        if self.validate:
            assert ts.state == "waiting"
            assert not ts.waiting_for_data
            assert all(
                dep.key in self.data or dep.key in self.actors
                for dep in ts.dependencies
            )
            assert all(dep.state == "memory" for dep in ts.dependencies)
            assert ts.key not in self.ready
        ts.state = "constrained"
        self.constrained.append(ts.key)
        return {}, []

    def transition_long_running_rescheduled(self, ts, *, stimulus_id):
        recs = {ts: "released"}
        smsgs = [{"op": "reschedule", "key": ts.key, "worker": self.address}]
        return recs, smsgs

    def transition_executing_rescheduled(self, ts, *, stimulus_id):
        for resource, quantity in ts.resource_restrictions.items():
            self.available_resources[resource] += quantity
        self._executing.discard(ts)

        recs = {ts: "released"}
        smsgs = [{"op": "reschedule", "key": ts.key, "worker": self.address}]
        return recs, smsgs

    def transition_waiting_ready(self, ts, *, stimulus_id):
        if self.validate:
            assert ts.state == "waiting"
            assert ts.key not in self.ready
            assert not ts.waiting_for_data
            assert ts.priority is not None
            for dep in ts.dependencies:
                assert dep.key in self.data or dep.key in self.actors
                assert dep.state == "memory"

        ts.state = "ready"
        heapq.heappush(self.ready, (ts.priority, ts.key))

        return {}, []

    def transition_cancelled_error(
        self, ts, exception, traceback, exception_text, traceback_text, *, stimulus_id
    ):
        recs, msgs = {}, []
        if ts._previous == "executing":
            recs, msgs = self.transition_executing_error(
                ts,
                exception,
                traceback,
                exception_text,
                traceback_text,
                stimulus_id=stimulus_id,
            )
        elif ts._previous == "flight":
            recs, msgs = self.transition_flight_error(
                ts,
                exception,
                traceback,
                exception_text,
                traceback_text,
                stimulus_id=stimulus_id,
            )
        if ts._next:
            recs[ts] = ts._next
        return recs, msgs

    def transition_generic_error(
        self, ts, exception, traceback, exception_text, traceback_text, *, stimulus_id
    ):
        ts.exception = exception
        ts.traceback = traceback
        ts.exception_text = exception_text
        ts.traceback_text = traceback_text
        ts.state = "error"
        smsg = {
            "op": "task-erred",
            "status": "error",
            "key": ts.key,
            "thread": self.threads.get(ts.key),
            "exception": ts.exception,
            "traceback": ts.traceback,
            "exception_text": ts.exception_text,
            "traceback_text": ts.traceback_text,
        }

        if ts.startstops:
            smsg["startstops"] = ts.startstops

        return {}, [smsg]

    def transition_executing_error(
        self, ts, exception, traceback, exception_text, traceback_text, *, stimulus_id
    ):
        for resource, quantity in ts.resource_restrictions.items():
            self.available_resources[resource] += quantity
        self._executing.discard(ts)
        return self.transition_generic_error(
            ts,
            exception,
            traceback,
            exception_text,
            traceback_text,
            stimulus_id=stimulus_id,
        )

    def transition_resumed_fetch(self, ts, *, stimulus_id):
        """`resumed` is an intermediate degenerate state which splits further up
        into two states depending on what the last signal / next state is
        intended to be. There are only two viable choices depending on whether
        the task is required to be fetched from another worker `resumed(fetch)`
        or the task shall be computed on this worker `resumed(waiting)`.

        The only viable state transitions ending up here are

        flight -> cancelled -> resumed(waiting)

        or

        executing -> cancelled -> resumed(fetch)

        depending on the origin. Equally, only `fetch`, `waiting` or `released`
        are allowed output states.

        See also `transition_resumed_waiting`
        """
        # if the next state is already intended to be fetch or if the
        # coro/thread is still running (ts.done==False), this is a noop
        if ts._next == "fetch":
            return {}, []
        ts._next = "fetch"

        if ts.done:
            next_state = ts._next
            recs, smsgs = self.transition_generic_released(ts, stimulus_id=stimulus_id)
            recs[ts] = next_state
            return recs, smsgs
        return {}, []

    def transition_resumed_waiting(self, ts, *, stimulus_id):
        """
        See transition_resumed_fetch
        """
        if ts._next == "waiting":
            return {}, []
        ts._next = "waiting"

        if ts.done:
            next_state = ts._next
            recs, smsgs = self.transition_generic_released(ts, stimulus_id=stimulus_id)
            recs[ts] = next_state
            return recs, smsgs
        return {}, []

    def transition_cancelled_fetch(self, ts, *, stimulus_id):
        if ts.done:
            return {ts: "released"}, []
        elif ts._previous == "flight":
            ts.state = ts._previous
            return {}, []
        else:
            assert ts._previous == "executing"
            return {ts: ("resumed", "fetch")}, []

    def transition_cancelled_resumed(self, ts, next, *, stimulus_id):
        ts._next = next
        ts.state = "resumed"
        return {}, []

    def transition_cancelled_waiting(self, ts, *, stimulus_id):
        if ts.done:
            return {ts: "released"}, []
        elif ts._previous == "executing":
            ts.state = ts._previous
            return {}, []
        else:
            assert ts._previous == "flight"
            return {ts: ("resumed", "waiting")}, []

    def transition_cancelled_forgotten(self, ts, *, stimulus_id):
        ts._next = "forgotten"
        if not ts.done:
            return {}, []
        return {ts: "released"}, []

    def transition_cancelled_released(self, ts, *, stimulus_id):
        if not ts.done:
            ts._next = "released"
            return {}, []
        next_state = ts._next
        self._executing.discard(ts)
        self._in_flight_tasks.discard(ts)

        for resource, quantity in ts.resource_restrictions.items():
            self.available_resources[resource] += quantity
        recommendations, smsgs = self.transition_generic_released(
            ts, stimulus_id=stimulus_id
        )
        if next_state != "released":
            recommendations[ts] = next_state
        return recommendations, smsgs

    def transition_executing_released(self, ts, *, stimulus_id):
        ts._previous = ts.state
        ts._next = "released"
        # See https://github.com/dask/distributed/pull/5046#discussion_r685093940
        ts.state = "cancelled"
        ts.done = False
        return {}, []

    def transition_long_running_memory(self, ts, value=no_value, *, stimulus_id):
        self.executed_count += 1
        return self.transition_generic_memory(ts, value=value, stimulus_id=stimulus_id)

    def transition_generic_memory(self, ts, value=no_value, *, stimulus_id):
        if value is no_value and ts.key not in self.data:
            raise RuntimeError(
                f"Tried to transition task {ts} to `memory` without data available"
            )

        if ts.resource_restrictions is not None:
            for resource, quantity in ts.resource_restrictions.items():
                self.available_resources[resource] += quantity

        self._executing.discard(ts)
        self._in_flight_tasks.discard(ts)
        ts.coming_from = None
        try:
            recs = self._put_key_in_memory(ts, value, stimulus_id=stimulus_id)
        except Exception as e:
            msg = error_message(e)
            recs = {ts: tuple(msg.values())}
            return recs, []
        assert ts.key in self.data or ts.key in self.actors
        smsgs = [self._get_task_finished_msg(ts)]
        return recs, smsgs

    def transition_executing_memory(self, ts, value=no_value, *, stimulus_id):
        if self.validate:
            assert ts.state == "executing" or ts.key in self.long_running
            assert not ts.waiting_for_data
            assert ts.key not in self.ready

        self._executing.discard(ts)
        self.executed_count += 1
        return self.transition_generic_memory(ts, value=value, stimulus_id=stimulus_id)

    def transition_constrained_executing(self, ts, *, stimulus_id):
        if self.validate:
            assert not ts.waiting_for_data
            assert ts.key not in self.data
            assert ts.state in READY
            assert ts.key not in self.ready
            for dep in ts.dependencies:
                assert dep.key in self.data or dep.key in self.actors

        for resource, quantity in ts.resource_restrictions.items():
            self.available_resources[resource] -= quantity
        ts.state = "executing"
        self._executing.add(ts)
        self.loop.add_callback(self.execute, ts.key, stimulus_id=stimulus_id)
        return {}, []

    def transition_ready_executing(self, ts, *, stimulus_id):
        if self.validate:
            assert not ts.waiting_for_data
            assert ts.key not in self.data
            assert ts.state in READY
            assert ts.key not in self.ready
            assert all(
                dep.key in self.data or dep.key in self.actors
                for dep in ts.dependencies
            )

        ts.state = "executing"
        self._executing.add(ts)
        self.loop.add_callback(self.execute, ts.key, stimulus_id=stimulus_id)
        return {}, []

    def transition_flight_fetch(self, ts, *, stimulus_id):
        # If this transition is called after the flight coroutine has finished,
        # we can reset the task and transition to fetch again. If it is not yet
        # finished, this should be a no-op
        if ts.done:
            recommendations = {}
            ts.state = "fetch"
            ts.coming_from = None
            ts.done = False
            if not ts.who_has:
                recommendations[ts] = "missing"
            else:
                self.data_needed.push(ts)
                for w in ts.who_has:
                    self.pending_data_per_worker[w].push(ts)
            return recommendations, []
        else:
            return {}, []

    def transition_flight_error(
        self, ts, exception, traceback, exception_text, traceback_text, *, stimulus_id
    ):
        self._in_flight_tasks.discard(ts)
        ts.coming_from = None
        return self.transition_generic_error(
            ts,
            exception,
            traceback,
            exception_text,
            traceback_text,
            stimulus_id=stimulus_id,
        )

    def transition_flight_released(self, ts, *, stimulus_id):
        if ts.done:
            # FIXME: Is this even possible? Would an assert instead be more
            # sensible?
            return self.transition_generic_released(ts, stimulus_id=stimulus_id)
        else:
            ts._previous = "flight"
            ts._next = "released"
            # See https://github.com/dask/distributed/pull/5046#discussion_r685093940
            ts.state = "cancelled"
            return {}, []

    def transition_cancelled_memory(self, ts, value, *, stimulus_id):
        return {ts: ts._next}, []

    def transition_executing_long_running(self, ts, compute_duration, *, stimulus_id):
        ts.state = "long-running"
        self._executing.discard(ts)
        self.long_running.add(ts.key)
        smsgs = [
            {
                "op": "long-running",
                "key": ts.key,
                "compute_duration": compute_duration,
            }
        ]

        self.io_loop.add_callback(self.ensure_computing)
        return {}, smsgs

    def transition_released_memory(self, ts, value, *, stimulus_id):
        recommendations = {}
        try:
            recommendations = self._put_key_in_memory(
                ts, value, stimulus_id=stimulus_id
            )
        except Exception as e:
            msg = error_message(e)
            recommendations[ts] = (
                "error",
                msg["exception"],
                msg["traceback"],
                msg["exception_text"],
                msg["traceback_text"],
            )
            return recommendations, []
        smsgs = [{"op": "add-keys", "keys": [ts.key], "stimulus_id": stimulus_id}]
        return recommendations, smsgs

    def transition_flight_memory(self, ts, value, *, stimulus_id):
        self._in_flight_tasks.discard(ts)
        ts.coming_from = None
        recommendations = {}
        try:
            recommendations = self._put_key_in_memory(
                ts, value, stimulus_id=stimulus_id
            )
        except Exception as e:
            msg = error_message(e)
            recommendations[ts] = (
                "error",
                msg["exception"],
                msg["traceback"],
                msg["exception_text"],
                msg["traceback_text"],
            )
            return recommendations, []
        smsgs = [{"op": "add-keys", "keys": [ts.key], "stimulus_id": stimulus_id}]
        return recommendations, smsgs

    def transition_released_forgotten(self, ts, *, stimulus_id):
        recommendations = {}
        # Dependents _should_ be released by the scheduler before this
        if self.validate:
            assert not any(d.state != "forgotten" for d in ts.dependents)
        for dep in ts.dependencies:
            dep.dependents.discard(ts)
            if dep.state == "released" and not dep.dependents:
                recommendations[dep] = "forgotten"

        # Mark state as forgotten in case it is still referenced
        ts.state = "forgotten"
        self.tasks.pop(ts.key, None)
        return recommendations, []

    def _transition(self, ts, finish, *args, stimulus_id, **kwargs):
        if isinstance(finish, tuple):
            # the concatenated transition path might need to access the tuple
            assert not args
            finish, *args = finish

        if ts is None or ts.state == finish:
            return {}, []

        start = ts.state
        func = self._transitions_table.get((start, finish))

        if func is not None:
            self._transition_counter += 1
            recs, smsgs = func(ts, *args, stimulus_id=stimulus_id, **kwargs)
            self._notify_plugins("transition", ts.key, start, finish, **kwargs)

        elif "released" not in (start, finish):
            # start -> "released" -> finish
            try:
                recs, smsgs = self._transition(ts, "released", stimulus_id=stimulus_id)
                v = recs.get(ts, (finish, *args))
                if isinstance(v, tuple):
                    v_state, *v_args = v
                else:
                    v_state, v_args = v, ()
                b_recs, b_smsgs = self._transition(
                    ts, v_state, *v_args, stimulus_id=stimulus_id
                )
                recs.update(b_recs)
                smsgs += b_smsgs
            except InvalidTransition:
                raise InvalidTransition(
                    f"Impossible transition from {start} to {finish} for {ts.key}"
                ) from None

        else:
            raise InvalidTransition(
                f"Impossible transition from {start} to {finish} for {ts.key}"
            )

        self.log.append(
            (
                # key
                ts.key,
                # initial
                start,
                # recommended
                finish,
                # final
                ts.state,
                # new recommendations
                {ts.key: new for ts, new in recs.items()},
                stimulus_id,
                time(),
            )
        )
        return recs, smsgs

    def transition(self, ts, finish: str, *, stimulus_id, **kwargs):
        """Transition a key from its current state to the finish state

        Examples
        --------
        >>> self.transition('x', 'waiting')
        {'x': 'processing'}

        Returns
        -------
        Dictionary of recommendations for future transitions

        See Also
        --------
        Scheduler.transitions: transitive version of this function
        """
        recs, smsgs = self._transition(ts, finish, stimulus_id=stimulus_id, **kwargs)
        for msg in smsgs:
            self.batched_stream.send(msg)
        self.transitions(recs, stimulus_id=stimulus_id)

    def transitions(self, recommendations: dict, *, stimulus_id):
        """Process transitions until none are left

        This includes feedback from previous transitions and continues until we
        reach a steady state
        """
        smsgs = []

        remaining_recs = recommendations.copy()
        tasks = set()
        while remaining_recs:
            ts, finish = remaining_recs.popitem()
            tasks.add(ts)
            a_recs, a_smsgs = self._transition(ts, finish, stimulus_id=stimulus_id)

            remaining_recs.update(a_recs)
            smsgs += a_smsgs

        if self.validate:
            # Full state validation is very expensive
            for ts in tasks:
                self.validate_task(ts)

        if not self.batched_stream.closed():
            for msg in smsgs:
                self.batched_stream.send(msg)
        else:
            logger.debug(
                "BatchedSend closed while transitioning tasks. %d tasks not sent.",
                len(smsgs),
            )

    def maybe_transition_long_running(self, ts, *, stimulus_id, compute_duration=None):
        if ts.state == "executing":
            self.transition(
                ts,
                "long-running",
                compute_duration=compute_duration,
                stimulus_id=stimulus_id,
            )
            assert ts.state == "long-running"

    def stateof(self, key):
        ts = self.tasks[key]
        return {
            "executing": ts.state == "executing",
            "waiting_for_data": bool(ts.waiting_for_data),
            "heap": key in pluck(1, self.ready),
            "data": key in self.data,
        }

    def story(self, *keys):
        keys = [key.key if isinstance(key, TaskState) else key for key in keys]
        return [
            msg
            for msg in self.log
            if any(key in msg for key in keys)
            or any(
                key in c
                for key in keys
                for c in msg
                if isinstance(c, (tuple, list, set))
            )
        ]

    def ensure_communicating(self):
        stimulus_id = f"ensure-communicating-{time()}"
        skipped_worker_in_flight = []

        while self.data_needed and (
            len(self.in_flight_workers) < self.total_out_connections
            or self.comm_nbytes < self.comm_threshold_bytes
        ):
            logger.debug(
                "Ensure communicating. Pending: %d. Connections: %d/%d",
                len(self.data_needed),
                len(self.in_flight_workers),
                self.total_out_connections,
            )

            ts = self.data_needed.pop()

            if ts.state != "fetch":
                continue

            workers = [w for w in ts.who_has if w not in self.in_flight_workers]
            if not workers:
                assert ts.priority is not None
                skipped_worker_in_flight.append(ts)
                continue

            host = get_address_host(self.address)
            local = [w for w in workers if get_address_host(w) == host]
            if local:
                worker = random.choice(local)
            else:
                worker = random.choice(list(workers))
            assert worker != self.address

            to_gather, total_nbytes = self.select_keys_for_gather(worker, ts.key)

            self.log.append(
                ("gather-dependencies", worker, to_gather, stimulus_id, time())
            )

            self.comm_nbytes += total_nbytes
            self.in_flight_workers[worker] = to_gather
            recommendations = {self.tasks[d]: ("flight", worker) for d in to_gather}
            self.transitions(recommendations, stimulus_id=stimulus_id)

            self.loop.add_callback(
                self.gather_dep,
                worker=worker,
                to_gather=to_gather,
                total_nbytes=total_nbytes,
                stimulus_id=stimulus_id,
            )

        for el in skipped_worker_in_flight:
            self.data_needed.push(el)

    def _get_task_finished_msg(self, ts):
        if ts.key not in self.data and ts.key not in self.actors:
            raise RuntimeError(f"Task {ts} not ready")
        typ = ts.type
        if ts.nbytes is None or typ is None:
            try:
                value = self.data[ts.key]
            except KeyError:
                value = self.actors[ts.key]
            ts.nbytes = sizeof(value)
            typ = ts.type = type(value)
            del value
        try:
            typ_serialized = dumps_function(typ)
        except PicklingError:
            # Some types fail pickling (example: _thread.lock objects),
            # send their name as a best effort.
            typ_serialized = pickle.dumps(typ.__name__, protocol=4)
        d = {
            "op": "task-finished",
            "status": "OK",
            "key": ts.key,
            "nbytes": ts.nbytes,
            "thread": self.threads.get(ts.key),
            "type": typ_serialized,
            "typename": typename(typ),
            "metadata": ts.metadata,
        }
        if ts.startstops:
            d["startstops"] = ts.startstops
        return d

    def _put_key_in_memory(self, ts, value, *, stimulus_id):
        """
        Put a key into memory and set data related task state attributes.
        On success, generate recommendations for dependents.

        This method does not generate any scheduler messages since this method
        cannot distinguish whether it has to be an `add-task` or a
        `task-finished` signal. The caller is required to generate this message
        on success.

        Raises
        ------
        TypeError:
            In case the data is put into the in memory buffer and an exception
            occurs during spilling, this raises an exception. This has to be
            handled by the caller since most callers generate scheduler messages
            on success (see comment above) but we need to signal that this was
            not successful.
            Can only trigger if spill to disk is enabled and the task is not an
            actor.
        """
        if ts.key in self.data:
            ts.state = "memory"
            return {}

        recommendations = {}
        if ts.key in self.actors:
            self.actors[ts.key] = value
        else:
            start = time()
            self.data[ts.key] = value
            stop = time()
            if stop - start > 0.020:
                ts.startstops.append(
                    {"action": "disk-write", "start": start, "stop": stop}
                )

        ts.state = "memory"
        if ts.nbytes is None:
            ts.nbytes = sizeof(value)

        ts.type = type(value)

        for dep in ts.dependents:
            dep.waiting_for_data.discard(ts)
            if not dep.waiting_for_data and dep.state == "waiting":
                self.waiting_for_data_count -= 1
                recommendations[dep] = "ready"

        self.log.append((ts.key, "put-in-memory", stimulus_id, time()))
        return recommendations

    def select_keys_for_gather(self, worker, dep):
        assert isinstance(dep, str)
        deps = {dep}

        total_bytes = self.tasks[dep].get_nbytes()
        L = self.pending_data_per_worker[worker]

        while L:
            ts = L.pop()
            if ts.state != "fetch":
                continue
            if total_bytes + ts.get_nbytes() > self.target_message_size:
                break
            deps.add(ts.key)
            total_bytes += ts.get_nbytes()

        return deps, total_bytes

    @property
    def total_comm_bytes(self):
        warnings.warn(
            "The attribute `Worker.total_comm_bytes` has been renamed to `comm_threshold_bytes`. "
            "Future versions will only support the new name.",
            FutureWarning,
        )
        return self.comm_threshold_bytes

    def _filter_deps_for_fetch(
        self, to_gather_keys: Iterable[str]
    ) -> tuple[set[str], set[str], TaskState | None]:
        """Filter a list of keys before scheduling coroutines to fetch data from workers.

        Returns
        -------
        in_flight_keys:
            The subset of keys in to_gather_keys in state `flight` or `resumed`
        cancelled_keys:
            The subset of tasks in to_gather_keys in state `cancelled` or `memory`
        cause:
            The task to attach startstops of this transfer to
        """
        in_flight_tasks: set[TaskState] = set()
        cancelled_keys: set[str] = set()
        for key in to_gather_keys:
            ts = self.tasks.get(key)
            if ts is None:
                continue

            # At this point, a task has been transitioned fetch->flight
            # flight is only allowed to be transitioned into
            # {memory, resumed, cancelled}
            # resumed and cancelled will block any further transition until this
            # coro has been finished

            if ts.state in ("flight", "resumed"):
                in_flight_tasks.add(ts)
            # If the key is already in memory, the fetch should not happen which
            # is signalled by the cancelled_keys
            elif ts.state in {"cancelled", "memory"}:
                cancelled_keys.add(key)
            else:
                raise RuntimeError(
                    f"Task {ts.key} found in illegal state {ts.state}. "
                    "Only states `flight`, `resumed` and `cancelled` possible."
                )

        # For diagnostics we want to attach the transfer to a single task. this
        # task is typically the next to be executed but since we're fetching
        # tasks for potentially many dependents, an exact match is not possible.
        # If there are no dependents, this is a pure replica fetch
        cause = None
        for ts in in_flight_tasks:
            if ts.dependents:
                cause = next(iter(ts.dependents))
                break
            else:
                cause = ts
        in_flight_keys = {ts.key for ts in in_flight_tasks}
        return in_flight_keys, cancelled_keys, cause

    def _update_metrics_received_data(
        self, start: float, stop: float, data: dict, cause: TaskState, worker: str
    ) -> None:

        total_bytes = sum(self.tasks[key].get_nbytes() for key in data)

        cause.startstops.append(
            {
                "action": "transfer",
                "start": start + self.scheduler_delay,
                "stop": stop + self.scheduler_delay,
                "source": worker,
            }
        )
        duration = (stop - start) or 0.010
        bandwidth = total_bytes / duration
        self.incoming_transfer_log.append(
            {
                "start": start + self.scheduler_delay,
                "stop": stop + self.scheduler_delay,
                "middle": (start + stop) / 2.0 + self.scheduler_delay,
                "duration": duration,
                "keys": {key: self.tasks[key].nbytes for key in data},
                "total": total_bytes,
                "bandwidth": bandwidth,
                "who": worker,
            }
        )
        if total_bytes > 1_000_000:
            self.bandwidth = self.bandwidth * 0.95 + bandwidth * 0.05
            bw, cnt = self.bandwidth_workers[worker]
            self.bandwidth_workers[worker] = (bw + bandwidth, cnt + 1)

            types = set(map(type, data.values()))
            if len(types) == 1:
                [typ] = types
                bw, cnt = self.bandwidth_types[typ]
                self.bandwidth_types[typ] = (bw + bandwidth, cnt + 1)

        if self.digests is not None:
            self.digests["transfer-bandwidth"].add(total_bytes / duration)
            self.digests["transfer-duration"].add(duration)
        self.counters["transfer-count"].add(len(data))
        self.incoming_count += 1

    async def gather_dep(
        self,
        worker: str,
        to_gather: Iterable[str],
        total_nbytes: int,
        *,
        stimulus_id,
    ):
        """Gather dependencies for a task from a worker who has them

        Parameters
        ----------
        worker : str
            Address of worker to gather dependencies from
        to_gather : list
            Keys of dependencies to gather from worker -- this is not
            necessarily equivalent to the full list of dependencies of ``dep``
            as some dependencies may already be present on this worker.
        total_nbytes : int
            Total number of bytes for all the dependencies in to_gather combined
        """
        if self.status not in Status.ANY_RUNNING:  # type: ignore
            return

        recommendations: dict[TaskState, str | tuple] = {}
        with log_errors():
            response = {}
            to_gather_keys: set[str] = set()
            cancelled_keys: set[str] = set()
            try:
                to_gather_keys, cancelled_keys, cause = self._filter_deps_for_fetch(
                    to_gather
                )

                if not to_gather_keys:
                    self.log.append(
                        ("nothing-to-gather", worker, to_gather, stimulus_id, time())
                    )
                    return

                assert cause
                # Keep namespace clean since this func is long and has many
                # dep*, *ts* variables
                del to_gather

                self.log.append(
                    ("request-dep", worker, to_gather_keys, stimulus_id, time())
                )
                logger.debug(
                    "Request %d keys for task %s from %s",
                    len(to_gather_keys),
                    cause,
                    worker,
                )

                start = time()
                response = await get_data_from_worker(
                    self.rpc, to_gather_keys, worker, who=self.address
                )
                stop = time()
                if response["status"] == "busy":
                    return

                self._update_metrics_received_data(
                    start=start,
                    stop=stop,
                    data=response["data"],
                    cause=cause,
                    worker=worker,
                )
                self.log.append(
                    ("receive-dep", worker, set(response["data"]), stimulus_id, time())
                )

            except OSError:
                logger.exception("Worker stream died during communication: %s", worker)
                has_what = self.has_what.pop(worker)
                self.pending_data_per_worker.pop(worker)
                self.log.append(
                    ("receive-dep-failed", worker, has_what, stimulus_id, time())
                )
                for d in has_what:
                    ts = self.tasks[d]
                    ts.who_has.remove(worker)

            except Exception as e:
                logger.exception(e)
                if self.batched_stream and LOG_PDB:
                    import pdb

                    pdb.set_trace()
                msg = error_message(e)
                for k in self.in_flight_workers[worker]:
                    ts = self.tasks[k]
                    recommendations[ts] = tuple(msg.values())
                raise
            finally:
                self.comm_nbytes -= total_nbytes
                busy = response.get("status", "") == "busy"
                data = response.get("data", {})

                if busy:
                    self.log.append(
                        ("busy-gather", worker, to_gather_keys, stimulus_id, time())
                    )

                for d in self.in_flight_workers.pop(worker):
                    ts = self.tasks[d]
                    ts.done = True
                    if d in cancelled_keys:
                        if ts.state == "cancelled":
                            recommendations[ts] = "released"
                        else:
                            recommendations[ts] = "fetch"
                    elif d in data:
                        recommendations[ts] = ("memory", data[d])
                    elif busy:
                        recommendations[ts] = "fetch"
                    elif ts not in recommendations:
                        ts.who_has.discard(worker)
                        self.has_what[worker].discard(ts.key)
                        self.log.append((d, "missing-dep", stimulus_id, time()))
                        self.batched_stream.send(
                            {"op": "missing-data", "errant_worker": worker, "key": d}
                        )
                        recommendations[ts] = "fetch" if ts.who_has else "missing"
                del data, response
                self.transitions(recommendations, stimulus_id=stimulus_id)
                self.ensure_computing()

                if not busy:
                    self.repetitively_busy = 0
                else:
                    # Exponential backoff to avoid hammering scheduler/worker
                    self.repetitively_busy += 1
                    await asyncio.sleep(0.100 * 1.5**self.repetitively_busy)

                    await self.query_who_has(*to_gather_keys)

                self.ensure_communicating()

    async def find_missing(self):
        with log_errors():
            if not self._missing_dep_flight:
                return
            try:
                if self.validate:
                    for ts in self._missing_dep_flight:
                        assert not ts.who_has

                stimulus_id = f"find-missing-{time()}"
                who_has = await retry_operation(
                    self.scheduler.who_has,
                    keys=[ts.key for ts in self._missing_dep_flight],
                )
                who_has = {k: v for k, v in who_has.items() if v}
                self.update_who_has(who_has)
                recommendations = {}
                for ts in self._missing_dep_flight:
                    if ts.who_has:
                        recommendations[ts] = "fetch"
                self.transitions(recommendations, stimulus_id=stimulus_id)

            finally:
                # This is quite arbitrary but the heartbeat has scaling implemented
                self.periodic_callbacks[
                    "find-missing"
                ].callback_time = self.periodic_callbacks["heartbeat"].callback_time
                self.ensure_communicating()
                self.ensure_computing()

    async def query_who_has(self, *deps: str) -> dict[str, Collection[str]]:
        with log_errors():
            who_has = await retry_operation(self.scheduler.who_has, keys=deps)
            self.update_who_has(who_has)
            return who_has

    def update_who_has(self, who_has: dict[str, Collection[str]]) -> None:
        try:
            for dep, workers in who_has.items():
                if not workers:
                    continue

                if dep in self.tasks:
                    dep_ts = self.tasks[dep]
                    if self.address in workers and self.tasks[dep].state != "memory":
                        logger.debug(
                            "Scheduler claims worker %s holds data for task %s which is not true.",
                            self.name,
                            dep,
                        )
                        # Do not mutate the input dict. That's rude
                        workers = set(workers) - {self.address}
                    dep_ts.who_has.update(workers)

                    for worker in workers:
                        self.has_what[worker].add(dep)
                        self.pending_data_per_worker[worker].push(dep_ts)
        except Exception as e:
            logger.exception(e)
            if LOG_PDB:
                import pdb

                pdb.set_trace()
            raise

    def handle_steal_request(self, key, stimulus_id):
        # There may be a race condition between stealing and releasing a task.
        # In this case the self.tasks is already cleared. The `None` will be
        # registered as `already-computing` on the other end
        ts = self.tasks.get(key)
        state = ts.state if ts is not None else None

        response = {
            "op": "steal-response",
            "key": key,
            "state": state,
            "stimulus_id": stimulus_id,
        }
        self.batched_stream.send(response)

        if state in READY | {"waiting"}:
            # If task is marked as "constrained" we haven't yet assigned it an
            # `available_resources` to run on, that happens in
            # `transition_constrained_executing`
            self.transition(ts, "released", stimulus_id=stimulus_id)

    def handle_worker_status_change(self, status: str) -> None:
        new_status = Status.lookup[status]  # type: ignore

        if (
            new_status == Status.closing_gracefully
            and self._status not in Status.ANY_RUNNING  # type: ignore
        ):
            logger.error(
                "Invalid Worker.status transition: %s -> %s", self._status, new_status
            )
            # Reiterate the current status to the scheduler to restore sync
            self._send_worker_status_change()
        else:
            # Update status and send confirmation to the Scheduler (see status.setter)
            self.status = new_status

    def release_key(
        self,
        key: str,
        cause: TaskState | None = None,
        reason: str | None = None,
        report: bool = True,
    ) -> None:
        try:
            if self.validate:
                assert not isinstance(key, TaskState)
            ts = self.tasks[key]
            # needed for legacy notification support
            state_before = ts.state
            ts.state = "released"

            logger.debug(
                "Release key %s", {"key": key, "cause": cause, "reason": reason}
            )
            if cause:
                self.log.append((key, "release-key", {"cause": cause}, reason, time()))
            else:
                self.log.append((key, "release-key", reason, time()))
            if key in self.data:
                try:
                    del self.data[key]
                except FileNotFoundError:
                    logger.error("Tried to delete %s but no file found", exc_info=True)
            if key in self.actors:
                del self.actors[key]

            for worker in ts.who_has:
                self.has_what[worker].discard(ts.key)
            ts.who_has.clear()

            if key in self.threads:
                del self.threads[key]

            if ts.resource_restrictions is not None:
                if ts.state == "executing":
                    for resource, quantity in ts.resource_restrictions.items():
                        self.available_resources[resource] += quantity

            for d in ts.dependencies:
                ts.waiting_for_data.discard(d)
                d.waiters.discard(ts)

            ts.waiting_for_data.clear()
            ts.nbytes = None
            ts._previous = None
            ts._next = None
            ts.done = False

            self._executing.discard(ts)
            self._in_flight_tasks.discard(ts)

            self._notify_plugins(
                "release_key", key, state_before, cause, reason, report
            )
        except CommClosedError:
            # Batched stream send might raise if it was already closed
            pass
        except Exception as e:
            logger.exception(e)
            if LOG_PDB:
                import pdb

                pdb.set_trace()
            raise

    ################
    # Execute Task #
    ################

    def run(self, comm, function, args=(), wait=True, kwargs=None):
        return run(self, comm, function=function, args=args, kwargs=kwargs, wait=wait)

    def run_coroutine(self, comm, function, args=(), kwargs=None, wait=True):
        return run(self, comm, function=function, args=args, kwargs=kwargs, wait=wait)

    async def plugin_add(self, comm=None, plugin=None, name=None, catch_errors=True):
        with log_errors(pdb=False):
            if isinstance(plugin, bytes):
                plugin = pickle.loads(plugin)

            if name is None:
                name = _get_plugin_name(plugin)

            assert name

            if name in self.plugins:
                await self.plugin_remove(comm=comm, name=name)

            self.plugins[name] = plugin

            logger.info("Starting Worker plugin %s" % name)
            if hasattr(plugin, "setup"):
                try:
                    result = plugin.setup(worker=self)
                    if isawaitable(result):
                        result = await result
                except Exception as e:
                    if not catch_errors:
                        raise
                    msg = error_message(e)
                    return msg

            return {"status": "OK"}

    async def plugin_remove(self, comm=None, name=None):
        with log_errors(pdb=False):
            logger.info(f"Removing Worker plugin {name}")
            try:
                plugin = self.plugins.pop(name)
                if hasattr(plugin, "teardown"):
                    result = plugin.teardown(worker=self)
                    if isawaitable(result):
                        result = await result
            except Exception as e:
                msg = error_message(e)
                return msg

            return {"status": "OK"}

    async def actor_execute(
        self,
        comm=None,
        actor=None,
        function=None,
        args=(),
        kwargs: dict | None = None,
    ):
        kwargs = kwargs or {}
        separate_thread = kwargs.pop("separate_thread", True)
        key = actor
        actor = self.actors[key]
        func = getattr(actor, function)
        name = key_split(key) + "." + function

        try:
            if iscoroutinefunction(func):
                result = await func(*args, **kwargs)
            elif separate_thread:
                result = await self.loop.run_in_executor(
                    self.executors["actor"],
                    apply_function_actor,
                    func,
                    args,
                    kwargs,
                    self.execution_state,
                    name,
                    self.active_threads,
                    self.active_threads_lock,
                )
            else:
                result = func(*args, **kwargs)
            return {"status": "OK", "result": to_serialize(result)}
        except Exception as ex:
            return {"status": "error", "exception": to_serialize(ex)}

    def actor_attribute(self, comm=None, actor=None, attribute=None):
        try:
            value = getattr(self.actors[actor], attribute)
            return {"status": "OK", "result": to_serialize(value)}
        except Exception as ex:
            return {"status": "error", "exception": to_serialize(ex)}

    def meets_resource_constraints(self, key: str) -> bool:
        ts = self.tasks[key]
        if not ts.resource_restrictions:
            return True
        for resource, needed in ts.resource_restrictions.items():
            if self.available_resources[resource] < needed:
                return False

        return True

    async def _maybe_deserialize_task(self, ts, *, stimulus_id):
        if not isinstance(ts.runspec, SerializedTask):
            return ts.runspec
        try:
            start = time()
            # Offload deserializing large tasks
            if sizeof(ts.runspec) > OFFLOAD_THRESHOLD:
                function, args, kwargs = await offload(_deserialize, *ts.runspec)
            else:
                function, args, kwargs = _deserialize(*ts.runspec)
            stop = time()

            if stop - start > 0.010:
                ts.startstops.append(
                    {"action": "deserialize", "start": start, "stop": stop}
                )
            return function, args, kwargs
        except Exception as e:
            logger.error("Could not deserialize task", exc_info=True)
            self.log.append((ts.key, "deserialize-error", stimulus_id, time()))
            emsg = error_message(e)
            emsg.pop("status")
            self.transition(
                ts,
                "error",
                **emsg,
                stimulus_id=stimulus_id,
            )
            raise

    def ensure_computing(self):
        if self.status in (Status.paused, Status.closing_gracefully):
            return
        try:
            stimulus_id = f"ensure-computing-{time()}"
            while self.constrained and self.executing_count < self.nthreads:
                key = self.constrained[0]
                ts = self.tasks.get(key, None)
                if ts is None or ts.state != "constrained":
                    self.constrained.popleft()
                    continue
                if self.meets_resource_constraints(key):
                    self.constrained.popleft()
                    self.transition(ts, "executing", stimulus_id=stimulus_id)
                else:
                    break
            while self.ready and self.executing_count < self.nthreads:
                priority, key = heapq.heappop(self.ready)
                ts = self.tasks.get(key)
                if ts is None:
                    # It is possible for tasks to be released while still remaining on
                    # `ready` The scheduler might have re-routed to a new worker and
                    # told this worker to release.  If the task has "disappeared" just
                    # continue through the heap
                    continue
                elif ts.key in self.data:
                    self.transition(ts, "memory", stimulus_id=stimulus_id)
                elif ts.state in READY:
                    self.transition(ts, "executing", stimulus_id=stimulus_id)
        except Exception as e:
            logger.exception(e)
            if LOG_PDB:
                import pdb

                pdb.set_trace()
            raise

    async def execute(self, key, *, stimulus_id):
        if self.status in {Status.closing, Status.closed, Status.closing_gracefully}:
            return
        if key not in self.tasks:
            return
        ts = self.tasks[key]

        try:
            if ts.state == "cancelled":
                # This might happen if keys are canceled
                logger.debug(
                    "Trying to execute task %s which is not in executing state anymore",
                    ts,
                )
                ts.done = True
                self.transition(ts, "released", stimulus_id=stimulus_id)
                return

            if self.validate:
                assert not ts.waiting_for_data
                assert ts.state == "executing"
                assert ts.runspec is not None

            function, args, kwargs = await self._maybe_deserialize_task(
                ts, stimulus_id=stimulus_id
            )

            args2, kwargs2 = self._prepare_args_for_execution(ts, args, kwargs)

            if ts.annotations is not None and "executor" in ts.annotations:
                executor = ts.annotations["executor"]
            else:
                executor = "default"
            assert executor in self.executors
            assert key == ts.key
            self.active_keys.add(ts.key)

            result: dict
            try:
                e = self.executors[executor]
                ts.start_time = time()
                if iscoroutinefunction(function):
                    result = await apply_function_async(
                        function,
                        args2,
                        kwargs2,
                        self.scheduler_delay,
                    )
                elif "ThreadPoolExecutor" in str(type(e)):
                    result = await self.loop.run_in_executor(
                        e,
                        apply_function,
                        function,
                        args2,
                        kwargs2,
                        self.execution_state,
                        ts.key,
                        self.active_threads,
                        self.active_threads_lock,
                        self.scheduler_delay,
                    )
                else:
                    result = await self.loop.run_in_executor(
                        e,
                        apply_function_simple,
                        function,
                        args2,
                        kwargs2,
                        self.scheduler_delay,
                    )
            finally:
                self.active_keys.discard(ts.key)

            key = ts.key
            # key *must* be still in tasks. Releasing it direclty is forbidden
            # without going through cancelled
            ts = self.tasks.get(key)
            assert ts, self.story(key)
            ts.done = True
            result["key"] = ts.key
            value = result.pop("result", None)
            ts.startstops.append(
                {"action": "compute", "start": result["start"], "stop": result["stop"]}
            )
            self.threads[ts.key] = result["thread"]
            recommendations = {}
            if result["op"] == "task-finished":
                ts.nbytes = result["nbytes"]
                ts.type = result["type"]
                recommendations[ts] = ("memory", value)
                if self.digests is not None:
                    self.digests["task-duration"].add(result["stop"] - result["start"])
            elif isinstance(result.pop("actual-exception"), Reschedule):
                recommendations[ts] = "rescheduled"
            else:
                logger.warning(
                    "Compute Failed\n"
                    "Function:  %s\n"
                    "args:      %s\n"
                    "kwargs:    %s\n"
                    "Exception: %r\n",
                    str(funcname(function))[:1000],
                    convert_args_to_str(args2, max_len=1000),
                    convert_kwargs_to_str(kwargs2, max_len=1000),
                    result["exception_text"],
                )
                recommendations[ts] = (
                    "error",
                    result["exception"],
                    result["traceback"],
                    result["exception_text"],
                    result["traceback_text"],
                )

            self.transitions(recommendations, stimulus_id=stimulus_id)

            logger.debug("Send compute response to scheduler: %s, %s", ts.key, result)

            if self.validate:
                assert ts.state != "executing"
                assert not ts.waiting_for_data

        except Exception as exc:
            assert ts
            logger.error(
                "Exception during execution of task %s.", ts.key, exc_info=True
            )
            emsg = error_message(exc)
            emsg.pop("status")
            self.transition(
                ts,
                "error",
                **emsg,
                stimulus_id=stimulus_id,
            )
        finally:
            self.ensure_computing()
            self.ensure_communicating()

    def _prepare_args_for_execution(self, ts, args, kwargs):
        start = time()
        data = {}
        for dep in ts.dependencies:
            k = dep.key
            try:
                data[k] = self.data[k]
            except KeyError:
                from .actor import Actor  # TODO: create local actor

                data[k] = Actor(type(self.actors[k]), self.address, k, self)
        args2 = pack_data(args, data, key_types=(bytes, str))
        kwargs2 = pack_data(kwargs, data, key_types=(bytes, str))
        stop = time()
        if stop - start > 0.005:
            ts.startstops.append({"action": "disk-read", "start": start, "stop": stop})
            if self.digests is not None:
                self.digests["disk-load-duration"].add(stop - start)
        return args2, kwargs2

    ##################
    # Administrative #
    ##################

    async def memory_monitor(self):
        """Track this process's memory usage and act accordingly

        If we rise above 70% memory use, start dumping data to disk.

        If we rise above 80% memory use, stop execution of new tasks
        """
        if self._memory_monitoring:
            return
        self._memory_monitoring = True
        total = 0

        proc = self.monitor.proc
        memory = proc.memory_info().rss
        frac = memory / self.memory_limit

        def check_pause(memory):
            frac = memory / self.memory_limit
            # Pause worker threads if above 80% memory use
            if self.memory_pause_fraction and frac > self.memory_pause_fraction:
                # Try to free some memory while in paused state
                self._throttled_gc.collect()
                if self.status == Status.running:
                    logger.warning(
                        "Worker is at %d%% memory usage. Pausing worker.  "
                        "Process memory: %s -- Worker memory limit: %s",
                        int(frac * 100),
                        format_bytes(memory),
                        format_bytes(self.memory_limit)
                        if self.memory_limit is not None
                        else "None",
                    )
                    self.status = Status.paused
            elif self.status == Status.paused:
                logger.warning(
                    "Worker is at %d%% memory usage. Resuming worker. "
                    "Process memory: %s -- Worker memory limit: %s",
                    int(frac * 100),
                    format_bytes(memory),
                    format_bytes(self.memory_limit)
                    if self.memory_limit is not None
                    else "None",
                )
                self.status = Status.running
                self.ensure_computing()

        check_pause(memory)
        # Dump data to disk if above 70%
        if self.memory_spill_fraction and frac > self.memory_spill_fraction:
            logger.debug(
                "Worker is at %.0f%% memory usage. Start spilling data to disk.",
                frac * 100,
            )
            start = time()
            target = self.memory_limit * self.memory_target_fraction
            count = 0
            need = memory - target
            while memory > target:
                if not self.data.fast:
                    logger.warning(
                        "Unmanaged memory use is high. This may indicate a memory leak "
                        "or the memory may not be released to the OS; see "
                        "https://distributed.dask.org/en/latest/worker.html#memtrim "
                        "for more information. "
                        "-- Unmanaged memory: %s -- Worker memory limit: %s",
                        format_bytes(memory),
                        format_bytes(self.memory_limit),
                    )
                    break
                weight = self.data.evict()
                if weight == -1:
                    # Failed to evict: disk full, spill size limit exceeded, or pickle error
                    break

                total += weight
                count += 1
                # If the current buffer is filled with a lot of small values,
                # evicting one at a time is very slow and the worker might
                # generate new data faster than it is able to evict. Therefore,
                # only pass on control if we spent at least 0.5s evicting
                if time() - start > 0.5:
                    await asyncio.sleep(0)
                    start = time()
                memory = proc.memory_info().rss
                if total > need and memory > target:
                    # Issue a GC to ensure that the evicted data is actually
                    # freed from memory and taken into account by the monitor
                    # before trying to evict even more data.
                    self._throttled_gc.collect()
                    memory = proc.memory_info().rss

            check_pause(memory)
            if count:
                logger.debug(
                    "Moved %d tasks worth %s to disk",
                    count,
                    format_bytes(total),
                )

        self._memory_monitoring = False
        return total

    def cycle_profile(self):
        now = time() + self.scheduler_delay
        prof, self.profile_recent = self.profile_recent, profile.create()
        self.profile_history.append((now, prof))

        self.profile_keys_history.append((now, dict(self.profile_keys)))
        self.profile_keys.clear()

    def trigger_profile(self):
        """
        Get a frame from all actively computing threads

        Merge these frames into existing profile counts
        """
        if not self.active_threads:  # hope that this is thread-atomic?
            return
        start = time()
        with self.active_threads_lock:
            active_threads = self.active_threads.copy()
        frames = sys._current_frames()
        frames = {ident: frames[ident] for ident in active_threads}
        llframes = {}
        if self.low_level_profiler:
            llframes = {ident: profile.ll_get_stack(ident) for ident in active_threads}
        for ident, frame in frames.items():
            if frame is not None:
                key = key_split(active_threads[ident])
                llframe = llframes.get(ident)

                state = profile.process(
                    frame, True, self.profile_recent, stop="distributed/worker.py"
                )
                profile.llprocess(llframe, None, state)
                profile.process(
                    frame, True, self.profile_keys[key], stop="distributed/worker.py"
                )

        stop = time()
        if self.digests is not None:
            self.digests["profile-duration"].add(stop - start)

    async def get_profile(
        self, comm=None, start=None, stop=None, key=None, server=False
    ):
        now = time() + self.scheduler_delay
        if server:
            history = self.io_loop.profile
        elif key is None:
            history = self.profile_history
        else:
            history = [(t, d[key]) for t, d in self.profile_keys_history if key in d]

        if start is None:
            istart = 0
        else:
            istart = bisect.bisect_left(history, (start,))

        if stop is None:
            istop = None
        else:
            istop = bisect.bisect_right(history, (stop,)) + 1
            if istop >= len(history):
                istop = None  # include end

        if istart == 0 and istop is None:
            history = list(history)
        else:
            iistop = len(history) if istop is None else istop
            history = [history[i] for i in range(istart, iistop)]

        prof = profile.merge(*pluck(1, history))

        if not history:
            return profile.create()

        if istop is None and (start is None or start < now):
            if key is None:
                recent = self.profile_recent
            else:
                recent = self.profile_keys[key]
            prof = profile.merge(prof, recent)

        return prof

    async def get_profile_metadata(self, comm=None, start=0, stop=None):
        add_recent = stop is None
        now = time() + self.scheduler_delay
        stop = stop or now
        start = start or 0
        result = {
            "counts": [
                (t, d["count"]) for t, d in self.profile_history if start < t < stop
            ],
            "keys": [
                (t, {k: d["count"] for k, d in v.items()})
                for t, v in self.profile_keys_history
                if start < t < stop
            ],
        }
        if add_recent:
            result["counts"].append((now, self.profile_recent["count"]))
            result["keys"].append(
                (now, {k: v["count"] for k, v in self.profile_keys.items()})
            )
        return result

    def get_call_stack(self, comm=None, keys=None):
        with self.active_threads_lock:
            frames = sys._current_frames()
            active_threads = self.active_threads.copy()
            frames = {k: frames[ident] for ident, k in active_threads.items()}
        if keys is not None:
            frames = {k: frame for k, frame in frames.items() if k in keys}

        result = {k: profile.call_stack(frame) for k, frame in frames.items()}
        return result

    def _notify_plugins(self, method_name, *args, **kwargs):
        for name, plugin in self.plugins.items():
            if hasattr(plugin, method_name):
                if method_name == "release_key":
                    warnings.warn(
                        "The `WorkerPlugin.release_key` hook is deprecated and will be "
                        "removed in a future version. A similar event can now be "
                        "caught by filtering for a `finish=='released'` event in the "
                        "`WorkerPlugin.transition` hook.",
                        FutureWarning,
                    )

                try:
                    getattr(plugin, method_name)(*args, **kwargs)
                except Exception:
                    logger.info(
                        "Plugin '%s' failed with exception", name, exc_info=True
                    )

    ##############
    # Validation #
    ##############

    def validate_task_memory(self, ts):
        assert ts.key in self.data or ts.key in self.actors
        assert isinstance(ts.nbytes, int)
        assert not ts.waiting_for_data
        assert ts.key not in self.ready
        assert ts.state == "memory"

    def validate_task_executing(self, ts):
        assert ts.state == "executing"
        assert ts.runspec is not None
        assert ts.key not in self.data
        assert not ts.waiting_for_data
        for dep in ts.dependencies:
            assert dep.state == "memory", self.story(dep)
            assert dep.key in self.data or dep.key in self.actors

    def validate_task_ready(self, ts):
        assert ts.key in pluck(1, self.ready)
        assert ts.key not in self.data
        assert ts.state != "executing"
        assert not ts.done
        assert not ts.waiting_for_data
        assert all(
            dep.key in self.data or dep.key in self.actors for dep in ts.dependencies
        )

    def validate_task_waiting(self, ts):
        assert ts.key not in self.data
        assert ts.state == "waiting"
        assert not ts.done
        if ts.dependencies and ts.runspec:
            assert not all(dep.key in self.data for dep in ts.dependencies)

    def validate_task_flight(self, ts):
        assert ts.key not in self.data
        assert ts in self._in_flight_tasks
        assert not any(dep.key in self.ready for dep in ts.dependents)
        assert ts.coming_from
        assert ts.coming_from in self.in_flight_workers
        assert ts.key in self.in_flight_workers[ts.coming_from]

    def validate_task_fetch(self, ts):
        assert ts.key not in self.data
        assert self.address not in ts.who_has
        assert not ts.done
        assert ts in self.data_needed
        assert ts.who_has

        for w in ts.who_has:
            assert ts.key in self.has_what[w]
            assert ts in self.pending_data_per_worker[w]

    def validate_task_missing(self, ts):
        assert ts.key not in self.data
        assert not ts.who_has
        assert not ts.done
        assert not any(ts.key in has_what for has_what in self.has_what.values())
        assert ts in self._missing_dep_flight

    def validate_task_cancelled(self, ts):
        assert ts.key not in self.data
        assert ts._previous
        assert ts._next

    def validate_task_resumed(self, ts):
        assert ts.key not in self.data
        assert ts._next
        assert ts._previous

    def validate_task_released(self, ts):
        assert ts.key not in self.data
        assert not ts._next
        assert not ts._previous
        assert ts not in self._executing
        assert ts not in self._in_flight_tasks
        assert ts not in self._missing_dep_flight
        assert ts not in self._missing_dep_flight
        assert not any(ts.key in has_what for has_what in self.has_what.values())
        assert not ts.waiting_for_data
        assert not ts.done
        assert not ts.exception
        assert not ts.traceback

    def validate_task(self, ts):
        try:
            if ts.key in self.tasks:
                assert self.tasks[ts.key] == ts
            if ts.state == "memory":
                self.validate_task_memory(ts)
            elif ts.state == "waiting":
                self.validate_task_waiting(ts)
            elif ts.state == "missing":
                self.validate_task_missing(ts)
            elif ts.state == "cancelled":
                self.validate_task_cancelled(ts)
            elif ts.state == "resumed":
                self.validate_task_resumed(ts)
            elif ts.state == "ready":
                self.validate_task_ready(ts)
            elif ts.state == "executing":
                self.validate_task_executing(ts)
            elif ts.state == "flight":
                self.validate_task_flight(ts)
            elif ts.state == "fetch":
                self.validate_task_fetch(ts)
            elif ts.state == "released":
                self.validate_task_released(ts)
        except Exception as e:
            logger.exception(e)
            if LOG_PDB:
                import pdb

                pdb.set_trace()

            raise AssertionError(
                f"Invalid TaskState encountered for {ts!r}.\nStory:\n{self.story(ts)}\n"
            ) from e

    def validate_state(self):
        if self.status not in Status.ANY_RUNNING:
            return
        try:
            assert self.executing_count >= 0
            waiting_for_data_count = 0
            for ts in self.tasks.values():
                assert ts.state is not None
                # check that worker has task
                for worker in ts.who_has:
                    assert ts.key in self.has_what[worker]
                # check that deps have a set state and that dependency<->dependent links
                # are there
                for dep in ts.dependencies:
                    # self.tasks was just a dict of tasks
                    # and this check was originally that the key was in `task_state`
                    # so we may have popped the key out of `self.tasks` but the
                    # dependency can still be in `memory` before GC grabs it...?
                    # Might need better bookkeeping
                    assert dep.state is not None
                    assert ts in dep.dependents, ts
                if ts.waiting_for_data:
                    waiting_for_data_count += 1
                for ts_wait in ts.waiting_for_data:
                    assert ts_wait.key in self.tasks
                    assert (
                        ts_wait.state
                        in READY | {"executing", "flight", "fetch", "missing"}
                        or ts_wait in self._missing_dep_flight
                        or ts_wait.who_has.issubset(self.in_flight_workers)
                    ), (ts, ts_wait, self.story(ts), self.story(ts_wait))
            assert self.waiting_for_data_count == waiting_for_data_count
            for worker, keys in self.has_what.items():
                for k in keys:
                    assert worker in self.tasks[k].who_has

            for ts in self.tasks.values():
                self.validate_task(ts)

        except Exception as e:
            self.loop.add_callback(self.close)
            logger.exception(e)
            if LOG_PDB:
                import pdb

                pdb.set_trace()
            raise

    #######################################
    # Worker Clients (advanced workloads) #
    #######################################

    @property
    def client(self) -> Client:
        with self._lock:
            if self._client:
                return self._client
            else:
                return self._get_client()

    def _get_client(self, timeout: float | None = None) -> Client:
        """Get local client attached to this worker

        If no such client exists, create one

        See Also
        --------
        get_client
        """

        if timeout is None:
            timeout = dask.config.get("distributed.comm.timeouts.connect")

        timeout = parse_timedelta(timeout, "s")

        try:
            from .client import default_client

            client = default_client()
        except ValueError:  # no clients found, need to make a new one
            pass
        else:
            # must be lazy import otherwise cyclic import
            from distributed.deploy.cluster import Cluster

            if (
                client.scheduler
                and client.scheduler.address == self.scheduler.address
                # The below conditions should only happen in case a second
                # cluster is alive, e.g. if a submitted task spawned its onwn
                # LocalCluster, see gh4565
                or (
                    isinstance(client._start_arg, str)
                    and client._start_arg == self.scheduler.address
                    or isinstance(client._start_arg, Cluster)
                    and client._start_arg.scheduler_address == self.scheduler.address
                )
            ):
                self._client = client

        if not self._client:
            from .client import Client

            asynchronous = in_async_call(self.loop)
            self._client = Client(
                self.scheduler,
                loop=self.loop,
                security=self.security,
                set_as_default=True,
                asynchronous=asynchronous,
                direct_to_workers=True,
                name="worker",
                timeout=timeout,
            )
            Worker._initialized_clients.add(self._client)
            if not asynchronous:
                assert self._client.status == "running"

        return self._client

    def get_current_task(self) -> str:
        """Get the key of the task we are currently running

        This only makes sense to run within a task

        Examples
        --------
        >>> from dask.distributed import get_worker
        >>> def f():
        ...     return get_worker().get_current_task()

        >>> future = client.submit(f)  # doctest: +SKIP
        >>> future.result()  # doctest: +SKIP
        'f-1234'

        See Also
        --------
        get_worker
        """
        return self.active_threads[threading.get_ident()]


def get_worker() -> Worker:
    """Get the worker currently running this task

    Examples
    --------
    >>> def f():
    ...     worker = get_worker()  # The worker on which this task is running
    ...     return worker.address

    >>> future = client.submit(f)  # doctest: +SKIP
    >>> future.result()  # doctest: +SKIP
    'tcp://127.0.0.1:47373'

    See Also
    --------
    get_client
    worker_client
    """
    try:
        return thread_state.execution_state["worker"]
    except AttributeError:
        try:
            return first(
                w
                for w in Worker._instances
                if w.status in Status.ANY_RUNNING  # type: ignore
            )
        except StopIteration:
            raise ValueError("No workers found")


def get_client(address=None, timeout=None, resolve_address=True) -> Client:
    """Get a client while within a task.

    This client connects to the same scheduler to which the worker is connected

    Parameters
    ----------
    address : str, optional
        The address of the scheduler to connect to. Defaults to the scheduler
        the worker is connected to.
    timeout : int or str
        Timeout (in seconds) for getting the Client. Defaults to the
        ``distributed.comm.timeouts.connect`` configuration value.
    resolve_address : bool, default True
        Whether to resolve `address` to its canonical form.

    Returns
    -------
    Client

    Examples
    --------
    >>> def f():
    ...     client = get_client(timeout="10s")
    ...     futures = client.map(lambda x: x + 1, range(10))  # spawn many tasks
    ...     results = client.gather(futures)
    ...     return sum(results)

    >>> future = client.submit(f)  # doctest: +SKIP
    >>> future.result()  # doctest: +SKIP
    55

    See Also
    --------
    get_worker
    worker_client
    secede
    """

    if timeout is None:
        timeout = dask.config.get("distributed.comm.timeouts.connect")

    timeout = parse_timedelta(timeout, "s")

    if address and resolve_address:
        address = comm.resolve_address(address)
    try:
        worker = get_worker()
    except ValueError:  # could not find worker
        pass
    else:
        if not address or worker.scheduler.address == address:
            return worker._get_client(timeout=timeout)

    from .client import Client

    try:
        client = Client.current()  # TODO: assumes the same scheduler
    except ValueError:
        client = None
    if client and (not address or client.scheduler.address == address):
        return client
    elif address:
        return Client(address, timeout=timeout)
    else:
        raise ValueError("No global client found and no address provided")


def secede():
    """
    Have this task secede from the worker's thread pool

    This opens up a new scheduling slot and a new thread for a new task. This
    enables the client to schedule tasks on this node, which is
    especially useful while waiting for other jobs to finish (e.g., with
    ``client.gather``).

    Examples
    --------
    >>> def mytask(x):
    ...     # do some work
    ...     client = get_client()
    ...     futures = client.map(...)  # do some remote work
    ...     secede()  # while that work happens, remove ourself from the pool
    ...     return client.gather(futures)  # return gathered results

    See Also
    --------
    get_client
    get_worker
    """
    worker = get_worker()
    tpe_secede()  # have this thread secede from the thread pool
    duration = time() - thread_state.start_time
    worker.loop.add_callback(
        worker.maybe_transition_long_running,
        worker.tasks[thread_state.key],
        compute_duration=duration,
        stimulus_id=f"secede-{thread_state.key}-{time()}",
    )


class Reschedule(Exception):
    """Reschedule this task

    Raising this exception will stop the current execution of the task and ask
    the scheduler to reschedule this task, possibly on a different machine.

    This does not guarantee that the task will move onto a different machine.
    The scheduler will proceed through its normal heuristics to determine the
    optimal machine to accept this task.  The machine will likely change if the
    load across the cluster has significantly changed since first scheduling
    the task.
    """


def parse_memory_limit(memory_limit, nthreads, total_cores=CPU_COUNT) -> int | None:
    if memory_limit is None:
        return None

    if memory_limit == "auto":
        memory_limit = int(system.MEMORY_LIMIT * min(1, nthreads / total_cores))
    with suppress(ValueError, TypeError):
        memory_limit = float(memory_limit)
        if isinstance(memory_limit, float) and memory_limit <= 1:
            memory_limit = int(memory_limit * system.MEMORY_LIMIT)

    if isinstance(memory_limit, str):
        memory_limit = parse_bytes(memory_limit)
    else:
        memory_limit = int(memory_limit)

    return min(memory_limit, system.MEMORY_LIMIT)


async def get_data_from_worker(
    rpc,
    keys,
    worker,
    who=None,
    max_connections=None,
    serializers=None,
    deserializers=None,
):
    """Get keys from worker

    The worker has a two step handshake to acknowledge when data has been fully
    delivered.  This function implements that handshake.

    See Also
    --------
    Worker.get_data
    Worker.gather_dep
    utils_comm.gather_data_from_workers
    """
    if serializers is None:
        serializers = rpc.serializers
    if deserializers is None:
        deserializers = rpc.deserializers

    async def _get_data():
        comm = await rpc.connect(worker)
        comm.name = "Ephemeral Worker->Worker for gather"
        try:
            response = await send_recv(
                comm,
                serializers=serializers,
                deserializers=deserializers,
                op="get_data",
                keys=keys,
                who=who,
                max_connections=max_connections,
            )
            try:
                status = response["status"]
            except KeyError:
                raise ValueError("Unexpected response", response)
            else:
                if status == "OK":
                    await comm.write("OK")
            return response
        finally:
            rpc.reuse(worker, comm)

    return await retry_operation(_get_data, operation="get_data_from_worker")


job_counter = [0]


cache_loads = LRU(maxsize=100)


def loads_function(bytes_object):
    """Load a function from bytes, cache bytes"""
    if len(bytes_object) < 100000:
        try:
            result = cache_loads[bytes_object]
        except KeyError:
            result = pickle.loads(bytes_object)
            cache_loads[bytes_object] = result
        return result
    return pickle.loads(bytes_object)


def _deserialize(function=None, args=None, kwargs=None, task=no_value):
    """Deserialize task inputs and regularize to func, args, kwargs"""
    if function is not None:
        function = loads_function(function)
    if args and isinstance(args, bytes):
        args = pickle.loads(args)
    if kwargs and isinstance(kwargs, bytes):
        kwargs = pickle.loads(kwargs)

    if task is not no_value:
        assert not function and not args and not kwargs
        function = execute_task
        args = (task,)

    return function, args or (), kwargs or {}


def execute_task(task):
    """Evaluate a nested task

    >>> inc = lambda x: x + 1
    >>> execute_task((inc, 1))
    2
    >>> execute_task((sum, [1, 2, (inc, 3)]))
    7
    """
    if istask(task):
        func, args = task[0], task[1:]
        return func(*map(execute_task, args))
    elif isinstance(task, list):
        return list(map(execute_task, task))
    else:
        return task


cache_dumps = LRU(maxsize=100)

_cache_lock = threading.Lock()


def dumps_function(func) -> bytes:
    """Dump a function to bytes, cache functions"""
    try:
        with _cache_lock:
            result = cache_dumps[func]
    except KeyError:
        result = pickle.dumps(func, protocol=4)
        if len(result) < 100000:
            with _cache_lock:
                cache_dumps[func] = result
    except TypeError:  # Unhashable function
        result = pickle.dumps(func, protocol=4)
    return result


def dumps_task(task):
    """Serialize a dask task

    Returns a dict of bytestrings that can each be loaded with ``loads``

    Examples
    --------
    Either returns a task as a function, args, kwargs dict

    >>> from operator import add
    >>> dumps_task((add, 1))  # doctest: +SKIP
    {'function': b'\x80\x04\x95\x00\x8c\t_operator\x94\x8c\x03add\x94\x93\x94.'
     'args': b'\x80\x04\x95\x07\x00\x00\x00K\x01K\x02\x86\x94.'}

    Or as a single task blob if it can't easily decompose the result.  This
    happens either if the task is highly nested, or if it isn't a task at all

    >>> dumps_task(1)  # doctest: +SKIP
    {'task': b'\x80\x04\x95\x03\x00\x00\x00\x00\x00\x00\x00K\x01.'}
    """
    if istask(task):
        if task[0] is apply and not any(map(_maybe_complex, task[2:])):
            d = {"function": dumps_function(task[1]), "args": warn_dumps(task[2])}
            if len(task) == 4:
                d["kwargs"] = warn_dumps(task[3])
            return d
        elif not any(map(_maybe_complex, task[1:])):
            return {"function": dumps_function(task[0]), "args": warn_dumps(task[1:])}
    return to_serialize(task)


_warn_dumps_warned = [False]


def warn_dumps(obj, dumps=pickle.dumps, limit=1e6):
    """Dump an object to bytes, warn if those bytes are large"""
    b = dumps(obj, protocol=4)
    if not _warn_dumps_warned[0] and len(b) > limit:
        _warn_dumps_warned[0] = True
        s = str(obj)
        if len(s) > 70:
            s = s[:50] + " ... " + s[-15:]
        warnings.warn(
            "Large object of size %s detected in task graph: \n"
            "  %s\n"
            "Consider scattering large objects ahead of time\n"
            "with client.scatter to reduce scheduler burden and \n"
            "keep data on workers\n\n"
            "    future = client.submit(func, big_data)    # bad\n\n"
            "    big_future = client.scatter(big_data)     # good\n"
            "    future = client.submit(func, big_future)  # good"
            % (format_bytes(len(b)), s)
        )
    return b


def apply_function(
    function,
    args,
    kwargs,
    execution_state,
    key,
    active_threads,
    active_threads_lock,
    time_delay,
):
    """Run a function, collect information

    Returns
    -------
    msg: dictionary with status, result/error, timings, etc..
    """
    ident = threading.get_ident()
    with active_threads_lock:
        active_threads[ident] = key
    thread_state.start_time = time()
    thread_state.execution_state = execution_state
    thread_state.key = key

    msg = apply_function_simple(function, args, kwargs, time_delay)

    with active_threads_lock:
        del active_threads[ident]
    return msg


def apply_function_simple(
    function,
    args,
    kwargs,
    time_delay,
):
    """Run a function, collect information

    Returns
    -------
    msg: dictionary with status, result/error, timings, etc..
    """
    ident = threading.get_ident()
    start = time()
    try:
        result = function(*args, **kwargs)
    except Exception as e:
        msg = error_message(e)
        msg["op"] = "task-erred"
        msg["actual-exception"] = e
    else:
        msg = {
            "op": "task-finished",
            "status": "OK",
            "result": result,
            "nbytes": sizeof(result),
            "type": type(result) if result is not None else None,
        }
    finally:
        end = time()
    msg["start"] = start + time_delay
    msg["stop"] = end + time_delay
    msg["thread"] = ident
    return msg


async def apply_function_async(
    function,
    args,
    kwargs,
    time_delay,
):
    """Run a function, collect information

    Returns
    -------
    msg: dictionary with status, result/error, timings, etc..
    """
    ident = threading.get_ident()
    start = time()
    try:
        result = await function(*args, **kwargs)
    except Exception as e:
        msg = error_message(e)
        msg["op"] = "task-erred"
        msg["actual-exception"] = e
    else:
        msg = {
            "op": "task-finished",
            "status": "OK",
            "result": result,
            "nbytes": sizeof(result),
            "type": type(result) if result is not None else None,
        }
    finally:
        end = time()
    msg["start"] = start + time_delay
    msg["stop"] = end + time_delay
    msg["thread"] = ident
    return msg


def apply_function_actor(
    function, args, kwargs, execution_state, key, active_threads, active_threads_lock
):
    """Run a function, collect information

    Returns
    -------
    msg: dictionary with status, result/error, timings, etc..
    """
    ident = threading.get_ident()

    with active_threads_lock:
        active_threads[ident] = key

    thread_state.execution_state = execution_state
    thread_state.key = key
    thread_state.actor = True

    result = function(*args, **kwargs)

    with active_threads_lock:
        del active_threads[ident]

    return result


def get_msg_safe_str(msg):
    """Make a worker msg, which contains args and kwargs, safe to cast to str:
    allowing for some arguments to raise exceptions during conversion and
    ignoring them.
    """

    class Repr:
        def __init__(self, f, val):
            self._f = f
            self._val = val

        def __repr__(self):
            return self._f(self._val)

    msg = msg.copy()
    if "args" in msg:
        msg["args"] = Repr(convert_args_to_str, msg["args"])
    if "kwargs" in msg:
        msg["kwargs"] = Repr(convert_kwargs_to_str, msg["kwargs"])
    return msg


def convert_args_to_str(args, max_len: int | None = None) -> str:
    """Convert args to a string, allowing for some arguments to raise
    exceptions during conversion and ignoring them.
    """
    length = 0
    strs = ["" for i in range(len(args))]
    for i, arg in enumerate(args):
        try:
            sarg = repr(arg)
        except Exception:
            sarg = "< could not convert arg to str >"
        strs[i] = sarg
        length += len(sarg) + 2
        if max_len is not None and length > max_len:
            return "({}".format(", ".join(strs[: i + 1]))[:max_len]
    else:
        return "({})".format(", ".join(strs))


def convert_kwargs_to_str(kwargs: dict, max_len: int | None = None) -> str:
    """Convert kwargs to a string, allowing for some arguments to raise
    exceptions during conversion and ignoring them.
    """
    length = 0
    strs = ["" for i in range(len(kwargs))]
    for i, (argname, arg) in enumerate(kwargs.items()):
        try:
            sarg = repr(arg)
        except Exception:
            sarg = "< could not convert arg to str >"
        skwarg = repr(argname) + ": " + sarg
        strs[i] = skwarg
        length += len(skwarg) + 2
        if max_len is not None and length > max_len:
            return "{{{}".format(", ".join(strs[: i + 1]))[:max_len]
    else:
        return "{{{}}}".format(", ".join(strs))


async def run(server, comm, function, args=(), kwargs=None, is_coro=None, wait=True):
    kwargs = kwargs or {}
    function = pickle.loads(function)
    if is_coro is None:
        is_coro = iscoroutinefunction(function)
    else:
        warnings.warn(
            "The is_coro= parameter is deprecated. "
            "We now automatically detect coroutines/async functions"
        )
    assert wait or is_coro, "Combination not supported"
    if args:
        args = pickle.loads(args)
    if kwargs:
        kwargs = pickle.loads(kwargs)
    if has_arg(function, "dask_worker"):
        kwargs["dask_worker"] = server
    if has_arg(function, "dask_scheduler"):
        kwargs["dask_scheduler"] = server
    logger.info("Run out-of-band function %r", funcname(function))
    try:
        if not is_coro:
            result = function(*args, **kwargs)
        else:
            if wait:
                result = await function(*args, **kwargs)
            else:
                server.loop.add_callback(function, *args, **kwargs)
                result = None

    except Exception as e:
        logger.warning(
            "Run Failed\nFunction: %s\nargs:     %s\nkwargs:   %s\n",
            str(funcname(function))[:1000],
            convert_args_to_str(args, max_len=1000),
            convert_kwargs_to_str(kwargs, max_len=1000),
            exc_info=True,
        )

        response = error_message(e)
    else:
        response = {"status": "OK", "result": to_serialize(result)}
    return response


_global_workers = Worker._instances

try:
    if nvml.device_get_count() < 1:
        raise RuntimeError
except (Exception, RuntimeError):
    pass
else:

    async def gpu_metric(worker):
        result = await offload(nvml.real_time)
        return result

    DEFAULT_METRICS["gpu"] = gpu_metric

    def gpu_startup(worker):
        return nvml.one_time()

    DEFAULT_STARTUP_INFORMATION["gpu"] = gpu_startup


def print(*args, **kwargs):
    """Dask print function
    This prints both wherever this function is run, and also in the user's
    client session
    """
    try:
        worker = get_worker()
    except ValueError:
        pass
    else:
        msg = {
            "args": tuple(stringify(arg) for arg in args),
            "kwargs": {k: stringify(v) for k, v in kwargs.items()},
        }
        worker.log_event("print", msg)

    builtins.print(*args, **kwargs)


def warn(*args, **kwargs):
    """Dask warn function
    This raises a warning both wherever this function is run, and also
    in the user's client session
    """
    try:
        worker = get_worker()
    except ValueError:
        pass
    else:
        worker.log_event("warn", {"args": args, "kwargs": kwargs})

    warnings.warn(*args, **kwargs)<|MERGE_RESOLUTION|>--- conflicted
+++ resolved
@@ -898,15 +898,12 @@
                     self.memory_limit
                     * (self.memory_target_fraction or self.memory_spill_fraction)
                 )
-<<<<<<< HEAD
-                or sys.maxsize,
-                max_spill=self.max_spill,
-=======
             else:
                 target = sys.maxsize
             self.data = SpillBuffer(
-                os.path.join(self.local_directory, "storage"), target=target
->>>>>>> df5f0abb
+                os.path.join(self.local_directory, "storage"),
+                target=target,
+                max_spill=self.max_spill,
             )
         else:
             self.data = {}
