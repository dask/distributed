import asyncio
<<<<<<< HEAD
from collections import defaultdict, deque, namedtuple
from concurrent.futures import CancelledError
=======
from collections import defaultdict, deque
from contextlib import suppress
from enum import Enum
>>>>>>> 86b5743a
from functools import partial
import inspect
import logging
import threading
import traceback
import uuid
import weakref

import dask
import tblib
from tlz import merge
from tornado import gen
from tornado.ioloop import IOLoop, PeriodicCallback

from .comm import (
    connect,
    listen,
    CommClosedError,
    normalize_address,
    unparse_host_port,
    get_address_host_port,
)
from .metrics import time
from . import profile
from .system_monitor import SystemMonitor
from .utils import (
    is_coroutine_function,
    get_traceback,
    truncate_exception,
    shutting_down,
    parse_timedelta,
    has_keyword,
    CancelledError,
    TimeoutError,
)
from . import protocol


<<<<<<< HEAD
# TODO(sjperkins)
# Depend on dask.core definition eventually
TaskAnnotation = namedtuple("TaskAnnotation", ["annotation"])
=======
class Status(Enum):
    """
    This Enum contains the various states a worker, scheduler and nanny can be
    in. Some of the status can only be observed in one of nanny, scheduler or
    worker but we put them in the same Enum as they are compared with each
    other.
    """

    closed = "closed"
    closing = "closing"
    closing_gracefully = "closing-gracefully"
    init = "init"
    running = "running"
    starting = "starting"
    stopped = "stopped"
    stopping = "stopping"
    undefined = None

    def __eq__(self, other):
        """
        Implement equality checking with backward compatibility.

        If other object instance is string, we compare with the values, but we
        actually want to make sure the value compared with is in the list of
        possible Status, this avoid comparison with non-existing status.
        """
        if isinstance(other, type(self)):
            return self.value == other.value
        elif isinstance(other, str) or (other is None):
            assert other in [
                s.value for s in type(self)
            ], f"comparison with non-existing states {other}"
            return other == self.value
        raise TypeError(
            f"'==' not supported between instances of"
            f" {type(self).__module__+'.'+type(self).__qualname__!r} and"
            f" {type(other).__module__+'.'+type(other).__qualname__!r}"
        )
>>>>>>> 86b5743a


class RPCClosed(IOError):
    pass


logger = logging.getLogger(__name__)


def raise_later(exc):
    def _raise(*args, **kwargs):
        raise exc

    return _raise


tick_maximum_delay = parse_timedelta(
    dask.config.get("distributed.admin.tick.limit"), default="ms"
)

LOG_PDB = dask.config.get("distributed.admin.pdb-on-err")


class Server:
    """ Dask Distributed Server

    Superclass for endpoints in a distributed cluster, such as Worker
    and Scheduler objects.

    **Handlers**

    Servers define operations with a ``handlers`` dict mapping operation names
    to functions.  The first argument of a handler function will be a ``Comm``
    for the communication established with the client.  Other arguments
    will receive inputs from the keys of the incoming message which will
    always be a dictionary.

    >>> def pingpong(comm):
    ...     return b'pong'

    >>> def add(comm, x, y):
    ...     return x + y

    >>> handlers = {'ping': pingpong, 'add': add}
    >>> server = Server(handlers)  # doctest: +SKIP
    >>> server.listen('tcp://0.0.0.0:8000')  # doctest: +SKIP

    **Message Format**

    The server expects messages to be dictionaries with a special key, `'op'`
    that corresponds to the name of the operation, and other key-value pairs as
    required by the function.

    So in the example above the following would be good messages.

    *  ``{'op': 'ping'}``
    *  ``{'op': 'add', 'x': 10, 'y': 20}``

    """

    default_ip = ""
    default_port = 0

    def __init__(
        self,
        handlers,
        blocked_handlers=None,
        stream_handlers=None,
        connection_limit=512,
        deserialize=True,
        serializers=None,
        deserializers=None,
        connection_args=None,
        timeout=None,
        io_loop=None,
    ):
        self.handlers = {
            "identity": self.identity,
            "connection_stream": self.handle_stream,
        }
        self.handlers.update(handlers)
        if blocked_handlers is None:
            blocked_handlers = dask.config.get(
                "distributed.%s.blocked-handlers" % type(self).__name__.lower(), []
            )
        self.blocked_handlers = blocked_handlers
        self.stream_handlers = {}
        self.stream_handlers.update(stream_handlers or {})

        self.id = type(self).__name__ + "-" + str(uuid.uuid4())
        self._address = None
        self._listen_address = None
        self._port = None
        self._comms = {}
        self.deserialize = deserialize
        self.monitor = SystemMonitor()
        self.counters = None
        self.digests = None
        self.events = None
        self.event_counts = None
        self._ongoing_coroutines = weakref.WeakSet()
        self._event_finished = asyncio.Event()

        self.listeners = []
        self.io_loop = io_loop or IOLoop.current()
        self.loop = self.io_loop

        if not hasattr(self.io_loop, "profile"):
            ref = weakref.ref(self.io_loop)

            if hasattr(self.io_loop, "asyncio_loop"):

                def stop():
                    loop = ref()
                    return loop is None or loop.asyncio_loop.is_closed()

            else:

                def stop():
                    loop = ref()
                    return loop is None or loop._closing

            self.io_loop.profile = profile.watch(
                omit=("profile.py", "selectors.py"),
                interval=dask.config.get("distributed.worker.profile.interval"),
                cycle=dask.config.get("distributed.worker.profile.cycle"),
                stop=stop,
            )

        # Statistics counters for various events
        with suppress(ImportError):
            from .counter import Digest

            self.digests = defaultdict(partial(Digest, loop=self.io_loop))

        from .counter import Counter

        self.counters = defaultdict(partial(Counter, loop=self.io_loop))
        self.events = defaultdict(lambda: deque(maxlen=10000))
        self.event_counts = defaultdict(lambda: 0)

        self.periodic_callbacks = dict()

        pc = PeriodicCallback(self.monitor.update, 500)
        self.periodic_callbacks["monitor"] = pc

        self._last_tick = time()
        measure_tick_interval = parse_timedelta(
            dask.config.get("distributed.admin.tick.interval"), default="ms"
        )
        pc = PeriodicCallback(self._measure_tick, measure_tick_interval * 1000)
        self.periodic_callbacks["tick"] = pc

        self.thread_id = 0

        def set_thread_ident():
            self.thread_id = threading.get_ident()

        self.io_loop.add_callback(set_thread_ident)
        self._startup_lock = asyncio.Lock()
        self.status = Status.undefined

        self.rpc = ConnectionPool(
            limit=connection_limit,
            deserialize=deserialize,
            serializers=serializers,
            deserializers=deserializers,
            connection_args=connection_args,
            timeout=timeout,
            server=self,
        )

        self.__stopped = False

    @property
    def status(self):
        return self._status

    @status.setter
    def status(self, new_status):
        if isinstance(new_status, Status):
            self._status = new_status
        elif isinstance(new_status, str) or new_status is None:
            corresponding_enum_variants = [s for s in Status if s.value == new_status]
            assert len(corresponding_enum_variants) == 1
            self._status = corresponding_enum_variants[0]

    async def finished(self):
        """ Wait until the server has finished """
        await self._event_finished.wait()

    def __await__(self):
        async def _():
            timeout = getattr(self, "death_timeout", 0)
            async with self._startup_lock:
                if self.status == Status.running:
                    return self
                if timeout:
                    try:
                        await asyncio.wait_for(self.start(), timeout=timeout)
                        self.status = Status.running
                    except Exception:
                        await self.close(timeout=1)
                        raise TimeoutError(
                            "{} failed to start in {} seconds".format(
                                type(self).__name__, timeout
                            )
                        )
                else:
                    await self.start()
                    self.status = Status.running
            return self

        return _().__await__()

    async def start(self):
        await self.rpc.start()

    async def __aenter__(self):
        await self
        return self

    async def __aexit__(self, typ, value, traceback):
        await self.close()

    def start_periodic_callbacks(self):
        """ Start Periodic Callbacks consistently

        This starts all PeriodicCallbacks stored in self.periodic_callbacks if
        they are not yet running.  It does this safely on the IOLoop.
        """
        self._last_tick = time()

        def start_pcs():
            for pc in self.periodic_callbacks.values():
                if not pc.is_running():
                    pc.start()

        self.io_loop.add_callback(start_pcs)

    def stop(self):
        if not self.__stopped:
            self.__stopped = True
            for listener in self.listeners:
                # Delay closing the server socket until the next IO loop tick.
                # Otherwise race conditions can appear if an event handler
                # for an accept() call is already scheduled by the IO loop,
                # raising EBADF.
                # The demonstrator for this is Worker.terminate(), which
                # closes the server socket in response to an incoming message.
                # See https://github.com/tornadoweb/tornado/issues/2069
                self.io_loop.add_callback(listener.stop)

    @property
    def listener(self):
        if self.listeners:
            return self.listeners[0]
        else:
            return None

    def _measure_tick(self):
        now = time()
        diff = now - self._last_tick
        self._last_tick = now
        if diff > tick_maximum_delay:
            logger.info(
                "Event loop was unresponsive in %s for %.2fs.  "
                "This is often caused by long-running GIL-holding "
                "functions or moving large chunks of data. "
                "This can cause timeouts and instability.",
                type(self).__name__,
                diff,
            )
        if self.digests is not None:
            self.digests["tick-duration"].add(diff)

    def log_event(self, name, msg):
        msg["time"] = time()
        if isinstance(name, list):
            for n in name:
                self.events[n].append(msg)
                self.event_counts[n] += 1
        else:
            self.events[name].append(msg)
            self.event_counts[name] += 1

    @property
    def address(self):
        """
        The address this Server can be contacted on.
        """
        if not self._address:
            if self.listener is None:
                raise ValueError("cannot get address of non-running Server")
            self._address = self.listener.contact_address
        return self._address

    @property
    def listen_address(self):
        """
        The address this Server is listening on.  This may be a wildcard
        address such as `tcp://0.0.0.0:1234`.
        """
        if not self._listen_address:
            if self.listener is None:
                raise ValueError("cannot get listen address of non-running Server")
            self._listen_address = self.listener.listen_address
        return self._listen_address

    @property
    def port(self):
        """
        The port number this Server is listening on.

        This will raise ValueError if the Server is listening on a
        non-IP based protocol.
        """
        if not self._port:
            _, self._port = get_address_host_port(self.address)
        return self._port

    def identity(self, comm=None):
        return {"type": type(self).__name__, "id": self.id}

    async def listen(self, port_or_addr=None, allow_offload=True, **kwargs):
        if port_or_addr is None:
            port_or_addr = self.default_port
        if isinstance(port_or_addr, int):
            addr = unparse_host_port(self.default_ip, port_or_addr)
        elif isinstance(port_or_addr, tuple):
            addr = unparse_host_port(*port_or_addr)
        else:
            addr = port_or_addr
            assert isinstance(addr, str)
        listener = await listen(
            addr,
            self.handle_comm,
            deserialize=self.deserialize,
            allow_offload=allow_offload,
            **kwargs,
        )
        self.listeners.append(listener)

    async def handle_comm(self, comm, shutting_down=shutting_down):
        """ Dispatch new communications to coroutine-handlers

        Handlers is a dictionary mapping operation names to functions or
        coroutines.

            {'get_data': get_data,
             'ping': pingpong}

        Coroutines should expect a single Comm object.
        """
        if self.__stopped:
            comm.abort()
            return
        address = comm.peer_address
        op = None

        logger.debug("Connection from %r to %s", address, type(self).__name__)
        self._comms[comm] = op
        await self
        try:
            while True:
                try:
                    msg = await comm.read()
                    logger.debug("Message from %r: %s", address, msg)
                except EnvironmentError as e:
                    if not shutting_down():
                        logger.debug(
                            "Lost connection to %r while reading message: %s."
                            " Last operation: %s",
                            address,
                            e,
                            op,
                        )
                    break
                except Exception as e:
                    logger.exception(e)
                    await comm.write(error_message(e, status="uncaught-error"))
                    continue
                if not isinstance(msg, dict):
                    raise TypeError(
                        "Bad message type.  Expected dict, got\n  " + str(msg)
                    )

                try:
                    op = msg.pop("op")
                except KeyError:
                    raise ValueError(
                        "Received unexpected message without 'op' key: " + str(msg)
                    )
                if self.counters is not None:
                    self.counters["op"].add(op)
                self._comms[comm] = op
                serializers = msg.pop("serializers", None)
                close_desired = msg.pop("close", False)
                reply = msg.pop("reply", True)
                if op == "close":
                    if reply:
                        await comm.write("OK")
                    break

                result = None
                try:
                    if op in self.blocked_handlers:
                        _msg = (
                            "The '{op}' handler has been explicitly disallowed "
                            "in {obj}, possibly due to security concerns."
                        )
                        exc = ValueError(_msg.format(op=op, obj=type(self).__name__))
                        handler = raise_later(exc)
                    else:
                        handler = self.handlers[op]
                except KeyError:
                    logger.warning(
                        "No handler %s found in %s",
                        op,
                        type(self).__name__,
                        exc_info=True,
                    )
                else:
                    if serializers is not None and has_keyword(handler, "serializers"):
                        msg["serializers"] = serializers  # add back in

                    logger.debug("Calling into handler %s", handler.__name__)
                    try:
                        result = handler(comm, **msg)
                        if inspect.isawaitable(result):
                            result = asyncio.ensure_future(result)
                            self._ongoing_coroutines.add(result)
                            result = await result
                    except (CommClosedError, CancelledError) as e:
                        if self.status == Status.running:
                            logger.info("Lost connection to %r: %s", address, e)
                        break
                    except Exception as e:
                        logger.exception(e)
                        result = error_message(e, status="uncaught-error")

                if reply and result != "dont-reply":
                    try:
                        await comm.write(result, serializers=serializers)
                    except (EnvironmentError, TypeError) as e:
                        logger.debug(
                            "Lost connection to %r while sending result for op %r: %s",
                            address,
                            op,
                            e,
                        )
                        break
                msg = result = None
                if close_desired:
                    await comm.close()
                if comm.closed():
                    break

        finally:
            del self._comms[comm]
            if not shutting_down() and not comm.closed():
                try:
                    comm.abort()
                except Exception as e:
                    logger.error(
                        "Failed while closing connection to %r: %s", address, e
                    )

    async def handle_stream(self, comm, extra=None, every_cycle=[]):
        extra = extra or {}
        logger.info("Starting established connection")

        io_error = None
        closed = False
        try:
            while not closed:
                msgs = await comm.read()
                if not isinstance(msgs, (tuple, list)):
                    msgs = (msgs,)

                if not comm.closed():
                    for msg in msgs:
                        if msg == "OK":  # from close
                            break
                        op = msg.pop("op")
                        if op:
                            if op == "close-stream":
                                closed = True
                                break
                            handler = self.stream_handlers[op]
                            if is_coroutine_function(handler):
                                self.loop.add_callback(handler, **merge(extra, msg))
                                await gen.sleep(0)
                            else:
                                handler(**merge(extra, msg))
                        else:
                            logger.error("odd message %s", msg)
                    await asyncio.sleep(0)

                for func in every_cycle:
                    func()

        except (CommClosedError, EnvironmentError) as e:
            io_error = e
        except Exception as e:
            logger.exception(e)
            if LOG_PDB:
                import pdb

                pdb.set_trace()
            raise
        finally:
            await comm.close()
            assert comm.closed()

    @gen.coroutine
    def close(self):
        for pc in self.periodic_callbacks.values():
            pc.stop()
        for listener in self.listeners:
            future = self.listener.stop()
            if inspect.isawaitable(future):
                yield future
        for i in range(20):  # let comms close naturally for a second
            if not self._comms:
                break
            else:
                yield asyncio.sleep(0.05)
        yield [comm.close() for comm in self._comms]  # then forcefully close
        for cb in self._ongoing_coroutines:
            cb.cancel()
        for i in range(10):
            if all(cb.cancelled() for c in self._ongoing_coroutines):
                break
            else:
                yield asyncio.sleep(0.01)

        self._event_finished.set()


def pingpong(comm):
    return b"pong"


async def send_recv(comm, reply=True, serializers=None, deserializers=None, **kwargs):
    """ Send and recv with a Comm.

    Keyword arguments turn into the message

    response = yield send_recv(comm, op='ping', reply=True)
    """
    msg = kwargs
    msg["reply"] = reply
    please_close = kwargs.get("close")
    force_close = False
    if deserializers is None:
        deserializers = serializers
    if deserializers is not None:
        msg["serializers"] = deserializers

    try:
        await comm.write(msg, serializers=serializers, on_error="raise")
        if reply:
            response = await comm.read(deserializers=deserializers)
        else:
            response = None
    except EnvironmentError:
        # On communication errors, we should simply close the communication
        force_close = True
        raise
    finally:
        if please_close:
            await comm.close()
        elif force_close:
            comm.abort()

    if isinstance(response, dict) and response.get("status") == "uncaught-error":
        if comm.deserialize:
            typ, exc, tb = clean_exception(**response)
            raise exc.with_traceback(tb)
        else:
            raise Exception(response["text"])
    return response


def addr_from_args(addr=None, ip=None, port=None):
    if addr is None:
        addr = (ip, port)
    else:
        assert ip is None and port is None
    if isinstance(addr, tuple):
        addr = unparse_host_port(*addr)
    return normalize_address(addr)


class rpc:
    """ Conveniently interact with a remote server

    >>> remote = rpc(address)  # doctest: +SKIP
    >>> response = yield remote.add(x=10, y=20)  # doctest: +SKIP

    One rpc object can be reused for several interactions.
    Additionally, this object creates and destroys many comms as necessary
    and so is safe to use in multiple overlapping communications.

    When done, close comms explicitly.

    >>> remote.close_comms()  # doctest: +SKIP
    """

    active = weakref.WeakSet()
    comms = ()
    address = None

    def __init__(
        self,
        arg=None,
        comm=None,
        deserialize=True,
        timeout=None,
        connection_args=None,
        serializers=None,
        deserializers=None,
    ):
        self.comms = {}
        self.address = coerce_to_address(arg)
        self.timeout = timeout
        self.status = Status.running
        self.deserialize = deserialize
        self.serializers = serializers
        self.deserializers = deserializers if deserializers is not None else serializers
        self.connection_args = connection_args or {}
        self._created = weakref.WeakSet()
        rpc.active.add(self)

    async def live_comm(self):
        """ Get an open communication

        Some comms to the ip/port target may be in current use by other
        coroutines.  We track this with the `comms` dict

            :: {comm: True/False if open and ready for use}

        This function produces an open communication, either by taking one
        that we've already made or making a new one if they are all taken.
        This also removes comms that have been closed.

        When the caller is done with the stream they should set

            self.comms[comm] = True

        As is done in __getattr__ below.
        """
        if self.status == Status.closed:
            raise RPCClosed("RPC Closed")
        to_clear = set()
        open = False
        for comm, open in self.comms.items():
            if comm.closed():
                to_clear.add(comm)
            if open:
                break
        for s in to_clear:
            del self.comms[s]
        if not open or comm.closed():
            comm = await connect(
                self.address,
                self.timeout,
                deserialize=self.deserialize,
                **self.connection_args,
            )
            comm.name = "rpc"
        self.comms[comm] = False  # mark as taken
        return comm

    def close_comms(self):
        async def _close_comm(comm):
            # Make sure we tell the peer to close
            try:
                if not comm.closed():
                    await comm.write({"op": "close", "reply": False})
                    await comm.close()
            except EnvironmentError:
                comm.abort()

        tasks = []
        for comm in list(self.comms):
            if comm and not comm.closed():
                # IOLoop.current().add_callback(_close_comm, comm)
                task = asyncio.ensure_future(_close_comm(comm))
                tasks.append(task)
        for comm in list(self._created):
            if comm and not comm.closed():
                # IOLoop.current().add_callback(_close_comm, comm)
                task = asyncio.ensure_future(_close_comm(comm))
                tasks.append(task)

        self.comms.clear()
        return tasks

    def __getattr__(self, key):
        async def send_recv_from_rpc(**kwargs):
            if self.serializers is not None and kwargs.get("serializers") is None:
                kwargs["serializers"] = self.serializers
            if self.deserializers is not None and kwargs.get("deserializers") is None:
                kwargs["deserializers"] = self.deserializers
            try:
                comm = await self.live_comm()
                comm.name = "rpc." + key
                result = await send_recv(comm=comm, op=key, **kwargs)
            except (RPCClosed, CommClosedError) as e:
                raise e.__class__(
                    "%s: while trying to call remote method %r" % (e, key)
                )

            self.comms[comm] = True  # mark as open
            return result

        return send_recv_from_rpc

    def close_rpc(self):
        if self.status != Status.closed:
            rpc.active.discard(self)
        self.status = Status.closed
        return asyncio.gather(*self.close_comms())

    def __enter__(self):
        return self

    def __exit__(self, *args):
        asyncio.ensure_future(self.close_rpc())

    async def __aenter__(self):
        return self

    async def __aexit__(self, *args):
        await self.close_rpc()

    def __del__(self):
        if self.status != Status.closed:
            rpc.active.discard(self)
            self.status = Status.closed
            still_open = [comm for comm in self.comms if not comm.closed()]
            if still_open:
                logger.warning(
                    "rpc object %s deleted with %d open comms", self, len(still_open)
                )
                for comm in still_open:
                    comm.abort()

    def __repr__(self):
        return "<rpc to %r, %d comms>" % (self.address, len(self.comms))


class PooledRPCCall:
    """ The result of ConnectionPool()('host:port')

    See Also:
        ConnectionPool
    """

    def __init__(self, addr, pool, serializers=None, deserializers=None):
        self.addr = addr
        self.pool = pool
        self.serializers = serializers
        self.deserializers = deserializers if deserializers is not None else serializers

    @property
    def address(self):
        return self.addr

    def __getattr__(self, key):
        async def send_recv_from_rpc(**kwargs):
            if self.serializers is not None and kwargs.get("serializers") is None:
                kwargs["serializers"] = self.serializers
            if self.deserializers is not None and kwargs.get("deserializers") is None:
                kwargs["deserializers"] = self.deserializers
            comm = await self.pool.connect(self.addr)
            name, comm.name = comm.name, "ConnectionPool." + key
            try:
                result = await send_recv(comm=comm, op=key, **kwargs)
            finally:
                self.pool.reuse(self.addr, comm)
                comm.name = name

            return result

        return send_recv_from_rpc

    async def close_rpc(self):
        pass

    # For compatibility with rpc()
    def __enter__(self):
        return self

    def __exit__(self, *args):
        pass

    def __repr__(self):
        return "<pooled rpc to %r>" % (self.addr,)


class ConnectionPool:
    """ A maximum sized pool of Comm objects.

    This provides a connect method that mirrors the normal distributed.connect
    method, but provides connection sharing and tracks connection limits.

    This object provides an ``rpc`` like interface::

        >>> rpc = ConnectionPool(limit=512)
        >>> scheduler = rpc('127.0.0.1:8786')
        >>> workers = [rpc(address) for address ...]

        >>> info = yield scheduler.identity()

    It creates enough comms to satisfy concurrent connections to any
    particular address::

        >>> a, b = yield [scheduler.who_has(), scheduler.has_what()]

    It reuses existing comms so that we don't have to continuously reconnect.

    It also maintains a comm limit to avoid "too many open file handle"
    issues.  Whenever this maximum is reached we clear out all idling comms.
    If that doesn't do the trick then we wait until one of the occupied comms
    closes.

    Parameters
    ----------
    limit: int
        The number of open comms to maintain at once
    deserialize: bool
        Whether or not to deserialize data by default or pass it through
    """

    _instances = weakref.WeakSet()

    def __init__(
        self,
        limit=512,
        deserialize=True,
        serializers=None,
        allow_offload=True,
        deserializers=None,
        connection_args=None,
        timeout=None,
        server=None,
    ):
        self.limit = limit  # Max number of open comms
        # Invariant: len(available) == open - active
        self.available = defaultdict(set)
        # Invariant: len(occupied) == active
        self.occupied = defaultdict(set)
        self.allow_offload = allow_offload
        self.deserialize = deserialize
        self.serializers = serializers
        self.deserializers = deserializers if deserializers is not None else serializers
        self.connection_args = connection_args or {}
        self.timeout = timeout
        self._n_connecting = 0
        self.server = weakref.ref(server) if server else None
        self._created = weakref.WeakSet()
        self._instances.add(self)

    def _validate(self):
        """
        Validate important invariants of this class

        Used only for testing / debugging
        """
        assert self.semaphore._value == self.limit - self.open - self._n_connecting

    @property
    def active(self):
        return sum(map(len, self.occupied.values()))

    @property
    def open(self):
        return self.active + sum(map(len, self.available.values()))

    def __repr__(self):
        return "<ConnectionPool: open=%d, active=%d, connecting=%d>" % (
            self.open,
            self.active,
            self._n_connecting,
        )

    def __call__(self, addr=None, ip=None, port=None):
        """ Cached rpc objects """
        addr = addr_from_args(addr=addr, ip=ip, port=port)
        return PooledRPCCall(
            addr, self, serializers=self.serializers, deserializers=self.deserializers
        )

    def __await__(self):
        async def _():
            await self.start()
            return self

        return _().__await__()

    async def start(self):
        # Invariant: semaphore._value == limit - open - _n_connecting
        self.semaphore = asyncio.Semaphore(self.limit)

    async def connect(self, addr, timeout=None):
        """
        Get a Comm to the given address.  For internal use.
        """
        available = self.available[addr]
        occupied = self.occupied[addr]
        while available:
            comm = available.pop()
            if comm.closed():
                self.semaphore.release()
            else:
                occupied.add(comm)
                return comm

        if self.semaphore.locked():
            self.collect()

        self._n_connecting += 1
        await self.semaphore.acquire()

        try:
            comm = await connect(
                addr,
                timeout=timeout or self.timeout,
                deserialize=self.deserialize,
                **self.connection_args,
            )
            comm.name = "ConnectionPool"
            comm._pool = weakref.ref(self)
            comm.allow_offload = self.allow_offload
            self._created.add(comm)
        except Exception:
            self.semaphore.release()
            raise
        finally:
            self._n_connecting -= 1

        occupied.add(comm)

        return comm

    def reuse(self, addr, comm):
        """
        Reuse an open communication to the given address.  For internal use.
        """
        # if the pool is asked to re-use a comm it does not know about, ignore
        # this comm: just close it.
        if comm not in self.occupied[addr]:
            IOLoop.current().add_callback(comm.close)
        else:
            self.occupied[addr].remove(comm)
            if comm.closed():
                self.semaphore.release()
            else:
                self.available[addr].add(comm)
                if self.semaphore.locked() and self._n_connecting > 0:
                    self.collect()

    def collect(self):
        """
        Collect open but unused communications, to allow opening other ones.
        """
        logger.info(
            "Collecting unused comms.  open: %d, active: %d, connecting: %d",
            self.open,
            self.active,
            self._n_connecting,
        )
        for addr, comms in self.available.items():
            for comm in comms:
                IOLoop.current().add_callback(comm.close)
                self.semaphore.release()
            comms.clear()

    def remove(self, addr):
        """
        Remove all Comms to a given address.
        """
        logger.info("Removing comms to %s", addr)
        if addr in self.available:
            comms = self.available.pop(addr)
            for comm in comms:
                IOLoop.current().add_callback(comm.close)
                self.semaphore.release()
        if addr in self.occupied:
            comms = self.occupied.pop(addr)
            for comm in comms:
                IOLoop.current().add_callback(comm.close)
                self.semaphore.release()

    async def close(self):
        """
        Close all communications
        """
        for d in [self.available, self.occupied]:
            comms = [comm for comms in d.values() for comm in comms]
            await asyncio.gather(
                *[comm.close() for comm in comms], return_exceptions=True
            )
            for _ in comms:
                self.semaphore.release()

        for comm in self._created:
            IOLoop.current().add_callback(comm.abort)


def coerce_to_address(o):
    if isinstance(o, (list, tuple)):
        o = unparse_host_port(*o)

    return normalize_address(o)


def collect_causes(e):
    causes = []
    while e.__cause__ is not None:
        causes.append(e.__cause__)
        e = e.__cause__
    return causes


def error_message(e, status="error"):
    """ Produce message to send back given an exception has occurred

    This does the following:

    1.  Gets the traceback
    2.  Truncates the exception and the traceback
    3.  Serializes the exception and traceback or
    4.  If they can't be serialized send string versions
    5.  Format a message and return

    See Also
    --------
    clean_exception: deserialize and unpack message into exception/traceback
    """
    MAX_ERROR_LEN = dask.config.get("distributed.admin.max-error-length")
    tblib.pickling_support.install(e, *collect_causes(e))
    tb = get_traceback()
    e2 = truncate_exception(e, MAX_ERROR_LEN)
    try:
        e3 = protocol.pickle.dumps(e2)
        protocol.pickle.loads(e3)
    except Exception:
        e2 = Exception(str(e2))
    e4 = protocol.to_serialize(e2)
    try:
        tb2 = protocol.pickle.dumps(tb)
    except Exception:
        tb = tb2 = "".join(traceback.format_tb(tb))

    if len(tb2) > MAX_ERROR_LEN:
        tb_result = None
    else:
        tb_result = protocol.to_serialize(tb)

    return {"status": status, "exception": e4, "traceback": tb_result, "text": str(e2)}


def clean_exception(exception, traceback, **kwargs):
    """ Reraise exception and traceback. Deserialize if necessary

    See Also
    --------
    error_message: create and serialize errors into message
    """
    if isinstance(exception, bytes) or isinstance(exception, bytearray):
        try:
            exception = protocol.pickle.loads(exception)
        except Exception:
            exception = Exception(exception)
    elif isinstance(exception, str):
        exception = Exception(exception)
    if isinstance(traceback, bytes):
        try:
            traceback = protocol.pickle.loads(traceback)
        except (TypeError, AttributeError):
            traceback = None
    elif isinstance(traceback, str):
        traceback = None  # happens if the traceback failed serializing
    return type(exception), exception, traceback<|MERGE_RESOLUTION|>--- conflicted
+++ resolved
@@ -1,12 +1,7 @@
 import asyncio
-<<<<<<< HEAD
 from collections import defaultdict, deque, namedtuple
-from concurrent.futures import CancelledError
-=======
-from collections import defaultdict, deque
 from contextlib import suppress
 from enum import Enum
->>>>>>> 86b5743a
 from functools import partial
 import inspect
 import logging
@@ -44,12 +39,10 @@
 )
 from . import protocol
 
-
-<<<<<<< HEAD
 # TODO(sjperkins)
 # Depend on dask.core definition eventually
 TaskAnnotation = namedtuple("TaskAnnotation", ["annotation"])
-=======
+
 class Status(Enum):
     """
     This Enum contains the various states a worker, scheduler and nanny can be
@@ -88,7 +81,6 @@
             f" {type(self).__module__+'.'+type(self).__qualname__!r} and"
             f" {type(other).__module__+'.'+type(other).__qualname__!r}"
         )
->>>>>>> 86b5743a
 
 
 class RPCClosed(IOError):
