--- conflicted
+++ resolved
@@ -99,25 +99,6 @@
         self.listener = None
         self.io_loop = io_loop or IOLoop.current()
 
-<<<<<<< HEAD
-        if hasattr(self, 'loop'):
-            # XXX?
-            with ignoring(ImportError):
-                from .counter import Digest
-                self.digests = defaultdict(partial(Digest, loop=self.loop))
-
-            from .counter import Counter
-            self.counters = defaultdict(partial(Counter, loop=self.loop))
-            self.events = defaultdict(lambda: deque(maxlen=10000))
-            self.event_counts = defaultdict(lambda: 0)
-
-            pc = PeriodicCallback(self.monitor.update, 500)
-            self.loop.add_callback(pc.start)
-            if self.digests is not None:
-                self._last_tick = time()
-                self._tick_pc = PeriodicCallback(self._measure_tick, 20)
-                self.loop.add_callback(self._tick_pc.start)
-=======
         # Statistics counters for various events
         with ignoring(ImportError):
             from .counter import Digest
@@ -128,14 +109,12 @@
         self.events = defaultdict(lambda: deque(maxlen=10000))
         self.event_counts = defaultdict(lambda: 0)
 
-        pc = PeriodicCallback(self.monitor.update, 500, io_loop=self.io_loop)
+        pc = PeriodicCallback(self.monitor.update, 500)
         self.io_loop.add_callback(pc.start)
         if self.digests is not None:
             self._last_tick = time()
-            self._tick_pc = PeriodicCallback(self._measure_tick, 20,
-                                             io_loop=self.io_loop)
+            self._tick_pc = PeriodicCallback(self._measure_tick, 20)
             self.io_loop.add_callback(self._tick_pc.start)
->>>>>>> 324702cd
 
         self.__stopped = False
 
