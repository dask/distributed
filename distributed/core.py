from __future__ import annotations

import asyncio
import inspect
import logging
import sys
import threading
import traceback
import types
import uuid
import warnings
import weakref
from collections import defaultdict, deque
from collections.abc import Container, Coroutine
from contextlib import suppress
from enum import Enum
from functools import partial
<<<<<<< HEAD
from typing import TYPE_CHECKING, Any, Callable, ClassVar, TypedDict, TypeVar
=======
from typing import Any, Callable, ClassVar, TypedDict
>>>>>>> e6cc40a4

import tblib
from tlz import merge
from tornado.ioloop import IOLoop, PeriodicCallback

import dask
from dask.utils import parse_timedelta

from distributed import profile, protocol
from distributed.comm import (
    Comm,
    CommClosedError,
    connect,
    get_address_host_port,
    listen,
    normalize_address,
    unparse_host_port,
)
from distributed.metrics import time
from distributed.system_monitor import SystemMonitor
from distributed.utils import (
    NoOpAwaitable,
    get_traceback,
    has_keyword,
    iscoroutinefunction,
    recursive_to_dict,
    truncate_exception,
)

if TYPE_CHECKING:
    from typing_extensions import ParamSpec

    P = ParamSpec("P")
    R = TypeVar("R")
    T = TypeVar("T")
    Coro = Coroutine[Any, Any, T]


class Status(Enum):
    """
    This Enum contains the various states a cluster, worker, scheduler and nanny can be
    in. Some of the status can only be observed in one of cluster, nanny, scheduler or
    worker but we put them in the same Enum as they are compared with each
    other.
    """

    undefined = "undefined"
    created = "created"
    init = "init"
    starting = "starting"
    running = "running"
    paused = "paused"
    stopping = "stopping"
    stopped = "stopped"
    closing = "closing"
    closing_gracefully = "closing_gracefully"
    closed = "closed"
    failed = "failed"
    dont_reply = "dont_reply"


Status.lookup = {s.name: s for s in Status}  # type: ignore


class RPCClosed(IOError):
    pass


logger = logging.getLogger(__name__)


def raise_later(exc):
    def _raise(*args, **kwargs):
        raise exc

    return _raise


tick_maximum_delay = parse_timedelta(
    dask.config.get("distributed.admin.tick.limit"), default="ms"
)

LOG_PDB = dask.config.get("distributed.admin.pdb-on-err")


def _expects_comm(func: Callable) -> bool:
    sig = inspect.signature(func)
    params = list(sig.parameters)
    if params and params[0] == "comm":
        return True
    if params and params[0] == "stream":
        warnings.warn(
            "Calling the first arugment of a RPC handler `stream` is "
            "deprecated. Defining this argument is optional. Either remove the "
            f"arugment or rename it to `comm` in {func}.",
            FutureWarning,
        )
        return True
    return False


class _LoopBoundMixin:
    """Backport of the private asyncio.mixins._LoopBoundMixin from 3.11"""

    _global_lock = threading.Lock()

    _loop = None

    def _get_loop(self):
        loop = asyncio.get_running_loop()

        if self._loop is None:
            with self._global_lock:
                if self._loop is None:
                    self._loop = loop
        if loop is not self._loop:
            raise RuntimeError(f"{self!r} is bound to a different event loop")
        return loop


class AsyncTaskGroupClosedError(RuntimeError):
    pass


def _delayed(corofunc: Callable[P, Coro[T]], delay: float) -> Callable[P, Coro[T]]:
    """Decorator to delay the evaluation of a coroutine function by the given delay in seconds."""

    async def wrapper(*args: P.args, **kwargs: P.kwargs) -> T:
        await asyncio.sleep(delay)
        return await corofunc(*args, **kwargs)

    return wrapper


class AsyncTaskGroup(_LoopBoundMixin):
    """Collection tracking all currently running asynchronous tasks within a group"""

    #: If True, the group is closed and does not allow adding new tasks.
    closed: bool

    def __init__(self) -> None:
        self.closed = False
        self._ongoing_tasks: set[asyncio.Task[None]] = set()

    def call_soon(
        self, afunc: Callable[P, Coro[None]], /, *args: P.args, **kwargs: P.kwargs
    ) -> None:
        """Schedule a coroutine function to be executed as an `asyncio.Task`.

        The coroutine function `afunc` is scheduled with `args` arguments and `kwargs` keyword arguments
        as an `asyncio.Task`.

        Parameters
        ----------
        afunc
            Coroutine function to schedule.
        *args
            Arguments to be passed to `afunc`.
        **kwargs
            Keyword arguments to be passed to `afunc`

        Returns
        -------
            None

        Raises
        ------
        AsyncTaskGroupClosedError
            If the task group is closed.
        """
        if self.closed:  # Avoid creating a coroutine
            raise AsyncTaskGroupClosedError(
                "Cannot schedule a new coroutine function as the group is already closed."
            )
        task = self._get_loop().create_task(afunc(*args, **kwargs))
        task.add_done_callback(self._ongoing_tasks.remove)
        self._ongoing_tasks.add(task)
        return None

    def call_later(
        self,
        delay: float,
        afunc: Callable[P, Coro[None]],
        /,
        *args: P.args,
        **kwargs: P.kwargs,
    ) -> None:
        """Schedule a coroutine function to be executed after `delay` seconds as an `asyncio.Task`.

        The coroutine function `afunc` is scheduled with `args` arguments and `kwargs` keyword arguments
        as an `asyncio.Task` that is executed after `delay` seconds.

        Parameters
        ----------
        delay
            Delay in seconds.
        afunc
            Coroutine function to schedule.
        *args
            Arguments to be passed to `afunc`.
        **kwargs
            Keyword arguments to be passed to `afunc`

        Returns
        -------
            The None

        Raises
        ------
        AsyncTaskGroupClosedError
            If the task group is closed.
        """
        self.call_soon(_delayed(afunc, delay), *args, **kwargs)

    def close(self) -> None:
        """Closes the task group so that no new tasks can be scheduled.

        Existing tasks continue to run.
        """
        self.closed = True

    async def stop(self, timeout=1) -> None:
        """Close the group and stop all currently running tasks.

        Closes the task group and waits `timeout` seconds for all tasks to gracefully finish.
        After the timeout, all remaining tasks are cancelled.
        """
        self.close()

        current_task = asyncio.current_task(self._get_loop())
        tasks_to_stop = [t for t in self._ongoing_tasks if t is not current_task]

        if tasks_to_stop:
            # Wrap gather in task to avoid Python3.8 issue,
            # see https://github.com/dask/distributed/pull/6478#discussion_r885696827
            async def gather():
                return await asyncio.gather(*tasks_to_stop, return_exceptions=True)

            try:
                await asyncio.wait_for(
                    gather(),
                    timeout,
                )
            except asyncio.TimeoutError:
                # The timeout on gather has cancelled the tasks, so this will not hang indefinitely
                await asyncio.gather(*tasks_to_stop, return_exceptions=True)

            if [t for t in self._ongoing_tasks if t is not current_task]:
                raise RuntimeError(
                    f"Expected all ongoing tasks to be cancelled and removed, found {self._ongoing_tasks}."
                )

    def __len__(self):
        return len(self._ongoing_tasks)


class Server:
    """Dask Distributed Server

    Superclass for endpoints in a distributed cluster, such as Worker
    and Scheduler objects.

    **Handlers**

    Servers define operations with a ``handlers`` dict mapping operation names
    to functions.  The first argument of a handler function will be a ``Comm``
    for the communication established with the client.  Other arguments
    will receive inputs from the keys of the incoming message which will
    always be a dictionary.

    >>> def pingpong(comm):
    ...     return b'pong'

    >>> def add(comm, x, y):
    ...     return x + y

    >>> handlers = {'ping': pingpong, 'add': add}
    >>> server = Server(handlers)  # doctest: +SKIP
    >>> server.listen('tcp://0.0.0.0:8000')  # doctest: +SKIP

    **Message Format**

    The server expects messages to be dictionaries with a special key, `'op'`
    that corresponds to the name of the operation, and other key-value pairs as
    required by the function.

    So in the example above the following would be good messages.

    *  ``{'op': 'ping'}``
    *  ``{'op': 'add', 'x': 10, 'y': 20}``

    """

    default_ip = ""
    default_port = 0

    def __init__(
        self,
        handlers,
        blocked_handlers=None,
        stream_handlers=None,
        connection_limit=512,
        deserialize=True,
        serializers=None,
        deserializers=None,
        connection_args=None,
        timeout=None,
        io_loop=None,
    ):
        if io_loop is not None:
            warnings.warn(
                "The io_loop kwarg to Server is ignored and will be deprecated",
                DeprecationWarning,
                stacklevel=2,
            )

        self._status = Status.init
        self.handlers = {
            "identity": self.identity,
            "echo": self.echo,
            "connection_stream": self.handle_stream,
            "dump_state": self._to_dict,
        }
        self.handlers.update(handlers)
        if blocked_handlers is None:
            blocked_handlers = dask.config.get(
                "distributed.%s.blocked-handlers" % type(self).__name__.lower(), []
            )
        self.blocked_handlers = blocked_handlers
        self.stream_handlers = {}
        self.stream_handlers.update(stream_handlers or {})

        self.id = type(self).__name__ + "-" + str(uuid.uuid4())
        self._address = None
        self._listen_address = None
        self._port = None
        self._comms = {}
        self.deserialize = deserialize
        self.monitor = SystemMonitor()
        self.counters = None
        self.digests = None
        self._ongoing_background_tasks = AsyncTaskGroup()
        self._ongoing_comm_handlers = AsyncTaskGroup()
        self._event_finished = asyncio.Event()

        self.listeners = []
        self.io_loop = self.loop = IOLoop.current()

        if not hasattr(self.io_loop, "profile"):
            if dask.config.get("distributed.worker.profile.enabled"):
                ref = weakref.ref(self.io_loop)

                def stop() -> bool:
                    loop = ref()
                    return loop is None or loop.asyncio_loop.is_closed()

                self.io_loop.profile = profile.watch(
                    omit=("profile.py", "selectors.py"),
                    interval=dask.config.get("distributed.worker.profile.interval"),
                    cycle=dask.config.get("distributed.worker.profile.cycle"),
                    stop=stop,
                )
            else:
                self.io_loop.profile = deque()

        # Statistics counters for various events
        with suppress(ImportError):
            from distributed.counter import Digest

            self.digests = defaultdict(partial(Digest, loop=self.io_loop))

        from distributed.counter import Counter

        self.counters = defaultdict(partial(Counter, loop=self.io_loop))

        self.periodic_callbacks = {}

        pc = PeriodicCallback(
            self.monitor.update,
            parse_timedelta(
                dask.config.get("distributed.admin.system-monitor.interval")
            )
            * 1000,
        )
        self.periodic_callbacks["monitor"] = pc

        self._last_tick = time()
        self._tick_counter = 0
        self._tick_count = 0
        self._tick_count_last = time()
        self._tick_interval = parse_timedelta(
            dask.config.get("distributed.admin.tick.interval"), default="ms"
        )
        self._tick_interval_observed = self._tick_interval
        self.periodic_callbacks["tick"] = PeriodicCallback(
            self._measure_tick, self._tick_interval * 1000
        )
        self.periodic_callbacks["ticks"] = PeriodicCallback(
            self._cycle_ticks,
            parse_timedelta(dask.config.get("distributed.admin.tick.cycle")) * 1000,
        )

        self.thread_id = 0

        def set_thread_ident():
            self.thread_id = threading.get_ident()

        self.io_loop.add_callback(set_thread_ident)
        self._startup_lock = asyncio.Lock()
        self.__startup_exc: Exception | None = None
        self.__started = asyncio.Event()

        self.rpc = ConnectionPool(
            limit=connection_limit,
            deserialize=deserialize,
            serializers=serializers,
            deserializers=deserializers,
            connection_args=connection_args,
            timeout=timeout,
            server=self,
        )

        self.__stopped = False

    @property
    def status(self):
        try:
            return self._status
        except AttributeError:
            return Status.undefined

    @status.setter
    def status(self, new_status):
        if not isinstance(new_status, Status):
            raise TypeError(f"Expected Status; got {new_status!r}")
        self._status = new_status

    async def finished(self):
        """Wait until the server has finished"""
        await self._event_finished.wait()

    def __await__(self):
        return self.start().__await__()

    async def start_unsafe(self):
        """Attempt to start the server. This is not idempotent and not protected against concurrent startup attempts.

        This is intended to be overwritten or called by subclasses. For a safe
        startup, please use ``Server.start`` instead.

        If ``death_timeout`` is configured, we will require this coroutine to
        finish before this timeout is reached. If the timeout is reached we will
        close the instance and raise an ``asyncio.TimeoutError``
        """
        await self.rpc.start()
        return self

    async def start(self):
        async with self._startup_lock:
            if self.status == Status.failed:
                assert self.__startup_exc is not None
                raise self.__startup_exc
            elif self.status != Status.init:
                return self
            timeout = getattr(self, "death_timeout", None)

            async def _close_on_failure(exc: Exception) -> None:
                await self.close()
                self.status = Status.failed
                self.__startup_exc = exc

            try:
                await asyncio.wait_for(self.start_unsafe(), timeout=timeout)
            except asyncio.TimeoutError as exc:
                await _close_on_failure(exc)
                raise asyncio.TimeoutError(
                    f"{type(self).__name__} start timed out after {timeout}s."
                ) from exc
            except Exception as exc:
                await _close_on_failure(exc)
                raise RuntimeError(f"{type(self).__name__} failed to start.") from exc
            self.status = Status.running
            self.__started.set()
        return self

    async def __aenter__(self):
        await self
        return self

    async def __aexit__(self, exc_type, exc_value, traceback):
        await self.close()

    def start_periodic_callbacks(self):
        """Start Periodic Callbacks consistently

        This starts all PeriodicCallbacks stored in self.periodic_callbacks if
        they are not yet running. It does this safely by checking that it is using the
        correct event loop.
        """
        if self.io_loop.asyncio_loop is not asyncio.get_running_loop():
            raise RuntimeError(f"{self!r} is bound to a different event loop")

        self._last_tick = time()
        for pc in self.periodic_callbacks.values():
            if not pc.is_running():
                pc.start()

    def stop(self):
        if not self.__stopped:
            self.__stopped = True

            for listener in self.listeners:

                async def stop_listener(listener):
                    v = listener.stop()
                    if inspect.isawaitable(v):
                        await v

                self._ongoing_background_tasks.call_soon(stop_listener, listener)

    @property
    def listener(self):
        if self.listeners:
            return self.listeners[0]
        else:
            return None

    def _measure_tick(self):
        now = time()
        diff = now - self._last_tick
        self._last_tick = now
        self._tick_counter += 1
        if diff > tick_maximum_delay:
            logger.info(
                "Event loop was unresponsive in %s for %.2fs.  "
                "This is often caused by long-running GIL-holding "
                "functions or moving large chunks of data. "
                "This can cause timeouts and instability.",
                type(self).__name__,
                diff,
            )
        if self.digests is not None:
            self.digests["tick-duration"].add(diff)

    def _cycle_ticks(self):
        if not self._tick_counter:
            return
        last, self._tick_count_last = self._tick_count_last, time()
        count, self._tick_counter = self._tick_counter, 0
        self._tick_interval_observed = (time() - last) / (count or 1)

    @property
    def address(self) -> str:
        """
        The address this Server can be contacted on.
        If the server is not up, yet, this raises a ValueError.
        """
        if not self._address:
            if self.listener is None:
                raise ValueError("cannot get address of non-running Server")
            self._address = self.listener.contact_address
        return self._address

    @property
    def address_safe(self) -> str:
        """
        The address this Server can be contacted on.
        If the server is not up, yet, this returns a ``"not-running"``.
        """
        try:
            return self.address
        except ValueError:
            return "not-running"

    @property
    def listen_address(self):
        """
        The address this Server is listening on.  This may be a wildcard
        address such as `tcp://0.0.0.0:1234`.
        """
        if not self._listen_address:
            if self.listener is None:
                raise ValueError("cannot get listen address of non-running Server")
            self._listen_address = self.listener.listen_address
        return self._listen_address

    @property
    def port(self):
        """
        The port number this Server is listening on.

        This will raise ValueError if the Server is listening on a
        non-IP based protocol.
        """
        if not self._port:
            _, self._port = get_address_host_port(self.address)
        return self._port

    def identity(self) -> dict[str, str]:
        return {"type": type(self).__name__, "id": self.id}

    def _to_dict(self, *, exclude: Container[str] = ()) -> dict:
        """Dictionary representation for debugging purposes.
        Not type stable and not intended for roundtrips.

        See also
        --------
        Server.identity
        Client.dump_cluster_state
        distributed.utils.recursive_to_dict
        """
        info = self.identity()
        extra = {
            "address": self.address,
            "status": self.status.name,
            "thread_id": self.thread_id,
        }
        info.update(extra)
        info = {k: v for k, v in info.items() if k not in exclude}
        return recursive_to_dict(info, exclude=exclude)

    def echo(self, data=None):
        return data

    async def listen(self, port_or_addr=None, allow_offload=True, **kwargs):
        if port_or_addr is None:
            port_or_addr = self.default_port
        if isinstance(port_or_addr, int):
            addr = unparse_host_port(self.default_ip, port_or_addr)
        elif isinstance(port_or_addr, tuple):
            addr = unparse_host_port(*port_or_addr)
        else:
            addr = port_or_addr
            assert isinstance(addr, str)
        listener = await listen(
            addr,
            self.handle_comm,
            deserialize=self.deserialize,
            allow_offload=allow_offload,
            **kwargs,
        )
        self.listeners.append(listener)

    def handle_comm(self, comm):
        """Start a background task that dispatches new communications to coroutine-handlers"""
        try:
            self._ongoing_background_tasks.call_soon(self._handle_comm, comm)
        except AsyncTaskGroupClosedError:
            comm.abort()
        return NoOpAwaitable()

    async def _handle_comm(self, comm):
        """Dispatch new communications to coroutine-handlers

        Handlers is a dictionary mapping operation names to functions or
        coroutines.

            {'get_data': get_data,
             'ping': pingpong}

        Coroutines should expect a single Comm object.
        """
        if self.__stopped:
            comm.abort()
            return
        address = comm.peer_address
        op = None

        logger.debug("Connection from %r to %s", address, type(self).__name__)
        self._comms[comm] = op

        await self
        try:
            while not self.__stopped:
                try:
                    msg = await comm.read()
                    logger.debug("Message from %r: %s", address, msg)
                except OSError as e:
                    if not sys.is_finalizing():
                        logger.debug(
                            "Lost connection to %r while reading message: %s."
                            " Last operation: %s",
                            address,
                            e,
                            op,
                        )
                    break
                except Exception as e:
                    logger.exception("Exception while reading from %s", address)
                    if comm.closed():
                        raise
                    else:
                        await comm.write(error_message(e, status="uncaught-error"))
                        continue
                if not isinstance(msg, dict):
                    raise TypeError(
                        "Bad message type.  Expected dict, got\n  " + str(msg)
                    )

                try:
                    op = msg.pop("op")
                except KeyError as e:
                    raise ValueError(
                        "Received unexpected message without 'op' key: " + str(msg)
                    ) from e
                if self.counters is not None:
                    self.counters["op"].add(op)
                self._comms[comm] = op
                serializers = msg.pop("serializers", None)
                close_desired = msg.pop("close", False)
                reply = msg.pop("reply", True)
                if op == "close":
                    if reply:
                        await comm.write("OK")
                    break

                result = None
                try:
                    if op in self.blocked_handlers:
                        _msg = (
                            "The '{op}' handler has been explicitly disallowed "
                            "in {obj}, possibly due to security concerns."
                        )
                        exc = ValueError(_msg.format(op=op, obj=type(self).__name__))
                        handler = raise_later(exc)
                    else:
                        handler = self.handlers[op]
                except KeyError:
                    logger.warning(
                        "No handler %s found in %s",
                        op,
                        type(self).__name__,
                        exc_info=True,
                    )
                else:
                    if serializers is not None and has_keyword(handler, "serializers"):
                        msg["serializers"] = serializers  # add back in

                    logger.debug("Calling into handler %s", handler.__name__)
                    try:
                        if _expects_comm(handler):
                            result = handler(comm, **msg)
                        else:
                            result = handler(**msg)
                        if inspect.iscoroutine(result):
                            result = await result
                        elif inspect.isawaitable(result):
                            raise RuntimeError(
                                f"Comm handler returned unknown awaitable. Expected coroutine, instead got {type(result)}"
                            )
                    except CommClosedError:
                        if self.status == Status.running:
                            logger.info("Lost connection to %r", address, exc_info=True)
                        break
                    except Exception as e:
                        logger.exception("Exception while handling op %s", op)
                        if comm.closed():
                            raise
                        else:
                            result = error_message(e, status="uncaught-error")

                if reply and result != Status.dont_reply:
                    try:
                        await comm.write(result, serializers=serializers)
                    except (OSError, TypeError) as e:
                        logger.debug(
                            "Lost connection to %r while sending result for op %r: %s",
                            address,
                            op,
                            e,
                        )
                        break

                self._comms[comm] = None
                msg = result = None
                if close_desired:
                    await comm.close()
                if comm.closed():
                    break

        finally:
            del self._comms[comm]
            if not sys.is_finalizing() and not comm.closed():
                try:
                    comm.abort()
                except Exception as e:
                    logger.error(
                        "Failed while closing connection to %r: %s", address, e
                    )

    async def handle_stream(self, comm, extra=None):
        extra = extra or {}
        logger.info("Starting established connection")

        closed = False
        try:
            while not closed:
                msgs = await comm.read()
                if not isinstance(msgs, (tuple, list)):
                    msgs = (msgs,)

                if not comm.closed():
                    for msg in msgs:
                        if msg == "OK":  # from close
                            break
                        op = msg.pop("op")
                        if op:
                            if op == "close-stream":
                                closed = True
                                break
                            handler = self.stream_handlers[op]
                            if iscoroutinefunction(handler):
                                self._ongoing_background_tasks.call_soon(
                                    handler, **merge(extra, msg)
                                )
                                await asyncio.sleep(0)
                            else:
                                handler(**merge(extra, msg))
                        else:
                            logger.error("odd message %s", msg)
                    await asyncio.sleep(0)

        except OSError:
            pass
        except Exception as e:
            logger.exception(e)
            if LOG_PDB:
                import pdb

                pdb.set_trace()
            raise
        finally:
            await comm.close()
            assert comm.closed()

    async def close(self, timeout=None):
        for pc in self.periodic_callbacks.values():
            pc.stop()

        if not self.__stopped:
            self.__stopped = True
            _stops = set()
            for listener in self.listeners:
                future = listener.stop()
                if inspect.isawaitable(future):
                    _stops.add(future)
            await asyncio.gather(*_stops)

        # TODO: Deal with exceptions
        await self._ongoing_background_tasks.stop(timeout=1)

        # TODO: Deal with exceptions
        await self._ongoing_comm_handlers.stop(timeout=1)

        await self.rpc.close()
        await asyncio.gather(*[comm.close() for comm in list(self._comms)])
        self._event_finished.set()


def pingpong(comm):
    return b"pong"


async def send_recv(  # type: ignore[no-untyped-def]
    comm: Comm,
    *,
    reply: bool = True,
    serializers=None,
    deserializers=None,
    **kwargs,
):
    """Send and recv with a Comm.

    Keyword arguments turn into the message

    response = await send_recv(comm, op='ping', reply=True)
    """
    msg = kwargs
    msg["reply"] = reply
    please_close = kwargs.get("close", False)
    force_close = False
    if deserializers is None:
        deserializers = serializers
    if deserializers is not None:
        msg["serializers"] = deserializers

    try:
        await comm.write(msg, serializers=serializers, on_error="raise")
        if reply:
            response = await comm.read(deserializers=deserializers)
        else:
            response = None
    except (asyncio.TimeoutError, OSError):
        # On communication errors, we should simply close the communication
        # Note that OSError includes CommClosedError and socket timeouts
        force_close = True
        raise
    except asyncio.CancelledError:
        # Do not reuse the comm to prevent the next call of send_recv from receiving
        # data from this call and/or accidentally putting multiple waiters on read().
        # Note that this relies on all Comm implementations to allow a write() in the
        # middle of a read().
        please_close = True
        raise
    finally:
        if force_close:
            comm.abort()
        elif please_close:
            await comm.close()

    if isinstance(response, dict) and response.get("status") == "uncaught-error":
        if comm.deserialize:
            _, exc, tb = clean_exception(**response)
            assert exc
            raise exc.with_traceback(tb)
        else:
            raise Exception(response["exception_text"])
    return response


def addr_from_args(addr=None, ip=None, port=None):
    if addr is None:
        addr = (ip, port)
    else:
        assert ip is None and port is None
    if isinstance(addr, tuple):
        addr = unparse_host_port(*addr)
    return normalize_address(addr)


class rpc:
    """Conveniently interact with a remote server

    >>> remote = rpc(address)  # doctest: +SKIP
    >>> response = await remote.add(x=10, y=20)  # doctest: +SKIP

    One rpc object can be reused for several interactions.
    Additionally, this object creates and destroys many comms as necessary
    and so is safe to use in multiple overlapping communications.

    When done, close comms explicitly.

    >>> remote.close_comms()  # doctest: +SKIP
    """

    active: ClassVar[weakref.WeakSet[rpc]] = weakref.WeakSet()
    comms = ()
    address = None

    def __init__(
        self,
        arg=None,
        comm=None,
        deserialize=True,
        timeout=None,
        connection_args=None,
        serializers=None,
        deserializers=None,
    ):
        self.comms = {}
        self.address = coerce_to_address(arg)
        self.timeout = timeout
        self.status = Status.running
        self.deserialize = deserialize
        self.serializers = serializers
        self.deserializers = deserializers if deserializers is not None else serializers
        self.connection_args = connection_args or {}
        self._created = weakref.WeakSet()
        rpc.active.add(self)

    async def live_comm(self):
        """Get an open communication

        Some comms to the ip/port target may be in current use by other
        coroutines.  We track this with the `comms` dict

            :: {comm: True/False if open and ready for use}

        This function produces an open communication, either by taking one
        that we've already made or making a new one if they are all taken.
        This also removes comms that have been closed.

        When the caller is done with the stream they should set

            self.comms[comm] = True

        As is done in __getattr__ below.
        """
        if self.status == Status.closed:
            raise RPCClosed("RPC Closed")
        to_clear = set()
        open = False
        for comm, open in self.comms.items():
            if comm.closed():
                to_clear.add(comm)
            if open:
                break
        for s in to_clear:
            del self.comms[s]
        if not open or comm.closed():
            comm = await connect(
                self.address,
                self.timeout,
                deserialize=self.deserialize,
                **self.connection_args,
            )
            comm.name = "rpc"
        self.comms[comm] = False  # mark as taken
        return comm

    def close_comms(self):
        async def _close_comm(comm):
            # Make sure we tell the peer to close
            try:
                if not comm.closed():
                    await comm.write({"op": "close", "reply": False})
                    await comm.close()
            except OSError:
                comm.abort()

        tasks = []
        for comm in list(self.comms):
            if comm and not comm.closed():
                task = asyncio.ensure_future(_close_comm(comm))
                tasks.append(task)
        for comm in list(self._created):
            if comm and not comm.closed():
                task = asyncio.ensure_future(_close_comm(comm))
                tasks.append(task)

        self.comms.clear()
        return tasks

    def __getattr__(self, key):
        async def send_recv_from_rpc(**kwargs):
            if self.serializers is not None and kwargs.get("serializers") is None:
                kwargs["serializers"] = self.serializers
            if self.deserializers is not None and kwargs.get("deserializers") is None:
                kwargs["deserializers"] = self.deserializers
            comm = None
            try:
                comm = await self.live_comm()
                comm.name = "rpc." + key
                result = await send_recv(comm=comm, op=key, **kwargs)
            except (RPCClosed, CommClosedError) as e:
                if comm:
                    raise type(e)(
                        f"Exception while trying to call remote method {key!r} before comm was established."
                    ) from e
                else:
                    raise type(e)(
                        f"Exception while trying to call remote method {key!r} using comm {comm!r}."
                    ) from e

            self.comms[comm] = True  # mark as open
            return result

        return send_recv_from_rpc

    async def close_rpc(self):
        if self.status != Status.closed:
            rpc.active.discard(self)
        self.status = Status.closed
        return await asyncio.gather(*self.close_comms())

    def __enter__(self):
        warnings.warn(
            "the rpc synchronous context manager is deprecated",
            DeprecationWarning,
            stacklevel=2,
        )
        return self

    def __exit__(self, exc_type, exc_value, traceback):
        asyncio.ensure_future(self.close_rpc())

    async def __aenter__(self):
        return self

    async def __aexit__(self, exc_type, exc_value, traceback):
        await self.close_rpc()

    def __del__(self):
        if self.status != Status.closed:
            rpc.active.discard(self)
            self.status = Status.closed
            still_open = [comm for comm in self.comms if not comm.closed()]
            if still_open:
                logger.warning(
                    "rpc object %s deleted with %d open comms", self, len(still_open)
                )
                for comm in still_open:
                    comm.abort()

    def __repr__(self):
        return "<rpc to %r, %d comms>" % (self.address, len(self.comms))


class PooledRPCCall:
    """The result of ConnectionPool()('host:port')

    See Also:
        ConnectionPool
    """

    def __init__(self, addr, pool, serializers=None, deserializers=None):
        self.addr = addr
        self.pool = pool
        self.serializers = serializers
        self.deserializers = deserializers if deserializers is not None else serializers

    @property
    def address(self):
        return self.addr

    def __getattr__(self, key):
        async def send_recv_from_rpc(**kwargs):
            if self.serializers is not None and kwargs.get("serializers") is None:
                kwargs["serializers"] = self.serializers
            if self.deserializers is not None and kwargs.get("deserializers") is None:
                kwargs["deserializers"] = self.deserializers
            comm = await self.pool.connect(self.addr)
            prev_name, comm.name = comm.name, "ConnectionPool." + key
            try:
                return await send_recv(comm=comm, op=key, **kwargs)
            finally:
                self.pool.reuse(self.addr, comm)
                comm.name = prev_name

        return send_recv_from_rpc

    async def close_rpc(self):
        pass

    # For compatibility with rpc()
    def __enter__(self):
        warnings.warn(
            "the rpc synchronous context manager is deprecated",
            DeprecationWarning,
            stacklevel=2,
        )
        return self

    def __exit__(self, exc_type, exc_value, traceback):
        pass

    async def __aenter__(self):
        return self

    async def __aexit__(self, *args):
        pass

    def __repr__(self):
        return f"<pooled rpc to {self.addr!r}>"


class ConnectionPool:
    """A maximum sized pool of Comm objects.

    This provides a connect method that mirrors the normal distributed.connect
    method, but provides connection sharing and tracks connection limits.

    This object provides an ``rpc`` like interface::

        >>> rpc = ConnectionPool(limit=512)
        >>> scheduler = rpc('127.0.0.1:8786')
        >>> workers = [rpc(address) for address in ...]

        >>> info = await scheduler.identity()

    It creates enough comms to satisfy concurrent connections to any
    particular address::

        >>> a, b = await asyncio.gather(scheduler.who_has(), scheduler.has_what())

    It reuses existing comms so that we don't have to continuously reconnect.

    It also maintains a comm limit to avoid "too many open file handle"
    issues.  Whenever this maximum is reached we clear out all idling comms.
    If that doesn't do the trick then we wait until one of the occupied comms
    closes.

    Parameters
    ----------
    limit: int
        The number of open comms to maintain at once
    deserialize: bool
        Whether or not to deserialize data by default or pass it through
    """

    _instances: ClassVar[weakref.WeakSet[ConnectionPool]] = weakref.WeakSet()

    def __init__(
        self,
        limit=512,
        deserialize=True,
        serializers=None,
        allow_offload=True,
        deserializers=None,
        connection_args=None,
        timeout=None,
        server=None,
    ):
        self.limit = limit  # Max number of open comms
        # Invariant: len(available) == open - active
        self.available = defaultdict(set)
        # Invariant: len(occupied) == active
        self.occupied = defaultdict(set)
        self.allow_offload = allow_offload
        self.deserialize = deserialize
        self.serializers = serializers
        self.deserializers = deserializers if deserializers is not None else serializers
        self.connection_args = connection_args or {}
        self.timeout = timeout
        self.server = weakref.ref(server) if server else None
        self._created = weakref.WeakSet()
        self._instances.add(self)
        # _n_connecting and _connecting have subtle different semantics. The set
        # _connecting contains futures actively trying to establish a connection
        # while the _n_connecting also accounts for connection attempts which
        # are waiting due to the connection limit
        self._connecting = set()
        self._pending_count = 0
        self._connecting_count = 0
        self.status = Status.init

    def _validate(self):
        """
        Validate important invariants of this class

        Used only for testing / debugging
        """
        assert self.semaphore._value == self.limit - self.open - self._n_connecting

    @property
    def active(self):
        return sum(map(len, self.occupied.values()))

    @property
    def open(self):
        return self.active + sum(map(len, self.available.values()))

    def __repr__(self):
        return "<ConnectionPool: open=%d, active=%d, connecting=%d>" % (
            self.open,
            self.active,
            len(self._connecting),
        )

    def __call__(self, addr=None, ip=None, port=None):
        """Cached rpc objects"""
        addr = addr_from_args(addr=addr, ip=ip, port=port)
        return PooledRPCCall(
            addr, self, serializers=self.serializers, deserializers=self.deserializers
        )

    def __await__(self):
        async def _():
            await self.start()
            return self

        return _().__await__()

    async def start(self):
        # Invariant: semaphore._value == limit - open - _n_connecting
        self.semaphore = asyncio.Semaphore(self.limit)
        self.status = Status.running

    @property
    def _n_connecting(self) -> int:
        return self._connecting_count

    async def _connect(self, addr, timeout=None):
        self._pending_count += 1
        try:
            await self.semaphore.acquire()
            try:
                self._connecting_count += 1
                comm = await connect(
                    addr,
                    timeout=timeout or self.timeout,
                    deserialize=self.deserialize,
                    **self.connection_args,
                )
                comm.name = "ConnectionPool"
                comm._pool = weakref.ref(self)
                comm.allow_offload = self.allow_offload
                self._created.add(comm)

                self.occupied[addr].add(comm)

                return comm
            except BaseException:
                self.semaphore.release()
                raise
            finally:
                self._connecting_count -= 1
        except asyncio.CancelledError:
            raise CommClosedError("ConnectionPool closing.")
        finally:
            self._pending_count -= 1

    async def connect(self, addr, timeout=None):
        """
        Get a Comm to the given address.  For internal use.
        """
        available = self.available[addr]
        occupied = self.occupied[addr]
        while available:
            comm = available.pop()
            if comm.closed():
                self.semaphore.release()
            else:
                occupied.add(comm)
                return comm

        if self.semaphore.locked():
            self.collect()

        # This construction is there to ensure that cancellation requests from
        # the outside can be distinguished from cancellations of our own.
        # Once the CommPool closes, we'll cancel the connect_attempt which will
        # raise an OSError
        # If the ``connect`` is cancelled from the outside, the Event.wait will
        # be cancelled instead which we'll reraise as a CancelledError and allow
        # it to propagate
        connect_attempt = asyncio.create_task(self._connect(addr, timeout))
        done = asyncio.Event()
        self._connecting.add(connect_attempt)
        connect_attempt.add_done_callback(lambda _: done.set())
        connect_attempt.add_done_callback(self._connecting.discard)

        try:
            await done.wait()
        except asyncio.CancelledError:
            # This is an outside cancel attempt
            connect_attempt.cancel()
            try:
                await connect_attempt
            except CommClosedError:
                pass
            raise
        return await connect_attempt

    def reuse(self, addr, comm):
        """
        Reuse an open communication to the given address.  For internal use.
        """
        # if the pool is asked to re-use a comm it does not know about, ignore
        # this comm: just close it.
        if comm not in self.occupied[addr]:
            IOLoop.current().add_callback(comm.close)
        else:
            self.occupied[addr].remove(comm)
            if comm.closed():
                # Either the user passed the close=True parameter to send_recv, or
                # the RPC call raised OSError or CancelledError
                self.semaphore.release()
            else:
                self.available[addr].add(comm)
                if self.semaphore.locked() and self._pending_count:
                    self.collect()

    def collect(self):
        """
        Collect open but unused communications, to allow opening other ones.
        """
        logger.info(
            "Collecting unused comms.  open: %d, active: %d, connecting: %d",
            self.open,
            self.active,
            len(self._connecting),
        )
        for addr, comms in self.available.items():
            for comm in comms:
                IOLoop.current().add_callback(comm.close)
                self.semaphore.release()
            comms.clear()

    def remove(self, addr):
        """
        Remove all Comms to a given address.
        """
        logger.info("Removing comms to %s", addr)
        if addr in self.available:
            comms = self.available.pop(addr)
            for comm in comms:
                IOLoop.current().add_callback(comm.close)
                self.semaphore.release()
        if addr in self.occupied:
            comms = self.occupied.pop(addr)
            for comm in comms:
                IOLoop.current().add_callback(comm.close)
                self.semaphore.release()

    async def close(self):
        """
        Close all communications
        """
        self.status = Status.closed
        for conn_fut in self._connecting:
            conn_fut.cancel()
        for d in [self.available, self.occupied]:
            comms = set()
            while d:
                comms.update(d.popitem()[1])

            await asyncio.gather(
                *(comm.close() for comm in comms), return_exceptions=True
            )

            for _ in comms:
                self.semaphore.release()

        while self._connecting:
            await asyncio.sleep(0.005)


def coerce_to_address(o):
    if isinstance(o, (list, tuple)):
        o = unparse_host_port(*o)

    return normalize_address(o)


def collect_causes(e: BaseException) -> list[BaseException]:
    causes = []
    while e.__cause__ is not None:
        causes.append(e.__cause__)
        e = e.__cause__
    return causes


class ErrorMessage(TypedDict):
    status: str
    exception: protocol.Serialize
    traceback: protocol.Serialize | None
    exception_text: str
    traceback_text: str


def error_message(e: BaseException, status: str = "error") -> ErrorMessage:
    """Produce message to send back given an exception has occurred

    This does the following:

    1.  Gets the traceback
    2.  Truncates the exception and the traceback
    3.  Serializes the exception and traceback or
    4.  If they can't be serialized send string versions
    5.  Format a message and return

    See Also
    --------
    clean_exception : deserialize and unpack message into exception/traceback
    """
    MAX_ERROR_LEN = dask.config.get("distributed.admin.max-error-length")
    tblib.pickling_support.install(e, *collect_causes(e))
    tb = get_traceback()
    tb_text = "".join(traceback.format_tb(tb))
    e = truncate_exception(e, MAX_ERROR_LEN)
    try:
        e_bytes = protocol.pickle.dumps(e)
        protocol.pickle.loads(e_bytes)
    except Exception:
        e_bytes = protocol.pickle.dumps(Exception(repr(e)))
    e_serialized = protocol.to_serialize(e_bytes)

    try:
        tb_bytes = protocol.pickle.dumps(tb)
        protocol.pickle.loads(tb_bytes)
    except Exception:
        tb_bytes = protocol.pickle.dumps(tb_text)

    if len(tb_bytes) > MAX_ERROR_LEN:
        tb_serialized = None
    else:
        tb_serialized = protocol.to_serialize(tb_bytes)

    return {
        "status": status,
        "exception": e_serialized,
        "traceback": tb_serialized,
        "exception_text": repr(e),
        "traceback_text": tb_text,
    }


def clean_exception(
    exception: BaseException | bytes | bytearray | str | None,
    traceback: types.TracebackType | bytes | str | None = None,
    **kwargs: Any,
) -> tuple[
    type[BaseException | None], BaseException | None, types.TracebackType | None
]:
    """Reraise exception and traceback. Deserialize if necessary

    See Also
    --------
    error_message : create and serialize errors into message
    """
    if isinstance(exception, (bytes, bytearray)):
        try:
            exception = protocol.pickle.loads(exception)
        except Exception:
            exception = Exception(exception)
    elif isinstance(exception, str):
        exception = Exception(exception)

    if isinstance(traceback, bytes):
        try:
            traceback = protocol.pickle.loads(traceback)
        except (TypeError, AttributeError):
            traceback = None
    elif isinstance(traceback, str):
        traceback = None  # happens if the traceback failed serializing

    assert isinstance(exception, BaseException) or exception is None
    assert isinstance(traceback, types.TracebackType) or traceback is None
    return type(exception), exception, traceback<|MERGE_RESOLUTION|>--- conflicted
+++ resolved
@@ -15,11 +15,7 @@
 from contextlib import suppress
 from enum import Enum
 from functools import partial
-<<<<<<< HEAD
 from typing import TYPE_CHECKING, Any, Callable, ClassVar, TypedDict, TypeVar
-=======
-from typing import Any, Callable, ClassVar, TypedDict
->>>>>>> e6cc40a4
 
 import tblib
 from tlz import merge
