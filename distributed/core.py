<<<<<<< HEAD
from __future__ import print_function, division, absolute_import

from collections import defaultdict, deque, namedtuple
=======
import asyncio
from collections import defaultdict, deque
>>>>>>> d575ea0b
from concurrent.futures import CancelledError
from functools import partial
import logging
import threading
import traceback
import uuid
import weakref

import dask
from toolz import merge
from tornado import gen
from tornado.ioloop import IOLoop
from tornado.locks import Event

from .comm import (
    connect,
    listen,
    CommClosedError,
    normalize_address,
    unparse_host_port,
    get_address_host_port,
)
from .metrics import time
from . import profile
from .system_monitor import SystemMonitor
from .utils import (
    is_coroutine_function,
    get_traceback,
    truncate_exception,
    ignoring,
    shutting_down,
    PeriodicCallback,
    parse_timedelta,
    has_keyword,
)
from . import protocol


# TODO(sjperkins)
# Depend on dask.core definition eventually
TaskAnnotation = namedtuple("TaskAnnotation", ["annotation"])


class RPCClosed(IOError):
    pass


logger = logging.getLogger(__name__)


def raise_later(exc):
    def _raise(*args, **kwargs):
        raise exc

    return _raise


tick_maximum_delay = parse_timedelta(
    dask.config.get("distributed.admin.tick.limit"), default="ms"
)

LOG_PDB = dask.config.get("distributed.admin.pdb-on-err")


class Server(object):
    """ Dask Distributed Server

    Superclass for endpoints in a distributed cluster, such as Worker
    and Scheduler objects.

    **Handlers**

    Servers define operations with a ``handlers`` dict mapping operation names
    to functions.  The first argument of a handler function will be a ``Comm``
    for the communication established with the client.  Other arguments
    will receive inputs from the keys of the incoming message which will
    always be a dictionary.

    >>> def pingpong(comm):
    ...     return b'pong'

    >>> def add(comm, x, y):
    ...     return x + y

    >>> handlers = {'ping': pingpong, 'add': add}
    >>> server = Server(handlers)  # doctest: +SKIP
    >>> server.listen('tcp://0.0.0.0:8000')  # doctest: +SKIP

    **Message Format**

    The server expects messages to be dictionaries with a special key, `'op'`
    that corresponds to the name of the operation, and other key-value pairs as
    required by the function.

    So in the example above the following would be good messages.

    *  ``{'op': 'ping'}``
    *  ``{'op': 'add', 'x': 10, 'y': 20}``

    """

    default_ip = ""
    default_port = 0

    def __init__(
        self,
        handlers,
        blocked_handlers=None,
        stream_handlers=None,
        connection_limit=512,
        deserialize=True,
        io_loop=None,
    ):
        self.handlers = {
            "identity": self.identity,
            "connection_stream": self.handle_stream,
        }
        self.handlers.update(handlers)
        if blocked_handlers is None:
            blocked_handlers = dask.config.get(
                "distributed.%s.blocked-handlers" % type(self).__name__.lower(), []
            )
        self.blocked_handlers = blocked_handlers
        self.stream_handlers = {}
        self.stream_handlers.update(stream_handlers or {})

        self.id = type(self).__name__ + "-" + str(uuid.uuid4())
        self._address = None
        self._listen_address = None
        self._port = None
        self._comms = {}
        self.deserialize = deserialize
        self.monitor = SystemMonitor()
        self.counters = None
        self.digests = None
        self.events = None
        self.event_counts = None
        self._ongoing_coroutines = weakref.WeakSet()
        self._event_finished = Event()

        self.listener = None
        self.io_loop = io_loop or IOLoop.current()
        self.loop = self.io_loop

        if not hasattr(self.io_loop, "profile"):
            ref = weakref.ref(self.io_loop)

            if hasattr(self.io_loop, "asyncio_loop"):

                def stop():
                    loop = ref()
                    return loop is None or loop.asyncio_loop.is_closed()

            else:

                def stop():
                    loop = ref()
                    return loop is None or loop._closing

            self.io_loop.profile = profile.watch(
                omit=("profile.py", "selectors.py"),
                interval=dask.config.get("distributed.worker.profile.interval"),
                cycle=dask.config.get("distributed.worker.profile.cycle"),
                stop=stop,
            )

        # Statistics counters for various events
        with ignoring(ImportError):
            from .counter import Digest

            self.digests = defaultdict(partial(Digest, loop=self.io_loop))

        from .counter import Counter

        self.counters = defaultdict(partial(Counter, loop=self.io_loop))
        self.events = defaultdict(lambda: deque(maxlen=10000))
        self.event_counts = defaultdict(lambda: 0)

        self.periodic_callbacks = dict()

        pc = PeriodicCallback(self.monitor.update, 500, io_loop=self.io_loop)
        self.periodic_callbacks["monitor"] = pc

        self._last_tick = time()
        pc = PeriodicCallback(
            self._measure_tick,
            parse_timedelta(
                dask.config.get("distributed.admin.tick.interval"), default="ms"
            )
            * 1000,
            io_loop=self.io_loop,
        )
        self.periodic_callbacks["tick"] = pc

        self.thread_id = 0

        def set_thread_ident():
            self.thread_id = threading.get_ident()

        self.io_loop.add_callback(set_thread_ident)

        self.__stopped = False

    async def finished(self):
        """ Wait until the server has finished """
        await self._event_finished.wait()

    def start_periodic_callbacks(self):
        """ Start Periodic Callbacks consistently

        This starts all PeriodicCallbacks stored in self.periodic_callbacks if
        they are not yet running.  It does this safely on the IOLoop.
        """
        self._last_tick = time()

        def start_pcs():
            for pc in self.periodic_callbacks.values():
                if not pc.is_running():
                    pc.start()

        self.io_loop.add_callback(start_pcs)

    def stop(self):
        if not self.__stopped:
            self.__stopped = True
            if self.listener is not None:
                # Delay closing the server socket until the next IO loop tick.
                # Otherwise race conditions can appear if an event handler
                # for an accept() call is already scheduled by the IO loop,
                # raising EBADF.
                # The demonstrator for this is Worker.terminate(), which
                # closes the server socket in response to an incoming message.
                # See https://github.com/tornadoweb/tornado/issues/2069
                self.io_loop.add_callback(self.listener.stop)

    def _measure_tick(self):
        now = time()
        diff = now - self._last_tick
        self._last_tick = now
        if diff > tick_maximum_delay:
            logger.info(
                "Event loop was unresponsive in %s for %.2fs.  "
                "This is often caused by long-running GIL-holding "
                "functions or moving large chunks of data. "
                "This can cause timeouts and instability.",
                type(self).__name__,
                diff,
            )
        if self.digests is not None:
            self.digests["tick-duration"].add(diff)

    def log_event(self, name, msg):
        msg["time"] = time()
        if isinstance(name, list):
            for n in name:
                self.events[n].append(msg)
                self.event_counts[n] += 1
        else:
            self.events[name].append(msg)
            self.event_counts[name] += 1

    @property
    def address(self):
        """
        The address this Server can be contacted on.
        """
        if not self._address:
            if self.listener is None:
                raise ValueError("cannot get address of non-running Server")
            self._address = self.listener.contact_address
        return self._address

    @property
    def listen_address(self):
        """
        The address this Server is listening on.  This may be a wildcard
        address such as `tcp://0.0.0.0:1234`.
        """
        if not self._listen_address:
            if self.listener is None:
                raise ValueError("cannot get listen address of non-running Server")
            self._listen_address = self.listener.listen_address
        return self._listen_address

    @property
    def port(self):
        """
        The port number this Server is listening on.

        This will raise ValueError if the Server is listening on a
        non-IP based protocol.
        """
        if not self._port:
            _, self._port = get_address_host_port(self.address)
        return self._port

    def identity(self, comm=None):
        return {"type": type(self).__name__, "id": self.id}

    def listen(self, port_or_addr=None, listen_args=None):
        if port_or_addr is None:
            port_or_addr = self.default_port
        if isinstance(port_or_addr, int):
            addr = unparse_host_port(self.default_ip, port_or_addr)
        elif isinstance(port_or_addr, tuple):
            addr = unparse_host_port(*port_or_addr)
        else:
            addr = port_or_addr
            assert isinstance(addr, str)
        self.listener = listen(
            addr,
            self.handle_comm,
            deserialize=self.deserialize,
            connection_args=listen_args,
        )
        self.listener.start()

    async def handle_comm(self, comm, shutting_down=shutting_down):
        """ Dispatch new communications to coroutine-handlers

        Handlers is a dictionary mapping operation names to functions or
        coroutines.

            {'get_data': get_data,
             'ping': pingpong}

        Coroutines should expect a single Comm object.
        """
        if self.__stopped:
            comm.abort()
            return
        address = comm.peer_address
        op = None

        logger.debug("Connection from %r to %s", address, type(self).__name__)
        self._comms[comm] = op
        try:
            while True:
                try:
                    msg = await comm.read()
                    logger.debug("Message from %r: %s", address, msg)
                except EnvironmentError as e:
                    if not shutting_down():
                        logger.debug(
                            "Lost connection to %r while reading message: %s."
                            " Last operation: %s",
                            address,
                            e,
                            op,
                        )
                    break
                except Exception as e:
                    logger.exception(e)
                    await comm.write(error_message(e, status="uncaught-error"))
                    continue
                if not isinstance(msg, dict):
                    raise TypeError(
                        "Bad message type.  Expected dict, got\n  " + str(msg)
                    )

                try:
                    op = msg.pop("op")
                except KeyError:
                    raise ValueError(
                        "Received unexpected message without 'op' key: " + str(msg)
                    )
                if self.counters is not None:
                    self.counters["op"].add(op)
                self._comms[comm] = op
                serializers = msg.pop("serializers", None)
                close_desired = msg.pop("close", False)
                reply = msg.pop("reply", True)
                if op == "close":
                    if reply:
                        await comm.write("OK")
                    break

                result = None
                try:
                    if op in self.blocked_handlers:
                        _msg = (
                            "The '{op}' handler has been explicitly disallowed "
                            "in {obj}, possibly due to security concerns."
                        )
                        exc = ValueError(_msg.format(op=op, obj=type(self).__name__))
                        handler = raise_later(exc)
                    else:
                        handler = self.handlers[op]
                except KeyError:
                    logger.warning(
                        "No handler %s found in %s",
                        op,
                        type(self).__name__,
                        exc_info=True,
                    )
                else:
                    if serializers is not None and has_keyword(handler, "serializers"):
                        msg["serializers"] = serializers  # add back in

                    logger.debug("Calling into handler %s", handler.__name__)
                    try:
                        result = handler(comm, **msg)
                        if hasattr(result, "__await__"):
                            result = asyncio.ensure_future(result)
                            self._ongoing_coroutines.add(result)
                            result = await result
                    except (CommClosedError, CancelledError) as e:
                        if self.status == "running":
                            logger.info("Lost connection to %r: %s", address, e)
                        break
                    except Exception as e:
                        logger.exception(e)
                        result = error_message(e, status="uncaught-error")

                if reply and result != "dont-reply":
                    try:
                        await comm.write(result, serializers=serializers)
                    except (EnvironmentError, TypeError) as e:
                        logger.debug(
                            "Lost connection to %r while sending result for op %r: %s",
                            address,
                            op,
                            e,
                        )
                        break
                msg = result = None
                if close_desired:
                    await comm.close()
                if comm.closed():
                    break

        finally:
            del self._comms[comm]
            if not shutting_down() and not comm.closed():
                try:
                    comm.abort()
                except Exception as e:
                    logger.error(
                        "Failed while closing connection to %r: %s", address, e
                    )

    async def handle_stream(self, comm, extra=None, every_cycle=[]):
        extra = extra or {}
        logger.info("Starting established connection")

        io_error = None
        closed = False
        try:
            while not closed:
                msgs = await comm.read()
                if not isinstance(msgs, (tuple, list)):
                    msgs = (msgs,)

                if not comm.closed():
                    for msg in msgs:
                        if msg == "OK":  # from close
                            break
                        op = msg.pop("op")
                        if op:
                            if op == "close-stream":
                                closed = True
                                break
                            handler = self.stream_handlers[op]
                            if is_coroutine_function(handler):
                                self.loop.add_callback(handler, **merge(extra, msg))
                            else:
                                handler(**merge(extra, msg))
                        else:
                            logger.error("odd message %s", msg)
                    await gen.sleep(0)

                for func in every_cycle:
                    func()

        except (CommClosedError, EnvironmentError) as e:
            io_error = e
        except Exception as e:
            logger.exception(e)
            if LOG_PDB:
                import pdb

                pdb.set_trace()
            raise
        finally:
            await comm.close()
            assert comm.closed()

    @gen.coroutine
    def close(self):
        for pc in self.periodic_callbacks.values():
            pc.stop()
        if self.listener:
            self.listener.stop()
        for i in range(20):  # let comms close naturally for a second
            if not self._comms:
                break
            else:
                yield gen.sleep(0.05)
        yield [comm.close() for comm in self._comms]  # then forcefully close
        for cb in self._ongoing_coroutines:
            cb.cancel()
        for i in range(10):
            if all(cb.cancelled() for c in self._ongoing_coroutines):
                break
            else:
                yield gen.sleep(0.01)

        self._event_finished.set()


def pingpong(comm):
    return b"pong"


async def send_recv(comm, reply=True, serializers=None, deserializers=None, **kwargs):
    """ Send and recv with a Comm.

    Keyword arguments turn into the message

    response = yield send_recv(comm, op='ping', reply=True)
    """
    msg = kwargs
    msg["reply"] = reply
    please_close = kwargs.get("close")
    force_close = False
    if deserializers is None:
        deserializers = serializers
    if deserializers is not None:
        msg["serializers"] = deserializers

    try:
        await comm.write(msg, serializers=serializers, on_error="raise")
        if reply:
            response = await comm.read(deserializers=deserializers)
        else:
            response = None
    except EnvironmentError:
        # On communication errors, we should simply close the communication
        force_close = True
        raise
    finally:
        if please_close:
            await comm.close()
        elif force_close:
            comm.abort()

    if isinstance(response, dict) and response.get("status") == "uncaught-error":
        if comm.deserialize:
            typ, exc, tb = clean_exception(**response)
            raise exc.with_traceback(tb)
        else:
            raise Exception(response["text"])
    return response


def addr_from_args(addr=None, ip=None, port=None):
    if addr is None:
        addr = (ip, port)
    else:
        assert ip is None and port is None
    if isinstance(addr, tuple):
        addr = unparse_host_port(*addr)
    return normalize_address(addr)


class rpc(object):
    """ Conveniently interact with a remote server

    >>> remote = rpc(address)  # doctest: +SKIP
    >>> response = yield remote.add(x=10, y=20)  # doctest: +SKIP

    One rpc object can be reused for several interactions.
    Additionally, this object creates and destroys many comms as necessary
    and so is safe to use in multiple overlapping communications.

    When done, close comms explicitly.

    >>> remote.close_comms()  # doctest: +SKIP
    """

    active = weakref.WeakSet()
    comms = ()
    address = None

    def __init__(
        self,
        arg=None,
        comm=None,
        deserialize=True,
        timeout=None,
        connection_args=None,
        serializers=None,
        deserializers=None,
    ):
        self.comms = {}
        self.address = coerce_to_address(arg)
        self.timeout = timeout
        self.status = "running"
        self.deserialize = deserialize
        self.serializers = serializers
        self.deserializers = deserializers if deserializers is not None else serializers
        self.connection_args = connection_args
        self._created = weakref.WeakSet()
        rpc.active.add(self)

    async def live_comm(self):
        """ Get an open communication

        Some comms to the ip/port target may be in current use by other
        coroutines.  We track this with the `comms` dict

            :: {comm: True/False if open and ready for use}

        This function produces an open communication, either by taking one
        that we've already made or making a new one if they are all taken.
        This also removes comms that have been closed.

        When the caller is done with the stream they should set

            self.comms[comm] = True

        As is done in __getattr__ below.
        """
        if self.status == "closed":
            raise RPCClosed("RPC Closed")
        to_clear = set()
        open = False
        for comm, open in self.comms.items():
            if comm.closed():
                to_clear.add(comm)
            if open:
                break
        for s in to_clear:
            del self.comms[s]
        if not open or comm.closed():
            comm = await connect(
                self.address,
                self.timeout,
                deserialize=self.deserialize,
                connection_args=self.connection_args,
            )
            comm.name = "rpc"
        self.comms[comm] = False  # mark as taken
        return comm

    def close_comms(self):
        async def _close_comm(comm):
            # Make sure we tell the peer to close
            try:
                if not comm.closed():
                    await comm.write({"op": "close", "reply": False})
                    await comm.close()
            except EnvironmentError:
                comm.abort()

        tasks = []
        for comm in list(self.comms):
            if comm and not comm.closed():
                # IOLoop.current().add_callback(_close_comm, comm)
                task = asyncio.ensure_future(_close_comm(comm))
                tasks.append(task)
        for comm in list(self._created):
            if comm and not comm.closed():
                # IOLoop.current().add_callback(_close_comm, comm)
                task = asyncio.ensure_future(_close_comm(comm))
                tasks.append(task)

        self.comms.clear()
        return tasks

    def __getattr__(self, key):
        async def send_recv_from_rpc(**kwargs):
            if self.serializers is not None and kwargs.get("serializers") is None:
                kwargs["serializers"] = self.serializers
            if self.deserializers is not None and kwargs.get("deserializers") is None:
                kwargs["deserializers"] = self.deserializers
            try:
                comm = await self.live_comm()
                comm.name = "rpc." + key
                result = await send_recv(comm=comm, op=key, **kwargs)
            except (RPCClosed, CommClosedError) as e:
                raise e.__class__(
                    "%s: while trying to call remote method %r" % (e, key)
                )

            self.comms[comm] = True  # mark as open
            return result

        return send_recv_from_rpc

    def close_rpc(self):
        if self.status != "closed":
            rpc.active.discard(self)
        self.status = "closed"
        return asyncio.gather(*self.close_comms())

    def __enter__(self):
        return self

    def __exit__(self, *args):
        asyncio.ensure_future(self.close_rpc())

    async def __aenter__(self):
        return self

    async def __aexit__(self, *args):
        await self.close_rpc()

    def __del__(self):
        if self.status != "closed":
            rpc.active.discard(self)
            self.status = "closed"
            still_open = [comm for comm in self.comms if not comm.closed()]
            if still_open:
                logger.warning(
                    "rpc object %s deleted with %d open comms", self, len(still_open)
                )
                for comm in still_open:
                    comm.abort()

    def __repr__(self):
        return "<rpc to %r, %d comms>" % (self.address, len(self.comms))


class PooledRPCCall(object):
    """ The result of ConnectionPool()('host:port')

    See Also:
        ConnectionPool
    """

    def __init__(self, addr, pool, serializers=None, deserializers=None):
        self.addr = addr
        self.pool = pool
        self.serializers = serializers
        self.deserializers = deserializers if deserializers is not None else serializers

    @property
    def address(self):
        return self.addr

    def __getattr__(self, key):
        async def send_recv_from_rpc(**kwargs):
            if self.serializers is not None and kwargs.get("serializers") is None:
                kwargs["serializers"] = self.serializers
            if self.deserializers is not None and kwargs.get("deserializers") is None:
                kwargs["deserializers"] = self.deserializers
            comm = await self.pool.connect(self.addr)
            name, comm.name = comm.name, "ConnectionPool." + key
            try:
                result = await send_recv(comm=comm, op=key, **kwargs)
            finally:
                self.pool.reuse(self.addr, comm)
                comm.name = name

            return result

        return send_recv_from_rpc

    async def close_rpc(self):
        pass

    # For compatibility with rpc()
    def __enter__(self):
        return self

    def __exit__(self, *args):
        pass

    def __repr__(self):
        return "<pooled rpc to %r>" % (self.addr,)


class ConnectionPool(object):
    """ A maximum sized pool of Comm objects.

    This provides a connect method that mirrors the normal distributed.connect
    method, but provides connection sharing and tracks connection limits.

    This object provides an ``rpc`` like interface::

        >>> rpc = ConnectionPool(limit=512)
        >>> scheduler = rpc('127.0.0.1:8786')
        >>> workers = [rpc(address) for address ...]

        >>> info = yield scheduler.identity()

    It creates enough comms to satisfy concurrent connections to any
    particular address::

        >>> a, b = yield [scheduler.who_has(), scheduler.has_what()]

    It reuses existing comms so that we don't have to continuously reconnect.

    It also maintains a comm limit to avoid "too many open file handle"
    issues.  Whenever this maximum is reached we clear out all idling comms.
    If that doesn't do the trick then we wait until one of the occupied comms
    closes.

    Parameters
    ----------
    limit: int
        The number of open comms to maintain at once
    deserialize: bool
        Whether or not to deserialize data by default or pass it through
    """

    _instances = weakref.WeakSet()

    def __init__(
        self,
        limit=512,
        deserialize=True,
        serializers=None,
        deserializers=None,
        connection_args=None,
        timeout=None,
        server=None,
    ):
        self.limit = limit  # Max number of open comms
        # Invariant: len(available) == open - active
        self.available = defaultdict(set)
        # Invariant: len(occupied) == active
        self.occupied = defaultdict(set)
        self.deserialize = deserialize
        self.serializers = serializers
        self.deserializers = deserializers if deserializers is not None else serializers
        self.connection_args = connection_args
        self.timeout = timeout
        self._n_connecting = 0
        # Invariant: semaphore._value == limit - open - _n_connecting
        self.semaphore = asyncio.Semaphore(self.limit)
        self.server = weakref.ref(server) if server else None
        self._created = weakref.WeakSet()
        self._instances.add(self)

    @property
    def active(self):
        return sum(map(len, self.occupied.values()))

    @property
    def open(self):
        return self.active + sum(map(len, self.available.values()))

    def __repr__(self):
        return "<ConnectionPool: open=%d, active=%d, connecting=%d>" % (
            self.open,
            self.active,
            self._n_connecting,
        )

    def __call__(self, addr=None, ip=None, port=None):
        """ Cached rpc objects """
        addr = addr_from_args(addr=addr, ip=ip, port=port)
        return PooledRPCCall(
            addr, self, serializers=self.serializers, deserializers=self.deserializers
        )

    async def connect(self, addr, timeout=None):
        """
        Get a Comm to the given address.  For internal use.
        """
        available = self.available[addr]
        occupied = self.occupied[addr]
        if available:
            comm = available.pop()
            if not comm.closed():
                occupied.add(comm)
                return comm

        if self.semaphore.locked():
            self.collect()

        self._n_connecting += 1
        await self.semaphore.acquire()

        try:
            comm = await connect(
                addr,
                timeout=timeout or self.timeout,
                deserialize=self.deserialize,
                connection_args=self.connection_args,
            )
            comm.name = "ConnectionPool"
            comm._pool = weakref.ref(self)
            self._created.add(comm)
        except Exception:
            self.semaphore.release()
            raise
        finally:
            self._n_connecting -= 1

        occupied.add(comm)

        return comm

    def reuse(self, addr, comm):
        """
        Reuse an open communication to the given address.  For internal use.
        """
        # if the pool is asked to re-use a comm it does not know about, ignore
        # this comm: just close it.
        if comm not in self.occupied[addr]:
            IOLoop.current().add_callback(comm.close)
        else:
            self.occupied[addr].remove(comm)
            if comm.closed():
                self.semaphore.release()
            else:
                self.available[addr].add(comm)
                if self.semaphore.locked() and self._n_connecting > 0:
                    self.collect()

    def collect(self):
        """
        Collect open but unused communications, to allow opening other ones.
        """
        logger.info(
            "Collecting unused comms.  open: %d, active: %d, connecting: %d",
            self.open,
            self.active,
            self._n_connecting,
        )
        for addr, comms in self.available.items():
            for comm in comms:
                IOLoop.current().add_callback(comm.close)
                self.semaphore.release()
            comms.clear()

    def remove(self, addr):
        """
        Remove all Comms to a given address.
        """
        logger.info("Removing comms to %s", addr)
        if addr in self.available:
            comms = self.available.pop(addr)
            for comm in comms:
                IOLoop.current().add_callback(comm.close)
                self.semaphore.release()
        if addr in self.occupied:
            comms = self.occupied.pop(addr)
            for comm in comms:
                IOLoop.current().add_callback(comm.close)
                self.semaphore.release()

    def close(self):
        """
        Close all communications abruptly.
        """
        for comms in self.available.values():
            for comm in comms:
                comm.abort()
                self.semaphore.release()
        for comms in self.occupied.values():
            for comm in comms:
                self.semaphore.release()
                comm.abort()

        for comm in self._created:
            IOLoop.current().add_callback(comm.abort)


def coerce_to_address(o):
    if isinstance(o, (list, tuple)):
        o = unparse_host_port(*o)

    return normalize_address(o)


def error_message(e, status="error"):
    """ Produce message to send back given an exception has occurred

    This does the following:

    1.  Gets the traceback
    2.  Truncates the exception and the traceback
    3.  Serializes the exception and traceback or
    4.  If they can't be serialized send string versions
    5.  Format a message and return

    See Also
    --------
    clean_exception: deserialize and unpack message into exception/traceback
    """
    MAX_ERROR_LEN = dask.config.get("distributed.admin.max-error-length")
    tb = get_traceback()
    e2 = truncate_exception(e, MAX_ERROR_LEN)
    try:
        e3 = protocol.pickle.dumps(e2)
        protocol.pickle.loads(e3)
    except Exception:
        e2 = Exception(str(e2))
    e4 = protocol.to_serialize(e2)
    try:
        tb2 = protocol.pickle.dumps(tb)
    except Exception:
        tb = tb2 = "".join(traceback.format_tb(tb))

    if len(tb2) > MAX_ERROR_LEN:
        tb_result = None
    else:
        tb_result = protocol.to_serialize(tb)

    return {"status": status, "exception": e4, "traceback": tb_result, "text": str(e2)}


def clean_exception(exception, traceback, **kwargs):
    """ Reraise exception and traceback. Deserialize if necessary

    See Also
    --------
    error_message: create and serialize errors into message
    """
    if isinstance(exception, bytes) or isinstance(exception, bytearray):
        try:
            exception = protocol.pickle.loads(exception)
        except Exception:
            exception = Exception(exception)
    elif isinstance(exception, str):
        exception = Exception(exception)
    if isinstance(traceback, bytes):
        try:
            traceback = protocol.pickle.loads(traceback)
        except (TypeError, AttributeError):
            traceback = None
    elif isinstance(traceback, str):
        traceback = None  # happens if the traceback failed serializing
    return type(exception), exception, traceback<|MERGE_RESOLUTION|>--- conflicted
+++ resolved
@@ -1,11 +1,5 @@
-<<<<<<< HEAD
-from __future__ import print_function, division, absolute_import
-
+import asyncio
 from collections import defaultdict, deque, namedtuple
-=======
-import asyncio
-from collections import defaultdict, deque
->>>>>>> d575ea0b
 from concurrent.futures import CancelledError
 from functools import partial
 import logging
