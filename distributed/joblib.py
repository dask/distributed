--- conflicted
+++ resolved
@@ -188,13 +188,6 @@
 
         if hasattr(thread_state, 'execution_state'):
             rejoin()
-<<<<<<< HEAD
-        except AttributeError:
-            # We are not a worker, i.e. not in nested parallelism.
-            pass
-=======
->>>>>>> 6f317039
-
 
 for base in _bases:
     base.register(DaskDistributedBackend)
