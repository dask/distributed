--- conflicted
+++ resolved
@@ -264,11 +264,7 @@
                     await self.scheduler.remove_worker(thief.address)
                 self.log(("confirm", key, victim.address, thief.address))
             else:
-<<<<<<< HEAD
                 raise ValueError(f"Unexpected task state: {ts}")
-=======
-                raise ValueError(f"Unexpected task state: {state}")
->>>>>>> 5bf60e3b
         except Exception as e:
             logger.exception(e)
             if LOG_PDB:
