--- conflicted
+++ resolved
@@ -40,17 +40,10 @@
         for worker in scheduler.workers:
             self.add_worker(worker=worker)
 
-<<<<<<< HEAD
-        self._pc = PeriodicCallback(callback=self.balance,
-                                    callback_time=100)
-        self.scheduler.loop.add_callback(self._pc.start)
-=======
         pc = PeriodicCallback(callback=self.balance,
-                              callback_time=100,
-                              io_loop=self.scheduler.loop)
+                              callback_time=100)
         self._pc = pc
         self.scheduler.loop.add_callback(pc.start)
->>>>>>> 5253f45e
         self.scheduler.plugins.append(self)
         self.scheduler.extensions['stealing'] = self
         self.scheduler.events['stealing'] = deque(maxlen=100000)
