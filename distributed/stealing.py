from __future__ import annotations

import asyncio
import logging
from collections import defaultdict, deque
from collections.abc import Container
from math import log2
from time import time
from typing import TYPE_CHECKING, Any, ClassVar, TypedDict, cast

from tlz import topk
from tornado.ioloop import PeriodicCallback

import dask
from dask.utils import parse_timedelta

from distributed.core import CommClosedError
from distributed.diagnostics.plugin import SchedulerPlugin
from distributed.utils import log_errors, recursive_to_dict

if TYPE_CHECKING:
    # Recursive imports
    from distributed.scheduler import Scheduler, SchedulerState, TaskState, WorkerState

# Stealing requires multiple network bounces and if successful also task
# submission which may include code serialization. Therefore, be very
# conservative in the latency estimation to suppress too aggressive stealing
# of small tasks
LATENCY = 0.1

logger = logging.getLogger(__name__)


LOG_PDB = dask.config.get("distributed.admin.pdb-on-err")

_WORKER_STATE_CONFIRM = {
    "ready",
    "constrained",
    "waiting",
}

_WORKER_STATE_REJECT = {
    "memory",
    "executing",
    "long-running",
    "cancelled",
    "resumed",
}
_WORKER_STATE_UNDEFINED = {
    "released",
    None,
}


class InFlightInfo(TypedDict):
    victim: WorkerState
    thief: WorkerState
    victim_duration: float
    thief_duration: float
    stimulus_id: str


class WorkStealing(SchedulerPlugin):
    scheduler: Scheduler
    # {worker: ({ task states for level 0}, ..., {task states for level 14})}
    stealable: dict[str, tuple[set[TaskState], ...]]
    # { task state: (worker, level) }
    key_stealable: dict[TaskState, tuple[str, int]]
    # (multiplier for level 0, ... multiplier for level 14)
    cost_multipliers: ClassVar[tuple[float, ...]] = (1.0,) + tuple(
        1 + 2 ** (i - 6) for i in range(1, 15)
    )
    _callback_time: float
    count: int
    # { task state: <stealing info dict> }
    in_flight: dict[TaskState, InFlightInfo]
    # { worker state: occupancy }
    in_flight_occupancy: defaultdict[WorkerState, float]
    in_flight_tasks: defaultdict[WorkerState, int]
    _in_flight_event: asyncio.Event
    _request_counter: int

    def __init__(self, scheduler: Scheduler):
        self.scheduler = scheduler
        self.stealable = {}
        self.key_stealable = {}

        for worker in scheduler.workers:
            self.add_worker(worker=worker)

        self._callback_time = cast(
            float,
            parse_timedelta(
                dask.config.get("distributed.scheduler.work-stealing-interval"),
                default="ms",
            ),
        )
        # `callback_time` is in milliseconds
        self.scheduler.add_plugin(self)
        self.scheduler.events["stealing"] = deque(maxlen=100000)
        self.count = 0
        self.in_flight = {}
        self.in_flight_occupancy = defaultdict(lambda: 0)
        self.in_flight_tasks = defaultdict(lambda: 0)
        self._in_flight_event = asyncio.Event()
        self._request_counter = 0
        self.scheduler.stream_handlers["steal-response"] = self.move_task_confirm

    async def start(self, scheduler: Any = None) -> None:
        """Start the background coroutine to balance the tasks on the cluster.
        Idempotent.
        The scheduler argument is ignored. It is merely required to satisify the
        plugin interface. Since this class is simultaneouly an extension, the
        scheudler instance is already registered during initialization
        """
        if "stealing" in self.scheduler.periodic_callbacks:
            return
        pc = PeriodicCallback(
            callback=self.balance, callback_time=self._callback_time * 1000
        )
        pc.start()
        self.scheduler.periodic_callbacks["stealing"] = pc
        self._in_flight_event.set()

    async def stop(self) -> None:
        """Stop the background task balancing tasks on the cluster.
        This will block until all currently running stealing requests are
        finished. Idempotent
        """
        pc = self.scheduler.periodic_callbacks.pop("stealing", None)
        if pc:
            pc.stop()
        await self._in_flight_event.wait()

    def _to_dict_no_nest(self, *, exclude: Container[str] = ()) -> dict:
        """Dictionary representation for debugging purposes.
        Not type stable and not intended for roundtrips.

        See also
        --------
        Client.dump_cluster_state
        distributed.utils.recursive_to_dict
        """
        return recursive_to_dict(self, exclude=exclude, members=True)

    def log(self, msg: Any) -> None:
        return self.scheduler.log_event("stealing", msg)

    def add_worker(self, scheduler: Any = None, worker: Any = None) -> None:
        self.stealable[worker] = tuple(set() for _ in range(15))

    def remove_worker(self, scheduler: Scheduler, worker: str) -> None:
        del self.stealable[worker]

    def teardown(self) -> None:
        pcs = self.scheduler.periodic_callbacks
        if "stealing" in pcs:
            pcs["stealing"].stop()
            del pcs["stealing"]

    def transition(
        self,
        key: str,
        start: str,
        finish: str,
        compute_start: Any = None,
        compute_stop: Any = None,
        *args: Any,
        **kwargs: Any,
    ) -> None:
        if finish == "processing":
            ts = self.scheduler.tasks[key]
            self.put_key_in_stealable(ts)
        elif start == "processing":
            ts = self.scheduler.tasks[key]
            self.remove_key_from_stealable(ts)
            self._remove_from_in_flight(ts)

    def _add_to_in_flight(self, ts: TaskState, info: InFlightInfo) -> None:
        self.in_flight[ts] = info
        self._in_flight_event.clear()
        thief = info["thief"]
        victim = info["victim"]
        self.in_flight_occupancy[victim] -= info["victim_duration"]
        self.in_flight_occupancy[thief] += info["thief_duration"]
        self.in_flight_tasks[victim] -= 1
        self.in_flight_tasks[thief] += 1

    def _remove_from_in_flight(self, ts: TaskState) -> InFlightInfo | None:
        info = self.in_flight.pop(ts, None)
        if info:
            thief = info["thief"]
            victim = info["victim"]
            self.in_flight_occupancy[thief] -= info["thief_duration"]
            self.in_flight_occupancy[victim] += info["victim_duration"]
            self.in_flight_tasks[victim] += 1
            self.in_flight_tasks[thief] -= 1
            if not self.in_flight:
                self.in_flight_occupancy.clear()
                self._in_flight_event.set()
        return info

    def recalculate_cost(self, ts: TaskState) -> None:
        if ts not in self.in_flight:
            self.remove_key_from_stealable(ts)
            self.put_key_in_stealable(ts)

    def put_key_in_stealable(self, ts: TaskState) -> None:
        cost_multiplier, level = self.steal_time_ratio(ts)
        if cost_multiplier is not None:
            assert level is not None
            assert ts.processing_on
            ws = ts.processing_on
            worker = ws.address
            self.stealable[worker][level].add(ts)
            self.key_stealable[ts] = (worker, level)

    def remove_key_from_stealable(self, ts: TaskState) -> None:
        result = self.key_stealable.pop(ts, None)
        if result is None:
            return

        worker, level = result
        try:
            self.stealable[worker][level].remove(ts)
        except KeyError:
            pass

    def steal_time_ratio(self, ts: TaskState) -> tuple[float, int] | tuple[None, None]:
        """The compute to communication time ratio of a key

        Returns
        -------
        cost_multiplier: The increased cost from moving this task as a factor.
        For example a result of zero implies a task without dependencies.
        level: The location within a stealable list to place this value
        """
        split = ts.prefix.name
        if split in fast_tasks:
            return None, None

        if not ts.dependencies:  # no dependencies fast path
            return 0, 0

<<<<<<< HEAD
        assert ts.processing_on
        ws = ts.processing_on
        task_occ = self.scheduler.get_task_duration(ts) + self.scheduler.get_comm_cost(
            ts, ts.processing_on
        )
=======
        compute_time = self.scheduler.get_task_duration(ts)
>>>>>>> e892d0b3

        if not task_occ:
            # occupancy/ws.proccessing[ts] is only allowed to be zero for
            # long running tasks which cannot be stolen
            assert ts.processing_on
            assert ts in ts.processing_on.long_running
            return None, None

        nbytes = ts.get_nbytes_deps()
        transfer_time = nbytes / self.scheduler.bandwidth + LATENCY
        cost_multiplier = transfer_time / task_occ

        level = int(round(log2(cost_multiplier) + 6))

        if level < 1:
            level = 1
        elif level >= len(self.cost_multipliers):
            return None, None

        return cost_multiplier, level

    def move_task_request(
        self, ts: TaskState, victim: WorkerState, thief: WorkerState
    ) -> str:
        try:
            if ts in self.in_flight:
                return "in-flight"
            # Stimulus IDs are used to verify the response, see
            # `move_task_confirm`. Therefore, this must be truly unique.
            stimulus_id = f"steal-{self._request_counter}"
            self._request_counter += 1

            key = ts.key
            self.remove_key_from_stealable(ts)
            logger.debug(
                "Request move %s, %s: %2f -> %s: %2f",
                key,
                victim,
                victim.occupancy,
                thief,
                thief.occupancy,
            )

            # TODO: occupancy no longer concats linearily so we can't easily
            # assume that the network cost would go down by that much
            victim_duration = self.scheduler.get_task_duration(
                ts
            ) + self.scheduler.get_comm_cost(ts, victim)
            thief_duration = self.scheduler.get_task_duration(
                ts
            ) + self.scheduler.get_comm_cost(ts, thief)

            self.scheduler.stream_comms[victim.address].send(
                {"op": "steal-request", "key": key, "stimulus_id": stimulus_id}
            )
            info: InFlightInfo = {
                "victim": victim,  # guaranteed to be processing_on
                "thief": thief,
                "victim_duration": victim_duration,
                "thief_duration": thief_duration,
                "stimulus_id": stimulus_id,
            }
            self._add_to_in_flight(ts, info)
            return stimulus_id
        except CommClosedError:
            logger.info("Worker comm %r closed while stealing: %r", victim, ts)
            return "comm-closed"
        except Exception as e:  # pragma: no cover
            logger.exception(e)
            if LOG_PDB:
                import pdb

                pdb.set_trace()
            raise

    async def move_task_confirm(
        self, *, key: str, state: str, stimulus_id: str, worker: str | None = None
    ) -> None:
        try:
            ts = self.scheduler.tasks[key]
        except KeyError:
            logger.debug("Key released between request and confirm: %s", key)
            return
        try:
            if self.in_flight[ts]["stimulus_id"] != stimulus_id:
                self.log(("stale-response", key, state, worker, stimulus_id))
                return
        except KeyError:
            self.log(("already-aborted", key, state, worker, stimulus_id))
            return

        info = self._remove_from_in_flight(ts)
        assert info
        thief = info["thief"]
        victim = info["victim"]
        logger.debug("Confirm move %s, %s -> %s.  State: %s", key, victim, thief, state)

        if self.scheduler.validate:
            assert ts.processing_on == victim

        try:
            _log_msg = [key, state, victim.address, thief.address, stimulus_id]

            if (
                state in _WORKER_STATE_UNDEFINED
                # If our steal information is somehow stale we need to reschedule
                or state in _WORKER_STATE_CONFIRM
                and thief != self.scheduler.workers.get(thief.address)
            ):
                self.log(
                    (
                        "reschedule",
                        thief.address not in self.scheduler.workers,
                        *_log_msg,
                    )
                )
                self.scheduler.reschedule(key, stimulus_id=stimulus_id)
            # Victim had already started execution
            elif state in _WORKER_STATE_REJECT:
                self.log(("already-computing", *_log_msg))
            # Victim was waiting, has given up task, enact steal
            elif state in _WORKER_STATE_CONFIRM:
                self.remove_key_from_stealable(ts)
                ts.processing_on = thief
<<<<<<< HEAD
                victim.remove_from_processing(ts)
                thief.add_to_processing(ts)
=======
                duration = victim.processing.pop(ts)
                victim.occupancy -= duration
                self.scheduler.total_occupancy -= duration
                if not victim.processing:
                    self.scheduler.total_occupancy -= victim.occupancy
                    victim.occupancy = 0
                thief.processing[ts] = info["thief_duration"]
                thief.occupancy += info["thief_duration"]
                self.scheduler.total_occupancy += info["thief_duration"]
>>>>>>> e892d0b3
                self.put_key_in_stealable(ts)

                self.scheduler.send_task_to_worker(thief.address, ts)
                self.log(("confirm", *_log_msg))
            else:
                raise ValueError(f"Unexpected task state: {state}")
        except Exception as e:  # pragma: no cover
            logger.exception(e)
            if LOG_PDB:
                import pdb

                pdb.set_trace()
            raise
        finally:
            self.scheduler.check_idle_saturated(thief)
            self.scheduler.check_idle_saturated(victim)

    def balance(self) -> None:
        s = self.scheduler
        log = []
        start = time()

        with log_errors():
            i = 0
            # Paused and closing workers must never become thieves
            potential_thieves = set(s.idle.values())
            if not potential_thieves or len(potential_thieves) == len(s.workers):
                return
            victim: WorkerState | None
            potential_victims: set[WorkerState] | list[WorkerState] = s.saturated
            if not potential_victims:
                potential_victims = topk(
                    10, s.workers.values(), key=self._combined_occupancy
                )
                potential_victims = [
                    ws
                    for ws in potential_victims
                    if self._combined_occupancy(ws) > 0.2
                    and self._combined_nprocessing(ws) > ws.nthreads
                    and ws not in potential_thieves
                ]
                if not potential_victims:
                    return
            if len(potential_victims) < 20:
                potential_victims = sorted(
                    potential_victims, key=self._combined_occupancy, reverse=True
                )
            assert potential_victims
            assert potential_thieves
            for level, _ in enumerate(self.cost_multipliers):
                if not potential_thieves:
                    break
                for victim in list(potential_victims):

                    stealable = self.stealable[victim.address][level]
                    if not stealable or not potential_thieves:
                        continue

                    for ts in list(stealable):
                        if not potential_thieves:
                            break
                        if (
                            ts not in self.key_stealable
                            or ts.processing_on is not victim
                            or not ts.processing_on
                        ):
                            stealable.discard(ts)
                            continue
                        i += 1
<<<<<<< HEAD
                        if not idle:
                            break

                        thieves = _potential_thieves_for(ts, idle)
                        if not thieves:
                            break
                        thief = thieves[i % len(thieves)]

                        duration = self.scheduler.get_task_duration(
                            ts
                        ) + self.scheduler.get_comm_cost(ts, ts.processing_on)

                        maybe_move_task(
                            level, ts, victim, thief, duration, cost_multiplier
                        )

                if self.cost_multipliers[level] < 20:  # don't steal from public at cost
                    stealable = self.stealable_all[level]
                    for ts in list(stealable):
                        if not idle:
                            break
                        if ts not in self.key_stealable:
                            stealable.discard(ts)
                            continue

                        victim = ts.processing_on
                        if victim is None:
=======
                        if not (thief := _get_thief(s, ts, potential_thieves)):
                            continue
                        task_occ_on_victim = victim.processing.get(ts)
                        if task_occ_on_victim is None:
>>>>>>> e892d0b3
                            stealable.discard(ts)
                            continue

<<<<<<< HEAD
                        i += 1
                        thieves = _potential_thieves_for(ts, idle)
                        if not thieves or not ts.processing_on:
                            continue
                        thief = thieves[i % len(thieves)]
                        duration = self.scheduler.get_task_duration(
                            ts
                        ) + self.scheduler.get_comm_cost(ts, ts.processing_on)
=======
                        occ_thief = self._combined_occupancy(thief)
                        occ_victim = self._combined_occupancy(victim)
                        comm_cost = self.scheduler.get_comm_cost(ts, thief)
                        compute = self.scheduler.get_task_duration(ts)
>>>>>>> e892d0b3

                        if (
                            occ_thief + comm_cost + compute
                            <= occ_victim - task_occ_on_victim / 2
                        ):
                            self.move_task_request(ts, victim, thief)
                            log.append(
                                (
                                    start,
                                    level,
                                    ts.key,
                                    task_occ_on_victim,
                                    victim.address,
                                    occ_victim,
                                    thief.address,
                                    occ_thief,
                                )
                            )

                            occ_thief = self._combined_occupancy(thief)
                            nproc_thief = self._combined_nprocessing(thief)

                            if not self.scheduler.is_unoccupied(
                                thief, occ_thief, nproc_thief
                            ):
                                potential_thieves.discard(thief)
                            stealable.discard(ts)
                    self.scheduler.check_idle_saturated(
                        victim, occ=self._combined_occupancy(victim)
                    )

            if log:
                self.log(log)
                self.count += 1
            stop = time()
            if s.digests:
                s.digests["steal-duration"].add(stop - start)

    def _combined_occupancy(self, ws: WorkerState) -> float:
        return ws.occupancy + self.in_flight_occupancy[ws]

    def _combined_nprocessing(self, ws: WorkerState) -> int:
        return len(ws.processing) + self.in_flight_tasks[ws]

    def restart(self, scheduler: Any) -> None:
        for stealable in self.stealable.values():
            for s in stealable:
                s.clear()

        self.key_stealable.clear()

    def story(self, *keys_or_ts: str | TaskState) -> list:
        keys = {key.key if not isinstance(key, str) else key for key in keys_or_ts}
        out = []
        for _, L in self.scheduler.get_events(topic="stealing"):
            if not isinstance(L, list):
                L = [L]
            for t in L:
                if any(x in keys for x in t):
                    out.append(t)
        return out


def _get_thief(
    scheduler: SchedulerState, ts: TaskState, potential_thieves: set[WorkerState]
) -> WorkerState | None:
    valid_workers = scheduler.valid_workers(ts)
    if valid_workers is not None:
        subset = potential_thieves & valid_workers
        if subset:
            return next(iter(subset))
        elif not ts.loose_restrictions:
            return None
    return next(iter(potential_thieves))


fast_tasks = {"split-shuffle"}<|MERGE_RESOLUTION|>--- conflicted
+++ resolved
@@ -242,17 +242,9 @@
         if not ts.dependencies:  # no dependencies fast path
             return 0, 0
 
-<<<<<<< HEAD
-        assert ts.processing_on
-        ws = ts.processing_on
-        task_occ = self.scheduler.get_task_duration(ts) + self.scheduler.get_comm_cost(
-            ts, ts.processing_on
-        )
-=======
         compute_time = self.scheduler.get_task_duration(ts)
->>>>>>> e892d0b3
-
-        if not task_occ:
+
+        if not compute_time:
             # occupancy/ws.proccessing[ts] is only allowed to be zero for
             # long running tasks which cannot be stolen
             assert ts.processing_on
@@ -261,7 +253,7 @@
 
         nbytes = ts.get_nbytes_deps()
         transfer_time = nbytes / self.scheduler.bandwidth + LATENCY
-        cost_multiplier = transfer_time / task_occ
+        cost_multiplier = transfer_time / compute_time
 
         level = int(round(log2(cost_multiplier) + 6))
 
@@ -375,20 +367,8 @@
             elif state in _WORKER_STATE_CONFIRM:
                 self.remove_key_from_stealable(ts)
                 ts.processing_on = thief
-<<<<<<< HEAD
                 victim.remove_from_processing(ts)
                 thief.add_to_processing(ts)
-=======
-                duration = victim.processing.pop(ts)
-                victim.occupancy -= duration
-                self.scheduler.total_occupancy -= duration
-                if not victim.processing:
-                    self.scheduler.total_occupancy -= victim.occupancy
-                    victim.occupancy = 0
-                thief.processing[ts] = info["thief_duration"]
-                thief.occupancy += info["thief_duration"]
-                self.scheduler.total_occupancy += info["thief_duration"]
->>>>>>> e892d0b3
                 self.put_key_in_stealable(ts)
 
                 self.scheduler.send_task_to_worker(thief.address, ts)
@@ -458,62 +438,21 @@
                             stealable.discard(ts)
                             continue
                         i += 1
-<<<<<<< HEAD
-                        if not idle:
-                            break
-
-                        thieves = _potential_thieves_for(ts, idle)
-                        if not thieves:
-                            break
-                        thief = thieves[i % len(thieves)]
-
-                        duration = self.scheduler.get_task_duration(
-                            ts
-                        ) + self.scheduler.get_comm_cost(ts, ts.processing_on)
-
-                        maybe_move_task(
-                            level, ts, victim, thief, duration, cost_multiplier
-                        )
-
-                if self.cost_multipliers[level] < 20:  # don't steal from public at cost
-                    stealable = self.stealable_all[level]
-                    for ts in list(stealable):
-                        if not idle:
-                            break
-                        if ts not in self.key_stealable:
+                        if not (thief := _get_thief(s, ts, potential_thieves)):
+                            continue
+                        if ts not in victim.processing:
                             stealable.discard(ts)
                             continue
 
-                        victim = ts.processing_on
-                        if victim is None:
-=======
-                        if not (thief := _get_thief(s, ts, potential_thieves)):
-                            continue
-                        task_occ_on_victim = victim.processing.get(ts)
-                        if task_occ_on_victim is None:
->>>>>>> e892d0b3
-                            stealable.discard(ts)
-                            continue
-
-<<<<<<< HEAD
-                        i += 1
-                        thieves = _potential_thieves_for(ts, idle)
-                        if not thieves or not ts.processing_on:
-                            continue
-                        thief = thieves[i % len(thieves)]
-                        duration = self.scheduler.get_task_duration(
-                            ts
-                        ) + self.scheduler.get_comm_cost(ts, ts.processing_on)
-=======
                         occ_thief = self._combined_occupancy(thief)
                         occ_victim = self._combined_occupancy(victim)
-                        comm_cost = self.scheduler.get_comm_cost(ts, thief)
+                        comm_cost_thief = self.scheduler.get_comm_cost(ts, thief)
+                        comm_cost_victim = self.scheduler.get_comm_cost(ts, thief)
                         compute = self.scheduler.get_task_duration(ts)
->>>>>>> e892d0b3
 
                         if (
-                            occ_thief + comm_cost + compute
-                            <= occ_victim - task_occ_on_victim / 2
+                            occ_thief + comm_cost_thief + compute
+                            <= occ_victim - (comm_cost_victim + compute) / 2
                         ):
                             self.move_task_request(ts, victim, thief)
                             log.append(
@@ -521,7 +460,7 @@
                                     start,
                                     level,
                                     ts.key,
-                                    task_occ_on_victim,
+                                    comm_cost_victim + compute,
                                     victim.address,
                                     occ_victim,
                                     thief.address,
