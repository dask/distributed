--- conflicted
+++ resolved
@@ -1083,14 +1083,8 @@
         self.running = True
         self.waiting_for_data_count = 0
         self.has_what = defaultdict(set)
-<<<<<<< HEAD
         self.data_needed = defaultdict(
-            lambda: HeapSet(key=operator.attrgetter("priority"))
-=======
-        self.data_needed = HeapSet(key=operator.attrgetter("priority"))
-        self.data_needed_per_worker = defaultdict(
             partial(HeapSet[TaskState], key=operator.attrgetter("priority"))
->>>>>>> 88e1fe08
         )
         self.in_flight_workers = {}
         self.busy_workers = set()
@@ -3066,26 +3060,15 @@
                 assert k in self.tasks, self.story(k)
                 assert worker in self.tasks[k].who_has
 
-<<<<<<< HEAD
         for worker, tss in self.data_needed.items():
             for ts in tss:
                 assert ts.state == "fetch"
-                assert self.tasks[ts.key] is ts
-=======
-        for ts in self.data_needed:
-            assert ts.state == "fetch", self.story(ts)
-        for worker, tss in self.data_needed_per_worker.items():
-            for ts in tss:
-                assert ts.state == "fetch"
-                assert ts in self.data_needed
->>>>>>> 88e1fe08
                 assert worker in ts.who_has
 
         # Test that there aren't multiple TaskState objects with the same key in any
         # Set[TaskState]. See note in TaskState.__hash__.
         for ts in chain(
-            self.data_needed,
-            *self.data_needed_per_worker.values(),
+            *self.data_needed.values(),
             self.missing_dep_flight,
             self.in_flight_tasks,
             self.executing,
