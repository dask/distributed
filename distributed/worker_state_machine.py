from __future__ import annotations

import sys
<<<<<<< HEAD
from collections.abc import Container, Iterator
=======
from collections.abc import Callable, Container
>>>>>>> a3414329
from copy import copy
from dataclasses import dataclass, field
from functools import lru_cache
from typing import TYPE_CHECKING, Any, ClassVar, Literal, NamedTuple, TypedDict

import dask
from dask.utils import parse_bytes

from distributed.core import ErrorMessage, error_message
from distributed.protocol.serialize import Serialize
from distributed.utils import recursive_to_dict

if TYPE_CHECKING:
    # TODO move to typing and get out of TYPE_CHECKING (requires Python >=3.10)
    from typing_extensions import TypeAlias

    TaskStateState: TypeAlias = Literal[
        "cancelled",
        "constrained",
        "error",
        "executing",
        "fetch",
        "flight",
        "forgotten",
        "long-running",
        "memory",
        "missing",
        "ready",
        "released",
        "rescheduled",
        "resumed",
        "waiting",
    ]
else:
    TaskStateState = str

# TaskState.state subsets
PROCESSING: set[TaskStateState] = {
    "waiting",
    "ready",
    "constrained",
    "executing",
    "long-running",
    "cancelled",
    "resumed",
}
READY: set[TaskStateState] = {"ready", "constrained"}


NO_VALUE = "--no-value-sentinel--"


class SerializedTask(NamedTuple):
    """Info from distributed.scheduler.TaskState.run_spec
    Input to distributed.worker._deserialize

    (function, args kwargs) and task are mutually exclusive
    """

    function: bytes | None = None
    args: bytes | tuple | list | None = None
    kwargs: bytes | dict[str, Any] | None = None
    task: object = NO_VALUE


class StartStop(TypedDict, total=False):
    action: str
    start: float
    stop: float
    source: str  # optional


class InvalidTransition(Exception):
    def __init__(self, key, start, finish, story):
        self.key = key
        self.start = start
        self.finish = finish
        self.story = story

    def __repr__(self):
        return (
            f"{self.__class__.__name__}: {self.key} :: {self.start}->{self.finish}"
            + "\n"
            + "  Story:\n    "
            + "\n    ".join(map(str, self.story))
        )

    __str__ = __repr__


class TransitionCounterMaxExceeded(InvalidTransition):
    pass


@lru_cache
def _default_data_size() -> int:
    return parse_bytes(dask.config.get("distributed.scheduler.default-data-size"))


# Note: can't specify __slots__ manually to enable slots in Python <3.10 in a @dataclass
# that defines any default values
dc_slots = {"slots": True} if sys.version_info >= (3, 10) else {}


@dataclass(repr=False, eq=False, **dc_slots)
class TaskState:
    """Holds volatile state relating to an individual Dask task.

    Not to be confused with :class:`distributed.scheduler.TaskState`, which holds
    similar information on the scheduler side.
    """

    #: Task key. Mandatory.
    key: str
    #: A named tuple containing the ``function``, ``args``, ``kwargs`` and ``task``
    #: associated with this `TaskState` instance. This defaults to ``None`` and can
    #: remain empty if it is a dependency that this worker will receive from another
    #: worker.
    run_spec: SerializedTask | None = None

    #: The data needed by this key to run
    dependencies: set[TaskState] = field(default_factory=set)
    #: The keys that use this dependency
    dependents: set[TaskState] = field(default_factory=set)
    #: Subset of dependencies that are not in memory
    waiting_for_data: set[TaskState] = field(default_factory=set)
    #: Subset of dependents that are not in memory
    waiters: set[TaskState] = field(default_factory=set)

    #: The current state of the task
    state: TaskStateState = "released"
    #: The previous state of the task. This is a state machine implementation detail.
    _previous: TaskStateState | None = None
    #: The next state of the task. This is a state machine implementation detail.
    _next: TaskStateState | None = None

    #: Expected duration of the task
    duration: float | None = None
    #: The priority this task given by the scheduler. Determines run order.
    priority: tuple[int, ...] | None = None
    #: Addresses of workers that we believe have this data
    who_has: set[str] = field(default_factory=set)
    #: The worker that current task data is coming from if task is in flight
    coming_from: str | None = None
    #: Abstract resources required to run a task
    resource_restrictions: dict[str, float] = field(default_factory=dict)
    #: The exception caused by running a task if it erred (serialized)
    exception: Serialize | None = None
    #: The traceback caused by running a task if it erred (serialized)
    traceback: Serialize | None = None
    #: string representation of exception
    exception_text: str = ""
    #: string representation of traceback
    traceback_text: str = ""
    #: The type of a particular piece of data
    type: type | None = None
    #: The number of times a dependency has not been where we expected it
    suspicious_count: int = 0
    #: Log of transfer, load, and compute times for a task
    startstops: list[StartStop] = field(default_factory=list)
    #: Time at which task begins running
    start_time: float | None = None
    #: Time at which task finishes running
    stop_time: float | None = None
    #: Metadata related to the task.
    #: Stored metadata should be msgpack serializable (e.g. int, string, list, dict).
    metadata: dict = field(default_factory=dict)
    #: The size of the value of the task, if in memory
    nbytes: int | None = None
    #: Arbitrary task annotations
    annotations: dict | None = None
    #: True if the task is in memory or erred; False otherwise
    done: bool = False

    # Support for weakrefs to a class with __slots__
    __weakref__: Any = field(init=False)

    def __repr__(self) -> str:
        return f"<TaskState {self.key!r} {self.state}>"

    def __eq__(self, other: object) -> bool:
        if not isinstance(other, TaskState) or other.key != self.key:
            return False
        # When a task transitions to forgotten and exits Worker.tasks, it should be
        # immediately dereferenced. If the same task is recreated later on on the
        # worker, we should not have to deal with its previous incarnation lingering.
        assert other is self
        return True

    def __hash__(self) -> int:
        return hash(self.key)

    def get_nbytes(self) -> int:
        nbytes = self.nbytes
        return nbytes if nbytes is not None else _default_data_size()

    def _to_dict_no_nest(self, *, exclude: Container[str] = ()) -> dict:
        """Dictionary representation for debugging purposes.
        Not type stable and not intended for roundtrips.

        See also
        --------
        Client.dump_cluster_state
        distributed.utils.recursive_to_dict

        Notes
        -----
        This class uses ``_to_dict_no_nest`` instead of ``_to_dict``.
        When a task references another task, just print the task repr. All tasks
        should neatly appear under Worker.tasks. This also prevents a RecursionError
        during particularly heavy loads, which have been observed to happen whenever
        there's an acyclic dependency chain of ~200+ tasks.
        """
        out = recursive_to_dict(self, exclude=exclude, members=True)
        # Remove all Nones and empty containers
        return {k: v for k, v in out.items() if v}

    def is_protected(self) -> bool:
        return self.state in PROCESSING or any(
            dep_ts.state in PROCESSING for dep_ts in self.dependents
        )


@dataclass
class Instruction:
    """Command from the worker state machine to the Worker, in response to an event"""

    __slots__ = ("stimulus_id",)
    stimulus_id: str


@dataclass
class GatherDep(Instruction):
    __slots__ = ("worker", "to_gather", "total_nbytes")
    worker: str
    to_gather: set[str]
    total_nbytes: int


@dataclass
class Execute(Instruction):
    __slots__ = ("key",)
    key: str


@dataclass
class RetryBusyWorkerLater(Instruction):
    __slots__ = ("worker",)
    worker: str


@dataclass
class EnsureCommunicatingAfterTransitions(Instruction):
    __slots__ = ()


@dataclass
class SendMessageToScheduler(Instruction):
    #: Matches a key in Scheduler.stream_handlers
    op: ClassVar[str]
    __slots__ = ()

    def to_dict(self) -> dict[str, Any]:
        """Convert object to dict so that it can be serialized with msgpack"""
        d = {k: getattr(self, k) for k in self.__annotations__}
        d["op"] = self.op
        d["stimulus_id"] = self.stimulus_id
        return d


@dataclass
class TaskFinishedMsg(SendMessageToScheduler):
    op = "task-finished"

    key: str
    nbytes: int | None
    type: bytes  # serialized class
    typename: str
    metadata: dict
    thread: int | None
    startstops: list[StartStop]
    __slots__ = tuple(__annotations__)  # type: ignore

    def to_dict(self) -> dict[str, Any]:
        d = super().to_dict()
        d["status"] = "OK"
        return d


@dataclass
class TaskErredMsg(SendMessageToScheduler):
    op = "task-erred"

    key: str
    exception: Serialize
    traceback: Serialize | None
    exception_text: str
    traceback_text: str
    thread: int | None
    startstops: list[StartStop]
    __slots__ = tuple(__annotations__)  # type: ignore

    def to_dict(self) -> dict[str, Any]:
        d = super().to_dict()
        d["status"] = "error"
        return d


@dataclass
class ReleaseWorkerDataMsg(SendMessageToScheduler):
    op = "release-worker-data"

    __slots__ = ("key",)
    key: str


@dataclass
class MissingDataMsg(SendMessageToScheduler):
    op = "missing-data"

    __slots__ = ("key", "errant_worker")
    key: str
    errant_worker: str


# Not to be confused with RescheduleEvent below or the distributed.Reschedule Exception
@dataclass
class RescheduleMsg(SendMessageToScheduler):
    op = "reschedule"

    __slots__ = ("key",)
    key: str


@dataclass
class LongRunningMsg(SendMessageToScheduler):
    op = "long-running"

    __slots__ = ("key", "compute_duration")
    key: str
    compute_duration: float


@dataclass
class AddKeysMsg(SendMessageToScheduler):
    op = "add-keys"

    __slots__ = ("keys",)
    keys: list[str]


@dataclass
class RequestRefreshWhoHasMsg(SendMessageToScheduler):
    """Worker -> Scheduler asynchronous request for updated who_has information.
    Not to be confused with the scheduler.who_has synchronous RPC call, which is used
    by the Client.

    See also
    --------
    RefreshWhoHasEvent
    distributed.scheduler.Scheduler.request_refresh_who_has
    distributed.client.Client.who_has
    distributed.scheduler.Scheduler.get_who_has
    """

    op = "request-refresh-who-has"

    __slots__ = ("keys",)
    keys: list[str]


@dataclass
class StealResponseMsg(SendMessageToScheduler):
    """Worker->Scheduler response to ``{op: steal-request}``

    See also
    --------
    StealRequestEvent
    """

    op = "steal-response"

    __slots__ = ("key", "state")
    key: str
    state: TaskStateState | None


@dataclass
class StateMachineEvent:
    __slots__ = ("stimulus_id", "handled")
    stimulus_id: str
    #: timestamp of when the event was handled by the worker
    # TODO Switch to @dataclass(slots=True), uncomment the line below, and remove the
    #      __new__ method (requires Python >=3.10)
    # handled: float | None = field(init=False, default=None)
    _classes: ClassVar[dict[str, type[StateMachineEvent]]] = {}

    def __new__(cls, *args, **kwargs):
        self = object.__new__(cls)
        self.handled = None
        return self

    def __init_subclass__(cls):
        StateMachineEvent._classes[cls.__name__] = cls

    def to_loggable(self, *, handled: float) -> StateMachineEvent:
        """Produce a variant version of self that is small enough to be stored in memory
        in the medium term and contains meaningful information for debugging
        """
        self.handled = handled
        return self

    def _to_dict(self, *, exclude: Container[str] = ()) -> dict:
        """Dictionary representation for debugging purposes.

        See also
        --------
        distributed.utils.recursive_to_dict
        """
        info = {
            "cls": type(self).__name__,
            "stimulus_id": self.stimulus_id,
            "handled": self.handled,
        }
        info.update({k: getattr(self, k) for k in self.__annotations__})
        info = {k: v for k, v in info.items() if k not in exclude}
        return recursive_to_dict(info, exclude=exclude)

    @staticmethod
    def from_dict(d: dict) -> StateMachineEvent:
        """Convert the output of ``recursive_to_dict`` back into the original object.
        The output object is meaningful for the purpose of rebuilding the state machine,
        but not necessarily identical to the original.
        """
        kwargs = d.copy()
        cls = StateMachineEvent._classes[kwargs.pop("cls")]
        handled = kwargs.pop("handled")
        inst = cls(**kwargs)
        inst.handled = handled
        inst._after_from_dict()
        return inst

    def _after_from_dict(self) -> None:
        """Optional post-processing after an instance is created by ``from_dict``"""


@dataclass
class UnpauseEvent(StateMachineEvent):
    __slots__ = ()


@dataclass
class RetryBusyWorkerEvent(StateMachineEvent):
    __slots__ = ("worker",)
    worker: str


@dataclass
class GatherDepDoneEvent(StateMachineEvent):
    """Temporary hack - to be removed"""

    __slots__ = ()


@dataclass
class ComputeTaskEvent(StateMachineEvent):
    key: str
    who_has: dict[str, Collection[str]]
    nbytes: dict[str, int]
    priority: tuple[int, ...]
    duration: float
    run_spec: SerializedTask
    resource_restrictions: dict[str, float]
    actor: bool
    annotations: dict
    __slots__ = tuple(__annotations__)  # type: ignore

    def __post_init__(self):
        # Fixes after msgpack decode
        if isinstance(self.priority, list):
            self.priority = tuple(self.priority)

        if isinstance(self.run_spec, dict):
            self.run_spec = SerializedTask(**self.run_spec)
        elif not isinstance(self.run_spec, SerializedTask):
            self.run_spec = SerializedTask(task=self.run_spec)

    def to_loggable(self, *, handled: float) -> StateMachineEvent:
        out = copy(self)
        out.handled = handled
        out.run_spec = SerializedTask(task=None)
        return out

    def _after_from_dict(self) -> None:
        self.run_spec = SerializedTask(task=None)


@dataclass
class ExecuteSuccessEvent(StateMachineEvent):
    key: str
    value: object
    start: float
    stop: float
    nbytes: int
    type: type | None
    __slots__ = tuple(__annotations__)  # type: ignore

    def to_loggable(self, *, handled: float) -> StateMachineEvent:
        out = copy(self)
        out.handled = handled
        out.value = None
        return out

    def _after_from_dict(self) -> None:
        self.value = None
        self.type = None


@dataclass
class ExecuteFailureEvent(StateMachineEvent):
    key: str
    start: float | None
    stop: float | None
    exception: Serialize
    traceback: Serialize | None
    exception_text: str
    traceback_text: str
    __slots__ = tuple(__annotations__)  # type: ignore

    def _after_from_dict(self) -> None:
        self.exception = Serialize(Exception())
        self.traceback = None

    @classmethod
    def from_exception(
        cls,
        err_or_msg: BaseException | ErrorMessage,
        *,
        key: str,
        start: float | None = None,
        stop: float | None = None,
        stimulus_id: str,
    ) -> ExecuteFailureEvent:
        if isinstance(err_or_msg, dict):
            msg = err_or_msg
        else:
            msg = error_message(err_or_msg)

        return cls(
            key=key,
            start=start,
            stop=stop,
            exception=msg["exception"],
            traceback=msg["traceback"],
            exception_text=msg["exception_text"],
            traceback_text=msg["traceback_text"],
            stimulus_id=stimulus_id,
        )


@dataclass
class CancelComputeEvent(StateMachineEvent):
    __slots__ = ("key",)
    key: str


@dataclass
class AlreadyCancelledEvent(StateMachineEvent):
    __slots__ = ("key",)
    key: str


# Not to be confused with RescheduleMsg above or the distributed.Reschedule Exception
@dataclass
class RescheduleEvent(StateMachineEvent):
    __slots__ = ("key",)
    key: str


@dataclass
class FindMissingEvent(StateMachineEvent):
    __slots__ = ()


@dataclass
class RefreshWhoHasEvent(StateMachineEvent):
    """Scheduler -> Worker message containing updated who_has information.

    See also
    --------
    RequestRefreshWhoHasMsg
    """

    __slots__ = ("who_has",)
    # {key: [worker address, ...]}
    who_has: dict[str, list[str]]


@dataclass
class AcquireReplicasEvent(StateMachineEvent):
    __slots__ = ("who_has",)
    who_has: dict[str, Collection[str]]


@dataclass
class RemoveReplicasEvent(StateMachineEvent):
    __slots__ = ("keys",)
    keys: list[str]


@dataclass
class FreeKeysEvent(StateMachineEvent):
    __slots__ = ("keys",)
    keys: list[str]


@dataclass
class StealRequestEvent(StateMachineEvent):
    """Event that requests a worker to release a key because it's now being computed
    somewhere else.

    See also
    --------
    StealResponseMsg
    """

    __slots__ = ("key",)
    key: str


@dataclass
class UpdateDataEvent(StateMachineEvent):
    __slots__ = ("data", "report")
    data: dict[str, object]
    report: bool

    def to_loggable(self, *, handled: float) -> StateMachineEvent:
        out = copy(self)
        out.handled = handled
        out.data = dict.fromkeys(self.data)
        return out


@dataclass
class SecedeEvent(StateMachineEvent):
    __slots__ = ("key", "compute_duration")
    key: str
    compute_duration: float


if TYPE_CHECKING:
    # TODO remove quotes (requires Python >=3.9)
    # TODO get out of TYPE_CHECKING (requires Python >=3.10)
    # {TaskState -> finish: TaskStateState | (finish: TaskStateState, transition *args)}
    Recs: TypeAlias = "dict[TaskState, TaskStateState | tuple]"
    Instructions: TypeAlias = "list[Instruction]"
    RecsInstrs: TypeAlias = "tuple[Recs, Instructions]"
else:
    Recs = dict
    Instructions = list
    RecsInstrs = tuple


def merge_recs_instructions(*args: RecsInstrs) -> RecsInstrs:
    """Merge multiple (recommendations, instructions) tuples.
    Collisions in recommendations are only allowed if identical.
    """
    recs: Recs = {}
    instr: Instructions = []
    for recs_i, instr_i in args:
        for k, v in recs_i.items():
            if k in recs and recs[k] != v:
                raise ValueError(
                    f"Mismatched recommendations for {k}: {recs[k]} vs. {v}"
                )
            recs[k] = v
        instr += instr_i
    return recs, instr<|MERGE_RESOLUTION|>--- conflicted
+++ resolved
@@ -1,11 +1,7 @@
 from __future__ import annotations
 
 import sys
-<<<<<<< HEAD
-from collections.abc import Container, Iterator
-=======
-from collections.abc import Callable, Container
->>>>>>> a3414329
+from collections.abc import Collection, Container
 from copy import copy
 from dataclasses import dataclass, field
 from functools import lru_cache
