from __future__ import annotations

import abc
import asyncio
import heapq
import logging
import math
import operator
import random
import sys
import warnings
import weakref
from collections import defaultdict, deque
from collections.abc import (
    Callable,
    Collection,
    Container,
    Iterator,
    Mapping,
    MutableMapping,
)
from copy import copy
from dataclasses import dataclass, field
from functools import lru_cache, partial, singledispatchmethod
from itertools import chain
from typing import TYPE_CHECKING, Any, ClassVar, Literal, NamedTuple, TypedDict, cast

from tlz import peekn

import dask
from dask.utils import parse_bytes, typename

from distributed._stories import worker_story
from distributed.collections import HeapSet
from distributed.comm import get_address_host
from distributed.core import ErrorMessage, error_message
from distributed.metrics import time
from distributed.protocol import pickle
from distributed.protocol.serialize import Serialize
from distributed.sizeof import safe_sizeof as sizeof
from distributed.utils import recursive_to_dict

logger = logging.getLogger(__name__)

if TYPE_CHECKING:
    # TODO import from typing (requires Python >=3.10)
    from typing_extensions import TypeAlias

    # Circular imports
    from distributed.diagnostics.plugin import WorkerPlugin
    from distributed.worker import Worker

    # TODO move out of TYPE_CHECKING (requires Python >=3.10)
    # Not to be confused with distributed.scheduler.TaskStateState
    TaskStateState: TypeAlias = Literal[
        "cancelled",
        "constrained",
        "error",
        "executing",
        "fetch",
        "flight",
        "forgotten",
        "long-running",
        "memory",
        "missing",
        "ready",
        "released",
        "rescheduled",
        "resumed",
        "waiting",
    ]
else:
    TaskStateState = str

# TaskState.state subsets
PROCESSING: set[TaskStateState] = {
    "waiting",
    "ready",
    "constrained",
    "executing",
    "long-running",
    "cancelled",
    "resumed",
}
READY: set[TaskStateState] = {"ready", "constrained"}
# Valid states for a task that is found in TaskState.waiting_for_data
WAITING_FOR_DATA: set[TaskStateState] = {
    "constrained",
    "executing",
    "fetch",
    "flight",
    "long-running",
    "missing",
    "ready",
    "resumed",
    "waiting",
}

NO_VALUE = "--no-value-sentinel--"


class SerializedTask(NamedTuple):
    """Info from distributed.scheduler.TaskState.run_spec
    Input to distributed.worker._deserialize

    (function, args kwargs) and task are mutually exclusive
    """

    function: bytes | None = None
    args: bytes | tuple | list | None = None
    kwargs: bytes | dict[str, Any] | None = None
    task: object = NO_VALUE


class StartStop(TypedDict, total=False):
    action: str
    start: float
    stop: float
    source: str  # optional


class InvalidTransition(Exception):
    def __init__(
        self,
        key: str,
        start: TaskStateState,
        finish: TaskStateState,
        story: list[tuple],
    ):
        self.key = key
        self.start = start
        self.finish = finish
        self.story = story

    def __reduce__(self) -> tuple[Callable, tuple]:
        return type(self), (self.key, self.start, self.finish, self.story)

    def __repr__(self) -> str:
        return (
            f"{self.__class__.__name__}: {self.key} :: {self.start}->{self.finish}"
            + "\n"
            + "  Story:\n    "
            + "\n    ".join(map(str, self.story))
        )

    __str__ = __repr__

    def to_event(self) -> tuple[str, dict[str, Any]]:
        return (
            "invalid-worker-transition",
            {
                "key": self.key,
                "start": self.start,
                "finish": self.finish,
                "story": self.story,
            },
        )


class TransitionCounterMaxExceeded(InvalidTransition):
    def to_event(self) -> tuple[str, dict[str, Any]]:
        topic, msg = super().to_event()
        return "transition-counter-max-exceeded", msg


class InvalidTaskState(Exception):
    def __init__(
        self,
        key: str,
        state: TaskStateState,
        story: list[tuple],
    ):
        self.key = key
        self.state = state
        self.story = story

    def __reduce__(self) -> tuple[Callable, tuple]:
        return type(self), (self.key, self.state, self.story)

    def __repr__(self) -> str:
        return (
            f"{self.__class__.__name__}: {self.key} :: {self.state}"
            + "\n"
            + "  Story:\n    "
            + "\n    ".join(map(str, self.story))
        )

    __str__ = __repr__

    def to_event(self) -> tuple[str, dict[str, Any]]:
        return (
            "invalid-worker-task-state",
            {
                "key": self.key,
                "state": self.state,
                "story": self.story,
            },
        )


class RecommendationsConflict(Exception):
    """Two or more recommendations for the same task suggested different finish states"""


@lru_cache
def _default_data_size() -> int:
    return parse_bytes(dask.config.get("distributed.scheduler.default-data-size"))


# Note: can't specify __slots__ manually to enable slots in Python <3.10 in a @dataclass
# that defines any default values
dc_slots = {"slots": True} if sys.version_info >= (3, 10) else {}


@dataclass(repr=False, eq=False, **dc_slots)
class TaskState:
    """Holds volatile state relating to an individual Dask task.

    Not to be confused with :class:`distributed.scheduler.TaskState`, which holds
    similar information on the scheduler side.
    """

    #: Task key. Mandatory.
    key: str
    #: A named tuple containing the ``function``, ``args``, ``kwargs`` and ``task``
    #: associated with this `TaskState` instance. This defaults to ``None`` and can
    #: remain empty if it is a dependency that this worker will receive from another
    #: worker.
    run_spec: SerializedTask | None = None

    #: The data needed by this key to run
    dependencies: set[TaskState] = field(default_factory=set)
    #: The keys that use this dependency
    dependents: set[TaskState] = field(default_factory=set)
    #: Subset of dependencies that are not in memory
    waiting_for_data: set[TaskState] = field(default_factory=set)
    #: Subset of dependents that are not in memory
    waiters: set[TaskState] = field(default_factory=set)

    #: The current state of the task
    state: TaskStateState = "released"
    #: The previous state of the task. It is not None iff :attr:`state` in
    #: (cancelled, resumed).
    previous: Literal["executing", "long-running", "flight", None] = None
    #: The next state of the task. It is not None iff :attr:`state` == resumed.
    next: Literal["fetch", "waiting", None] = None

    #: Expected duration of the task
    duration: float | None = None
    #: The priority this task given by the scheduler. Determines run order.
    priority: tuple[int, ...] | None = None
    #: Addresses of workers that we believe have this data
    who_has: set[str] = field(default_factory=set)
    #: The worker that current task data is coming from if task is in flight
    coming_from: str | None = None
    #: Abstract resources required to run a task
    resource_restrictions: dict[str, float] = field(default_factory=dict)
    #: The exception caused by running a task if it erred (serialized)
    exception: Serialize | None = None
    #: The traceback caused by running a task if it erred (serialized)
    traceback: Serialize | None = None
    #: string representation of exception
    exception_text: str = ""
    #: string representation of traceback
    traceback_text: str = ""
    #: The type of a particular piece of data
    type: type | None = None
    #: The number of times a dependency has not been where we expected it
    suspicious_count: int = 0
    #: Log of transfer, load, and compute times for a task
    startstops: list[StartStop] = field(default_factory=list)
    #: Time at which task begins running
    start_time: float | None = None
    #: Time at which task finishes running
    stop_time: float | None = None
    #: Metadata related to the task.
    #: Stored metadata should be msgpack serializable (e.g. int, string, list, dict).
    metadata: dict = field(default_factory=dict)
    #: The size of the value of the task, if in memory
    nbytes: int | None = None
    #: Arbitrary task annotations
    annotations: dict | None = None
    #: True if the :meth:`~WorkerBase.execute` or :meth:`~WorkerBase.gather_dep`
    #: coroutine servicing this task completed; False otherwise. This flag changes
    #: the behaviour of transitions out of the ``executing``, ``flight`` etc. states.
    done: bool = False

    _instances: ClassVar[weakref.WeakSet[TaskState]] = weakref.WeakSet()

    # Support for weakrefs to a class with __slots__
    __weakref__: Any = field(init=False)

    def __post_init__(self) -> None:
        TaskState._instances.add(self)

    def __repr__(self) -> str:
        if self.state == "cancelled":
            state = f"cancelled({self.previous})"
        elif self.state == "resumed":
            state = f"resumed({self.previous}->{self.next})"
        else:
            state = self.state
        return f"<TaskState {self.key!r} {state}>"

    def __hash__(self) -> int:
        """Override dataclass __hash__, reverting to the default behaviour
        hash(o) == id(o).

        Note that we also defined @dataclass(eq=False), which reverts to the default
        behaviour (a == b) == (a is b).

        On first thought, it would make sense to use TaskState.key for equality and
        hashing. However, a task may be forgotten and a new TaskState object with the
        same key may be created in its place later on. In the Worker state, you should
        never have multiple TaskState objects with the same key; see
        WorkerState.validate_state for relevant checks. We can't assert the same thing
        in __eq__ though, as multiple objects with the same key may appear in
        TaskState._instances for a brief period of time.
        """
        return id(self)

    def get_nbytes(self) -> int:
        nbytes = self.nbytes
        return nbytes if nbytes is not None else _default_data_size()

    def _to_dict_no_nest(self, *, exclude: Container[str] = ()) -> dict:
        """Dictionary representation for debugging purposes.
        Not type stable and not intended for roundtrips.

        See also
        --------
        Client.dump_cluster_state
        distributed.utils.recursive_to_dict

        Notes
        -----
        This class uses ``_to_dict_no_nest`` instead of ``_to_dict``.
        When a task references another task, just print the task repr. All tasks
        should neatly appear under Worker.tasks. This also prevents a RecursionError
        during particularly heavy loads, which have been observed to happen whenever
        there's an acyclic dependency chain of ~200+ tasks.
        """
        out = recursive_to_dict(self, exclude=exclude, members=True)
        # Remove all Nones and empty containers
        return {k: v for k, v in out.items() if v}

    def is_protected(self) -> bool:
        return self.state in PROCESSING or any(
            dep_ts.state in PROCESSING for dep_ts in self.dependents
        )


@dataclass
class Instruction:
    """Command from the worker state machine to the Worker, in response to an event"""

    __slots__ = ("stimulus_id",)
    stimulus_id: str

    @classmethod
    def match(cls, **kwargs: Any) -> _InstructionMatch:
        """Generate a partial match to compare against an Instruction instance.
        The typical usage is to compare a list of instructions returned by
        :meth:`WorkerState.handle_stimulus` or in :attr:`WorkerState.stimulus_log` vs.
        an expected list of matches.

        Examples
        --------

        .. code-block:: python

            instructions = ws.handle_stimulus(...)
            assert instructions == [
                TaskFinishedMsg.match(key="x"),
                ...
            ]
        """
        return _InstructionMatch(cls, **kwargs)

    def __eq__(self, other: object) -> bool:
        if isinstance(other, _InstructionMatch):
            return other == self
        else:
            # Revert to default dataclass behaviour
            return super().__eq__(other)


class _InstructionMatch:
    """Utility class, to be used to test an instructions list.
    See :meth:`Instruction.match`.
    """

    cls: type[Instruction]
    kwargs: dict[str, Any]

    def __init__(self, cls: type[Instruction], **kwargs: Any):
        self.cls = cls
        self.kwargs = kwargs

    def __repr__(self) -> str:
        cls_str = self.cls.__name__
        kwargs_str = ", ".join(f"{k}={v}" for k, v in self.kwargs.items())
        return f"{cls_str}({kwargs_str}) (partial match)"

    def __eq__(self, other: object) -> bool:
        if type(other) is not self.cls:
            return False
        return all(getattr(other, k) == v for k, v in self.kwargs.items())


@dataclass
class GatherDep(Instruction):
    __slots__ = ("worker", "to_gather", "total_nbytes")
    worker: str
    to_gather: set[str]
    total_nbytes: int


@dataclass
class Execute(Instruction):
    __slots__ = ("key",)
    key: str


@dataclass
class RetryBusyWorkerLater(Instruction):
    __slots__ = ("worker",)
    worker: str


class SendMessageToScheduler(Instruction):
    #: Matches a key in Scheduler.stream_handlers
    op: ClassVar[str]
    __slots__ = ()

    def to_dict(self) -> dict[str, Any]:
        """Convert object to dict so that it can be serialized with msgpack"""
        d = {k: getattr(self, k) for k in self.__annotations__}
        d["op"] = self.op
        d["stimulus_id"] = self.stimulus_id
        return d


@dataclass
class TaskFinishedMsg(SendMessageToScheduler):
    op = "task-finished"

    key: str
    nbytes: int | None
    type: bytes  # serialized class
    typename: str
    metadata: dict
    thread: int | None
    startstops: list[StartStop]
    __slots__ = tuple(__annotations__)

    def to_dict(self) -> dict[str, Any]:
        d = super().to_dict()
        d["status"] = "OK"
        return d


@dataclass
class TaskErredMsg(SendMessageToScheduler):
    op = "task-erred"

    key: str
    exception: Serialize
    traceback: Serialize | None
    exception_text: str
    traceback_text: str
    thread: int | None
    startstops: list[StartStop]
    __slots__ = tuple(__annotations__)

    def to_dict(self) -> dict[str, Any]:
        d = super().to_dict()
        d["status"] = "error"
        return d

    @staticmethod
    def from_task(
        ts: TaskState, stimulus_id: str, thread: int | None = None
    ) -> TaskErredMsg:
        assert ts.exception
        return TaskErredMsg(
            key=ts.key,
            exception=ts.exception,
            traceback=ts.traceback,
            exception_text=ts.exception_text,
            traceback_text=ts.traceback_text,
            thread=thread,
            startstops=ts.startstops,
            stimulus_id=stimulus_id,
        )


@dataclass
class ReleaseWorkerDataMsg(SendMessageToScheduler):
    op = "release-worker-data"

    __slots__ = ("key",)
    key: str


# Not to be confused with RescheduleEvent below or the distributed.Reschedule Exception
@dataclass
class RescheduleMsg(SendMessageToScheduler):
    op = "reschedule"

    __slots__ = ("key",)
    key: str


@dataclass
class LongRunningMsg(SendMessageToScheduler):
    op = "long-running"

    __slots__ = ("key", "compute_duration")
    key: str
    compute_duration: float | None


@dataclass
class AddKeysMsg(SendMessageToScheduler):
    op = "add-keys"

    __slots__ = ("keys",)
    keys: Collection[str]


@dataclass
class RequestRefreshWhoHasMsg(SendMessageToScheduler):
    """Worker -> Scheduler asynchronous request for updated who_has information.
    Not to be confused with the scheduler.who_has synchronous RPC call, which is used
    by the Client.

    See also
    --------
    RefreshWhoHasEvent
    distributed.scheduler.Scheduler.request_refresh_who_has
    distributed.client.Client.who_has
    distributed.scheduler.Scheduler.get_who_has
    """

    op = "request-refresh-who-has"

    __slots__ = ("keys",)
    keys: Collection[str]


@dataclass
class StealResponseMsg(SendMessageToScheduler):
    """Worker->Scheduler response to ``{op: steal-request}``

    See also
    --------
    StealRequestEvent
    """

    op = "steal-response"

    __slots__ = ("key", "state")
    key: str
    state: TaskStateState | None


@dataclass
class StateMachineEvent:
    """Base abstract class for all stimuli that can modify the worker state"""

    __slots__ = ("stimulus_id", "handled")
    #: Unique ID of the event
    stimulus_id: str
    #: timestamp of when the event was handled by the worker
    # TODO Switch to @dataclass(slots=True), uncomment the line below, and remove the
    #      __new__ method (requires Python >=3.10)
    # handled: float | None = field(init=False, default=None)
    _classes: ClassVar[dict[str, type[StateMachineEvent]]] = {}

    def __new__(cls, *args: Any, **kwargs: Any) -> StateMachineEvent:
        """Hack to initialize the ``handled`` attribute in Python <3.10"""
        self = object.__new__(cls)
        self.handled = None
        return self

    def __init_subclass__(cls) -> None:
        StateMachineEvent._classes[cls.__name__] = cls

    def to_loggable(self, *, handled: float) -> StateMachineEvent:
        """Produce a variant version of self that is small enough to be stored in memory
        in the medium term and contains meaningful information for debugging
        """
        self.handled: float | None = handled
        return self

    def _to_dict(self, *, exclude: Container[str] = ()) -> dict:
        """Dictionary representation for debugging purposes.

        See also
        --------
        distributed.utils.recursive_to_dict
        """
        info = {"cls": type(self).__name__}
        for k in dir(self):
            if k in exclude or k.startswith("_"):
                continue
            v = getattr(self, k)
            if not callable(v):
                info[k] = v
        return recursive_to_dict(info, exclude=exclude)

    @staticmethod
    def from_dict(d: dict) -> StateMachineEvent:
        """Convert the output of ``recursive_to_dict`` back into the original object.
        The output object is meaningful for the purpose of rebuilding the state machine,
        but not necessarily identical to the original.
        """
        kwargs = d.copy()
        cls = StateMachineEvent._classes[kwargs.pop("cls")]
        handled = kwargs.pop("handled")
        inst = cls(**kwargs)
        inst.handled = handled
        inst._after_from_dict()
        return inst

    def _after_from_dict(self) -> None:
        """Optional post-processing after an instance is created by ``from_dict``"""


@dataclass
class PauseEvent(StateMachineEvent):
    __slots__ = ()


@dataclass
class UnpauseEvent(StateMachineEvent):
    __slots__ = ()


@dataclass
class RetryBusyWorkerEvent(StateMachineEvent):
    __slots__ = ("worker",)
    worker: str


@dataclass
class GatherDepDoneEvent(StateMachineEvent):
    """:class:`GatherDep` instruction terminated (abstract base class)"""

    __slots__ = ("worker", "total_nbytes")
    worker: str
    total_nbytes: int  # Must be the same as in GatherDep instruction


@dataclass
class GatherDepSuccessEvent(GatherDepDoneEvent):
    """:class:`GatherDep` instruction terminated:
    remote worker fetched successfully
    """

    __slots__ = ("data",)

    data: dict[str, object]  # There may be less keys than in GatherDep

    def to_loggable(self, *, handled: float) -> StateMachineEvent:
        out = copy(self)
        out.handled = handled
        out.data = {k: None for k in self.data}
        return out

    def _after_from_dict(self) -> None:
        self.data = {k: None for k in self.data}


@dataclass
class GatherDepBusyEvent(GatherDepDoneEvent):
    """:class:`GatherDep` instruction terminated:
    remote worker is busy
    """

    __slots__ = ()


@dataclass
class GatherDepNetworkFailureEvent(GatherDepDoneEvent):
    """:class:`GatherDep` instruction terminated:
    network failure while trying to communicate with remote worker
    """

    __slots__ = ()


@dataclass
class GatherDepFailureEvent(GatherDepDoneEvent):
    """class:`GatherDep` instruction terminated:
    generic error raised (not a network failure); e.g. data failed to deserialize.
    """

    exception: Serialize
    traceback: Serialize | None
    exception_text: str
    traceback_text: str
    __slots__ = tuple(__annotations__)

    def _after_from_dict(self) -> None:
        self.exception = Serialize(Exception())
        self.traceback = None

    @classmethod
    def from_exception(
        cls,
        err: BaseException,
        *,
        worker: str,
        total_nbytes: int,
        stimulus_id: str,
    ) -> GatherDepFailureEvent:
        msg = error_message(err)
        return cls(
            worker=worker,
            total_nbytes=total_nbytes,
            exception=msg["exception"],
            traceback=msg["traceback"],
            exception_text=msg["exception_text"],
            traceback_text=msg["traceback_text"],
            stimulus_id=stimulus_id,
        )


@dataclass
class ComputeTaskEvent(StateMachineEvent):
    key: str
    who_has: dict[str, Collection[str]]
    nbytes: dict[str, int]
    priority: tuple[int, ...]
    duration: float
    run_spec: SerializedTask | None
    function: bytes | None
    args: bytes | tuple | list | None | None
    kwargs: bytes | dict[str, Any] | None
    resource_restrictions: dict[str, float]
    actor: bool
    annotations: dict
    __slots__ = tuple(__annotations__)

    def __post_init__(self) -> None:
        # Fixes after msgpack decode
        if isinstance(self.priority, list):  # type: ignore[unreachable]
            self.priority = tuple(self.priority)  # type: ignore[unreachable]

        if self.function is not None:
            assert self.run_spec is None
            self.run_spec = SerializedTask(
                function=self.function, args=self.args, kwargs=self.kwargs
            )
        elif not isinstance(self.run_spec, SerializedTask):
            self.run_spec = SerializedTask(task=self.run_spec)

    def _to_dict(self, *, exclude: Container[str] = ()) -> dict:
        return StateMachineEvent._to_dict(self._clean(), exclude=exclude)

    def _clean(self) -> StateMachineEvent:
        out = copy(self)
        out.function = None
        out.kwargs = None
        out.args = None
        out.run_spec = SerializedTask(task=None, function=None, args=None, kwargs=None)
        return out

    def to_loggable(self, *, handled: float) -> StateMachineEvent:
        out = self._clean()
        out.handled = handled
        return out

    def _after_from_dict(self) -> None:
        self.run_spec = SerializedTask(task=None, function=None, args=None, kwargs=None)

    @staticmethod
    def dummy(
        key: str,
        *,
        who_has: dict[str, Collection[str]] | None = None,
        nbytes: dict[str, int] | None = None,
        priority: tuple[int, ...] = (0,),
        duration: float = 1.0,
        resource_restrictions: dict[str, float] | None = None,
        actor: bool = False,
        annotations: dict | None = None,
        stimulus_id: str,
    ) -> ComputeTaskEvent:
        """Build a dummy event, with most attributes set to a reasonable default.
        This is a convenience method to be used in unit testing only.
        """
        return ComputeTaskEvent(
            key=key,
            who_has=who_has or {},
            nbytes=nbytes or {k: 1 for k in who_has or ()},
            priority=priority,
            duration=duration,
            run_spec=None,
            function=None,
            args=None,
            kwargs=None,
            resource_restrictions=resource_restrictions or {},
            actor=actor,
            annotations=annotations or {},
            stimulus_id=stimulus_id,
        )


@dataclass
class ExecuteDoneEvent(StateMachineEvent):
    """Abstract base event for all the possible outcomes of a :class:`Compute`
    instruction
    """

    key: str
    __slots__ = ("key",)


@dataclass
class ExecuteSuccessEvent(ExecuteDoneEvent):
    value: object
    start: float
    stop: float
    nbytes: int
    type: type | None
    __slots__ = tuple(__annotations__)

    def to_loggable(self, *, handled: float) -> StateMachineEvent:
        out = copy(self)
        out.handled = handled
        out.value = None
        return out

    def _to_dict(self, *, exclude: Container[str] = ()) -> dict:
        d = super()._to_dict(exclude=exclude)
        # This is excluded by the parent class as it is a callable
        if "type" not in exclude:
            d["type"] = str(self.type)
        return d

    def _after_from_dict(self) -> None:
        self.value = None
        self.type = None

    @staticmethod
    def dummy(
        key: str,
        value: object = None,
        *,
        nbytes: int = 1,
        stimulus_id: str,
    ) -> ExecuteSuccessEvent:
        """Build a dummy event, with most attributes set to a reasonable default.
        This is a convenience method to be used in unit testing only.
        """
        return ExecuteSuccessEvent(
            key=key,
            value=value,
            start=0.0,
            stop=1.0,
            nbytes=nbytes,
            type=None,
            stimulus_id=stimulus_id,
        )


@dataclass
class ExecuteFailureEvent(ExecuteDoneEvent):
    start: float | None
    stop: float | None
    exception: Serialize
    traceback: Serialize | None
    exception_text: str
    traceback_text: str
    __slots__ = tuple(__annotations__)

    def _after_from_dict(self) -> None:
        self.exception = Serialize(Exception())
        self.traceback = None

    @classmethod
    def from_exception(
        cls,
        err_or_msg: BaseException | ErrorMessage,
        *,
        key: str,
        start: float | None = None,
        stop: float | None = None,
        stimulus_id: str,
    ) -> ExecuteFailureEvent:
        if isinstance(err_or_msg, dict):
            msg = err_or_msg
        else:
            msg = error_message(err_or_msg)

        return cls(
            key=key,
            start=start,
            stop=stop,
            exception=msg["exception"],
            traceback=msg["traceback"],
            exception_text=msg["exception_text"],
            traceback_text=msg["traceback_text"],
            stimulus_id=stimulus_id,
        )

    @staticmethod
    def dummy(
        key: str,
        *,
        stimulus_id: str,
    ) -> ExecuteFailureEvent:
        """Build a dummy event, with most attributes set to a reasonable default.
        This is a convenience method to be used in unit testing only.
        """
        return ExecuteFailureEvent(
            key=key,
            start=None,
            stop=None,
            exception=Serialize(None),
            traceback=None,
            exception_text="",
            traceback_text="",
            stimulus_id=stimulus_id,
        )


# Not to be confused with RescheduleMsg above or the distributed.Reschedule Exception
@dataclass
class RescheduleEvent(ExecuteDoneEvent):
    __slots__ = ()

    @staticmethod
    def dummy(key: str, *, stimulus_id: str) -> RescheduleEvent:
        """Build an event. This method exists for compatibility with the other
        ExecuteDoneEvent subclasses.
        """
        return RescheduleEvent(key=key, stimulus_id=stimulus_id)


@dataclass
class CancelComputeEvent(StateMachineEvent):
    __slots__ = ("key",)
    key: str


@dataclass
class FindMissingEvent(StateMachineEvent):
    __slots__ = ()


@dataclass
class RefreshWhoHasEvent(StateMachineEvent):
    """Scheduler -> Worker message containing updated who_has information.

    See also
    --------
    RequestRefreshWhoHasMsg
    """

    __slots__ = ("who_has",)
    # {key: [worker address, ...]}
    who_has: dict[str, Collection[str]]


@dataclass
class AcquireReplicasEvent(StateMachineEvent):
    __slots__ = ("who_has", "nbytes")
    who_has: dict[str, Collection[str]]
    nbytes: dict[str, int]


@dataclass
class RemoveReplicasEvent(StateMachineEvent):
    __slots__ = ("keys",)
    keys: Collection[str]


@dataclass
class FreeKeysEvent(StateMachineEvent):
    __slots__ = ("keys",)
    keys: Collection[str]


@dataclass
class StealRequestEvent(StateMachineEvent):
    """Event that requests a worker to release a key because it's now being computed
    somewhere else.

    See also
    --------
    StealResponseMsg
    """

    __slots__ = ("key",)
    key: str


@dataclass
class UpdateDataEvent(StateMachineEvent):
    __slots__ = ("data", "report")
    data: dict[str, object]
    report: bool

    def to_loggable(self, *, handled: float) -> StateMachineEvent:
        out = copy(self)
        out.handled = handled
        out.data = dict.fromkeys(self.data)
        return out


@dataclass
class SecedeEvent(StateMachineEvent):
    __slots__ = ("key", "compute_duration")
    key: str
    compute_duration: float


if TYPE_CHECKING:
    # TODO remove quotes (requires Python >=3.9)
    # TODO get out of TYPE_CHECKING (requires Python >=3.10)
    # {TaskState -> finish: TaskStateState | (finish: TaskStateState, transition *args)}
    # Not to be confused with distributed.scheduler.Recs
    Recs: TypeAlias = "dict[TaskState, TaskStateState | tuple]"
    Instructions: TypeAlias = "list[Instruction]"
    RecsInstrs: TypeAlias = "tuple[Recs, Instructions]"
else:
    Recs = dict
    Instructions = list
    RecsInstrs = tuple


def merge_recs_instructions(*args: RecsInstrs) -> RecsInstrs:
    """Merge multiple (recommendations, instructions) tuples.
    Collisions in recommendations are only allowed if identical.
    """
    recs: Recs = {}
    instr: Instructions = []
    for recs_i, instr_i in args:
        for ts, finish in recs_i.items():
            if ts in recs and recs[ts] != finish:
                raise RecommendationsConflict(
                    f"Mismatched recommendations for {ts.key}: {recs[ts]} vs. {finish}"
                )
            recs[ts] = finish
        instr += instr_i
    return recs, instr


class WorkerState:
    """State machine encapsulating the lifetime of all tasks on a worker.

    Not to be confused with :class:`distributed.scheduler.WorkerState`.

    .. note::
       The data attributes of this class are implementation details and may be
       changed without a deprecation cycle.

    .. warning::
       The attributes of this class are all heavily correlated with each other.
       *Do not* modify them directly, *ever*, as it is extremely easy to obtain a broken
       state this way, which in turn will likely result in cluster-wide deadlocks.

       The state should be exclusively mutated through :meth:`handle_stimulus`.
    """

    #: Worker <IP address>:<port>. This is used in decision-making by the state machine,
    #: e.g. to determine if a peer worker is running on the same host or not.
    #: This attribute may not be known when the WorkerState is initialised. It *must* be
    #: set before the first call to :meth:`handle_stimulus`.
    address: str

    #: ``{key: TaskState}``. The tasks currently executing on this worker (and any
    #: dependencies of those tasks)
    tasks: dict[str, TaskState]

    #: ``{ts.key: thread ID}``. This collection is shared by reference between
    #: :class:`~distributed.worker.Worker` and this class. While the WorkerState is
    #: thread-agnostic, it still needs access to this information in some cases.
    #: This collection is populated by :meth:`distributed.worker.Worker.execute`.
    #: It does not *need* to be populated for the WorkerState to work.
    threads: dict[str, int]

    #: In-memory tasks data. This collection is shared by reference between
    #: :class:`~distributed.worker.Worker`,
    #: :class:`~distributed.worker_memory.WorkerMemoryManager`, and this class.
    data: MutableMapping[str, object]

    #: ``{name: worker plugin}``. This collection is shared by reference between
    #: :class:`~distributed.worker.Worker` and this class. The Worker managed adding and
    #: removing plugins, while the WorkerState invokes the ``WorkerPlugin.transition``
    #: method, is available.
    plugins: dict[str, WorkerPlugin]

    #: Priority heap of tasks that are ready to run and have no resource constrains.
    #: Mutually exclusive with :attr:`constrained`.
    ready: HeapSet[TaskState]

    #: Priority heap of tasks that are ready to run, but are waiting on abstract
    #: resources like GPUs. Mutually exclusive with :attr:`ready`.
    #: See :attr:`available_resources` and :doc:`resources`.
    constrained: HeapSet[TaskState]

    #: Number of tasks that can be executing in parallel.
    #: At any given time, :meth:`executing_count` <= nthreads.
    nthreads: int

    #: True if the state machine should start executing more tasks and fetch
    #: dependencies whenever a slot is available. This property must be kept aligned
    #: with the Worker: ``WorkerState.running == (Worker.status is Status.running)``.
    running: bool

    #: A count of how many tasks are currently waiting for data
    waiting_for_data_count: int

    #: ``{worker address: {ts.key, ...}``.
    #: The data that we care about that we think a worker has
    has_what: defaultdict[str, set[str]]

    #: The tasks which still require data in order to execute and are in memory on at
    #: least another worker, prioritized as per-worker heaps. All and only tasks with
    #: ``TaskState.state == 'fetch'`` are in this collection. A :class:`TaskState` with
    #: multiple entries in :attr:`~TaskState.who_has` will appear multiple times here.
    data_needed: defaultdict[str, HeapSet[TaskState]]

    #: Number of bytes to fetch from the same worker in a single call to
    #: :meth:`BaseWorker.gather_dep`. Multiple small tasks that can be fetched from the
    #: same worker will be clustered in a single instruction as long as their combined
    #: size doesn't exceed this value.
    transfer_message_bytes_limit: float

    #: All and only tasks with ``TaskState.state == 'missing'``.
    missing_dep_flight: set[TaskState]

    #: Tasks that are coming to us in current peer-to-peer connections.
    #:
    #: This set includes exclusively tasks with :attr:`~TaskState.state` == 'flight' as
    #: well as tasks with :attr:`~TaskState.state` in ('cancelled', 'resumed') and
    #: :attr:`~TaskState.previous` == 'flight`.
    #:
    #: See also :meth:`in_flight_tasks_count`.
    in_flight_tasks: set[TaskState]

    #: ``{worker address: {ts.key, ...}}``
    #: The workers from which we are currently gathering data and the dependencies we
    #: expect from those connections. Workers in this dict won't be asked for additional
    #: dependencies until the current query returns.
    in_flight_workers: dict[str, set[str]]

    #: Current total size of open data transfers from other workers
    transfer_incoming_bytes: int

    #: Maximum number of concurrent incoming data transfers from other workers.
    #: See also :attr:`distributed.worker.Worker.transfer_outgoing_count_limit`.
    transfer_incoming_count_limit: int

    #: Total number of data transfers from other workers since the worker was started.
    transfer_incoming_count_total: int

    #: Ignore :attr:`transfer_incoming_count_limit` as long as :attr:`transfer_incoming_bytes` is
    #: less than this value.
    transfer_incoming_bytes_throttle_threshold: int

    #: Peer workers that recently returned a busy status. Workers in this set won't be
    #: asked for additional dependencies for some time.
    busy_workers: set[str]

    #: Counter that decreases every time the compute-task handler is invoked by the
    #: Scheduler. It is appended to :attr:`TaskState.priority` and acts as a
    #: tie-breaker between tasks that have the same priority on the Scheduler,
    #: determining a last-in-first-out order between them.
    generation: int

    #: ``{resource name: amount}``. Total resources available for task execution.
    #: See :doc: `resources`.
    total_resources: dict[str, float]

    #: ``{resource name: amount}``. Current resources that aren't being currently
    #: consumed by task execution. Always less or equal to :attr:`total_resources`.
    #: See :doc:`resources`.
    available_resources: dict[str, float]

    #: Set of tasks that are currently running.
    #:
    #: This set includes exclusively tasks with :attr:`~TaskState.state` == 'executing'
    #: as well as tasks with :attr:`~TaskState.state` in ('cancelled', 'resumed') and
    #: :attr:`~TaskState.previous` == 'executing`.
    #:
    #: See also :meth:`executing_count` and :attr:`long_running`.
    executing: set[TaskState]

    #: Set of tasks that are currently running and have called
    #: :func:`~distributed.secede`, so they no longer count towards the maximum number
    #: of concurrent tasks (nthreads).
    #: These tasks do not appear in the :attr:`executing` set.
    #:
    #: This set includes exclusively tasks with
    #: :attr:`~TaskState.state` == 'long-running' as well as tasks with
    #: :attr:`~TaskState.state` in ('cancelled', 'resumed') and
    #: :attr:`~TaskState.previous` == 'long-running`.
    long_running: set[TaskState]

    #: A number of tasks that this worker has run in its lifetime; this includes failed
    #: and cancelled tasks. See also :meth:`executing_count`.
    executed_count: int

    #: Actor tasks. See :doc:`actors`.
    actors: dict[str, object]

    #: Transition log: ``[(..., stimulus_id: str | None, timestamp: float), ...]``
    #: The number of stimuli logged is capped.
    #: See also :meth:`story` and :attr:`stimulus_log`.
    log: deque[tuple]

    #: Log of all stimuli received by :meth:`handle_stimulus`.
    #: The number of events logged is capped.
    #: See also :attr:`log` and :meth:`stimulus_story`.
    stimulus_log: deque[StateMachineEvent]

    #: If True, enable expensive internal consistency check.
    #: Typically disabled in production.
    validate: bool

    #: Total number of state transitions so far.
    #: See also :attr:`log` and :attr:`transition_counter_max`.
    transition_counter: int

    #: Raise an error if the :attr:`transition_counter` ever reaches this value.
    #: This is meant for debugging only, to catch infinite recursion loops.
    #: In production, it should always be set to False.
    transition_counter_max: int | Literal[False]

    #: Limit of bytes for incoming data transfers; this is used for throttling.
    transfer_incoming_bytes_limit: float

    #: Statically-seeded random state, used to guarantee determinism whenever a
    #: pseudo-random choice is required
    rng: random.Random

    __slots__ = tuple(__annotations__)

    def __init__(
        self,
        *,
        nthreads: int = 1,
        address: str | None = None,
        data: MutableMapping[str, object] | None = None,
        threads: dict[str, int] | None = None,
        plugins: dict[str, WorkerPlugin] | None = None,
        resources: Mapping[str, float] | None = None,
        transfer_incoming_count_limit: int = 9999,
        validate: bool = True,
        transition_counter_max: int | Literal[False] = False,
<<<<<<< HEAD
        transfer_incoming_bytes_limit: float = math.inf,
=======
        transfer_incoming_bytes_limit: int | None = None,
        transfer_message_bytes_limit: float = math.inf,
>>>>>>> 8c4133cd
    ):
        self.nthreads = nthreads

        # address may not be known yet when the State Machine is initialised.
        # Raise AttributeError if a method tries reading it before it's been set.
        if address:
            self.address = address

        # These collections are normally passed by reference by the Worker.
        # For the sake of convenience, create independent ones during unit tests.
        self.data = data if data is not None else {}
        self.threads = threads if threads is not None else {}
        self.plugins = plugins if plugins is not None else {}
        self.total_resources = dict(resources) if resources is not None else {}
        self.available_resources = self.total_resources.copy()

        self.validate = validate
        self.tasks = {}
        self.running = True
        self.waiting_for_data_count = 0
        self.has_what = defaultdict(set)
        self.data_needed = defaultdict(
            partial(HeapSet[TaskState], key=operator.attrgetter("priority"))
        )
        self.in_flight_workers = {}
        self.busy_workers = set()
        self.transfer_incoming_count_limit = transfer_incoming_count_limit
        self.transfer_incoming_count_total = 0
        self.transfer_incoming_bytes_throttle_threshold = int(10e6)
        self.transfer_incoming_bytes = 0
        self.missing_dep_flight = set()
        self.generation = 0
        self.ready = HeapSet(key=operator.attrgetter("priority"))
        self.constrained = HeapSet(key=operator.attrgetter("priority"))
        self.executing = set()
        self.in_flight_tasks = set()
        self.executed_count = 0
        self.long_running = set()
        self.transfer_message_bytes_limit = transfer_message_bytes_limit
        self.log = deque(maxlen=100_000)
        self.stimulus_log = deque(maxlen=10_000)
        self.transition_counter = 0
        self.transition_counter_max = transition_counter_max
        self.transfer_incoming_bytes_limit = transfer_incoming_bytes_limit
        self.actors = {}
        self.rng = random.Random(0)

    def handle_stimulus(self, *stims: StateMachineEvent) -> Instructions:
        """Process one or more external events, transition relevant tasks to new states,
        and return a list of instructions to be executed as a consequence.

        See also
        --------
        BaseWorker.handle_stimulus
        """
        instructions = []
        handled = time()
        for stim in stims:
            if not isinstance(stim, FindMissingEvent):
                self.stimulus_log.append(stim.to_loggable(handled=handled))
            recs, instr = self._handle_event(stim)
            instructions += instr
            instructions += self._transitions(recs, stimulus_id=stim.stimulus_id)
        return instructions

    #############
    # Accessors #
    #############

    @property
    def executing_count(self) -> int:
        """Count of tasks currently executing on this worker and counting towards the
        maximum number of threads.

        It includes cancelled tasks, but does not include long running (a.k.a. seceded)
        tasks.

        See also
        --------
        WorkerState.executing
        WorkerState.executed_count
        WorkerState.nthreads
        WorkerState.all_running_tasks
        """
        return len(self.executing)

    @property
    def all_running_tasks(self) -> set[TaskState]:
        """All tasks that are currently occupying a thread. They may or may not count
        towards the maximum number of threads.

        These are:

        - ts.status in (executing, long-running)
        - ts.status in (cancelled, resumed) and ts.previous in (executing, long-running)

        See also
        --------
        WorkerState.executing_count
        """
        # Note: cancelled and resumed tasks are still in either of these sets
        return self.executing | self.long_running

    @property
    def in_flight_tasks_count(self) -> int:
        """Number of tasks currently being replicated from other workers to this one.

        See also
        --------
        WorkerState.in_flight_tasks
        """
        return len(self.in_flight_tasks)

    @property
    def transfer_incoming_count(self) -> int:
        """Current number of open data transfers from other workers.

        See also
        --------
        WorkerState.in_flight_workers
        """
        return len(self.in_flight_workers)

    #########################
    # Shared helper methods #
    #########################

    def _ensure_task_exists(
        self, key: str, *, priority: tuple[int, ...], stimulus_id: str
    ) -> TaskState:
        try:
            ts = self.tasks[key]
            logger.debug("Data task %s already known (stimulus_id=%s)", ts, stimulus_id)
        except KeyError:
            self.tasks[key] = ts = TaskState(key)
        if not ts.priority:
            assert priority
            ts.priority = priority

        self.log.append((key, "ensure-task-exists", ts.state, stimulus_id, time()))
        return ts

    def _update_who_has(self, who_has: Mapping[str, Collection[str]]) -> None:
        for key, workers in who_has.items():
            ts = self.tasks.get(key)
            if not ts:
                # The worker sent a refresh-who-has request to the scheduler but, by the
                # time the answer comes back, some of the keys have been forgotten.
                continue
            workers = set(workers)

            if self.address in workers:
                workers.remove(self.address)
                # This can only happen if rebalance() recently asked to release a key,
                # but the RPC call hasn't returned yet. rebalance() is flagged as not
                # being safe to run while the cluster is not at rest and has already
                # been penned in to be redesigned on top of the AMM.
                # It is not necessary to send a message back to the
                # scheduler here, because it is guaranteed that there's already a
                # release-worker-data message in transit to it.
                if ts.state != "memory":
                    logger.debug(  # pragma: nocover
                        "Scheduler claims worker %s holds data for task %s, "
                        "which is not true.",
                        self.address,
                        ts,
                    )

            if ts.who_has == workers:
                continue

            for worker in ts.who_has - workers:
                self.has_what[worker].remove(key)
                if ts.state == "fetch":
                    self.data_needed[worker].remove(ts)

            for worker in workers - ts.who_has:
                self.has_what[worker].add(key)
                if ts.state == "fetch":
                    self.data_needed[worker].add(ts)

            ts.who_has = workers

    def _purge_state(self, ts: TaskState) -> None:
        """Ensure that TaskState attributes are reset to a neutral default and
        Worker-level state associated to the provided key is cleared (e.g.
        who_has)
        This is idempotent
        """
        logger.debug("Purge task: %s", ts)
        key = ts.key
        self.data.pop(key, None)
        self.actors.pop(key, None)

        for worker in ts.who_has:
            self.has_what[worker].discard(ts.key)
            self.data_needed[worker].discard(ts)
        ts.who_has.clear()

        self.threads.pop(key, None)

        for d in ts.dependencies:
            ts.waiting_for_data.discard(d)
            d.waiters.discard(ts)

        ts.waiting_for_data.clear()
        ts.nbytes = None
        ts.previous = None
        ts.next = None
        ts.done = False
        ts.coming_from = None

        self.missing_dep_flight.discard(ts)
        self.ready.discard(ts)
        self.constrained.discard(ts)
        self.executing.discard(ts)
        self.long_running.discard(ts)
        self.in_flight_tasks.discard(ts)

    def _should_throttle_incoming_transfers(self) -> bool:
        """Decides whether the WorkerState should throttle data transfers from other workers.

        Returns
        -------
        * True if the number of incoming data transfers reached its limit
        and the size of incoming data transfers reached the minimum threshold for throttling
        * True if the size of incoming data transfers reached its limit
        * False otherwise
        """
        reached_count_limit = (
            self.transfer_incoming_count >= self.transfer_incoming_count_limit
        )
        reached_throttle_threshold = (
            self.transfer_incoming_bytes
            >= self.transfer_incoming_bytes_throttle_threshold
        )
        reached_bytes_limit = (
            self.transfer_incoming_bytes >= self.transfer_incoming_bytes_limit
        )
        return reached_count_limit and reached_throttle_threshold or reached_bytes_limit

    def _ensure_communicating(self, *, stimulus_id: str) -> RecsInstrs:
        """Transition tasks from fetch to flight, until there are no more tasks in fetch
        state or a threshold has been reached.
        """
        if not self.running or not self.data_needed:
            return {}, []
        if self._should_throttle_incoming_transfers():
            return {}, []

        recommendations: Recs = {}
        instructions: Instructions = []

        for worker, available_tasks in self._select_workers_for_gather():
            assert worker != self.address
            to_gather_tasks, message_nbytes = self._select_keys_for_gather(
                available_tasks
            )
            # We always load at least one task
            assert to_gather_tasks or self.transfer_incoming_bytes
            # ...but that task might be selected in the previous iteration of the loop
            if not to_gather_tasks:
                break

            to_gather_keys = {ts.key for ts in to_gather_tasks}

            logger.debug(
                "Gathering %d tasks from %s; %d more remain. "
                "Pending workers: %d; connections: %d/%d; busy: %d",
                len(to_gather_tasks),
                worker,
                len(available_tasks),
                len(self.data_needed),
                self.transfer_incoming_count,
                self.transfer_incoming_count_limit,
                len(self.busy_workers),
            )
            self.log.append(
                ("gather-dependencies", worker, to_gather_keys, stimulus_id, time())
            )

            for ts in to_gather_tasks:
                if self.validate:
                    assert ts.state == "fetch"
                    assert worker in ts.who_has
                    assert ts not in recommendations
                recommendations[ts] = ("flight", worker)

            # A single invocation of _ensure_communicating may generate up to one
            # GatherDep instruction per worker. Multiple tasks from the same worker may
            # be clustered in the same instruction by _select_keys_for_gather. But once
            # a worker has been selected for a GatherDep and added to in_flight_workers,
            # it won't be selected again until the gather completes.
            instructions.append(
                GatherDep(
                    worker=worker,
                    to_gather=to_gather_keys,
                    total_nbytes=message_nbytes,
                    stimulus_id=stimulus_id,
                )
            )

            self.in_flight_workers[worker] = to_gather_keys
            self.transfer_incoming_count_total += 1
            self.transfer_incoming_bytes += message_nbytes
            if self._should_throttle_incoming_transfers():
                break

        return recommendations, instructions

    def _select_workers_for_gather(self) -> Iterator[tuple[str, HeapSet[TaskState]]]:
        """Helper of _ensure_communicating.

        Yield the peer workers and tasks in data_needed, sorted by:

        1. By highest-priority task available across all workers
        2. If tied, first by local peer workers, then remote. Note that, if a task is
           replicated across multiple host, it may go in a tie with itself.
        3. If still tied, by number of tasks available to be fetched from the host
           (see note below)
        4. If still tied, by a random element. This is statically seeded to guarantee
           reproducibility.

           FIXME https://github.com/dask/distributed/issues/6620
                 You won't get determinism when a single task is replicated on multiple
                 workers, because TaskState.who_has changes order at every interpreter
                 restart.

        Omit workers that are either busy or in flight.
        Remove peer workers with no tasks from data_needed.

        Note
        ----
        Instead of number of tasks, we could've measured total nbytes and/or number of
        tasks that only exist on the worker. Raw number of tasks is cruder but simpler.
        """
        host = get_address_host(self.address)
        heap = []

        for worker, tasks in list(self.data_needed.items()):
            if not tasks:
                del self.data_needed[worker]
                continue
            if worker in self.in_flight_workers or worker in self.busy_workers:
                continue
            heap.append(
                (
                    tasks.peek().priority,
                    get_address_host(worker) != host,  # False < True
                    -len(tasks),
                    self.rng.random(),
                    worker,
                    tasks,
                )
            )

        heapq.heapify(heap)
        while heap:
            _, is_remote, ntasks_neg, rnd, worker, tasks = heapq.heappop(heap)
            # The number of tasks and possibly the top priority task may have changed
            # since the last sort, since _select_keys_for_gather may have removed tasks
            # that are also replicated on a higher-priority worker.
            if not tasks:
                del self.data_needed[worker]
            elif -ntasks_neg != len(tasks):
                heapq.heappush(
                    heap,
                    (tasks.peek().priority, is_remote, -len(tasks), rnd, worker, tasks),
                )
            else:
                yield worker, tasks
                if not tasks:  # _select_keys_for_gather just emptied it
                    del self.data_needed[worker]

    def _select_keys_for_gather(
        self, available: HeapSet[TaskState]
    ) -> tuple[list[TaskState], int]:
        """Helper of _ensure_communicating.

        Fetch all tasks that are replicated on the target worker within a single
        message, up to transfer_message_bytes_limit or until we reach the limit
        for the size of incoming data transfers.
        """
        to_gather: list[TaskState] = []
<<<<<<< HEAD
        message_nbytes = 0
=======
        total_nbytes = 0

        if self.transfer_incoming_bytes_limit is not None:
            bytes_left_to_fetch = min(
                self.transfer_incoming_bytes_limit - self.transfer_incoming_bytes,
                self.transfer_message_bytes_limit,
            )
        else:
            bytes_left_to_fetch = self.transfer_message_bytes_limit
>>>>>>> 8c4133cd

        while available:
            ts = available.peek()
            if self._task_exceeds_transfer_limits(ts, message_nbytes):
                break
            for worker in ts.who_has:
                # This also effectively pops from available
                self.data_needed[worker].remove(ts)
            to_gather.append(ts)
            message_nbytes += ts.get_nbytes()

        return to_gather, message_nbytes

    def _task_exceeds_transfer_limits(self, ts: TaskState, message_nbytes: int) -> bool:
        """Would asking to gather this task exceed transfer limits?

        Parameters
        ----------
        ts
            Candidate task for gathering
        message_nbytes
            Total number of bytes already scheduled for gathering in this message
        Returns
        -------
        exceeds_limit
            True if gathering the task would exceed limits, False otherwise
            (in which case the task can be gathered).
        """
        if self.transfer_incoming_bytes == 0 and message_nbytes == 0:
            # When there is no other traffic, the top-priority task is fetched
            # regardless of its size to ensure progress
            return False

        incoming_bytes_allowance = (
            self.transfer_incoming_bytes_limit - self.transfer_incoming_bytes
        )

        # If message_nbytes == 0, i.e., this is the first task to gather in this
        # message, ignore `self.transfer_message_target_bytes` for the top-priority
        # task to ensure progress. Otherwise:
        if message_nbytes != 0:
            incoming_bytes_allowance = (
                min(
                    incoming_bytes_allowance,
                    self.transfer_message_target_bytes,
                )
                - message_nbytes
            )

        return ts.get_nbytes() > incoming_bytes_allowance

    def _ensure_computing(self) -> RecsInstrs:
        if not self.running:
            return {}, []

        recs: Recs = {}
        while len(self.executing) < self.nthreads:
            ts = self._next_ready_task()
            if not ts:
                break

            if self.validate:
                assert ts.state in READY
                assert ts not in recs

            recs[ts] = "executing"
            self._acquire_resources(ts)
            self.executing.add(ts)

        return recs, []

    def _next_ready_task(self) -> TaskState | None:
        """Pop the top-priority task from self.ready or self.constrained"""
        if self.ready and self.constrained:
            tsr = self.ready.peek()
            tsc = self.constrained.peek()
            assert tsr.priority
            assert tsc.priority
            if tsc.priority < tsr.priority and self._resource_restrictions_satisfied(
                tsc
            ):
                return self.constrained.pop()
            else:
                return self.ready.pop()

        elif self.ready:
            return self.ready.pop()

        elif self.constrained:
            tsc = self.constrained.peek()
            if self._resource_restrictions_satisfied(tsc):
                return self.constrained.pop()

        return None

    def _get_task_finished_msg(
        self, ts: TaskState, stimulus_id: str
    ) -> TaskFinishedMsg:
        if ts.key not in self.data and ts.key not in self.actors:
            raise RuntimeError(f"Task {ts} not ready")
        typ = ts.type
        if ts.nbytes is None or typ is None:
            try:
                value = self.data[ts.key]
            except KeyError:
                value = self.actors[ts.key]
            ts.nbytes = sizeof(value)
            typ = ts.type = type(value)
            del value
        try:
            typ_serialized = pickle.dumps(typ, protocol=4)
        except Exception:
            # Some types fail pickling (example: _thread.lock objects),
            # send their name as a best effort.
            typ_serialized = pickle.dumps(typ.__name__, protocol=4)
        return TaskFinishedMsg(
            key=ts.key,
            nbytes=ts.nbytes,
            type=typ_serialized,
            typename=typename(typ),
            metadata=ts.metadata,
            thread=self.threads.get(ts.key),
            startstops=ts.startstops,
            stimulus_id=stimulus_id,
        )

    def _put_key_in_memory(
        self, ts: TaskState, value: object, *, stimulus_id: str
    ) -> Recs:
        """
        Put a key into memory and set data related task state attributes.
        On success, generate recommendations for dependents.

        This method does not generate any scheduler messages since this method
        cannot distinguish whether it has to be an `add-task` or a
        `task-finished` signal. The caller is required to generate this message
        on success.

        Raises
        ------
        Exception:
            In case the data is put into the in-memory buffer and a serialization error
            occurs during spilling, this re-raises that error. This has to be handled by
            the caller since most callers generate scheduler messages on success (see
            comment above) but we need to signal that this was not successful.

            Can only trigger if distributed.worker.memory.target is enabled, the value
            is individually larger than target * memory_limit, and the task is not an
            actor.
        """
        if ts.key in self.data:
            ts.state = "memory"
            return {}

        recommendations: Recs = {}
        if ts.key in self.actors:
            self.actors[ts.key] = value
        else:
            start = time()
            self.data[ts.key] = value
            stop = time()
            if stop - start > 0.020:
                ts.startstops.append(
                    {"action": "disk-write", "start": start, "stop": stop}
                )

        ts.state = "memory"
        if ts.nbytes is None:
            ts.nbytes = sizeof(value)

        ts.type = type(value)

        for dep in ts.dependents:
            dep.waiting_for_data.discard(ts)
            if not dep.waiting_for_data and dep.state == "waiting":
                self.waiting_for_data_count -= 1
                recommendations[dep] = "ready"

        self.log.append((ts.key, "put-in-memory", stimulus_id, time()))
        return recommendations

    ###############
    # Transitions #
    ###############

    def _transition_generic_fetch(self, ts: TaskState, stimulus_id: str) -> RecsInstrs:
        if not ts.who_has:
            return {ts: "missing"}, []

        ts.state = "fetch"
        ts.done = False
        assert ts.priority
        for w in ts.who_has:
            self.data_needed[w].add(ts)
        return {}, []

    def _transition_missing_waiting(
        self, ts: TaskState, *, stimulus_id: str
    ) -> RecsInstrs:
        self.missing_dep_flight.discard(ts)
        self._purge_state(ts)
        return self._transition_released_waiting(ts, stimulus_id=stimulus_id)

    def _transition_missing_fetch(
        self, ts: TaskState, *, stimulus_id: str
    ) -> RecsInstrs:
        if self.validate:
            assert ts.state == "missing"

        if not ts.who_has:
            return {}, []

        self.missing_dep_flight.discard(ts)
        return self._transition_generic_fetch(ts, stimulus_id=stimulus_id)

    def _transition_missing_released(
        self, ts: TaskState, *, stimulus_id: str
    ) -> RecsInstrs:
        self.missing_dep_flight.discard(ts)
        recs, instructions = self._transition_generic_released(
            ts, stimulus_id=stimulus_id
        )
        assert ts.key in self.tasks
        return recs, instructions

    def _transition_flight_missing(
        self, ts: TaskState, *, stimulus_id: str
    ) -> RecsInstrs:
        assert ts.done
        return self._transition_generic_missing(ts, stimulus_id=stimulus_id)

    def _transition_generic_missing(
        self, ts: TaskState, *, stimulus_id: str
    ) -> RecsInstrs:
        if self.validate:
            assert not ts.who_has

        ts.state = "missing"
        self.missing_dep_flight.add(ts)
        ts.done = False
        return {}, []

    def _transition_released_fetch(
        self, ts: TaskState, *, stimulus_id: str
    ) -> RecsInstrs:
        if self.validate:
            assert ts.state == "released"
        return self._transition_generic_fetch(ts, stimulus_id=stimulus_id)

    def _transition_generic_released(
        self, ts: TaskState, *, stimulus_id: str
    ) -> RecsInstrs:
        self._purge_state(ts)
        recs: Recs = {}
        for dependency in ts.dependencies:
            if (
                not dependency.waiters
                and dependency.state not in READY | PROCESSING | {"memory"}
            ):
                recs[dependency] = "released"

        ts.state = "released"
        if not ts.dependents:
            recs[ts] = "forgotten"

        return recs, []

    def _transition_released_waiting(
        self, ts: TaskState, *, stimulus_id: str
    ) -> RecsInstrs:
        if self.validate:
            assert all(d.key in self.tasks for d in ts.dependencies)

        recommendations: Recs = {}
        ts.waiting_for_data.clear()
        for dep_ts in ts.dependencies:
            if dep_ts.state != "memory":
                ts.waiting_for_data.add(dep_ts)
                dep_ts.waiters.add(ts)
                recommendations[dep_ts] = "fetch"

        if ts.waiting_for_data:
            self.waiting_for_data_count += 1
        else:
            recommendations[ts] = "ready"

        ts.state = "waiting"
        return recommendations, []

    def _transition_fetch_flight(
        self, ts: TaskState, worker: str, *, stimulus_id: str
    ) -> RecsInstrs:
        if self.validate:
            assert ts.state == "fetch"
            assert ts.who_has
            # The task has already been removed by _ensure_communicating
            for w in ts.who_has:
                assert ts not in self.data_needed[w]

        ts.done = False
        ts.state = "flight"
        ts.coming_from = worker
        self.in_flight_tasks.add(ts)
        return {}, []

    def _transition_memory_released(
        self, ts: TaskState, *, stimulus_id: str
    ) -> RecsInstrs:
        recs, instructions = self._transition_generic_released(
            ts, stimulus_id=stimulus_id
        )
        instructions.append(ReleaseWorkerDataMsg(key=ts.key, stimulus_id=stimulus_id))
        return recs, instructions

    def _transition_waiting_constrained(
        self, ts: TaskState, *, stimulus_id: str
    ) -> RecsInstrs:
        if self.validate:
            assert ts.state == "waiting"
            assert not ts.waiting_for_data
            assert all(
                dep.key in self.data or dep.key in self.actors
                for dep in ts.dependencies
            )
            assert all(dep.state == "memory" for dep in ts.dependencies)
            assert ts not in self.ready
            assert ts not in self.constrained
        ts.state = "constrained"
        self.constrained.add(ts)
        return self._ensure_computing()

    def _transition_executing_rescheduled(
        self, ts: TaskState, *, stimulus_id: str
    ) -> RecsInstrs:
        """Note: this transition is triggered exclusively by a task raising the
        Reschedule() Exception; it is not involved in work stealing.
        """
        assert ts.done
        return merge_recs_instructions(
            ({}, [RescheduleMsg(key=ts.key, stimulus_id=stimulus_id)]),
            # Note: this is not the same as recommending {ts: "released"} on the
            # previous line, as it would instead run the ("executing", "released")
            # transition, which would need special code for ts.done=True.
            self._transition_generic_released(ts, stimulus_id=stimulus_id),
        )

    def _transition_waiting_ready(
        self, ts: TaskState, *, stimulus_id: str
    ) -> RecsInstrs:
        if self.validate:
            assert ts.state == "waiting"
            assert ts not in self.ready
            assert ts not in self.constrained
            assert not ts.waiting_for_data
            for dep in ts.dependencies:
                assert dep.key in self.data or dep.key in self.actors
                assert dep.state == "memory"

        if ts.resource_restrictions:
            return {ts: "constrained"}, []

        ts.state = "ready"
        assert ts.priority is not None
        self.ready.add(ts)

        return self._ensure_computing()

    def _transition_generic_error(
        self,
        ts: TaskState,
        exception: Serialize,
        traceback: Serialize | None,
        exception_text: str,
        traceback_text: str,
        *,
        stimulus_id: str,
    ) -> RecsInstrs:
        ts.exception = exception
        ts.traceback = traceback
        ts.exception_text = exception_text
        ts.traceback_text = traceback_text
        ts.state = "error"
        smsg = TaskErredMsg.from_task(
            ts,
            stimulus_id=stimulus_id,
            thread=self.threads.get(ts.key),
        )

        return {}, [smsg]

    def _transition_resumed_error(
        self,
        ts: TaskState,
        exception: Serialize,
        traceback: Serialize | None,
        exception_text: str,
        traceback_text: str,
        *,
        stimulus_id: str,
    ) -> RecsInstrs:
        """In case of failure of the previous state, discard the error and kick off the
        next state without informing the scheduler
        """
        assert ts.done
        if ts.previous in ("executing", "long-running"):
            assert ts.next == "fetch"
            recs: Recs = {ts: "fetch"}
        else:
            assert ts.previous == "flight"
            assert ts.next == "waiting"
            recs = {ts: "waiting"}

        ts.state = "released"
        ts.done = False
        ts.previous = None
        ts.next = None
        return recs, []

    def _transition_resumed_rescheduled(
        self, ts: TaskState, *, stimulus_id: str
    ) -> RecsInstrs:
        """If the task raises the Reschedule() exception, but the scheduler already told
        the worker to fetch it somewhere else, silently transition to fetch.

        Note that this transition effectively duplicates the logic of
        _transition_resumed_error.
        """
        assert ts.done
        assert ts.previous in ("executing", "long-running")
        assert ts.next == "fetch"
        ts.state = "released"
        ts.done = False
        ts.previous = None
        ts.next = None
        return {ts: "fetch"}, []

    def _transition_resumed_fetch(
        self, ts: TaskState, *, stimulus_id: str
    ) -> RecsInstrs:
        """
        See also
        --------
        _transition_cancelled_fetch
        _transition_cancelled_waiting
        _transition_resumed_waiting
        _transition_flight_fetch
        """
        if ts.previous == "flight":
            if self.validate:
                assert ts.next == "waiting"
            if ts.done:
                # We arrived here either from GatherDepNetworkFailureEvent or from
                # GatherDepSuccessEvent but without the key in the data attribute.
                # We would now normally try to fetch the task from another peer worker
                # or transition it to missing if none are left; here instead we're going
                # to compute the task as we had been asked by the scheduler.
                ts.state = "released"
                ts.done = False
                ts.previous = None
                ts.next = None
                return {ts: "waiting"}, []
            else:
                # We're back where we started. We should forget about the entire
                # cancellation attempt
                ts.state = "flight"
                ts.previous = None
                ts.next = None

        elif self.validate:
            assert ts.previous in ("executing", "long-running")
            assert ts.next == "fetch"
            # None of the exit events of execute recommend a transition to fetch
            assert not ts.done

        return {}, []

    def _transition_resumed_missing(
        self, ts: TaskState, *, stimulus_id: str
    ) -> RecsInstrs:
        return {ts: "fetch"}, []

    def _transition_resumed_released(
        self, ts: TaskState, *, stimulus_id: str
    ) -> RecsInstrs:
        # None of the exit events of execute or gather_dep recommend a transition to
        # released
        assert not ts.done
        ts.state = "cancelled"
        ts.next = None
        return {}, []

    def _transition_resumed_waiting(
        self, ts: TaskState, *, stimulus_id: str
    ) -> RecsInstrs:
        """
        See also
        --------
        _transition_cancelled_fetch
        _transition_cancelled_or_resumed_long_running
        _transition_cancelled_waiting
        _transition_resumed_fetch
        """
        # None of the exit events of execute or gather_dep recommend a transition to
        # waiting
        assert not ts.done
        if ts.previous == "executing":
            assert ts.next == "fetch"
            # We're back where we started. We should forget about the entire
            # cancellation attempt
            ts.state = "executing"
            ts.next = None
            ts.previous = None
            return {}, []

        elif ts.previous == "long-running":
            assert ts.next == "fetch"
            # Same as executing, and in addition send the LongRunningMsg in arrears
            # Note that, if the task seceded before it was cancelled, this will cause
            # the message to be sent twice.
            ts.state = "long-running"
            ts.next = None
            ts.previous = None
            smsg = LongRunningMsg(
                key=ts.key, compute_duration=None, stimulus_id=stimulus_id
            )
            return {}, [smsg]

        else:
            assert ts.previous == "flight"
            assert ts.next == "waiting"
            return {}, []

    def _transition_cancelled_fetch(
        self, ts: TaskState, *, stimulus_id: str
    ) -> RecsInstrs:
        """
        See also
        --------
        _transition_cancelled_waiting
        _transition_resumed_fetch
        _transition_resumed_waiting
        """
        if ts.previous == "flight":
            if ts.done:
                # gather_dep just completed for a cancelled task.
                # Discard output and possibly forget
                return {ts: "released"}, []
            else:
                # Forget the task was cancelled to begin with
                ts.state = "flight"
                ts.previous = None
                return {}, []
        else:
            assert ts.previous in ("executing", "long-running")
            # None of the exit events of execute recommend a transition to fetch
            assert not ts.done
            ts.state = "resumed"
            ts.next = "fetch"
            return {}, []

    def _transition_cancelled_waiting(
        self, ts: TaskState, *, stimulus_id: str
    ) -> RecsInstrs:
        """
        See also
        --------
        _transition_cancelled_fetch
        _transition_cancelled_or_resumed_long_running
        _transition_resumed_fetch
        _transition_resumed_waiting
        """
        # None of the exit events of gather_dep or execute recommend a transition to
        # waiting
        assert not ts.done
        if ts.previous == "executing":
            # Forget the task was cancelled to begin with
            ts.state = "executing"
            ts.previous = None
            return {}, []
        elif ts.previous == "long-running":
            # Forget the task was cancelled to begin with, and inform the scheduler
            # in arrears that it has seceded.
            # Note that, if the task seceded before it was cancelled, this will cause
            # the message to be sent twice.
            ts.state = "long-running"
            ts.previous = None
            smsg = LongRunningMsg(
                key=ts.key, compute_duration=None, stimulus_id=stimulus_id
            )
            return {}, [smsg]
        else:
            assert ts.previous == "flight"
            ts.state = "resumed"
            ts.next = "waiting"
            return {}, []

    def _transition_cancelled_released(
        self,
        ts: TaskState,
        *args: Any,  # extra arguments of transitions to memory or error - ignored
        stimulus_id: str,
    ) -> RecsInstrs:
        if not ts.done:
            return {}, []

        ts.previous = None
        ts.done = False
        return self._transition_generic_released(ts, stimulus_id=stimulus_id)

    def _transition_executing_released(
        self, ts: TaskState, *, stimulus_id: str
    ) -> RecsInstrs:
        """We can't stop executing a task just because the scheduler asked us to,
        so we're entering cancelled state and waiting until it completes.
        """
        if self.validate:
            assert ts.state in ("executing", "long-running")
            assert not ts.next
            assert not ts.done
        ts.previous = cast(Literal["executing", "long-running"], ts.state)
        ts.state = "cancelled"
        return {}, []

    def _transition_constrained_executing(
        self, ts: TaskState, *, stimulus_id: str
    ) -> RecsInstrs:
        if self.validate:
            assert ts.state == "constrained"
            assert not ts.waiting_for_data
            assert ts.key not in self.data
            assert ts not in self.ready
            assert ts not in self.constrained
            for dep in ts.dependencies:
                assert dep.key in self.data or dep.key in self.actors

        ts.state = "executing"
        instr = Execute(key=ts.key, stimulus_id=stimulus_id)
        return {}, [instr]

    def _transition_ready_executing(
        self, ts: TaskState, *, stimulus_id: str
    ) -> RecsInstrs:
        if self.validate:
            assert ts.state == "ready"
            assert not ts.waiting_for_data
            assert ts.key not in self.data
            assert ts not in self.ready
            assert ts not in self.constrained
            assert all(
                dep.key in self.data or dep.key in self.actors
                for dep in ts.dependencies
            )

        ts.state = "executing"
        instr = Execute(key=ts.key, stimulus_id=stimulus_id)
        return {}, [instr]

    def _transition_flight_fetch(
        self, ts: TaskState, *, stimulus_id: str
    ) -> RecsInstrs:
        # If this transition is called after the flight coroutine has finished,
        # we can reset the task and transition to fetch again. If it is not yet
        # finished, this should be a no-op
        if not ts.done:
            return {}, []

        return self._transition_generic_fetch(ts, stimulus_id=stimulus_id)

    def _transition_flight_released(
        self, ts: TaskState, *, stimulus_id: str
    ) -> RecsInstrs:
        # None of the exit events of gather_dep recommend a transition to released
        assert not ts.done
        ts.previous = "flight"
        ts.next = None
        # See https://github.com/dask/distributed/pull/5046#discussion_r685093940
        ts.state = "cancelled"
        return {}, []

    def _transition_executing_long_running(
        self, ts: TaskState, compute_duration: float, *, stimulus_id: str
    ) -> RecsInstrs:
        """
        See also
        --------
        _transition_cancelled_or_resumed_long_running
        """
        ts.state = "long-running"
        self.executing.discard(ts)
        self.long_running.add(ts)

        smsg = LongRunningMsg(
            key=ts.key, compute_duration=compute_duration, stimulus_id=stimulus_id
        )
        return merge_recs_instructions(
            ({}, [smsg]),
            self._ensure_computing(),
        )

    def _transition_cancelled_or_resumed_long_running(
        self, ts: TaskState, compute_duration: float, *, stimulus_id: str
    ) -> RecsInstrs:
        """Handles transitions:

        - cancelled(executing) -> long-running
        - cancelled(long-running) -> long-running (user called secede() twice)
        - resumed(executing->fetch) -> long-running
        - resumed(long-running->fetch) -> long-running (user called secede() twice)

        Unlike in the executing->long_running transition, do not send LongRunningMsg.
        From the scheduler's perspective, this task no longer exists (cancelled) or is
        in memory on another worker (resumed). So it shouldn't hear about it.
        Instead, we're going to send the LongRunningMsg when and if the task
        transitions back to waiting.

        See also
        --------
        _transition_executing_long_running
        _transition_cancelled_waiting
        _transition_resumed_waiting
        """
        assert ts.previous in ("executing", "long-running")
        ts.previous = "long-running"
        self.executing.discard(ts)
        self.long_running.add(ts)
        return self._ensure_computing()

    def _transition_executing_memory(
        self, ts: TaskState, value: object, *, stimulus_id: str
    ) -> RecsInstrs:
        """This transition is *normally* triggered by ExecuteSuccessEvent.
        However, beware that it can also be triggered by scatter().
        """
        return self._transition_to_memory(
            ts, value, "task-finished", stimulus_id=stimulus_id
        )

    def _transition_released_memory(
        self, ts: TaskState, value: object, *, stimulus_id: str
    ) -> RecsInstrs:
        """This transition is triggered by scatter()"""
        return self._transition_to_memory(
            ts, value, "add-keys", stimulus_id=stimulus_id
        )

    def _transition_flight_memory(
        self, ts: TaskState, value: object, *, stimulus_id: str
    ) -> RecsInstrs:
        """This transition is *normally* triggered by GatherDepSuccessEvent.
        However, beware that it can also be triggered by scatter().
        """
        return self._transition_to_memory(
            ts, value, "add-keys", stimulus_id=stimulus_id
        )

    def _transition_resumed_memory(
        self, ts: TaskState, value: object, *, stimulus_id: str
    ) -> RecsInstrs:
        """Normally, we send to the scheduler a 'task-finished' message for a completed
        execution and 'add-data' for a completed replication from another worker. The
        scheduler's reaction to the two messages is fundamentally different; namely,
        add-data is only admissible for tasks that are already in memory on another
        worker, and won't trigger transitions.

        In the case of resumed tasks, the scheduler's expectation is set by ts.next -
        which means, the opposite of what the worker actually just completed.
        """
        msg_type: Literal["add-keys", "task-finished"]
        if ts.previous in ("executing", "long-running"):
            assert ts.next == "fetch"
            msg_type = "add-keys"
        else:
            assert ts.previous == "flight"
            assert ts.next == "waiting"
            msg_type = "task-finished"

        ts.previous = None
        ts.next = None
        return self._transition_to_memory(ts, value, msg_type, stimulus_id=stimulus_id)

    def _transition_to_memory(
        self,
        ts: TaskState,
        value: object,
        msg_type: Literal["add-keys", "task-finished"],
        *,
        stimulus_id: str,
    ) -> RecsInstrs:
        try:
            recs = self._put_key_in_memory(ts, value, stimulus_id=stimulus_id)
        except Exception as e:
            msg = error_message(e)
            recs = {ts: tuple(msg.values())}
            return recs, []

        # NOTE: The scheduler's reaction to these two messages is fundamentally
        # different. Namely, add-keys is only admissible for tasks that are already in
        # memory on another worker, and won't trigger transitions.
        if msg_type == "add-keys":
            smsg: Instruction = AddKeysMsg(keys=[ts.key], stimulus_id=stimulus_id)
        else:
            assert msg_type == "task-finished"
            smsg = self._get_task_finished_msg(ts, stimulus_id=stimulus_id)
        return recs, [smsg]

    def _transition_released_forgotten(
        self, ts: TaskState, *, stimulus_id: str
    ) -> RecsInstrs:
        recommendations: Recs = {}
        # Dependents _should_ be released by the scheduler before this
        if self.validate:
            assert not any(d.state != "forgotten" for d in ts.dependents)
        for dep in ts.dependencies:
            dep.dependents.discard(ts)
            if dep.state == "released" and not dep.dependents:
                recommendations[dep] = "forgotten"
        self._purge_state(ts)
        # Mark state as forgotten in case it is still referenced
        ts.state = "forgotten"
        self.tasks.pop(ts.key, None)
        return recommendations, []

    # {
    #     (start, finish):
    #     transition_<start>_<finish>(
    #         self, ts: TaskState, *args, stimulus_id: str
    #     ) -> (recommendations, instructions)
    # }
    _TRANSITIONS_TABLE: ClassVar[
        Mapping[tuple[TaskStateState, TaskStateState], Callable[..., RecsInstrs]]
    ] = {
        ("cancelled", "error"): _transition_cancelled_released,
        ("cancelled", "fetch"): _transition_cancelled_fetch,
        ("cancelled", "long-running"): _transition_cancelled_or_resumed_long_running,
        ("cancelled", "memory"): _transition_cancelled_released,
        ("cancelled", "missing"): _transition_cancelled_released,
        ("cancelled", "released"): _transition_cancelled_released,
        ("cancelled", "rescheduled"): _transition_cancelled_released,
        ("cancelled", "waiting"): _transition_cancelled_waiting,
        ("resumed", "error"): _transition_resumed_error,
        ("resumed", "fetch"): _transition_resumed_fetch,
        ("resumed", "long-running"): _transition_cancelled_or_resumed_long_running,
        ("resumed", "memory"): _transition_resumed_memory,
        ("resumed", "released"): _transition_resumed_released,
        ("resumed", "rescheduled"): _transition_resumed_rescheduled,
        ("resumed", "waiting"): _transition_resumed_waiting,
        ("constrained", "executing"): _transition_constrained_executing,
        ("constrained", "released"): _transition_generic_released,
        ("error", "released"): _transition_generic_released,
        ("executing", "error"): _transition_generic_error,
        ("executing", "long-running"): _transition_executing_long_running,
        ("executing", "memory"): _transition_executing_memory,
        ("executing", "released"): _transition_executing_released,
        ("executing", "rescheduled"): _transition_executing_rescheduled,
        ("fetch", "flight"): _transition_fetch_flight,
        ("fetch", "missing"): _transition_generic_missing,
        ("fetch", "released"): _transition_generic_released,
        ("flight", "error"): _transition_generic_error,
        ("flight", "fetch"): _transition_flight_fetch,
        ("flight", "memory"): _transition_flight_memory,
        ("flight", "missing"): _transition_flight_missing,
        ("flight", "released"): _transition_flight_released,
        ("long-running", "error"): _transition_generic_error,
        ("long-running", "memory"): _transition_executing_memory,
        ("long-running", "rescheduled"): _transition_executing_rescheduled,
        ("long-running", "released"): _transition_executing_released,
        ("memory", "released"): _transition_memory_released,
        ("missing", "error"): _transition_generic_error,
        ("missing", "fetch"): _transition_missing_fetch,
        ("missing", "released"): _transition_missing_released,
        ("missing", "waiting"): _transition_missing_waiting,
        ("ready", "executing"): _transition_ready_executing,
        ("ready", "released"): _transition_generic_released,
        ("released", "error"): _transition_generic_error,
        ("released", "fetch"): _transition_released_fetch,
        ("released", "forgotten"): _transition_released_forgotten,
        ("released", "memory"): _transition_released_memory,
        ("released", "missing"): _transition_generic_missing,
        ("released", "waiting"): _transition_released_waiting,
        ("waiting", "constrained"): _transition_waiting_constrained,
        ("waiting", "ready"): _transition_waiting_ready,
        ("waiting", "released"): _transition_generic_released,
    }

    def _notify_plugins(self, method_name: str, *args: Any, **kwargs: Any) -> None:
        for name, plugin in self.plugins.items():
            if hasattr(plugin, method_name):
                try:
                    getattr(plugin, method_name)(*args, **kwargs)
                except Exception:
                    logger.info(
                        "Plugin '%s' failed with exception", name, exc_info=True
                    )

    def _transition(
        self,
        ts: TaskState,
        finish: TaskStateState | tuple,
        *args: Any,
        stimulus_id: str,
    ) -> RecsInstrs:
        """Transition a key from its current state to the finish state

        See Also
        --------
        Worker.transitions: wrapper around this method
        """
        if isinstance(finish, tuple):
            # the concatenated transition path might need to access the tuple
            assert not args
            args = finish[1:]
            finish = cast(TaskStateState, finish[0])

        if ts.state == finish:
            return {}, []

        start = ts.state
        func = self._TRANSITIONS_TABLE.get((start, finish))

        # Notes:
        # - in case of transition through released, this counter is incremented by 2
        # - this increase happens before the actual transitions, so that it can
        #   catch potential infinite recursions
        self.transition_counter += 1
        if (
            self.transition_counter_max
            and self.transition_counter >= self.transition_counter_max
        ):
            raise TransitionCounterMaxExceeded(ts.key, start, finish, self.story(ts))

        if func is not None:
            recs, instructions = func(self, ts, *args, stimulus_id=stimulus_id)
            self._notify_plugins("transition", ts.key, start, finish)

        elif "released" not in (start, finish):
            # start -> "released" -> finish
            try:
                recs, instructions = self._transition(
                    ts, "released", stimulus_id=stimulus_id
                )
                v_state: TaskStateState
                v_args: list | tuple
                while v := recs.pop(ts, None):
                    if isinstance(v, tuple):
                        v_state, *v_args = v
                    else:
                        v_state, v_args = v, ()
                    if v_state == "forgotten":
                        # We do not want to forget. The purpose of this
                        # transition path is to get to `finish`
                        continue
                    recs, instructions = merge_recs_instructions(
                        (recs, instructions),
                        self._transition(ts, v_state, *v_args, stimulus_id=stimulus_id),
                    )
                recs, instructions = merge_recs_instructions(
                    (recs, instructions),
                    self._transition(ts, finish, *args, stimulus_id=stimulus_id),
                )
            except (InvalidTransition, RecommendationsConflict) as e:
                raise InvalidTransition(ts.key, start, finish, self.story(ts)) from e

        else:
            raise InvalidTransition(ts.key, start, finish, self.story(ts))

        self.log.append(
            (
                # key
                ts.key,
                # initial
                start,
                # recommended
                finish,
                # final
                ts.state,
                # new recommendations
                {
                    ts.key: new[0] if isinstance(new, tuple) else new
                    for ts, new in recs.items()
                },
                stimulus_id,
                time(),
            )
        )
        return recs, instructions

    def _resource_restrictions_satisfied(self, ts: TaskState) -> bool:
        return all(
            self.available_resources[resource] >= needed
            for resource, needed in ts.resource_restrictions.items()
        )

    def _acquire_resources(self, ts: TaskState) -> None:
        for resource, needed in ts.resource_restrictions.items():
            self.available_resources[resource] -= needed

    def _release_resources(self, ts: TaskState) -> None:
        for resource, needed in ts.resource_restrictions.items():
            self.available_resources[resource] += needed

    def _transitions(self, recommendations: Recs, *, stimulus_id: str) -> Instructions:
        """Process transitions until none are left

        This includes feedback from previous transitions and continues until we
        reach a steady state
        """
        instructions = []
        tasks = set()

        def process_recs(recs: Recs) -> None:
            while recs:
                ts, finish = recs.popitem()
                tasks.add(ts)
                a_recs, a_instructions = self._transition(
                    ts, finish, stimulus_id=stimulus_id
                )
                recs.update(a_recs)
                instructions.extend(a_instructions)

        process_recs(recommendations.copy())

        # We could call _ensure_communicating after we change something that could
        # trigger a new call to gather_dep (e.g. on transitions to fetch,
        # GatherDepDoneEvent, or RetryBusyWorkerEvent). However, doing so we'd
        # potentially call it too early, before all tasks have transitioned to fetch.
        # This in turn would hurt aggregation of multiple tasks into a single GatherDep
        # instruction.
        # Read: https://github.com/dask/distributed/issues/6497
        a_recs, a_instructions = self._ensure_communicating(stimulus_id=stimulus_id)
        instructions += a_instructions
        process_recs(a_recs)

        if self.validate:
            # Full state validation is very expensive
            for ts in tasks:
                self.validate_task(ts)

        return instructions

    ##########
    # Events #
    ##########

    @singledispatchmethod
    def _handle_event(self, ev: StateMachineEvent) -> RecsInstrs:
        raise TypeError(ev)  # pragma: nocover

    @_handle_event.register
    def _handle_update_data(self, ev: UpdateDataEvent) -> RecsInstrs:
        recommendations: Recs = {}
        instructions: Instructions = []
        for key, value in ev.data.items():
            try:
                ts = self.tasks[key]
                recommendations[ts] = ("memory", value)
            except KeyError:
                self.tasks[key] = ts = TaskState(key)

                try:
                    recs = self._put_key_in_memory(
                        ts, value, stimulus_id=ev.stimulus_id
                    )
                except Exception as e:
                    msg = error_message(e)
                    recommendations = {ts: tuple(msg.values())}
                else:
                    recommendations.update(recs)

            self.log.append((key, "receive-from-scatter", ev.stimulus_id, time()))

        if ev.report:
            instructions.append(
                AddKeysMsg(keys=list(ev.data), stimulus_id=ev.stimulus_id)
            )

        return recommendations, instructions

    @_handle_event.register
    def _handle_free_keys(self, ev: FreeKeysEvent) -> RecsInstrs:
        """Handler to be called by the scheduler.

        The given keys are no longer referred to and required by the scheduler.
        The worker is now allowed to release the key, if applicable.

        This does not guarantee that the memory is released since the worker may
        still decide to hold on to the data and task since it is required by an
        upstream dependency.
        """
        self.log.append(("free-keys", ev.keys, ev.stimulus_id, time()))
        recommendations: Recs = {}
        for key in ev.keys:
            ts = self.tasks.get(key)
            if ts:
                recommendations[ts] = "released"
        return recommendations, []

    @_handle_event.register
    def _handle_remove_replicas(self, ev: RemoveReplicasEvent) -> RecsInstrs:
        """Stream handler notifying the worker that it might be holding unreferenced,
        superfluous data.

        This should not actually happen during ordinary operations and is only intended
        to correct any erroneous state. An example where this is necessary is if a
        worker fetches data for a downstream task but that task is released before the
        data arrives. In this case, the scheduler will notify the worker that it may be
        holding this unnecessary data, if the worker hasn't released the data itself,
        already.

        This handler does not guarantee the task nor the data to be actually
        released but only asks the worker to release the data on a best effort
        guarantee. This protects from race conditions where the given keys may
        already have been rescheduled for compute in which case the compute
        would win and this handler is ignored.

        For stronger guarantees, see handler free_keys
        """
        recommendations: Recs = {}
        instructions: Instructions = []

        rejected = []
        for key in ev.keys:
            ts = self.tasks.get(key)
            if ts is None or ts.state != "memory":
                continue
            if not ts.is_protected():
                self.log.append(
                    (ts.key, "remove-replica-confirmed", ev.stimulus_id, time())
                )
                recommendations[ts] = "released"
            else:
                rejected.append(key)

        if rejected:
            self.log.append(
                ("remove-replica-rejected", rejected, ev.stimulus_id, time())
            )
            instructions.append(AddKeysMsg(keys=rejected, stimulus_id=ev.stimulus_id))

        return recommendations, instructions

    @_handle_event.register
    def _handle_acquire_replicas(self, ev: AcquireReplicasEvent) -> RecsInstrs:
        if self.validate:
            assert ev.who_has.keys() == ev.nbytes.keys()
            assert all(ev.who_has.values())

        recommendations: Recs = {}
        for key, nbytes in ev.nbytes.items():
            ts = self._ensure_task_exists(
                key=key,
                # Transfer this data after all dependency tasks of computations with
                # default or explicitly high (>0) user priority and before all
                # computations with low priority (<0). Note that the priority= parameter
                # of compute() is multiplied by -1 before it reaches TaskState.priority.
                priority=(1,),
                stimulus_id=ev.stimulus_id,
            )
            if ts.state != "memory":
                ts.nbytes = nbytes
                recommendations[ts] = "fetch"

        self._update_who_has(ev.who_has)
        return recommendations, []

    @_handle_event.register
    def _handle_compute_task(self, ev: ComputeTaskEvent) -> RecsInstrs:
        try:
            ts = self.tasks[ev.key]
            logger.debug(
                "Asked to compute an already known task %s",
                {"task": ts, "stimulus_id": ev.stimulus_id},
            )
        except KeyError:
            self.tasks[ev.key] = ts = TaskState(ev.key)
        self.log.append((ev.key, "compute-task", ts.state, ev.stimulus_id, time()))

        recommendations: Recs = {}
        instructions: Instructions = []

        if ts.state in READY | {
            "executing",
            "long-running",
            "waiting",
        }:
            pass
        elif ts.state == "memory":
            instructions.append(
                self._get_task_finished_msg(ts, stimulus_id=ev.stimulus_id)
            )
        elif ts.state == "error":
            instructions.append(TaskErredMsg.from_task(ts, stimulus_id=ev.stimulus_id))
        elif ts.state in {
            "released",
            "fetch",
            "flight",
            "missing",
            "cancelled",
            "resumed",
        }:
            recommendations[ts] = "waiting"

            ts.run_spec = ev.run_spec

            priority = ev.priority + (self.generation,)
            self.generation -= 1

            if ev.actor:
                self.actors[ts.key] = None

            ts.exception = None
            ts.traceback = None
            ts.exception_text = ""
            ts.traceback_text = ""
            ts.priority = priority
            ts.duration = ev.duration
            ts.annotations = ev.annotations

            # If we receive ComputeTaskEvent twice for the same task, resources may have
            # changed, but the task is still running. Preserve the previous resource
            # restrictions so that they can be properly released when it eventually
            # completes.
            if not (
                ts.state in ("cancelled", "resumed")
                and ts.previous in ("executing", "long-running")
            ):
                ts.resource_restrictions = ev.resource_restrictions

            if self.validate:
                assert ev.who_has.keys() == ev.nbytes.keys()
                for dep_workers in ev.who_has.values():
                    assert dep_workers
                    assert len(dep_workers) == len(set(dep_workers))

            for dep_key, nbytes in ev.nbytes.items():
                dep_ts = self._ensure_task_exists(
                    key=dep_key,
                    priority=priority,
                    stimulus_id=ev.stimulus_id,
                )
                self.tasks[dep_key].nbytes = nbytes

                # link up to child / parents
                ts.dependencies.add(dep_ts)
                dep_ts.dependents.add(ts)

            self._update_who_has(ev.who_has)
        else:
            raise RuntimeError(  # pragma: nocover
                f"Unexpected task state encountered for {ts}; "
                f"stimulus_id={ev.stimulus_id}; story={self.story(ts)}"
            )

        return recommendations, instructions

    def _gather_dep_done_common(self, ev: GatherDepDoneEvent) -> Iterator[TaskState]:
        """Common code for the handlers of all subclasses of GatherDepDoneEvent.

        Yields the tasks that need to transition out of flight.
        The task states can be flight, cancelled, or resumed, but in case of scatter()
        they can also be in memory or error states.

        See also
        --------
        _execute_done_common
        """
        self.transfer_incoming_bytes -= ev.total_nbytes
        keys = self.in_flight_workers.pop(ev.worker)
        for key in keys:
            ts = self.tasks[key]
            ts.done = True
            ts.coming_from = None
            self.in_flight_tasks.remove(ts)
            yield ts

    @_handle_event.register
    def _handle_gather_dep_success(self, ev: GatherDepSuccessEvent) -> RecsInstrs:
        """gather_dep terminated successfully.
        The response may contain less keys than the request.
        """
        recommendations: Recs = {}
        for ts in self._gather_dep_done_common(ev):
            if ts.key in ev.data:
                recommendations[ts] = ("memory", ev.data[ts.key])
            else:
                self.log.append((ts.key, "missing-dep", ev.stimulus_id, time()))
                if self.validate:
                    assert ts.state != "fetch"
                    assert ts not in self.data_needed[ev.worker]
                ts.who_has.discard(ev.worker)
                self.has_what[ev.worker].discard(ts.key)
                recommendations[ts] = "fetch"

        return recommendations, []

    @_handle_event.register
    def _handle_gather_dep_busy(self, ev: GatherDepBusyEvent) -> RecsInstrs:
        """gather_dep terminated: remote worker is busy"""
        # Avoid hammering the worker. If there are multiple replicas
        # available, immediately try fetching from a different worker.
        self.busy_workers.add(ev.worker)

        recommendations: Recs = {}
        refresh_who_has = []
        for ts in self._gather_dep_done_common(ev):
            recommendations[ts] = "fetch"
            if not ts.who_has - self.busy_workers:
                refresh_who_has.append(ts.key)

        instructions: Instructions = [
            RetryBusyWorkerLater(worker=ev.worker, stimulus_id=ev.stimulus_id),
        ]

        if refresh_who_has:
            # All workers that hold known replicas of our tasks are busy.
            # Try querying the scheduler for unknown ones.
            instructions.append(
                RequestRefreshWhoHasMsg(
                    keys=refresh_who_has, stimulus_id=ev.stimulus_id
                )
            )

        return recommendations, instructions

    @_handle_event.register
    def _handle_gather_dep_network_failure(
        self, ev: GatherDepNetworkFailureEvent
    ) -> RecsInstrs:
        """gather_dep terminated: network failure while trying to
        communicate with remote worker

        Though the network failure could be transient, we assume it is not, and
        preemptively act as though the other worker has died (including removing all
        keys from it, even ones we did not fetch).

        This optimization leads to faster completion of the fetch, since we immediately
        either retry a different worker, or ask the scheduler to inform us of a new
        worker if no other worker is available.
        """
        recommendations: Recs = {}

        for ts in self._gather_dep_done_common(ev):
            self.log.append((ts.key, "missing-dep", ev.stimulus_id, time()))
            recommendations[ts] = "fetch"

        for ts in self.data_needed.pop(ev.worker, ()):
            if self.validate:
                assert ts.state == "fetch"
                assert ev.worker in ts.who_has
            if ts.who_has == {ev.worker}:
                # This can override a recommendation from the previous for loop
                recommendations[ts] = "missing"

        for key in self.has_what.pop(ev.worker):
            ts = self.tasks[key]
            ts.who_has.remove(ev.worker)

        return recommendations, []

    @_handle_event.register
    def _handle_gather_dep_failure(self, ev: GatherDepFailureEvent) -> RecsInstrs:
        """gather_dep terminated: generic error raised (not a network failure);
        e.g. data failed to deserialize.
        """
        recommendations: Recs = {
            ts: (
                "error",
                ev.exception,
                ev.traceback,
                ev.exception_text,
                ev.traceback_text,
            )
            for ts in self._gather_dep_done_common(ev)
        }

        return recommendations, []

    @_handle_event.register
    def _handle_secede(self, ev: SecedeEvent) -> RecsInstrs:
        ts = self.tasks.get(ev.key)
        if not ts:
            return {}, []
        return {ts: ("long-running", ev.compute_duration)}, []

    @_handle_event.register
    def _handle_steal_request(self, ev: StealRequestEvent) -> RecsInstrs:
        # There may be a race condition between stealing and releasing a task.
        # In this case the self.tasks is already cleared. The `None` will be
        # registered as `already-computing` on the other end
        ts = self.tasks.get(ev.key)
        state = ts.state if ts is not None else None
        smsg = StealResponseMsg(key=ev.key, state=state, stimulus_id=ev.stimulus_id)

        if state in READY | {"waiting"}:
            # If task is marked as "constrained" we haven't yet assigned it an
            # `available_resources` to run on, that happens in
            # `_transition_constrained_executing`
            assert ts
            return {ts: "released"}, [smsg]
        else:
            return {}, [smsg]

    @_handle_event.register
    def _handle_pause(self, ev: PauseEvent) -> RecsInstrs:
        """Prevent any further tasks to be executed or gathered. Tasks that are
        currently executing or in flight will continue to progress.
        """
        self.running = False
        return {}, []

    @_handle_event.register
    def _handle_unpause(self, ev: UnpauseEvent) -> RecsInstrs:
        """Emerge from paused status"""
        self.running = True
        return self._ensure_computing()

    @_handle_event.register
    def _handle_retry_busy_worker(self, ev: RetryBusyWorkerEvent) -> RecsInstrs:
        self.busy_workers.discard(ev.worker)
        return {}, []

    @_handle_event.register
    def _handle_cancel_compute(self, ev: CancelComputeEvent) -> RecsInstrs:
        """Cancel a task on a best-effort basis. This is only possible while a task
        is in state `waiting` or `ready`; nothing will happen otherwise.
        """
        ts = self.tasks.get(ev.key)
        if not ts or ts.state not in READY | {"waiting"}:
            return {}, []

        self.log.append((ev.key, "cancel-compute", ev.stimulus_id, time()))
        # All possible dependents of ts should not be in state Processing on
        # scheduler side and therefore should not be assigned to a worker, yet.
        assert not ts.dependents
        return {ts: "released"}, []

    def _execute_done_common(
        self, ev: ExecuteDoneEvent
    ) -> tuple[TaskState, Recs, Instructions]:
        """Common code for the handlers of all subclasses of ExecuteDoneEvent.

        The task state can be executing, cancelled, or resumed, but in case of scatter()
        it can also be in memory or error state.

        See also
        --------
        _gather_dep_done_common
        """
        # key *must* be still in tasks - see _transition_released_forgotten
        ts = self.tasks.get(ev.key)
        assert ts, self.story(ev.key)
        if self.validate:
            assert (ts in self.executing) != (ts in self.long_running)  # XOR
        ts.done = True

        self.executed_count += 1
        self._release_resources(ts)
        self.executing.discard(ts)
        self.long_running.discard(ts)

        recs, instr = self._ensure_computing()
        assert ts not in recs
        return ts, recs, instr

    @_handle_event.register
    def _handle_execute_success(self, ev: ExecuteSuccessEvent) -> RecsInstrs:
        """Task completed successfully"""
        ts, recs, instr = self._execute_done_common(ev)
        ts.startstops.append({"action": "compute", "start": ev.start, "stop": ev.stop})
        ts.nbytes = ev.nbytes
        ts.type = ev.type
        recs[ts] = ("memory", ev.value)
        return recs, instr

    @_handle_event.register
    def _handle_execute_failure(self, ev: ExecuteFailureEvent) -> RecsInstrs:
        """Task execution failed"""
        ts, recs, instr = self._execute_done_common(ev)
        if ev.start is not None and ev.stop is not None:
            ts.startstops.append(
                {"action": "compute", "start": ev.start, "stop": ev.stop}
            )
        recs[ts] = (
            "error",
            ev.exception,
            ev.traceback,
            ev.exception_text,
            ev.traceback_text,
        )
        return recs, instr

    @_handle_event.register
    def _handle_reschedule(self, ev: RescheduleEvent) -> RecsInstrs:
        """Task raised Reschedule() exception while it was running.

        Note: this has nothing to do with work stealing, which instead causes a
        FreeKeysEvent.
        """
        ts, recs, instr = self._execute_done_common(ev)
        recs[ts] = "rescheduled"
        return recs, instr

    @_handle_event.register
    def _handle_find_missing(self, ev: FindMissingEvent) -> RecsInstrs:
        if not self.missing_dep_flight:
            return {}, []

        if self.validate:
            for ts in self.missing_dep_flight:
                assert not ts.who_has, self.story(ts)

        smsg = RequestRefreshWhoHasMsg(
            keys=[ts.key for ts in self.missing_dep_flight],
            stimulus_id=ev.stimulus_id,
        )
        return {}, [smsg]

    @_handle_event.register
    def _handle_refresh_who_has(self, ev: RefreshWhoHasEvent) -> RecsInstrs:
        self._update_who_has(ev.who_has)
        recommendations: Recs = {}
        instructions: Instructions = []

        for key in ev.who_has:
            ts = self.tasks.get(key)
            if not ts:
                continue

            if ts.who_has and ts.state == "missing":
                recommendations[ts] = "fetch"
            elif not ts.who_has and ts.state == "fetch":
                recommendations[ts] = "missing"
            # Note: if ts.who_has and ts.state == "fetch", we may have just acquired new
            # replicas whereas all previously known workers are in flight or busy. We
            # rely on _transitions to call _ensure_communicating every time, even in
            # absence of recommendations, to potentially kick off a new call to
            # gather_dep.

        return recommendations, instructions

    ###############
    # Diagnostics #
    ###############

    def story(self, *keys_or_tasks_or_stimuli: str | TaskState) -> list[tuple]:
        """Return all records from the transitions log involving one or more tasks or
        stimulus_id's
        """
        keys_or_stimuli = {
            e.key if isinstance(e, TaskState) else e for e in keys_or_tasks_or_stimuli
        }
        return worker_story(keys_or_stimuli, self.log)

    def stimulus_story(
        self, *keys_or_tasks: str | TaskState
    ) -> list[StateMachineEvent]:
        """Return all state machine events involving one or more tasks"""
        keys = {e.key if isinstance(e, TaskState) else e for e in keys_or_tasks}
        return [ev for ev in self.stimulus_log if getattr(ev, "key", None) in keys]

    def _to_dict(self, *, exclude: Container[str] = ()) -> dict:
        """Dictionary representation for debugging purposes.
        Not type stable and not intended for roundtrips.

        See also
        --------
        Client.dump_cluster_state
        distributed.utils.recursive_to_dict
        """
        info = {
            "address": self.address,
            "nthreads": self.nthreads,
            "running": self.running,
            "ready": [ts.key for ts in self.ready.sorted()],
            "constrained": [ts.key for ts in self.constrained.sorted()],
            "data": dict.fromkeys(self.data),
            "data_needed": {
                w: [ts.key for ts in tss.sorted()]
                for w, tss in self.data_needed.items()
            },
            "executing": {ts.key for ts in self.executing},
            "has_what": dict(self.has_what),
            "long_running": {ts.key for ts in self.long_running},
            "in_flight_tasks": {ts.key for ts in self.in_flight_tasks},
            "in_flight_workers": self.in_flight_workers,
            "missing_dep_flight": [ts.key for ts in self.missing_dep_flight],
            "busy_workers": self.busy_workers,
            "log": self.log,
            "stimulus_log": self.stimulus_log,
            "transition_counter": self.transition_counter,
            "tasks": self.tasks,
        }
        info = {k: v for k, v in info.items() if k not in exclude}
        return recursive_to_dict(info, exclude=exclude)

    ##############
    # Validation #
    ##############

    def _validate_task_memory(self, ts: TaskState) -> None:
        assert ts.key in self.data or ts.key in self.actors
        assert isinstance(ts.nbytes, int)
        assert not ts.waiting_for_data

    def _validate_task_executing(self, ts: TaskState) -> None:
        """Validate tasks:

        - ts.state == executing
        - ts.state == long-running
        - ts.state == cancelled, ts.previous == executing
        - ts.state == cancelled, ts.previous == long-running
        - ts.state == resumed, ts.previous == executing, ts.next == fetch
        - ts.state == resumed, ts.previous == long-running, ts.next == fetch
        """
        if ts.state == "executing" or ts.previous == "executing":
            assert ts in self.executing
            assert ts not in self.long_running
        else:
            assert ts.state == "long-running" or ts.previous == "long-running"
            assert ts not in self.executing
            assert ts in self.long_running

        assert ts.run_spec is not None
        assert ts.key not in self.data
        assert not ts.waiting_for_data

        # FIXME https://github.com/dask/distributed/issues/6893
        # This assertion can be false for
        # - cancelled or resumed tasks
        # - executing tasks which used to be cancelled in the past
        # for dep in ts.dependencies:
        #     assert dep.state == "memory", self.story(dep)
        #     assert dep.key in self.data or dep.key in self.actors

    def _validate_task_ready(self, ts: TaskState) -> None:
        """Validate tasks:

        - ts.state == ready
        - ts.state == constrained
        """
        if ts.state == "ready":
            assert not ts.resource_restrictions
            assert ts in self.ready
            assert ts not in self.constrained
        else:
            assert ts.resource_restrictions
            assert ts.state == "constrained"
            assert ts not in self.ready
            assert ts in self.constrained

        assert ts.key not in self.data
        assert not ts.done
        assert not ts.waiting_for_data
        assert all(
            dep.key in self.data or dep.key in self.actors for dep in ts.dependencies
        )

    def _validate_task_waiting(self, ts: TaskState) -> None:
        assert ts.key not in self.data
        assert not ts.done
        if ts.dependencies and ts.run_spec:
            assert not all(dep.key in self.data for dep in ts.dependencies)

    def _validate_task_flight(self, ts: TaskState) -> None:
        """Validate tasks:

        - ts.state == flight
        - ts.state == cancelled, ts.previous == flight
        - ts.state == resumed, ts.previous == flight, ts.next == waiting
        """
        assert ts.key not in self.data
        assert ts in self.in_flight_tasks
        for dep in ts.dependents:
            assert dep not in self.ready
            assert dep not in self.constrained
        assert ts.coming_from
        assert ts.coming_from in self.in_flight_workers
        assert ts.key in self.in_flight_workers[ts.coming_from]

    def _validate_task_fetch(self, ts: TaskState) -> None:
        assert ts.key not in self.data
        assert self.address not in ts.who_has
        assert not ts.done
        assert ts.who_has
        for w in ts.who_has:
            assert ts.key in self.has_what[w]
            assert ts in self.data_needed[w]

    def _validate_task_missing(self, ts: TaskState) -> None:
        assert ts.key not in self.data
        assert not ts.who_has
        assert not ts.done
        assert not any(ts.key in has_what for has_what in self.has_what.values())
        assert ts in self.missing_dep_flight

    def _validate_task_cancelled(self, ts: TaskState) -> None:
        assert ts.next is None
        if ts.previous in ("executing", "long-running"):
            self._validate_task_executing(ts)
        else:
            assert ts.previous == "flight"
            self._validate_task_flight(ts)

    def _validate_task_resumed(self, ts: TaskState) -> None:
        if ts.previous in ("executing", "long-running"):
            assert ts.next == "fetch"
            self._validate_task_executing(ts)
        else:
            assert ts.previous == "flight"
            assert ts.next == "waiting"
            self._validate_task_flight(ts)

    def _validate_task_released(self, ts: TaskState) -> None:
        assert ts.key not in self.data
        assert not ts.next
        assert not ts.previous
        for tss in self.data_needed.values():
            assert ts not in tss
        assert ts not in self.executing
        assert ts not in self.in_flight_tasks
        assert ts not in self.missing_dep_flight

        # The below assert statement is true most of the time. If a task performs the
        # transition flight->cancel->waiting, its dependencies are normally in released
        # state. However, the compute-task call for their previous dependent provided
        # them with who_has, such that this assert is no longer true.
        #
        # assert not any(ts.key in has_what for has_what in self.has_what.values())

        assert not ts.waiting_for_data
        assert not ts.done
        assert not ts.exception
        assert not ts.traceback

    def validate_task(self, ts: TaskState) -> None:
        try:
            if ts.key in self.tasks:
                assert self.tasks[ts.key] is ts
            if ts.state == "memory":
                self._validate_task_memory(ts)
            elif ts.state == "waiting":
                self._validate_task_waiting(ts)
            elif ts.state == "missing":
                self._validate_task_missing(ts)
            elif ts.state == "cancelled":
                self._validate_task_cancelled(ts)
            elif ts.state == "resumed":
                self._validate_task_resumed(ts)
            elif ts.state in ("ready", "constrained"):
                self._validate_task_ready(ts)
            elif ts.state in ("executing", "long-running"):
                self._validate_task_executing(ts)
            elif ts.state == "flight":
                self._validate_task_flight(ts)
            elif ts.state == "fetch":
                self._validate_task_fetch(ts)
            elif ts.state == "released":
                self._validate_task_released(ts)
        except Exception as e:
            logger.exception(e)
            raise InvalidTaskState(
                key=ts.key, state=ts.state, story=self.story(ts)
            ) from e

    def validate_state(self) -> None:
        for ts in self.tasks.values():
            # check that worker has task
            for worker in ts.who_has:
                assert worker != self.address
                assert ts.key in self.has_what[worker]
            # check that deps have a set state and that dependency<->dependent links
            # are there
            for dep in ts.dependencies:
                # self.tasks was just a dict of tasks
                # and this check was originally that the key was in `task_state`
                # so we may have popped the key out of `self.tasks` but the
                # dependency can still be in `memory` before GC grabs it...?
                # Might need better bookkeeping
                assert self.tasks[dep.key] is dep
                assert ts in dep.dependents, ts

            for ts_wait in ts.waiting_for_data:
                assert self.tasks[ts_wait.key] is ts_wait
                assert ts_wait.state in WAITING_FOR_DATA, ts_wait

        # FIXME https://github.com/dask/distributed/issues/6319
        # assert self.waiting_for_data_count == sum(
        #     bool(ts.waiting_for_data) for ts in self.tasks.values()
        # )

        for worker, keys in self.has_what.items():
            assert worker != self.address
            for k in keys:
                assert k in self.tasks, self.story(k)
                assert worker in self.tasks[k].who_has

        # Test contents of the various sets of TaskState objects
        for worker, tss in self.data_needed.items():
            for ts in tss:
                assert ts.state == "fetch"
                assert worker in ts.who_has
        for ts in self.missing_dep_flight:
            assert ts.state == "missing"
        for ts in self.ready:
            assert ts.state == "ready"
        for ts in self.constrained:
            assert ts.state == "constrained"
        for ts in self.executing:
            assert ts.state == "executing" or (
                ts.state in ("cancelled", "resumed") and ts.previous == "executing"
            ), ts
        for ts in self.long_running:
            assert ts.state == "long-running" or (
                ts.state in ("cancelled", "resumed") and ts.previous == "long-running"
            ), ts
        for ts in self.in_flight_tasks:
            assert ts.state == "flight" or (
                ts.state in ("cancelled", "resumed") and ts.previous == "flight"
            ), ts

        # Test that there aren't multiple TaskState objects with the same key in any
        # Set[TaskState]. See note in TaskState.__hash__.
        for ts in chain(
            *self.data_needed.values(),
            self.missing_dep_flight,
            self.ready,
            self.constrained,
            self.in_flight_tasks,
            self.executing,
            self.long_running,
        ):
            assert self.tasks[ts.key] is ts

        for ts in self.tasks.values():
            self.validate_task(ts)

        if self.transition_counter_max:
            assert self.transition_counter < self.transition_counter_max

        self._validate_resources()

    def _validate_resources(self) -> None:
        """Assert that available_resources + resources held by tasks = total_resources"""
        assert self.total_resources.keys() == self.available_resources.keys()
        total = self.total_resources.copy()
        for k, v in self.available_resources.items():
            assert v > -1e-9, self.available_resources
            total[k] -= v
        for ts in self.all_running_tasks:
            for k, v in ts.resource_restrictions.items():
                assert v >= 0, (ts, ts.resource_restrictions)
                total[k] -= v

        assert all((abs(v) < 1e-9) for v in total.values()), total


class BaseWorker(abc.ABC):
    """Wrapper around the :class:`WorkerState` that implements instructions handling.
    This is an abstract class with several ``@abc.abstractmethod`` methods, to be
    subclassed by :class:`~distributed.worker.Worker` and by unit test mock-ups.
    """

    state: WorkerState
    _async_instructions: set[asyncio.Task]

    def __init__(self, state: WorkerState):
        self.state = state
        self._async_instructions = set()

    def _handle_stimulus_from_task(self, task: asyncio.Task[StateMachineEvent]) -> None:
        """An asynchronous instruction just completed; process the returned stimulus."""
        self._async_instructions.remove(task)
        try:
            # This *should* never raise any other exceptions
            stim = task.result()
        except asyncio.CancelledError:
            # This should exclusively happen in Worker.close()
            return
        self.handle_stimulus(stim)

    def handle_stimulus(self, *stims: StateMachineEvent) -> None:
        """Forward one or more external stimuli to :meth:`WorkerState.handle_stimulus`
        and process the returned instructions, invoking the relevant Worker callbacks
        (``@abc.abstractmethod`` methods below).

        Spawn asyncio tasks for all asynchronous instructions and start tracking them.

        See also
        --------
        WorkerState.handle_stimulus
        """
        instructions = self.state.handle_stimulus(*stims)

        for inst in instructions:
            task: asyncio.Task | None = None

            if isinstance(inst, SendMessageToScheduler):
                self.batched_send(inst.to_dict())

            elif isinstance(inst, GatherDep):
                assert inst.to_gather
                keys_str = ", ".join(peekn(27, inst.to_gather)[0])
                if len(keys_str) > 80:
                    keys_str = keys_str[:77] + "..."
                task = asyncio.create_task(
                    self.gather_dep(
                        inst.worker,
                        inst.to_gather,
                        total_nbytes=inst.total_nbytes,
                        stimulus_id=inst.stimulus_id,
                    ),
                    name=f"gather_dep({inst.worker}, {{{keys_str}}})",
                )

            elif isinstance(inst, Execute):
                task = asyncio.create_task(
                    self.execute(inst.key, stimulus_id=inst.stimulus_id),
                    name=f"execute({inst.key})",
                )

            elif isinstance(inst, RetryBusyWorkerLater):
                task = asyncio.create_task(
                    self.retry_busy_worker_later(inst.worker),
                    name=f"retry_busy_worker_later({inst.worker})",
                )

            else:
                raise TypeError(inst)  # pragma: nocover

            if task is not None:
                self._async_instructions.add(task)
                task.add_done_callback(self._handle_stimulus_from_task)

    async def close(self, timeout: float = 30) -> None:
        """Cancel all asynchronous instructions"""
        if not self._async_instructions:
            return
        for task in self._async_instructions:
            task.cancel()
        # async tasks can handle cancellation and could take an arbitrary amount
        # of time to terminate
        _, pending = await asyncio.wait(self._async_instructions, timeout=timeout)
        for task in pending:
            logger.error(
                f"Failed to cancel asyncio task after {timeout} seconds: {task}"
            )

    @abc.abstractmethod
    def batched_send(self, msg: dict[str, Any]) -> None:
        """Send a fire-and-forget message to the scheduler through bulk comms.

        Parameters
        ----------
        msg: dict
            msgpack-serializable message to send to the scheduler.
            Must have a 'op' key which is registered in Scheduler.stream_handlers.
        """
        ...

    @abc.abstractmethod
    async def gather_dep(
        self,
        worker: str,
        to_gather: Collection[str],
        total_nbytes: int,
        *,
        stimulus_id: str,
    ) -> StateMachineEvent:
        """Gather dependencies for a task from a worker who has them

        Parameters
        ----------
        worker : str
            Address of worker to gather dependencies from
        to_gather : list
            Keys of dependencies to gather from worker -- this is not
            necessarily equivalent to the full list of dependencies of ``dep``
            as some dependencies may already be present on this worker.
        total_nbytes : int
            Total number of bytes for all the dependencies in to_gather combined
        """
        ...

    @abc.abstractmethod
    async def execute(self, key: str, *, stimulus_id: str) -> StateMachineEvent:
        """Execute a task"""
        ...

    @abc.abstractmethod
    async def retry_busy_worker_later(self, worker: str) -> StateMachineEvent:
        """Wait some time, then take a peer worker out of busy state"""
        ...


class DeprecatedWorkerStateAttribute:
    name: str
    target: str | None

    def __init__(self, target: str | None = None):
        self.target = target

    def __set_name__(self, owner: type, name: str) -> None:
        self.name = name

    def _warn_deprecated(self) -> None:
        warnings.warn(
            f"The `Worker.{self.name}` attribute has been moved to "
            f"`Worker.state.{self.target or self.name}`",
            FutureWarning,
        )

    def __get__(self, instance: Worker | None, owner: type[Worker]) -> Any:
        if instance is None:
            # This is triggered by Sphinx
            return None  # pragma: nocover
        self._warn_deprecated()
        return getattr(instance.state, self.target or self.name)

    def __set__(self, instance: Worker, value: Any) -> None:
        self._warn_deprecated()
        setattr(instance.state, self.target or self.name, value)<|MERGE_RESOLUTION|>--- conflicted
+++ resolved
@@ -1254,12 +1254,8 @@
         transfer_incoming_count_limit: int = 9999,
         validate: bool = True,
         transition_counter_max: int | Literal[False] = False,
-<<<<<<< HEAD
         transfer_incoming_bytes_limit: float = math.inf,
-=======
-        transfer_incoming_bytes_limit: int | None = None,
         transfer_message_bytes_limit: float = math.inf,
->>>>>>> 8c4133cd
     ):
         self.nthreads = nthreads
 
@@ -1644,19 +1640,7 @@
         for the size of incoming data transfers.
         """
         to_gather: list[TaskState] = []
-<<<<<<< HEAD
         message_nbytes = 0
-=======
-        total_nbytes = 0
-
-        if self.transfer_incoming_bytes_limit is not None:
-            bytes_left_to_fetch = min(
-                self.transfer_incoming_bytes_limit - self.transfer_incoming_bytes,
-                self.transfer_message_bytes_limit,
-            )
-        else:
-            bytes_left_to_fetch = self.transfer_message_bytes_limit
->>>>>>> 8c4133cd
 
         while available:
             ts = available.peek()
@@ -1695,13 +1679,13 @@
         )
 
         # If message_nbytes == 0, i.e., this is the first task to gather in this
-        # message, ignore `self.transfer_message_target_bytes` for the top-priority
+        # message, ignore `self.transfer_message_bytes_limit` for the top-priority
         # task to ensure progress. Otherwise:
         if message_nbytes != 0:
             incoming_bytes_allowance = (
                 min(
                     incoming_bytes_allowance,
-                    self.transfer_message_target_bytes,
+                    self.transfer_message_bytes_limit,
                 )
                 - message_nbytes
             )
