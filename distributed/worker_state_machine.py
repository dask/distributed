from __future__ import annotations

import abc
import asyncio
import heapq
import logging
import operator
import random
import sys
import warnings
import weakref
from collections import defaultdict, deque
from collections.abc import (
    Callable,
    Collection,
    Container,
    Iterator,
    Mapping,
    MutableMapping,
)
from copy import copy
from dataclasses import dataclass, field
from functools import lru_cache, partial, singledispatchmethod
from itertools import chain
from typing import TYPE_CHECKING, Any, ClassVar, Literal, NamedTuple, TypedDict, cast

from tlz import peekn, pluck

import dask
from dask.utils import parse_bytes, typename

from distributed._stories import worker_story
from distributed.collections import HeapSet
from distributed.comm import get_address_host
from distributed.core import ErrorMessage, error_message
from distributed.metrics import time
from distributed.protocol import pickle
from distributed.protocol.serialize import Serialize
from distributed.sizeof import safe_sizeof as sizeof
from distributed.utils import recursive_to_dict

logger = logging.getLogger(__name__)

if TYPE_CHECKING:
    # TODO import from typing (requires Python >=3.10)
    from typing_extensions import TypeAlias

    # Circular imports
    from distributed.diagnostics.plugin import WorkerPlugin
    from distributed.worker import Worker

    # TODO move out of TYPE_CHECKING (requires Python >=3.10)
    TaskStateState: TypeAlias = Literal[
        "cancelled",
        "constrained",
        "error",
        "executing",
        "fetch",
        "flight",
        "forgotten",
        "long-running",
        "memory",
        "missing",
        "ready",
        "released",
        "rescheduled",
        "resumed",
        "waiting",
    ]
else:
    TaskStateState = str

# TaskState.state subsets
PROCESSING: set[TaskStateState] = {
    "waiting",
    "ready",
    "constrained",
    "executing",
    "long-running",
    "cancelled",
    "resumed",
}
READY: set[TaskStateState] = {"ready", "constrained"}
# Valid states for a task that is found in TaskState.waiting_for_data
WAITING_FOR_DATA: set[TaskStateState] = {
    "constrained",
    "executing",
    "fetch",
    "flight",
    "long-running",
    "missing",
    "ready",
    "resumed",
    "waiting",
}

NO_VALUE = "--no-value-sentinel--"


class SerializedTask(NamedTuple):
    """Info from distributed.scheduler.TaskState.run_spec
    Input to distributed.worker._deserialize

    (function, args kwargs) and task are mutually exclusive
    """

    function: bytes | None = None
    args: bytes | tuple | list | None = None
    kwargs: bytes | dict[str, Any] | None = None
    task: object = NO_VALUE


class StartStop(TypedDict, total=False):
    action: str
    start: float
    stop: float
    source: str  # optional


class InvalidTransition(Exception):
    def __init__(
        self,
        key: str,
        start: TaskStateState,
        finish: TaskStateState,
        story: list[tuple],
    ):
        self.key = key
        self.start = start
        self.finish = finish
        self.story = story

    def __repr__(self) -> str:
        return (
            f"{self.__class__.__name__}: {self.key} :: {self.start}->{self.finish}"
            + "\n"
            + "  Story:\n    "
            + "\n    ".join(map(str, self.story))
        )

    __str__ = __repr__

    def to_event(self) -> tuple[str, dict[str, Any]]:
        return (
            "invalid-worker-transition",
            {
                "key": self.key,
                "start": self.start,
                "finish": self.finish,
                "story": self.story,
            },
        )


class TransitionCounterMaxExceeded(InvalidTransition):
    def to_event(self) -> tuple[str, dict[str, Any]]:
        topic, msg = super().to_event()
        return "transition-counter-max-exceeded", msg


class InvalidTaskState(Exception):
    def __init__(
        self,
        key: str,
        state: TaskStateState,
        story: list[tuple],
    ):
        self.key = key
        self.state = state
        self.story = story

    def __repr__(self) -> str:
        return (
            f"{self.__class__.__name__}: {self.key} :: {self.state}"
            + "\n"
            + "  Story:\n    "
            + "\n    ".join(map(str, self.story))
        )

    __str__ = __repr__

    def to_event(self) -> tuple[str, dict[str, Any]]:
        return (
            "invalid-worker-task-state",
            {
                "key": self.key,
                "state": self.state,
                "story": self.story,
            },
        )


class RecommendationsConflict(Exception):
    """Two or more recommendations for the same task suggested different finish states"""


@lru_cache
def _default_data_size() -> int:
    return parse_bytes(dask.config.get("distributed.scheduler.default-data-size"))


# Note: can't specify __slots__ manually to enable slots in Python <3.10 in a @dataclass
# that defines any default values
dc_slots = {"slots": True} if sys.version_info >= (3, 10) else {}


@dataclass(repr=False, eq=False, **dc_slots)
class TaskState:
    """Holds volatile state relating to an individual Dask task.

    Not to be confused with :class:`distributed.scheduler.TaskState`, which holds
    similar information on the scheduler side.
    """

    #: Task key. Mandatory.
    key: str
    #: A named tuple containing the ``function``, ``args``, ``kwargs`` and ``task``
    #: associated with this `TaskState` instance. This defaults to ``None`` and can
    #: remain empty if it is a dependency that this worker will receive from another
    #: worker.
    run_spec: SerializedTask | None = None

    #: The data needed by this key to run
    dependencies: set[TaskState] = field(default_factory=set)
    #: The keys that use this dependency
    dependents: set[TaskState] = field(default_factory=set)
    #: Subset of dependencies that are not in memory
    waiting_for_data: set[TaskState] = field(default_factory=set)
    #: Subset of dependents that are not in memory
    waiters: set[TaskState] = field(default_factory=set)

    #: The current state of the task
    state: TaskStateState = "released"
    #: The previous state of the task. This is a state machine implementation detail.
    _previous: TaskStateState | None = None
    #: The next state of the task. This is a state machine implementation detail.
    _next: TaskStateState | None = None

    #: Expected duration of the task
    duration: float | None = None
    #: The priority this task given by the scheduler. Determines run order.
    priority: tuple[int, ...] | None = None
    #: Addresses of workers that we believe have this data
    who_has: set[str] = field(default_factory=set)
    #: The worker that current task data is coming from if task is in flight
    coming_from: str | None = None
    #: Abstract resources required to run a task
    resource_restrictions: dict[str, float] = field(default_factory=dict)
    #: The exception caused by running a task if it erred (serialized)
    exception: Serialize | None = None
    #: The traceback caused by running a task if it erred (serialized)
    traceback: Serialize | None = None
    #: string representation of exception
    exception_text: str = ""
    #: string representation of traceback
    traceback_text: str = ""
    #: The type of a particular piece of data
    type: type | None = None
    #: The number of times a dependency has not been where we expected it
    suspicious_count: int = 0
    #: Log of transfer, load, and compute times for a task
    startstops: list[StartStop] = field(default_factory=list)
    #: Time at which task begins running
    start_time: float | None = None
    #: Time at which task finishes running
    stop_time: float | None = None
    #: Metadata related to the task.
    #: Stored metadata should be msgpack serializable (e.g. int, string, list, dict).
    metadata: dict = field(default_factory=dict)
    #: The size of the value of the task, if in memory
    nbytes: int | None = None
    #: Arbitrary task annotations
    annotations: dict | None = None
    #: True if the task is in memory or erred; False otherwise
    done: bool = False

    _instances: ClassVar[weakref.WeakSet[TaskState]] = weakref.WeakSet()

    # Support for weakrefs to a class with __slots__
    __weakref__: Any = field(init=False)

    def __post_init__(self) -> None:
        TaskState._instances.add(self)

    def __repr__(self) -> str:
        return f"<TaskState {self.key!r} {self.state}>"

    def __hash__(self) -> int:
        """Override dataclass __hash__, reverting to the default behaviour
        hash(o) == id(o).

        Note that we also defined @dataclass(eq=False), which reverts to the default
        behaviour (a == b) == (a is b).

        On first thought, it would make sense to use TaskState.key for equality and
        hashing. However, a task may be forgotten and a new TaskState object with the
        same key may be created in its place later on. In the Worker state, you should
        never have multiple TaskState objects with the same key; see
        WorkerState.validate_state for relevant checks. We can't assert the same thing
        in __eq__ though, as multiple objects with the same key may appear in
        TaskState._instances for a brief period of time.
        """
        return id(self)

    def get_nbytes(self) -> int:
        nbytes = self.nbytes
        return nbytes if nbytes is not None else _default_data_size()

    def _to_dict_no_nest(self, *, exclude: Container[str] = ()) -> dict:
        """Dictionary representation for debugging purposes.
        Not type stable and not intended for roundtrips.

        See also
        --------
        Client.dump_cluster_state
        distributed.utils.recursive_to_dict

        Notes
        -----
        This class uses ``_to_dict_no_nest`` instead of ``_to_dict``.
        When a task references another task, just print the task repr. All tasks
        should neatly appear under Worker.tasks. This also prevents a RecursionError
        during particularly heavy loads, which have been observed to happen whenever
        there's an acyclic dependency chain of ~200+ tasks.
        """
        out = recursive_to_dict(self, exclude=exclude, members=True)
        # Remove all Nones and empty containers
        return {k: v for k, v in out.items() if v}

    def is_protected(self) -> bool:
        return self.state in PROCESSING or any(
            dep_ts.state in PROCESSING for dep_ts in self.dependents
        )


@dataclass
class Instruction:
    """Command from the worker state machine to the Worker, in response to an event"""

    __slots__ = ("stimulus_id",)
    stimulus_id: str


@dataclass
class GatherDep(Instruction):
    __slots__ = ("worker", "to_gather", "total_nbytes")
    worker: str
    to_gather: set[str]
    total_nbytes: int


@dataclass
class Execute(Instruction):
    __slots__ = ("key",)
    key: str


@dataclass
class RetryBusyWorkerLater(Instruction):
    __slots__ = ("worker",)
    worker: str


class SendMessageToScheduler(Instruction):
    #: Matches a key in Scheduler.stream_handlers
    op: ClassVar[str]
    __slots__ = ()

    def to_dict(self) -> dict[str, Any]:
        """Convert object to dict so that it can be serialized with msgpack"""
        d = {k: getattr(self, k) for k in self.__annotations__}
        d["op"] = self.op
        d["stimulus_id"] = self.stimulus_id
        return d


@dataclass
class TaskFinishedMsg(SendMessageToScheduler):
    op = "task-finished"

    key: str
    nbytes: int | None
    type: bytes  # serialized class
    typename: str
    metadata: dict
    thread: int | None
    startstops: list[StartStop]
    __slots__ = tuple(__annotations__)

    def to_dict(self) -> dict[str, Any]:
        d = super().to_dict()
        d["status"] = "OK"
        return d


@dataclass
class TaskErredMsg(SendMessageToScheduler):
    op = "task-erred"

    key: str
    exception: Serialize
    traceback: Serialize | None
    exception_text: str
    traceback_text: str
    thread: int | None
    startstops: list[StartStop]
    __slots__ = tuple(__annotations__)

    def to_dict(self) -> dict[str, Any]:
        d = super().to_dict()
        d["status"] = "error"
        return d

    @staticmethod
    def from_task(
        ts: TaskState, stimulus_id: str, thread: int | None = None
    ) -> TaskErredMsg:
        assert ts.exception
        return TaskErredMsg(
            key=ts.key,
            exception=ts.exception,
            traceback=ts.traceback,
            exception_text=ts.exception_text,
            traceback_text=ts.traceback_text,
            thread=thread,
            startstops=ts.startstops,
            stimulus_id=stimulus_id,
        )


@dataclass
class ReleaseWorkerDataMsg(SendMessageToScheduler):
    op = "release-worker-data"

    __slots__ = ("key",)
    key: str


# Not to be confused with RescheduleEvent below or the distributed.Reschedule Exception
@dataclass
class RescheduleMsg(SendMessageToScheduler):
    op = "reschedule"

    __slots__ = ("key",)
    key: str


@dataclass
class LongRunningMsg(SendMessageToScheduler):
    op = "long-running"

    __slots__ = ("key", "compute_duration")
    key: str
    compute_duration: float


@dataclass
class AddKeysMsg(SendMessageToScheduler):
    op = "add-keys"

    __slots__ = ("keys",)
    keys: Collection[str]


@dataclass
class RequestRefreshWhoHasMsg(SendMessageToScheduler):
    """Worker -> Scheduler asynchronous request for updated who_has information.
    Not to be confused with the scheduler.who_has synchronous RPC call, which is used
    by the Client.

    See also
    --------
    RefreshWhoHasEvent
    distributed.scheduler.Scheduler.request_refresh_who_has
    distributed.client.Client.who_has
    distributed.scheduler.Scheduler.get_who_has
    """

    op = "request-refresh-who-has"

    __slots__ = ("keys",)
    keys: Collection[str]


@dataclass
class StealResponseMsg(SendMessageToScheduler):
    """Worker->Scheduler response to ``{op: steal-request}``

    See also
    --------
    StealRequestEvent
    """

    op = "steal-response"

    __slots__ = ("key", "state")
    key: str
    state: TaskStateState | None


@dataclass
class StateMachineEvent:
    __slots__ = ("stimulus_id", "handled")
    stimulus_id: str
    #: timestamp of when the event was handled by the worker
    # TODO Switch to @dataclass(slots=True), uncomment the line below, and remove the
    #      __new__ method (requires Python >=3.10)
    # handled: float | None = field(init=False, default=None)
    _classes: ClassVar[dict[str, type[StateMachineEvent]]] = {}

    def __new__(cls, *args: Any, **kwargs: Any) -> StateMachineEvent:
        self = object.__new__(cls)
        self.handled = None
        return self

    def __init_subclass__(cls) -> None:
        StateMachineEvent._classes[cls.__name__] = cls

    def to_loggable(self, *, handled: float) -> StateMachineEvent:
        """Produce a variant version of self that is small enough to be stored in memory
        in the medium term and contains meaningful information for debugging
        """
        self.handled: float | None = handled
        return self

    def _to_dict(self, *, exclude: Container[str] = ()) -> dict:
        """Dictionary representation for debugging purposes.

        See also
        --------
        distributed.utils.recursive_to_dict
        """
        info = {
            "cls": type(self).__name__,
            "stimulus_id": self.stimulus_id,
            "handled": self.handled,
        }
        info.update({k: getattr(self, k) for k in self.__annotations__})
        info = {k: v for k, v in info.items() if k not in exclude}
        return recursive_to_dict(info, exclude=exclude)

    @staticmethod
    def from_dict(d: dict) -> StateMachineEvent:
        """Convert the output of ``recursive_to_dict`` back into the original object.
        The output object is meaningful for the purpose of rebuilding the state machine,
        but not necessarily identical to the original.
        """
        kwargs = d.copy()
        cls = StateMachineEvent._classes[kwargs.pop("cls")]
        handled = kwargs.pop("handled")
        inst = cls(**kwargs)
        inst.handled = handled
        inst._after_from_dict()
        return inst

    def _after_from_dict(self) -> None:
        """Optional post-processing after an instance is created by ``from_dict``"""


@dataclass
class PauseEvent(StateMachineEvent):
    __slots__ = ()


@dataclass
class UnpauseEvent(StateMachineEvent):
    __slots__ = ()


@dataclass
class RetryBusyWorkerEvent(StateMachineEvent):
    __slots__ = ("worker",)
    worker: str


@dataclass
class GatherDepDoneEvent(StateMachineEvent):
    """:class:`GatherDep` instruction terminated (abstract base class)"""

    __slots__ = ("worker", "total_nbytes")
    worker: str
    total_nbytes: int  # Must be the same as in GatherDep instruction


@dataclass
class GatherDepSuccessEvent(GatherDepDoneEvent):
    """:class:`GatherDep` instruction terminated:
    remote worker fetched successfully
    """

    __slots__ = ("data",)

    data: dict[str, object]  # There may be less keys than in GatherDep

    def to_loggable(self, *, handled: float) -> StateMachineEvent:
        out = copy(self)
        out.handled = handled
        out.data = {k: None for k in self.data}
        return out

    def _after_from_dict(self) -> None:
        self.data = {k: None for k in self.data}


@dataclass
class GatherDepBusyEvent(GatherDepDoneEvent):
    """:class:`GatherDep` instruction terminated:
    remote worker is busy
    """

    __slots__ = ()


@dataclass
class GatherDepNetworkFailureEvent(GatherDepDoneEvent):
    """:class:`GatherDep` instruction terminated:
    network failure while trying to communicate with remote worker
    """

    __slots__ = ()


@dataclass
class GatherDepFailureEvent(GatherDepDoneEvent):
    """class:`GatherDep` instruction terminated:
    generic error raised (not a network failure); e.g. data failed to deserialize.
    """

    exception: Serialize
    traceback: Serialize | None
    exception_text: str
    traceback_text: str
    __slots__ = tuple(__annotations__)

    def _after_from_dict(self) -> None:
        self.exception = Serialize(Exception())
        self.traceback = None

    @classmethod
    def from_exception(
        cls,
        err: BaseException,
        *,
        worker: str,
        total_nbytes: int,
        stimulus_id: str,
    ) -> GatherDepFailureEvent:
        msg = error_message(err)
        return cls(
            worker=worker,
            total_nbytes=total_nbytes,
            exception=msg["exception"],
            traceback=msg["traceback"],
            exception_text=msg["exception_text"],
            traceback_text=msg["traceback_text"],
            stimulus_id=stimulus_id,
        )


@dataclass
class ComputeTaskEvent(StateMachineEvent):
    key: str
    who_has: dict[str, Collection[str]]
    nbytes: dict[str, int]
    priority: tuple[int, ...]
    duration: float
    run_spec: SerializedTask | None
    function: bytes | None
    args: bytes | tuple | list | None | None
    kwargs: bytes | dict[str, Any] | None
    resource_restrictions: dict[str, float]
    actor: bool
    annotations: dict
    __slots__ = tuple(__annotations__)

    def __post_init__(self) -> None:
        # Fixes after msgpack decode
        if isinstance(self.priority, list):  # type: ignore[unreachable]
            self.priority = tuple(self.priority)  # type: ignore[unreachable]

        if self.function is not None:
            assert self.run_spec is None
            self.run_spec = SerializedTask(
                function=self.function, args=self.args, kwargs=self.kwargs
            )
        elif not isinstance(self.run_spec, SerializedTask):
            self.run_spec = SerializedTask(task=self.run_spec)

    def _to_dict(self, *, exclude: Container[str] = ()) -> dict:
        return StateMachineEvent._to_dict(self._clean(), exclude=exclude)

    def _clean(self) -> StateMachineEvent:
        out = copy(self)
        out.function = None
        out.kwargs = None
        out.args = None
        out.run_spec = SerializedTask(task=None, function=None, args=None, kwargs=None)
        return out

    def to_loggable(self, *, handled: float) -> StateMachineEvent:
        out = self._clean()
        out.handled = handled
        return out

    def _after_from_dict(self) -> None:
        self.run_spec = SerializedTask(task=None, function=None, args=None, kwargs=None)

    @staticmethod
    def dummy(
        key: str,
        *,
        who_has: dict[str, Collection[str]] | None = None,
        nbytes: dict[str, int] | None = None,
        priority: tuple[int, ...] = (0,),
        duration: float = 1.0,
        resource_restrictions: dict[str, float] | None = None,
        actor: bool = False,
        annotations: dict | None = None,
        stimulus_id: str,
    ) -> ComputeTaskEvent:
        """Build a dummy event, with most attributes set to a reasonable default.
        This is a convenience method to be used in unit testing only.
        """
        return ComputeTaskEvent(
            key=key,
            who_has=who_has or {},
            nbytes=nbytes or {k: 1 for k in who_has or ()},
            priority=priority,
            duration=duration,
            run_spec=None,
            function=None,
            args=None,
            kwargs=None,
            resource_restrictions=resource_restrictions or {},
            actor=actor,
            annotations=annotations or {},
            stimulus_id=stimulus_id,
        )


@dataclass
class ExecuteSuccessEvent(StateMachineEvent):
    key: str
    value: object
    start: float
    stop: float
    nbytes: int
    type: type | None
    __slots__ = tuple(__annotations__)

    def to_loggable(self, *, handled: float) -> StateMachineEvent:
        out = copy(self)
        out.handled = handled
        out.value = None
        return out

    def _after_from_dict(self) -> None:
        self.value = None
        self.type = None

    @staticmethod
    def dummy(
        key: str,
        value: object = None,
        *,
        nbytes: int = 1,
        stimulus_id: str,
    ) -> ExecuteSuccessEvent:
        """Build a dummy event, with most attributes set to a reasonable default.
        This is a convenience method to be used in unit testing only.
        """
        return ExecuteSuccessEvent(
            key=key,
            value=value,
            start=0.0,
            stop=1.0,
            nbytes=nbytes,
            type=None,
            stimulus_id=stimulus_id,
        )


@dataclass
class ExecuteFailureEvent(StateMachineEvent):
    key: str
    start: float | None
    stop: float | None
    exception: Serialize
    traceback: Serialize | None
    exception_text: str
    traceback_text: str
    __slots__ = tuple(__annotations__)

    def _after_from_dict(self) -> None:
        self.exception = Serialize(Exception())
        self.traceback = None

    @classmethod
    def from_exception(
        cls,
        err_or_msg: BaseException | ErrorMessage,
        *,
        key: str,
        start: float | None = None,
        stop: float | None = None,
        stimulus_id: str,
    ) -> ExecuteFailureEvent:
        if isinstance(err_or_msg, dict):
            msg = err_or_msg
        else:
            msg = error_message(err_or_msg)

        return cls(
            key=key,
            start=start,
            stop=stop,
            exception=msg["exception"],
            traceback=msg["traceback"],
            exception_text=msg["exception_text"],
            traceback_text=msg["traceback_text"],
            stimulus_id=stimulus_id,
        )

    @staticmethod
    def dummy(
        key: str,
        *,
        stimulus_id: str,
    ) -> ExecuteFailureEvent:
        """Build a dummy event, with most attributes set to a reasonable default.
        This is a convenience method to be used in unit testing only.
        """
        return ExecuteFailureEvent(
            key=key,
            start=None,
            stop=None,
            exception=Serialize(None),
            traceback=None,
            exception_text="",
            traceback_text="",
            stimulus_id=stimulus_id,
        )


@dataclass
class CancelComputeEvent(StateMachineEvent):
    __slots__ = ("key",)
    key: str


@dataclass
class AlreadyCancelledEvent(StateMachineEvent):
    __slots__ = ("key",)
    key: str


# Not to be confused with RescheduleMsg above or the distributed.Reschedule Exception
@dataclass
class RescheduleEvent(StateMachineEvent):
    __slots__ = ("key",)
    key: str


@dataclass
class FindMissingEvent(StateMachineEvent):
    __slots__ = ()


@dataclass
class RefreshWhoHasEvent(StateMachineEvent):
    """Scheduler -> Worker message containing updated who_has information.

    See also
    --------
    RequestRefreshWhoHasMsg
    """

    __slots__ = ("who_has",)
    # {key: [worker address, ...]}
    who_has: dict[str, Collection[str]]


@dataclass
class AcquireReplicasEvent(StateMachineEvent):
    __slots__ = ("who_has", "nbytes")
    who_has: dict[str, Collection[str]]
    nbytes: dict[str, int]


@dataclass
class RemoveReplicasEvent(StateMachineEvent):
    __slots__ = ("keys",)
    keys: Collection[str]


@dataclass
class FreeKeysEvent(StateMachineEvent):
    __slots__ = ("keys",)
    keys: Collection[str]


@dataclass
class StealRequestEvent(StateMachineEvent):
    """Event that requests a worker to release a key because it's now being computed
    somewhere else.

    See also
    --------
    StealResponseMsg
    """

    __slots__ = ("key",)
    key: str


@dataclass
class UpdateDataEvent(StateMachineEvent):
    __slots__ = ("data", "report")
    data: dict[str, object]
    report: bool

    def to_loggable(self, *, handled: float) -> StateMachineEvent:
        out = copy(self)
        out.handled = handled
        out.data = dict.fromkeys(self.data)
        return out


@dataclass
class SecedeEvent(StateMachineEvent):
    __slots__ = ("key", "compute_duration")
    key: str
    compute_duration: float


if TYPE_CHECKING:
    # TODO remove quotes (requires Python >=3.9)
    # TODO get out of TYPE_CHECKING (requires Python >=3.10)
    # {TaskState -> finish: TaskStateState | (finish: TaskStateState, transition *args)}
    Recs: TypeAlias = "dict[TaskState, TaskStateState | tuple]"
    Instructions: TypeAlias = "list[Instruction]"
    RecsInstrs: TypeAlias = "tuple[Recs, Instructions]"
else:
    Recs = dict
    Instructions = list
    RecsInstrs = tuple


def merge_recs_instructions(*args: RecsInstrs) -> RecsInstrs:
    """Merge multiple (recommendations, instructions) tuples.
    Collisions in recommendations are only allowed if identical.
    """
    recs: Recs = {}
    instr: Instructions = []
    for recs_i, instr_i in args:
        for ts, finish in recs_i.items():
            if ts in recs and recs[ts] != finish:
                raise RecommendationsConflict(
                    f"Mismatched recommendations for {ts.key}: {recs[ts]} vs. {finish}"
                )
            recs[ts] = finish
        instr += instr_i
    return recs, instr


class WorkerState:
    """State machine encapsulating the lifetime of all tasks on a worker.

    Not to be confused with :class:`distributed.scheduler.WorkerState`.

    .. note::
       The data attributes of this class are implementation details and may be
       changed without a deprecation cycle.

    .. warning::
       The attributes of this class are all heavily correlated with each other.
       *Do not* modify them directly, *ever*, as it is extremely easy to obtain a broken
       state this way, which in turn will likely result in cluster-wide deadlocks.

       The state should be exclusively mutated through :meth:`handle_stimulus`.
    """

    #: Worker <IP address>:<port>. This is used in decision-making by the state machine,
    #: e.g. to determine if a peer worker is running on the same host or not.
    #: This attribute may not be known when the WorkerState is initialised. It *must* be
    #: set before the first call to :meth:`handle_stimulus`.
    address: str

    #: ``{key: TaskState}``. The tasks currently executing on this worker (and any
    #: dependencies of those tasks)
    tasks: dict[str, TaskState]

    #: ``{ts.key: thread ID}``. This collection is shared by reference between
    #: :class:`~distributed.worker.Worker` and this class. While the WorkerState is
    #: thread-agnostic, it still needs access to this information in some cases.
    #: This collection is populated by :meth:`distributed.worker.Worker.execute`.
    #: It does not *need* to be populated for the WorkerState to work.
    threads: dict[str, int]

    #: In-memory tasks data. This collection is shared by reference between
    #: :class:`~distributed.worker.Worker`,
    #: :class:`~distributed.worker_memory.WorkerMemoryManager`, and this class.
    data: MutableMapping[str, object]

    #: ``{name: worker plugin}``. This collection is shared by reference between
    #: :class:`~distributed.worker.Worker` and this class. The Worker managed adding and
    #: removing plugins, while the WorkerState invokes the ``WorkerPlugin.transition``
    #: method, is available.
    plugins: dict[str, WorkerPlugin]

    # heapq ``[(priority, key), ...]``. Keys that are ready to run.
    ready: list[tuple[tuple[int, ...], str]]

    #: Keys for which we have the data to run, but are waiting on abstract resources
    #: like GPUs. Stored in a FIFO deque.
    #: See :attr:`available_resources` and :doc:`resources`.
    constrained: deque[str]

    #: Number of tasks that can be executing in parallel.
    #: At any given time, :meth:`executing_count` <= nthreads.
    nthreads: int

    #: True if the state machine should start executing more tasks and fetch
    #: dependencies whenever a slot is available. This property must be kept aligned
    #: with the Worker: ``WorkerState.running == (Worker.status is Status.running)``.
    running: bool

    #: A count of how many tasks are currently waiting for data
    waiting_for_data_count: int

    #: ``{worker address: {ts.key, ...}``.
    #: The data that we care about that we think a worker has
    has_what: defaultdict[str, set[str]]

    #: The tasks which still require data in order to execute and are in memory on at
    #: least another worker, prioritized as per-worker heaps. All and only tasks with
    #: ``TaskState.state == 'fetch'`` are in this collection. A :class:`TaskState` with
    #: multiple entries in :attr:`~TaskState.who_has` will appear multiple times here.
    data_needed: defaultdict[str, HeapSet[TaskState]]

    #: Number of bytes to fetch from the same worker in a single call to
    #: :meth:`BaseWorker.gather_dep`. Multiple small tasks that can be fetched from the
    #: same worker will be clustered in a single instruction as long as their combined
    #: size doesn't exceed this value.
    target_message_size: int

    #: All and only tasks with ``TaskState.state == 'missing'``.
    missing_dep_flight: set[TaskState]

    #: Which tasks that are coming to us in current peer-to-peer connections.
    #: All and only tasks with TaskState.state == 'flight'.
    #: See also :meth:`in_flight_tasks_count`.
    in_flight_tasks: set[TaskState]

    #: ``{worker address: {ts.key, ...}}``
    #: The workers from which we are currently gathering data and the dependencies we
    #: expect from those connections. Workers in this dict won't be asked for additional
    #: dependencies until the current query returns.
    in_flight_workers: dict[str, set[str]]

    #: The total number of bytes in flight
    comm_nbytes: int

    #: The maximum number of concurrent incoming requests for data.
    #: See also :attr:`distributed.worker.Worker.total_in_connections`.
    total_out_connections: int

    #: Ignore :attr:`total_out_connections` as long as :attr:`comm_nbytes` is
    #: less than this value.
    comm_threshold_bytes: int

    #: Peer workers that recently returned a busy status. Workers in this set won't be
    #: asked for additional dependencies for some time.
    busy_workers: set[str]

    #: Counter that decreases every time the compute-task handler is invoked by the
    #: Scheduler. It is appended to :attr:`TaskState.priority` and acts as a
    #: tie-breaker between tasks that have the same priority on the Scheduler,
    #: determining a last-in-first-out order between them.
    generation: int

    #: ``{resource name: amount}``. Total resources available for task execution.
    #: See :doc: `resources`.
    total_resources: dict[str, float]

    #: ``{resource name: amount}``. Current resources that aren't being currently
    #: consumed by task execution. Always less or equal to :attr:`total_resources`.
    #: See :doc:`resources`.
    available_resources: dict[str, float]

    #: Set of tasks that are currently running.
    #: See also :meth:`executing_count` and :attr:`long_runing`.
    executing: set[TaskState]

    #: Set of keys of tasks that are currently running and have called
    #: :func:`~distributed.secede`.
    #: These tasks do not appear in the :attr:`executing` set.
    long_running: set[str]

    #: A number of tasks that this worker has run in its lifetime.
    #: See also :meth:`executing_count`.
    executed_count: int

    #: Actor tasks. See :doc:`actors`.
    actors: dict[str, object]

    #: Transition log: ``[(..., stimulus_id: str | None, timestamp: float), ...]``
    #: The number of stimuli logged is capped.
    #: See also :meth:`story` and :attr:`stimulus_log`.
    log: deque[tuple]

    #: Log of all stimuli received by :meth:`handle_stimulus`.
    #: The number of events logged is capped.
    #: See also :attr:`log` and :meth:`stimulus_story`.
    stimulus_log: deque[StateMachineEvent]

    #: If True, enable expensive internal consistency check.
    #: Typically disabled in production.
    validate: bool

    #: Total number of state transitions so far.
    #: See also :attr:`log` and :attr:`transition_counter_max`.
    transition_counter: int

    #: Raise an error if the :attr:`transition_counter` ever reaches this value.
    #: This is meant for debugging only, to catch infinite recursion loops.
    #: In production, it should always be set to False.
    transition_counter_max: int | Literal[False]

    #: Statically-seeded random state, used to guarantee determinism whenever a
    #: pseudo-random choice is required
    rng: random.Random

    __slots__ = tuple(__annotations__)

    def __init__(
        self,
        *,
        nthreads: int = 1,
        address: str | None = None,
        data: MutableMapping[str, object] | None = None,
        threads: dict[str, int] | None = None,
        plugins: dict[str, WorkerPlugin] | None = None,
        resources: Mapping[str, float] | None = None,
        total_out_connections: int = 9999,
        validate: bool = True,
        transition_counter_max: int | Literal[False] = False,
    ):
        self.nthreads = nthreads

        # address may not be known yet when the State Machine is initialised.
        # Raise AttributeError if a method tries reading it before it's been set.
        if address:
            self.address = address

        # These collections are normally passed by reference by the Worker.
        # For the sake of convenience, create independent ones during unit tests.
        self.data = data if data is not None else {}
        self.threads = threads if threads is not None else {}
        self.plugins = plugins if plugins is not None else {}
        self.total_resources = dict(resources) if resources is not None else {}
        self.available_resources = self.total_resources.copy()

        self.validate = validate
        self.tasks = {}
        self.running = True
        self.waiting_for_data_count = 0
        self.has_what = defaultdict(set)
        self.data_needed = defaultdict(
            partial(HeapSet[TaskState], key=operator.attrgetter("priority"))
        )
        self.in_flight_workers = {}
        self.busy_workers = set()
        self.total_out_connections = total_out_connections
        self.comm_threshold_bytes = int(10e6)
        self.comm_nbytes = 0
        self.missing_dep_flight = set()
        self.generation = 0
        self.ready = []
        self.constrained = deque()
        self.executing = set()
        self.in_flight_tasks = set()
        self.executed_count = 0
        self.long_running = set()
        self.target_message_size = int(50e6)  # 50 MB
        self.log = deque(maxlen=100_000)
        self.stimulus_log = deque(maxlen=10_000)
        self.transition_counter = 0
        self.transition_counter_max = transition_counter_max
        self.actors = {}
        self.rng = random.Random(0)

    def handle_stimulus(self, *stims: StateMachineEvent) -> Instructions:
        """Process one or more external events, transition relevant tasks to new states,
        and return a list of instructions to be executed as a consequence.

        See also
        --------
        BaseWorker.handle_stimulus
        """
        instructions = []
        handled = time()
        for stim in stims:
            if not isinstance(stim, FindMissingEvent):
                self.stimulus_log.append(stim.to_loggable(handled=handled))
            recs, instr = self._handle_event(stim)
            instructions += instr
            instructions += self._transitions(recs, stimulus_id=stim.stimulus_id)
        return instructions

    #############
    # Accessors #
    #############

    @property
    def executing_count(self) -> int:
        """Count of tasks currently executing on this worker.
        Does not include long running (a.k.a. seceded) and cancelled tasks.

        See also
        --------
        WorkerState.executing
        WorkerState.executed_count
        WorkerState.nthreads
        """
        return len(self.executing)

    @property
    def all_running_tasks(self) -> set[TaskState]:
        """All tasks that are currently occupying a thread.
        These are:

        - ``ts.status in ("executing", "long-running", "cancelled")``
        - ``ts.status == "resumed" and ts._previous in ("executing", "long-running")``
        """
        # Note: cancelled and resumed tasks are still in either of these sets
        return self.executing | {self.tasks[key] for key in self.long_running}

    @property
    def in_flight_tasks_count(self) -> int:
        """Count of tasks currently being replicated from other workers to this one.

        See also
        --------
        WorkerState.in_flight_tasks
        """
        return len(self.in_flight_tasks)

    #########################
    # Shared helper methods #
    #########################

    def _ensure_task_exists(
        self, key: str, *, priority: tuple[int, ...], stimulus_id: str
    ) -> TaskState:
        try:
            ts = self.tasks[key]
            logger.debug("Data task %s already known (stimulus_id=%s)", ts, stimulus_id)
        except KeyError:
            self.tasks[key] = ts = TaskState(key)
        if not ts.priority:
            assert priority
            ts.priority = priority

        self.log.append((key, "ensure-task-exists", ts.state, stimulus_id, time()))
        return ts

    def _update_who_has(self, who_has: Mapping[str, Collection[str]]) -> None:
        for key, workers in who_has.items():
            ts = self.tasks.get(key)
            if not ts:
                # The worker sent a refresh-who-has request to the scheduler but, by the
                # time the answer comes back, some of the keys have been forgotten.
                continue
            workers = set(workers)

            if self.address in workers:
                workers.remove(self.address)
                # This can only happen if rebalance() recently asked to release a key,
                # but the RPC call hasn't returned yet. rebalance() is flagged as not
                # being safe to run while the cluster is not at rest and has already
                # been penned in to be redesigned on top of the AMM.
                # It is not necessary to send a message back to the
                # scheduler here, because it is guaranteed that there's already a
                # release-worker-data message in transit to it.
                if ts.state != "memory":
                    logger.debug(  # pragma: nocover
                        "Scheduler claims worker %s holds data for task %s, "
                        "which is not true.",
                        self.address,
                        ts,
                    )

            if ts.who_has == workers:
                continue

            for worker in ts.who_has - workers:
                self.has_what[worker].remove(key)
                if ts.state == "fetch":
                    self.data_needed[worker].remove(ts)

            for worker in workers - ts.who_has:
                self.has_what[worker].add(key)
                if ts.state == "fetch":
                    self.data_needed[worker].add(ts)

            ts.who_has = workers

    def _purge_state(self, ts: TaskState) -> None:
        """Ensure that TaskState attributes are reset to a neutral default and
        Worker-level state associated to the provided key is cleared (e.g.
        who_has)
        This is idempotent
        """
        logger.debug("Purge task: %s", ts)
        key = ts.key
        self.data.pop(key, None)
        self.actors.pop(key, None)

        for worker in ts.who_has:
            self.has_what[worker].discard(ts.key)
            self.data_needed[worker].discard(ts)
        ts.who_has.clear()

        self.threads.pop(key, None)

        for d in ts.dependencies:
            ts.waiting_for_data.discard(d)
            d.waiters.discard(ts)

        ts.waiting_for_data.clear()
        ts.nbytes = None
        ts._previous = None
        ts._next = None
        ts.done = False

        self.executing.discard(ts)
        self.in_flight_tasks.discard(ts)

    def _ensure_communicating(self, *, stimulus_id: str) -> RecsInstrs:
        """Transition tasks from fetch to flight, until there are no more tasks in fetch
        state or a threshold has been reached.
        """
        if not self.running or not self.data_needed:
            return {}, []
        if (
            len(self.in_flight_workers) >= self.total_out_connections
            and self.comm_nbytes >= self.comm_threshold_bytes
        ):
            return {}, []

        recommendations: Recs = {}
        instructions: Instructions = []

        for worker, available_tasks in self._select_workers_for_gather():
            assert worker != self.address
            to_gather_tasks, total_nbytes = self._select_keys_for_gather(
                available_tasks
            )
            assert to_gather_tasks
            to_gather_keys = {ts.key for ts in to_gather_tasks}

            logger.debug(
                "Gathering %d tasks from %s; %d more remain. "
                "Pending workers: %d; connections: %d/%d; busy: %d",
                len(to_gather_tasks),
                worker,
                len(available_tasks),
                len(self.data_needed),
                len(self.in_flight_workers),
                self.total_out_connections,
                len(self.busy_workers),
            )
            self.log.append(
                ("gather-dependencies", worker, to_gather_keys, stimulus_id, time())
            )

            for ts in to_gather_tasks:
                if self.validate:
                    assert ts.state == "fetch"
                    assert worker in ts.who_has
                    assert ts not in recommendations
                recommendations[ts] = ("flight", worker)

            # A single invocation of _ensure_communicating may generate up to one
            # GatherDep instruction per worker. Multiple tasks from the same worker may
            # be clustered in the same instruction by _select_keys_for_gather. But once
            # a worker has been selected for a GatherDep and added to in_flight_workers,
            # it won't be selected again until the gather completes.
            instructions.append(
                GatherDep(
                    worker=worker,
                    to_gather=to_gather_keys,
                    total_nbytes=total_nbytes,
                    stimulus_id=stimulus_id,
                )
            )

            self.in_flight_workers[worker] = to_gather_keys
            self.comm_nbytes += total_nbytes
            if (
                len(self.in_flight_workers) >= self.total_out_connections
                and self.comm_nbytes >= self.comm_threshold_bytes
            ):
                break

        return recommendations, instructions

    def _select_workers_for_gather(self) -> Iterator[tuple[str, HeapSet[TaskState]]]:
        """Helper of _ensure_communicating.

        Yield the peer workers and tasks in data_needed, sorted by:

        1. By highest-priority task available across all workers
        2. If tied, first by local peer workers, then remote. Note that, if a task is
           replicated across multiple host, it may go in a tie with itself.
        3. If still tied, by number of tasks available to be fetched from the host
           (see note below)
        4. If still tied, by a random element. This is statically seeded to guarantee
           reproducibility.

           FIXME https://github.com/dask/distributed/issues/6620
                 You won't get determinism when a single task is replicated on multiple
                 workers, because TaskState.who_has changes order at every interpreter
                 restart.

        Omit workers that are either busy or in flight.
        Remove peer workers with no tasks from data_needed.

        Note
        ----
        Instead of number of tasks, we could've measured total nbytes and/or number of
        tasks that only exist on the worker. Raw number of tasks is cruder but simpler.
        """
        host = get_address_host(self.address)
        heap = []

        for worker, tasks in list(self.data_needed.items()):
            if not tasks:
                del self.data_needed[worker]
                continue
            if worker in self.in_flight_workers or worker in self.busy_workers:
                continue
            heap.append(
                (
                    tasks.peek().priority,
                    get_address_host(worker) != host,  # False < True
                    -len(tasks),
                    self.rng.random(),
                    worker,
                    tasks,
                )
            )

        heapq.heapify(heap)
        while heap:
            _, is_remote, ntasks_neg, rnd, worker, tasks = heapq.heappop(heap)
            # The number of tasks and possibly the top priority task may have changed
            # since the last sort, since _select_keys_for_gather may have removed tasks
            # that are also replicated on a higher-priority worker.
            if not tasks:
                del self.data_needed[worker]
            elif -ntasks_neg != len(tasks):
                heapq.heappush(
                    heap,
                    (tasks.peek().priority, is_remote, -len(tasks), rnd, worker, tasks),
                )
            else:
                yield worker, tasks
                if not tasks:  # _select_keys_for_gather just emptied it
                    del self.data_needed[worker]

    def _select_keys_for_gather(
        self, available: HeapSet[TaskState]
    ) -> tuple[list[TaskState], int]:
        """Helper of _ensure_communicating.

        Fetch all tasks that are replicated on the target worker within a single
        message, up to target_message_size.
        """
        to_gather: list[TaskState] = []
        total_nbytes = 0

        while available:
            ts = available.peek()
            # The top-priority task is fetched regardless of its size
            if to_gather and total_nbytes + ts.get_nbytes() > self.target_message_size:
                break
            for worker in ts.who_has:
                # This also effectively pops from available
                self.data_needed[worker].remove(ts)
            to_gather.append(ts)
            total_nbytes += ts.get_nbytes()

        return to_gather, total_nbytes

    def _ensure_computing(self) -> RecsInstrs:
        if not self.running:
            return {}, []

        recs: Recs = {}
        while self.constrained and len(self.executing) < self.nthreads:
            key = self.constrained[0]
            ts = self.tasks.get(key, None)
            if ts is None or ts.state != "constrained":
                self.constrained.popleft()
                continue

            # There may be duplicates in the self.constrained and self.ready queues.
            # This happens if a task:
            # 1. is assigned to a Worker and transitioned to ready (heappush)
            # 2. is stolen (no way to pop from heap, the task stays there)
            # 3. is assigned to the worker again (heappush again)
            if ts in recs:
                continue

            if not self._resource_restrictions_satisfied(ts):
                break

            self.constrained.popleft()
            self._acquire_resources(ts)

            recs[ts] = "executing"
            self.executing.add(ts)

        while self.ready and len(self.executing) < self.nthreads:
            _, key = heapq.heappop(self.ready)
            ts = self.tasks.get(key)
            if ts is None:
                # It is possible for tasks to be released while still remaining on
                # `ready`. The scheduler might have re-routed to a new worker and
                # told this worker to release. If the task has "disappeared", just
                # continue through the heap.
                continue

            if key in self.data:
                # See comment above about duplicates
                if self.validate:
                    assert ts not in recs or recs[ts] == "memory"
                recs[ts] = "memory"
            elif ts.state in READY:
                # See comment above about duplicates
                if self.validate:
                    assert ts not in recs or recs[ts] == "executing"
                recs[ts] = "executing"
                self.executing.add(ts)

        return recs, []

    def _get_task_finished_msg(
        self, ts: TaskState, stimulus_id: str
    ) -> TaskFinishedMsg:
        if ts.key not in self.data and ts.key not in self.actors:
            raise RuntimeError(f"Task {ts} not ready")
        typ = ts.type
        if ts.nbytes is None or typ is None:
            try:
                value = self.data[ts.key]
            except KeyError:
                value = self.actors[ts.key]
            ts.nbytes = sizeof(value)
            typ = ts.type = type(value)
            del value
        try:
            typ_serialized = pickle.dumps(typ, protocol=4)
        except Exception:
            # Some types fail pickling (example: _thread.lock objects),
            # send their name as a best effort.
            typ_serialized = pickle.dumps(typ.__name__, protocol=4)
        return TaskFinishedMsg(
            key=ts.key,
            nbytes=ts.nbytes,
            type=typ_serialized,
            typename=typename(typ),
            metadata=ts.metadata,
            thread=self.threads.get(ts.key),
            startstops=ts.startstops,
            stimulus_id=stimulus_id,
        )

    def _put_key_in_memory(
        self, ts: TaskState, value: object, *, stimulus_id: str
    ) -> Recs:
        """
        Put a key into memory and set data related task state attributes.
        On success, generate recommendations for dependents.

        This method does not generate any scheduler messages since this method
        cannot distinguish whether it has to be an `add-task` or a
        `task-finished` signal. The caller is required to generate this message
        on success.

        Raises
        ------
        Exception:
            In case the data is put into the in memory buffer and a serialization error
            occurs during spilling, this raises that error. This has to be handled by
            the caller since most callers generate scheduler messages on success (see
            comment above) but we need to signal that this was not successful.

            Can only trigger if distributed.worker.memory.target is enabled, the value
            is individually larger than target * memory_limit, and the task is not an
            actor.
        """
        if ts.key in self.data:
            ts.state = "memory"
            return {}

        recommendations: Recs = {}
        if ts.key in self.actors:
            self.actors[ts.key] = value
        else:
            start = time()
            self.data[ts.key] = value
            stop = time()
            if stop - start > 0.020:
                ts.startstops.append(
                    {"action": "disk-write", "start": start, "stop": stop}
                )

        ts.state = "memory"
        if ts.nbytes is None:
            ts.nbytes = sizeof(value)

        ts.type = type(value)

        for dep in ts.dependents:
            dep.waiting_for_data.discard(ts)
            if not dep.waiting_for_data and dep.state == "waiting":
                self.waiting_for_data_count -= 1
                recommendations[dep] = "ready"

        self.log.append((ts.key, "put-in-memory", stimulus_id, time()))
        return recommendations

    ###############
    # Transitions #
    ###############

    def _transition_generic_fetch(self, ts: TaskState, stimulus_id: str) -> RecsInstrs:
        if not ts.who_has:
            return {ts: "missing"}, []

        ts.state = "fetch"
        ts.done = False
        assert ts.priority
        for w in ts.who_has:
            self.data_needed[w].add(ts)
        return {}, []

    def _transition_missing_waiting(
        self, ts: TaskState, *, stimulus_id: str
    ) -> RecsInstrs:
        self.missing_dep_flight.discard(ts)
        self._purge_state(ts)
        return self._transition_released_waiting(ts, stimulus_id=stimulus_id)

    def _transition_missing_fetch(
        self, ts: TaskState, *, stimulus_id: str
    ) -> RecsInstrs:
        if self.validate:
            assert ts.state == "missing"

        if not ts.who_has:
            return {}, []

        self.missing_dep_flight.discard(ts)
        return self._transition_generic_fetch(ts, stimulus_id=stimulus_id)

    def _transition_missing_released(
        self, ts: TaskState, *, stimulus_id: str
    ) -> RecsInstrs:
        self.missing_dep_flight.discard(ts)
        recs, instructions = self._transition_generic_released(
            ts, stimulus_id=stimulus_id
        )
        assert ts.key in self.tasks
        return recs, instructions

    def _transition_flight_missing(
        self, ts: TaskState, *, stimulus_id: str
    ) -> RecsInstrs:
        assert ts.done
        return self._transition_generic_missing(ts, stimulus_id=stimulus_id)

    def _transition_generic_missing(
        self, ts: TaskState, *, stimulus_id: str
    ) -> RecsInstrs:
        if self.validate:
            assert not ts.who_has

        ts.state = "missing"
        self.missing_dep_flight.add(ts)
        ts.done = False
        return {}, []

    def _transition_released_fetch(
        self, ts: TaskState, *, stimulus_id: str
    ) -> RecsInstrs:
        if self.validate:
            assert ts.state == "released"
        return self._transition_generic_fetch(ts, stimulus_id=stimulus_id)

    def _transition_generic_released(
        self, ts: TaskState, *, stimulus_id: str
    ) -> RecsInstrs:
        self._purge_state(ts)
        recs: Recs = {}
        for dependency in ts.dependencies:
            if (
                not dependency.waiters
                and dependency.state not in READY | PROCESSING | {"memory"}
            ):
                recs[dependency] = "released"

        ts.state = "released"
        if not ts.dependents:
            recs[ts] = "forgotten"

        return merge_recs_instructions(
            (recs, []),
            self._ensure_computing(),
        )

    def _transition_released_waiting(
        self, ts: TaskState, *, stimulus_id: str
    ) -> RecsInstrs:
        if self.validate:
            assert all(d.key in self.tasks for d in ts.dependencies)

        recommendations: Recs = {}
        ts.waiting_for_data.clear()
        for dep_ts in ts.dependencies:
            if dep_ts.state != "memory":
                ts.waiting_for_data.add(dep_ts)
                dep_ts.waiters.add(ts)
                recommendations[dep_ts] = "fetch"

        if ts.waiting_for_data:
            self.waiting_for_data_count += 1
        elif ts.resource_restrictions:
            recommendations[ts] = "constrained"
        else:
            recommendations[ts] = "ready"

        ts.state = "waiting"
        return recommendations, []

    def _transition_fetch_flight(
        self, ts: TaskState, worker: str, *, stimulus_id: str
    ) -> RecsInstrs:
        if self.validate:
            assert ts.state == "fetch"
            assert ts.who_has
            # The task has already been removed by _ensure_communicating
            for w in ts.who_has:
                assert ts not in self.data_needed[w]

        ts.done = False
        ts.state = "flight"
        ts.coming_from = worker
        self.in_flight_tasks.add(ts)
        return {}, []

    def _transition_memory_released(
        self, ts: TaskState, *, stimulus_id: str
    ) -> RecsInstrs:
        recs, instructions = self._transition_generic_released(
            ts, stimulus_id=stimulus_id
        )
        instructions.append(ReleaseWorkerDataMsg(key=ts.key, stimulus_id=stimulus_id))
        return recs, instructions

    def _transition_waiting_constrained(
        self, ts: TaskState, *, stimulus_id: str
    ) -> RecsInstrs:
        if self.validate:
            assert ts.state == "waiting"
            assert not ts.waiting_for_data
            assert all(
                dep.key in self.data or dep.key in self.actors
                for dep in ts.dependencies
            )
            assert all(dep.state == "memory" for dep in ts.dependencies)
            assert ts.key not in self.ready
        ts.state = "constrained"
        self.constrained.append(ts.key)
        return self._ensure_computing()

    def _transition_executing_rescheduled(
        self, ts: TaskState, *, stimulus_id: str
    ) -> RecsInstrs:
        """Note: this transition is triggered exclusively by a task raising the
        Reschedule() Exception; it is not involved in work stealing.
        The task is always done.
        """
        if self.validate:
            # Notably, we're missing the third state in which a task can raise
            # Reschedule(), which is "cancelled"
            assert ts.state in ("executing", "long-running"), ts

        self._release_resources(ts)
        self.executing.discard(ts)

        return merge_recs_instructions(
            ({}, [RescheduleMsg(key=ts.key, stimulus_id=stimulus_id)]),
            # Note: this is not the same as recommending {ts: "released"} on the
            # previous line, as it would instead transition the task to cancelled - but
            # a task that raised the Reschedule() exception is finished!
            self._transition_generic_released(ts, stimulus_id=stimulus_id),
            self._ensure_computing(),
        )

    def _transition_waiting_ready(
        self, ts: TaskState, *, stimulus_id: str
    ) -> RecsInstrs:
        if self.validate:
            assert ts.state == "waiting"
            assert ts.key not in self.ready
            assert not ts.waiting_for_data
            for dep in ts.dependencies:
                assert dep.key in self.data or dep.key in self.actors
                assert dep.state == "memory"

        ts.state = "ready"
        assert ts.priority is not None
        heapq.heappush(self.ready, (ts.priority, ts.key))

        return self._ensure_computing()

    def _transition_cancelled_error(
        self,
        ts: TaskState,
        exception: Serialize,
        traceback: Serialize | None,
        exception_text: str,
        traceback_text: str,
        *,
        stimulus_id: str,
    ) -> RecsInstrs:
        assert ts._previous == "executing" or ts.key in self.long_running
        recs, instructions = self._transition_executing_error(
            ts,
            exception,
            traceback,
            exception_text,
            traceback_text,
            stimulus_id=stimulus_id,
        )
        # We'll ignore instructions, i.e. we choose to not submit the failure
        # message to the scheduler since from the schedulers POV it already
        # released this task
        if self.validate:
            assert len(instructions) == 1
            assert isinstance(instructions[0], TaskErredMsg)
            assert instructions[0].key == ts.key
        instructions.clear()
        # Workers should never "retry" tasks. A transition to error should, by
        # default, be the end. Since cancelled indicates that the scheduler lost
        # interest, we can transition straight to released
        assert ts not in recs
        recs[ts] = "released"
        return recs, instructions

    def _transition_generic_error(
        self,
        ts: TaskState,
        exception: Serialize,
        traceback: Serialize | None,
        exception_text: str,
        traceback_text: str,
        *,
        stimulus_id: str,
    ) -> RecsInstrs:
        ts.exception = exception
        ts.traceback = traceback
        ts.exception_text = exception_text
        ts.traceback_text = traceback_text
        ts.state = "error"
        smsg = TaskErredMsg.from_task(
            ts,
            stimulus_id=stimulus_id,
            thread=self.threads.get(ts.key),
        )

        return {}, [smsg]

    def _transition_executing_error(
        self,
        ts: TaskState,
        exception: Serialize,
        traceback: Serialize | None,
        exception_text: str,
        traceback_text: str,
        *,
        stimulus_id: str,
    ) -> RecsInstrs:
        self._release_resources(ts)
        self.executing.discard(ts)

        return merge_recs_instructions(
            self._transition_generic_error(
                ts,
                exception,
                traceback,
                exception_text,
                traceback_text,
                stimulus_id=stimulus_id,
            ),
            self._ensure_computing(),
        )

    def _transition_from_resumed(
        self, ts: TaskState, finish: TaskStateState, stimulus_id: str
    ) -> RecsInstrs:
        """`resumed` is an intermediate degenerate state which splits further up
        into two states depending on what the last signal / next state is
        intended to be. There are only two viable choices depending on whether
        the task is required to be fetched from another worker `resumed(fetch)`
        or the task shall be computed on this worker `resumed(waiting)`.

        The only viable state transitions ending up here are

        flight -> cancelled -> resumed(waiting)

        or

        executing -> cancelled -> resumed(fetch)

        depending on the origin. Equally, only `fetch`, `waiting`, or `released`
        are allowed output states.

        See also `_transition_resumed_waiting`
        """
        recs: Recs = {}
        instructions: Instructions = []

        if ts._previous == finish:
            # We're back where we started. We should forget about the entire
            # cancellation attempt
            ts.state = finish
            ts._next = None
            ts._previous = None
        elif not ts.done:
            # If we're not done, yet, just remember where we want to be next
            ts._next = finish
        else:
            # Flight/executing finished unsuccessfully, i.e. not in memory
            assert finish != "memory"
            next_state = ts._next
            assert next_state in {"waiting", "fetch"}, next_state
            assert ts._previous in {"executing", "flight"}, ts._previous

            if next_state != finish:
                recs, instructions = self._transition_generic_released(
                    ts, stimulus_id=stimulus_id
                )
            recs[ts] = next_state

        return recs, instructions

    def _transition_resumed_fetch(
        self, ts: TaskState, *, stimulus_id: str
    ) -> RecsInstrs:
        """See Worker._transition_from_resumed"""
        recs, instructions = self._transition_from_resumed(
            ts, "fetch", stimulus_id=stimulus_id
        )
        if self.validate:
            # This would only be possible in a fetch->cancelled->resumed->fetch loop,
            # but there are no transitions from fetch which set the state to cancelled.
            # If this assertion failed, we' need to call _ensure_communicating like in
            # the other transitions that set ts.status = "fetch".
            assert ts.state != "fetch"
        return recs, instructions

    def _transition_resumed_missing(
        self, ts: TaskState, *, stimulus_id: str
    ) -> RecsInstrs:
        """See Worker._transition_from_resumed"""
        return self._transition_from_resumed(ts, "missing", stimulus_id=stimulus_id)

    def _transition_resumed_released(
        self, ts: TaskState, *, stimulus_id: str
    ) -> RecsInstrs:
        if not ts.done:
            ts.state = "cancelled"
            ts._next = None
            return {}, []
        else:
            return self._transition_generic_released(ts, stimulus_id=stimulus_id)

    def _transition_resumed_waiting(
        self, ts: TaskState, *, stimulus_id: str
    ) -> RecsInstrs:
        """See Worker._transition_from_resumed"""
        return self._transition_from_resumed(ts, "waiting", stimulus_id=stimulus_id)

    def _transition_cancelled_fetch(
        self, ts: TaskState, *, stimulus_id: str
    ) -> RecsInstrs:
        if ts.done:
            return {ts: "released"}, []
        elif ts._previous == "flight":
            ts.state = ts._previous
            return {}, []
        else:
            assert ts._previous in {"executing", "long-running"}
            ts.state = "resumed"
            ts._next = "fetch"
            return {}, []

    def _transition_cancelled_waiting(
        self, ts: TaskState, *, stimulus_id: str
    ) -> RecsInstrs:
        if ts.done:
            return {ts: "released"}, []
        elif ts._previous in ("executing", "long-running"):
            ts.state = ts._previous
            return {}, []
        else:
            assert ts._previous == "flight"
            ts.state = "resumed"
            ts._next = "waiting"
            return {}, []

    def _transition_cancelled_forgotten(
        self, ts: TaskState, *, stimulus_id: str
    ) -> RecsInstrs:
        ts._next = "forgotten"
        if not ts.done:
            return {}, []
        return {ts: "released"}, []

    def _transition_cancelled_released(
        self, ts: TaskState, *, stimulus_id: str
    ) -> RecsInstrs:
        if not ts.done:
            return {}, []
        self.executing.discard(ts)
        self.in_flight_tasks.discard(ts)

        self._release_resources(ts)
        return self._transition_generic_released(ts, stimulus_id=stimulus_id)

    def _transition_executing_released(
        self, ts: TaskState, *, stimulus_id: str
    ) -> RecsInstrs:
        ts._previous = ts.state
        ts._next = None
        # See https://github.com/dask/distributed/pull/5046#discussion_r685093940
        ts.state = "cancelled"
        ts.done = False
        return {}, []

    def _transition_long_running_memory(
        self, ts: TaskState, value: object = NO_VALUE, *, stimulus_id: str
    ) -> RecsInstrs:
        self.executed_count += 1
        return self._transition_generic_memory(ts, value=value, stimulus_id=stimulus_id)

    def _transition_generic_memory(
        self, ts: TaskState, value: object = NO_VALUE, *, stimulus_id: str
    ) -> RecsInstrs:
        if value is NO_VALUE and ts.key not in self.data:
            raise RuntimeError(
                f"Tried to transition task {ts} to `memory` without data available"
            )

        self._release_resources(ts)
        self.executing.discard(ts)
        self.in_flight_tasks.discard(ts)
        ts.coming_from = None

        instructions: Instructions = []
        try:
            recs = self._put_key_in_memory(ts, value, stimulus_id=stimulus_id)
        except Exception as e:
            msg = error_message(e)
            recs = {ts: tuple(msg.values())}
        else:
            if self.validate:
                assert ts.key in self.data or ts.key in self.actors
            instructions.append(
                self._get_task_finished_msg(ts, stimulus_id=stimulus_id)
            )

        return recs, instructions

    def _transition_executing_memory(
        self, ts: TaskState, value: object = NO_VALUE, *, stimulus_id: str
    ) -> RecsInstrs:
        if self.validate:
            assert ts.state == "executing" or ts.key in self.long_running
            assert not ts.waiting_for_data
            assert ts.key not in self.ready

        self.executing.discard(ts)
        self.executed_count += 1
        return merge_recs_instructions(
            self._transition_generic_memory(ts, value=value, stimulus_id=stimulus_id),
            self._ensure_computing(),
        )

    def _transition_constrained_executing(
        self, ts: TaskState, *, stimulus_id: str
    ) -> RecsInstrs:
        if self.validate:
            assert not ts.waiting_for_data
            assert ts.key not in self.data
            assert ts.state in READY
            assert ts.key not in self.ready
            for dep in ts.dependencies:
                assert dep.key in self.data or dep.key in self.actors

        ts.state = "executing"
        instr = Execute(key=ts.key, stimulus_id=stimulus_id)
        return {}, [instr]

    def _transition_ready_executing(
        self, ts: TaskState, *, stimulus_id: str
    ) -> RecsInstrs:
        if self.validate:
            assert not ts.waiting_for_data
            assert ts.key not in self.data
            assert ts.state in READY
            assert ts.key not in self.ready
            assert all(
                dep.key in self.data or dep.key in self.actors
                for dep in ts.dependencies
            )

        ts.state = "executing"
        instr = Execute(key=ts.key, stimulus_id=stimulus_id)
        return {}, [instr]

    def _transition_flight_fetch(
        self, ts: TaskState, *, stimulus_id: str
    ) -> RecsInstrs:
        # If this transition is called after the flight coroutine has finished,
        # we can reset the task and transition to fetch again. If it is not yet
        # finished, this should be a no-op
        if not ts.done:
            return {}, []

        ts.coming_from = None
        return self._transition_generic_fetch(ts, stimulus_id=stimulus_id)

    def _transition_flight_error(
        self,
        ts: TaskState,
        exception: Serialize,
        traceback: Serialize | None,
        exception_text: str,
        traceback_text: str,
        *,
        stimulus_id: str,
    ) -> RecsInstrs:
        self.in_flight_tasks.discard(ts)
        ts.coming_from = None
        return self._transition_generic_error(
            ts,
            exception,
            traceback,
            exception_text,
            traceback_text,
            stimulus_id=stimulus_id,
        )

    def _transition_flight_released(
        self, ts: TaskState, *, stimulus_id: str
    ) -> RecsInstrs:
        if ts.done:
            # FIXME: Is this even possible? Would an assert instead be more
            # sensible?
            return self._transition_generic_released(ts, stimulus_id=stimulus_id)
        else:
            ts._previous = "flight"
            ts._next = None
            # See https://github.com/dask/distributed/pull/5046#discussion_r685093940
            ts.state = "cancelled"
            return {}, []

    def _transition_cancelled_memory(
        self, ts: TaskState, value: object, *, stimulus_id: str
    ) -> RecsInstrs:
        # We only need this because the to-memory signatures require a value but
        # we do not want to store a cancelled result and want to release
        # immediately
        assert ts.done
        return self._transition_cancelled_released(ts, stimulus_id=stimulus_id)

    def _transition_executing_long_running(
        self, ts: TaskState, compute_duration: float, *, stimulus_id: str
    ) -> RecsInstrs:
        ts.state = "long-running"
        self.executing.discard(ts)
        self.long_running.add(ts.key)

        smsg = LongRunningMsg(
            key=ts.key, compute_duration=compute_duration, stimulus_id=stimulus_id
        )
        return merge_recs_instructions(
            ({}, [smsg]),
            self._ensure_computing(),
        )

    def _transition_released_memory(
        self, ts: TaskState, value: object, *, stimulus_id: str
    ) -> RecsInstrs:
        try:
            recs = self._put_key_in_memory(ts, value, stimulus_id=stimulus_id)
        except Exception as e:
            msg = error_message(e)
            recs = {ts: tuple(msg.values())}
            return recs, []
        smsg = AddKeysMsg(keys=[ts.key], stimulus_id=stimulus_id)
        return recs, [smsg]

    def _transition_flight_memory(
        self, ts: TaskState, value: object, *, stimulus_id: str
    ) -> RecsInstrs:
        self.in_flight_tasks.discard(ts)
        ts.coming_from = None
        try:
            recs = self._put_key_in_memory(ts, value, stimulus_id=stimulus_id)
        except Exception as e:
            msg = error_message(e)
            recs = {ts: tuple(msg.values())}
            return recs, []
        smsg = AddKeysMsg(keys=[ts.key], stimulus_id=stimulus_id)
        return recs, [smsg]

    def _transition_released_forgotten(
        self, ts: TaskState, *, stimulus_id: str
    ) -> RecsInstrs:
        recommendations: Recs = {}
        # Dependents _should_ be released by the scheduler before this
        if self.validate:
            assert not any(d.state != "forgotten" for d in ts.dependents)
        for dep in ts.dependencies:
            dep.dependents.discard(ts)
            if dep.state == "released" and not dep.dependents:
                recommendations[dep] = "forgotten"
        self._purge_state(ts)
        # Mark state as forgotten in case it is still referenced
        ts.state = "forgotten"
        self.tasks.pop(ts.key, None)
        return recommendations, []

    # {
    #     (start, finish):
    #     transition_<start>_<finish>(
    #         self, ts: TaskState, *args, stimulus_id: str
    #     ) -> (recommendations, instructions)
    # }
    _TRANSITIONS_TABLE: ClassVar[
        Mapping[tuple[TaskStateState, TaskStateState], Callable[..., RecsInstrs]]
    ] = {
        ("cancelled", "fetch"): _transition_cancelled_fetch,
        ("cancelled", "released"): _transition_cancelled_released,
        ("cancelled", "missing"): _transition_cancelled_released,
        ("cancelled", "waiting"): _transition_cancelled_waiting,
        ("cancelled", "forgotten"): _transition_cancelled_forgotten,
        ("cancelled", "rescheduled"): _transition_cancelled_released,
        ("cancelled", "memory"): _transition_cancelled_memory,
        ("cancelled", "error"): _transition_cancelled_error,
        ("resumed", "memory"): _transition_generic_memory,
        ("resumed", "error"): _transition_generic_error,
        ("resumed", "released"): _transition_resumed_released,
        ("resumed", "waiting"): _transition_resumed_waiting,
        ("resumed", "fetch"): _transition_resumed_fetch,
        ("resumed", "missing"): _transition_resumed_missing,
        ("constrained", "executing"): _transition_constrained_executing,
        ("constrained", "released"): _transition_generic_released,
        ("error", "released"): _transition_generic_released,
        ("executing", "error"): _transition_executing_error,
        ("executing", "long-running"): _transition_executing_long_running,
        ("executing", "memory"): _transition_executing_memory,
        ("executing", "released"): _transition_executing_released,
        ("executing", "rescheduled"): _transition_executing_rescheduled,
        ("fetch", "flight"): _transition_fetch_flight,
        ("fetch", "missing"): _transition_generic_missing,
        ("fetch", "released"): _transition_generic_released,
        ("flight", "error"): _transition_flight_error,
        ("flight", "fetch"): _transition_flight_fetch,
        ("flight", "memory"): _transition_flight_memory,
        ("flight", "missing"): _transition_flight_missing,
        ("flight", "released"): _transition_flight_released,
        ("long-running", "error"): _transition_generic_error,
        ("long-running", "memory"): _transition_long_running_memory,
        ("long-running", "rescheduled"): _transition_executing_rescheduled,
        ("long-running", "released"): _transition_executing_released,
        ("memory", "released"): _transition_memory_released,
        ("missing", "fetch"): _transition_missing_fetch,
        ("missing", "released"): _transition_missing_released,
        ("missing", "error"): _transition_generic_error,
        ("missing", "waiting"): _transition_missing_waiting,
        ("ready", "error"): _transition_generic_error,
        ("ready", "executing"): _transition_ready_executing,
        ("ready", "released"): _transition_generic_released,
        ("released", "error"): _transition_generic_error,
        ("released", "fetch"): _transition_released_fetch,
        ("released", "missing"): _transition_generic_missing,
        ("released", "forgotten"): _transition_released_forgotten,
        ("released", "memory"): _transition_released_memory,
        ("released", "waiting"): _transition_released_waiting,
        ("waiting", "constrained"): _transition_waiting_constrained,
        ("waiting", "ready"): _transition_waiting_ready,
        ("waiting", "released"): _transition_generic_released,
    }

    def _notify_plugins(self, method_name: str, *args: Any, **kwargs: Any) -> None:
        for name, plugin in self.plugins.items():
            if hasattr(plugin, method_name):
                try:
                    getattr(plugin, method_name)(*args, **kwargs)
                except Exception:
                    logger.info(
                        "Plugin '%s' failed with exception", name, exc_info=True
                    )

    def _transition(
        self,
        ts: TaskState,
        finish: TaskStateState | tuple,
        *args: Any,
        stimulus_id: str,
    ) -> RecsInstrs:
        """Transition a key from its current state to the finish state

        See Also
        --------
        Worker.transitions: wrapper around this method
        """
        if isinstance(finish, tuple):
            # the concatenated transition path might need to access the tuple
            assert not args
            args = finish[1:]
            finish = cast(TaskStateState, finish[0])

        if ts.state == finish:
            return {}, []

        start = ts.state
        func = self._TRANSITIONS_TABLE.get((start, finish))

        # Notes:
        # - in case of transition through released, this counter is incremented by 2
        # - this increase happens before the actual transitions, so that it can
        #   catch potential infinite recursions
        self.transition_counter += 1
        if (
            self.transition_counter_max
            and self.transition_counter >= self.transition_counter_max
        ):
            raise TransitionCounterMaxExceeded(ts.key, start, finish, self.story(ts))

        if func is not None:
            recs, instructions = func(self, ts, *args, stimulus_id=stimulus_id)
            self._notify_plugins("transition", ts.key, start, finish)

        elif "released" not in (start, finish):
            # start -> "released" -> finish
            try:
                recs, instructions = self._transition(
                    ts, "released", stimulus_id=stimulus_id
                )
                v_state: TaskStateState
                v_args: list | tuple
                while v := recs.pop(ts, None):
                    if isinstance(v, tuple):
                        v_state, *v_args = v
                    else:
                        v_state, v_args = v, ()
                    if v_state == "forgotten":
                        # We do not want to forget. The purpose of this
                        # transition path is to get to `finish`
                        continue
                    recs, instructions = merge_recs_instructions(
                        (recs, instructions),
                        self._transition(ts, v_state, *v_args, stimulus_id=stimulus_id),
                    )
                recs, instructions = merge_recs_instructions(
                    (recs, instructions),
                    self._transition(ts, finish, *args, stimulus_id=stimulus_id),
                )
            except (InvalidTransition, RecommendationsConflict) as e:
                raise InvalidTransition(ts.key, start, finish, self.story(ts)) from e

        else:
            raise InvalidTransition(ts.key, start, finish, self.story(ts))

        self.log.append(
            (
                # key
                ts.key,
                # initial
                start,
                # recommended
                finish,
                # final
                ts.state,
                # new recommendations
                {ts.key: new for ts, new in recs.items()},
                stimulus_id,
                time(),
            )
        )
        return recs, instructions

    def _resource_restrictions_satisfied(self, ts: TaskState) -> bool:
        return all(
            self.available_resources[resource] >= needed
            for resource, needed in ts.resource_restrictions.items()
        )

    def _acquire_resources(self, ts: TaskState) -> None:
        for resource, needed in ts.resource_restrictions.items():
            self.available_resources[resource] -= needed

    def _release_resources(self, ts: TaskState) -> None:
        for resource, needed in ts.resource_restrictions.items():
            self.available_resources[resource] += needed

    def _transitions(self, recommendations: Recs, *, stimulus_id: str) -> Instructions:
        """Process transitions until none are left

        This includes feedback from previous transitions and continues until we
        reach a steady state
        """
        instructions = []
        tasks = set()

        def process_recs(recs: Recs) -> None:
            while recs:
                ts, finish = recs.popitem()
                tasks.add(ts)
                a_recs, a_instructions = self._transition(
                    ts, finish, stimulus_id=stimulus_id
                )
                recs.update(a_recs)
                instructions.extend(a_instructions)

        process_recs(recommendations.copy())

        # We could call _ensure_communicating after we change something that could
        # trigger a new call to gather_dep (e.g. on transitions to fetch,
        # GatherDepDoneEvent, or RetryBusyWorkerEvent). However, doing so we'd
        # potentially call it too early, before all tasks have transitioned to fetch.
        # This in turn would hurt aggregation of multiple tasks into a single GatherDep
        # instruction.
        # Read: https://github.com/dask/distributed/issues/6497
        a_recs, a_instructions = self._ensure_communicating(stimulus_id=stimulus_id)
        instructions += a_instructions
        process_recs(a_recs)

        if self.validate:
            # Full state validation is very expensive
            for ts in tasks:
                self.validate_task(ts)

        return instructions

    ##########
    # Events #
    ##########

    @singledispatchmethod
    def _handle_event(self, ev: StateMachineEvent) -> RecsInstrs:
        raise TypeError(ev)  # pragma: nocover

    @_handle_event.register
    def _handle_update_data(self, ev: UpdateDataEvent) -> RecsInstrs:
        recommendations: Recs = {}
        instructions: Instructions = []
        for key, value in ev.data.items():
            try:
                ts = self.tasks[key]
                recommendations[ts] = ("memory", value)
            except KeyError:
                self.tasks[key] = ts = TaskState(key)

                try:
                    recs = self._put_key_in_memory(
                        ts, value, stimulus_id=ev.stimulus_id
                    )
                except Exception as e:
                    msg = error_message(e)
                    recommendations = {ts: tuple(msg.values())}
                else:
                    recommendations.update(recs)

            self.log.append((key, "receive-from-scatter", ev.stimulus_id, time()))

        if ev.report:
            instructions.append(
                AddKeysMsg(keys=list(ev.data), stimulus_id=ev.stimulus_id)
            )

        return recommendations, instructions

    @_handle_event.register
    def _handle_free_keys(self, ev: FreeKeysEvent) -> RecsInstrs:
        """Handler to be called by the scheduler.

        The given keys are no longer referred to and required by the scheduler.
        The worker is now allowed to release the key, if applicable.

        This does not guarantee that the memory is released since the worker may
        still decide to hold on to the data and task since it is required by an
        upstream dependency.
        """
        self.log.append(("free-keys", ev.keys, ev.stimulus_id, time()))
        recommendations: Recs = {}
        for key in ev.keys:
            ts = self.tasks.get(key)
            if ts:
                recommendations[ts] = "released"
        return recommendations, []

    @_handle_event.register
    def _handle_remove_replicas(self, ev: RemoveReplicasEvent) -> RecsInstrs:
        """Stream handler notifying the worker that it might be holding unreferenced,
        superfluous data.

        This should not actually happen during ordinary operations and is only intended
        to correct any erroneous state. An example where this is necessary is if a
        worker fetches data for a downstream task but that task is released before the
        data arrives. In this case, the scheduler will notify the worker that it may be
        holding this unnecessary data, if the worker hasn't released the data itself,
        already.

        This handler does not guarantee the task nor the data to be actually
        released but only asks the worker to release the data on a best effort
        guarantee. This protects from race conditions where the given keys may
        already have been rescheduled for compute in which case the compute
        would win and this handler is ignored.

        For stronger guarantees, see handler free_keys
        """
        recommendations: Recs = {}
        instructions: Instructions = []

        rejected = []
        for key in ev.keys:
            ts = self.tasks.get(key)
            if ts is None or ts.state != "memory":
                continue
            if not ts.is_protected():
                self.log.append(
                    (ts.key, "remove-replica-confirmed", ev.stimulus_id, time())
                )
                recommendations[ts] = "released"
            else:
                rejected.append(key)

        if rejected:
            self.log.append(
                ("remove-replica-rejected", rejected, ev.stimulus_id, time())
            )
            instructions.append(AddKeysMsg(keys=rejected, stimulus_id=ev.stimulus_id))

        return recommendations, instructions

    @_handle_event.register
    def _handle_acquire_replicas(self, ev: AcquireReplicasEvent) -> RecsInstrs:
        if self.validate:
            assert ev.who_has.keys() == ev.nbytes.keys()
            assert all(ev.who_has.values())

        recommendations: Recs = {}
        for key, nbytes in ev.nbytes.items():
            ts = self._ensure_task_exists(
                key=key,
                # Transfer this data after all dependency tasks of computations with
                # default or explicitly high (>0) user priority and before all
                # computations with low priority (<0). Note that the priority= parameter
                # of compute() is multiplied by -1 before it reaches TaskState.priority.
                priority=(1,),
                stimulus_id=ev.stimulus_id,
            )
            if ts.state != "memory":
                ts.nbytes = nbytes
                recommendations[ts] = "fetch"

        self._update_who_has(ev.who_has)
        return recommendations, []

    @_handle_event.register
    def _handle_compute_task(self, ev: ComputeTaskEvent) -> RecsInstrs:
        try:
            ts = self.tasks[ev.key]
            logger.debug(
                "Asked to compute an already known task %s",
                {"task": ts, "stimulus_id": ev.stimulus_id},
            )
        except KeyError:
            self.tasks[ev.key] = ts = TaskState(ev.key)
        self.log.append((ev.key, "compute-task", ts.state, ev.stimulus_id, time()))

        recommendations: Recs = {}
        instructions: Instructions = []

        if ts.state in READY | {
            "executing",
            "long-running",
            "waiting",
        }:
            pass
        elif ts.state == "memory":
            instructions.append(
                self._get_task_finished_msg(ts, stimulus_id=ev.stimulus_id)
            )
        elif ts.state == "error":
            instructions.append(TaskErredMsg.from_task(ts, stimulus_id=ev.stimulus_id))
        elif ts.state in {
            "released",
            "fetch",
            "flight",
            "missing",
            "cancelled",
            "resumed",
        }:
            recommendations[ts] = "waiting"

            ts.run_spec = ev.run_spec

            priority = ev.priority + (self.generation,)
            self.generation -= 1

            if ev.actor:
                self.actors[ts.key] = None

            ts.exception = None
            ts.traceback = None
            ts.exception_text = ""
            ts.traceback_text = ""
            ts.priority = priority
            ts.duration = ev.duration
            ts.resource_restrictions = ev.resource_restrictions
            ts.annotations = ev.annotations

            if self.validate:
                assert ev.who_has.keys() == ev.nbytes.keys()
                for dep_workers in ev.who_has.values():
                    assert dep_workers
                    assert len(dep_workers) == len(set(dep_workers))

            for dep_key, nbytes in ev.nbytes.items():
                dep_ts = self._ensure_task_exists(
                    key=dep_key,
                    priority=priority,
                    stimulus_id=ev.stimulus_id,
                )
                self.tasks[dep_key].nbytes = nbytes

                # link up to child / parents
                ts.dependencies.add(dep_ts)
                dep_ts.dependents.add(ts)

            self._update_who_has(ev.who_has)
        else:
            raise RuntimeError(  # pragma: nocover
                f"Unexpected task state encountered for {ts}; "
                f"stimulus_id={ev.stimulus_id}; story={self.story(ts)}"
            )

        return recommendations, instructions

    def _gather_dep_done_common(self, ev: GatherDepDoneEvent) -> Iterator[TaskState]:
        """Common code for the handlers of all subclasses of GatherDepDoneEvent.

        Yields the tasks that need to transition out of flight.
        """
        self.comm_nbytes -= ev.total_nbytes
        keys = self.in_flight_workers.pop(ev.worker)
        for key in keys:
            ts = self.tasks[key]
            ts.done = True
            yield ts

    @_handle_event.register
    def _handle_gather_dep_success(self, ev: GatherDepSuccessEvent) -> RecsInstrs:
        """gather_dep terminated successfully.
        The response may contain less keys than the request.
        """
        recommendations: Recs = {}
        for ts in self._gather_dep_done_common(ev):
            if ts.key in ev.data:
                recommendations[ts] = ("memory", ev.data[ts.key])
            else:
                self.log.append((ts.key, "missing-dep", ev.stimulus_id, time()))
                if self.validate:
                    assert ts.state != "fetch"
                    assert ts not in self.data_needed[ev.worker]
                ts.who_has.discard(ev.worker)
                self.has_what[ev.worker].discard(ts.key)
                recommendations[ts] = "fetch"

        return recommendations, []

    @_handle_event.register
    def _handle_gather_dep_busy(self, ev: GatherDepBusyEvent) -> RecsInstrs:
        """gather_dep terminated: remote worker is busy"""
        # Avoid hammering the worker. If there are multiple replicas
        # available, immediately try fetching from a different worker.
        self.busy_workers.add(ev.worker)

        recommendations: Recs = {}
        refresh_who_has = []
        for ts in self._gather_dep_done_common(ev):
            recommendations[ts] = "fetch"
            if not ts.who_has - self.busy_workers:
                refresh_who_has.append(ts.key)

        instructions: Instructions = [
            RetryBusyWorkerLater(worker=ev.worker, stimulus_id=ev.stimulus_id),
        ]

        if refresh_who_has:
            # All workers that hold known replicas of our tasks are busy.
            # Try querying the scheduler for unknown ones.
            instructions.append(
                RequestRefreshWhoHasMsg(
                    keys=refresh_who_has, stimulus_id=ev.stimulus_id
                )
            )

        return recommendations, instructions

    @_handle_event.register
    def _handle_gather_dep_network_failure(
        self, ev: GatherDepNetworkFailureEvent
    ) -> RecsInstrs:
        """gather_dep terminated: network failure while trying to
        communicate with remote worker

        Though the network failure could be transient, we assume it is not, and
        preemptively act as though the other worker has died (including removing all
        keys from it, even ones we did not fetch).

        This optimization leads to faster completion of the fetch, since we immediately
        either retry a different worker, or ask the scheduler to inform us of a new
        worker if no other worker is available.
        """
        recommendations: Recs = {}

        for ts in self._gather_dep_done_common(ev):
            self.log.append((ts.key, "missing-dep", ev.stimulus_id, time()))
            recommendations[ts] = "fetch"

        for ts in self.data_needed.pop(ev.worker, ()):
            if self.validate:
                assert ts.state == "fetch"
                assert ev.worker in ts.who_has
            if ts.who_has == {ev.worker}:
                # This can override a recommendation from the previous for loop
                recommendations[ts] = "missing"

        for key in self.has_what.pop(ev.worker):
            ts = self.tasks[key]
            ts.who_has.remove(ev.worker)

        return recommendations, []

    @_handle_event.register
    def _handle_gather_dep_failure(self, ev: GatherDepFailureEvent) -> RecsInstrs:
        """gather_dep terminated: generic error raised (not a network failure);
        e.g. data failed to deserialize.
        """
        recommendations: Recs = {
            ts: (
                "error",
                ev.exception,
                ev.traceback,
                ev.exception_text,
                ev.traceback_text,
            )
            for ts in self._gather_dep_done_common(ev)
        }

        return recommendations, []

    @_handle_event.register
    def _handle_secede(self, ev: SecedeEvent) -> RecsInstrs:
        ts = self.tasks.get(ev.key)
        if ts and ts.state == "executing":
            return {ts: ("long-running", ev.compute_duration)}, []
        else:
            return {}, []

    @_handle_event.register
    def _handle_steal_request(self, ev: StealRequestEvent) -> RecsInstrs:
        # There may be a race condition between stealing and releasing a task.
        # In this case the self.tasks is already cleared. The `None` will be
        # registered as `already-computing` on the other end
        ts = self.tasks.get(ev.key)
        state = ts.state if ts is not None else None
        smsg = StealResponseMsg(key=ev.key, state=state, stimulus_id=ev.stimulus_id)

        if state in READY | {"waiting"}:
            # If task is marked as "constrained" we haven't yet assigned it an
            # `available_resources` to run on, that happens in
            # `_transition_constrained_executing`
            assert ts
            return {ts: "released"}, [smsg]
        else:
            return {}, [smsg]

    @_handle_event.register
    def _handle_pause(self, ev: PauseEvent) -> RecsInstrs:
        """Prevent any further tasks to be executed or gathered. Tasks that are
        currently executing or in flight will continue to progress.
        """
        self.running = False
        return {}, []

    @_handle_event.register
    def _handle_unpause(self, ev: UnpauseEvent) -> RecsInstrs:
        """Emerge from paused status"""
        self.running = True
        return self._ensure_computing()

    @_handle_event.register
    def _handle_retry_busy_worker(self, ev: RetryBusyWorkerEvent) -> RecsInstrs:
        self.busy_workers.discard(ev.worker)
        return {}, []

    @_handle_event.register
    def _handle_cancel_compute(self, ev: CancelComputeEvent) -> RecsInstrs:
        """Cancel a task on a best-effort basis. This is only possible while a task
        is in state `waiting` or `ready`; nothing will happen otherwise.
        """
        ts = self.tasks.get(ev.key)
        if not ts or ts.state not in READY | {"waiting"}:
            return {}, []

        self.log.append((ev.key, "cancel-compute", ev.stimulus_id, time()))
        # All possible dependents of ts should not be in state Processing on
        # scheduler side and therefore should not be assigned to a worker, yet.
        assert not ts.dependents
        return {ts: "released"}, []

    @_handle_event.register
    def _handle_already_cancelled(self, ev: AlreadyCancelledEvent) -> RecsInstrs:
        """Task is already cancelled by the time execute() runs"""
        # key *must* be still in tasks. Releasing it directly is forbidden
        # without going through cancelled
        ts = self.tasks.get(ev.key)
        assert ts, self.story(ev.key)
        ts.done = True
        return {ts: "released"}, []

    @_handle_event.register
    def _handle_execute_success(self, ev: ExecuteSuccessEvent) -> RecsInstrs:
        """Task completed successfully"""
        # key *must* be still in tasks. Releasing it directly is forbidden
        # without going through cancelled
        ts = self.tasks.get(ev.key)
        assert ts, self.story(ev.key)

        ts.done = True
        ts.startstops.append({"action": "compute", "start": ev.start, "stop": ev.stop})
        ts.nbytes = ev.nbytes
        ts.type = ev.type
        return {ts: ("memory", ev.value)}, []

    @_handle_event.register
    def _handle_execute_failure(self, ev: ExecuteFailureEvent) -> RecsInstrs:
        """Task execution failed"""
        # key *must* be still in tasks. Releasing it directly is forbidden
        # without going through cancelled
        ts = self.tasks.get(ev.key)
        assert ts, self.story(ev.key)

        ts.done = True
        if ev.start is not None and ev.stop is not None:
            ts.startstops.append(
                {"action": "compute", "start": ev.start, "stop": ev.stop}
            )

        return {
            ts: (
                "error",
                ev.exception,
                ev.traceback,
                ev.exception_text,
                ev.traceback_text,
            )
        }, []

    @_handle_event.register
    def _handle_reschedule(self, ev: RescheduleEvent) -> RecsInstrs:
        """Task raised Reschedule() exception while it was running.

        Note: this has nothing to do with work stealing, which instead causes a
        FreeKeysEvent.
        """
        # key *must* be still in tasks. Releasing it directly is forbidden
        # without going through cancelled
        ts = self.tasks.get(ev.key)
        assert ts, self.story(ev.key)

        ts.done = True
        return {ts: "rescheduled"}, []

    @_handle_event.register
    def _handle_find_missing(self, ev: FindMissingEvent) -> RecsInstrs:
        if not self.missing_dep_flight:
            return {}, []

        if self.validate:
            for ts in self.missing_dep_flight:
                assert not ts.who_has, self.story(ts)

        smsg = RequestRefreshWhoHasMsg(
            keys=[ts.key for ts in self.missing_dep_flight],
            stimulus_id=ev.stimulus_id,
        )
        return {}, [smsg]

    @_handle_event.register
    def _handle_refresh_who_has(self, ev: RefreshWhoHasEvent) -> RecsInstrs:
        self._update_who_has(ev.who_has)
        recommendations: Recs = {}
        instructions: Instructions = []

        for key in ev.who_has:
            ts = self.tasks.get(key)
            if not ts:
                continue

            if ts.who_has and ts.state == "missing":
                recommendations[ts] = "fetch"
            elif not ts.who_has and ts.state == "fetch":
                recommendations[ts] = "missing"
            # Note: if ts.who_has and ts.state == "fetch", we may have just acquired new
            # replicas whereas all previously known workers are in flight or busy. We
            # rely on _transitions to call _ensure_communicating every time, even in
            # absence of recommendations, to potentially kick off a new call to
            # gather_dep.

        return recommendations, instructions

    ###############
    # Diagnostics #
    ###############

    def story(self, *keys_or_tasks_or_stimuli: str | TaskState) -> list[tuple]:
        """Return all records from the transitions log involving one or more tasks or
        stimulus_id's
        """
        keys_or_stimuli = {
            e.key if isinstance(e, TaskState) else e for e in keys_or_tasks_or_stimuli
        }
        return worker_story(keys_or_stimuli, self.log)

    def stimulus_story(
        self, *keys_or_tasks: str | TaskState
    ) -> list[StateMachineEvent]:
        """Return all state machine events involving one or more tasks"""
        keys = {e.key if isinstance(e, TaskState) else e for e in keys_or_tasks}
        return [ev for ev in self.stimulus_log if getattr(ev, "key", None) in keys]

    def _to_dict(self, *, exclude: Container[str] = ()) -> dict:
        """Dictionary representation for debugging purposes.
        Not type stable and not intended for roundtrips.

        See also
        --------
        Client.dump_cluster_state
        distributed.utils.recursive_to_dict
        """
        info = {
            "address": self.address,
            "nthreads": self.nthreads,
            "running": self.running,
            "ready": self.ready,
            "constrained": self.constrained,
            "data": dict.fromkeys(self.data),
            "data_needed": {
                w: [ts.key for ts in tss.sorted()]
                for w, tss in self.data_needed.items()
            },
            "executing": {ts.key for ts in self.executing},
            "long_running": self.long_running,
            "in_flight_tasks": {ts.key for ts in self.in_flight_tasks},
            "in_flight_workers": self.in_flight_workers,
            "busy_workers": self.busy_workers,
            "log": self.log,
            "stimulus_log": self.stimulus_log,
            "transition_counter": self.transition_counter,
            "tasks": self.tasks,
        }
        info = {k: v for k, v in info.items() if k not in exclude}
        return recursive_to_dict(info, exclude=exclude)

    ##############
    # Validation #
    ##############

    def _validate_task_memory(self, ts: TaskState) -> None:
        assert ts.key in self.data or ts.key in self.actors
        assert isinstance(ts.nbytes, int)
        assert not ts.waiting_for_data
        assert ts.key not in self.ready
        assert ts.state == "memory"

    def _validate_task_executing(self, ts: TaskState) -> None:
        assert ts.state == "executing"
        assert ts.run_spec is not None
        assert ts.key not in self.data
        assert not ts.waiting_for_data
        for dep in ts.dependencies:
            assert dep.state == "memory", self.story(dep)
            assert dep.key in self.data or dep.key in self.actors

    def _validate_task_ready(self, ts: TaskState) -> None:
        assert ts.key in pluck(1, self.ready)
        assert ts.key not in self.data
        assert ts.state != "executing"
        assert not ts.done
        assert not ts.waiting_for_data
        assert all(
            dep.key in self.data or dep.key in self.actors for dep in ts.dependencies
        )

    def _validate_task_waiting(self, ts: TaskState) -> None:
        assert ts.key not in self.data
        assert ts.state == "waiting"
        assert not ts.done
        if ts.dependencies and ts.run_spec:
            assert not all(dep.key in self.data for dep in ts.dependencies)

    def _validate_task_flight(self, ts: TaskState) -> None:
        assert ts.key not in self.data
        assert ts in self.in_flight_tasks
        assert not any(dep.key in self.ready for dep in ts.dependents)
        assert ts.coming_from
        assert ts.coming_from in self.in_flight_workers
        assert ts.key in self.in_flight_workers[ts.coming_from]

    def _validate_task_fetch(self, ts: TaskState) -> None:
        assert ts.key not in self.data
        assert self.address not in ts.who_has
        assert not ts.done
        assert ts.who_has
        for w in ts.who_has:
            assert ts.key in self.has_what[w]
            assert ts in self.data_needed[w]

    def _validate_task_missing(self, ts: TaskState) -> None:
        assert ts.key not in self.data
        assert not ts.who_has
        assert not ts.done
        assert not any(ts.key in has_what for has_what in self.has_what.values())
        assert ts in self.missing_dep_flight

    def _validate_task_cancelled(self, ts: TaskState) -> None:
        assert ts.key not in self.data
        assert ts._previous in {"long-running", "executing", "flight"}
        # We'll always transition to released after it is done
        assert ts._next is None, (ts.key, ts._next, self.story(ts))

    def _validate_task_resumed(self, ts: TaskState) -> None:
        assert ts.key not in self.data
        assert ts._next
        assert ts._previous in {"long-running", "executing", "flight"}

    def _validate_task_released(self, ts: TaskState) -> None:
        assert ts.key not in self.data
        assert not ts._next
        assert not ts._previous
        for tss in self.data_needed.values():
            assert ts not in tss
        assert ts not in self.executing
        assert ts not in self.in_flight_tasks
        assert ts not in self.missing_dep_flight

        # The below assert statement is true most of the time. If a task performs the
        # transition flight->cancel->waiting, its dependencies are normally in released
        # state. However, the compute-task call for their previous dependent provided
        # them with who_has, such that this assert is no longer true.
        #
        # assert not any(ts.key in has_what for has_what in self.has_what.values())

        assert not ts.waiting_for_data
        assert not ts.done
        assert not ts.exception
        assert not ts.traceback

    def validate_task(self, ts: TaskState) -> None:
        try:
            if ts.key in self.tasks:
                assert self.tasks[ts.key] is ts
            if ts.state == "memory":
                self._validate_task_memory(ts)
            elif ts.state == "waiting":
                self._validate_task_waiting(ts)
            elif ts.state == "missing":
                self._validate_task_missing(ts)
            elif ts.state == "cancelled":
                self._validate_task_cancelled(ts)
            elif ts.state == "resumed":
                self._validate_task_resumed(ts)
            elif ts.state == "ready":
                self._validate_task_ready(ts)
            elif ts.state == "executing":
                self._validate_task_executing(ts)
            elif ts.state == "flight":
                self._validate_task_flight(ts)
            elif ts.state == "fetch":
                self._validate_task_fetch(ts)
            elif ts.state == "released":
                self._validate_task_released(ts)
        except Exception as e:
            logger.exception(e)
            raise InvalidTaskState(
                key=ts.key, state=ts.state, story=self.story(ts)
            ) from e

    def validate_state(self) -> None:
        for ts in self.tasks.values():
            # check that worker has task
            for worker in ts.who_has:
                assert worker != self.address
                assert ts.key in self.has_what[worker]
            # check that deps have a set state and that dependency<->dependent links
            # are there
            for dep in ts.dependencies:
                # self.tasks was just a dict of tasks
                # and this check was originally that the key was in `task_state`
                # so we may have popped the key out of `self.tasks` but the
                # dependency can still be in `memory` before GC grabs it...?
                # Might need better bookkeeping
                assert self.tasks[dep.key] is dep
                assert ts in dep.dependents, ts

            for ts_wait in ts.waiting_for_data:
<<<<<<< HEAD
                assert self.tasks[ts_wait.key] is ts_wait
                assert ts_wait.state in WAITING_FOR_DATA, ts_wait

=======
                assert ts_wait.key in self.tasks
                assert ts_wait.state in READY | {
                    "executing",
                    "long-running",
                    "resumed",
                    "flight",
                    "fetch",
                    "missing",
                }, (ts, ts_wait, self.story(ts), self.story(ts_wait))
>>>>>>> ade42668
        # FIXME https://github.com/dask/distributed/issues/6319
        # assert self.waiting_for_data_count == sum(
        #     bool(ts.waiting_for_data) for ts in self.tasks.values()
        # )

        for worker, keys in self.has_what.items():
            assert worker != self.address
            for k in keys:
                assert k in self.tasks, self.story(k)
                assert worker in self.tasks[k].who_has

        for worker, tss in self.data_needed.items():
            for ts in tss:
                assert ts.state == "fetch"
                assert worker in ts.who_has

        # Test that there aren't multiple TaskState objects with the same key in any
        # Set[TaskState]. See note in TaskState.__hash__.
        for ts in chain(
            *self.data_needed.values(),
            self.missing_dep_flight,
            self.in_flight_tasks,
            self.executing,
        ):
            assert self.tasks[ts.key] is ts

        for ts in self.tasks.values():
            self.validate_task(ts)

        if self.transition_counter_max:
            assert self.transition_counter < self.transition_counter_max

        # Test that there aren't multiple TaskState objects with the same key in data_needed
        for tss in self.data_needed.values():
            assert len({ts.key for ts in tss}) == len(tss)


class BaseWorker(abc.ABC):
    """Wrapper around the :class:`WorkerState` that implements instructions handling.
    This is an abstract class with several ``@abc.abstractmethod`` methods, to be
    subclassed by :class:`~distributed.worker.Worker` and by unit test mock-ups.
    """

    state: WorkerState
    _async_instructions: set[asyncio.Task]

    def __init__(self, state: WorkerState):
        self.state = state
        self._async_instructions = set()

    def _handle_stimulus_from_task(
        self, task: asyncio.Task[StateMachineEvent | None]
    ) -> None:
        """An asynchronous instruction just completed; process the returned stimulus."""
        self._async_instructions.remove(task)
        try:
            # This *should* never raise any other exceptions
            stim = task.result()
        except asyncio.CancelledError:
            return
        if stim:
            self.handle_stimulus(stim)

    def handle_stimulus(self, *stims: StateMachineEvent) -> None:
        """Forward one or more external stimuli to :meth:`WorkerState.handle_stimulus`
        and process the returned instructions, invoking the relevant Worker callbacks
        (``@abc.abstractmethod`` methods below).

        Spawn asyncio tasks for all asynchronous instructions and start tracking them.

        See also
        --------
        WorkerState.handle_stimulus
        """
        instructions = self.state.handle_stimulus(*stims)

        for inst in instructions:
            task: asyncio.Task | None = None

            if isinstance(inst, SendMessageToScheduler):
                self.batched_send(inst.to_dict())

            elif isinstance(inst, GatherDep):
                assert inst.to_gather
                keys_str = ", ".join(peekn(27, inst.to_gather)[0])
                if len(keys_str) > 80:
                    keys_str = keys_str[:77] + "..."
                task = asyncio.create_task(
                    self.gather_dep(
                        inst.worker,
                        inst.to_gather,
                        total_nbytes=inst.total_nbytes,
                        stimulus_id=inst.stimulus_id,
                    ),
                    name=f"gather_dep({inst.worker}, {{{keys_str}}})",
                )

            elif isinstance(inst, Execute):
                task = asyncio.create_task(
                    self.execute(inst.key, stimulus_id=inst.stimulus_id),
                    name=f"execute({inst.key})",
                )

            elif isinstance(inst, RetryBusyWorkerLater):
                task = asyncio.create_task(
                    self.retry_busy_worker_later(inst.worker),
                    name=f"retry_busy_worker_later({inst.worker})",
                )

            else:
                raise TypeError(inst)  # pragma: nocover

            if task is not None:
                self._async_instructions.add(task)
                task.add_done_callback(self._handle_stimulus_from_task)

    async def close(self, timeout: float = 30) -> None:
        """Cancel all asynchronous instructions"""
        if not self._async_instructions:
            return
        for task in self._async_instructions:
            task.cancel()
        # async tasks can handle cancellation and could take an arbitrary amount
        # of time to terminate
        _, pending = await asyncio.wait(self._async_instructions, timeout=timeout)
        for task in pending:
            logger.error(
                f"Failed to cancel asyncio task after {timeout} seconds: {task}"
            )

    @abc.abstractmethod
    def batched_send(self, msg: dict[str, Any]) -> None:
        """Send a fire-and-forget message to the scheduler through bulk comms.

        Parameters
        ----------
        msg: dict
            msgpack-serializable message to send to the scheduler.
            Must have a 'op' key which is registered in Scheduler.stream_handlers.
        """
        ...

    @abc.abstractmethod
    async def gather_dep(
        self,
        worker: str,
        to_gather: Collection[str],
        total_nbytes: int,
        *,
        stimulus_id: str,
    ) -> StateMachineEvent | None:
        """Gather dependencies for a task from a worker who has them

        Parameters
        ----------
        worker : str
            Address of worker to gather dependencies from
        to_gather : list
            Keys of dependencies to gather from worker -- this is not
            necessarily equivalent to the full list of dependencies of ``dep``
            as some dependencies may already be present on this worker.
        total_nbytes : int
            Total number of bytes for all the dependencies in to_gather combined
        """
        ...

    @abc.abstractmethod
    async def execute(self, key: str, *, stimulus_id: str) -> StateMachineEvent | None:
        """Execute a task"""
        ...

    @abc.abstractmethod
    async def retry_busy_worker_later(self, worker: str) -> StateMachineEvent | None:
        """Wait some time, then take a peer worker out of busy state"""
        ...


class DeprecatedWorkerStateAttribute:
    name: str
    target: str | None

    def __init__(self, target: str | None = None):
        self.target = target

    def __set_name__(self, owner: type, name: str) -> None:
        self.name = name

    def _warn_deprecated(self) -> None:
        warnings.warn(
            f"The `Worker.{self.name}` attribute has been moved to "
            f"`Worker.state.{self.target or self.name}`",
            FutureWarning,
        )

    def __get__(self, instance: Worker | None, owner: type[Worker]) -> Any:
        if instance is None:
            # This is triggered by Sphinx
            return None  # pragma: nocover
        self._warn_deprecated()
        return getattr(instance.state, self.target or self.name)

    def __set__(self, instance: Worker, value: Any) -> None:
        self._warn_deprecated()
        setattr(instance.state, self.target or self.name, value)<|MERGE_RESOLUTION|>--- conflicted
+++ resolved
@@ -3138,21 +3138,9 @@
                 assert ts in dep.dependents, ts
 
             for ts_wait in ts.waiting_for_data:
-<<<<<<< HEAD
                 assert self.tasks[ts_wait.key] is ts_wait
                 assert ts_wait.state in WAITING_FOR_DATA, ts_wait
 
-=======
-                assert ts_wait.key in self.tasks
-                assert ts_wait.state in READY | {
-                    "executing",
-                    "long-running",
-                    "resumed",
-                    "flight",
-                    "fetch",
-                    "missing",
-                }, (ts, ts_wait, self.story(ts), self.story(ts_wait))
->>>>>>> ade42668
         # FIXME https://github.com/dask/distributed/issues/6319
         # assert self.waiting_for_data_count == sum(
         #     bool(ts.waiting_for_data) for ts in self.tasks.values()
