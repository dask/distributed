--- conflicted
+++ resolved
@@ -8,11 +8,8 @@
 import operator
 import random
 import sys
-<<<<<<< HEAD
 import warnings
-=======
 import weakref
->>>>>>> 17978636
 from collections import defaultdict, deque
 from collections.abc import (
     Callable,
