--- conflicted
+++ resolved
@@ -1548,19 +1548,8 @@
         ts.done = False
         assert ts.priority
         for w in ts.who_has:
-<<<<<<< HEAD
             self.data_needed[w].add(ts)
-
-        # This is the same as `return self._ensure_communicating()`, except that when
-        # many tasks transition to fetch at the same time, e.g. from a single
-        # compute-task or acquire-replicas command from the scheduler, it allows
-        # clustering the transfers into less GatherDep instructions; see
-        # _select_keys_for_gather().
-        return {}, [EnsureCommunicatingAfterTransitions(stimulus_id=stimulus_id)]
-=======
-            self.data_needed_per_worker[w].add(ts)
         return {}, []
->>>>>>> 4b247532
 
     def _transition_missing_waiting(
         self, ts: TaskState, *, stimulus_id: str
@@ -2653,7 +2642,6 @@
             self.log.append((ts.key, "missing-dep", ev.stimulus_id, time()))
             recommendations[ts] = "fetch"
 
-<<<<<<< HEAD
         for ts in self.data_needed.pop(ev.worker, ()):
             if self.validate:
                 assert ts.state == "fetch"
@@ -2666,13 +2654,7 @@
             ts = self.tasks[key]
             ts.who_has.remove(ev.worker)
 
-        return merge_recs_instructions(
-            (recommendations, []),
-            self._ensure_communicating(stimulus_id=ev.stimulus_id),
-        )
-=======
         return recommendations, []
->>>>>>> 4b247532
 
     @_handle_event.register
     def _handle_gather_dep_failure(self, ev: GatherDepFailureEvent) -> RecsInstrs:
