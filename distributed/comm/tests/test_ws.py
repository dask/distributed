--- conflicted
+++ resolved
@@ -21,11 +21,6 @@
 
 from .test_comms import check_tls_extra
 
-try:
-    import cryptography
-except ImportError:
-    cryptography = None
-
 
 def test_registered():
     assert "ws" in backends
@@ -78,15 +73,10 @@
             comm = await connect(listener.contact_address)
 
 
-<<<<<<< HEAD
-@pytest.mark.asyncio
-async def test_expect_scheduler_ssl_when_sharing_server(cleanup):
+@gen_test()
+async def test_expect_scheduler_ssl_when_sharing_server():
     pytest.importorskip("cryptography")
     security = Security.temporary()
-=======
-@gen_test()
-async def test_expect_scheduler_ssl_when_sharing_server():
->>>>>>> 1721d620
     with tempfile.TemporaryDirectory() as tempdir:
         key_path = os.path.join(tempdir, "dask.pem")
         cert_path = os.path.join(tempdir, "dask.crt")
@@ -168,7 +158,6 @@
 
 
 @pytest.mark.asyncio
-<<<<<<< HEAD
 @pytest.mark.parametrize("protocol", ["ws://", "wss://"])
 async def test_connection_made_with_extra_conn_args(cleanup, protocol):
     if protocol == "ws://":
@@ -180,28 +169,9 @@
         security = Security.temporary(
             extra_conn_args={"headers": {"Authorization": "Token abcd"}}
         )
-    async with Scheduler(protocol=protocol, security=security) as s:
-=======
-@pytest.mark.parametrize(
-    "protocol,security",
-    [
-        (
-            "ws://",
-            Security(extra_conn_args={"headers": {"Authorization": "Token abcd"}}),
-        ),
-        (
-            "wss://",
-            Security.temporary(
-                extra_conn_args={"headers": {"Authorization": "Token abcd"}}
-            ),
-        ),
-    ],
-)
-async def test_connection_made_with_extra_conn_args(cleanup, protocol, security):
     async with Scheduler(
         protocol=protocol, security=security, dashboard_address=":0"
     ) as s:
->>>>>>> 1721d620
         connection_args = security.get_connection_args("worker")
         comm = await connect(s.address, **connection_args)
         assert comm.sock.request.headers.get("Authorization") == "Token abcd"
@@ -231,25 +201,17 @@
     assert (x == y).all()
 
 
-<<<<<<< HEAD
-@pytest.mark.skipif(not cryptography, reason="Requires cryptography")
 @pytest.mark.asyncio
 async def test_wss_roundtrip(cleanup):
     pytest.importorskip("cryptography")
     np = pytest.importorskip("numpy")
     security = Security.temporary()
-    async with Scheduler(protocol="wss://", security=security) as s:
+    async with Scheduler(
+        protocol="wss://", security=security, dashboard_address=":0"
+    ) as s:
         async with Worker(s.address, security=security) as w:
             async with Client(s.address, security=security, asynchronous=True) as c:
                 x = np.arange(100)
                 future = await c.scatter(x)
                 y = await future
-                assert (x == y).all()
-=======
-@gen_cluster(client=True, security=security, scheduler_kwargs={"protocol": "wss://"})
-async def test_wss_roundtrip(c, s, a, b):
-    x = np.arange(100)
-    future = await c.scatter(x)
-    y = await future
-    assert (x == y).all()
->>>>>>> 1721d620
+                assert (x == y).all()