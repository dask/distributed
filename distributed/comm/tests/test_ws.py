--- conflicted
+++ resolved
@@ -74,26 +74,6 @@
 
 
 @gen_test()
-<<<<<<< HEAD
-async def test_expect_scheduler_ssl_when_sharing_server():
-    pytest.importorskip("cryptography")
-    security = Security.temporary()
-    with tempfile.TemporaryDirectory() as tempdir:
-        key_path = os.path.join(tempdir, "dask.pem")
-        cert_path = os.path.join(tempdir, "dask.crt")
-        with open(key_path, "w") as f:
-            f.write(security.tls_scheduler_key)
-        with open(cert_path, "w") as f:
-            f.write(security.tls_scheduler_cert)
-        c = {
-            "distributed.scheduler.dashboard.tls.key": key_path,
-            "distributed.scheduler.dashboard.tls.cert": cert_path,
-        }
-        with dask.config.set(c):
-            with pytest.raises(RuntimeError):
-                async with Scheduler(protocol="ws://", dashboard=True, port=8787):
-                    pass
-=======
 async def test_expect_scheduler_ssl_when_sharing_server(tmpdir):
     xfail_ssl_issue5601()
     pytest.importorskip("cryptography")
@@ -112,7 +92,6 @@
         with pytest.raises(RuntimeError):
             async with Scheduler(protocol="ws://", dashboard=True, port=8787):
                 pass
->>>>>>> a9905b17
 
 
 @gen_cluster(client=True, scheduler_kwargs={"protocol": "ws://"})
@@ -163,10 +142,7 @@
 )
 async def test_http_and_comm_server(cleanup, dashboard, protocol, security, port):
     if security:
-<<<<<<< HEAD
-=======
         xfail_ssl_issue5601()
->>>>>>> a9905b17
         pytest.importorskip("cryptography")
         security = Security.temporary()
     async with Scheduler(
@@ -190,10 +166,7 @@
             extra_conn_args={"headers": {"Authorization": "Token abcd"}}
         )
     else:
-<<<<<<< HEAD
-=======
         xfail_ssl_issue5601()
->>>>>>> a9905b17
         pytest.importorskip("cryptography")
         security = Security.temporary(
             extra_conn_args={"headers": {"Authorization": "Token abcd"}}
@@ -230,18 +203,11 @@
     assert (x == y).all()
 
 
-<<<<<<< HEAD
-@pytest.mark.asyncio
-async def test_wss_roundtrip(cleanup):
-    pytest.importorskip("cryptography")
-    np = pytest.importorskip("numpy")
-=======
 @gen_test()
 async def test_wss_roundtrip():
     np = pytest.importorskip("numpy")
     xfail_ssl_issue5601()
     pytest.importorskip("cryptography")
->>>>>>> a9905b17
     security = Security.temporary()
     async with Scheduler(
         protocol="wss://", security=security, dashboard_address=":0"
