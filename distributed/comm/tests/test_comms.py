import asyncio
import os
import sys
import threading
import types
import warnings
from functools import partial

<<<<<<< HEAD
=======
import dask

>>>>>>> b4dfc925
import distributed
import pkg_resources
import pytest
from distributed.comm import (
    CommClosedError,
    connect,
    get_address_host,
    get_local_address_for,
    inproc,
    listen,
    parse_address,
    parse_host_port,
    resolve_address,
    tcp,
    unparse_host_port,
<<<<<<< HEAD
)
from distributed.comm.registry import backends, get_backend
from distributed.comm.tcp import TCP, TCPBackend, TCPConnector
from distributed.metrics import time
from distributed.protocol import Serialized, deserialize, serialize, to_serialize
from distributed.utils import get_ip, get_ipv6
from distributed.utils_test import loop  # noqa: F401
from distributed.utils_test import (
    get_cert,
    get_client_ssl_context,
    get_server_ssl_context,
    has_ipv6,
    requires_ipv6,
)
=======
)
from distributed.comm.registry import backends, get_backend
from distributed.comm.tcp import TCP, TCPBackend, TCPConnector
from distributed.metrics import time
from distributed.protocol import Serialized, deserialize, serialize, to_serialize
from distributed.utils import get_ip, get_ipv6
from distributed.utils_test import loop  # noqa: F401
from distributed.utils_test import (
    get_cert,
    get_client_ssl_context,
    get_server_ssl_context,
    has_ipv6,
    requires_ipv6,
)
>>>>>>> b4dfc925
from tornado import ioloop
from tornado.concurrent import Future

EXTERNAL_IP4 = get_ip()
if has_ipv6():
    with warnings.catch_warnings(record=True):
        warnings.simplefilter("always")
        EXTERNAL_IP6 = get_ipv6()


ca_file = get_cert("tls-ca-cert.pem")

# The Subject field of our test certs
cert_subject = (
    (("countryName", "XY"),),
    (("localityName", "Dask-distributed"),),
    (("organizationName", "Dask"),),
    (("commonName", "localhost"),),
)


def check_tls_extra(info):
    assert isinstance(info, dict)
    assert info["peercert"]["subject"] == cert_subject
    assert "cipher" in info
    cipher_name, proto_name, secret_bits = info["cipher"]
    # Most likely
    assert "AES" in cipher_name
    assert "TLS" in proto_name
    assert secret_bits >= 128


tls_kwargs = dict(
    listen_args={"ssl_context": get_server_ssl_context()},
    connect_args={"ssl_context": get_client_ssl_context()},
)


@pytest.mark.asyncio
async def get_comm_pair(listen_addr, listen_args={}, connect_args={}, **kwargs):
    q = asyncio.Queue()

    async def handle_comm(comm):
        await q.put(comm)

    listener = await listen(listen_addr, handle_comm, **listen_args, **kwargs)

    comm = await connect(listener.contact_address, **connect_args, **kwargs)
    serv_comm = await q.get()
    return (comm, serv_comm)


def get_tcp_comm_pair(**kwargs):
    return get_comm_pair("tcp://", **kwargs)


def get_tls_comm_pair(**kwargs):
    kwargs.update(tls_kwargs)
    return get_comm_pair("tls://", **kwargs)


def get_inproc_comm_pair(**kwargs):
    return get_comm_pair("inproc://", **kwargs)


async def debug_loop():
    """
    Debug helper
    """
    while True:
        loop = ioloop.IOLoop.current()
        print(".", loop, loop._handlers)
        await asyncio.sleep(0.50)


#
# Test utility functions
#


def test_parse_host_port():
    f = parse_host_port

    assert f("localhost:123") == ("localhost", 123)
    assert f("127.0.0.1:456") == ("127.0.0.1", 456)
    assert f("localhost:123", 80) == ("localhost", 123)
    assert f("localhost", 80) == ("localhost", 80)

    with pytest.raises(ValueError):
        f("localhost")

    assert f("[::1]:123") == ("::1", 123)
    assert f("[fe80::1]:123", 80) == ("fe80::1", 123)
    assert f("[::1]", 80) == ("::1", 80)

    with pytest.raises(ValueError):
        f("[::1]")
    with pytest.raises(ValueError):
        f("::1:123")
    with pytest.raises(ValueError):
        f("::1")


def test_unparse_host_port():
    f = unparse_host_port

    assert f("localhost", 123) == "localhost:123"
    assert f("127.0.0.1", 123) == "127.0.0.1:123"
    assert f("::1", 123) == "[::1]:123"
    assert f("[::1]", 123) == "[::1]:123"

    assert f("127.0.0.1") == "127.0.0.1"
    assert f("127.0.0.1", None) == "127.0.0.1"
    assert f("127.0.0.1", "*") == "127.0.0.1:*"

    assert f("::1") == "[::1]"
    assert f("[::1]") == "[::1]"
    assert f("::1", "*") == "[::1]:*"


def test_get_address_host():
    f = get_address_host

    assert f("tcp://127.0.0.1:123") == "127.0.0.1"
    assert f("inproc://%s/%d/123" % (get_ip(), os.getpid())) == get_ip()


def test_resolve_address():
    f = resolve_address

    assert f("tcp://127.0.0.1:123") == "tcp://127.0.0.1:123"
    assert f("127.0.0.2:789") == "tcp://127.0.0.2:789"
    assert f("tcp://0.0.0.0:456") == "tcp://0.0.0.0:456"
    assert f("tcp://0.0.0.0:456") == "tcp://0.0.0.0:456"

    if has_ipv6():
        assert f("tcp://[::1]:123") == "tcp://[::1]:123"
        assert f("tls://[::1]:123") == "tls://[::1]:123"
        # OS X returns '::0.0.0.2' as canonical representation
        assert f("[::2]:789") in ("tcp://[::2]:789", "tcp://[::0.0.0.2]:789")
        assert f("tcp://[::]:123") == "tcp://[::]:123"

    assert f("localhost:123") == "tcp://127.0.0.1:123"
    assert f("tcp://localhost:456") == "tcp://127.0.0.1:456"
    assert f("tls://localhost:456") == "tls://127.0.0.1:456"


def test_get_local_address_for():
    f = get_local_address_for

    assert f("tcp://127.0.0.1:80") == "tcp://127.0.0.1"
    assert f("tcp://8.8.8.8:4444") == "tcp://" + get_ip()
    if has_ipv6():
        assert f("tcp://[::1]:123") == "tcp://[::1]"

    inproc_arg = "inproc://%s/%d/444" % (get_ip(), os.getpid())
    inproc_res = f(inproc_arg)
    assert inproc_res.startswith("inproc://")
    assert inproc_res != inproc_arg


#
# Test concrete transport APIs
#


@pytest.mark.asyncio
async def test_tcp_listener_does_not_call_handler_on_handshake_error():
    handle_comm_called = False

    async def handle_comm(comm):
        nonlocal handle_comm_called
        handle_comm_called = True

    with dask.config.set({"distributed.comm.timeouts.connect": 0.01}):
        listener = await tcp.TCPListener("127.0.0.1", handle_comm)
        host, port = listener.get_host_port()
        # connect without handshake:
        reader, writer = await asyncio.open_connection(host=host, port=port)
        # wait a bit to let the listener side hit the timeout on the handshake:
        await asyncio.sleep(0.02)

    assert not handle_comm_called

    writer.close()
    if hasattr(writer, "wait_closed"):  # always true for python >= 3.7, but not for 3.6
        await writer.wait_closed()


@pytest.mark.asyncio
async def test_tcp_specific():
    """
    Test concrete TCP API.
    """

    async def handle_comm(comm):
        assert comm.peer_address.startswith("tcp://" + host)
        assert comm.extra_info == {}
        msg = await comm.read()
        msg["op"] = "pong"
        await comm.write(msg)
        await comm.close()

    listener = await tcp.TCPListener("127.0.0.1", handle_comm)
    host, port = listener.get_host_port()
    assert host in ("localhost", "127.0.0.1", "::1")
    assert port > 0

    l = []

    async def client_communicate(key, delay=0):
        addr = "%s:%d" % (host, port)
        comm = await connect(listener.contact_address)
        assert comm.peer_address == "tcp://" + addr
        assert comm.extra_info == {}
        await comm.write({"op": "ping", "data": key})
        if delay:
            await asyncio.sleep(delay)
        msg = await comm.read()
        assert msg == {"op": "pong", "data": key}
        l.append(key)
        await comm.close()

    await client_communicate(key=1234)

    # Many clients at once
    N = 100
    futures = [client_communicate(key=i, delay=0.05) for i in range(N)]
    await asyncio.gather(*futures)
    assert set(l) == {1234} | set(range(N))


@pytest.mark.asyncio
async def test_tls_specific():
    """
    Test concrete TLS API.
    """

    async def handle_comm(comm):
        assert comm.peer_address.startswith("tls://" + host)
        check_tls_extra(comm.extra_info)
        msg = await comm.read()
        msg["op"] = "pong"
        await comm.write(msg)
        await comm.close()

    server_ctx = get_server_ssl_context()
    client_ctx = get_client_ssl_context()

    listener = await tcp.TLSListener("127.0.0.1", handle_comm, ssl_context=server_ctx)
    host, port = listener.get_host_port()
    assert host in ("localhost", "127.0.0.1", "::1")
    assert port > 0

    l = []

    async def client_communicate(key, delay=0):
        addr = "%s:%d" % (host, port)
        comm = await connect(listener.contact_address, ssl_context=client_ctx)
        assert comm.peer_address == "tls://" + addr
        check_tls_extra(comm.extra_info)
        await comm.write({"op": "ping", "data": key})
        if delay:
            await asyncio.sleep(delay)
        msg = await comm.read()
        assert msg == {"op": "pong", "data": key}
        l.append(key)
        await comm.close()

    await client_communicate(key=1234)

    # Many clients at once
    N = 100
    futures = [client_communicate(key=i, delay=0.05) for i in range(N)]
    await asyncio.gather(*futures)
    assert set(l) == {1234} | set(range(N))


@pytest.mark.asyncio
async def test_comm_failure_threading():
    """
    When we fail to connect, make sure we don't make a lot
    of threads.

    We only assert for PY3, because the thread limit only is
    set for python 3.  See github PR #2403 discussion for info.
    """

    async def sleep_for_60ms():
        max_thread_count = 0
        for x in range(60):
            await asyncio.sleep(0.001)
            thread_count = threading.active_count()
            if thread_count > max_thread_count:
                max_thread_count = thread_count
        return max_thread_count

    original_thread_count = threading.active_count()

    # tcp.TCPConnector()
    sleep_future = sleep_for_60ms()
    with pytest.raises(IOError):
        await connect("tcp://localhost:28400", 0.052)
    max_thread_count = await sleep_future
    # 2 is the number set by BaseTCPConnector.executor (ThreadPoolExecutor)
    assert max_thread_count <= 2 + original_thread_count

    # tcp.TLSConnector()
    sleep_future = sleep_for_60ms()
    with pytest.raises(IOError):
        await connect(
            "tls://localhost:28400", 0.052, ssl_context=get_client_ssl_context()
        )
    max_thread_count = await sleep_future
    assert max_thread_count <= 2 + original_thread_count


async def check_inproc_specific(run_client):
    """
    Test concrete InProc API.
    """
    listener_addr = inproc.global_manager.new_address()
    addr_head = listener_addr.rpartition("/")[0]

    client_addresses = set()

    N_MSGS = 3

    async def handle_comm(comm):
        assert comm.peer_address.startswith("inproc://" + addr_head)
        client_addresses.add(comm.peer_address)
        for i in range(N_MSGS):
            msg = await comm.read()
            msg["op"] = "pong"
            await comm.write(msg)
        await comm.close()

    listener = await inproc.InProcListener(listener_addr, handle_comm)
    assert (
        listener.listen_address
        == listener.contact_address
        == "inproc://" + listener_addr
    )

    l = []

    async def client_communicate(key, delay=0):
        comm = await connect(listener.contact_address)
        assert comm.peer_address == "inproc://" + listener_addr
        for i in range(N_MSGS):
            await comm.write({"op": "ping", "data": key})
            if delay:
                await asyncio.sleep(delay)
            msg = await comm.read()
        assert msg == {"op": "pong", "data": key}
        l.append(key)
        with pytest.raises(CommClosedError):
            await comm.read()
        await comm.close()

    client_communicate = partial(run_client, client_communicate)

    await client_communicate(key=1234)

    # Many clients at once
    N = 20
    futures = [client_communicate(key=i, delay=0.001) for i in range(N)]
    await asyncio.gather(*futures)
    assert set(l) == {1234} | set(range(N))

    assert len(client_addresses) == N + 1
    assert listener.contact_address not in client_addresses


def run_coro(func, *args, **kwargs):
    return func(*args, **kwargs)


def run_coro_in_thread(func, *args, **kwargs):
    fut = Future()
    main_loop = ioloop.IOLoop.current()

    def run():
        thread_loop = ioloop.IOLoop()  # need fresh IO loop for run_sync()
        try:
            res = thread_loop.run_sync(partial(func, *args, **kwargs), timeout=10)
        except Exception:
            main_loop.add_callback(fut.set_exc_info, sys.exc_info())
        else:
            main_loop.add_callback(fut.set_result, res)
        finally:
            thread_loop.close()

    t = threading.Thread(target=run)
    t.start()
    return fut


@pytest.mark.asyncio
async def test_inproc_specific_same_thread():
    await check_inproc_specific(run_coro)


@pytest.mark.asyncio
async def test_inproc_specific_different_threads():
    await check_inproc_specific(run_coro_in_thread)


#
# Test communications through the abstract API
#


async def check_client_server(
    addr,
    check_listen_addr=None,
    check_contact_addr=None,
    listen_args={},
    connect_args={},
):
    """
    Abstract client / server test.
    """

    async def handle_comm(comm):
        scheme, loc = parse_address(comm.peer_address)
        assert scheme == bound_scheme

        msg = await comm.read()
        assert msg["op"] == "ping"
        msg["op"] = "pong"
        await comm.write(msg)

        msg = await comm.read()
        assert msg["op"] == "foobar"

        await comm.close()

    # Arbitrary connection args should be ignored
    listen_args = listen_args or {"xxx": "bar"}
    connect_args = connect_args or {"xxx": "foo"}

    listener = await listen(addr, handle_comm, **listen_args)

    # Check listener properties
    bound_addr = listener.listen_address
    bound_scheme, bound_loc = parse_address(bound_addr)
    assert bound_scheme in backends
    assert bound_scheme == parse_address(addr)[0]

    if check_listen_addr is not None:
        check_listen_addr(bound_loc)

    contact_addr = listener.contact_address
    contact_scheme, contact_loc = parse_address(contact_addr)
    assert contact_scheme == bound_scheme

    if check_contact_addr is not None:
        check_contact_addr(contact_loc)
    else:
        assert contact_addr == bound_addr

    # Check client <-> server comms
    l = []

    async def client_communicate(key, delay=0):
        comm = await connect(listener.contact_address, **connect_args)
        assert comm.peer_address == listener.contact_address

        await comm.write({"op": "ping", "data": key})
        await comm.write({"op": "foobar"})
        if delay:
            await asyncio.sleep(delay)
        msg = await comm.read()
        assert msg == {"op": "pong", "data": key}
        l.append(key)
        await comm.close()

    await client_communicate(key=1234)

    # Many clients at once
    futures = [client_communicate(key=i, delay=0.05) for i in range(20)]
    await asyncio.gather(*futures)
    assert set(l) == {1234} | set(range(20))

    listener.stop()


@pytest.mark.asyncio
async def test_ucx_client_server():
    pytest.importorskip("distributed.comm.ucx")
    ucp = pytest.importorskip("ucp")

    addr = ucp.get_address()
    await check_client_server("ucx://" + addr)


def tcp_eq(expected_host, expected_port=None):
    def checker(loc):
        host, port = parse_host_port(loc)
        assert host == expected_host
        if expected_port is not None:
            assert port == expected_port
        else:
            assert 1023 < port < 65536

    return checker


tls_eq = tcp_eq


def inproc_check():
    expected_ip = get_ip()
    expected_pid = os.getpid()

    def checker(loc):
        ip, pid, suffix = loc.split("/")
        assert ip == expected_ip
        assert int(pid) == expected_pid

    return checker


@pytest.mark.asyncio
async def test_default_client_server_ipv4():
    # Default scheme is (currently) TCP
    await check_client_server("127.0.0.1", tcp_eq("127.0.0.1"))
    await check_client_server("127.0.0.1:3201", tcp_eq("127.0.0.1", 3201))
    await check_client_server("0.0.0.0", tcp_eq("0.0.0.0"), tcp_eq(EXTERNAL_IP4))
    await check_client_server(
        "0.0.0.0:3202", tcp_eq("0.0.0.0", 3202), tcp_eq(EXTERNAL_IP4, 3202)
    )
    # IPv4 is preferred for the bound address
    await check_client_server("", tcp_eq("0.0.0.0"), tcp_eq(EXTERNAL_IP4))
    await check_client_server(
        ":3203", tcp_eq("0.0.0.0", 3203), tcp_eq(EXTERNAL_IP4, 3203)
    )


@requires_ipv6
@pytest.mark.asyncio
async def test_default_client_server_ipv6():
    await check_client_server("[::1]", tcp_eq("::1"))
    await check_client_server("[::1]:3211", tcp_eq("::1", 3211))
    await check_client_server("[::]", tcp_eq("::"), tcp_eq(EXTERNAL_IP6))
    await check_client_server(
        "[::]:3212", tcp_eq("::", 3212), tcp_eq(EXTERNAL_IP6, 3212)
    )


@pytest.mark.asyncio
async def test_tcp_client_server_ipv4():
    await check_client_server("tcp://127.0.0.1", tcp_eq("127.0.0.1"))
    await check_client_server("tcp://127.0.0.1:3221", tcp_eq("127.0.0.1", 3221))
    await check_client_server("tcp://0.0.0.0", tcp_eq("0.0.0.0"), tcp_eq(EXTERNAL_IP4))
    await check_client_server(
        "tcp://0.0.0.0:3222", tcp_eq("0.0.0.0", 3222), tcp_eq(EXTERNAL_IP4, 3222)
    )
    await check_client_server("tcp://", tcp_eq("0.0.0.0"), tcp_eq(EXTERNAL_IP4))
    await check_client_server(
        "tcp://:3223", tcp_eq("0.0.0.0", 3223), tcp_eq(EXTERNAL_IP4, 3223)
    )


@requires_ipv6
@pytest.mark.asyncio
async def test_tcp_client_server_ipv6():
    await check_client_server("tcp://[::1]", tcp_eq("::1"))
    await check_client_server("tcp://[::1]:3231", tcp_eq("::1", 3231))
    await check_client_server("tcp://[::]", tcp_eq("::"), tcp_eq(EXTERNAL_IP6))
    await check_client_server(
        "tcp://[::]:3232", tcp_eq("::", 3232), tcp_eq(EXTERNAL_IP6, 3232)
    )


@pytest.mark.asyncio
async def test_tls_client_server_ipv4():
    await check_client_server("tls://127.0.0.1", tls_eq("127.0.0.1"), **tls_kwargs)
    await check_client_server(
        "tls://127.0.0.1:3221", tls_eq("127.0.0.1", 3221), **tls_kwargs
    )
    await check_client_server(
        "tls://", tls_eq("0.0.0.0"), tls_eq(EXTERNAL_IP4), **tls_kwargs
    )


@requires_ipv6
@pytest.mark.asyncio
async def test_tls_client_server_ipv6():
    await check_client_server("tls://[::1]", tls_eq("::1"), **tls_kwargs)


@pytest.mark.asyncio
async def test_inproc_client_server():
    await check_client_server("inproc://", inproc_check())
    await check_client_server(inproc.new_address(), inproc_check())


#
# TLS certificate handling
#


@pytest.mark.asyncio
async def test_tls_reject_certificate():
    cli_ctx = get_client_ssl_context()
    serv_ctx = get_server_ssl_context()

    # These certs are not signed by our test CA
    bad_cert_key = ("tls-self-signed-cert.pem", "tls-self-signed-key.pem")
    bad_cli_ctx = get_client_ssl_context(*bad_cert_key)
    bad_serv_ctx = get_server_ssl_context(*bad_cert_key)

    async def handle_comm(comm):
        scheme, loc = parse_address(comm.peer_address)
        assert scheme == "tls"
        await comm.close()

    # Listener refuses a connector not signed by the CA
    listener = await listen("tls://", handle_comm, ssl_context=serv_ctx)

    with pytest.raises(EnvironmentError) as excinfo:
        comm = await connect(
            listener.contact_address, timeout=0.5, ssl_context=bad_cli_ctx
        )
        await comm.write({"x": "foo"})  # TODO: why is this necessary in Tornado 6 ?

    if os.name != "nt":
        try:
            # See https://serverfault.com/questions/793260/what-does-tlsv1-alert-unknown-ca-mean
            # assert "unknown ca" in str(excinfo.value)
            pass
        except AssertionError:
            if os.name == "nt":
                assert "An existing connection was forcibly closed" in str(
                    excinfo.value
                )
            else:
                raise

    # Sanity check
    comm = await connect(listener.contact_address, timeout=2, ssl_context=cli_ctx)
    await comm.close()

    # Connector refuses a listener not signed by the CA
    listener = await listen("tls://", handle_comm, ssl_context=bad_serv_ctx)

    with pytest.raises(EnvironmentError) as excinfo:
        await connect(listener.contact_address, timeout=2, ssl_context=cli_ctx)

    assert "certificate verify failed" in str(excinfo.value.__cause__)


#
# Test communication closing
#


async def check_comm_closed_implicit(addr, delay=None, listen_args={}, connect_args={}):
    async def handle_comm(comm):
        await comm.close()

    listener = await listen(addr, handle_comm, **listen_args)

    comm = await connect(listener.contact_address, **connect_args)
    with pytest.raises(CommClosedError):
        await comm.write({})
        await comm.read()

    comm = await connect(listener.contact_address, **connect_args)
    with pytest.raises(CommClosedError):
        await comm.read()


@pytest.mark.asyncio
async def test_tcp_comm_closed_implicit():
    await check_comm_closed_implicit("tcp://127.0.0.1")


@pytest.mark.asyncio
async def test_tls_comm_closed_implicit():
    await check_comm_closed_implicit("tls://127.0.0.1", **tls_kwargs)


@pytest.mark.asyncio
async def test_inproc_comm_closed_implicit():
    await check_comm_closed_implicit(inproc.new_address())


async def check_comm_closed_explicit(addr, listen_args={}, connect_args={}):
    a, b = await get_comm_pair(addr, listen_args=listen_args, connect_args=connect_args)
    a_read = a.read()
    b_read = b.read()
    await a.close()
    # In-flight reads should abort with CommClosedError
    with pytest.raises(CommClosedError):
        await a_read
    with pytest.raises(CommClosedError):
        await b_read
    # New reads as well
    with pytest.raises(CommClosedError):
        await a.read()
    with pytest.raises(CommClosedError):
        await b.read()
    # And writes
    with pytest.raises(CommClosedError):
        await a.write({})
    with pytest.raises(CommClosedError):
        await b.write({})
    await b.close()


@pytest.mark.asyncio
async def test_tcp_comm_closed_explicit():
    await check_comm_closed_explicit("tcp://127.0.0.1")


@pytest.mark.asyncio
async def test_tls_comm_closed_explicit():
    await check_comm_closed_explicit("tls://127.0.0.1", **tls_kwargs)


@pytest.mark.asyncio
async def test_inproc_comm_closed_explicit():
    await check_comm_closed_explicit(inproc.new_address())


@pytest.mark.asyncio
async def test_inproc_comm_closed_explicit_2():
    listener_errors = []

    async def handle_comm(comm):
        # Wait
        try:
            await comm.read()
        except CommClosedError:
            assert comm.closed()
            listener_errors.append(True)
        else:
            await comm.close()

    listener = await listen("inproc://", handle_comm)

    comm = await connect(listener.contact_address)
    await comm.close()
    assert comm.closed()
    start = time()
    while len(listener_errors) < 1:
        assert time() < start + 1
        await asyncio.sleep(0.01)
    assert len(listener_errors) == 1

    with pytest.raises(CommClosedError):
        await comm.read()
    with pytest.raises(CommClosedError):
        await comm.write("foo")

    comm = await connect(listener.contact_address)
    await comm.write("foo")
    with pytest.raises(CommClosedError):
        await comm.read()
    with pytest.raises(CommClosedError):
        await comm.write("foo")
    assert comm.closed()

    comm = await connect(listener.contact_address)
    await comm.write("foo")

    start = time()
    while not comm.closed():
        await asyncio.sleep(0.01)
        assert time() < start + 2

    await comm.close()
    await comm.close()


#
# Various stress tests
#


async def echo(comm):
    message = await comm.read()
    await comm.write(message)


@pytest.mark.asyncio
async def test_retry_connect(monkeypatch):
    async def echo(comm):
        message = await comm.read()
        await comm.write(message)

    class UnreliableConnector(TCPConnector):
        def __init__(self):

            self.num_failures = 2
            self.failures = 0
            super().__init__()

        async def connect(self, address, deserialize=True, **connection_args):
            if self.failures > self.num_failures:
                return await super().connect(address, deserialize, **connection_args)
            else:
                self.failures += 1
                raise IOError()

    class UnreliableBackend(TCPBackend):
        _connector_class = UnreliableConnector

    monkeypatch.setitem(backends, "tcp", UnreliableBackend())

    listener = await listen("tcp://127.0.0.1:1234", echo)
    try:
        comm = await connect(listener.contact_address)
        await comm.write(b"test")
        msg = await comm.read()
        assert msg == b"test"
    finally:
        listener.stop()


@pytest.mark.asyncio
async def test_handshake_slow_comm(monkeypatch):
    class SlowComm(TCP):
        def __init__(self, *args, delay_in_comm=0.5, **kwargs):
            super().__init__(*args, **kwargs)
            self.delay_in_comm = delay_in_comm

        async def read(self, *args, **kwargs):
            await asyncio.sleep(self.delay_in_comm)
            return await super().read(*args, **kwargs)

        async def write(self, *args, **kwargs):
            await asyncio.sleep(self.delay_in_comm)
            res = await super(type(self), self).write(*args, **kwargs)
            return res

    class SlowConnector(TCPConnector):
        comm_class = SlowComm

    class SlowBackend(TCPBackend):
        _connector_class = SlowConnector

    monkeypatch.setitem(backends, "tcp", SlowBackend())

    listener = await listen("tcp://127.0.0.1:1234", echo)
    try:
        comm = await connect(listener.contact_address)
        await comm.write(b"test")
        msg = await comm.read()
        assert msg == b"test"

        import dask

        with dask.config.set({"distributed.comm.timeouts.connect": "100ms"}):
            with pytest.raises(
                IOError, match="Timed out during handshake while connecting to"
            ):
                await connect(listener.contact_address)
    finally:
        listener.stop()


async def check_connect_timeout(addr):
    t1 = time()
    with pytest.raises(IOError):
        await connect(addr, timeout=0.15)
    dt = time() - t1
    assert 1 >= dt >= 0.1


@pytest.mark.asyncio
async def test_tcp_connect_timeout():
    await check_connect_timeout("tcp://127.0.0.1:44444")


@pytest.mark.asyncio
async def test_inproc_connect_timeout():
    await check_connect_timeout(inproc.new_address())


async def check_many_listeners(addr):
    async def handle_comm(comm):
        pass

    listeners = []
    N = 100

    for i in range(N):
        listener = await listen(addr, handle_comm)
        listeners.append(listener)

    assert len(set(l.listen_address for l in listeners)) == N
    assert len(set(l.contact_address for l in listeners)) == N

    for listener in listeners:
        listener.stop()


@pytest.mark.asyncio
async def test_tcp_many_listeners():
    await check_many_listeners("tcp://127.0.0.1")
    await check_many_listeners("tcp://0.0.0.0")
    await check_many_listeners("tcp://")


@pytest.mark.asyncio
async def test_inproc_many_listeners():
    await check_many_listeners("inproc://")


#
# Test deserialization
#


async def check_listener_deserialize(addr, deserialize, in_value, check_out):
    q = asyncio.Queue()

    async def handle_comm(comm):
        msg = await comm.read()
        q.put_nowait(msg)
        await comm.close()

    async with listen(addr, handle_comm, deserialize=deserialize) as listener:
        comm = await connect(listener.contact_address)

    await comm.write(in_value)

    out_value = await q.get()
    check_out(out_value)
    await comm.close()


async def check_connector_deserialize(addr, deserialize, in_value, check_out):
    done = asyncio.Event()

    async def handle_comm(comm):
        await comm.write(in_value)
        await done.wait()
        await comm.close()

    async with listen(addr, handle_comm) as listener:
        comm = await connect(listener.contact_address, deserialize=deserialize)

    out_value = await comm.read()
    done.set()
    await comm.close()
    check_out(out_value)


async def check_deserialize(addr):
    """
    Check the "deserialize" flag on connect() and listen().
    """
    # Test with Serialize and Serialized objects

    msg = {
        "op": "update",
        "x": b"abc",
        "to_ser": [to_serialize(123)],
        "ser": Serialized(*serialize(456)),
    }
    msg_orig = msg.copy()

    def check_out_false(out_value):
        # Check output with deserialize=False
        out_value = out_value.copy()  # in case transport passed the object as-is
        to_ser = out_value.pop("to_ser")
        ser = out_value.pop("ser")
        expected_msg = msg_orig.copy()
        del expected_msg["ser"]
        del expected_msg["to_ser"]
        assert out_value == expected_msg

        assert isinstance(ser, Serialized)
        assert deserialize(ser.header, ser.frames) == 456

        assert isinstance(to_ser, list)
        (to_ser,) = to_ser
        # The to_serialize() value could have been actually serialized
        # or not (it's a transport-specific optimization)
        if isinstance(to_ser, Serialized):
            assert deserialize(to_ser.header, to_ser.frames) == 123
        else:
            assert to_ser == to_serialize(123)

    def check_out_true(out_value):
        # Check output with deserialize=True
        expected_msg = msg.copy()
        expected_msg["ser"] = 456
        expected_msg["to_ser"] = [123]
        assert out_value == expected_msg

    await check_listener_deserialize(addr, False, msg, check_out_false)
    await check_connector_deserialize(addr, False, msg, check_out_false)

    await check_listener_deserialize(addr, True, msg, check_out_true)
    await check_connector_deserialize(addr, True, msg, check_out_true)

    # Test with long bytestrings, large enough to be transferred
    # as a separate payload

    _uncompressible = os.urandom(1024 ** 2) * 4  # end size: 8 MB

    msg = {
        "op": "update",
        "x": _uncompressible,
        "to_ser": [to_serialize(_uncompressible)],
        "ser": Serialized(*serialize(_uncompressible)),
    }
    msg_orig = msg.copy()

    def check_out(deserialize_flag, out_value):
        # Check output with deserialize=False
        assert sorted(out_value) == sorted(msg_orig)
        out_value = out_value.copy()  # in case transport passed the object as-is
        to_ser = out_value.pop("to_ser")
        ser = out_value.pop("ser")
        expected_msg = msg_orig.copy()
        del expected_msg["ser"]
        del expected_msg["to_ser"]
        assert out_value == expected_msg

        if deserialize_flag:
            assert isinstance(ser, (bytes, bytearray))
            assert bytes(ser) == _uncompressible
        else:
            assert isinstance(ser, Serialized)
            assert deserialize(ser.header, ser.frames) == _uncompressible
            assert isinstance(to_ser, list)
            (to_ser,) = to_ser
            # The to_serialize() value could have been actually serialized
            # or not (it's a transport-specific optimization)
            if isinstance(to_ser, Serialized):
                assert deserialize(to_ser.header, to_ser.frames) == _uncompressible
            else:
                assert to_ser == to_serialize(_uncompressible)

    await check_listener_deserialize(addr, False, msg, partial(check_out, False))
    await check_connector_deserialize(addr, False, msg, partial(check_out, False))

    await check_listener_deserialize(addr, True, msg, partial(check_out, True))
    await check_connector_deserialize(addr, True, msg, partial(check_out, True))


@pytest.mark.xfail(reason="intermittent failure on windows")
@pytest.mark.asyncio
async def test_tcp_deserialize():
    await check_deserialize("tcp://")


@pytest.mark.asyncio
async def test_inproc_deserialize():
    await check_deserialize("inproc://")


async def check_deserialize_roundtrip(addr):
    """
    Sanity check round-tripping with "deserialize" on and off.
    """
    # Test with long bytestrings, large enough to be transferred
    # as a separate payload
    _uncompressible = os.urandom(1024 ** 2) * 4  # end size: 4 MB

    msg = {
        "op": "update",
        "x": _uncompressible,
        "to_ser": [to_serialize(_uncompressible)],
        "ser": Serialized(*serialize(_uncompressible)),
    }

    for should_deserialize in (True, False):
        a, b = await get_comm_pair(addr, deserialize=should_deserialize)
        await a.write(msg)
        got = await b.read()
        await b.write(got)
        got = await a.read()

        assert sorted(got) == sorted(msg)
        for k in ("op", "x"):
            assert got[k] == msg[k]
        if should_deserialize:
            assert isinstance(got["to_ser"][0], (bytes, bytearray))
            assert isinstance(got["ser"], (bytes, bytearray))
        else:
            assert isinstance(got["to_ser"][0], (to_serialize, Serialized))
            assert isinstance(got["ser"], Serialized)


@pytest.mark.asyncio
async def test_inproc_deserialize_roundtrip():
    await check_deserialize_roundtrip("inproc://")


@pytest.mark.asyncio
async def test_tcp_deserialize_roundtrip():
    await check_deserialize_roundtrip("tcp://")


def _raise_eoferror():
    raise EOFError


class _EOFRaising:
    def __reduce__(self):
        return _raise_eoferror, ()


async def check_deserialize_eoferror(addr):
    """
    EOFError when deserializing should close the comm.
    """

    async def handle_comm(comm):
        await comm.write({"data": to_serialize(_EOFRaising())})
        with pytest.raises(CommClosedError):
            await comm.read()

    async with listen(addr, handle_comm) as listener:
        comm = await connect(listener.contact_address, deserialize=deserialize)
        with pytest.raises(CommClosedError):
            await comm.read()


@pytest.mark.asyncio
async def test_tcp_deserialize_eoferror():
    await check_deserialize_eoferror("tcp://")


#
# Test various properties
#


async def check_repr(a, b):
    assert "closed" not in repr(a)
    assert "closed" not in repr(b)
    await a.close()
    assert "closed" in repr(a)
    await b.close()
    assert "closed" in repr(b)


@pytest.mark.asyncio
async def test_tcp_repr():
    a, b = await get_tcp_comm_pair()
    assert a.local_address in repr(b)
    assert b.local_address in repr(a)
    await check_repr(a, b)


@pytest.mark.asyncio
async def test_tls_repr():
    a, b = await get_tls_comm_pair()
    assert a.local_address in repr(b)
    assert b.local_address in repr(a)
    await check_repr(a, b)


@pytest.mark.asyncio
async def test_inproc_repr():
    a, b = await get_inproc_comm_pair()
    assert a.local_address in repr(b)
    assert b.local_address in repr(a)
    await check_repr(a, b)


async def check_addresses(a, b):
    assert a.peer_address == b.local_address
    assert a.local_address == b.peer_address
    a.abort()
    b.abort()


@pytest.mark.asyncio
async def test_tcp_adresses():
    a, b = await get_tcp_comm_pair()
    await check_addresses(a, b)


@pytest.mark.asyncio
async def test_tls_adresses():
    a, b = await get_tls_comm_pair()
    await check_addresses(a, b)


@pytest.mark.asyncio
async def test_inproc_adresses():
    a, b = await get_inproc_comm_pair()
    await check_addresses(a, b)


def test_register_backend_entrypoint():
    # Code adapted from pandas backend entry point testing
    # https://github.com/pandas-dev/pandas/blob/2470690b9f0826a8feb426927694fa3500c3e8d2/pandas/tests/plotting/test_backend.py#L50-L76

    dist = pkg_resources.get_distribution("distributed")
    if dist.module_path not in distributed.__file__:
        # We are running from a non-installed distributed, and this test is invalid
        pytest.skip("Testing a non-installed distributed")

    mod = types.ModuleType("dask_udp")
    mod.UDPBackend = lambda: 1
    sys.modules[mod.__name__] = mod

    entry_point_name = "distributed.comm.backends"
    backends_entry_map = pkg_resources.get_entry_map("distributed")
    if entry_point_name not in backends_entry_map:
        backends_entry_map[entry_point_name] = dict()
    backends_entry_map[entry_point_name]["udp"] = pkg_resources.EntryPoint(
        "udp", mod.__name__, attrs=["UDPBackend"], dist=dist
    )

    result = get_backend("udp")
    assert result == 1<|MERGE_RESOLUTION|>--- conflicted
+++ resolved
@@ -6,11 +6,8 @@
 import warnings
 from functools import partial
 
-<<<<<<< HEAD
-=======
 import dask
 
->>>>>>> b4dfc925
 import distributed
 import pkg_resources
 import pytest
@@ -26,7 +23,6 @@
     resolve_address,
     tcp,
     unparse_host_port,
-<<<<<<< HEAD
 )
 from distributed.comm.registry import backends, get_backend
 from distributed.comm.tcp import TCP, TCPBackend, TCPConnector
@@ -41,22 +37,6 @@
     has_ipv6,
     requires_ipv6,
 )
-=======
-)
-from distributed.comm.registry import backends, get_backend
-from distributed.comm.tcp import TCP, TCPBackend, TCPConnector
-from distributed.metrics import time
-from distributed.protocol import Serialized, deserialize, serialize, to_serialize
-from distributed.utils import get_ip, get_ipv6
-from distributed.utils_test import loop  # noqa: F401
-from distributed.utils_test import (
-    get_cert,
-    get_client_ssl_context,
-    get_server_ssl_context,
-    has_ipv6,
-    requires_ipv6,
-)
->>>>>>> b4dfc925
 from tornado import ioloop
 from tornado.concurrent import Future
 
