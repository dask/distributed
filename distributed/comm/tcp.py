--- conflicted
+++ resolved
@@ -9,12 +9,7 @@
 
 import tornado
 from tornado import gen, netutil
-<<<<<<< HEAD
-from tornado.ioloop import IOLoop
-from tornado.iostream import IOStream, StreamClosedError
-=======
 from tornado.iostream import StreamClosedError
->>>>>>> 32a8bb2f
 from tornado.tcpclient import TCPClient
 from tornado.tcpserver import TCPServer
 
@@ -124,7 +119,6 @@
         self._finalizer = finalize(self, self._get_finalizer())
         self._finalizer.atexit = False
         self._extra = {}
-        self._loop = IOLoop.current(instance=False)
 
         stream.set_nodelay(True)
         set_tcp_timeout(stream)
