--- conflicted
+++ resolved
@@ -186,22 +186,12 @@
             lengths = await stream.read_bytes(8 * n_frames)
             lengths = struct.unpack("Q" * n_frames, lengths)
 
-<<<<<<< HEAD
             frames = [bytearray(each_length) for each_length in lengths]
             recv_frames = [each_frame for each_frame in frames if len(each_frame) > 0]
             for each_frame in recv_frames:
                 each_length = len(each_frame)
                 n = await stream.read_into(each_frame)
                 assert n == each_length, (n, each_length)
-=======
-            frames = []
-            for length in lengths:
-                frame = bytearray(length)
-                if length:
-                    n = await stream.read_into(frame)
-                    assert n == length, (n, length)
-                frames.append(frame)
->>>>>>> 5243d23d
         except StreamClosedError as e:
             self.stream = None
             if not shutting_down():
