--- conflicted
+++ resolved
@@ -301,16 +301,10 @@
                 if each_frame_nbytes:
                     each_frame = memoryview(each_frame)
 
-<<<<<<< HEAD
                     if isinstance(each_frame, memoryview):
                         # Make sure that `len(data) == data.nbytes`
                         # See <https://github.com/tornadoweb/tornado/pull/2996>
                         each_frame = ensure_memoryview(each_frame)
-=======
-                    # Make sure that `len(data) == data.nbytes`
-                    # See <https://github.com/tornadoweb/tornado/pull/2996>
-                    each_frame = each_frame.cast("B")
->>>>>>> 445a38bb
 
                     # Workaround for OpenSSL 1.0.2 (can drop with OpenSSL 1.1.1)
                     for i, j in sliding_window(
