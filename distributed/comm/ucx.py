--- conflicted
+++ resolved
@@ -58,32 +58,21 @@
 
 
 def _get_device_and_uuid_str(ctx):
-    print(f"{ctx=}")
     return f"{ctx['device-index']} ({ctx['uuid']})"
 
 
 def _warn_existing_cuda_context(ctx, pid):
-<<<<<<< HEAD
     device_uuid_str = _get_device_and_uuid_str(ctx)
-    warnings.warn(
+    logger.warning(
         f"A CUDA context for device {device_uuid_str} already exists "
         f"on process ID {pid}. {_warning_suffix}"
-=======
-    logger.warning(
-        f"A CUDA context for device {ctx} already exists on process ID {pid}. {_warning_suffix}"
->>>>>>> 621994ec
     )
 
 
 def _warn_cuda_context_wrong_device(ctx_expected, ctx_actual, pid):
-<<<<<<< HEAD
-    print(ctx_expected)
     expected_device_uuid_str = _get_device_and_uuid_str(ctx_expected)
     actual_device_uuid_str = _get_device_and_uuid_str(ctx_actual)
-    warnings.warn(
-=======
     logger.warning(
->>>>>>> 621994ec
         f"Worker with process ID {pid} should have a CUDA context assigned to device "
         f"{expected_device_uuid_str}, but instead the CUDA context is on device "
         f"{actual_device_uuid_str}. {_warning_suffix}"
