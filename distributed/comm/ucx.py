--- conflicted
+++ resolved
@@ -173,11 +173,6 @@
                 )
 
                 # Send frames
-<<<<<<< HEAD
-                for each_frame in send_frames:
-                    await self.ep.send(each_frame)
-                return sum(map(nbytes, send_frames))
-=======
 
                 # It is necessary to first synchronize the default stream before start sending
                 # We synchronize the default stream because UCX is not stream-ordered and
@@ -186,11 +181,9 @@
                 # non-blocking CUDA streams.
                 synchronize_stream(0)
 
-                for frame in frames:
-                    if nbytes(frame) > 0:
-                        await self.ep.send(frame)
-                return sum(map(nbytes, frames))
->>>>>>> e928cc00
+                for each_frame in send_frames:
+                    await self.ep.send(each_frame)
+                return sum(map(nbytes, send_frames))
             except (ucp.exceptions.UCXBaseException):
                 self.abort()
                 raise CommClosedError("While writing, the connection was closed")
@@ -216,7 +209,6 @@
                 raise CommClosedError("While reading, the connection was closed")
             else:
                 # Recv frames
-<<<<<<< HEAD
                 frames = [
                     cuda_array(each_size)
                     if is_cuda
@@ -226,33 +218,13 @@
                 recv_frames = [
                     each_frame for each_frame in frames if len(each_frame) > 0
                 ]
-                for each_frame in recv_frames:
-                    await self.ep.recv(each_frame)
-=======
-                frames = []
-                for is_cuda, size in zip(is_cudas.tolist(), sizes.tolist()):
-                    if size > 0:
-                        if is_cuda:
-                            frame = cuda_array(size)
-                        else:
-                            frame = np.empty(size, dtype=np.uint8)
-                        frames.append(frame)
-                    else:
-                        if is_cuda:
-                            frames.append(cuda_array(size))
-                        else:
-                            frames.append(b"")
 
                 # It is necessary to first populate `frames` with CUDA arrays and synchronize
                 # the default stream before starting receiving to ensure buffers have been allocated
                 synchronize_stream(0)
-                for i, (is_cuda, size) in enumerate(
-                    zip(is_cudas.tolist(), sizes.tolist())
-                ):
-                    if size > 0:
-                        await self.ep.recv(frames[i])
-
->>>>>>> e928cc00
+
+                for each_frame in recv_frames:
+                    await self.ep.recv(each_frame)
                 msg = await from_frames(
                     frames, deserialize=self.deserialize, deserializers=deserializers
                 )
