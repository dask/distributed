"""
:ref:`UCX`_ based communications for distributed.

See :ref:`communications` for more.

.. _UCX: https://github.com/openucx/ucx
"""
import logging

import dask
import numpy as np

from .addressing import parse_host_port, unparse_host_port
from .core import Comm, Connector, Listener, CommClosedError
from .registry import Backend, backends
from .utils import ensure_concrete_host, to_frames, from_frames
from ..utils import (
    ensure_ip,
    get_ip,
    get_ipv6,
    nbytes,
    log_errors,
    CancelledError,
    parse_bytes,
)

logger = logging.getLogger(__name__)


# In order to avoid double init when forking/spawning new processes (multiprocess),
# we make sure only to import and initialize UCX once at first use. This is also
# required to ensure Dask configuration gets propagated to UCX, which needs
# variables to be set before being imported.
ucp = None
cuda_array = None


def synchronize_stream(stream=0):
    import numba.cuda

    ctx = numba.cuda.current_context()
    cu_stream = numba.cuda.driver.drvapi.cu_stream(stream)
    stream = numba.cuda.driver.Stream(ctx, cu_stream, None)
    stream.synchronize()


def init_once():
    global ucp, cuda_array
    if ucp is not None:
        return

    import ucp as _ucp

    ucp = _ucp

    # remove/process dask.ucx flags for valid ucx options
    ucx_config = _scrub_ucx_config()

    ucp.init(options=ucx_config, env_takes_precedence=True)

    # Find the function, `cuda_array()`, to use when allocating new CUDA arrays
    try:
        import rmm

        if hasattr(rmm, "DeviceBuffer"):
            cuda_array = lambda n: rmm.DeviceBuffer(size=n)
        else:  # pre-0.11.0
            cuda_array = lambda n: rmm.device_array(n, dtype=np.uint8)
    except ImportError:
        try:
            import numba.cuda

            cuda_array = lambda n: numba.cuda.device_array((n,), dtype=np.uint8)
        except ImportError:

            def cuda_array(n):
                raise RuntimeError(
                    "In order to send/recv CUDA arrays, Numba or RMM is required"
                )

    pool_size_str = dask.config.get("rmm.pool-size")
    if pool_size_str is not None:
        pool_size = parse_bytes(pool_size_str)
        rmm.reinitialize(
            pool_allocator=True, managed_memory=False, initial_pool_size=pool_size
        )


class UCX(Comm):
    """Comm object using UCP.

    Parameters
    ----------
    ep : ucp.Endpoint
        The UCP endpoint.
    address : str
        The address, prefixed with `ucx://` to use.
    deserialize : bool, default True
        Whether to deserialize data in :meth:`distributed.protocol.loads`

    Notes
    -----
    The read-write cycle uses the following pattern:

    Each msg is serialized into a number of "data" frames. We prepend these
    real frames with two additional frames

        1. is_gpus: Boolean indicator for whether the frame should be
           received into GPU memory. Packed in '?' format. Unpack with
           ``<n_frames>?`` format.
        2. frame_size : Unsigned int describing the size of frame (in bytes)
           to receive. Packed in 'Q' format, so a length-0 frame is equivalent
           to an unsized frame. Unpacked with ``<n_frames>Q``.

    The expected read cycle is

    1. Read the frame describing number of frames
    2. Read the frame describing whether each data frame is gpu-bound
    3. Read the frame describing whether each data frame is sized
    4. Read all the data frames.
    """

    def __init__(self, ep, local_addr: str, peer_addr: str, deserialize=True):
        Comm.__init__(self)
        self._ep = ep
        if local_addr:
            assert local_addr.startswith("ucx")
        assert peer_addr.startswith("ucx")
        self._local_addr = local_addr
        self._peer_addr = peer_addr
        self.deserialize = deserialize
        self.comm_flag = None
        logger.debug("UCX.__init__ %s", self)

    @property
    def local_address(self) -> str:
        return self._local_addr

    @property
    def peer_address(self) -> str:
        return self._peer_addr

    async def write(
        self,
        msg: dict,
        serializers=("cuda", "dask", "pickle", "error"),
        on_error: str = "message",
    ):
        with log_errors():
            if self.closed():
                raise CommClosedError("Endpoint is closed -- unable to send message")
            try:
                if serializers is None:
                    serializers = ("cuda", "dask", "pickle", "error")
                # msg can also be a list of dicts when sending batched messages
                frames = await to_frames(
                    msg, serializers=serializers, on_error=on_error
                )
                send_frames = [
                    each_frame for each_frame in frames if len(each_frame) > 0
                ]

                # Send meta data
                cuda_frames = np.array(
                    [hasattr(f, "__cuda_array_interface__") for f in frames],
                    dtype=np.bool,
                )
                await self.ep.send(np.array([len(frames)], dtype=np.uint64))
                await self.ep.send(cuda_frames)
                await self.ep.send(
                    np.array([nbytes(f) for f in frames], dtype=np.uint64)
                )

                # Send frames

                # It is necessary to first synchronize the default stream before start sending
                # We synchronize the default stream because UCX is not stream-ordered and
                #  syncing the default stream will wait for other non-blocking CUDA streams.
                # Note this is only sufficient if the memory being sent is not currently in use on
                # non-blocking CUDA streams.
                if cuda_frames.any():
                    synchronize_stream(0)

                for each_frame in send_frames:
                    await self.ep.send(each_frame)
                return sum(map(nbytes, send_frames))
            except (ucp.exceptions.UCXBaseException):
                self.abort()
                raise CommClosedError("While writing, the connection was closed")

    async def read(self, deserializers=("cuda", "dask", "pickle", "error")):
        with log_errors():
            if self.closed():
                raise CommClosedError("Endpoint is closed -- unable to read message")

            if deserializers is None:
                deserializers = ("cuda", "dask", "pickle", "error")

            try:
                # Recv meta data
                nframes = np.empty(1, dtype=np.uint64)
                await self.ep.recv(nframes)
                is_cudas = np.empty(nframes[0], dtype=np.bool)
                await self.ep.recv(is_cudas)
                sizes = np.empty(nframes[0], dtype=np.uint64)
                await self.ep.recv(sizes)
            except (ucp.exceptions.UCXBaseException, CancelledError):
                self.abort()
                raise CommClosedError("While reading, the connection was closed")
            else:
                # Recv frames
                frames = [
                    cuda_array(each_size)
                    if is_cuda
                    else np.empty(each_size, dtype=np.uint8)
                    for is_cuda, each_size in zip(is_cudas.tolist(), sizes.tolist())
                ]
                recv_frames = [
                    each_frame for each_frame in frames if len(each_frame) > 0
                ]

                # It is necessary to first populate `frames` with CUDA arrays and synchronize
                # the default stream before starting receiving to ensure buffers have been allocated
<<<<<<< HEAD
                synchronize_stream(0)
=======
                if is_cudas.any():
                    synchronize_stream(0)
                for i, (is_cuda, size) in enumerate(
                    zip(is_cudas.tolist(), sizes.tolist())
                ):
                    if size > 0:
                        await self.ep.recv(frames[i])
>>>>>>> 2277379f

                for each_frame in recv_frames:
                    await self.ep.recv(each_frame)
                msg = await from_frames(
                    frames, deserialize=self.deserialize, deserializers=deserializers
                )
                return msg

    async def close(self):
        if self._ep is not None:
            await self._ep.close()
            self._ep = None

    def abort(self):
        if self._ep is not None:
            self._ep.abort()
            self._ep = None

    @property
    def ep(self):
        if self._ep is not None:
            return self._ep
        else:
            raise CommClosedError("UCX Endpoint is closed")

    def closed(self):
        return self._ep is None


class UCXConnector(Connector):
    prefix = "ucx://"
    comm_class = UCX
    encrypted = False

    async def connect(self, address: str, deserialize=True, **connection_args) -> UCX:
        logger.debug("UCXConnector.connect: %s", address)
        ip, port = parse_host_port(address)
        init_once()
        ep = await ucp.create_endpoint(ip, port)
        return self.comm_class(
            ep,
            local_addr=None,
            peer_addr=self.prefix + address,
            deserialize=deserialize,
        )


class UCXListener(Listener):
    prefix = UCXConnector.prefix
    comm_class = UCXConnector.comm_class
    encrypted = UCXConnector.encrypted

    def __init__(
        self, address: str, comm_handler: None, deserialize=False, **connection_args
    ):
        if not address.startswith("ucx"):
            address = "ucx://" + address
        self.ip, self._input_port = parse_host_port(address, default_port=0)
        self.comm_handler = comm_handler
        self.deserialize = deserialize
        self._ep = None  # type: ucp.Endpoint
        self.ucp_server = None
        self.connection_args = connection_args

    @property
    def port(self):
        return self.ucp_server.port

    @property
    def address(self):
        return "ucx://" + self.ip + ":" + str(self.port)

    async def start(self):
        async def serve_forever(client_ep):
            ucx = UCX(
                client_ep,
                local_addr=self.address,
                peer_addr=self.address,
                deserialize=self.deserialize,
            )
            if self.comm_handler:
                await self.comm_handler(ucx)

        init_once()
        self.ucp_server = ucp.create_listener(serve_forever, port=self._input_port)

    def stop(self):
        self.ucp_server = None

    def get_host_port(self):
        # TODO: TCP raises if this hasn't started yet.
        return self.ip, self.port

    @property
    def listen_address(self):
        return self.prefix + unparse_host_port(*self.get_host_port())

    @property
    def contact_address(self):
        host, port = self.get_host_port()
        host = ensure_concrete_host(host)  # TODO: ensure_concrete_host
        return self.prefix + unparse_host_port(host, port)

    @property
    def bound_address(self):
        # TODO: Does this become part of the base API? Kinda hazy, since
        # we exclude in for inproc.
        return self.get_host_port()


class UCXBackend(Backend):
    # I / O

    def get_connector(self):
        return UCXConnector()

    def get_listener(self, loc, handle_comm, deserialize, **connection_args):
        return UCXListener(loc, handle_comm, deserialize, **connection_args)

    # Address handling
    # This duplicates BaseTCPBackend

    def get_address_host(self, loc):
        return parse_host_port(loc)[0]

    def get_address_host_port(self, loc):
        return parse_host_port(loc)

    def resolve_address(self, loc):
        host, port = parse_host_port(loc)
        return unparse_host_port(ensure_ip(host), port)

    def get_local_address_for(self, loc):
        host, port = parse_host_port(loc)
        host = ensure_ip(host)
        if ":" in host:
            local_host = get_ipv6(host)
        else:
            local_host = get_ip(host)
        return unparse_host_port(local_host, None)


backends["ucx"] = UCXBackend()


def _scrub_ucx_config():
    """Function to scrub dask config options for valid UCX config options"""

    # configuration of UCX can happen in two ways:
    # 1) high level on/off flags which correspond to UCX configuration
    # 2) explicity defined UCX configuration flags

    # import does not initialize ucp -- this will occur outside this function
    from ucp import get_config

    options = {}

    # if any of the high level flags are set, as long as they are not Null/None,
    # we assume we should configure basic TLS settings for UCX, otherwise we
    # leave UCX to its default configuration
    if any(
        [
            dask.config.get("ucx.tcp"),
            dask.config.get("ucx.nvlink"),
            dask.config.get("ucx.infiniband"),
        ]
    ):
        tls = "tcp,sockcm"
        tls_priority = "sockcm"

        # CUDA COPY can optionally be used with ucx -- we rely on the user
        # to define when messages will include CUDA objects.  Note:
        # defining only the Infiniband flag will not enable cuda_copy
        if any([dask.config.get("ucx.nvlink"), dask.config.get("ucx.cuda_copy")]):
            tls = tls + ",cuda_copy"

        if dask.config.get("ucx.infiniband"):
            tls = "rc," + tls
        if dask.config.get("ucx.nvlink"):
            tls = tls + ",cuda_ipc"

        options = {"TLS": tls, "SOCKADDR_TLS_PRIORITY": tls_priority}

        net_devices = dask.config.get("ucx.net-devices")
        if net_devices is not None and net_devices != "":
            options["NET_DEVICES"] = net_devices

    # ANY UCX options defined in config will overwrite high level dask.ucx flags
    valid_ucx_keys = list(get_config().keys())
    for k, v in dask.config.get("ucx").items():
        if k in valid_ucx_keys:
            options[k] = v
        else:
            logger.debug(
                "Key: %s with value: %s not a valid UCX configuration option" % (k, v)
            )

    return options<|MERGE_RESOLUTION|>--- conflicted
+++ resolved
@@ -221,17 +221,8 @@
 
                 # It is necessary to first populate `frames` with CUDA arrays and synchronize
                 # the default stream before starting receiving to ensure buffers have been allocated
-<<<<<<< HEAD
-                synchronize_stream(0)
-=======
                 if is_cudas.any():
                     synchronize_stream(0)
-                for i, (is_cuda, size) in enumerate(
-                    zip(is_cudas.tolist(), sizes.tolist())
-                ):
-                    if size > 0:
-                        await self.ep.recv(frames[i])
->>>>>>> 2277379f
 
                 for each_frame in recv_frames:
                     await self.ep.recv(each_frame)
