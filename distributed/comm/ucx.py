--- conflicted
+++ resolved
@@ -52,12 +52,8 @@
 
 
 def init_once():
-<<<<<<< HEAD
     global ucp, device_array
     global ucx_create_endpoint, ucx_create_listener
-=======
-    global ucp, host_array, device_array
->>>>>>> 577ef403
     global pre_existing_cuda_context, cuda_context_created
 
     if ucp is not None:
