"""
:ref:`UCX`_ based communications for distributed.

See :ref:`communications` for more.

.. _UCX: https://github.com/openucx/ucx
"""
import logging
import struct
import weakref

import dask

from ..utils import ensure_ip, get_ip, get_ipv6, log_errors, nbytes, parse_bytes
from .addressing import parse_host_port, unparse_host_port
from .core import Comm, CommClosedError, Connector, Listener
from .registry import Backend, backends
from .utils import ensure_concrete_host, from_frames, to_frames

logger = logging.getLogger(__name__)


# In order to avoid double init when forking/spawning new processes (multiprocess),
# we make sure only to import and initialize UCX once at first use. This is also
# required to ensure Dask configuration gets propagated to UCX, which needs
# variables to be set before being imported.
ucp = None
host_array = None
device_array = None
ucx_create_endpoint = None
ucx_create_listener = None


def synchronize_stream(stream=0):
    import numba.cuda

    ctx = numba.cuda.current_context()
    cu_stream = numba.cuda.driver.drvapi.cu_stream(stream)
    stream = numba.cuda.driver.Stream(ctx, cu_stream, None)
    stream.synchronize()


def init_once():
    global ucp, host_array, device_array, ucx_create_endpoint, ucx_create_listener
    if ucp is not None:
        return

    # remove/process dask.ucx flags for valid ucx options
    ucx_config = _scrub_ucx_config()
<<<<<<< HEAD
=======

    # We ensure the CUDA context is created before initializing UCX. This can't
    # be safely handled externally because communications in Dask start before
    # preload scripts run.
>>>>>>> a2a0feb3
    if "TLS" in ucx_config and "cuda_copy" in ucx_config["TLS"]:
        try:
            import numba.cuda
        except ImportError:
            raise ImportError(
                "CUDA support with UCX requires Numba for context management"
            )

        numba.cuda.current_context()

    import ucp as _ucp

    ucp = _ucp

    ucp.init(options=ucx_config, env_takes_precedence=True)

    # Find the function, `host_array()`, to use when allocating new host arrays
    try:
        import numpy

        host_array = lambda n: numpy.empty((n,), dtype="u1")
    except ImportError:
        host_array = lambda n: bytearray(n)

    # Find the function, `cuda_array()`, to use when allocating new CUDA arrays
    try:
        import rmm

        if hasattr(rmm, "DeviceBuffer"):
            device_array = lambda n: rmm.DeviceBuffer(size=n)
        else:  # pre-0.11.0
            import numba.cuda

            def rmm_device_array(n):
                a = rmm.device_array(n, dtype="u1")
                weakref.finalize(a, numba.cuda.current_context)
                return a

            device_array = rmm_device_array
    except ImportError:
        try:
            import numba.cuda

            def numba_device_array(n):
                a = numba.cuda.device_array((n,), dtype="u1")
                weakref.finalize(a, numba.cuda.current_context)
                return a

            device_array = numba_device_array
        except ImportError:

            def device_array(n):
                raise RuntimeError(
                    "In order to send/recv CUDA arrays, Numba or RMM is required"
                )

    pool_size_str = dask.config.get("rmm.pool-size")
    if pool_size_str is not None:
        pool_size = parse_bytes(pool_size_str)
        rmm.reinitialize(
            pool_allocator=True, managed_memory=False, initial_pool_size=pool_size
        )

    try:
        from ucp.endpoint_reuse import EndpointReuse
    except ImportError:
        ucx_create_endpoint = ucp.create_endpoint
        ucx_create_listener = ucp.create_listener
    else:
        if dask.config.get("ucx.reuse-endpoints"):
            ucx_create_endpoint = EndpointReuse.create_endpoint
            ucx_create_listener = EndpointReuse.create_listener
        else:
            ucx_create_endpoint = ucp.create_endpoint
            ucx_create_listener = ucp.create_listener


class UCX(Comm):
    """Comm object using UCP.

    Parameters
    ----------
    ep : ucp.Endpoint
        The UCP endpoint.
    address : str
        The address, prefixed with `ucx://` to use.
    deserialize : bool, default True
        Whether to deserialize data in :meth:`distributed.protocol.loads`

    Notes
    -----
    The read-write cycle uses the following pattern:

    Each msg is serialized into a number of "data" frames. We prepend these
    real frames with two additional frames

        1. is_gpus: Boolean indicator for whether the frame should be
           received into GPU memory. Packed in '?' format. Unpack with
           ``<n_frames>?`` format.
        2. frame_size : Unsigned int describing the size of frame (in bytes)
           to receive. Packed in 'Q' format, so a length-0 frame is equivalent
           to an unsized frame. Unpacked with ``<n_frames>Q``.

    The expected read cycle is

    1. Read the frame describing if connection is closing and number of frames
    2. Read the frame describing whether each data frame is gpu-bound
    3. Read the frame describing whether each data frame is sized
    4. Read all the data frames.
    """

    def __init__(self, ep, local_addr: str, peer_addr: str, deserialize=True):
        Comm.__init__(self)
        self._ep = ep
        if local_addr:
            assert local_addr.startswith("ucx")
        assert peer_addr.startswith("ucx")
        self._local_addr = local_addr
        self._peer_addr = peer_addr
        self.deserialize = deserialize
        self.comm_flag = None
        logger.debug("UCX.__init__ %s", self)

    @property
    def local_address(self) -> str:
        return self._local_addr

    @property
    def peer_address(self) -> str:
        return self._peer_addr

    async def write(
        self,
        msg: dict,
        serializers=("cuda", "dask", "pickle", "error"),
        on_error: str = "message",
    ):
        with log_errors():
            if self.closed():
                raise CommClosedError("Endpoint is closed -- unable to send message")
            try:
                if serializers is None:
                    serializers = ("cuda", "dask", "pickle", "error")
                # msg can also be a list of dicts when sending batched messages
                frames = await to_frames(
                    msg,
                    serializers=serializers,
                    on_error=on_error,
                    allow_offload=self.allow_offload,
                )
                nframes = len(frames)
                cuda_frames = tuple(
                    hasattr(f, "__cuda_array_interface__") for f in frames
                )
                sizes = tuple(nbytes(f) for f in frames)
                cuda_send_frames, send_frames = zip(
                    *(
                        (is_cuda, each_frame)
                        for is_cuda, each_frame in zip(cuda_frames, frames)
                        if nbytes(each_frame) > 0
                    )
                )

                # Send meta data

                # Send close flag and number of frames (_Bool, int64)
                await self.ep.send(struct.pack("?Q", False, nframes))
                # Send which frames are CUDA (bool) and
                # how large each frame is (uint64)
                await self.ep.send(
                    struct.pack(nframes * "?" + nframes * "Q", *cuda_frames, *sizes)
                )

                # Send frames

                # It is necessary to first synchronize the default stream before start sending
                # We synchronize the default stream because UCX is not stream-ordered and
                #  syncing the default stream will wait for other non-blocking CUDA streams.
                # Note this is only sufficient if the memory being sent is not currently in use on
                # non-blocking CUDA streams.
                if any(cuda_send_frames):
                    synchronize_stream(0)

                for each_frame in send_frames:
                    await self.ep.send(each_frame)
                return sum(sizes)
            except (ucp.exceptions.UCXBaseException):
                self.abort()
                raise CommClosedError("While writing, the connection was closed")

    async def read(self, deserializers=("cuda", "dask", "pickle", "error")):
        with log_errors():
            if self.closed():
                raise CommClosedError("Endpoint is closed -- unable to read message")

            if deserializers is None:
                deserializers = ("cuda", "dask", "pickle", "error")

            try:
                # Recv meta data

                # Recv close flag and number of frames (_Bool, int64)
                msg = host_array(struct.calcsize("?Q"))
                await self.ep.recv(msg)
                (shutdown, nframes) = struct.unpack("?Q", msg)

                if shutdown:  # The writer is closing the connection
                    raise CommClosedError("Connection closed by writer")

                # Recv which frames are CUDA (bool) and
                # how large each frame is (uint64)
                header_fmt = nframes * "?" + nframes * "Q"
                header = host_array(struct.calcsize(header_fmt))
                await self.ep.recv(header)
                header = struct.unpack(header_fmt, header)
                cuda_frames, sizes = header[:nframes], header[nframes:]
            except (
                ucp.exceptions.UCXCloseError,
                ucp.exceptions.UCXCanceled,
            ) + (getattr(ucp.exceptions, "UCXConnectionReset", ())):
                self.abort()
                raise CommClosedError("Connection closed by writer")
            else:
                # Recv frames
                frames = [
                    device_array(each_size) if is_cuda else host_array(each_size)
                    for is_cuda, each_size in zip(cuda_frames, sizes)
                ]
                cuda_recv_frames, recv_frames = zip(
                    *(
                        (is_cuda, each_frame)
                        for is_cuda, each_frame in zip(cuda_frames, frames)
                        if nbytes(each_frame) > 0
                    )
                )

                # It is necessary to first populate `frames` with CUDA arrays and synchronize
                # the default stream before starting receiving to ensure buffers have been allocated
                if any(cuda_recv_frames):
                    synchronize_stream(0)

                for each_frame in recv_frames:
                    await self.ep.recv(each_frame)
                msg = await from_frames(
                    frames,
                    deserialize=self.deserialize,
                    deserializers=deserializers,
                    allow_offload=self.allow_offload,
                )
                return msg

    async def close(self):
        if self._ep is not None:
            try:
                await self.ep.send(struct.pack("?Q", True, 0))
            except (ucp.exceptions.UCXError, ucp.exceptions.UCXCloseError):
                # If the other end is in the process of closing,
                # UCX will sometimes raise a `Input/output` error,
                # which we can ignore.
                pass
            self.abort()
            self._ep = None

    def abort(self):
        if self._ep is not None:
            self._ep.abort()
            self._ep = None

    @property
    def ep(self):
        if self._ep is not None:
            return self._ep
        else:
            raise CommClosedError("UCX Endpoint is closed")

    def closed(self):
        return self._ep is None


class UCXConnector(Connector):
    prefix = "ucx://"
    comm_class = UCX
    encrypted = False

    async def connect(self, address: str, deserialize=True, **connection_args) -> UCX:
        logger.debug("UCXConnector.connect: %s", address)
        ip, port = parse_host_port(address)
        init_once()
        try:
            ep = await ucx_create_endpoint(ip, port)
        except (
            ucp.exceptions.UCXCloseError,
            ucp.exceptions.UCXCanceled,
        ) + (getattr(ucp.exceptions, "UCXConnectionReset", ())):
            raise CommClosedError("Connection closed before handshake completed")
        return self.comm_class(
            ep,
            local_addr=None,
            peer_addr=self.prefix + address,
            deserialize=deserialize,
        )


class UCXListener(Listener):
    prefix = UCXConnector.prefix
    comm_class = UCXConnector.comm_class
    encrypted = UCXConnector.encrypted

    def __init__(
        self,
        address: str,
        comm_handler: None,
        deserialize=False,
        allow_offload=True,
        **connection_args
    ):
        if not address.startswith("ucx"):
            address = "ucx://" + address
        self.ip, self._input_port = parse_host_port(address, default_port=0)
        self.comm_handler = comm_handler
        self.deserialize = deserialize
        self.allow_offload = allow_offload
        self._ep = None  # type: ucp.Endpoint
        self.ucp_server = None
        self.connection_args = connection_args

    @property
    def port(self):
        return self.ucp_server.port

    @property
    def address(self):
        return "ucx://" + self.ip + ":" + str(self.port)

    async def start(self):
        async def serve_forever(client_ep):
            ucx = UCX(
                client_ep,
                local_addr=self.address,
                peer_addr=self.address,
                deserialize=self.deserialize,
            )
            ucx.allow_offload = self.allow_offload
            try:
                await self.on_connection(ucx)
            except CommClosedError:
                logger.debug("Connection closed before handshake completed")
                return
            if self.comm_handler:
                await self.comm_handler(ucx)

        init_once()
        self.ucp_server = ucx_create_listener(serve_forever, port=self._input_port)

    def stop(self):
        self.ucp_server = None

    def get_host_port(self):
        # TODO: TCP raises if this hasn't started yet.
        return self.ip, self.port

    @property
    def listen_address(self):
        return self.prefix + unparse_host_port(*self.get_host_port())

    @property
    def contact_address(self):
        host, port = self.get_host_port()
        host = ensure_concrete_host(host)  # TODO: ensure_concrete_host
        return self.prefix + unparse_host_port(host, port)

    @property
    def bound_address(self):
        # TODO: Does this become part of the base API? Kinda hazy, since
        # we exclude in for inproc.
        return self.get_host_port()


class UCXBackend(Backend):
    # I / O

    def get_connector(self):
        return UCXConnector()

    def get_listener(self, loc, handle_comm, deserialize, **connection_args):
        return UCXListener(loc, handle_comm, deserialize, **connection_args)

    # Address handling
    # This duplicates BaseTCPBackend

    def get_address_host(self, loc):
        return parse_host_port(loc)[0]

    def get_address_host_port(self, loc):
        return parse_host_port(loc)

    def resolve_address(self, loc):
        host, port = parse_host_port(loc)
        return unparse_host_port(ensure_ip(host), port)

    def get_local_address_for(self, loc):
        host, port = parse_host_port(loc)
        host = ensure_ip(host)
        if ":" in host:
            local_host = get_ipv6(host)
        else:
            local_host = get_ip(host)
        return unparse_host_port(local_host, None)


backends["ucx"] = UCXBackend()


def _scrub_ucx_config():
    """Function to scrub dask config options for valid UCX config options"""

    # configuration of UCX can happen in two ways:
    # 1) high level on/off flags which correspond to UCX configuration
    # 2) explicitly defined UCX configuration flags

    # import does not initialize ucp -- this will occur outside this function
    from ucp import get_config, get_ucx_version

    ucx_110 = get_ucx_version() >= (1, 10, 0)

    options = {}

    # if any of the high level flags are set, as long as they are not Null/None,
    # we assume we should configure basic TLS settings for UCX, otherwise we
    # leave UCX to its default configuration
    if any(
        [
            dask.config.get("ucx.tcp"),
            dask.config.get("ucx.nvlink"),
            dask.config.get("ucx.infiniband"),
        ]
    ):
        if dask.config.get("ucx.rdmacm"):
            tls = "tcp" if ucx_110 else "tcp,rdmacm"
            tls_priority = "rdmacm"
        else:
            tls = "tcp" if ucx_110 else "tcp,sockcm"
            tls_priority = "tcp" if ucx_110 else "sockcm"

        # CUDA COPY can optionally be used with ucx -- we rely on the user
        # to define when messages will include CUDA objects.  Note:
        # defining only the Infiniband flag will not enable cuda_copy
        if any([dask.config.get("ucx.nvlink"), dask.config.get("ucx.cuda_copy")]):
            tls = tls + ",cuda_copy"

        if dask.config.get("ucx.infiniband"):
            tls = "rc," + tls
        if dask.config.get("ucx.nvlink"):
            tls = tls + ",cuda_ipc"

        options = {"TLS": tls, "SOCKADDR_TLS_PRIORITY": tls_priority}

        net_devices = dask.config.get("ucx.net-devices")
        if net_devices is not None and net_devices != "":
            options["NET_DEVICES"] = net_devices

    # ANY UCX options defined in config will overwrite high level dask.ucx flags
    valid_ucx_keys = list(get_config().keys())
    for k, v in dask.config.get("ucx").items():
        if k in valid_ucx_keys:
            options[k] = v
        else:
            logger.debug(
                "Key: %s with value: %s not a valid UCX configuration option" % (k, v)
            )

    return options<|MERGE_RESOLUTION|>--- conflicted
+++ resolved
@@ -47,13 +47,10 @@
 
     # remove/process dask.ucx flags for valid ucx options
     ucx_config = _scrub_ucx_config()
-<<<<<<< HEAD
-=======
 
     # We ensure the CUDA context is created before initializing UCX. This can't
     # be safely handled externally because communications in Dask start before
     # preload scripts run.
->>>>>>> a2a0feb3
     if "TLS" in ucx_config and "cuda_copy" in ucx_config["TLS"]:
         try:
             import numba.cuda
