from __future__ import annotations

import asyncio
import errno
import logging
import os
import shutil
import tempfile
import threading
import uuid
import warnings
import weakref
from collections.abc import Collection
from contextlib import suppress
from inspect import isawaitable
from queue import Empty
from time import sleep as sync_sleep
from typing import TYPE_CHECKING, ClassVar

from tornado import gen
from tornado.ioloop import IOLoop

import dask
from dask.system import CPU_COUNT
from dask.utils import parse_timedelta

from distributed import preloading
from distributed.comm import get_address_host
from distributed.comm.addressing import address_from_user_args
from distributed.core import (
    AsyncTaskGroupClosedError,
    CommClosedError,
    RPCClosed,
    Status,
    coerce_to_address,
    error_message,
)
from distributed.diagnostics.plugin import _get_plugin_name
from distributed.metrics import time
from distributed.node import ServerNode
from distributed.process import AsyncProcess
from distributed.proctitle import enable_proctitle_on_children
from distributed.protocol import pickle
from distributed.security import Security
from distributed.utils import (
    TimeoutError,
    get_ip,
    get_mp_context,
    json_load_robust,
    log_errors,
    parse_ports,
    silence_logging,
)
from distributed.worker import Worker, run
from distributed.worker_memory import (
    DeprecatedMemoryManagerAttribute,
    DeprecatedMemoryMonitor,
    NannyMemoryManager,
)

if TYPE_CHECKING:
    from distributed.diagnostics.plugin import NannyPlugin

logger = logging.getLogger(__name__)


class Nanny(ServerNode):
    """A process to manage worker processes

    The nanny spins up Worker processes, watches then, and kills or restarts
    them as necessary. It is necessary if you want to use the
    ``Client.restart`` method, or to restart the worker automatically if
    it gets to the terminate fraction of its memory limit.

    The parameters for the Nanny are mostly the same as those for the Worker
    with exceptions listed below.

    Parameters
    ----------
    env: dict, optional
        Environment variables set at time of Nanny initialization will be
        ensured to be set in the Worker process as well. This argument allows to
        overwrite or otherwise set environment variables for the Worker. It is
        also possible to set environment variables using the option
        `distributed.nanny.environ`. Precedence as follows

            1. Nanny arguments
            2. Existing environment variables
            3. Dask configuration

        Note
        ----
        Some environment variables, like ``OMP_NUM_THREADS``, must be set before
        importing numpy to have effect. Others, like ``MALLOC_TRIM_THRESHOLD_`` (see
        :ref:`memtrim`), must be set before starting the Linux process. So we need to
        set them before spawning the subprocess, even if this means poisoning the
        process running the Nanny.

        For the same reason, be warned that changing
        ``distributed.worker.multiprocessing-method`` from ``spawn`` to ``fork`` or
        ``forkserver`` may inhibit some environment variables; if you do, you should
        set the variables yourself in the shell before you start ``dask-worker``.

    See Also
    --------
    Worker
    """

    _instances: ClassVar[weakref.WeakSet[Nanny]] = weakref.WeakSet()
    process = None
    memory_manager: NannyMemoryManager

    # Inputs to parse_ports()
    _given_worker_port: int | str | Collection[int] | None
    _start_port: int | str | Collection[int] | None

    def __init__(  # type: ignore[no-untyped-def]
        self,
        scheduler_ip=None,
        scheduler_port=None,
        scheduler_file=None,
        worker_port: int | str | Collection[int] | None = 0,
        nthreads=None,
        loop=None,
        local_directory=None,
        services=None,
        name=None,
        memory_limit="auto",
        reconnect=True,
        validate=False,
        quiet=False,
        resources=None,
        silence_logs=None,
        death_timeout=None,
        preload=None,
        preload_argv=None,
        preload_nanny=None,
        preload_nanny_argv=None,
        security=None,
        contact_address=None,
        listen_address=None,
        worker_class=None,
        env=None,
        interface=None,
        host=None,
        port: int | str | Collection[int] | None = None,
        protocol=None,
        config=None,
        **worker_kwargs,
    ):
        if loop is not None:
            warnings.warn(
                "the `loop` kwarg to `Nanny` is ignored, and will be removed in a future release. "
                "The Nanny always binds to the current loop.",
                DeprecationWarning,
                stacklevel=2,
            )

        self._setup_logging(logger)
        self.loop = self.io_loop = IOLoop.current()

        if isinstance(security, dict):
            security = Security(**security)
        self.security = security or Security()
        assert isinstance(self.security, Security)
        self.connection_args = self.security.get_connection_args("worker")

        if local_directory is None:
            local_directory = (
                dask.config.get("temporary-directory") or tempfile.gettempdir()
            )
            self._original_local_dir = local_directory
            local_directory = os.path.join(local_directory, "dask-worker-space")
        else:
            self._original_local_dir = local_directory

        self.local_directory = local_directory
        if not os.path.exists(self.local_directory):
            os.makedirs(self.local_directory, exist_ok=True)

        self.preload = preload
        if self.preload is None:
            self.preload = dask.config.get("distributed.worker.preload")
        self.preload_argv = preload_argv
        if self.preload_argv is None:
            self.preload_argv = dask.config.get("distributed.worker.preload-argv")

        if preload_nanny is None:
            preload_nanny = dask.config.get("distributed.nanny.preload")
        if preload_nanny_argv is None:
            preload_nanny_argv = dask.config.get("distributed.nanny.preload-argv")

        self.preloads = preloading.process_preloads(
            self, preload_nanny, preload_nanny_argv, file_dir=self.local_directory
        )

        if scheduler_file:
            cfg = json_load_robust(scheduler_file)
            self.scheduler_addr = cfg["address"]
        elif scheduler_ip is None and dask.config.get("scheduler-address"):
            self.scheduler_addr = dask.config.get("scheduler-address")
        elif scheduler_port is None:
            self.scheduler_addr = coerce_to_address(scheduler_ip)
        else:
            self.scheduler_addr = coerce_to_address((scheduler_ip, scheduler_port))

        if protocol is None:
            protocol_address = self.scheduler_addr.split("://")
            if len(protocol_address) == 2:
                protocol = protocol_address[0]

        self._given_worker_port = worker_port
        self.nthreads = nthreads or CPU_COUNT
        self.reconnect = reconnect
        self.validate = validate
        self.resources = resources
        self.death_timeout = parse_timedelta(death_timeout)

        self.Worker = Worker if worker_class is None else worker_class
        config_environ = dask.config.get("distributed.nanny.environ", {})
        if not isinstance(config_environ, dict):
            raise TypeError(
                "distributed.nanny.environ configuration must be of type dict. "
                f"Instead got {type(config_environ)}"
            )
        self.env = config_environ.copy()
        for k in self.env:
            if k in os.environ:
                self.env[k] = os.environ[k]
        if env:
            self.env.update(env)
        self.env = {k: str(v) for k, v in self.env.items()}
        self.config = config or dask.config.config
        worker_kwargs.update(
            {
                "port": worker_port,
                "interface": interface,
                "protocol": protocol,
                "host": host,
            }
        )
        self.worker_kwargs = worker_kwargs

        self.contact_address = contact_address

        self.services = services
        self.name = name
        self.quiet = quiet

        if silence_logs:
            silence_logging(level=silence_logs)
        self.silence_logs = silence_logs

        handlers = {
            "instantiate": self.instantiate,
            "kill": self.kill,
            "restart": self.restart,
            # cannot call it 'close' on the rpc side for naming conflict
            "get_logs": self.get_logs,
            "terminate": self.close,
            "close_gracefully": self.close_gracefully,
            "run": self.run,
            "plugin_add": self.plugin_add,
            "plugin_remove": self.plugin_remove,
        }

        self.plugins: dict[str, NannyPlugin] = {}

        super().__init__(handlers=handlers, connection_args=self.connection_args)

        self.scheduler = self.rpc(self.scheduler_addr)
        self.memory_manager = NannyMemoryManager(self, memory_limit=memory_limit)

        if (
            not host
            and not interface
            and not self.scheduler_addr.startswith("inproc://")
        ):
            host = get_ip(get_address_host(self.scheduler.address))

        self._start_port = port
        self._start_host = host
        self._interface = interface
        self._protocol = protocol

        self._listen_address = listen_address
        Nanny._instances.add(self)

    # Deprecated attributes; use Nanny.memory_manager.<name> instead
    memory_limit = DeprecatedMemoryManagerAttribute()
    memory_terminate_fraction = DeprecatedMemoryManagerAttribute()
    memory_monitor = DeprecatedMemoryMonitor()

    def __repr__(self):
        return "<Nanny: %s, threads: %d>" % (self.worker_address, self.nthreads)

    async def _unregister(self, timeout=10):
        if self.process is None:
            return
        worker_address = self.process.worker_address
        if worker_address is None:
            return

        allowed_errors = (TimeoutError, CommClosedError, EnvironmentError, RPCClosed)
        with suppress(allowed_errors):
            await asyncio.wait_for(
                self.scheduler.unregister(
                    address=self.worker_address, stimulus_id=f"nanny-close-{time()}"
                ),
                timeout,
            )

    @property
    def worker_address(self):
        return None if self.process is None else self.process.worker_address

    @property
    def worker_dir(self):
        return None if self.process is None else self.process.worker_dir

    async def start_unsafe(self):
        """Start nanny, start local process, start watching"""

        await super().start_unsafe()

        ports = parse_ports(self._start_port)
        for port in ports:
            start_address = address_from_user_args(
                host=self._start_host,
                port=port,
                interface=self._interface,
                protocol=self._protocol,
                security=self.security,
            )
            try:
                await self.listen(
                    start_address, **self.security.get_listen_args("worker")
                )
            except OSError as e:
                if len(ports) > 1 and e.errno == errno.EADDRINUSE:
                    continue
                else:
                    raise
            else:
                self._start_address = start_address
                break
        else:
            raise ValueError(
                f"Could not start Nanny on host {self._start_host} "
                f"with port {self._start_port}"
            )

        self.ip = get_address_host(self.address)

        for preload in self.preloads:
            await preload.start()

        msg = await self.scheduler.register_nanny()
        for name, plugin in msg["nanny-plugins"].items():
            await self.plugin_add(plugin=plugin, name=name)

        logger.info("        Start Nanny at: %r", self.address)
        response = await self.instantiate()

        if response != Status.running:
            await self.close()
            return

        assert self.worker_address

        self.start_periodic_callbacks()

        return self

    async def kill(self, timeout=2):
        """Kill the local worker process

        Blocks until both the process is down and the scheduler is properly
        informed
        """
        if self.process is None:
            return "OK"

        deadline = time() + timeout
        await self.process.kill(timeout=0.8 * (deadline - time()))

    async def instantiate(self) -> Status:
        """Start a local worker process

        Blocks until the process is up and the scheduler is properly informed
        """
        if self.process is None:
            worker_kwargs = dict(
                scheduler_ip=self.scheduler_addr,
                nthreads=self.nthreads,
                local_directory=self._original_local_dir,
                services=self.services,
                nanny=self.address,
                name=self.name,
                memory_limit=self.memory_manager.memory_limit,
                resources=self.resources,
                validate=self.validate,
                silence_logs=self.silence_logs,
                death_timeout=self.death_timeout,
                preload=self.preload,
                preload_argv=self.preload_argv,
                security=self.security,
                contact_address=self.contact_address,
            )
            worker_kwargs.update(self.worker_kwargs)
            self.process = WorkerProcess(
                worker_kwargs=worker_kwargs,
                silence_logs=self.silence_logs,
                on_exit=self._on_worker_exit_sync,
                worker=self.Worker,
                env=self.env,
                config=self.config,
            )

        if self.death_timeout:
            try:
                result = await asyncio.wait_for(
                    self.process.start(), self.death_timeout
                )
            except TimeoutError:
                logger.error(
                    "Timed out connecting Nanny '%s' to scheduler '%s'",
                    self,
                    self.scheduler_addr,
                )
                await self.close(timeout=self.death_timeout)
                raise

        else:
            try:
                result = await self.process.start()
            except Exception:
                logger.error("Failed to start process", exc_info=True)
                await self.close()
                raise
        return result

    @log_errors
    async def plugin_add(self, plugin=None, name=None):
        if isinstance(plugin, bytes):
            plugin = pickle.loads(plugin)

        if name is None:
            name = _get_plugin_name(plugin)

        assert name

        self.plugins[name] = plugin

        logger.info("Starting Nanny plugin %s" % name)
        if hasattr(plugin, "setup"):
            try:
                result = plugin.setup(nanny=self)
                if isawaitable(result):
                    result = await result
            except Exception as e:
                msg = error_message(e)
                return msg
        if getattr(plugin, "restart", False):
            await self.restart()

        return {"status": "OK"}

    @log_errors
    async def plugin_remove(self, name=None):
        logger.info(f"Removing Nanny plugin {name}")
        try:
            plugin = self.plugins.pop(name)
            if hasattr(plugin, "teardown"):
                result = plugin.teardown(nanny=self)
                if isawaitable(result):
                    result = await result
        except Exception as e:
            msg = error_message(e)
            return msg

        return {"status": "OK"}

    async def restart(self, timeout=30):
        async def _():
            if self.process is not None:
                await self.kill()
                await self.instantiate()

        try:
            await asyncio.wait_for(_(), timeout)
        except TimeoutError:
            logger.error(
                f"Restart timed out after {timeout}s; returning before finished"
            )
            return "timed out"
        else:
            return "OK"

    def is_alive(self):
        return self.process is not None and self.process.is_alive()

    def run(self, comm, *args, **kwargs):
        return run(self, comm, *args, **kwargs)

<<<<<<< HEAD
    def _on_worker_exit_sync(self, exitcode):
        self.loop.add_callback(self._on_worker_exit, exitcode)
=======
    def _on_exit_sync(self, exitcode):
        try:
            self._ongoing_background_tasks.call_soon(self._on_exit, exitcode)
        except AsyncTaskGroupClosedError:  # Async task group has already been closed, so the nanny is already clos(ed|ing).
            pass
>>>>>>> 930d3dc0

    @log_errors
    async def _on_worker_exit(self, exitcode):
        if self.status not in (
            Status.init,
            Status.closing,
            Status.closed,
            Status.closing_gracefully,
            Status.failed,
        ):
            try:
                await self._unregister()
            except OSError:
                logger.exception("Failed to unregister")
                if not self.reconnect:
                    await self.close()
                    return

        try:
            if self.status not in (
                Status.closing,
                Status.closed,
                Status.closing_gracefully,
                Status.failed,
            ):
                logger.warning("Restarting worker")
                await self.instantiate()
            elif self.status == Status.closing_gracefully:
                await self.close()

        except Exception:
            logger.error(
                "Failed to restart worker after its process exited", exc_info=True
            )

    @property
    def pid(self):
        return self.process and self.process.pid

    def _close(self, *args, **kwargs):
        warnings.warn("Worker._close has moved to Worker.close", stacklevel=2)
        return self.close(*args, **kwargs)

    def close_gracefully(self):
        """
        A signal that we shouldn't try to restart workers if they go away

        This is used as part of the cluster shutdown process.
        """
        self.status = Status.closing_gracefully

    async def close(self, timeout=5):
        """
        Close the worker process, stop all comms.
        """
        if self.status == Status.closing:
            await self.finished()
            assert self.status == Status.closed

        if self.status == Status.closed:
            return "OK"

        self.status = Status.closing
        logger.info(
            "Closing Nanny at %r.",
            self.address_safe,
        )

        for preload in self.preloads:
            await preload.teardown()

        teardowns = [
            plugin.teardown(self)
            for plugin in self.plugins.values()
            if hasattr(plugin, "teardown")
        ]

        await asyncio.gather(*(td for td in teardowns if isawaitable(td)))

        self.stop()
        try:
            if self.process is not None:
                await self.kill(timeout=timeout)
        except Exception:
            logger.exception("Error in Nanny killing Worker subprocess")
        self.process = None
        await self.rpc.close()
        self.status = Status.closed
        await super().close()
        return "OK"

    async def _log_event(self, topic, msg):
        await self.scheduler.log_event(
            topic=topic,
            msg=msg,
        )

    def log_event(self, topic, msg):
        self._ongoing_background_tasks.call_soon(self._log_event, topic, msg)


class WorkerProcess:
    running: asyncio.Event
    stopped: asyncio.Event

    # The interval how often to check the msg queue for init
    _init_msg_interval = 0.05

    def __init__(
        self,
        worker_kwargs,
        silence_logs,
        on_exit,
        worker,
        env,
        config,
    ):
        self.status = Status.init
        self.silence_logs = silence_logs
        self.worker_kwargs = worker_kwargs
        self.on_exit = on_exit
        self.process = None
        self.Worker = worker
        self.env = env
        self.config = config

        # Initialized when worker is ready
        self.worker_dir = None
        self.worker_address = None

    async def start(self) -> Status:
        """
        Ensure the worker process is started.
        """
        enable_proctitle_on_children()
        if self.status == Status.running:
            return self.status
        if self.status == Status.starting:
            await self.running.wait()
            return self.status

        self.init_result_q = init_q = get_mp_context().Queue()
        self.child_stop_q = get_mp_context().Queue()
        uid = uuid.uuid4().hex

        self.process = AsyncProcess(
            target=self._run,
            name="Dask Worker process (from Nanny)",
            kwargs=dict(
                worker_kwargs=self.worker_kwargs,
                silence_logs=self.silence_logs,
                init_result_q=self.init_result_q,
                child_stop_q=self.child_stop_q,
                uid=uid,
                Worker=self.Worker,
                env=self.env,
                config=self.config,
            ),
        )
        self.process.daemon = dask.config.get("distributed.worker.daemon", default=True)
        self.process.set_exit_callback(self._on_exit)
        self.running = asyncio.Event()
        self.stopped = asyncio.Event()
        self.status = Status.starting

        # Must set env variables before spawning the subprocess.
        # See note in Nanny docstring.
        os.environ.update(self.env)

        try:
            await self.process.start()
        except OSError:
            logger.exception("Nanny failed to start process", exc_info=True)
            # NOTE: doesn't wait for process to terminate, just for terminate signal to be sent
            await self.process.terminate()
            self.status = Status.failed
        try:
            msg = await self._wait_until_connected(uid)
        except Exception:
            # NOTE: doesn't wait for process to terminate, just for terminate signal to be sent
            await self.process.terminate()
            self.status = Status.failed
            raise
        if not msg:
            return self.status
        self.worker_address = msg["address"]
        self.worker_dir = msg["dir"]
        assert self.worker_address
        self.status = Status.running
        self.running.set()

        init_q.close()

        return self.status

    def _on_exit(self, proc):
        if proc is not self.process:
            # Ignore exit of old process instance
            return
        self.mark_stopped()

    def _death_message(self, pid, exitcode):
        assert exitcode is not None
        if exitcode == 255:
            return "Worker process %d was killed by unknown signal" % (pid,)
        elif exitcode >= 0:
            return "Worker process %d exited with status %d" % (pid, exitcode)
        else:
            return "Worker process %d was killed by signal %d" % (pid, -exitcode)

    def is_alive(self):
        return self.process is not None and self.process.is_alive()

    @property
    def pid(self):
        return self.process.pid if self.process and self.process.is_alive() else None

    def mark_stopped(self):
        if self.status != Status.stopped:
            r = self.process.exitcode
            assert r is not None
            if r != 0:
                msg = self._death_message(self.process.pid, r)
                logger.info(msg)
            self.status = Status.stopped
            self.stopped.set()
            # Release resources
            self.process.close()
            self.init_result_q = None
            self.child_stop_q = None
            self.process = None
            # Best effort to clean up worker directory
            if self.worker_dir and os.path.exists(self.worker_dir):
                shutil.rmtree(self.worker_dir, ignore_errors=True)
            self.worker_dir = None
            # User hook
            if self.on_exit is not None:
                self.on_exit(r)

    async def kill(self, timeout: float = 2, executor_wait: bool = True) -> None:
        """
        Ensure the worker process is stopped, waiting at most
        ``timeout * 0.8`` seconds before killing it abruptly.

        When `kill` returns, the worker process has been joined.

        If the worker process does not terminate within ``timeout`` seconds,
        even after being killed, `asyncio.TimeoutError` is raised.
        """
        deadline = time() + timeout

        if self.status == Status.stopped:
            return
        if self.status == Status.stopping:
            await self.stopped.wait()
            return
        assert self.status in (
            Status.starting,
            Status.running,
            Status.failed,  # process failed to start, but hasn't been joined yet
        ), self.status
        self.status = Status.stopping
        logger.info("Nanny asking worker to close")

        process = self.process
        assert self.process
        wait_timeout = timeout * 0.8
        self.child_stop_q.put(
            {
                "op": "stop",
                "timeout": wait_timeout,
                "executor_wait": executor_wait,
            }
        )
        await asyncio.sleep(0)  # otherwise we get broken pipe errors
        self.child_stop_q.close()

        try:
            await process.join(wait_timeout)
            return
        except asyncio.TimeoutError:
            pass

        logger.warning(
            f"Worker process still alive after {wait_timeout} seconds, killing"
        )
        await process.kill()
        await process.join(max(0, deadline - time()))

    async def _wait_until_connected(self, uid):
        while True:
            if self.status != Status.starting:
                return
            # This is a multiprocessing queue and we'd block the event loop if
            # we simply called get
            try:
                msg = self.init_result_q.get_nowait()
            except Empty:
                await asyncio.sleep(self._init_msg_interval)
                continue

            if msg["uid"] != uid:  # ensure that we didn't cross queues
                continue

            if "exception" in msg:
                raise msg["exception"]
            else:
                return msg

    @classmethod
    def _run(
        cls,
        worker_kwargs,
        silence_logs,
        init_result_q,
        child_stop_q,
        uid,
        env,
        config,
        Worker,
    ):  # pragma: no cover
        try:
            # Set the environment variables again. This is to avoid race conditions
            # where different nannies in the same process set different environment
            # variables.
            os.environ.update(env)
            dask.config.set(config)

            from dask.multiprocessing import default_initializer

            default_initializer()

            if silence_logs:
                logger.setLevel(silence_logs)

            IOLoop.clear_instance()
            loop = IOLoop()
            loop.make_current()
            worker = Worker(**worker_kwargs)

            async def do_stop(timeout=5, executor_wait=True):
                try:
                    await worker.close(
                        nanny=False,
                        executor_wait=executor_wait,
                        timeout=timeout,
                    )
                finally:
                    loop.stop()

            def watch_stop_q():
                """
                Wait for an incoming stop message and then stop the
                worker cleanly.
                """
                try:
                    msg = child_stop_q.get()
                except (TypeError, OSError, EOFError):
                    logger.error("Worker process died unexpectedly")
                    msg = {"op": "stop"}
                finally:
                    child_stop_q.close()
                    assert msg["op"] == "stop", msg
                    del msg["op"]
                    loop.add_callback(do_stop, **msg)

            thread = threading.Thread(
                target=watch_stop_q, name="Nanny stop queue watch"
            )
            thread.daemon = True
            thread.start()

            async def run():
                """
                Try to start worker and inform parent of outcome.
                """
                try:
                    await worker
                except Exception as e:
                    logger.exception("Failed to start worker")
                    init_result_q.put({"uid": uid, "exception": e})
                    init_result_q.close()
                    # If we hit an exception here we need to wait for a least
                    # one interval for the outside to pick up this message.
                    # Otherwise we arrive in a race condition where the process
                    # cleanup wipes the queue before the exception can be
                    # properly handled. See also
                    # WorkerProcess._wait_until_connected (the 2 is for good
                    # measure)
                    sync_sleep(cls._init_msg_interval * 2)
                else:
                    try:
                        assert worker.address
                    except ValueError:
                        pass
                    else:
                        init_result_q.put(
                            {
                                "address": worker.address,
                                "dir": worker.local_directory,
                                "uid": uid,
                            }
                        )
                        init_result_q.close()
                        await worker.finished()
                        logger.info("Worker closed")

        except Exception as e:
            logger.exception("Failed to initialize Worker")
            init_result_q.put({"uid": uid, "exception": e})
            init_result_q.close()
            # If we hit an exception here we need to wait for a least one
            # interval for the outside to pick up this message. Otherwise we
            # arrive in a race condition where the process cleanup wipes the
            # queue before the exception can be properly handled. See also
            # WorkerProcess._wait_until_connected (the 2 is for good measure)
            sync_sleep(cls._init_msg_interval * 2)
        else:
            try:
                loop.run_sync(run)
            except (TimeoutError, gen.TimeoutError):
                # Loop was stopped before wait_until_closed() returned, ignore
                pass
            except KeyboardInterrupt:
                # At this point the loop is not running thus we have to run
                # do_stop() explicitly.
                loop.run_sync(do_stop)
            finally:
                with suppress(ValueError):
                    child_stop_q.put({"op": "stop"})  # usually redundant
                with suppress(ValueError):
                    child_stop_q.close()  # usually redundant
                child_stop_q.join_thread()
                thread.join(timeout=2)<|MERGE_RESOLUTION|>--- conflicted
+++ resolved
@@ -503,16 +503,11 @@
     def run(self, comm, *args, **kwargs):
         return run(self, comm, *args, **kwargs)
 
-<<<<<<< HEAD
     def _on_worker_exit_sync(self, exitcode):
-        self.loop.add_callback(self._on_worker_exit, exitcode)
-=======
-    def _on_exit_sync(self, exitcode):
         try:
-            self._ongoing_background_tasks.call_soon(self._on_exit, exitcode)
+            self.loop.add_callback(self._on_worker_exit, exitcode)
         except AsyncTaskGroupClosedError:  # Async task group has already been closed, so the nanny is already clos(ed|ing).
             pass
->>>>>>> 930d3dc0
 
     @log_errors
     async def _on_worker_exit(self, exitcode):
