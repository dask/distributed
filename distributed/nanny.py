--- conflicted
+++ resolved
@@ -333,9 +333,7 @@
     """
     from distributed import Worker, config  # pragma: no cover
     from tornado.ioloop import IOLoop  # pragma: no cover
-<<<<<<< HEAD
     config.update(kwargs.pop('config'))
-=======
 
     try:
         from dask.multiprocessing import initialize_worker_process
@@ -344,7 +342,6 @@
     else:
         initialize_worker_process()
 
->>>>>>> b533c18e
     IOLoop.clear_instance()  # pragma: no cover
     loop = IOLoop()  # pragma: no cover
     loop.make_current()  # pragma: no cover
