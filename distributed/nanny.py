from __future__ import annotations

import asyncio
import errno
import logging
import os
import shutil
import threading
import uuid
import warnings
import weakref
from collections.abc import Collection
from contextlib import suppress
from inspect import isawaitable
from queue import Empty
from time import sleep as sync_sleep
from typing import TYPE_CHECKING, ClassVar

import psutil
from tornado import gen
from tornado.ioloop import IOLoop

import dask
from dask.system import CPU_COUNT
from dask.utils import parse_timedelta

from distributed import preloading
from distributed.comm import get_address_host
from distributed.comm.addressing import address_from_user_args
from distributed.core import (
    CommClosedError,
    RPCClosed,
    Status,
    coerce_to_address,
    error_message,
)
from distributed.diagnostics.plugin import _get_plugin_name
from distributed.metrics import time
from distributed.node import ServerNode
from distributed.process import AsyncProcess
from distributed.proctitle import enable_proctitle_on_children
from distributed.protocol import pickle
from distributed.security import Security
from distributed.utils import (
    TimeoutError,
    get_ip,
    json_load_robust,
    log_errors,
    mp_context,
    parse_ports,
    silence_logging,
)
from distributed.worker import Worker, run
from distributed.worker_memory import (
    DeprecatedMemoryManagerAttribute,
    DeprecatedMemoryMonitor,
    NannyMemoryManager,
)

if TYPE_CHECKING:
    from distributed.diagnostics.plugin import NannyPlugin

logger = logging.getLogger(__name__)


class Nanny(ServerNode):
    """A process to manage worker processes

    The nanny spins up Worker processes, watches then, and kills or restarts
    them as necessary. It is necessary if you want to use the
    ``Client.restart`` method, or to restart the worker automatically if
    it gets to the terminate fraction of its memory limit.

    The parameters for the Nanny are mostly the same as those for the Worker
    with exceptions listed below.

    Parameters
    ----------
    env: dict, optional
        Environment variables set at time of Nanny initialization will be
        ensured to be set in the Worker process as well. This argument allows to
        overwrite or otherwise set environment variables for the Worker. It is
        also possible to set environment variables using the option
        `distributed.nanny.environ`. Precedence as follows

            1. Nanny arguments
            2. Existing environment variables
            3. Dask configuration

    See Also
    --------
    Worker
    """

    _instances: ClassVar[weakref.WeakSet[Nanny]] = weakref.WeakSet()
    process = None
    status = Status.undefined
    memory_manager: NannyMemoryManager

    # Inputs to parse_ports()
    _given_worker_port: int | str | Collection[int] | None
    _start_port: int | str | Collection[int] | None

    def __init__(
        self,
        scheduler_ip=None,
        scheduler_port=None,
        scheduler_file=None,
        worker_port: int | str | Collection[int] | None = 0,
        nthreads=None,
        loop=None,
        local_dir=None,
        local_directory=None,
        services=None,
        name=None,
        memory_limit="auto",
        reconnect=True,
        validate=False,
        quiet=False,
        resources=None,
        silence_logs=None,
        death_timeout=None,
        preload=None,
        preload_argv=None,
        preload_nanny=None,
        preload_nanny_argv=None,
        security=None,
        contact_address=None,
        listen_address=None,
        worker_class=None,
        env=None,
        interface=None,
        host=None,
        port: int | str | Collection[int] | None = None,
        protocol=None,
        config=None,
        **worker_kwargs,
    ):
        self._setup_logging(logger)
        self.loop = loop or IOLoop.current()

        if isinstance(security, dict):
            security = Security(**security)
        self.security = security or Security()
        assert isinstance(self.security, Security)
        self.connection_args = self.security.get_connection_args("worker")

        if local_dir is not None:
            warnings.warn("The local_dir keyword has moved to local_directory")
            local_directory = local_dir

        if local_directory is None:
            local_directory = dask.config.get("temporary-directory") or os.getcwd()
            self._original_local_dir = local_directory
            local_directory = os.path.join(local_directory, "dask-worker-space")
        else:
            self._original_local_dir = local_directory

        self.local_directory = local_directory
        if not os.path.exists(self.local_directory):
            os.makedirs(self.local_directory, exist_ok=True)

        self.preload = preload
        if self.preload is None:
            self.preload = dask.config.get("distributed.worker.preload")
        self.preload_argv = preload_argv
        if self.preload_argv is None:
            self.preload_argv = dask.config.get("distributed.worker.preload-argv")

        if preload_nanny is None:
            preload_nanny = dask.config.get("distributed.nanny.preload")
        if preload_nanny_argv is None:
            preload_nanny_argv = dask.config.get("distributed.nanny.preload-argv")

        self.preloads = preloading.process_preloads(
            self, preload_nanny, preload_nanny_argv, file_dir=self.local_directory
        )

        if scheduler_file:
            cfg = json_load_robust(scheduler_file)
            self.scheduler_addr = cfg["address"]
        elif scheduler_ip is None and dask.config.get("scheduler-address"):
            self.scheduler_addr = dask.config.get("scheduler-address")
        elif scheduler_port is None:
            self.scheduler_addr = coerce_to_address(scheduler_ip)
        else:
            self.scheduler_addr = coerce_to_address((scheduler_ip, scheduler_port))

        if protocol is None:
            protocol_address = self.scheduler_addr.split("://")
            if len(protocol_address) == 2:
                protocol = protocol_address[0]

        self._given_worker_port = worker_port
        self.nthreads = nthreads or CPU_COUNT
        self.reconnect = reconnect
        self.validate = validate
        self.resources = resources
        self.death_timeout = parse_timedelta(death_timeout)

        self.Worker = Worker if worker_class is None else worker_class
        config_environ = dask.config.get("distributed.nanny.environ", {})
        if not isinstance(config_environ, dict):
            raise TypeError(
                "distributed.nanny.environ configuration must be of type dict. "
                f"Instead got {type(config_environ)}"
            )
        self.env = config_environ.copy()
        for k in self.env:
            if k in os.environ:
                self.env[k] = os.environ[k]
        if env:
            self.env.update(env)
        self.env = {k: str(v) for k, v in self.env.items()}
        self.config = config or dask.config.config
        worker_kwargs.update(
            {
                "port": worker_port,
                "interface": interface,
                "protocol": protocol,
                "host": host,
            }
        )
        self.worker_kwargs = worker_kwargs

        self.contact_address = contact_address

        self.services = services
        self.name = name
        self.quiet = quiet

        if silence_logs:
            silence_logging(level=silence_logs)
        self.silence_logs = silence_logs

        handlers = {
            "instantiate": self.instantiate,
            "kill": self.kill,
            "restart": self.restart,
            # cannot call it 'close' on the rpc side for naming conflict
            "get_logs": self.get_logs,
            "terminate": self.close,
            "close_gracefully": self.close_gracefully,
            "run": self.run,
            "plugin_add": self.plugin_add,
            "plugin_remove": self.plugin_remove,
        }

        self.plugins: dict[str, NannyPlugin] = {}

        super().__init__(
            handlers=handlers, io_loop=self.loop, connection_args=self.connection_args
        )

        self.scheduler = self.rpc(self.scheduler_addr)
        self.memory_manager = NannyMemoryManager(self, memory_limit=memory_limit)

        if (
            not host
            and not interface
            and not self.scheduler_addr.startswith("inproc://")
        ):
            host = get_ip(get_address_host(self.scheduler.address))

        self._start_port = port
        self._start_host = host
        self._interface = interface
        self._protocol = protocol

        self._listen_address = listen_address
        Nanny._instances.add(self)
        self.status = Status.init

    # Deprecated attributes; use Nanny.memory_manager.<name> instead
    memory_limit = DeprecatedMemoryManagerAttribute()
    memory_terminate_fraction = DeprecatedMemoryManagerAttribute()
    memory_monitor = DeprecatedMemoryMonitor()

    def __repr__(self):
        return "<Nanny: %s, threads: %d>" % (self.worker_address, self.nthreads)

    async def _unregister(self, timeout=10):
        if self.process is None:
            return
        worker_address = self.process.worker_address
        if worker_address is None:
            return

        allowed_errors = (TimeoutError, CommClosedError, EnvironmentError, RPCClosed)
        with suppress(allowed_errors):
            await asyncio.wait_for(
                self.scheduler.unregister(address=self.worker_address), timeout
            )

    @property
    def worker_address(self):
        return None if self.process is None else self.process.worker_address

    @property
    def worker_dir(self):
        return None if self.process is None else self.process.worker_dir

    @property
    def local_dir(self):
        """For API compatibility with Nanny"""
        warnings.warn("The local_dir attribute has moved to local_directory")
        return self.local_directory

    async def start(self):
        """Start nanny, start local process, start watching"""

        await super().start()

        ports = parse_ports(self._start_port)
        for port in ports:
            start_address = address_from_user_args(
                host=self._start_host,
                port=port,
                interface=self._interface,
                protocol=self._protocol,
                security=self.security,
            )
            try:
                await self.listen(
                    start_address, **self.security.get_listen_args("worker")
                )
            except OSError as e:
                if len(ports) > 1 and e.errno == errno.EADDRINUSE:
                    continue
                else:
                    raise
            else:
                self._start_address = start_address
                break
        else:
            raise ValueError(
                f"Could not start Nanny on host {self._start_host}"
                f"with port {self._start_port}"
            )

        self.ip = get_address_host(self.address)

        for preload in self.preloads:
            await preload.start()

        msg = await self.scheduler.register_nanny()
        for name, plugin in msg["nanny-plugins"].items():
            await self.plugin_add(plugin=plugin, name=name)

        logger.info("        Start Nanny at: %r", self.address)
        response = await self.instantiate()
        if response == Status.running:
            assert self.worker_address
            self.status = Status.running
        else:
            await self.close()

        self.start_periodic_callbacks()

        return self

    async def kill(self, timeout=2):
        """Kill the local worker process

        Blocks until both the process is down and the scheduler is properly
        informed
        """
        if self.process is None:
            return "OK"

        deadline = time() + timeout
        await self.process.kill(timeout=0.8 * (deadline - time()))

    async def instantiate(self) -> Status:
        """Start a local worker process

        Blocks until the process is up and the scheduler is properly informed
        """
        if self.process is None:
            worker_kwargs = dict(
                scheduler_ip=self.scheduler_addr,
                nthreads=self.nthreads,
                local_directory=self._original_local_dir,
                services=self.services,
                nanny=self.address,
                name=self.name,
                memory_limit=self.memory_manager.memory_limit,
                reconnect=self.reconnect,
                resources=self.resources,
                validate=self.validate,
                silence_logs=self.silence_logs,
                death_timeout=self.death_timeout,
                preload=self.preload,
                preload_argv=self.preload_argv,
                security=self.security,
                contact_address=self.contact_address,
            )
            worker_kwargs.update(self.worker_kwargs)
            self.process = WorkerProcess(
                worker_kwargs=worker_kwargs,
                silence_logs=self.silence_logs,
                on_exit=self._on_exit_sync,
                worker=self.Worker,
                env=self.env,
                config=self.config,
            )

        if self.death_timeout:
            try:
                result = await asyncio.wait_for(
                    self.process.start(), self.death_timeout
                )
            except TimeoutError:
                logger.error(
                    "Timed out connecting Nanny '%s' to scheduler '%s'",
                    self,
                    self.scheduler_addr,
                )
                await self.close(timeout=self.death_timeout)
                raise

        else:
            try:
                result = await self.process.start()
            except Exception:
                logger.error("Failed to start process", exc_info=True)
                await self.close()
                raise
        return result

    async def plugin_add(self, plugin=None, name=None):
        with log_errors(pdb=False):
            if isinstance(plugin, bytes):
                plugin = pickle.loads(plugin)

            if name is None:
                name = _get_plugin_name(plugin)

            assert name

            self.plugins[name] = plugin

            logger.info("Starting Nanny plugin %s" % name)
            if hasattr(plugin, "setup"):
                try:
                    result = plugin.setup(nanny=self)
                    if isawaitable(result):
                        result = await result
                except Exception as e:
                    msg = error_message(e)
                    return msg
            if getattr(plugin, "restart", False):
                await self.restart()

            return {"status": "OK"}

    async def plugin_remove(self, name=None):
        with log_errors(pdb=False):
            logger.info(f"Removing Nanny plugin {name}")
            try:
                plugin = self.plugins.pop(name)
                if hasattr(plugin, "teardown"):
                    result = plugin.teardown(nanny=self)
                    if isawaitable(result):
                        result = await result
            except Exception as e:
                msg = error_message(e)
                return msg

            return {"status": "OK"}

    async def restart(self, timeout=30, executor_wait=True):
        async def _():
            if self.process is not None:
                await self.kill()
                await self.instantiate()

        try:
            await asyncio.wait_for(_(), timeout)
        except TimeoutError:
            logger.error(
                f"Restart timed out after {timeout}s; returning before finished"
            )
            return "timed out"
        else:
            return "OK"

    @property
    def _psutil_process(self):
        pid = self.process.process.pid
        try:
            self._psutil_process_obj
        except AttributeError:
            self._psutil_process_obj = psutil.Process(pid)

        if self._psutil_process_obj.pid != pid:
            self._psutil_process_obj = psutil.Process(pid)

        return self._psutil_process_obj

    def is_alive(self):
        return self.process is not None and self.process.is_alive()

    def run(self, comm, *args, **kwargs):
        return run(self, comm, *args, **kwargs)

    def _on_exit_sync(self, exitcode):
        self.loop.add_callback(self._on_exit, exitcode)

    async def _on_exit(self, exitcode):
        with log_errors():
            if self.status not in (
                Status.init,
                Status.closing,
                Status.closed,
                Status.closing_gracefully,
            ):
<<<<<<< HEAD
                try:
                    await self._unregister()
                except OSError:
                    logger.exception("Failed to unregister")
                    if not self.reconnect:
                        await self.close()
                        return
=======
                logger.warning("Restarting worker")
                await self.instantiate()
            elif self.status == Status.closing_gracefully:
                await self.close()
>>>>>>> 2619c313

            try:
                if self.status not in (
                    Status.closing,
                    Status.closed,
                    Status.closing_gracefully,
                ):
                    if self.auto_restart:
                        logger.warning("Restarting worker")
                        await self.instantiate()
                elif self.status == Status.closing_gracefully:
                    await self.close()

            except Exception:
                logger.error(
                    "Failed to restart worker after its process exited", exc_info=True
                )

    @property
    def pid(self):
        return self.process and self.process.pid

    def _close(self, *args, **kwargs):
        warnings.warn("Worker._close has moved to Worker.close", stacklevel=2)
        return self.close(*args, **kwargs)

    def close_gracefully(self):
        """
        A signal that we shouldn't try to restart workers if they go away

        This is used as part of the cluster shutdown process.
        """
        self.status = Status.closing_gracefully

    async def close(self, comm=None, timeout=5, report=None):
        """
        Close the worker process, stop all comms.
        """
        if self.status == Status.closing:
            await self.finished()
            assert self.status == Status.closed

        if self.status == Status.closed:
            return "OK"

        self.status = Status.closing
        logger.info("Closing Nanny at %r", self.address)
        if not report:
            logger.info("Not reporting closure to scheduler")

        for preload in self.preloads:
            await preload.teardown()

        teardowns = [
            plugin.teardown(self)
            for plugin in self.plugins.values()
            if hasattr(plugin, "teardown")
        ]

        await asyncio.gather(*(td for td in teardowns if isawaitable(td)))

        self.stop()
        try:
            if self.process is not None:
                await self.kill(timeout=timeout)
        except Exception:
            pass
        self.process = None
        await self.rpc.close()
        self.status = Status.closed
        if comm:
            await comm.write("OK")
        await super().close()

    async def _log_event(self, topic, msg):
        await self.scheduler.log_event(
            topic=topic,
            msg=msg,
        )

    def log_event(self, topic, msg):
        self.loop.add_callback(self._log_event, topic, msg)


class WorkerProcess:
    running: asyncio.Event
    stopped: asyncio.Event

    # The interval how often to check the msg queue for init
    _init_msg_interval = 0.05

    def __init__(
        self,
        worker_kwargs,
        silence_logs,
        on_exit,
        worker,
        env,
        config,
    ):
        self.status = Status.init
        self.silence_logs = silence_logs
        self.worker_kwargs = worker_kwargs
        self.on_exit = on_exit
        self.process = None
        self.Worker = worker
        self.env = env
        self.config = config

        # Initialized when worker is ready
        self.worker_dir = None
        self.worker_address = None

    async def start(self) -> Status:
        """
        Ensure the worker process is started.
        """
        enable_proctitle_on_children()
        if self.status == Status.running:
            return self.status
        if self.status == Status.starting:
            await self.running.wait()
            return self.status

        self.init_result_q = init_q = mp_context.Queue()
        self.child_stop_q = mp_context.Queue()
        uid = uuid.uuid4().hex

        self.process = AsyncProcess(
            target=self._run,
            name="Dask Worker process (from Nanny)",
            kwargs=dict(
                worker_kwargs=self.worker_kwargs,
                silence_logs=self.silence_logs,
                init_result_q=self.init_result_q,
                child_stop_q=self.child_stop_q,
                uid=uid,
                Worker=self.Worker,
                env=self.env,
                config=self.config,
            ),
        )
        self.process.daemon = dask.config.get("distributed.worker.daemon", default=True)
        self.process.set_exit_callback(self._on_exit)
        self.running = asyncio.Event()
        self.stopped = asyncio.Event()
        self.status = Status.starting

        try:
            await self.process.start()
        except OSError:
            logger.exception("Nanny failed to start process", exc_info=True)
            self.process.terminate()
            self.status = Status.failed
            return self.status
        try:
            msg = await self._wait_until_connected(uid)
        except Exception:
            logger.exception("Failed to connect to process")
            self.status = Status.failed
            self.process.terminate()
            raise
        if not msg:
            return self.status
        self.worker_address = msg["address"]
        self.worker_dir = msg["dir"]
        assert self.worker_address
        self.status = Status.running
        self.running.set()

        init_q.close()

        return self.status

    def _on_exit(self, proc):
        if proc is not self.process:
            # Ignore exit of old process instance
            return
        self.mark_stopped()

    def _death_message(self, pid, exitcode):
        assert exitcode is not None
        if exitcode == 255:
            return "Worker process %d was killed by unknown signal" % (pid,)
        elif exitcode >= 0:
            return "Worker process %d exited with status %d" % (pid, exitcode)
        else:
            return "Worker process %d was killed by signal %d" % (pid, -exitcode)

    def is_alive(self):
        return self.process is not None and self.process.is_alive()

    @property
    def pid(self):
        return self.process.pid if self.process and self.process.is_alive() else None

    def mark_stopped(self):
        if self.status != Status.stopped:
            r = self.process.exitcode
            assert r is not None
            if r != 0:
                msg = self._death_message(self.process.pid, r)
                logger.info(msg)
            self.status = Status.stopped
            self.stopped.set()
            # Release resources
            self.process.close()
            self.init_result_q = None
            self.child_stop_q = None
            self.process = None
            # Best effort to clean up worker directory
            if self.worker_dir and os.path.exists(self.worker_dir):
                shutil.rmtree(self.worker_dir, ignore_errors=True)
            self.worker_dir = None
            # User hook
            if self.on_exit is not None:
                self.on_exit(r)

    async def kill(self, timeout: float = 2, executor_wait: bool = True):
        """
        Ensure the worker process is stopped, waiting at most
        *timeout* seconds before terminating it abruptly.
        """
        deadline = time() + timeout

        if self.status == Status.stopped:
            return
        if self.status == Status.stopping:
            await self.stopped.wait()
            return
        assert self.status in (Status.starting, Status.running)
        self.status = Status.stopping
        logger.info("Nanny asking worker to close")

        process = self.process
        self.child_stop_q.put(
            {
                "op": "stop",
                "timeout": max(0, deadline - time()) * 0.8,
                "executor_wait": executor_wait,
            }
        )
        await asyncio.sleep(0)  # otherwise we get broken pipe errors
        self.child_stop_q.close()

        while process.is_alive() and time() < deadline:
            await asyncio.sleep(0.05)

        if process.is_alive():
            logger.warning(
                f"Worker process still alive after {timeout} seconds, killing"
            )
            try:
                await process.terminate()
            except Exception as e:
                logger.error("Failed to kill worker process: %s", e)

    async def _wait_until_connected(self, uid):
        while True:
            if self.status != Status.starting:
                return
            # This is a multiprocessing queue and we'd block the event loop if
            # we simply called get
            try:
                msg = self.init_result_q.get_nowait()
            except Empty:
                await asyncio.sleep(self._init_msg_interval)
                continue

            if msg["uid"] != uid:  # ensure that we didn't cross queues
                continue

            if "exception" in msg:
                logger.error(
                    "Failed while trying to start worker process: %s", msg["exception"]
                )
                raise msg["exception"]
            else:
                return msg

    @classmethod
    def _run(
        cls,
        worker_kwargs,
        silence_logs,
        init_result_q,
        child_stop_q,
        uid,
        env,
        config,
        Worker,
    ):  # pragma: no cover
        try:
            os.environ.update(env)
            dask.config.set(config)
            try:
                from dask.multiprocessing import initialize_worker_process
            except ImportError:  # old Dask version
                pass
            else:
                initialize_worker_process()

            if silence_logs:
                logger.setLevel(silence_logs)

            IOLoop.clear_instance()
            loop = IOLoop()
            loop.make_current()
            worker = Worker(**worker_kwargs)

            async def do_stop(timeout=5, executor_wait=True):
                try:
                    await worker.close(
                        report=True,
                        nanny=False,
                        safe=True,  # TODO: Graceful or not?
                        executor_wait=executor_wait,
                        timeout=timeout,
                    )
                finally:
                    loop.stop()

            def watch_stop_q():
                """
                Wait for an incoming stop message and then stop the
                worker cleanly.
                """
                msg = child_stop_q.get()
                child_stop_q.close()
                assert msg.pop("op") == "stop"
                loop.add_callback(do_stop, **msg)

            t = threading.Thread(target=watch_stop_q, name="Nanny stop queue watch")
            t.daemon = True
            t.start()

            async def run():
                """
                Try to start worker and inform parent of outcome.
                """
                try:
                    await worker
                except Exception as e:
                    logger.exception("Failed to start worker")
                    init_result_q.put({"uid": uid, "exception": e})
                    init_result_q.close()
                    # If we hit an exception here we need to wait for a least
                    # one interval for the outside to pick up this message.
                    # Otherwise we arrive in a race condition where the process
                    # cleanup wipes the queue before the exception can be
                    # properly handled. See also
                    # WorkerProcess._wait_until_connected (the 2 is for good
                    # measure)
                    sync_sleep(cls._init_msg_interval * 2)
                else:
                    try:
                        assert worker.address
                    except ValueError:
                        pass
                    else:
                        init_result_q.put(
                            {
                                "address": worker.address,
                                "dir": worker.local_directory,
                                "uid": uid,
                            }
                        )
                        init_result_q.close()
                        await worker.finished()
                        logger.info("Worker closed")

        except Exception as e:
            logger.exception("Failed to initialize Worker")
            init_result_q.put({"uid": uid, "exception": e})
            init_result_q.close()
            # If we hit an exception here we need to wait for a least one
            # interval for the outside to pick up this message. Otherwise we
            # arrive in a race condition where the process cleanup wipes the
            # queue before the exception can be properly handled. See also
            # WorkerProcess._wait_until_connected (the 2 is for good measure)
            sync_sleep(cls._init_msg_interval * 2)
        else:
            try:
                loop.run_sync(run)
            except (TimeoutError, gen.TimeoutError):
                # Loop was stopped before wait_until_closed() returned, ignore
                pass
            except KeyboardInterrupt:
                # At this point the loop is not running thus we have to run
                # do_stop() explicitly.
                loop.run_sync(do_stop)<|MERGE_RESOLUTION|>--- conflicted
+++ resolved
@@ -515,7 +515,6 @@
                 Status.closed,
                 Status.closing_gracefully,
             ):
-<<<<<<< HEAD
                 try:
                     await self._unregister()
                 except OSError:
@@ -523,12 +522,6 @@
                     if not self.reconnect:
                         await self.close()
                         return
-=======
-                logger.warning("Restarting worker")
-                await self.instantiate()
-            elif self.status == Status.closing_gracefully:
-                await self.close()
->>>>>>> 2619c313
 
             try:
                 if self.status not in (
@@ -536,9 +529,8 @@
                     Status.closed,
                     Status.closing_gracefully,
                 ):
-                    if self.auto_restart:
-                        logger.warning("Restarting worker")
-                        await self.instantiate()
+                    logger.warning("Restarting worker")
+                    await self.instantiate()
                 elif self.status == Status.closing_gracefully:
                     await self.close()
 
