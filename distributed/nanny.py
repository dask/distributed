--- conflicted
+++ resolved
@@ -43,12 +43,8 @@
             memory_limit='auto', reconnect=True, validate=False, quiet=False,
             resources=None, silence_logs=None, death_timeout=None, preload=(),
             preload_argv=[], security=None, contact_address=None,
-<<<<<<< HEAD
             listen_address=None, worker_class=None, env=None,
-            low_level_profiler=False, **kwargs):
-=======
-            listen_address=None, worker_class=None, env=None, **worker_kwargs):
->>>>>>> 4c7baa4e
+            low_level_profiler=False, **worker_kwargs):
 
         if scheduler_file:
             cfg = json_load_robust(scheduler_file)
@@ -218,31 +214,12 @@
                                  preload=self.preload,
                                  preload_argv=self.preload_argv,
                                  security=self.security,
+                                 low_level_profiler=self.low_level_profiler,
                                  contact_address=self.contact_address)
             worker_kwargs.update(self.worker_kwargs)
             self.process = WorkerProcess(
-<<<<<<< HEAD
-                worker_args=(self.scheduler_addr,),
-                worker_kwargs=dict(ncores=self.ncores,
-                                   local_dir=self.local_dir,
-                                   services=self.services,
-                                   service_ports={'nanny': self.port},
-                                   name=self.name,
-                                   memory_limit=self.memory_limit,
-                                   reconnect=self.reconnect,
-                                   resources=self.resources,
-                                   validate=self.validate,
-                                   silence_logs=self.silence_logs,
-                                   death_timeout=self.death_timeout,
-                                   preload=self.preload,
-                                   preload_argv=self.preload_argv,
-                                   security=self.security,
-                                   contact_address=self.contact_address,
-                                   low_level_profiler=self.low_level_profiler),
-=======
                 worker_args=tuple(),
                 worker_kwargs=worker_kwargs,
->>>>>>> 4c7baa4e
                 worker_start_args=(start_arg,),
                 silence_logs=self.silence_logs,
                 on_exit=self._on_exit,
