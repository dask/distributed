--- conflicted
+++ resolved
@@ -30,7 +30,6 @@
     The nanny spins up Worker processes, watches then, and kills or restarts
     them as necessary.
     """
-    _should_cleanup_local_dir = False
     worker_dir = ''
     process = None
     status = None
@@ -52,30 +51,14 @@
         self.resources = resources
         self.death_timeout = death_timeout
         self.preload = preload
-<<<<<<< HEAD
 
         self.security = security or Security()
         assert isinstance(self.security, Security)
         self.connection_args = self.security.get_connection_args('worker')
         self.listen_args = self.security.get_listen_args('worker')
 
-        if not local_dir:
-            local_dir = tempfile.mkdtemp(prefix='nanny-')
-            self._should_cleanup_local_dir = True
-
-            @atexit.register
-            def _cleanup_local_dir():
-                if os.path.exists(local_dir):
-                    shutil.rmtree(local_dir)
-
         self.local_dir = local_dir
-=======
-        self.local_dir = local_dir
-
-        self.worker_dir = ''
-        self.status = None
-        self.process = None
->>>>>>> 15505295
+
         self.loop = loop or IOLoop.current()
         self.scheduler = rpc(scheduler_addr, connection_args=self.connection_args)
         self.services = services
