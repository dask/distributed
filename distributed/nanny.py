from __future__ import annotations

import asyncio
import contextlib
import errno
import functools
import logging
import multiprocessing
import os
import shutil
import threading
import uuid
import warnings
import weakref
from collections.abc import Callable, Collection
from inspect import isawaitable
from queue import Empty
from typing import ClassVar, Literal, cast

from toolz import merge
from tornado.ioloop import IOLoop

import dask
from dask.system import CPU_COUNT
from dask.utils import parse_timedelta

from distributed import preloading
from distributed._async_taskgroup import AsyncTaskGroupClosedError
from distributed.comm import get_address_host
from distributed.comm.addressing import address_from_user_args
from distributed.compatibility import asyncio_run
from distributed.config import get_loop_factory
from distributed.core import (
    CommClosedError,
    ErrorMessage,
    OKMessage,
    RPCClosed,
    Status,
    coerce_to_address,
    error_message,
)
from distributed.diagnostics.plugin import NannyPlugin, _get_plugin_name
from distributed.metrics import time
from distributed.node import ServerNode
from distributed.process import AsyncProcess
from distributed.proctitle import enable_proctitle_on_children
from distributed.protocol import pickle
from distributed.protocol.serialize import _is_dumpable
from distributed.security import Security
from distributed.utils import (
    get_ip,
    get_mp_context,
    json_load_robust,
    log_errors,
    parse_ports,
    silence_logging_cmgr,
    wait_for,
)
from distributed.worker import Worker, run
from distributed.worker_memory import (
    DeprecatedMemoryManagerAttribute,
    DeprecatedMemoryMonitor,
    NannyMemoryManager,
)

logger = logging.getLogger(__name__)


class Nanny(ServerNode):
    """A process to manage worker processes

    The nanny spins up Worker processes, watches them, and kills or restarts
    them as necessary. It is necessary if you want to use the
    ``Client.restart`` method, or to restart the worker automatically if
    it gets to the terminate fraction of its memory limit.

    The parameters for the Nanny are mostly the same as those for the Worker
    with exceptions listed below.

    Parameters
    ----------
    env: dict, optional
        Environment variables set at time of Nanny initialization will be
        ensured to be set in the Worker process as well. This argument allows to
        overwrite or otherwise set environment variables for the Worker. It is
        also possible to set environment variables using the option
        ``distributed.nanny.environ``. Precedence as follows

            1. Nanny arguments
            2. Existing environment variables
            3. Dask configuration

        .. note::
           Some environment variables, like ``OMP_NUM_THREADS``, must be set before
           importing numpy to have effect. Others, like ``MALLOC_TRIM_THRESHOLD_`` (see
           :ref:`memtrim`), must be set before starting the Linux process. Such
           variables would be ineffective if set here or in
           ``distributed.nanny.environ``; they must be set in
           ``distributed.nanny.pre-spawn-environ`` so that they are set before spawning
           the subprocess, even if this means poisoning the process running the Nanny.

           For the same reason, be warned that changing
           ``distributed.worker.multiprocessing-method`` from ``spawn`` to ``fork`` or
           ``forkserver`` may inhibit some environment variables; if you do, you should
           set the variables yourself in the shell before you start ``dask-worker``.

    See Also
    --------
    Worker
    """

    _instances: ClassVar[weakref.WeakSet[Nanny]] = weakref.WeakSet()
    process: WorkerProcess | None
    memory_manager: NannyMemoryManager

    env: dict[str, str]
    pre_spawn_env: dict[str, str]

    # Inputs to parse_ports()
    _given_worker_port: int | str | Collection[int] | None
    _start_port: int | str | Collection[int] | None

    def __init__(  # type: ignore[no-untyped-def]
        self,
        scheduler_ip=None,
        scheduler_port=None,
        scheduler_file=None,
        worker_port: int | str | Collection[int] | None = 0,
        nthreads=None,
        loop=None,
        local_directory=None,
        services=None,
        name=None,
        memory_limit="auto",
        reconnect=True,
        validate=False,
        quiet=False,
        resources=None,
        silence_logs=None,
        death_timeout=None,
        preload=None,
        preload_argv=None,
        preload_nanny=None,
        preload_nanny_argv=None,
        security=None,
        contact_address=None,
        listen_address=None,
        worker_class=None,
        env=None,
        interface=None,
        host=None,
        port: int | str | Collection[int] | None = None,
        protocol=None,
        config=None,
        **worker_kwargs,
    ):
        if loop is not None:
            warnings.warn(
                "the `loop` kwarg to `Nanny` is ignored, and will be removed in a future release. "
                "The Nanny always binds to the current loop.",
                DeprecationWarning,
                stacklevel=2,
            )

        self.__exit_stack = stack = contextlib.ExitStack()
        self._setup_logging(logger)
        self.loop = self.io_loop = IOLoop.current()

        if isinstance(security, dict):
            security = Security(**security)
        self.security = security or Security()
        assert isinstance(self.security, Security)
        self.connection_args = self.security.get_connection_args("worker")

        self.preload = preload
        if self.preload is None:
            self.preload = dask.config.get("distributed.worker.preload")
        self.preload_argv = preload_argv
        if self.preload_argv is None:
            self.preload_argv = dask.config.get("distributed.worker.preload-argv")

        if preload_nanny is None:
            preload_nanny = dask.config.get("distributed.nanny.preload")
        if preload_nanny_argv is None:
            preload_nanny_argv = dask.config.get("distributed.nanny.preload-argv")

        handlers = {
            "kill": self.kill,
            "restart": self.restart,
            "get_logs": self.get_logs,
            # cannot call it 'close' on the rpc side for naming conflict
            "terminate": self.close,
            "close_gracefully": self.close_gracefully,
            "run": self.run,
            "plugin_add": self.plugin_add,
            "plugin_remove": self.plugin_remove,
        }
        super().__init__(
            handlers=handlers,
            connection_args=self.connection_args,
            local_directory=local_directory,
            needs_workdir=False,
        )

        self.preloads = preloading.process_preloads(
            self, preload_nanny, preload_nanny_argv, file_dir=self.local_directory
        )

        self.death_timeout = parse_timedelta(death_timeout)
        if scheduler_file:
            cfg = json_load_robust(scheduler_file, timeout=self.death_timeout)
            self.scheduler_addr = cfg["address"]
        elif scheduler_ip is None and dask.config.get("scheduler-address"):
            self.scheduler_addr = dask.config.get("scheduler-address")
        elif scheduler_port is None:
            self.scheduler_addr = coerce_to_address(scheduler_ip)
        else:
            self.scheduler_addr = coerce_to_address((scheduler_ip, scheduler_port))

        if protocol is None:
            protocol_address = self.scheduler_addr.split("://")
            if len(protocol_address) == 2:
                protocol = protocol_address[0]

        self._given_worker_port = worker_port
        self.nthreads: int = nthreads or CPU_COUNT
        self.reconnect = reconnect
        self.validate = validate
        self.resources = resources

        self.Worker = Worker if worker_class is None else worker_class

        self.pre_spawn_env = _get_env_variables("distributed.nanny.pre-spawn-environ")
        # To get consistent hashing on subprocesses, we need to set a consistent seed for
        # the Python hash algorithm; xref https://github.com/dask/distributed/pull/8400
        if self.pre_spawn_env.get("PYTHONHASHSEED") in (None, "0"):
            # This number is arbitrary; it was chosen to commemorate
            # https://github.com/dask/dask/issues/6640.
            self.pre_spawn_env.update({"PYTHONHASHSEED": "6640"})

        self.env = merge(
            self.pre_spawn_env,
            _get_env_variables("distributed.nanny.environ"),
            {k: str(v) for k, v in env.items()} if env else {},
        )

        self.config = merge(dask.config.config, config or {})
        worker_kwargs.update(
            {
                "port": worker_port,
                "interface": interface,
                "protocol": protocol,
                "host": host,
            }
        )
        self.worker_kwargs = worker_kwargs

        self.contact_address = contact_address

        self.services = services
        self.name = name
        self.quiet = quiet

        if silence_logs:
            stack.enter_context(silence_logging_cmgr(level=silence_logs))
        self.silence_logs = silence_logs

        self.plugins: dict[str, NannyPlugin] = {}
        self.scheduler = self.rpc(self.scheduler_addr)
        self.memory_manager = NannyMemoryManager(self, memory_limit=memory_limit)

        if (
            not host
            and not interface
            and not self.scheduler_addr.startswith("inproc://")
        ):
            host = get_ip(get_address_host(self.scheduler.address))

        self._start_port = port
        self._start_host = host
        self._interface = interface
        self._protocol = protocol
        self._lifecycle_lock = asyncio.Lock()
        self._proc_changed = asyncio.Event()
        self.process = None
        self._reconciler_task = None
        self._reconciler_queue: asyncio.Queue[dict] = asyncio.Queue()
        self._listen_address = listen_address
        Nanny._instances.add(self)

    # Deprecated attributes; use Nanny.memory_manager.<name> instead
    memory_limit = DeprecatedMemoryManagerAttribute()
    memory_terminate_fraction = DeprecatedMemoryManagerAttribute()
    memory_monitor = DeprecatedMemoryMonitor()

    def __repr__(self):
        return "<Nanny: %s, threads: %d>" % (self.worker_address, self.nthreads)

    async def _unregister(self, proc):
        worker_address = proc.worker_address
        if worker_address is None:
            return

        try:
            await self.scheduler.unregister(
                address=worker_address, stimulus_id=f"nanny-close-{time()}"
            )
        except (asyncio.TimeoutError, CommClosedError, OSError, RPCClosed):
            pass

    @property
    def worker_address(self):
        return None if not self.process.is_alive() else self.process.worker_address

    @property
    def worker_dir(self):
        return None if not self.process.is_alive() else self.process.worker_dir

    async def start_unsafe(self):
        """Start nanny, start local process, start watching"""

        await super().start_unsafe()

        ports = parse_ports(self._start_port)
        for port in ports:
            start_address = address_from_user_args(
                host=self._start_host,
                port=port,
                interface=self._interface,
                protocol=self._protocol,
                security=self.security,
            )
            try:
                await self.listen(
                    start_address, **self.security.get_listen_args("worker")
                )
            except OSError as e:
                if len(ports) > 1 and e.errno == errno.EADDRINUSE:
                    continue
                else:
                    raise
            else:
                self._start_address = start_address
                break
        else:
            raise ValueError(
                f"Could not start Nanny on host {self._start_host} "
                f"with port {self._start_port}"
            )

        self.ip = get_address_host(self.address)

        await self.preloads.start()
        saddr = self.scheduler.addr
        comm = await self.rpc.connect(saddr)
        comm.name = "Nanny->Scheduler (registration)"

        try:
            await comm.write({"op": "register_nanny", "address": self.address})
            msg = await comm.read()
            try:
                logger.info("        Start Nanny at: %r", self.address)
                self.process = self.instantiate_worker_process()
                async with self.successful_instantiation():
                    self._reconciler_task = asyncio.create_task(
                        self._reconciler(), name="WorkerProcess reconciler"
                    )

                assert self.worker_address, self.worker_address
                for name, plugin in msg["nanny-plugins"].items():
                    await self.plugin_add(plugin=plugin, name=name)
            except Exception:
                try:
                    await comm.write({"status": "error"})

                # If self.instantiate() failed, the comm will already be closed.
                except CommClosedError:
                    pass
                await self.close(reason="nanny-start-failed")
                raise
            else:
                await comm.write({"status": "ok"})
        finally:
            await comm.close()

        self.start_periodic_callbacks()

        return self

    async def kill(self, timeout: float = 5, reason: str = "nanny-kill") -> None:
        """Kill the local worker process

        Blocks until both the process is down and the scheduler is properly
        informed
        """
<<<<<<< HEAD

        if self.process is None or not self.process.is_alive():
            return

        deadline = time() + timeout
        await self.process.kill(reason=reason, timeout=0.8 * (deadline - time()))
=======
        if self.process is not None:
            await self.process.kill(reason=reason, timeout=timeout)
>>>>>>> eab58be0

    def instantiate_worker_process(self) -> WorkerProcess:
        worker_kwargs = dict(
            scheduler_ip=self.scheduler_addr,
            nthreads=self.nthreads,
            local_directory=self._original_local_dir,
            services=self.services,
            nanny=self.address,
            name=self.name,
            memory_limit=self.memory_manager.memory_limit,
            resources=self.resources,
            validate=self.validate,
            silence_logs=self.silence_logs,
            death_timeout=self.death_timeout,
            preload=self.preload,
            preload_argv=self.preload_argv,
            security=self.security,
            contact_address=self.contact_address,
        )
        worker_kwargs.update(self.worker_kwargs)

        return WorkerProcess(
            worker_kwargs=worker_kwargs,
            silence_logs=self.silence_logs,
            on_exit=self._on_worker_exit_sync,
            worker=self.Worker,
            env=self.env,
            pre_spawn_env=self.pre_spawn_env,
            config=self.config,
        )

    async def start_worker_process(self) -> dict[str, Status]:
        """Start a local worker process

        Blocks until the process is up and the scheduler is properly informed
        """
        assert self.process is not None
        try:
            result = await wait_for(self.process.start(), self.death_timeout)
        except asyncio.TimeoutError:
            raise
        except Exception:
            logger.error("Failed to start process", exc_info=True)
            raise
        return {"status": result}

    @log_errors
    async def plugin_add(
        self, plugin: NannyPlugin | bytes, name: str | None = None
    ) -> ErrorMessage | OKMessage:
        if isinstance(plugin, bytes):
            plugin = pickle.loads(plugin)
        if not isinstance(plugin, NannyPlugin):
            warnings.warn(
                "Registering duck-typed plugins has been deprecated. "
                "Please make sure your plugin inherits from `NannyPlugin`.",
                DeprecationWarning,
                stacklevel=2,
            )
        plugin = cast(NannyPlugin, plugin)

        if name is None:
            name = _get_plugin_name(plugin)
        assert name

        self.plugins[name] = plugin

        logger.info("Starting Nanny plugin %s" % name)
        if hasattr(plugin, "setup"):
            try:
                result = plugin.setup(nanny=self)
                if isawaitable(result):
                    result = await result
            except Exception as e:
                return error_message(e)
        if getattr(plugin, "restart", False):
            await self.restart(reason=f"nanny-plugin-{name}-restart")

        return {"status": "OK"}

    @log_errors
    async def plugin_remove(self, name: str) -> ErrorMessage | OKMessage:
        logger.info(f"Removing Nanny plugin {name}")
        try:
            plugin = self.plugins.pop(name)
            if hasattr(plugin, "teardown"):
                result = plugin.teardown(nanny=self)
                if isawaitable(result):
                    result = await result
        except Exception as e:
            msg = error_message(e)
            return msg

        return {"status": "OK"}

    @contextlib.asynccontextmanager
    async def successful_instantiation(self):
        async with self._lifecycle_lock:
            while not self._reconciler_queue.empty():
                self._reconciler_queue.get_nowait()
            self._proc_changed.set()
            try:
                yield
            finally:
                response = await self._reconciler_queue.get()
                if response["status"] != Status.running:
                    if "exception" in response:
                        raise response["exception"]
                    else:
                        raise RuntimeError("Worker failed to start")

    async def restart(
        self, timeout: float = 30, reason: str = "nanny-restart"
    ) -> ErrorMessage | OKMessage:
        try:
            async with self.successful_instantiation():
                await self.kill(reason=reason, timeout=timeout)
        except Exception as e:
            logger.exception("Failed to kill worker", exc_info=True)
            return error_message(e)
        else:
            return {"status": "OK"}

    def is_alive(self):
        return self.process.is_alive()

    def run(self, comm, *args, **kwargs):
        return run(self, comm, *args, **kwargs)

    def _on_worker_exit_sync(self, exitcode):
        try:
            self._ongoing_background_tasks.call_soon(self._on_worker_exit, exitcode)
        except (
            AsyncTaskGroupClosedError
        ):  # Async task group has already been closed, so the nanny is already clos(ed|ing).
            pass

    async def _reconciler(self):
        while self.status in (Status.init, Status.running):
            if not self.process.is_alive():
                if self.status == Status.running:
                    logger.warning("Restarting Worker on Nanny %s", self.address)
                try:
                    result = await self.start_worker_process()
                except Exception as e:
                    logger.exception("Failed to start worker", exc_info=True)
                    self.status = Status.failed
                    result = {"status": Status.failed, "exception": e}
                self._reconciler_queue.put_nowait(result)
            self._proc_changed.clear()
            await self._proc_changed.wait()
        await self.close(reason="nanny-close-gracefully")

    @log_errors
    async def _on_worker_exit(self, exitcode):
        # NOTE: This coroutine method should only be scheduled as an isolated
        # task but not called directly since it is catching an
        # asyncio.CancelledError.
        old_proc = self.process
        self.process = self.instantiate_worker_process()
        try:
            if self.status in (Status.starting, Status.running):
                await self._unregister(old_proc)
        except OSError:
            logger.exception("Failed to unregister")
        except asyncio.CancelledError:
            # Can happen during teardown.
            pass
        finally:
            # NOTE: This causes the new worker to only be started once the old
            # one is unregistered
            self._proc_changed.set()

    @property
    def pid(self):
        return self.process.pid

    def _close(self, *args, **kwargs):
        warnings.warn("Worker._close has moved to Worker.close", stacklevel=2)
        return self.close(*args, **kwargs)

    def close_gracefully(self, reason: str = "nanny-close-gracefully") -> None:
        """
        A signal that we shouldn't try to restart workers if they go away

        This is used as part of the cluster shutdown process.
        """
        self.status = Status.closing_gracefully
        logger.info(
            "Closing Nanny gracefully at %r. Reason: %s", self.address_safe, reason
        )

    async def close(  # type:ignore[override]
        self, timeout: float = 5, reason: str = "nanny-close"
    ) -> Literal["OK"]:
        """
        Close the worker process, stop all comms.
        """
        if self.status == Status.closing:
            await self.finished()
            assert self.status in (Status.closed, Status.failed), self.status
            return "OK"

        if self.status == Status.closed:
            return "OK"

        self.status = Status.closing
        logger.info("Closing Nanny at %r. Reason: %s", self.address_safe, reason)

        await self.preloads.teardown()

        teardowns = [
            plugin.teardown(self)
            for plugin in self.plugins.values()
            if hasattr(plugin, "teardown")
        ]

        await asyncio.gather(*(td for td in teardowns if isawaitable(td)))

        self.stop()
        if self.process is not None and self.process.is_alive():
            await self.kill(timeout=timeout, reason=reason)

        await self.rpc.close()
        self.status = Status.closed

        await super().close()
        self.__exit_stack.__exit__(None, None, None)
        return "OK"

    async def _log_event(self, topic, msg):
        await self.scheduler.log_event(
            topic=topic,
            msg=msg,
        )

    def log_event(self, topic, msg):
        """Log an event under a given topic

        Parameters
        ----------
        topic : str, list[str]
            Name of the topic under which to log an event. To log the same
            event under multiple topics, pass a list of topic names.
        msg
            Event message to log. Note this must be msgpack serializable.

        See also
        --------
        Client.log_event
        """
        if not _is_dumpable(msg):
            raise TypeError(
                f"Message must be msgpack serializable. Got {type(msg)=} instead."
            )
        self._ongoing_background_tasks.call_soon(self._log_event, topic, msg)


class WorkerProcess:
    running: asyncio.Event
    stopped: asyncio.Event

    process: AsyncProcess | None
    env: dict[str, str]
    pre_spawn_env: dict[str, str]

    # The interval how often to check the msg queue for init
    _init_msg_interval = 0.05

    def __init__(
        self,
        worker_kwargs,
        silence_logs,
        on_exit,
        worker,
        env,
        pre_spawn_env,
        config,
    ):
        self.status = Status.init
        self.silence_logs = silence_logs
        self.worker_kwargs = worker_kwargs
        self.on_exit = on_exit
        self.process = None
        self.Worker = worker
        self.env = env
        self.pre_spawn_env = pre_spawn_env
        self.config = config.copy()

        # Ensure default clients don't propagate to subprocesses
        try:
            from distributed.client import default_client

            default_client()
            self.config.pop("scheduler", None)
            self.config.pop("shuffle", None)
        except ValueError:
            pass

        self.process_up = asyncio.Event()
        self.running = asyncio.Event()
        self.stopped = asyncio.Event()
        # Initialized when worker is ready
        self.worker_dir = None
        self.worker_address = None

    async def start(self) -> Status:
        """
        Ensure the worker process is started.
        """
        enable_proctitle_on_children()
        if self.status == Status.running:
            return self.status
        if self.status == Status.starting:
            await self.running.wait()
            return self.status
        mp_ctx = get_mp_context()
        self.init_result_q = mp_ctx.Queue()
        self.child_stop_q = mp_ctx.Queue()
        # put an empty message to start the background self._child_stop_q._thread
        # otherwise calling .put({"op": "stop"}) later in an atexit handler
        # results in a RuntimeError starting the thread
        # get the message before passing child_stop_q to AsyncProcess to avoid
        # dealing with it in watch_stop_q
        self.child_stop_q.put(None)
        self.child_stop_q.get()
        uid = uuid.uuid4().hex

        self.process = AsyncProcess(
            target=functools.partial(
                self._run,
                silence_logs=self.silence_logs,
                init_result_q=self.init_result_q,
                child_stop_q=self.child_stop_q,
                uid=uid,
                worker_factory=functools.partial(self.Worker, **self.worker_kwargs),
                env=self.env,
                config=self.config,
            ),
            name="Dask Worker process (from Nanny)",
            kwargs=dict(),
        )
        self.process.daemon = dask.config.get("distributed.worker.daemon", default=True)
        self.process.set_exit_callback(self._on_exit)
        self.status = Status.starting

        # Set selected environment variables before spawning the subprocess.
        # See note in Nanny docstring.
        os.environ.update(self.pre_spawn_env)
        try:
            try:
                await self.process.start()
            except OSError:
                logger.exception("Nanny failed to start process", exc_info=True)
                # NOTE: doesn't wait for process to terminate, just for terminate signal to be sent
                await self.process.terminate()
                self.status = Status.failed
            finally:
                self.process_up.set()
            try:
                msg = await self._wait_until_connected(uid)
            except Exception:
                # NOTE: doesn't wait for process to terminate, just for terminate signal to be sent
                await self.process.terminate()
                self.status = Status.failed
                raise
            if not msg:
                return self.status
            self.worker_address = msg["address"]
            self.worker_dir = msg["dir"]
            assert self.worker_address
            self.status = Status.running
        finally:
            self.running.set()

        return self.status

    def _on_exit(self, proc):
        if proc is not self.process:
            # Ignore exit of old process instance
            return
        self.mark_stopped()

    def _death_message(self, pid, exitcode):
        assert exitcode is not None
        if exitcode == 255:
            return "Worker process %d was killed by unknown signal" % (pid,)
        elif exitcode >= 0:
            return "Worker process %d exited with status %d" % (pid, exitcode)
        else:
            return "Worker process %d was killed by signal %d" % (pid, -exitcode)

    def is_alive(self):
        return self.process is not None and self.process.is_alive()

    @property
    def pid(self):
        return self.process.pid if self.process and self.process.is_alive() else None

    def mark_stopped(self):
        if self.status != Status.stopped:
            assert self.process is not None
            r = self.process.exitcode
            assert r is not None
            if r != 0:
                msg = self._death_message(self.process.pid, r)
                logger.info(msg)
            self.status = Status.stopped
            self.stopped.set()
            # Release resources
            self.process.close()
            self.init_result_q = None
            self.child_stop_q = None
            self.process = None
            # Best effort to clean up worker directory
            if self.worker_dir and os.path.exists(self.worker_dir):
                shutil.rmtree(self.worker_dir, ignore_errors=True)
            self.worker_dir = None
            # User hook
            if self.on_exit is not None:
                self.on_exit(r)

    async def kill(
        self,
        timeout: float = 5,
        executor_wait: bool = True,
        reason: str = "workerprocess-kill",
    ) -> None:
        """
        Ensure the worker process is stopped, waiting at most
        ``timeout`` seconds before killing it abruptly.

        When `kill` returns, the worker process has been joined.

        If the worker process does not terminate within ``timeout`` seconds,
        even after being killed, `asyncio.TimeoutError` is raised.
        """
        # If the process is not properly up it will not watch the closing queue
        # and we may end up leaking this process
        # Therefore wait for it to be properly started before killing it
        if self.status == Status.starting:
            await self.process_up.wait()

        if self.status == Status.stopped:
            return
        if self.status == Status.stopping:
            await self.stopped.wait()
            return

        assert self.status in (
            Status.running,
            Status.starting,
            Status.failed,  # process failed to start, but hasn't been joined yet
            Status.closing_gracefully,
        ), self.status
        self.status = Status.stopping
        logger.info("Nanny asking worker to close. Reason: %s", reason)

        process = self.process
        self.child_stop_q.put(
            {
                "op": "stop",
                "timeout": timeout,
                "executor_wait": executor_wait,
                "reason": reason,
            }
        )
        self.child_stop_q.close()
        assert process is not None
        try:
            await process.join(timeout)
        except asyncio.TimeoutError:
            logger.warning(
<<<<<<< HEAD
                f"Worker process still alive after {timeout} seconds, killing"
=======
                f"Worker process still alive after {wait_timeout:.1f} seconds, killing"
>>>>>>> eab58be0
            )
            await process.kill()
            await process.join()

    async def _wait_until_connected(self, uid):
        while True:
            if self.status != Status.starting:
                return
            # This is a multiprocessing queue and we'd block the event loop if
            # we simply called get
            try:
                msg = self.init_result_q.get_nowait()
            except Empty:
                await asyncio.sleep(self._init_msg_interval)
                continue

            if msg["uid"] != uid:  # ensure that we didn't cross queues
                continue

            if "exception" in msg:
                raise msg["exception"]
            else:
                return msg

    @classmethod
    def _run(
        cls,
        silence_logs: bool,
        init_result_q: multiprocessing.Queue,
        child_stop_q: multiprocessing.Queue,
        uid: str,
        env: dict,
        config: dict,
        worker_factory: Callable[[], Worker],
    ) -> None:  # pragma: no cover
        async def do_stop(
            *,
            worker: Worker,
            timeout: float = 5,
            executor_wait: bool = True,
            reason: str = "workerprocess-stop",
        ) -> None:
            await worker.close(
                nanny=False,
                executor_wait=executor_wait,
                timeout=timeout,
                reason=reason,
            )

        def watch_stop_q(loop: IOLoop, worker: Worker) -> None:
            """
            Wait for an incoming stop message and then stop the
            worker cleanly.
            """
            try:
                msg = child_stop_q.get()
            except (TypeError, OSError, EOFError):
                logger.error("Worker process died unexpectedly")
                msg = {"op": "stop"}
            finally:
                child_stop_q.close()
                assert msg["op"] == "stop", msg
                del msg["op"]
                loop.add_callback(do_stop, worker=worker, **msg)

        async def run() -> None:
            """
            Try to start worker and inform parent of outcome.
            """
            failure_type: str | None = "initialize"
            try:
                worker = worker_factory()
                failure_type = "start"
                thread = threading.Thread(
                    target=functools.partial(
                        watch_stop_q,
                        worker=worker,
                        loop=IOLoop.current(),
                    ),
                    name="Nanny stop queue watch",
                    daemon=True,
                )
                thread.start()
                stack.callback(thread.join, timeout=2)
                try:
                    await worker
                except Exception:
                    await worker.close(nanny=False)
                    raise
                else:
                    failure_type = None

                    try:
                        assert worker.address
                    except ValueError:
                        pass
                    else:
                        init_result_q.put(
                            {
                                "address": worker.address,
                                "dir": worker.local_directory,
                                "uid": uid,
                            }
                        )
                        init_result_q.close()
                        await worker.finished()
                        logger.info("Worker closed")
            except Exception as e:
                if failure_type is None:
                    raise

                logger.exception(f"Failed to {failure_type} worker")
                init_result_q.put({"uid": uid, "exception": e})
                init_result_q.close()
            finally:
                init_result_q.join_thread()

        with contextlib.ExitStack() as stack:

            @stack.callback
            def close_stop_q() -> None:
                try:
                    child_stop_q.put({"op": "stop"})  # usually redundant
                except ValueError:
                    pass

                try:
                    child_stop_q.close()  # usually redundant
                except ValueError:
                    pass
                child_stop_q.join_thread()

            os.environ.update(env)
            dask.config.refresh()
            dask.config.set(config)

            from dask.multiprocessing import default_initializer

            default_initializer()

            if silence_logs:
                logger.setLevel(silence_logs)

            asyncio_run(run(), loop_factory=get_loop_factory())


def _get_env_variables(config_key: str) -> dict[str, str]:
    cfg = dask.config.get(config_key)
    if not isinstance(cfg, dict):
        raise TypeError(  # pragma: nocover
            f"{config_key} configuration must be of type dict. Instead got {type(cfg)}"
        )
    # Override dask config with explicitly defined env variables from the OS
    # Allow unsetting a variable in a config override by setting its value to None.
    cfg = {k: os.environ.get(k, str(v)) for k, v in cfg.items() if v is not None}
    return cfg<|MERGE_RESOLUTION|>--- conflicted
+++ resolved
@@ -393,17 +393,8 @@
         Blocks until both the process is down and the scheduler is properly
         informed
         """
-<<<<<<< HEAD
-
-        if self.process is None or not self.process.is_alive():
-            return
-
-        deadline = time() + timeout
-        await self.process.kill(reason=reason, timeout=0.8 * (deadline - time()))
-=======
         if self.process is not None:
             await self.process.kill(reason=reason, timeout=timeout)
->>>>>>> eab58be0
 
     def instantiate_worker_process(self) -> WorkerProcess:
         worker_kwargs = dict(
@@ -877,11 +868,7 @@
             await process.join(timeout)
         except asyncio.TimeoutError:
             logger.warning(
-<<<<<<< HEAD
-                f"Worker process still alive after {timeout} seconds, killing"
-=======
-                f"Worker process still alive after {wait_timeout:.1f} seconds, killing"
->>>>>>> eab58be0
+                f"Worker process still alive after {timeout:.1f} seconds, killing"
             )
             await process.kill()
             await process.join()
