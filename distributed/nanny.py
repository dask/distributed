--- conflicted
+++ resolved
@@ -26,6 +26,7 @@
 from .proctitle import enable_proctitle_on_children
 from .security import Security
 from .utils import (
+    get_ip,
     mp_context,
     silence_logging,
     json_load_robust,
@@ -119,10 +120,6 @@
         self.preload_argv = preload_argv
         self.Worker = Worker if worker_class is None else worker_class
         self.env = env or {}
-<<<<<<< HEAD
-        if worker_port:
-            worker_kwargs["port"] = worker_port
-=======
         worker_kwargs.update(
             {
                 "port": worker_port,
@@ -131,7 +128,6 @@
                 "host": host,
             }
         )
->>>>>>> d28d8854
         self.worker_kwargs = worker_kwargs
 
         self.contact_address = contact_address
