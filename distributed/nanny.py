from __future__ import print_function, division, absolute_import

from datetime import datetime, timedelta
import json
import logging
from multiprocessing import Process, Queue, queues
import os
import shutil
import subprocess
import sys
import tempfile
from time import time, sleep

from tornado.ioloop import IOLoop
from tornado.iostream import StreamClosedError
from tornado import gen

from .compatibility import JSONDecodeError
from .core import Server, rpc, write, RPCClosed
<<<<<<< HEAD
from .metrics import disk_io_counters, net_io_counters
=======
from .protocol import to_serialize
>>>>>>> a9bb18aa
from .utils import get_ip, ignoring, log_errors, tmpfile
from .worker import _ncores, Worker, run, TOTAL_MEMORY

nanny_environment = os.path.dirname(sys.executable)

logger = logging.getLogger(__name__)

class Nanny(Server):
    """ A process to manage worker processes

    The nanny spins up Worker processes, watches then, and kills or restarts
    them as necessary.
    """
    def __init__(self, scheduler_ip, scheduler_port, ip=None, worker_port=0,
                 ncores=None, loop=None, local_dir=None, services=None,
                 name=None, memory_limit=TOTAL_MEMORY,
                 environment=nanny_environment, quiet=False, **kwargs):
        self.ip = ip or get_ip()
        self.worker_port = None
        self._given_worker_port = worker_port
        self.ncores = ncores or _ncores
        if not local_dir:
            local_dir = tempfile.mkdtemp(prefix='nanny-')
            self._should_cleanup_local_dir = True
            def _cleanup_local_dir():
                if os.path.exists(local_dir):
                    shutil.rmtree(local_dir)
            atexit.register(_cleanup_local_dir)
        else:
            self._should_cleanup_local_dir = False
        self.local_dir = local_dir
        self.worker_dir = ''
        self.status = None
        self.process = None
        self.loop = loop or IOLoop.current()
        self.scheduler = rpc(ip=scheduler_ip, port=scheduler_port)
        self.services = services
        self.name = name
        self.memory_limit = memory_limit
        self.environment = environment
        self.quiet = quiet

        handlers = {'instantiate': self.instantiate,
                    'kill': self._kill,
                    'terminate': self._close,
                    'monitor_resources': self.monitor_resources,
                    'run': self.run}

        super(Nanny, self).__init__(handlers, io_loop=self.loop, **kwargs)

    @gen.coroutine
    def _start(self, port=0):
        """ Start nanny, start local process, start watching """
        self.listen(port)
        logger.info('        Start Nanny at: %20s:%d', self.ip, self.port)
        yield self.instantiate()
        self.loop.add_callback(self._watch)
        assert self.worker_port
        self.status = 'running'

    def start(self, port=0):
        self.loop.add_callback(self._start, port)

    @gen.coroutine
    def _kill(self, stream=None, timeout=5):
        """ Kill the local worker process

        Blocks until both the process is down and the scheduler is properly
        informed
        """
        while not self.worker_port:
            yield gen.sleep(0.1)

        if self.process is not None:
            process, self.process = self.process, None  # avoid race with _watch
            try:
                # Ask worker to close
                with rpc(ip='127.0.0.1', port=self.worker_port) as worker:
                    result = yield gen.with_timeout(
                                timedelta(seconds=min(1, timeout)),
                                worker.terminate(report=False),
                                io_loop=self.loop)

            except gen.TimeoutError:
                logger.info("Worker non-responsive.  Terminating.")
            except StreamClosedError:
                pass
            except Exception as e:
                logger.exception(e)

            try:
                # Tell scheduler that worker is gone
                result = yield gen.with_timeout(timedelta(seconds=timeout),
                            self.scheduler.unregister(address=self.worker_address),
                            io_loop=self.loop)
                if result not in ('OK', 'already-removed'):
                    logger.critical("Unable to unregister with scheduler %s. "
                            "Nanny: %s, Worker: %s", result, self.address_tuple,
                            self.worker_address)
                else:
                    logger.info("Unregister worker %s:%d from scheduler",
                                self.ip, self.worker_port)
            except gen.TimeoutError:
                logger.info("Nanny %s:%d failed to unregister worker %s:%d",
                        self.ip, self.port, self.ip, self.worker_port,
                        exc_info=True)
            except (StreamClosedError, RPCClosed):
                pass
            except Exception as e:
                logger.exception(e)

            self.process = process  # re-instantiate self.process
            if self.process:
                with ignoring(OSError):
                    self.process.terminate()
                if self.process in processes_to_close:
                    processes_to_close.remove(self.process)

                start = time()
                while isalive(self.process) and time() < start + timeout:
                    sleep(0.01)

                self.process = None
                self.cleanup()
                logger.info("Nanny %s:%d kills worker process %s:%d",
                            self.ip, self.port, self.ip, self.worker_port)
        raise gen.Return('OK')

    @gen.coroutine
    def instantiate(self, stream=None, environment=None):
        """ Start a local worker process

        Blocks until the process is up and the scheduler is properly informed
        """
        if environment:
            if not os.path.isabs(environment):
                environment = os.path.join(self.local_dir, environment)
            self.environment = environment

        with log_errors():
            if self.process and isalive(self.process):
                raise ValueError("Existing process still alive. Please kill first")

            if self.environment != nanny_environment:
                with tmpfile() as fn:
                    self.process = run_worker_subprocess(self.environment, self.ip,
                            self.scheduler.ip, self.scheduler.port, self.ncores,
                            self.port, self._given_worker_port, self.name,
                            self.memory_limit, self.loop, fn, self.quiet)

                    while not os.path.exists(fn):
                        yield gen.sleep(0.01)

                    while True:
                        try:
                            with open(fn) as f:
                                msg = json.load(f)
                            self.worker_port = msg['port']
                            self.worker_dir = msg['local_directory']
                            break
                        except JSONDecodeError:
                            yield gen.sleep(0.01)
            else:
                q = Queue()
                self.process = Process(target=run_worker_fork,
                                       args=(q, self.ip, self.scheduler.ip,
                                             self.scheduler.port, self.ncores,
                                             self.port, self._given_worker_port,
                                             self.local_dir, self.services, self.name,
                                             self.memory_limit))
                self.process.daemon = True
                self.process.start()
                while True:
                    try:
                        msg = q.get_nowait()
                        if isinstance(msg, Exception):
                            raise msg
                        self.worker_port = msg['port']
                        self.worker_dir = msg['dir']
                        assert self.worker_port
                        break
                    except queues.Empty:
                        yield gen.sleep(0.1)

            logger.info("Nanny %s:%d starts worker process %s:%d",
                        self.ip, self.port, self.ip, self.worker_port)
            raise gen.Return('OK')

    def run(self, *args, **kwargs):
        return run(self, *args, **kwargs)

    def cleanup(self):
        if self.worker_dir and os.path.exists(self.worker_dir):
            shutil.rmtree(self.worker_dir)
        self.worker_dir = None
        if self.process:
            with ignoring(OSError):
                self.process.terminate()

    def __del__(self):
        if self._should_cleanup_local_dir and os.path.exists(self.local_dir):
            shutil.rmtree(self.local_dir)
        self.cleanup()

    @gen.coroutine
    def _watch(self, wait_seconds=0.10):
        """ Watch the local process, if it dies then spin up a new one """
        while True:
            if closing[0] or self.status == 'closed':
                yield self._close()
                break
            elif self.process and not isalive(self.process):
                logger.warn("Discovered failed worker.  Restarting. Status: %s",
                            self.status)
                self.cleanup()
                yield self.scheduler.unregister(address=self.worker_address)
                yield self.instantiate()
            else:
                yield gen.sleep(wait_seconds)

    @gen.coroutine
    def _close(self, stream=None, timeout=5, report=None):
        """ Close the nanny process, stop listening """
        if self.status == 'closed':
            raise gen.Return('OK')
        logger.info("Closing Nanny at %s:%d", self.ip, self.port)
        self.status = 'closed'
        yield self._kill(timeout=timeout)
        self.rpc.close()
        self.scheduler.close_rpc()
        self.stop()
        raise gen.Return('OK')

    @property
    def address(self):
        return '%s:%d' % (self.ip, self.port)

    @property
    def address_tuple(self):
        return (self.ip, self.port)

    @property
    def worker_address_tuple(self):
        return (self.ip, self.worker_port)

    @property
    def worker_address(self):
        return '%s:%d' % (self.ip, self.worker_port)

    def resource_collect(self):
        try:
            import psutil
        except ImportError:
            return {}
        p = psutil.Process(self.process.pid)
        return {'timestamp': datetime.now().isoformat(),
                'cpu_percent': psutil.cpu_percent(),
                'status': p.status(),
                'memory_percent': p.memory_percent(),
                'memory_info_ex': p.memory_info_ex()._asdict(),
                'disk_io_counters': disk_io_counters()._asdict(),
                'net_io_counters': net_io_counters()._asdict()}

    @gen.coroutine
    def monitor_resources(self, stream, interval=1):
        while not stream.closed():
            if self.process:
                yield write(stream, self.resource_collect())
            yield gen.sleep(interval)


def run_worker_subprocess(environment, ip, scheduler_ip, scheduler_port, ncores,
        nanny_port, worker_port, name, memory_limit, io_loop, fn, quiet):

    if environment.endswith('python'):
        environment = os.path.dirname(environment)
    if os.path.exists(os.path.join(environment, 'bin')):
        environment = os.path.join(environment, 'bin')
    executable = os.path.join(environment, 'python')

    args = ['-m', 'distributed.cli.dask_worker']

    args.extend(['%s:%d' %(scheduler_ip, scheduler_port),
                 '--no-nanny',
                 '--host', ip,
                 '--worker-port', worker_port,
                 '--nanny-port', nanny_port,
                 '--nthreads', ncores,
                 '--nprocs', 1,
                 '--temp-filename', fn])

    if name:
        args.extend(['--name', name])

    if memory_limit:
        args.extend(['--memory-limit', memory_limit])

    proc = subprocess.Popen([executable] + list(map(str, args)),
            stderr=subprocess.PIPE if quiet else None)

    processes_to_close.append(proc)

    return proc


def run_worker_fork(q, ip, scheduler_ip, scheduler_port, ncores, nanny_port,
        worker_port, local_dir, services, name, memory_limit):
    """ Function run by the Nanny when creating the worker """
    from distributed import Worker  # pragma: no cover
    from tornado.ioloop import IOLoop  # pragma: no cover
    IOLoop.clear_instance()  # pragma: no cover
    loop = IOLoop()  # pragma: no cover
    loop.make_current()  # pragma: no cover
    worker = Worker(scheduler_ip, scheduler_port, ncores=ncores, ip=ip,
                    service_ports={'nanny': nanny_port}, local_dir=local_dir,
                    services=services, name=name, memory_limit=memory_limit,
                    loop=loop)  # pragma: no cover

    @gen.coroutine  # pragma: no cover
    def start():
        try:  # pragma: no cover
            yield worker._start(worker_port)  # pragma: no cover
        except Exception as e:  # pragma: no cover
            logger.exception(e)  # pragma: no cover
            q.put(e)  # pragma: no cover
        else:
            assert worker.port  # pragma: no cover
            q.put({'port': worker.port, 'dir': worker.local_dir})  # pragma: no cover

    loop.add_callback(start)  # pragma: no cover
    try:
        loop.start()  # pragma: no cover
    finally:
        loop.stop()
        loop.close(all_fds=True)


def isalive(proc):
    if isinstance(proc, subprocess.Popen):
        return proc.poll() is None
    else:
        return proc.is_alive()


import atexit

closing = [False]

processes_to_close = []

def _closing():
    for proc in processes_to_close:
        try:
            proc.terminate()
        except OSError:
            pass

    closing[0] = True

atexit.register(_closing)<|MERGE_RESOLUTION|>--- conflicted
+++ resolved
@@ -17,11 +17,8 @@
 
 from .compatibility import JSONDecodeError
 from .core import Server, rpc, write, RPCClosed
-<<<<<<< HEAD
 from .metrics import disk_io_counters, net_io_counters
-=======
 from .protocol import to_serialize
->>>>>>> a9bb18aa
 from .utils import get_ip, ignoring, log_errors, tmpfile
 from .worker import _ncores, Worker, run, TOTAL_MEMORY
 
