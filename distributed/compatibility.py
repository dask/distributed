--- conflicted
+++ resolved
@@ -2,7 +2,6 @@
 
 import logging
 import sys
-from distutils.version import LooseVersion
 
 import tornado
 
@@ -10,11 +9,6 @@
 logging_names.update(logging._levelToName)  # type: ignore
 logging_names.update(logging._nameToLevel)  # type: ignore
 
-<<<<<<< HEAD
-PY_VERSION = LooseVersion(".".join(map(str, sys.version_info[:3])))
-PYPY = platform.python_implementation().lower() == "pypy"
-=======
->>>>>>> fad7f652
 LINUX = sys.platform == "linux"
 MACOS = sys.platform == "darwin"
 WINDOWS = sys.platform == "win32"
