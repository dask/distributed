--- conflicted
+++ resolved
@@ -13,14 +13,6 @@
 MACOS = sys.platform == "darwin"
 WINDOWS = sys.platform.startswith("win")
 
-<<<<<<< HEAD
-if sys.version_info >= (3, 9):
-    from asyncio import to_thread
-else:
-    import asyncio
-    import contextvars
-    import functools
-=======
 
 if sys.version_info >= (3, 9):
     from asyncio import to_thread
@@ -28,7 +20,6 @@
     import contextvars
     import functools
     from asyncio import events
->>>>>>> de94b408
 
     async def to_thread(func, /, *args, **kwargs):
         """Asynchronously run function *func* in a separate thread.
@@ -36,11 +27,6 @@
         to *func*. Also, the current :class:`contextvars.Context` is propagated,
         allowing context variables from the main thread to be accessed in the
         separate thread.
-<<<<<<< HEAD
-        Return a coroutine that can be awaited to get the eventual result of *func*.
-        """
-        loop = asyncio.get_running_loop()
-=======
 
         Return a coroutine that can be awaited to get the eventual result of *func*.
 
@@ -48,7 +34,6 @@
         https://github.com/python/cpython/blob/3f1ea163ea54513e00e0e9d5442fee1b639825cc/Lib/asyncio/threads.py#L12-L25
         """
         loop = events.get_running_loop()
->>>>>>> de94b408
         ctx = contextvars.copy_context()
         func_call = functools.partial(ctx.run, func, *args, **kwargs)
         return await loop.run_in_executor(None, func_call)