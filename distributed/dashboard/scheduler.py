from __future__ import annotations

from urllib.parse import urljoin

from tlz import memoize
from tornado import web
from tornado.ioloop import IOLoop

from distributed.dashboard.components.nvml import (
    gpu_doc,
    gpu_memory_doc,
    gpu_utilization_doc,
)
from distributed.dashboard.components.scheduler import (
    AggregateAction,
    BandwidthTypes,
    BandwidthWorkers,
    ClusterMemory,
    ComputePerKey,
    CurrentLoad,
    EventLoop,
    ExceptionsTable,
    MemoryByKey,
    Occupancy,
    SystemMonitor,
    SystemTimeseries,
    TaskGraph,
    TaskGroupGraph,
    TaskGroupProgress,
    TaskProgress,
    TaskStream,
    WorkerNetworkBandwidth,
    WorkersMemory,
    WorkersTransferBytes,
    WorkerTable,
    events_doc,
    exceptions_doc,
    graph_doc,
    hardware_doc,
    individual_doc,
    individual_profile_doc,
    individual_profile_server_doc,
    profile_doc,
    profile_server_doc,
    shuffling_doc,
    status_doc,
    stealing_doc,
    systemmonitor_doc,
    tasks_doc,
    tg_graph_doc,
    workers_doc,
)
from distributed.dashboard.core import BokehApplication
from distributed.dashboard.worker import counters_doc

applications = {
    "/system": systemmonitor_doc,
    "/shuffle": shuffling_doc,
    "/stealing": stealing_doc,
    "/workers": workers_doc,
    "/exceptions": exceptions_doc,
    "/events": events_doc,
    "/counters": counters_doc,
    "/tasks": tasks_doc,
    "/status": status_doc,
    "/profile": profile_doc,
    "/profile-server": profile_server_doc,
    "/graph": graph_doc,
    "/hardware": hardware_doc,
    "/groups": tg_graph_doc,
    "/gpu": gpu_doc,
    "/individual-task-stream": individual_doc(
        TaskStream, 100, n_rectangles=1000, clear_interval="10s"
    ),
    "/individual-progress": individual_doc(TaskProgress, 100, height=160),
    "/individual-graph": individual_doc(TaskGraph, 200),
    "/individual-groups": individual_doc(TaskGroupGraph, 200),
    "/individual-group-progress": individual_doc(TaskGroupProgress, 200),
    "/individual-workers-memory": individual_doc(WorkersMemory, 100),
    "/individual-cluster-memory": individual_doc(ClusterMemory, 100),
    "/individual-workers-transfer-bytes": individual_doc(WorkersTransferBytes, 100),
    "/individual-cpu": individual_doc(CurrentLoad, 100, fig_attr="cpu_figure"),
    "/individual-nprocessing": individual_doc(
        CurrentLoad, 100, fig_attr="processing_figure"
    ),
    "/individual-occupancy": individual_doc(Occupancy, 100),
    "/individual-workers": individual_doc(WorkerTable, 500),
    "/individual-exceptions": individual_doc(ExceptionsTable, 1000),
    "/individual-bandwidth-types": individual_doc(BandwidthTypes, 500),
    "/individual-bandwidth-workers": individual_doc(BandwidthWorkers, 500),
    "/individual-workers-network": individual_doc(
        WorkerNetworkBandwidth, 500, fig_attr="bandwidth"
    ),
    "/individual-workers-disk": individual_doc(
        WorkerNetworkBandwidth, 500, fig_attr="disk"
    ),
    "/individual-workers-network-timeseries": individual_doc(
        SystemTimeseries, 500, fig_attr="bandwidth"
    ),
    "/individual-workers-cpu-timeseries": individual_doc(
        SystemTimeseries, 500, fig_attr="cpu"
    ),
    "/individual-workers-memory-timeseries": individual_doc(
        SystemTimeseries, 500, fig_attr="memory"
    ),
    "/individual-workers-disk-timeseries": individual_doc(
        SystemTimeseries, 500, fig_attr="disk"
    ),
    "/individual-memory-by-key": individual_doc(MemoryByKey, 500),
    "/individual-compute-time-per-key": individual_doc(ComputePerKey, 500),
    "/individual-aggregate-time-per-action": individual_doc(AggregateAction, 500),
    "/individual-scheduler-system": individual_doc(SystemMonitor, 500),
    "/individual-event-loop": individual_doc(EventLoop, 500),
    "/individual-profile": individual_profile_doc,
    "/individual-profile-server": individual_profile_server_doc,
    "/individual-gpu-memory": gpu_memory_doc,
    "/individual-gpu-utilization": gpu_utilization_doc,
}


@memoize
def template_variables():
    from distributed.diagnostics.nvml import device_get_count

    template_variables: dict = {
        "pages": [
            "status",
            "workers",
            "tasks",
            "system",
<<<<<<< HEAD
=======
            *(["gpu"] if device_get_count() > 0 else []),
>>>>>>> 621994ec
            "profile",
            "graph",
            "groups",
            "info",
        ],
        "plots": [
            {
                "url": x.strip("/"),
                "name": " ".join(x.strip("/").split("-")[1:])
                .title()
                .replace("Cpu", "CPU")
                .replace("Gpu", "GPU"),
            }
            for x in applications
            if "individual" in x
        ]
        + [{"url": "hardware", "name": "Hardware"}],
    }
    template_variables["plots"] = sorted(
        template_variables["plots"], key=lambda d: d["name"]
    )
<<<<<<< HEAD
    if device_get_count() > 0:
        template_variables["pages"].insert(4, "gpu")
=======
>>>>>>> 621994ec
    return template_variables


def connect(application, http_server, scheduler, prefix=""):
    bokeh_app = BokehApplication(
        applications, scheduler, prefix=prefix, template_variables=template_variables()
    )
    application.add_application(bokeh_app)
    bokeh_app.initialize(IOLoop.current())

    bokeh_app.add_handlers(
        r".*",
        [
            (
                r"/",
                web.RedirectHandler,
                {"url": urljoin((prefix or "").strip("/") + "/", r"status")},
            )
        ],
    )

    bokeh_app.start()<|MERGE_RESOLUTION|>--- conflicted
+++ resolved
@@ -128,10 +128,7 @@
             "workers",
             "tasks",
             "system",
-<<<<<<< HEAD
-=======
             *(["gpu"] if device_get_count() > 0 else []),
->>>>>>> 621994ec
             "profile",
             "graph",
             "groups",
@@ -153,11 +150,6 @@
     template_variables["plots"] = sorted(
         template_variables["plots"], key=lambda d: d["name"]
     )
-<<<<<<< HEAD
-    if device_get_count() > 0:
-        template_variables["pages"].insert(4, "gpu")
-=======
->>>>>>> 621994ec
     return template_variables
 
 
