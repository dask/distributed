--- conflicted
+++ resolved
@@ -18,12 +18,7 @@
     ComputePerKey,
     CurrentLoad,
     MemoryByKey,
-<<<<<<< HEAD
-=======
-    NBytes,
-    NBytesCluster,
     Occupancy,
->>>>>>> c2557938
     SystemMonitor,
     TaskGraph,
     TaskGroupGraph,
@@ -102,14 +97,9 @@
     ),
     "/individual-progress": individual_doc(TaskProgress, 100, height=160),
     "/individual-graph": individual_doc(TaskGraph, 200),
-<<<<<<< HEAD
+    "/individual-groups": individual_doc(TaskGroupGraph, 200),
     "/individual-workers-memory": individual_doc(WorkersMemory, 100),
     "/individual-cluster-memory": individual_doc(ClusterMemory, 100),
-=======
-    "/individual-groups": individual_doc(TaskGroupGraph, 200),
-    "/individual-nbytes": individual_doc(NBytes, 100),
-    "/individual-nbytes-cluster": individual_doc(NBytesCluster, 100),
->>>>>>> c2557938
     "/individual-cpu": individual_doc(CurrentLoad, 100, fig_attr="cpu_figure"),
     "/individual-nprocessing": individual_doc(
         CurrentLoad, 100, fig_attr="processing_figure"
