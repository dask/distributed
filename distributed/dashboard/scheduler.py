from urllib.parse import urljoin

from tornado import web
from tornado.ioloop import IOLoop

<<<<<<< HEAD
from .components.nvml import gpu_doc  # noqa: 1708
from .components.nvml import NVML_ENABLED, gpu_memory_doc, gpu_utilization_doc
from .components.rmm import rmm_memory_doc
from .components.scheduler import (
=======
from distributed.dashboard.components.nvml import gpu_doc  # noqa: 1708
from distributed.dashboard.components.nvml import (
    NVML_ENABLED,
    gpu_memory_doc,
    gpu_utilization_doc,
)
from distributed.dashboard.components.scheduler import (
>>>>>>> 1b4d13fe
    AggregateAction,
    BandwidthTypes,
    BandwidthWorkers,
    ClusterMemory,
    ComputePerKey,
    CurrentLoad,
    MemoryByKey,
    Occupancy,
    SystemMonitor,
    SystemTimeseries,
    TaskGraph,
    TaskGroupGraph,
    TaskGroupProgress,
    TaskProgress,
    TaskStream,
    WorkerNetworkBandwidth,
    WorkersMemory,
    WorkerTable,
    events_doc,
    graph_doc,
    individual_doc,
    individual_profile_doc,
    individual_profile_server_doc,
    profile_doc,
    profile_server_doc,
    status_doc,
    stealing_doc,
    systemmonitor_doc,
    tasks_doc,
    tg_graph_doc,
    workers_doc,
)
from distributed.dashboard.core import BokehApplication
from distributed.dashboard.worker import counters_doc

applications = {
    "/system": systemmonitor_doc,
    "/stealing": stealing_doc,
    "/workers": workers_doc,
    "/events": events_doc,
    "/counters": counters_doc,
    "/tasks": tasks_doc,
    "/status": status_doc,
    "/profile": profile_doc,
    "/profile-server": profile_server_doc,
    "/graph": graph_doc,
    "/groups": tg_graph_doc,
    "/gpu": gpu_doc,
    "/individual-task-stream": individual_doc(
        TaskStream, 100, n_rectangles=1000, clear_interval="10s"
    ),
    "/individual-progress": individual_doc(TaskProgress, 100, height=160),
    "/individual-graph": individual_doc(TaskGraph, 200),
    "/individual-groups": individual_doc(TaskGroupGraph, 200),
    "/individual-group-progress": individual_doc(TaskGroupProgress, 200),
    "/individual-workers-memory": individual_doc(WorkersMemory, 100),
    "/individual-cluster-memory": individual_doc(ClusterMemory, 100),
    "/individual-cpu": individual_doc(CurrentLoad, 100, fig_attr="cpu_figure"),
    "/individual-nprocessing": individual_doc(
        CurrentLoad, 100, fig_attr="processing_figure"
    ),
    "/individual-occupancy": individual_doc(Occupancy, 100),
    "/individual-workers": individual_doc(WorkerTable, 500),
    "/individual-bandwidth-types": individual_doc(BandwidthTypes, 500),
    "/individual-bandwidth-workers": individual_doc(BandwidthWorkers, 500),
    "/individual-workers-network": individual_doc(
        WorkerNetworkBandwidth, 500, fig_attr="bandwidth"
    ),
    "/individual-workers-disk": individual_doc(
        WorkerNetworkBandwidth, 500, fig_attr="disk"
    ),
    "/individual-workers-network-timeseries": individual_doc(
        SystemTimeseries, 500, fig_attr="bandwidth"
    ),
    "/individual-workers-cpu-timeseries": individual_doc(
        SystemTimeseries, 500, fig_attr="cpu"
    ),
    "/individual-workers-memory-timeseries": individual_doc(
        SystemTimeseries, 500, fig_attr="memory"
    ),
    "/individual-workers-disk-timeseries": individual_doc(
        SystemTimeseries, 500, fig_attr="disk"
    ),
    "/individual-memory-by-key": individual_doc(MemoryByKey, 500),
    "/individual-compute-time-per-key": individual_doc(ComputePerKey, 500),
    "/individual-aggregate-time-per-action": individual_doc(AggregateAction, 500),
    "/individual-scheduler-system": individual_doc(SystemMonitor, 500),
    "/individual-profile": individual_profile_doc,
    "/individual-profile-server": individual_profile_server_doc,
    "/individual-gpu-memory": gpu_memory_doc,
    "/individual-gpu-utilization": gpu_utilization_doc,
    "/individual-rmm-memory": rmm_memory_doc,
}


template_variables = {
    "pages": [
        "status",
        "workers",
        "tasks",
        "system",
        "profile",
        "graph",
        "groups",
        "info",
    ],
    "plots": [x.replace("/", "") for x in applications if "individual" in x],
}

if NVML_ENABLED:
    template_variables["pages"].insert(4, "gpu")


def connect(application, http_server, scheduler, prefix=""):
    bokeh_app = BokehApplication(
        applications, scheduler, prefix=prefix, template_variables=template_variables
    )
    application.add_application(bokeh_app)
    bokeh_app.initialize(IOLoop.current())

    bokeh_app.add_handlers(
        r".*",
        [
            (
                r"/",
                web.RedirectHandler,
                {"url": urljoin((prefix or "").strip("/") + "/", r"status")},
            )
        ],
    )<|MERGE_RESOLUTION|>--- conflicted
+++ resolved
@@ -3,20 +3,14 @@
 from tornado import web
 from tornado.ioloop import IOLoop
 
-<<<<<<< HEAD
-from .components.nvml import gpu_doc  # noqa: 1708
-from .components.nvml import NVML_ENABLED, gpu_memory_doc, gpu_utilization_doc
-from .components.rmm import rmm_memory_doc
-from .components.scheduler import (
-=======
 from distributed.dashboard.components.nvml import gpu_doc  # noqa: 1708
+from distributed.dashboard.components.rmm import rmm_memory_doc
 from distributed.dashboard.components.nvml import (
     NVML_ENABLED,
     gpu_memory_doc,
     gpu_utilization_doc,
 )
 from distributed.dashboard.components.scheduler import (
->>>>>>> 1b4d13fe
     AggregateAction,
     BandwidthTypes,
     BandwidthWorkers,
