import logging
import math
import operator
import os
from collections import OrderedDict, defaultdict
from datetime import datetime
from numbers import Number

import numpy as np
from bokeh.core.properties import without_property_validation
from bokeh.io import curdoc
from bokeh.layouts import column, row
from bokeh.models import (
    AdaptiveTicker,
    Arrow,
    BasicTicker,
    BoxSelectTool,
    BoxZoomTool,
    CDSView,
    ColorBar,
    ColumnDataSource,
    CustomJSHover,
    DataRange1d,
    FactorRange,
    GroupFilter,
    HoverTool,
    NumberFormatter,
    NumeralTickFormatter,
    OpenURL,
    Panel,
    PanTool,
    Range1d,
    ResetTool,
    Tabs,
    TapTool,
    Title,
    VeeHead,
    WheelZoomTool,
    value,
)
from bokeh.models.widgets import DataTable, TableColumn
from bokeh.models.widgets.markups import Div
from bokeh.palettes import Viridis11
from bokeh.plotting import figure
from bokeh.themes import Theme
from bokeh.transform import cumsum, factor_cmap, linear_cmap, stack
from tlz import curry, pipe, valmap
from tlz.curried import concat, groupby, map
from tornado import escape

import dask
from dask import config
from dask.utils import (
    format_bytes,
    format_time,
    funcname,
    key_split,
    parse_bytes,
    parse_timedelta,
)

from distributed.dashboard.components import add_periodic_callback
from distributed.dashboard.components.shared import (
    DashboardComponent,
    ProfileServer,
    ProfileTimePlot,
    SystemMonitor,
)
from distributed.dashboard.utils import BOKEH_VERSION, PROFILING, transpose, update
from distributed.diagnostics.graph_layout import GraphLayout
from distributed.diagnostics.progress import GroupTiming
from distributed.diagnostics.progress_stream import color_of, progress_quads
from distributed.diagnostics.task_stream import TaskStreamPlugin
from distributed.diagnostics.task_stream import color_of as ts_color_of
from distributed.diagnostics.task_stream import colors as ts_color_lookup
from distributed.metrics import time
from distributed.utils import Log, log_errors

if dask.config.get("distributed.dashboard.export-tool"):
    from distributed.dashboard.export_tool import ExportTool
else:
    ExportTool = None  # type: ignore

logger = logging.getLogger(__name__)

from jinja2 import Environment, FileSystemLoader

env = Environment(
    loader=FileSystemLoader(
        os.path.join(os.path.dirname(__file__), "..", "..", "http", "templates")
    )
)

BOKEH_THEME = Theme(
    filename=os.path.join(os.path.dirname(__file__), "..", "theme.yaml")
)
TICKS_1024 = {"base": 1024, "mantissas": [1, 2, 4, 8, 16, 32, 64, 128, 256, 512]}
XLABEL_ORIENTATION = -math.pi / 9  # slanted downwards 20 degrees


logos_dict = {
    "numpy": "statics/images/numpy.png",
    "pandas": "statics/images/pandas.png",
    "builtins": "statics/images/python.png",
}


class Occupancy(DashboardComponent):
    """Occupancy (in time) per worker"""

    def __init__(self, scheduler, **kwargs):
        with log_errors():
            self.scheduler = scheduler
            self.source = ColumnDataSource(
                {
                    "occupancy": [0, 0],
                    "worker": ["a", "b"],
                    "x": [0.0, 0.1],
                    "y": [1, 2],
                    "ms": [1, 2],
                    "color": ["red", "blue"],
                    "escaped_worker": ["a", "b"],
                }
            )

            self.root = figure(
                title="Occupancy",
                tools="",
                toolbar_location="above",
                id="bk-occupancy-plot",
                x_axis_type="datetime",
                min_border_bottom=50,
                **kwargs,
            )
            rect = self.root.rect(
                source=self.source, x="x", width="ms", y="y", height=0.9, color="color"
            )
            rect.nonselection_glyph = None

            self.root.xaxis.minor_tick_line_alpha = 0
            self.root.yaxis.visible = False
            self.root.ygrid.visible = False
            # fig.xaxis[0].formatter = NumeralTickFormatter(format='0.0s')
            self.root.x_range.start = 0

            tap = TapTool(callback=OpenURL(url="./info/worker/@escaped_worker.html"))

            hover = HoverTool()
            hover.tooltips = "@worker : @occupancy s."
            hover.point_policy = "follow_mouse"
            self.root.add_tools(hover, tap)

    @without_property_validation
    def update(self):
        with log_errors():
            workers = self.scheduler.workers.values()

            y = list(range(len(workers)))
            occupancy = [ws.occupancy for ws in workers]
            ms = [occ * 1000 for occ in occupancy]
            x = [occ / 500 for occ in occupancy]
            total = sum(occupancy)
            color = []
            for ws in workers:
                if ws in self.scheduler.idle:
                    color.append("red")
                elif ws in self.scheduler.saturated:
                    color.append("green")
                else:
                    color.append("blue")

            if total:
                self.root.title.text = (
                    f"Occupancy -- total time: {format_time(total)} "
                    f"wall time: {format_time(total / self.scheduler.total_nthreads)}"
                )
            else:
                self.root.title.text = "Occupancy"

            if occupancy:
                result = {
                    "occupancy": occupancy,
                    "worker": [ws.address for ws in workers],
                    "ms": ms,
                    "color": color,
                    "escaped_worker": [escape.url_escape(ws.address) for ws in workers],
                    "x": x,
                    "y": y,
                }

                update(self.source, result)


class ProcessingHistogram(DashboardComponent):
    """How many tasks are on each worker"""

    def __init__(self, scheduler, **kwargs):
        with log_errors():
            self.last = 0
            self.scheduler = scheduler
            self.source = ColumnDataSource(
                {"left": [1, 2], "right": [10, 10], "top": [0, 0]}
            )

            self.root = figure(
                title="Tasks Processing (count)",
                id="bk-nprocessing-histogram-plot",
                name="processing",
                y_axis_label="frequency",
                tools="",
                **kwargs,
            )

            self.root.xaxis.minor_tick_line_alpha = 0
            self.root.ygrid.visible = False

            self.root.toolbar_location = None

            self.root.quad(
                source=self.source,
                left="left",
                right="right",
                bottom=0,
                top="top",
                color="deepskyblue",
                fill_alpha=0.5,
            )

    @without_property_validation
    def update(self):
        L = [len(ws.processing) for ws in self.scheduler.workers.values()]
        counts, x = np.histogram(L, bins=40)
        self.source.data.update({"left": x[:-1], "right": x[1:], "top": counts})


def _memory_color(current: int, limit: int) -> str:
    """Dynamic color used by WorkersMemory and ClusterMemory"""
    if limit and current > limit:
        return "red"
    if limit and current > limit / 2:
        return "orange"
    return "blue"


class ClusterMemory(DashboardComponent):
    """Total memory usage on the cluster"""

    def __init__(self, scheduler, width=600, **kwargs):
        with log_errors():
            self.scheduler = scheduler
            self.source = ColumnDataSource(
                {
                    "width": [0] * 4,
                    "x": [0] * 4,
                    "y": [0] * 4,
                    "color": ["blue", "blue", "blue", "grey"],
                    "alpha": [1, 0.7, 0.4, 1],
                    "proc_memory": [0] * 4,
                    "managed": [0] * 4,
                    "unmanaged_old": [0] * 4,
                    "unmanaged_recent": [0] * 4,
                    "spilled": [0] * 4,
                }
            )

            self.root = figure(
                title="Bytes stored on cluster",
                tools="",
                id="bk-cluster-memory-plot",
                width=int(width / 2),
                name="cluster_memory",
                min_border_bottom=50,
                **kwargs,
            )
            rect = self.root.rect(
                source=self.source,
                x="x",
                y="y",
                width="width",
                height=0.9,
                color="color",
                alpha="alpha",
            )
            rect.nonselection_glyph = None

            self.root.axis[0].ticker = BasicTicker(**TICKS_1024)
            self.root.xaxis[0].formatter = NumeralTickFormatter(format="0.0 b")
            self.root.xaxis.major_label_orientation = XLABEL_ORIENTATION
            self.root.xaxis.minor_tick_line_alpha = 0
            self.root.x_range = Range1d(start=0)
            self.root.yaxis.visible = False
            self.root.ygrid.visible = False

            self.root.toolbar_location = None
            self.root.yaxis.visible = False

            hover = HoverTool(
                point_policy="follow_mouse",
                tooltips="""
                            <div>
                                <span style="font-size: 12px; font-weight: bold;">Process memory (RSS):</span>&nbsp;
                                <span style="font-size: 10px; font-family: Monaco, monospace;">@proc_memory{0.00 b}</span>
                            </div>
                            <div style="margin-left: 1em;">
                                <span style="font-size: 12px; font-weight: bold;">Managed:</span>&nbsp;
                                <span style="font-size: 10px; font-family: Monaco, monospace;">@managed{0.00 b}</span>
                            </div>
                            <div style="margin-left: 1em;">
                                <span style="font-size: 12px; font-weight: bold;">Unmanaged (old):</span>&nbsp;
                                <span style="font-size: 10px; font-family: Monaco, monospace;">@unmanaged_old{0.00 b}</span>
                            </div>
                            <div style="margin-left: 1em;">
                                <span style="font-size: 12px; font-weight: bold;">Unmanaged (recent):</span>&nbsp;
                                <span style="font-size: 10px; font-family: Monaco, monospace;">@unmanaged_recent{0.00 b}</span>
                            </div>
                            <div>
                                <span style="font-size: 12px; font-weight: bold;">Spilled to disk:</span>&nbsp;
                                <span style="font-size: 10px; font-family: Monaco, monospace;">@spilled{0.00 b}</span>
                            </div>
                            """,
            )
            self.root.add_tools(hover)

    @without_property_validation
    def update(self):
        with log_errors():
            limit = sum(ws.memory_limit for ws in self.scheduler.workers.values())
            meminfo = self.scheduler.memory
            color = _memory_color(meminfo.process, limit)

            width = [
                meminfo.managed_in_memory,
                meminfo.unmanaged_old,
                meminfo.unmanaged_recent,
                meminfo.managed_spilled,
            ]

            result = {
                "width": width,
                "x": [sum(width[:i]) + w / 2 for i, w in enumerate(width)],
                "color": [color, color, color, "grey"],
                "proc_memory": [meminfo.process] * 4,
                "managed": [meminfo.managed_in_memory] * 4,
                "unmanaged_old": [meminfo.unmanaged_old] * 4,
                "unmanaged_recent": [meminfo.unmanaged_recent] * 4,
                "spilled": [meminfo.managed_spilled] * 4,
            }

            x_end = max(limit, meminfo.process + meminfo.managed_spilled)
            self.root.x_range.end = x_end

            title = f"Bytes stored: {format_bytes(meminfo.process)}"
            if meminfo.managed_spilled:
                title += f" + {format_bytes(meminfo.managed_spilled)} spilled to disk"
            self.root.title.text = title

            update(self.source, result)


class WorkersMemory(DashboardComponent):
    """Memory usage for single workers"""

    def __init__(self, scheduler, width=600, **kwargs):
        with log_errors():
            self.scheduler = scheduler
            self.source = ColumnDataSource(
                {
                    "width": [],
                    "x": [],
                    "y": [],
                    "color": [],
                    "alpha": [],
                    "worker": [],
                    "escaped_worker": [],
                    "proc_memory": [],
                    "managed": [],
                    "unmanaged_old": [],
                    "unmanaged_recent": [],
                    "spilled": [],
                }
            )

            self.root = figure(
                title="Bytes stored per worker",
                tools="",
                id="bk-workers-memory-plot",
                width=int(width / 2),
                name="workers_memory",
                min_border_bottom=50,
                **kwargs,
            )
            rect = self.root.rect(
                source=self.source,
                x="x",
                y="y",
                width="width",
                height=0.9,
                color="color",
                fill_alpha="alpha",
                line_width=0,
            )
            rect.nonselection_glyph = None

            self.root.axis[0].ticker = BasicTicker(**TICKS_1024)
            self.root.xaxis[0].formatter = NumeralTickFormatter(format="0.0 b")
            self.root.xaxis.major_label_orientation = XLABEL_ORIENTATION
            self.root.xaxis.minor_tick_line_alpha = 0
            self.root.x_range = Range1d(start=0)
            self.root.yaxis.visible = False
            self.root.ygrid.visible = False

            tap = TapTool(callback=OpenURL(url="./info/worker/@escaped_worker.html"))
            self.root.add_tools(tap)

            self.root.toolbar_location = None
            self.root.yaxis.visible = False

            hover = HoverTool(
                point_policy="follow_mouse",
                tooltips="""
                            <div>
                                <span style="font-size: 12px; font-weight: bold;">Worker:</span>&nbsp;
                                <span style="font-size: 10px; font-family: Monaco, monospace;">@worker</span>
                            </div>
                            <div>
                                <span style="font-size: 12px; font-weight: bold;">Process memory (RSS):</span>&nbsp;
                                <span style="font-size: 10px; font-family: Monaco, monospace;">@proc_memory{0.00 b}</span>
                            </div>
                            <div style="margin-left: 1em;">
                                <span style="font-size: 12px; font-weight: bold;">Managed:</span>&nbsp;
                                <span style="font-size: 10px; font-family: Monaco, monospace;">@managed{0.00 b}</span>
                            </div>
                            <div style="margin-left: 1em;">
                                <span style="font-size: 12px; font-weight: bold;">Unmanaged (old):</span>&nbsp;
                                <span style="font-size: 10px; font-family: Monaco, monospace;">@unmanaged_old{0.00 b}</span>
                            </div>
                            <div style="margin-left: 1em;">
                                <span style="font-size: 12px; font-weight: bold;">Unmanaged (recent):</span>&nbsp;
                                <span style="font-size: 10px; font-family: Monaco, monospace;">@unmanaged_recent{0.00 b}</span>
                            </div>
                            <div>
                                <span style="font-size: 12px; font-weight: bold;">Spilled to disk:</span>&nbsp;
                                <span style="font-size: 10px; font-family: Monaco, monospace;">@spilled{0.00 b}</span>
                            </div>
                            """,
            )
            self.root.add_tools(hover)

    @without_property_validation
    def update(self):
        def quadlist(i) -> list:
            out = []
            for ii in i:
                out += [ii, ii, ii, ii]
            return out

        with log_errors():
            workers = self.scheduler.workers.values()

            width = []
            x = []
            color = []
            max_limit = 0
            procmemory = []
            managed = []
            spilled = []
            unmanaged_old = []
            unmanaged_recent = []

            for ws in workers:
                meminfo = ws.memory
                limit = getattr(ws, "memory_limit", 0)
                max_limit = max(
                    max_limit, limit, meminfo.process + meminfo.managed_spilled
                )
                color_i = _memory_color(meminfo.process, limit)

                width += [
                    meminfo.managed_in_memory,
                    meminfo.unmanaged_old,
                    meminfo.unmanaged_recent,
                    meminfo.managed_spilled,
                ]
                x += [sum(width[-4:i]) + width[i] / 2 for i in range(-4, 0)]
                color += [color_i, color_i, color_i, "grey"]

                # memory info
                procmemory.append(meminfo.process)
                managed.append(meminfo.managed_in_memory)
                unmanaged_old.append(meminfo.unmanaged_old)
                unmanaged_recent.append(meminfo.unmanaged_recent)
                spilled.append(meminfo.managed_spilled)

            result = {
                "width": width,
                "x": x,
                "color": color,
                "alpha": [1, 0.7, 0.4, 1] * len(workers),
                "worker": quadlist(ws.address for ws in workers),
                "escaped_worker": quadlist(
                    escape.url_escape(ws.address) for ws in workers
                ),
                "y": quadlist(range(len(workers))),
                "proc_memory": quadlist(procmemory),
                "managed": quadlist(managed),
                "unmanaged_old": quadlist(unmanaged_old),
                "unmanaged_recent": quadlist(unmanaged_recent),
                "spilled": quadlist(spilled),
            }
            # Remove rectangles with width=0
            result = {
                k: [vi for vi, w in zip(v, width) if w] for k, v in result.items()
            }

            self.root.x_range.end = max_limit
            update(self.source, result)


class WorkersMemoryHistogram(DashboardComponent):
    """Histogram of memory usage, showing how many workers there are in each bucket of
    usage. Replaces the per-worker graph when there are >= 50 workers.
    """

    def __init__(self, scheduler, **kwargs):
        with log_errors():
            self.last = 0
            self.scheduler = scheduler
            self.source = ColumnDataSource(
                {"left": [1, 2], "right": [10, 10], "top": [0, 0]}
            )

            self.root = figure(
                title="Bytes stored per worker",
                name="workers_memory",
                id="bk-workers-memory-histogram-plot",
                y_axis_label="frequency",
                tools="",
                **kwargs,
            )

            self.root.xaxis[0].formatter = NumeralTickFormatter(format="0.0 b")
            self.root.xaxis.ticker = AdaptiveTicker(**TICKS_1024)
            self.root.xaxis.major_label_orientation = XLABEL_ORIENTATION

            self.root.xaxis.minor_tick_line_alpha = 0
            self.root.ygrid.visible = False

            self.root.toolbar_location = None

            self.root.quad(
                source=self.source,
                left="left",
                right="right",
                bottom=0,
                top="top",
                color="deepskyblue",
                fill_alpha=0.5,
            )

    @without_property_validation
    def update(self):
        nbytes = np.asarray(
            [ws.metrics["memory"] for ws in self.scheduler.workers.values()]
        )
        counts, x = np.histogram(nbytes, bins=40)
        d = {"left": x[:-1], "right": x[1:], "top": counts}
        update(self.source, d)


class Hardware(DashboardComponent):
    """Occupancy (in time) per worker"""

    def __init__(self, scheduler, **kwargs):
        with log_errors():
            self.scheduler = scheduler
            # Disk
            self.disk_source = ColumnDataSource(
                {
                    "size": [],
                    "bandwidth": [],
                }
            )

            self.disk_figure = figure(
                title="Disk Bandwidth -- Computing ...",
                tools="",
                toolbar_location="above",
                x_range=FactorRange(factors=[]),
                **kwargs,
            )
            self.disk_figure.vbar(
                x="size", top="bandwidth", width=0.9, source=self.disk_source
            )
            hover = HoverTool(
                mode="vline", tooltips=[("Bandwidth", "@bandwidth{0.00 b}/s")]
            )
            self.disk_figure.add_tools(hover)
            self.disk_figure.yaxis[0].formatter = NumeralTickFormatter(format="0.0 b")
            self.disk_figure.xgrid.visible = False

            # Memory
            self.memory_source = ColumnDataSource(
                {
                    "size": [],
                    "bandwidth": [],
                }
            )

            self.memory_figure = figure(
                title="Memory Bandwidth -- Computing ...",
                tools="",
                toolbar_location="above",
                x_range=FactorRange(factors=[]),
                **kwargs,
            )

            self.memory_figure.vbar(
                x="size", top="bandwidth", width=0.9, source=self.memory_source
            )
            hover = HoverTool(
                mode="vline", tooltips=[("Bandwidth", "@bandwidth{0.00 b}/s")]
            )
            self.memory_figure.add_tools(hover)
            self.memory_figure.yaxis[0].formatter = NumeralTickFormatter(format="0.0 b")
            self.memory_figure.xgrid.visible = False

            # Network
            self.network_source = ColumnDataSource(
                {
                    "size": [],
                    "bandwidth": [],
                }
            )

            self.network_figure = figure(
                title="Network Bandwidth -- Computing ...",
                tools="",
                toolbar_location="above",
                x_range=FactorRange(factors=[]),
                **kwargs,
            )

            self.network_figure.vbar(
                x="size", top="bandwidth", width=0.9, source=self.network_source
            )
            hover = HoverTool(
                mode="vline", tooltips=[("Bandwidth", "@bandwidth{0.00 b}/s")]
            )
            self.network_figure.add_tools(hover)
            self.network_figure.yaxis[0].formatter = NumeralTickFormatter(
                format="0.0 b"
            )
            self.network_figure.xgrid.visible = False

            self.root = row(
                self.memory_figure,
                self.disk_figure,
                self.network_figure,
            )

            self.memory_data = {
                "size": [],
                "bandwidth": [],
            }
            self.disk_data = {
                "size": [],
                "bandwidth": [],
            }
            self.network_data = {
                "size": [],
                "bandwidth": [],
            }

            async def f():
                result = await self.scheduler.benchmark_hardware()

                for size in sorted(result["disk"], key=parse_bytes):
                    bandwidth = result["disk"][size]
                    self.disk_data["size"].append(size)
                    self.disk_data["bandwidth"].append(bandwidth)

                for size in sorted(result["memory"], key=parse_bytes):
                    bandwidth = result["memory"][size]
                    self.memory_data["size"].append(size)
                    self.memory_data["bandwidth"].append(bandwidth)

                for size in sorted(result["network"], key=parse_bytes):
                    bandwidth = result["network"][size]
                    self.network_data["size"].append(size)
                    self.network_data["bandwidth"].append(bandwidth)

            self.scheduler.loop.add_callback(f)

    def update(self):
        if (
            not self.disk_data["size"]
            or self.disk_figure.title.text == "Disk Bandwidth"
        ):
            return

        self.network_figure.x_range.factors = self.network_data["size"]
        self.disk_figure.x_range.factors = self.disk_data["size"]
        self.memory_figure.x_range.factors = self.memory_data["size"]
        update(self.disk_source, self.disk_data)
        update(self.memory_source, self.memory_data)
        update(self.network_source, self.network_data)
        self.memory_figure.title.text = "Memory Bandwidth"
        self.disk_figure.title.text = "Disk Bandwidth"
        self.network_figure.title.text = "Network Bandwidth"


class BandwidthTypes(DashboardComponent):
    """Bar chart showing bandwidth per type"""

    def __init__(self, scheduler, **kwargs):
        with log_errors():
            self.last = 0
            self.scheduler = scheduler
            self.source = ColumnDataSource(
                {
                    "bandwidth": [1, 2],
                    "bandwidth-half": [0.5, 1],
                    "type": ["a", "b"],
                    "bandwidth_text": ["1", "2"],
                }
            )

            self.root = figure(
                title="Bandwidth by Type",
                tools="",
                id="bk-bandwidth-type-plot",
                name="bandwidth_type_histogram",
                y_range=["a", "b"],
                **kwargs,
            )
            self.root.xaxis.major_label_orientation = -0.5
            rect = self.root.rect(
                source=self.source,
                x="bandwidth-half",
                y="type",
                width="bandwidth",
                height=0.9,
                color="blue",
            )
            self.root.x_range.start = 0
            self.root.xaxis[0].formatter = NumeralTickFormatter(format="0.0 b")
            self.root.xaxis.ticker = AdaptiveTicker(**TICKS_1024)
            rect.nonselection_glyph = None

            self.root.xaxis.minor_tick_line_alpha = 0
            self.root.ygrid.visible = False

            self.root.toolbar_location = None

            hover = HoverTool()
            hover.tooltips = "@type: @bandwidth_text / s"
            hover.point_policy = "follow_mouse"
            self.root.add_tools(hover)

    @without_property_validation
    def update(self):
        with log_errors():
            bw = self.scheduler.bandwidth_types
            self.root.y_range.factors = list(sorted(bw))
            result = {
                "bandwidth": list(bw.values()),
                "bandwidth-half": [b / 2 for b in bw.values()],
                "type": list(bw.keys()),
                "bandwidth_text": [format_bytes(x) for x in bw.values()],
            }
            self.root.title.text = "Bandwidth: " + format_bytes(
                self.scheduler.bandwidth
            )
            update(self.source, result)


class BandwidthWorkers(DashboardComponent):
    """How many tasks are on each worker"""

    def __init__(self, scheduler, **kwargs):
        with log_errors():
            self.last = 0
            self.scheduler = scheduler
            self.source = ColumnDataSource(
                {
                    "bandwidth": [1, 2],
                    "source": ["a", "b"],
                    "destination": ["a", "b"],
                    "bandwidth_text": ["1", "2"],
                }
            )

            values = [hex(x)[2:] for x in range(64, 256)][::-1]
            mapper = linear_cmap(
                field_name="bandwidth",
                palette=["#" + x + x + "FF" for x in values],
                low=0,
                high=1,
            )

            self.root = figure(
                title="Bandwidth by Worker",
                tools="",
                id="bk-bandwidth-worker-plot",
                name="bandwidth_worker_heatmap",
                x_range=["a", "b"],
                y_range=["a", "b"],
                **kwargs,
            )
            self.root.xaxis.major_label_orientation = XLABEL_ORIENTATION
            self.root.rect(
                source=self.source,
                x="source",
                y="destination",
                color=mapper,
                height=1,
                width=1,
            )

            self.color_map = mapper["transform"]
            color_bar = ColorBar(
                color_mapper=self.color_map,
                label_standoff=12,
                border_line_color=None,
                location=(0, 0),
            )
            color_bar.formatter = NumeralTickFormatter(format="0.0 b")
            color_bar.ticker = AdaptiveTicker(**TICKS_1024)
            self.root.add_layout(color_bar, "right")

            self.root.toolbar_location = None

            hover = HoverTool()
            hover.tooltips = """
            <div>
                <p><b>Source:</b> @source </p>
                <p><b>Destination:</b> @destination </p>
                <p><b>Bandwidth:</b> @bandwidth_text / s</p>
            </div>
            """
            hover.point_policy = "follow_mouse"
            self.root.add_tools(hover)

    @without_property_validation
    def update(self):
        with log_errors():
            bw = self.scheduler.bandwidth_workers
            if not bw:
                return

            def name(address):
                try:
                    ws = self.scheduler.workers[address]
                except KeyError:
                    return address
                if ws.name is not None:
                    return str(ws.name)
                return address

            x, y, value = zip(*((name(a), name(b), c) for (a, b), c in bw.items()))

            self.color_map.high = max(value)

            factors = list(sorted(set(x + y)))
            self.root.x_range.factors = factors
            self.root.y_range.factors = factors[::-1]

            result = {
                "source": x,
                "destination": y,
                "bandwidth": value,
                "bandwidth_text": list(map(format_bytes, value)),
            }
            self.root.title.text = "Bandwidth: " + format_bytes(
                self.scheduler.bandwidth
            )
            update(self.source, result)


class WorkerNetworkBandwidth(DashboardComponent):
    """Worker network bandwidth chart

    Plots horizontal bars with the read_bytes and write_bytes worker state
    """

    def __init__(self, scheduler, **kwargs):
        with log_errors():
            self.scheduler = scheduler
            self.source = ColumnDataSource(
                {
                    "y_read": [],
                    "y_write": [],
                    "x_read": [],
                    "x_write": [],
                    "x_read_disk": [],
                    "x_write_disk": [],
                }
            )

            self.bandwidth = figure(
                title="Worker Network Bandwidth",
                tools="",
                id="bk-worker-net-bandwidth",
                name="worker_network_bandwidth",
                **kwargs,
            )

            # read_bytes
            self.bandwidth.hbar(
                y="y_read",
                right="x_read",
                line_color=None,
                left=0,
                height=0.5,
                fill_color="red",
                legend_label="read",
                source=self.source,
            )

            # write_bytes
            self.bandwidth.hbar(
                y="y_write",
                right="x_write",
                line_color=None,
                left=0,
                height=0.5,
                fill_color="blue",
                legend_label="write",
                source=self.source,
            )

            self.bandwidth.axis[0].ticker = BasicTicker(**TICKS_1024)
            self.bandwidth.xaxis[0].formatter = NumeralTickFormatter(format="0.0 b")
            self.bandwidth.xaxis.major_label_orientation = XLABEL_ORIENTATION
            self.bandwidth.xaxis.minor_tick_line_alpha = 0
            self.bandwidth.x_range = Range1d(start=0)
            self.bandwidth.yaxis.visible = False
            self.bandwidth.ygrid.visible = False
            self.bandwidth.toolbar_location = None

            self.disk = figure(
                title="Workers Disk",
                tools="",
                id="bk-workers-disk",
                name="worker_disk",
                **kwargs,
            )

            # read_bytes_disk
            self.disk.hbar(
                y="y_read",
                right="x_read_disk",
                line_color=None,
                left=0,
                height=0.5,
                fill_color="red",
                legend_label="read",
                source=self.source,
            )

            # write_bytes_disk
            self.disk.hbar(
                y="y_write",
                right="x_write_disk",
                line_color=None,
                left=0,
                height=0.5,
                fill_color="blue",
                legend_label="write",
                source=self.source,
            )

            self.disk.axis[0].ticker = BasicTicker(**TICKS_1024)
            self.disk.xaxis[0].formatter = NumeralTickFormatter(format="0.0 b")
            self.disk.xaxis.major_label_orientation = XLABEL_ORIENTATION
            self.disk.xaxis.minor_tick_line_alpha = 0
            self.disk.x_range = Range1d(start=0)
            self.disk.yaxis.visible = False
            self.disk.ygrid.visible = False
            self.disk.toolbar_location = None

    @without_property_validation
    def update(self):
        with log_errors():
            workers = self.scheduler.workers.values()

            h = 0.1
            y_read = [i + 0.75 + i * h for i in range(len(workers))]
            y_write = [i + 0.25 + i * h for i in range(len(workers))]

            x_read = []
            x_write = []
            x_read_disk = []
            x_write_disk = []

            for ws in workers:
                x_read.append(ws.metrics["read_bytes"])
                x_write.append(ws.metrics["write_bytes"])
                x_read_disk.append(ws.metrics["read_bytes_disk"])
                x_write_disk.append(ws.metrics["write_bytes_disk"])

            if self.scheduler.workers:
                self.bandwidth.x_range.end = max(
                    max(x_read),
                    max(x_write),
                    100_000_000,
                    0.95 * self.bandwidth.x_range.end,
                )

                self.disk.x_range.end = max(
                    max(x_read_disk),
                    max(x_write_disk),
                    100_000_000,
                    0.95 * self.disk.x_range.end,
                )
            else:
                self.bandwidth.x_range.end = 100_000_000
                self.disk.x_range.end = 100_000_000

            result = {
                "y_read": y_read,
                "y_write": y_write,
                "x_read": x_read,
                "x_write": x_write,
                "x_read_disk": x_read_disk,
                "x_write_disk": x_write_disk,
            }

            update(self.source, result)


class SystemTimeseries(DashboardComponent):
    """Timeseries for worker network bandwidth, cpu, memory and disk.

    bandwidth: plots the average of read_bytes and write_bytes for the workers
    as a function of time.
    cpu: plots the average of cpu for the workers as a function of time.
    memory: plots the average of memory for the workers as a function of time.
    disk: plots the average of read_bytes_disk and write_bytes_disk for the workers
    as a function of time.

    The metrics plotted come from the aggregation of
    from ws.metrics["val"] for ws in scheduler.workers.values() divided by nuber of workers.
    """

    def __init__(self, scheduler, **kwargs):
        with log_errors():
            self.scheduler = scheduler
            self.source = ColumnDataSource(
                {
                    "time": [],
                    "read_bytes": [],
                    "write_bytes": [],
                    "cpu": [],
                    "memory": [],
                    "read_bytes_disk": [],
                    "write_bytes_disk": [],
                }
            )

            update(self.source, self.get_data())

            x_range = DataRange1d(follow="end", follow_interval=20000, range_padding=0)
            tools = "reset, xpan, xwheel_zoom"

            self.bandwidth = figure(
                title="Worker Network Bandwidth (average)",
                x_axis_type="datetime",
                tools=tools,
                x_range=x_range,
                id="bk-worker-network-bandwidth-ts",
                name="worker_network_bandwidth-timeseries",
                **kwargs,
            )

            self.bandwidth.line(
                source=self.source,
                x="time",
                y="read_bytes",
                color="red",
                legend_label="read (mean)",
            )
            self.bandwidth.line(
                source=self.source,
                x="time",
                y="write_bytes",
                color="blue",
                legend_label="write (mean)",
            )

            self.bandwidth.legend.location = "top_left"
            self.bandwidth.yaxis.axis_label = "bytes / second"
            self.bandwidth.yaxis[0].formatter = NumeralTickFormatter(format="0.0b")
            self.bandwidth.y_range.start = 0
            self.bandwidth.yaxis.minor_tick_line_alpha = 0
            self.bandwidth.xgrid.visible = False

            self.cpu = figure(
                title="Worker CPU Utilization (average)",
                x_axis_type="datetime",
                tools=tools,
                x_range=x_range,
                id="bk-worker-cpu-ts",
                name="worker_cpu-timeseries",
                **kwargs,
            )

            self.cpu.line(
                source=self.source,
                x="time",
                y="cpu",
            )
            self.cpu.yaxis.axis_label = "Utilization"
            self.cpu.y_range.start = 0
            self.cpu.yaxis.minor_tick_line_alpha = 0
            self.cpu.xgrid.visible = False

            self.memory = figure(
                title="Worker Memory Use (average)",
                x_axis_type="datetime",
                tools=tools,
                x_range=x_range,
                id="bk-worker-memory-ts",
                name="worker_memory-timeseries",
                **kwargs,
            )

            self.memory.line(
                source=self.source,
                x="time",
                y="memory",
            )
            self.memory.yaxis.axis_label = "Bytes"
            self.memory.yaxis[0].formatter = NumeralTickFormatter(format="0.0b")
            self.memory.y_range.start = 0
            self.memory.yaxis.minor_tick_line_alpha = 0
            self.memory.xgrid.visible = False

            self.disk = figure(
                title="Worker Disk Bandwidth (average)",
                x_axis_type="datetime",
                tools=tools,
                x_range=x_range,
                id="bk-worker-disk-ts",
                name="worker_disk-timeseries",
                **kwargs,
            )

            self.disk.line(
                source=self.source,
                x="time",
                y="read_bytes_disk",
                color="red",
                legend_label="read (mean)",
            )
            self.disk.line(
                source=self.source,
                x="time",
                y="write_bytes_disk",
                color="blue",
                legend_label="write (mean)",
            )

            self.disk.legend.location = "top_left"
            self.disk.yaxis.axis_label = "bytes / second"
            self.disk.yaxis[0].formatter = NumeralTickFormatter(format="0.0b")
            self.disk.y_range.start = 0
            self.disk.yaxis.minor_tick_line_alpha = 0
            self.disk.xgrid.visible = False

    def get_data(self):
        workers = self.scheduler.workers.values()

        read_bytes = 0
        write_bytes = 0
        cpu = 0
        memory = 0
        read_bytes_disk = 0
        write_bytes_disk = 0
        time = 0
        for ws in workers:
            read_bytes += ws.metrics["read_bytes"]
            write_bytes += ws.metrics["write_bytes"]
            cpu += ws.metrics["cpu"]
            memory += ws.metrics["memory"]
            read_bytes_disk += ws.metrics["read_bytes_disk"]
            write_bytes_disk += ws.metrics["write_bytes_disk"]
            time += ws.metrics["time"]

        result = {
            # use `or` to avoid ZeroDivision when no workers
            "time": [time / (len(workers) or 1) * 1000],
            "read_bytes": [read_bytes / (len(workers) or 1)],
            "write_bytes": [write_bytes / (len(workers) or 1)],
            "cpu": [cpu / (len(workers) or 1)],
            "memory": [memory / (len(workers) or 1)],
            "read_bytes_disk": [read_bytes_disk / (len(workers) or 1)],
            "write_bytes_disk": [write_bytes_disk / (len(workers) or 1)],
        }
        return result

    @without_property_validation
    def update(self):
        with log_errors():
            self.source.stream(self.get_data(), 1000)

            if self.scheduler.workers:
                y_end_cpu = sum(
                    ws.nthreads or 1 for ws in self.scheduler.workers.values()
                ) / len(self.scheduler.workers.values())
                y_end_mem = sum(
                    ws.memory_limit for ws in self.scheduler.workers.values()
                ) / len(self.scheduler.workers.values())
            else:
                y_end_cpu = 1
                y_end_mem = 100_000_000

            self.cpu.y_range.end = y_end_cpu * 100
            self.memory.y_range.end = y_end_mem


class ComputePerKey(DashboardComponent):
    """Bar chart showing time spend in action by key prefix"""

    def __init__(self, scheduler, **kwargs):
        with log_errors():
            self.last = 0
            self.scheduler = scheduler

            if TaskStreamPlugin.name not in self.scheduler.plugins:
                self.scheduler.add_plugin(TaskStreamPlugin(self.scheduler))

            compute_data = {
                "times": [0.2, 0.1],
                "formatted_time": ["0.2 ms", "2.8 us"],
                "angles": [3.14, 0.785],
                "color": [ts_color_lookup["transfer"], ts_color_lookup["compute"]],
                "names": ["sum", "sum_partial"],
            }

            self.compute_source = ColumnDataSource(data=compute_data)

            fig = figure(
                title="Compute Time Per Task",
                tools="",
                id="bk-Compute-by-key-plot",
                name="compute_time_per_key",
                x_range=["a", "b"],
                **kwargs,
            )

            rect = fig.vbar(
                source=self.compute_source,
                x="names",
                top="times",
                width=0.7,
                color="color",
            )

            fig.y_range.start = 0
            fig.yaxis.axis_label = "Time (s)"
            fig.yaxis[0].formatter = NumeralTickFormatter(format="0")
            fig.yaxis.ticker = AdaptiveTicker(**TICKS_1024)
            fig.xaxis.major_label_orientation = XLABEL_ORIENTATION
            rect.nonselection_glyph = None

            fig.xaxis.minor_tick_line_alpha = 0
            fig.xgrid.visible = False

            fig.toolbar_location = None

            hover = HoverTool()
            hover.tooltips = """
            <div>
                <p><b>Name:</b> @names</p>
                <p><b>Time:</b> @formatted_time</p>
            </div>
            """
            hover.point_policy = "follow_mouse"
            fig.add_tools(hover)

            fig.add_layout(
                Title(
                    text="Note: tasks less than 2% of max are not displayed",
                    text_font_style="italic",
                ),
                "below",
            )

            self.fig = fig
            tab1 = Panel(child=fig, title="Bar Chart")

            fig2 = figure(
                title="Compute Time Per Task",
                tools="",
                id="bk-Compute-by-key-pie",
                name="compute_time_per_key-pie",
                x_range=(-0.5, 1.0),
                **kwargs,
            )

            fig2.wedge(
                x=0,
                y=1,
                radius=0.4,
                start_angle=cumsum("angles", include_zero=True),
                end_angle=cumsum("angles"),
                line_color="white",
                fill_color="color",
                legend_field="names",
                source=self.compute_source,
            )

            fig2.axis.axis_label = None
            fig2.axis.visible = False
            fig2.grid.grid_line_color = None
            fig2.add_layout(
                Title(
                    text="Note: tasks less than 2% of max are not displayed",
                    text_font_style="italic",
                ),
                "below",
            )

            hover = HoverTool()
            hover.tooltips = """
            <div>
                <p><b>Name:</b> @names</p>
                <p><b>Time:</b> @formatted_time</p>
            </div>
            """
            hover.point_policy = "follow_mouse"
            fig2.add_tools(hover)
            self.wedge_fig = fig2
            tab2 = Panel(child=fig2, title="Pie Chart")

            self.root = Tabs(tabs=[tab1, tab2])

    @without_property_validation
    def update(self):
        with log_errors():
            compute_times = defaultdict(float)

            for key, ts in self.scheduler.task_prefixes.items():
                name = key_split(key)
                for action, t in ts.all_durations.items():
                    if action == "compute":
                        compute_times[name] += t

            # order by largest time first
            compute_times = sorted(
                compute_times.items(), key=lambda x: x[1], reverse=True
            )

            # keep only time which are 2% of max or greater
            if compute_times:
                max_time = compute_times[0][1] * 0.02
                compute_times = [(n, t) for n, t in compute_times if t > max_time]
                compute_colors = list()
                compute_names = list()
                compute_time = list()
                total_time = 0
                for name, t in compute_times:
                    compute_names.append(name)
                    compute_colors.append(ts_color_of(name))
                    compute_time.append(t)
                    total_time += t

                angles = [t / total_time * 2 * math.pi for t in compute_time]

                self.fig.x_range.factors = compute_names

                compute_result = dict(
                    angles=angles,
                    times=compute_time,
                    color=compute_colors,
                    names=compute_names,
                    formatted_time=[format_time(t) for t in compute_time],
                )

                update(self.compute_source, compute_result)


class AggregateAction(DashboardComponent):
    """Bar chart showing time spend in action by key prefix"""

    def __init__(self, scheduler, **kwargs):
        with log_errors():
            self.last = 0
            self.scheduler = scheduler

            if TaskStreamPlugin.name not in self.scheduler.plugins:
                self.scheduler.add_plugin(TaskStreamPlugin(self.scheduler))

            action_data = {
                "times": [0.2, 0.1],
                "formatted_time": ["0.2 ms", "2.8 us"],
                "color": [ts_color_lookup["transfer"], ts_color_lookup["compute"]],
                "names": ["transfer", "compute"],
            }

            self.action_source = ColumnDataSource(data=action_data)

            self.root = figure(
                title="Aggregate Per Action",
                tools="",
                id="bk-aggregate-per-action-plot",
                name="aggregate_per_action",
                x_range=["a", "b"],
                **kwargs,
            )

            rect = self.root.vbar(
                source=self.action_source,
                x="names",
                top="times",
                width=0.7,
                color="color",
            )

            self.root.y_range.start = 0
            self.root.yaxis[0].formatter = NumeralTickFormatter(format="0")
            self.root.yaxis.axis_label = "Time (s)"
            self.root.yaxis.ticker = AdaptiveTicker(**TICKS_1024)
            self.root.xaxis.major_label_orientation = XLABEL_ORIENTATION
            self.root.xaxis.major_label_text_font_size = "16px"
            rect.nonselection_glyph = None

            self.root.xaxis.minor_tick_line_alpha = 0
            self.root.xgrid.visible = False

            self.root.toolbar_location = None

            hover = HoverTool()
            hover.tooltips = """
            <div>
                <p><b>Name:</b> @names</p>
                <p><b>Time:</b> @formatted_time</p>
            </div>
            """
            hover.point_policy = "follow_mouse"
            self.root.add_tools(hover)

    @without_property_validation
    def update(self):
        with log_errors():
            agg_times = defaultdict(float)

            for key, ts in self.scheduler.task_prefixes.items():
                for action, t in ts.all_durations.items():
                    agg_times[action] += t

            # order by largest time first
            agg_times = sorted(agg_times.items(), key=lambda x: x[1], reverse=True)

            agg_colors = list()
            agg_names = list()
            agg_time = list()
            for action, t in agg_times:
                agg_names.append(action)
                if action == "compute":
                    agg_colors.append("purple")
                else:
                    agg_colors.append(ts_color_lookup[action])
                agg_time.append(t)

            self.root.x_range.factors = agg_names
            self.root.title.text = "Aggregate Time Per Action"

            action_result = dict(
                times=agg_time,
                color=agg_colors,
                names=agg_names,
                formatted_time=[format_time(t) for t in agg_time],
            )

            update(self.action_source, action_result)


class MemoryByKey(DashboardComponent):
    """Bar chart showing memory use by key prefix"""

    def __init__(self, scheduler, **kwargs):
        with log_errors():
            self.last = 0
            self.scheduler = scheduler
            self.source = ColumnDataSource(
                {
                    "name": ["a", "b"],
                    "nbytes": [100, 1000],
                    "count": [1, 2],
                    "color": ["blue", "blue"],
                }
            )

            self.root = figure(
                title="Memory Use",
                tools="",
                id="bk-memory-by-key-plot",
                name="memory_by_key",
                x_range=["a", "b"],
                **kwargs,
            )
            rect = self.root.vbar(
                source=self.source, x="name", top="nbytes", width=0.9, color="color"
            )
            self.root.yaxis[0].formatter = NumeralTickFormatter(format="0.0 b")
            self.root.yaxis.ticker = AdaptiveTicker(**TICKS_1024)
            self.root.xaxis.major_label_orientation = XLABEL_ORIENTATION
            rect.nonselection_glyph = None

            self.root.xaxis.minor_tick_line_alpha = 0
            self.root.ygrid.visible = False

            self.root.toolbar_location = None

            hover = HoverTool()
            hover.tooltips = "@name: @nbytes_text"
            hover.tooltips = """
            <div>
                <p><b>Name:</b> @name</p>
                <p><b>Bytes:</b> @nbytes_text </p>
                <p><b>Count:</b> @count objects </p>
            </div>
            """
            hover.point_policy = "follow_mouse"
            self.root.add_tools(hover)

    @without_property_validation
    def update(self):
        with log_errors():
            counts = defaultdict(int)
            nbytes = defaultdict(int)
            for ws in self.scheduler.workers.values():
                for ts in ws.has_what:
                    ks = key_split(ts.key)
                    counts[ks] += 1
                    nbytes[ks] += ts.nbytes

            names = list(sorted(counts))
            self.root.x_range.factors = names
            result = {
                "name": names,
                "count": [counts[name] for name in names],
                "nbytes": [nbytes[name] for name in names],
                "nbytes_text": [format_bytes(nbytes[name]) for name in names],
                "color": [color_of(name) for name in names],
            }
            self.root.title.text = "Total Use: " + format_bytes(sum(nbytes.values()))

            update(self.source, result)


class CurrentLoad(DashboardComponent):
    """Tasks and CPU usage on each worker"""

    def __init__(self, scheduler, width=600, **kwargs):
        with log_errors():
            self.last = 0
            self.scheduler = scheduler
            self.source = ColumnDataSource(
                {
                    "nprocessing": [],
                    "nprocessing-half": [],
                    "nprocessing-color": [],
                    "cpu": [],
                    "cpu-half": [],
                    "y": [],
                    "worker": [],
                    "escaped_worker": [],
                }
            )
            processing = figure(
                title="Tasks Processing",
                tools="",
                id="bk-nprocessing-plot",
                name="processing",
                width=int(width / 2),
                min_border_bottom=50,
                **kwargs,
            )
            rect = processing.rect(
                source=self.source,
                x="nprocessing-half",
                y="y",
                width="nprocessing",
                height=0.9,
                color="nprocessing-color",
            )
            processing.x_range.start = 0
            rect.nonselection_glyph = None

            cpu = figure(
                title="CPU Utilization",
                tools="",
                id="bk-cpu-worker-plot",
                width=int(width / 2),
                name="cpu_hist",
                x_range=(0, 100),
                min_border_bottom=50,
                **kwargs,
            )
            rect = cpu.rect(
                source=self.source,
                x="cpu-half",
                y="y",
                width="cpu",
                height=0.9,
                color="blue",
            )
            rect.nonselection_glyph = None

            for fig in (processing, cpu):
                fig.xaxis.minor_tick_line_alpha = 0
                fig.yaxis.visible = False
                fig.ygrid.visible = False

                tap = TapTool(
                    callback=OpenURL(url="./info/worker/@escaped_worker.html")
                )
                fig.add_tools(tap)

                fig.toolbar_location = None
                fig.yaxis.visible = False

            hover = HoverTool()
            hover.tooltips = "@worker : @nprocessing tasks"
            hover.point_policy = "follow_mouse"
            processing.add_tools(hover)

            hover = HoverTool()
            hover.tooltips = "@worker : @cpu %"
            hover.point_policy = "follow_mouse"
            cpu.add_tools(hover)

            self.processing_figure = processing
            self.cpu_figure = cpu

    @without_property_validation
    def update(self):
        with log_errors():
            workers = self.scheduler.workers.values()
            now = time()
            if not any(ws.processing for ws in workers) and now < self.last + 1:
                return
            self.last = now

            cpu = [int(ws.metrics["cpu"]) for ws in workers]
            nprocessing = [len(ws.processing) for ws in workers]

            nprocessing_color = []
            for ws in workers:
                if ws in self.scheduler.idle:
                    nprocessing_color.append("red")
                elif ws in self.scheduler.saturated:
                    nprocessing_color.append("green")
                else:
                    nprocessing_color.append("blue")

            result = {
                "cpu": cpu,
                "cpu-half": [c / 2 for c in cpu],
                "nprocessing": nprocessing,
                "nprocessing-half": [np / 2 for np in nprocessing],
                "nprocessing-color": nprocessing_color,
                "worker": [ws.address for ws in workers],
                "escaped_worker": [escape.url_escape(ws.address) for ws in workers],
                "y": list(range(len(workers))),
            }

            if self.scheduler.workers:
                xrange = max(ws.nthreads or 1 for ws in workers)
            else:
                xrange = 1
            self.cpu_figure.x_range.end = xrange * 100

            update(self.source, result)


class StealingTimeSeries(DashboardComponent):
    def __init__(self, scheduler, **kwargs):
        self.scheduler = scheduler
        self.source = ColumnDataSource(
            {
                "time": [time() * 1000, time() * 1000 + 1],
                "idle": [0, 0],
                "saturated": [0, 0],
            }
        )

        x_range = DataRange1d(follow="end", follow_interval=20000, range_padding=0)

        self.root = figure(
            title="Idle and Saturated Workers Over Time",
            x_axis_type="datetime",
<<<<<<< HEAD
            height=150,
=======
>>>>>>> 6a3cbd38
            tools="",
            x_range=x_range,
            **kwargs,
        )
        self.root.line(source=self.source, x="time", y="idle", color="red")
        self.root.line(source=self.source, x="time", y="saturated", color="green")
        self.root.yaxis.minor_tick_line_color = None

        self.root.add_tools(
            ResetTool(), PanTool(dimensions="width"), WheelZoomTool(dimensions="width")
        )

    @without_property_validation
    def update(self):
        with log_errors():
            result = {
                "time": [time() * 1000],
                "idle": [len(self.scheduler.idle)],
                "saturated": [len(self.scheduler.saturated)],
            }
            if PROFILING:
                curdoc().add_next_tick_callback(
                    lambda: self.source.stream(result, 10000)
                )
            else:
                self.source.stream(result, 10000)


class StealingEvents(DashboardComponent):
    def __init__(self, scheduler, **kwargs):
        self.scheduler = scheduler
        self.steal = scheduler.extensions["stealing"]
        self.last = 0
        self.source = ColumnDataSource(
            {
                "time": [time() - 20, time()],
                "level": [0, 15],
                "color": ["white", "white"],
                "duration": [0, 0],
                "radius": [1, 1],
                "cost_factor": [0, 10],
                "count": [1, 1],
            }
        )

        x_range = DataRange1d(follow="end", follow_interval=20000, range_padding=0)

        self.root = figure(
            title="Stealing Events",
            x_axis_type="datetime",
<<<<<<< HEAD
            height=250,
=======
>>>>>>> 6a3cbd38
            tools="",
            x_range=x_range,
            **kwargs,
        )

        self.root.circle(
            source=self.source,
            x="time",
            y="level",
            color="color",
            size="radius",
            alpha=0.5,
        )
        self.root.yaxis.axis_label = "Level"

        hover = HoverTool()
        hover.tooltips = "Level: @level, Duration: @duration, Count: @count, Cost factor: @cost_factor"
        hover.point_policy = "follow_mouse"

        self.root.add_tools(
            hover,
            ResetTool(),
            PanTool(dimensions="width"),
            WheelZoomTool(dimensions="width"),
        )

    def convert(self, msgs):
        """Convert a log message to a glyph"""
        total_duration = 0
        for msg in msgs:
            time, level, key, duration, sat, occ_sat, idl, occ_idl = msg
            total_duration += duration

        try:
            color = Viridis11[level]
        except (KeyError, IndexError):
            color = "black"

        radius = math.sqrt(min(total_duration, 10)) * 30 + 2

        d = {
            "time": time * 1000,
            "level": level,
            "count": len(msgs),
            "color": color,
            "duration": total_duration,
            "radius": radius,
            "cost_factor": self.steal.cost_multipliers[level],
        }

        return d

    @without_property_validation
    def update(self):
        with log_errors():
            log = self.scheduler.get_events(topic="stealing")
            current = len(self.scheduler.events["stealing"])
            n = current - self.last

            log = [log[-i][1] for i in range(1, n + 1) if isinstance(log[-i][1], list)]
            self.last = current

            if log:
                new = pipe(
                    log,
                    map(groupby(1)),
                    map(dict.values),
                    concat,
                    map(self.convert),
                    list,
                    transpose,
                )
                if PROFILING:
                    curdoc().add_next_tick_callback(
                        lambda: self.source.stream(new, 10000)
                    )
                else:
                    self.source.stream(new, 10000)


class Events(DashboardComponent):
    def __init__(self, scheduler, name, height=150, **kwargs):
        self.scheduler = scheduler
        self.action_ys = dict()
        self.last = 0
        self.name = name
        self.source = ColumnDataSource(
            {"time": [], "action": [], "hover": [], "y": [], "color": []}
        )

        x_range = DataRange1d(follow="end", follow_interval=200000)

        self.root = figure(
            title=name,
            x_axis_type="datetime",
            height=height,
            tools="",
            x_range=x_range,
            **kwargs,
        )

        self.root.circle(
            source=self.source,
            x="time",
            y="y",
            color="color",
            size=50,
            alpha=0.5,
            legend_field="action",
        )
        self.root.yaxis.axis_label = "Action"
        self.root.legend.location = "top_left"

        hover = HoverTool()
        hover.tooltips = "@action<br>@hover"
        hover.point_policy = "follow_mouse"

        self.root.add_tools(
            hover,
            ResetTool(),
            PanTool(dimensions="width"),
            WheelZoomTool(dimensions="width"),
        )

    @without_property_validation
    def update(self):
        with log_errors():
            log = self.scheduler.events[self.name]
            n = self.scheduler.event_counts[self.name] - self.last
            if log:
                log = [log[-i] for i in range(1, n + 1)]
            self.last = self.scheduler.event_counts[self.name]

            if log:
                actions = []
                times = []
                hovers = []
                ys = []
                colors = []
                for msg_time, msg in log:
                    times.append(msg_time * 1000)
                    action = msg["action"]
                    actions.append(action)
                    try:
                        ys.append(self.action_ys[action])
                    except KeyError:
                        self.action_ys[action] = len(self.action_ys)
                        ys.append(self.action_ys[action])
                    colors.append(color_of(action))
                    hovers.append("TODO")

                new = {
                    "time": times,
                    "action": actions,
                    "hover": hovers,
                    "y": ys,
                    "color": colors,
                }

                if PROFILING:
                    curdoc().add_next_tick_callback(
                        lambda: self.source.stream(new, 10000)
                    )
                else:
                    self.source.stream(new, 10000)


class TaskStream(DashboardComponent):
    def __init__(self, scheduler, n_rectangles=1000, clear_interval="20s", **kwargs):
        self.scheduler = scheduler
        self.offset = 0

        if TaskStreamPlugin.name not in self.scheduler.plugins:
            self.scheduler.add_plugin(TaskStreamPlugin(self.scheduler))
        self.plugin = self.scheduler.plugins[TaskStreamPlugin.name]

        self.index = max(0, self.plugin.index - n_rectangles)
        self.workers = dict()
        self.n_rectangles = n_rectangles
        clear_interval = parse_timedelta(clear_interval, default="ms")
        self.clear_interval = clear_interval
        self.last = 0
        self.last_seen = 0

        self.source, self.root = task_stream_figure(clear_interval, **kwargs)

        # Required for update callback
        self.task_stream_index = [0]

    @without_property_validation
    def update(self):
        if self.index == self.plugin.index:
            return
        with log_errors():
            if self.index and len(self.source.data["start"]):
                start = min(self.source.data["start"])
                duration = max(self.source.data["duration"])
                boundary = (self.offset + start - duration) / 1000
            else:
                boundary = self.offset
            rectangles = self.plugin.rectangles(
                istart=self.index, workers=self.workers, start_boundary=boundary
            )
            n = len(rectangles["name"])
            self.index = self.plugin.index

            if not rectangles["start"]:
                return

            # If it has been a while since we've updated the plot
            if time() > self.last_seen + self.clear_interval:
                new_start = min(rectangles["start"]) - self.offset
                old_start = min(self.source.data["start"])
                old_end = max(
                    map(
                        operator.add,
                        self.source.data["start"],
                        self.source.data["duration"],
                    )
                )

                density = (
                    sum(self.source.data["duration"])
                    / len(self.workers)
                    / (old_end - old_start)
                )

                # If whitespace is more than 3x the old width
                if (new_start - old_end) > (old_end - old_start) * 2 or density < 0.05:
                    self.source.data.update({k: [] for k in rectangles})  # clear
                    self.offset = min(rectangles["start"])  # redefine offset

            rectangles["start"] = [x - self.offset for x in rectangles["start"]]
            self.last_seen = time()

            # Convert to numpy for serialization speed
            if n >= 10 and np:
                for k, v in rectangles.items():
                    if isinstance(v[0], Number):
                        rectangles[k] = np.array(v)

            if PROFILING:
                curdoc().add_next_tick_callback(
                    lambda: self.source.stream(rectangles, self.n_rectangles)
                )
            else:
                self.source.stream(rectangles, self.n_rectangles)


def task_stream_figure(clear_interval="20s", **kwargs):
    """
    kwargs are applied to the bokeh.models.plots.Plot constructor
    """
    clear_interval = parse_timedelta(clear_interval, default="ms")

    source = ColumnDataSource(
        data=dict(
            start=[time() - clear_interval],
            duration=[0.1],
            key=["start"],
            name=["start"],
            color=["white"],
            duration_text=["100 ms"],
            worker=["foo"],
            y=[0],
            worker_thread=[1],
            alpha=[0.0],
        )
    )

    x_range = DataRange1d(range_padding=0)
    y_range = DataRange1d(range_padding=0)

    root = figure(
        name="task_stream",
        title="Task Stream",
        id="bk-task-stream-plot",
        x_range=x_range,
        y_range=y_range,
        toolbar_location="above",
        x_axis_type="datetime",
        y_axis_location=None,
        tools="",
        min_border_bottom=50,
        **kwargs,
    )

    rect = root.rect(
        source=source,
        x="start",
        y="y",
        width="duration",
        height=0.4,
        fill_color="color",
        line_color="color",
        line_alpha=0.6,
        fill_alpha="alpha",
        line_width=3,
    )
    rect.nonselection_glyph = None

    root.yaxis.major_label_text_alpha = 0
    root.yaxis.minor_tick_line_alpha = 0
    root.yaxis.major_tick_line_alpha = 0
    root.xgrid.visible = False

    hover = HoverTool(
        point_policy="follow_mouse",
        tooltips="""
            <div>
                <span style="font-size: 12px; font-weight: bold;">@name:</span>&nbsp;
                <span style="font-size: 10px; font-family: Monaco, monospace;">@duration_text</span>
            </div>
            """,
    )

    tap = TapTool(callback=OpenURL(url="./profile?key=@name"))

    root.add_tools(
        hover,
        tap,
        BoxZoomTool(),
        ResetTool(),
        PanTool(dimensions="width"),
        WheelZoomTool(dimensions="width"),
    )
    if ExportTool:
        export = ExportTool()
        export.register_plot(root)
        root.add_tools(export)

    return source, root


class TaskGraph(DashboardComponent):
    """
    A dynamic node-link diagram for the task graph on the scheduler

    See also the GraphLayout diagnostic at
    distributed/diagnostics/graph_layout.py
    """

    def __init__(self, scheduler, **kwargs):
        self.scheduler = scheduler
        self.layout = GraphLayout(scheduler)
        scheduler.add_plugin(self.layout)
        self.invisible_count = 0  # number of invisible nodes

        self.node_source = ColumnDataSource(
            {"x": [], "y": [], "name": [], "state": [], "visible": [], "key": []}
        )
        self.edge_source = ColumnDataSource({"x": [], "y": [], "visible": []})

        node_view = CDSView(
            filters=[GroupFilter(column_name="visible", group="True")],
        )
        edge_view = CDSView(
            filters=[GroupFilter(column_name="visible", group="True")],
        )

        # Bokeh >= 3.0 automatically infers the source to use
        if BOKEH_VERSION.major < 3:
            node_view.source = self.node_source
            edge_view.source = self.edge_source

        node_colors = factor_cmap(
            "state",
            factors=["waiting", "processing", "memory", "released", "erred"],
            palette=["gray", "green", "red", "blue", "black"],
        )

        self.root = figure(title="Task Graph", **kwargs)
        self.subtitle = Title(text=" ", text_font_style="italic")
        self.root.add_layout(self.subtitle, "above")

        self.root.multi_line(
            xs="x",
            ys="y",
            source=self.edge_source,
            line_width=1,
            view=edge_view,
            color="black",
            alpha=0.3,
        )
        rect = self.root.square(
            x="x",
            y="y",
            size=10,
            color=node_colors,
            source=self.node_source,
            view=node_view,
            legend_field="state",
        )
        self.root.xgrid.grid_line_color = None
        self.root.ygrid.grid_line_color = None

        hover = HoverTool(
            point_policy="follow_mouse",
            tooltips="<b>@name</b>: @state",
            renderers=[rect],
        )
        tap = TapTool(callback=OpenURL(url="info/task/@key.html"), renderers=[rect])
        rect.nonselection_glyph = None
        self.root.add_tools(hover, tap)
        self.max_items = config.get("distributed.dashboard.graph-max-items", 5000)

    @without_property_validation
    def update(self):
        with log_errors():
            # If there are too many tasks in the scheduler we'll disable this
            # compoonents to not overload scheduler or client. Once we drop
            # below the threshold, the data is filled up again as usual
            if len(self.scheduler.tasks) > self.max_items:
                self.subtitle.text = "Scheduler has too many tasks to display."
                for container in [self.node_source, self.edge_source]:
                    container.data = {col: [] for col in container.column_names}
            else:
                # occasionally reset the column data source to remove old nodes
                if self.invisible_count > len(self.node_source.data["x"]) / 2:
                    self.layout.reset_index()
                    self.invisible_count = 0
                    update = True
                else:
                    update = False

                new, self.layout.new = self.layout.new, []
                new_edges = self.layout.new_edges
                self.layout.new_edges = []

                self.add_new_nodes_edges(new, new_edges, update=update)

                self.patch_updates()

                if len(self.scheduler.tasks) == 0:
                    self.subtitle.text = "Scheduler is empty."
                else:
                    self.subtitle.text = " "

    @without_property_validation
    def add_new_nodes_edges(self, new, new_edges, update=False):
        if new or update:
            node_key = []
            node_x = []
            node_y = []
            node_state = []
            node_name = []
            edge_x = []
            edge_y = []

            x = self.layout.x
            y = self.layout.y

            tasks = self.scheduler.tasks
            for key in new:
                try:
                    task = tasks[key]
                except KeyError:
                    continue
                xx = x[key]
                yy = y[key]
                node_key.append(escape.url_escape(key))
                node_x.append(xx)
                node_y.append(yy)
                node_state.append(task.state)
                node_name.append(task.prefix.name)

            for a, b in new_edges:
                try:
                    edge_x.append([x[a], x[b]])
                    edge_y.append([y[a], y[b]])
                except KeyError:
                    pass

            node = {
                "x": node_x,
                "y": node_y,
                "state": node_state,
                "name": node_name,
                "key": node_key,
                "visible": ["True"] * len(node_x),
            }
            edge = {"x": edge_x, "y": edge_y, "visible": ["True"] * len(edge_x)}

            if update or not len(self.node_source.data["x"]):
                # see https://github.com/bokeh/bokeh/issues/7523
                self.node_source.data.update(node)
                self.edge_source.data.update(edge)
            else:
                self.node_source.stream(node)
                self.edge_source.stream(edge)

    @without_property_validation
    def patch_updates(self):
        """
        Small updates like color changes or lost nodes from task transitions
        """
        n = len(self.node_source.data["x"])
        m = len(self.edge_source.data["x"])

        if self.layout.state_updates:
            state_updates = self.layout.state_updates
            self.layout.state_updates = []
            updates = [(i, c) for i, c in state_updates if i < n]
            self.node_source.patch({"state": updates})

        if self.layout.visible_updates:
            updates = self.layout.visible_updates
            updates = [(i, c) for i, c in updates if i < n]
            self.layout.visible_updates = []
            self.node_source.patch({"visible": updates})
            self.invisible_count += len(updates)

        if self.layout.visible_edge_updates:
            updates = self.layout.visible_edge_updates
            updates = [(i, c) for i, c in updates if i < m]
            self.layout.visible_edge_updates = []
            self.edge_source.patch({"visible": updates})

    def __del__(self):
        self.scheduler.remove_plugin(name=self.layout.name)


class TaskGroupGraph(DashboardComponent):
    """
    Task Group Graph

    Creates a graph layout for TaskGroups on the scheduler.  It assigns
    (x, y) locations to all the TaskGroups and lays them out by according
    to their dependencies. The layout gets updated every time that new
    TaskGroups are added.

    Each task group node incodes information about task progress, memory,
    and output type into glyphs, as well as a hover tooltip with more detailed
    information on name, computation time, memory, and tasks status.
    """

    def __init__(self, scheduler, **kwargs):
        self.scheduler = scheduler

        self.nodes_layout = {}
        self.arrows_layout = {}

        self.old_counter = -1

        self.nodes_source = ColumnDataSource(
            {
                "x": [],
                "y": [],
                "w_box": [],
                "h_box": [],
                "name": [],
                "tot_tasks": [],
                "color": [],
                "x_start": [],
                "x_end": [],
                "y_start": [],
                "y_end": [],
                "x_end_progress": [],
                "mem_alpha": [],
                "node_line_width": [],
                "comp_tasks": [],
                "url_logo": [],
                "x_logo": [],
                "y_logo": [],
                "w_logo": [],
                "h_logo": [],
                "in_processing": [],
                "in_memory": [],
                "in_released": [],
                "in_erred": [],
                "compute_time": [],
                "memory": [],
            }
        )

        self.arrows_source = ColumnDataSource({"xs": [], "ys": [], "xe": [], "ye": []})

        self.root = figure(title="Task Groups Graph", match_aspect=True, **kwargs)
        self.root.axis.visible = False
        self.subtitle = Title(text=" ", text_font_style="italic")
        self.root.add_layout(self.subtitle, "above")

        rect = self.root.rect(
            x="x",
            y="y",
            width="w_box",
            height="h_box",
            color="color",
            fill_alpha="mem_alpha",
            line_color="black",
            line_width="node_line_width",
            source=self.nodes_source,
        )

        # plot tg log
        self.root.image_url(
            url="url_logo",
            x="x_logo",
            y="y_logo",
            w="w_logo",
            h="h_logo",
            anchor="center",
            source=self.nodes_source,
        )

        # progress bar plain box
        self.root.quad(
            left="x_start",
            right="x_end",
            bottom="y_start",
            top="y_end",
            color=None,
            line_color="black",
            source=self.nodes_source,
        )

        # progress bar
        self.root.quad(
            left="x_start",
            right="x_end_progress",
            bottom="y_start",
            top="y_end",
            color="color",
            line_color=None,
            fill_alpha=0.6,
            source=self.nodes_source,
        )

        self.arrows = Arrow(
            end=VeeHead(size=8),
            line_color="black",
            line_alpha=0.5,
            line_width=1,
            x_start="xs",
            y_start="ys",
            x_end="xe",
            y_end="ye",
            source=self.arrows_source,
        )
        self.root.add_layout(self.arrows)

        self.root.xgrid.grid_line_color = None
        self.root.ygrid.grid_line_color = None
        self.root.x_range.range_padding = 0.5
        self.root.y_range.range_padding = 0.5

        hover = HoverTool(
            point_policy="follow_mouse",
            tooltips="""
                <div>
                    <span style="font-size: 12px; font-weight: bold;">Name:</span>&nbsp;
                    <span style="font-size: 10px; font-family: Monaco, monospace;">@name</span>
                </div>
                <div>
                    <span style="font-size: 12px; font-weight: bold;">Compute time:</span>&nbsp;
                    <span style="font-size: 10px; font-family: Monaco, monospace;">@compute_time</span>
                </div>
                <div>
                    <span style="font-size: 12px; font-weight: bold;">Memory:</span>&nbsp;
                    <span style="font-size: 10px; font-family: Monaco, monospace;">@memory</span>
                </div>
                <div>
                    <span style="font-size: 12px; font-weight: bold;">Tasks:</span>&nbsp;
                    <span style="font-size: 10px; font-family: Monaco, monospace;">@tot_tasks</span>
                </div>
                <div style="margin-left: 2em;">
                    <span style="font-size: 12px; font-weight: bold;">Completed:</span>&nbsp;
                    <span style="font-size: 10px; font-family: Monaco, monospace;">@comp_tasks</span>
                </div>
                <div style="margin-left: 2em;">
                    <span style="font-size: 12px; font-weight: bold;">Processing:</span>&nbsp;
                    <span style="font-size: 10px; font-family: Monaco, monospace;">@in_processing</span>
                </div>
                <div style="margin-left: 2em;">
                    <span style="font-size: 12px; font-weight: bold;">In memory:</span>&nbsp;
                    <span style="font-size: 10px; font-family: Monaco, monospace;">@in_memory</span>
                </div>
                <div style="margin-left: 2em;">
                    <span style="font-size: 12px; font-weight: bold;">Erred:</span>&nbsp;
                    <span style="font-size: 10px; font-family: Monaco, monospace;">@in_erred</span>
                </div>
                <div style="margin-left: 2em;">
                    <span style="font-size: 12px; font-weight: bold;">Released:</span>&nbsp;
                    <span style="font-size: 10px; font-family: Monaco, monospace;">@in_released</span>
                </div>
                """,
            renderers=[rect],
        )

        self.root.add_tools(hover)

    @without_property_validation
    def update_layout(self):

        with log_errors():
            # Get dependecies per task group.
            # In some cases there are tg that have themselves as dependencies - we remove those.
            dependencies = {
                k: {ds.name for ds in ts.dependencies if ds.name != k}
                for k, ts in self.scheduler.task_groups.items()
            }

            import dask

            order = dask.order.order(
                dsk={group.name: 1 for k, group in self.scheduler.task_groups.items()},
                dependencies=dependencies,
            )

            ordered = sorted(self.scheduler.task_groups, key=order.get)

            xs = {}
            ys = {}
            locations = set()
            nodes_layout = {}
            arrows_layout = {}
            for tg in ordered:
                if dependencies[tg]:
                    x = max(xs[dep] for dep in dependencies[tg]) + 1
                    y = max(ys[dep] for dep in dependencies[tg])
                    if (
                        len(dependencies[tg]) > 1
                        and len({ys[dep] for dep in dependencies[tg]}) == 1
                    ):
                        y += 1
                else:
                    x = 0
                    y = max(ys.values()) + 1 if ys else 0

                while (x, y) in locations:  # avoid collisions by moving up
                    y += 1

                locations.add((x, y))

                xs[tg], ys[tg] = x, y

                # info neded for node layout to coulmn data source
                nodes_layout[tg] = {"x": xs[tg], "y": ys[tg]}

                # info needed for arrow layout
                arrows_layout[tg] = {
                    "nstart": dependencies[tg],
                    "nend": [tg] * len(dependencies[tg]),
                }

            return nodes_layout, arrows_layout

    def compute_size(self, x, min_box, max_box):
        start = 0.4
        end = 0.8

        y = (end - start) / (max_box - min_box) * (x - min_box) + start

        return y

    @without_property_validation
    def update(self):

        if self.scheduler.transition_counter == self.old_counter:
            return
        self.old_counter = self.scheduler.transition_counter

        if not self.scheduler.task_groups:
            self.subtitle.text = "Scheduler is empty."
        else:
            self.subtitle.text = " "

        if self.nodes_layout.keys() != self.scheduler.task_groups.keys():
            self.nodes_layout, self.arrows_layout = self.update_layout()

        nodes_data = {
            "x": [],
            "y": [],
            "w_box": [],
            "h_box": [],
            "name": [],
            "color": [],
            "tot_tasks": [],
            "x_start": [],
            "x_end": [],
            "y_start": [],
            "y_end": [],
            "x_end_progress": [],
            "mem_alpha": [],
            "node_line_width": [],
            "comp_tasks": [],
            "url_logo": [],
            "x_logo": [],
            "y_logo": [],
            "w_logo": [],
            "h_logo": [],
            "in_processing": [],
            "in_memory": [],
            "in_released": [],
            "in_erred": [],
            "compute_time": [],
            "memory": [],
        }

        arrows_data = {
            "xs": [],
            "ys": [],
            "xe": [],
            "ye": [],
        }

        durations = set()
        nbytes = set()
        for key, tg in self.scheduler.task_groups.items():

            if tg.duration and tg.nbytes_total:
                durations.add(tg.duration)
                nbytes.add(tg.nbytes_total)

        durations_min = min(durations, default=0)
        durations_max = max(durations, default=0)
        nbytes_min = min(nbytes, default=0)
        nbytes_max = max(nbytes, default=0)

        box_dim = {}
        for key, tg in self.scheduler.task_groups.items():

            comp_tasks = (
                tg.states["released"] + tg.states["memory"] + tg.states["erred"]
            )
            tot_tasks = sum(tg.states.values())

            # compute width and height of boxes
            if (
                tg.duration
                and tg.nbytes_total
                and comp_tasks
                and len(durations) > 1
                and len(nbytes) > 1
            ):

                # scale duration (width)
                width_box = self.compute_size(
                    tg.duration / comp_tasks * tot_tasks,
                    min_box=durations_min / comp_tasks * tot_tasks,
                    max_box=durations_max / comp_tasks * tot_tasks,
                )

                # need to scale memory (height)
                height_box = self.compute_size(
                    tg.nbytes_total / comp_tasks * tot_tasks,
                    min_box=nbytes_min / comp_tasks * tot_tasks,
                    max_box=nbytes_max / comp_tasks * tot_tasks,
                )

            else:
                width_box = 0.6
                height_box = width_box / 2

            box_dim[key] = {"width": width_box, "height": height_box}

        for key, tg in self.scheduler.task_groups.items():
            x = self.nodes_layout[key]["x"]
            y = self.nodes_layout[key]["y"]
            width = box_dim[key]["width"]
            height = box_dim[key]["height"]

            # main boxes layout
            nodes_data["x"].append(x)
            nodes_data["y"].append(y)
            nodes_data["w_box"].append(width)
            nodes_data["h_box"].append(height)

            comp_tasks = (
                tg.states["released"] + tg.states["memory"] + tg.states["erred"]
            )
            tot_tasks = sum(tg.states.values())

            nodes_data["name"].append(tg.prefix.name)

            nodes_data["color"].append(color_of(tg.prefix.name))
            nodes_data["tot_tasks"].append(tot_tasks)

            # memory alpha factor by 0.4 if not get's too dark
            nodes_data["mem_alpha"].append(
                (tg.states["memory"] / sum(tg.states.values())) * 0.4
            )

            # main box line width
            if tg.states["processing"]:
                nodes_data["node_line_width"].append(5)
            else:
                nodes_data["node_line_width"].append(1)

            # progress bar data update
            nodes_data["x_start"].append(x - width / 2)
            nodes_data["x_end"].append(x + width / 2)

            nodes_data["y_start"].append(y - height / 2)
            nodes_data["y_end"].append(y - height / 2 + height * 0.4)

            nodes_data["x_end_progress"].append(
                x - width / 2 + width * comp_tasks / tot_tasks
            )

            # arrows
            arrows_data["xs"] += [
                self.nodes_layout[k]["x"] + box_dim[k]["width"] / 2
                for k in self.arrows_layout[key]["nstart"]
            ]
            arrows_data["ys"] += [
                self.nodes_layout[k]["y"] for k in self.arrows_layout[key]["nstart"]
            ]
            arrows_data["xe"] += [
                self.nodes_layout[k]["x"] - box_dim[k]["width"] / 2
                for k in self.arrows_layout[key]["nend"]
            ]
            arrows_data["ye"] += [
                self.nodes_layout[k]["y"] for k in self.arrows_layout[key]["nend"]
            ]

            # LOGOS
            if len(tg.types) == 1:
                logo_type = next(iter(tg.types)).split(".")[0]
                try:
                    url_logo = logos_dict[logo_type]
                except KeyError:
                    url_logo = ""
            else:
                url_logo = ""

            nodes_data["url_logo"].append(url_logo)

            nodes_data["x_logo"].append(x + width / 3)
            nodes_data["y_logo"].append(y + height / 3)

            ratio = width / height

            if ratio > 1:
                nodes_data["h_logo"].append(height * 0.3)
                nodes_data["w_logo"].append(width * 0.3 / ratio)
            else:
                nodes_data["h_logo"].append(height * 0.3 * ratio)
                nodes_data["w_logo"].append(width * 0.3)

            # compute_time and memory
            nodes_data["compute_time"].append(format_time(tg.duration))
            nodes_data["memory"].append(format_bytes(tg.nbytes_total))

            # Add some status to hover
            tasks_processing = tg.states["processing"]
            tasks_memory = tg.states["memory"]
            tasks_relased = tg.states["released"]
            tasks_erred = tg.states["erred"]

            nodes_data["comp_tasks"].append(
                f"{comp_tasks} ({comp_tasks / tot_tasks * 100:.0f} %)"
            )
            nodes_data["in_processing"].append(
                f"{tasks_processing} ({tasks_processing/ tot_tasks * 100:.0f} %)"
            )
            nodes_data["in_memory"].append(
                f"{tasks_memory} ({tasks_memory/ tot_tasks * 100:.0f} %)"
            )
            nodes_data["in_released"].append(
                f"{tasks_relased} ({tasks_relased/ tot_tasks * 100:.0f} %)"
            )
            nodes_data["in_erred"].append(
                f"{ tasks_erred} ({tasks_erred/ tot_tasks * 100:.0f} %)"
            )

        self.nodes_source.data.update(nodes_data)
        self.arrows_source.data.update(arrows_data)


class TaskGroupProgress(DashboardComponent):
    """Stacked area chart showing task groups through time"""

    def __init__(self, scheduler, **kwargs):
        self.scheduler = scheduler
        self.source = ColumnDataSource()
        # The length of timeseries to chart (in units of plugin.dt)
        self.npts = 180

        if GroupTiming.name not in scheduler.plugins:
            scheduler.add_plugin(plugin=GroupTiming(scheduler))

        self.plugin = scheduler.plugins[GroupTiming.name]

        self.source.add(np.array(self.plugin.time) * 1000.0, "time")

        x_range = DataRange1d(range_padding=0)
        y_range = Range1d(0, max(self.plugin.nthreads))

        self.root = figure(
            id="bk-task-group-progress-plot",
            title="Task Group Progress",
            name="task_group_progress",
            toolbar_location="above",
            min_border_bottom=50,
            x_range=x_range,
            y_range=y_range,
            tools="",
            x_axis_type="datetime",
            y_axis_location=None,
            **kwargs,
        )
        self.root.yaxis.major_label_text_alpha = 0
        self.root.yaxis.minor_tick_line_alpha = 0
        self.root.yaxis.major_tick_line_alpha = 0
        self.root.xgrid.visible = False

        self.root.add_tools(
            BoxZoomTool(),
            ResetTool(),
            PanTool(dimensions="width"),
            WheelZoomTool(dimensions="width"),
        )
        self._hover = None
        self._last_drawn = None
        self._offset = time()
        self._last_transition_count = scheduler.transition_counter
        # OrderedDict so we can make a reverse iterator later and get the
        # most-recently-added glyphs.
        self._renderers = OrderedDict()
        self._line_renderers = OrderedDict()

    def _should_add_new_renderers(self) -> bool:
        """
        Whether to add new renderers to the chart.

        When a new set of task groups enters the scheduler we'd like to start rendering
        them. But it can be expensive to add new glyps, so we do it deliberately,
        checking whether we have to do it and whether the scheduler seems busy.
        """
        # Always draw if we have not before
        if not self._last_drawn:
            return True
        # Don't draw if there have been no new tasks completed since the last update,
        # or if the scheduler CPU is occupied.
        if (
            self._last_transition_count == self.scheduler.transition_counter
            or self.scheduler.proc.cpu_percent() > 50
        ):
            return False

        # Only return true if there are new task groups that we have not yet added
        # to the ColumnDataSource.
        return not set(self.plugin.compute.keys()) <= set(self.source.data.keys())

    def _should_update(self) -> bool:
        """
        Whether to update the ColumnDataSource. This is cheaper than redrawing,
        but still not free, so we check whether we need it and whether the scheudler
        is busy.
        """
        return (
            self._last_transition_count != self.scheduler.transition_counter
            and self.scheduler.proc.cpu_percent() < 50
        )

    def _get_timeseries(self, restrict_to_existing=False):
        """
        Update the ColumnDataSource with our time series data.

        restrict_to_existing determines whether to add new task groups
        which might have been added since the last time we rendered.
        This is important as we want to add new stackers very deliberately.
        """
        # Get the front/back indices for most recent npts bins out of the timeseries
        front = max(len(self.plugin.time) - self.npts, 0)
        back = None
        # Remove any periods of zero compute at the front or back of the timeseries
        if len(self.plugin.compute):
            agg = sum([np.array(v[front:]) for v in self.plugin.compute.values()])
            front2 = len(agg) - len(np.trim_zeros(agg, trim="f"))
            front += front2
            back = len(np.trim_zeros(agg, trim="b")) - len(agg) or None

        prepend = (
            self.plugin.time[front - 1]
            if front >= 1
            else self.plugin.time[front] - self.plugin.dt
        )
        timestamps = np.array(self.plugin.time[front:back])
        dt = np.diff(timestamps, prepend=prepend)

        if restrict_to_existing:
            new_data = {
                k: np.array(v[front:back]) / dt
                for k, v in self.plugin.compute.items()
                if k in self.source.data
            }
        else:
            new_data = valmap(
                lambda x: np.array(x[front:back]) / dt,
                self.plugin.compute,
            )

        new_data["time"] = (
            timestamps - self._offset
        ) * 1000.0  # bokeh likes milliseconds
        new_data["nthreads"] = np.array(self.plugin.nthreads[front:back])

        return new_data

    @without_property_validation
    def update(self):
        """
        Maybe update the chart. This is somewhat expensive to draw, so we update
        it pretty defensively.
        """
        with log_errors():
            if self._should_add_new_renderers():
                # Update the chart, allowing for new task groups to be added.
                new_data = self._get_timeseries(restrict_to_existing=False)
                self.source.data = new_data

                # Possibly update the y range if the number of threads has increased.
                max_nthreads = max(self.plugin.nthreads)
                if self.root.y_range.end != max_nthreads:
                    self.root.y_range.end = max_nthreads

                stackers = list(self.plugin.compute.keys())
                colors = [color_of(key_split(k)) for k in stackers]

                for i, (group, color) in enumerate(zip(stackers, colors)):
                    # If we have already drawn the group, but it is all zero,
                    # set it to be invisible.
                    if group in self._renderers:
                        if not np.count_nonzero(new_data[group]) > 0:
                            self._renderers[group].visible = False
                            self._line_renderers[group].visible = False
                        else:
                            self._renderers[group].visible = True
                            self._line_renderers[group].visible = True

                        continue

                    # Draw the new area and line glyphs.
                    renderer = self.root.varea(
                        x="time",
                        y1=stack(*stackers[:i]),
                        y2=stack(*stackers[: i + 1]),
                        color=color,
                        alpha=0.5,
                        source=self.source,
                    )
                    self._renderers[group] = renderer

                    line_renderer = self.root.line(
                        x="time",
                        y=stack(*stackers[: i + 1]),
                        color=color,
                        alpha=1.0,
                        source=self.source,
                    )
                    self._line_renderers[group] = line_renderer

                # Don't add hover until there is something to show, as bokehjs seems to
                # have trouble with custom hovers when there are no renderers.
                if self.plugin.compute and self._hover is None:
                    # Add a hover that will show occupancy for all currently active
                    # task groups. This is a little tricky, bokeh doesn't (yet) support
                    # hit tests for stacked area charts: https://github.com/bokeh/bokeh/issues/9182
                    # Instead, show a single vline hover which lists the currently active task
                    # groups. A custom formatter in JS-land pulls the relevant data index and
                    # assembles the tooltip.
                    formatter = CustomJSHover(code="return '';")
                    self._hover = HoverTool(
                        tooltips="""
                        <div>
                          <div style="font-size: 1.2em; font-weight: bold">
                            <b>Worker thread occupancy</b>
                          </div>
                          <div>
                            $index{custom}
                          </div>
                        </div>
                        """,
                        mode="vline",
                        line_policy="nearest",
                        attachment="horizontal",
                        formatters={"$index": formatter},
                    )
                    self.root.add_tools(self._hover)

                if self._hover:
                    # Create a custom tooltip that:
                    #   1. Includes nthreads
                    #   2. Filters out inactive task groups
                    #      (ones without any compute during the relevant dt)
                    #   3. Colors the labels appropriately.
                    formatter = CustomJSHover(
                        code="""
                        const colormap = %s;
                        const divs = [];
                        for (let k of Object.keys(source.data)) {
                          const val = source.data[k][value];
                          const color = colormap[k];
                          if (k === "time" || k === "nthreads" || val < 1.e-3) {
                            continue;
                          }
                          const label = k.length >= 20 ? k.slice(0, 20) + '…' : k;

                          // Unshift so that the ordering of the labels is the same as
                          // the ordering of the stackers.
                          divs.unshift(
                            '<div>'
                              + '<span style="font-weight: bold; color:' + color + ';">'
                                + label
                              + '</span>'
                              + ': '
                              +  val.toFixed(1)
                              + '</div>'
                          )

                        }
                        divs.unshift(
                          '<div>'
                            + '<span style="font-weight: bold; color: darkgrey;">nthreads: </span>'
                            + source.data.nthreads[value]
                            + '</div>'
                        );
                        return divs.join('\\n')
                        """
                        % dict(
                            zip(stackers, colors)
                        ),  # sneak the color mapping into the callback
                        args={"source": self.source},
                    )
                    # Add the HoverTool to the top line renderer.
                    top_line = None
                    for line in reversed(self._line_renderers.values()):
                        if line.visible:
                            top_line = line
                            break
                    self._hover.renderers = [top_line]
                    self._hover.formatters = {"$index": formatter}

                self._last_drawn = time()
                self._last_transition_count = self.scheduler.transition_counter
            elif self._should_update():
                # Possibly update the y range if new threads have been added
                max_nthreads = max(self.plugin.nthreads)
                if self.root.y_range.end != max_nthreads:
                    self.root.y_range.end = max_nthreads
                # Update the data, only including existing columns, rather than redrawing
                # the whole chart.
                self.source.data = self._get_timeseries(restrict_to_existing=True)
                self._last_transition_count = self.scheduler.transition_counter


class TaskProgress(DashboardComponent):
    """Progress bars per task type"""

    def __init__(self, scheduler, **kwargs):
        self.scheduler = scheduler

        data = progress_quads(
            dict(all={}, memory={}, erred={}, released={}, processing={})
        )
        self.source = ColumnDataSource(data=data)

        x_range = DataRange1d(range_padding=0)
        y_range = Range1d(-8, 0)

        self.root = figure(
            id="bk-task-progress-plot",
            title="Progress",
            name="task_progress",
            x_range=x_range,
            y_range=y_range,
            toolbar_location=None,
            tools="",
            min_border_bottom=50,
            **kwargs,
        )
        self.root.line(  # just to define early ranges
            x=[0, 0.9], y=[-1, 0], line_color="#FFFFFF", alpha=0.0
        )
        self.root.quad(
            source=self.source,
            top="top",
            bottom="bottom",
            left="left",
            right="right",
            fill_color="#aaaaaa",
            line_color="#aaaaaa",
            fill_alpha=0.1,
            line_alpha=0.3,
        )
        self.root.quad(
            source=self.source,
            top="top",
            bottom="bottom",
            left="left",
            right="released-loc",
            fill_color="color",
            line_color="color",
            fill_alpha=0.6,
        )
        self.root.quad(
            source=self.source,
            top="top",
            bottom="bottom",
            left="released-loc",
            right="memory-loc",
            fill_color="color",
            line_color="color",
            fill_alpha=1.0,
        )
        self.root.quad(
            source=self.source,
            top="top",
            bottom="bottom",
            left="memory-loc",
            right="erred-loc",
            fill_color="black",
            fill_alpha=0.5,
            line_alpha=0,
        )
        self.root.quad(
            source=self.source,
            top="top",
            bottom="bottom",
            left="erred-loc",
            right="processing-loc",
            fill_color="gray",
            fill_alpha=0.35,
            line_alpha=0,
        )
        self.root.text(
            source=self.source,
            text="show-name",
            y="bottom",
            x="left",
            x_offset=5,
            text_font_size=value("10pt"),
        )
        self.root.text(
            source=self.source,
            text="done",
            y="bottom",
            x="right",
            x_offset=-5,
            text_align="right",
            text_font_size=value("10pt"),
        )
        self.root.ygrid.visible = False
        self.root.yaxis.minor_tick_line_alpha = 0
        self.root.yaxis.visible = False
        self.root.xgrid.visible = False
        self.root.xaxis.minor_tick_line_alpha = 0
        self.root.xaxis.visible = False

        hover = HoverTool(
            point_policy="follow_mouse",
            tooltips="""
                <div>
                    <span style="font-size: 14px; font-weight: bold;">Name:</span>&nbsp;
                    <span style="font-size: 10px; font-family: Monaco, monospace;">@name</span>
                </div>
                <div>
                    <span style="font-size: 14px; font-weight: bold;">All:</span>&nbsp;
                    <span style="font-size: 10px; font-family: Monaco, monospace;">@all</span>
                </div>
                <div>
                    <span style="font-size: 14px; font-weight: bold;">Memory:</span>&nbsp;
                    <span style="font-size: 10px; font-family: Monaco, monospace;">@memory</span>
                </div>
                <div>
                    <span style="font-size: 14px; font-weight: bold;">Erred:</span>&nbsp;
                    <span style="font-size: 10px; font-family: Monaco, monospace;">@erred</span>
                </div>
                <div>
                    <span style="font-size: 14px; font-weight: bold;">Ready:</span>&nbsp;
                    <span style="font-size: 10px; font-family: Monaco, monospace;">@processing</span>
                </div>
                """,
        )
        self.root.add_tools(hover)

    @without_property_validation
    def update(self):
        with log_errors():
            state = {
                "memory": {},
                "erred": {},
                "released": {},
                "processing": {},
                "waiting": {},
            }

            for tp in self.scheduler.task_prefixes.values():
                active_states = tp.active_states
                if any(active_states.get(s) for s in state.keys()):
                    state["memory"][tp.name] = active_states["memory"]
                    state["erred"][tp.name] = active_states["erred"]
                    state["released"][tp.name] = active_states["released"]
                    state["processing"][tp.name] = active_states["processing"]
                    state["waiting"][tp.name] = active_states["waiting"]

            state["all"] = {
                k: sum(v[k] for v in state.values()) for k in state["memory"]
            }

            if not state["all"] and not len(self.source.data["all"]):
                return

            d = progress_quads(state)

            update(self.source, d)

            totals = {
                k: sum(state[k].values())
                for k in ["all", "memory", "erred", "released", "waiting"]
            }
            totals["processing"] = totals["all"] - sum(
                v for k, v in totals.items() if k != "all"
            )

            self.root.title.text = (
                "Progress -- total: %(all)s, "
                "in-memory: %(memory)s, processing: %(processing)s, "
                "waiting: %(waiting)s, "
                "erred: %(erred)s" % totals
            )


class EventLoop(DashboardComponent):
    """Event Loop Health"""

    def __init__(self, scheduler, **kwargs):
        with log_errors():
            self.scheduler = scheduler
            self.source = ColumnDataSource(
                {
                    "names": ["Scheduler", "Workers"],
                    "values": [0, 0],
                    "text": ["0", "0"],
                }
            )

            self.root = figure(
                title="Event Loop Health",
                x_range=["Scheduler", "Workers"],
                y_range=[
                    0,
                    parse_timedelta(dask.config.get("distributed.admin.tick.interval"))
                    * 25,
                ],
                tools="",
                toolbar_location="above",
                **kwargs,
            )
            self.root.vbar(x="names", top="values", width=0.9, source=self.source)

            self.root.xaxis.minor_tick_line_alpha = 0
            self.root.ygrid.visible = True
            self.root.xgrid.visible = False

            hover = HoverTool(tooltips=[("Interval", "@text s")], mode="vline")
            self.root.add_tools(hover)

    @without_property_validation
    def update(self):
        with log_errors():
            s = self.scheduler

            data = {
                "names": ["Scheduler", "Workers"],
                "values": [
                    s._tick_interval_observed,
                    sum([w.metrics["event_loop_interval"] for w in s.workers.values()])
                    / (len(s.workers) or 1),
                ],
            }
            data["text"] = [format_time(x) for x in data["values"]]

            update(self.source, data)


class WorkerTable(DashboardComponent):
    """Status of the current workers

    This is two plots, a text-based table for each host and a thin horizontal
    plot laying out hosts by their current memory use.
    """

    excluded_names = {
        "executing",
        "in_flight",
        "in_memory",
        "ready",
        "time",
        "spilled_nbytes",
    }

    def __init__(self, scheduler, width=800, **kwargs):
        self.scheduler = scheduler
        self.names = [
            "name",
            "address",
            "nthreads",
            "cpu",
            "memory",
            "memory_limit",
            "memory_percent",
            "memory_managed_in_memory",
            "memory_unmanaged_old",
            "memory_unmanaged_recent",
            "memory_spilled",
            "num_fds",
            "read_bytes",
            "write_bytes",
            "cpu_fraction",
        ]
        workers = self.scheduler.workers.values()
        self.extra_names = sorted(
            {
                m
                for ws in workers
                for m, v in ws.metrics.items()
                if m not in self.names and isinstance(v, (str, int, float))
            }
            - self.excluded_names
        )

        table_names = [
            "name",
            "address",
            "nthreads",
            "cpu",
            "memory",
            "memory_limit",
            "memory_percent",
            "memory_managed_in_memory",
            "memory_unmanaged_old",
            "memory_unmanaged_recent",
            "memory_spilled",
            "num_fds",
            "read_bytes",
            "write_bytes",
        ]
        column_title_renames = {
            "memory_limit": "limit",
            "memory_percent": "memory %",
            "memory_managed_in_memory": "managed",
            "memory_unmanaged_old": "unmanaged old",
            "memory_unmanaged_recent": "unmanaged recent",
            "memory_spilled": "spilled",
            "num_fds": "# fds",
            "read_bytes": "read",
            "write_bytes": "write",
        }

        self.source = ColumnDataSource({k: [] for k in self.names})

        columns = {
            name: TableColumn(field=name, title=column_title_renames.get(name, name))
            for name in table_names
        }

        formatters = {
            "cpu": NumberFormatter(format="0 %"),
            "memory_percent": NumberFormatter(format="0.0 %"),
            "memory": NumberFormatter(format="0.0 b"),
            "memory_limit": NumberFormatter(format="0.0 b"),
            "memory_managed_in_memory": NumberFormatter(format="0.0 b"),
            "memory_unmanaged_old": NumberFormatter(format="0.0 b"),
            "memory_unmanaged_recent": NumberFormatter(format="0.0 b"),
            "memory_spilled": NumberFormatter(format="0.0 b"),
            "read_bytes": NumberFormatter(format="0 b"),
            "write_bytes": NumberFormatter(format="0 b"),
            "num_fds": NumberFormatter(format="0"),
            "nthreads": NumberFormatter(format="0"),
        }

        table = DataTable(
            source=self.source,
            columns=[columns[n] for n in table_names],
            reorderable=True,
            sortable=True,
            width=width,
            index_position=None,
        )

        for name in table_names:
            if name in formatters:
                table.columns[table_names.index(name)].formatter = formatters[name]

        extra_names = ["name", "address"] + self.extra_names
        extra_columns = {
            name: TableColumn(field=name, title=column_title_renames.get(name, name))
            for name in extra_names
        }

        extra_table = DataTable(
            source=self.source,
            columns=[extra_columns[n] for n in extra_names],
            reorderable=True,
            sortable=True,
            width=width,
            index_position=None,
        )

        hover = HoverTool(
            point_policy="follow_mouse",
            tooltips="""
                <div>
                  <span style="font-size: 10px; font-family: Monaco, monospace;">Worker (@name): </span>
                  <span style="font-size: 10px; font-family: Monaco, monospace;">@memory_percent{0.0 %}</span>
                </div>
                """,
        )

        mem_plot = figure(
            title="Memory Use (%)",
            toolbar_location=None,
            x_range=(0, 1),
            y_range=(-0.1, 0.1),
            height=60,
            width=width,
            tools="",
            min_border_right=0,
            **kwargs,
        )
        mem_plot.circle(
            source=self.source, x="memory_percent", y=0, size=10, fill_alpha=0.5
        )
        mem_plot.ygrid.visible = False
        mem_plot.yaxis.minor_tick_line_alpha = 0
        mem_plot.xaxis.visible = False
        mem_plot.yaxis.visible = False
        mem_plot.add_tools(hover, BoxSelectTool())

        hover = HoverTool(
            point_policy="follow_mouse",
            tooltips="""
                <div>
                  <span style="font-size: 10px; font-family: Monaco, monospace;">Worker (@name): </span>
                  <span style="font-size: 10px; font-family: Monaco, monospace;">@cpu_fraction{0 %}</span>
                </div>
                """,
        )

        cpu_plot = figure(
            title="CPU Use (%)",
            toolbar_location=None,
            x_range=(0, 1),
            y_range=(-0.1, 0.1),
            height=60,
            width=width,
            tools="",
            min_border_right=0,
            **kwargs,
        )
        cpu_plot.circle(
            source=self.source, x="cpu_fraction", y=0, size=10, fill_alpha=0.5
        )
        cpu_plot.ygrid.visible = False
        cpu_plot.yaxis.minor_tick_line_alpha = 0
        cpu_plot.xaxis.visible = False
        cpu_plot.yaxis.visible = False
        cpu_plot.add_tools(hover, BoxSelectTool())
        self.cpu_plot = cpu_plot

        if "sizing_mode" in kwargs:
            sizing_mode = {"sizing_mode": kwargs["sizing_mode"]}
        else:
            sizing_mode = {}

        components = [cpu_plot, mem_plot, table]
        if self.extra_names:
            components.append(extra_table)

        self.root = column(*components, id="bk-worker-table", **sizing_mode)

    @without_property_validation
    def update(self):
        data = {name: [] for name in self.names + self.extra_names}
        for i, (addr, ws) in enumerate(
            sorted(self.scheduler.workers.items(), key=lambda kv: str(kv[1].name))
        ):
            minfo = ws.memory

            for name in self.names + self.extra_names:
                data[name].append(ws.metrics.get(name, None))
            data["name"][-1] = ws.name if ws.name is not None else i
            data["address"][-1] = ws.address
            if ws.memory_limit:
                data["memory_percent"][-1] = ws.metrics["memory"] / ws.memory_limit
            else:
                data["memory_percent"][-1] = ""
            data["memory_limit"][-1] = ws.memory_limit
            data["memory_managed_in_memory"][-1] = minfo.managed_in_memory
            data["memory_unmanaged_old"][-1] = minfo.unmanaged_old
            data["memory_unmanaged_recent"][-1] = minfo.unmanaged_recent
            data["memory_unmanaged_recent"][-1] = minfo.unmanaged_recent
            data["memory_spilled"][-1] = minfo.managed_spilled
            data["cpu"][-1] = ws.metrics["cpu"] / 100.0
            data["cpu_fraction"][-1] = ws.metrics["cpu"] / 100.0 / ws.nthreads
            data["nthreads"][-1] = ws.nthreads

        for name in self.names + self.extra_names:
            if name == "name":
                data[name].insert(0, f"Total ({len(data[name])})")
                continue
            try:
                if len(self.scheduler.workers) == 0:
                    total_data = None
                elif name == "memory_percent":
                    total_mem = sum(
                        ws.memory_limit for ws in self.scheduler.workers.values()
                    )
                    total_data = (
                        (
                            sum(
                                ws.metrics["memory"]
                                for ws in self.scheduler.workers.values()
                            )
                            / total_mem
                        )
                        if total_mem
                        else ""
                    )
                elif name == "cpu":
                    total_data = (
                        sum(ws.metrics["cpu"] for ws in self.scheduler.workers.values())
                        / 100
                        / len(self.scheduler.workers.values())
                    )
                elif name == "cpu_fraction":
                    total_data = (
                        sum(ws.metrics["cpu"] for ws in self.scheduler.workers.values())
                        / 100
                        / sum(ws.nthreads for ws in self.scheduler.workers.values())
                    )
                else:
                    total_data = sum(data[name])

                data[name].insert(0, total_data)
            except TypeError:
                data[name].insert(0, None)

        self.source.data.update(data)


class SchedulerLogs:
    def __init__(self, scheduler, start=None):
        logs = scheduler.get_logs(start=start, timestamps=True)

        if not logs:
            logs_html = (
                '<p style="font-family: monospace; margin: 0;">No logs to report</p>'
            )
        else:
            logs_html = Log(
                "\n".join(
                    "%s - %s"
                    % (datetime.fromtimestamp(time).strftime("%H:%M:%S.%f"), line)
                    for time, level, line in logs
                )
            )._repr_html_()

        self.root = Div(
            text=logs_html,
            style={
                "width": "100%",
                "height": "100%",
                "max-width": "1920px",
                "max-height": "1080px",
                "padding": "12px",
                "border": "1px solid lightgray",
                "box-shadow": "inset 1px 0 8px 0 lightgray",
                "overflow": "auto",
            },
        )


def systemmonitor_doc(scheduler, extra, doc):
    with log_errors():
        sysmon = SystemMonitor(scheduler, sizing_mode="stretch_both")
        doc.title = "Dask: Scheduler System Monitor"
        add_periodic_callback(doc, sysmon, 500)

        doc.add_root(sysmon.root)
        doc.template = env.get_template("simple.html")
        doc.template_variables.update(extra)
        doc.theme = BOKEH_THEME


def stealing_doc(scheduler, extra, doc):
    with log_errors():
        occupancy = Occupancy(scheduler)
        stealing_ts = StealingTimeSeries(scheduler)
        stealing_events = StealingEvents(scheduler)
        stealing_events.root.x_range = stealing_ts.root.x_range
        doc.title = "Dask: Work Stealing"
        add_periodic_callback(doc, occupancy, 500)
        add_periodic_callback(doc, stealing_ts, 500)
        add_periodic_callback(doc, stealing_events, 500)

        doc.add_root(
            row(
                occupancy.root,
                column(
                    stealing_ts.root,
                    stealing_events.root,
                    sizing_mode="stretch_both",
                ),
            )
        )

        doc.template = env.get_template("simple.html")
        doc.template_variables.update(extra)
        doc.theme = BOKEH_THEME


def events_doc(scheduler, extra, doc):
    with log_errors():
        events = Events(scheduler, "all", height=250)
        events.update()
        add_periodic_callback(doc, events, 500)
        doc.title = "Dask: Scheduler Events"
        doc.add_root(column(events.root, sizing_mode="scale_width"))
        doc.template = env.get_template("simple.html")
        doc.template_variables.update(extra)
        doc.theme = BOKEH_THEME


def workers_doc(scheduler, extra, doc):
    with log_errors():
        table = WorkerTable(scheduler)
        table.update()
        add_periodic_callback(doc, table, 500)
        doc.title = "Dask: Workers"
        doc.add_root(table.root)
        doc.template = env.get_template("simple.html")
        doc.template_variables.update(extra)
        doc.theme = BOKEH_THEME


def hardware_doc(scheduler, extra, doc):
    with log_errors():
        hw = Hardware(scheduler)
        hw.update()
        doc.title = "Dask: Cluster Hardware Bandwidth"
        doc.add_root(hw.root)
        doc.template = env.get_template("simple.html")
        doc.template_variables.update(extra)
        doc.theme = BOKEH_THEME

        add_periodic_callback(doc, hw, 500)


def tasks_doc(scheduler, extra, doc):
    with log_errors():
        ts = TaskStream(
            scheduler,
            n_rectangles=dask.config.get(
                "distributed.scheduler.dashboard.tasks.task-stream-length"
            ),
            clear_interval="60s",
            sizing_mode="stretch_both",
        )
        ts.update()
        add_periodic_callback(doc, ts, 5000)
        doc.title = "Dask: Task Stream"
        doc.add_root(ts.root)
        doc.template = env.get_template("simple.html")
        doc.template_variables.update(extra)
        doc.theme = BOKEH_THEME


def graph_doc(scheduler, extra, doc):
    with log_errors():
        graph = TaskGraph(scheduler, sizing_mode="stretch_both")
        doc.title = "Dask: Task Graph"
        graph.update()
        add_periodic_callback(doc, graph, 200)
        doc.add_root(graph.root)

        doc.template = env.get_template("simple.html")
        doc.template_variables.update(extra)
        doc.theme = BOKEH_THEME


def tg_graph_doc(scheduler, extra, doc):
    with log_errors():
        tg_graph = TaskGroupGraph(scheduler, sizing_mode="stretch_both")
        doc.title = "Dask: Task Groups Graph"
        tg_graph.update()
        add_periodic_callback(doc, tg_graph, 200)
        doc.add_root(tg_graph.root)
        doc.template = env.get_template("simple.html")
        doc.template_variables.update(extra)
        doc.theme = BOKEH_THEME


def status_doc(scheduler, extra, doc):
    with log_errors():
        cluster_memory = ClusterMemory(scheduler, sizing_mode="stretch_both")
        cluster_memory.update()
        add_periodic_callback(doc, cluster_memory, 100)
        doc.add_root(cluster_memory.root)

        if len(scheduler.workers) <= 100:
            workers_memory = WorkersMemory(scheduler, sizing_mode="stretch_both")
            processing = CurrentLoad(scheduler, sizing_mode="stretch_both")

            processing_root = processing.processing_figure
        else:
            workers_memory = WorkersMemoryHistogram(
                scheduler, sizing_mode="stretch_both"
            )
            processing = ProcessingHistogram(scheduler, sizing_mode="stretch_both")

            processing_root = processing.root

        current_load = CurrentLoad(scheduler, sizing_mode="stretch_both")
        occupancy = Occupancy(scheduler, sizing_mode="stretch_both")

        cpu_root = current_load.cpu_figure
        occupancy_root = occupancy.root

        workers_memory.update()
        processing.update()
        current_load.update()
        occupancy.update()

        add_periodic_callback(doc, workers_memory, 100)
        add_periodic_callback(doc, processing, 100)
        add_periodic_callback(doc, current_load, 100)
        add_periodic_callback(doc, occupancy, 100)

        doc.add_root(workers_memory.root)

        tab1 = Panel(child=processing_root, title="Processing")
        tab2 = Panel(child=cpu_root, title="CPU")
        tab3 = Panel(child=occupancy_root, title="Occupancy")

        proc_tabs = Tabs(tabs=[tab1, tab2, tab3], name="processing_tabs")
        doc.add_root(proc_tabs)

        task_stream = TaskStream(
            scheduler,
            n_rectangles=dask.config.get(
                "distributed.scheduler.dashboard.status.task-stream-length"
            ),
            clear_interval="5s",
            sizing_mode="stretch_both",
        )
        task_stream.update()
        add_periodic_callback(doc, task_stream, 100)
        doc.add_root(task_stream.root)

        task_progress = TaskProgress(scheduler, sizing_mode="stretch_both")
        task_progress.update()
        add_periodic_callback(doc, task_progress, 100)
        doc.add_root(task_progress.root)

        doc.title = "Dask: Status"
        doc.theme = BOKEH_THEME
        doc.template = env.get_template("status.html")
        doc.template_variables.update(extra)


@curry
def individual_doc(cls, interval, scheduler, extra, doc, fig_attr="root", **kwargs):
    with log_errors():
        fig = cls(scheduler, sizing_mode="stretch_both", **kwargs)
        fig.update()
        add_periodic_callback(doc, fig, interval)
        doc.add_root(getattr(fig, fig_attr))
        doc.theme = BOKEH_THEME
        doc.title = "Dask: " + funcname(cls)


def individual_profile_doc(scheduler, extra, doc):
    with log_errors():
        prof = ProfileTimePlot(scheduler, sizing_mode="stretch_both", doc=doc)
        doc.add_root(prof.root)
        prof.trigger_update()
        doc.theme = BOKEH_THEME


def individual_profile_server_doc(scheduler, extra, doc):
    with log_errors():
        prof = ProfileServer(scheduler, sizing_mode="stretch_both", doc=doc)
        doc.add_root(prof.root)
        prof.trigger_update()
        doc.theme = BOKEH_THEME


def profile_doc(scheduler, extra, doc):
    with log_errors():
        doc.title = "Dask: Profile"
        prof = ProfileTimePlot(scheduler, sizing_mode="stretch_both", doc=doc)
        doc.add_root(prof.root)
        doc.template = env.get_template("simple.html")
        doc.template_variables.update(extra)
        doc.theme = BOKEH_THEME

        prof.trigger_update()


def profile_server_doc(scheduler, extra, doc):
    with log_errors():
        doc.title = "Dask: Profile of Event Loop"
        prof = ProfileServer(scheduler, sizing_mode="stretch_both", doc=doc)
        doc.add_root(prof.root)
        doc.template = env.get_template("simple.html")
        doc.template_variables.update(extra)
        doc.theme = BOKEH_THEME

        prof.trigger_update()<|MERGE_RESOLUTION|>--- conflicted
+++ resolved
@@ -1693,10 +1693,7 @@
         self.root = figure(
             title="Idle and Saturated Workers Over Time",
             x_axis_type="datetime",
-<<<<<<< HEAD
             height=150,
-=======
->>>>>>> 6a3cbd38
             tools="",
             x_range=x_range,
             **kwargs,
@@ -1747,10 +1744,7 @@
         self.root = figure(
             title="Stealing Events",
             x_axis_type="datetime",
-<<<<<<< HEAD
             height=250,
-=======
->>>>>>> 6a3cbd38
             tools="",
             x_range=x_range,
             **kwargs,
