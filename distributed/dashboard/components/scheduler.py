--- conflicted
+++ resolved
@@ -1474,18 +1474,12 @@
             # compoonents to not overload scheduler or client. Once we drop
             # below the threshold, the data is filled up again as usual
             if len(self.scheduler.tasks) > self.max_items:
-<<<<<<< HEAD
                 self.subtitle.text = "Scheduler has too many tasks to display."
                 for container in [self.node_source, self.edge_source]:
                     container.data = {col: [] for col in container.column_names}
             else:
+                # occasionally reset the column data source to remove old nodes
                 self.subtitle.text = " "
-=======
-                for container in [self.node_source, self.edge_source]:
-                    container.data = {col: [] for col in container.column_names}
-            else:
->>>>>>> 5a7eded0
-                # occasionally reset the column data source to remove old nodes
                 if self.invisible_count > len(self.node_source.data["x"]) / 2:
                     self.layout.reset_index()
                     self.invisible_count = 0
@@ -1500,12 +1494,9 @@
                 self.add_new_nodes_edges(new, new_edges, update=update)
 
                 self.patch_updates()
-<<<<<<< HEAD
 
                 if len(self.scheduler.tasks) == 0:
                     self.subtitle.text = "Scheduler is empty."
-=======
->>>>>>> 5a7eded0
 
     @without_property_validation
     def add_new_nodes_edges(self, new, new_edges, update=False):
