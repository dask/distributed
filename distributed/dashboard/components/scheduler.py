import logging
import math
import operator
import os
from collections import OrderedDict, defaultdict
from datetime import datetime
from numbers import Number

import numpy as np
from bokeh.core.properties import without_property_validation
from bokeh.io import curdoc
from bokeh.layouts import column, row
from bokeh.models import (
    AdaptiveTicker,
    Arrow,
    BasicTicker,
    BoxSelectTool,
    BoxZoomTool,
    CDSView,
    ColorBar,
    ColumnDataSource,
    CustomJSHover,
    DataRange1d,
    FactorRange,
    GroupFilter,
    HoverTool,
    NumberFormatter,
    NumeralTickFormatter,
    OpenURL,
    Panel,
    PanTool,
    Range1d,
    ResetTool,
    Tabs,
    TapTool,
    Title,
    VeeHead,
    WheelZoomTool,
    value,
)
from bokeh.models.widgets import DataTable, TableColumn
from bokeh.models.widgets.markups import Div
from bokeh.palettes import Viridis11
from bokeh.plotting import figure
from bokeh.themes import Theme
from bokeh.transform import cumsum, factor_cmap, linear_cmap, stack
from tlz import curry, pipe, valmap
from tlz.curried import concat, groupby, map
from tornado import escape

import dask
from dask import config
from dask.utils import (
    format_bytes,
    format_time,
    funcname,
    key_split,
    parse_bytes,
    parse_timedelta,
)

from distributed.dashboard.components import add_periodic_callback
from distributed.dashboard.components.shared import (
    DashboardComponent,
    ProfileServer,
    ProfileTimePlot,
    SystemMonitor,
)
from distributed.dashboard.utils import BOKEH_VERSION, PROFILING, transpose, update
from distributed.diagnostics.graph_layout import GraphLayout
from distributed.diagnostics.progress import GroupTiming
from distributed.diagnostics.progress_stream import color_of, progress_quads
from distributed.diagnostics.task_stream import TaskStreamPlugin
from distributed.diagnostics.task_stream import color_of as ts_color_of
from distributed.diagnostics.task_stream import colors as ts_color_lookup
from distributed.metrics import time
from distributed.utils import Log, log_errors

if dask.config.get("distributed.dashboard.export-tool"):
    from distributed.dashboard.export_tool import ExportTool
else:
    ExportTool = None  # type: ignore

logger = logging.getLogger(__name__)

from jinja2 import Environment, FileSystemLoader

env = Environment(
    loader=FileSystemLoader(
        os.path.join(os.path.dirname(__file__), "..", "..", "http", "templates")
    )
)

BOKEH_THEME = Theme(
    filename=os.path.join(os.path.dirname(__file__), "..", "theme.yaml")
)
TICKS_1024 = {"base": 1024, "mantissas": [1, 2, 4, 8, 16, 32, 64, 128, 256, 512]}
XLABEL_ORIENTATION = -math.pi / 9  # slanted downwards 20 degrees


logos_dict = {
    "numpy": "statics/images/numpy.png",
    "pandas": "statics/images/pandas.png",
    "builtins": "statics/images/python.png",
}


class Occupancy(DashboardComponent):
    """Occupancy (in time) per worker"""

    @log_errors
    def __init__(self, scheduler, **kwargs):
        self.scheduler = scheduler
        self.source = ColumnDataSource(
            {
                "occupancy": [0, 0],
                "worker": ["a", "b"],
                "x": [0.0, 0.1],
                "y": [1, 2],
                "ms": [1, 2],
                "color": ["red", "blue"],
                "escaped_worker": ["a", "b"],
            }
        )

        self.root = figure(
            title="Occupancy",
            tools="",
            toolbar_location="above",
            id="bk-occupancy-plot",
            x_axis_type="datetime",
            min_border_bottom=50,
            **kwargs,
        )
        rect = self.root.rect(
            source=self.source, x="x", width="ms", y="y", height=0.9, color="color"
        )
        rect.nonselection_glyph = None

        self.root.xaxis.minor_tick_line_alpha = 0
        self.root.yaxis.visible = False
        self.root.ygrid.visible = False
        # fig.xaxis[0].formatter = NumeralTickFormatter(format='0.0s')
        self.root.x_range.start = 0

        tap = TapTool(callback=OpenURL(url="./info/worker/@escaped_worker.html"))

        hover = HoverTool()
        hover.tooltips = "@worker : @occupancy s."
        hover.point_policy = "follow_mouse"
        self.root.add_tools(hover, tap)

    @without_property_validation
    @log_errors
    def update(self):
        workers = self.scheduler.workers.values()

        y = list(range(len(workers)))
        occupancy = [ws.occupancy for ws in workers]
        ms = [occ * 1000 for occ in occupancy]
        x = [occ / 500 for occ in occupancy]
        total = sum(occupancy)
        color = []
        for ws in workers:
            if ws in self.scheduler.idle:
                color.append("red")
            elif ws in self.scheduler.saturated:
                color.append("green")
            else:
                color.append("blue")

        if total:
            self.root.title.text = (
                f"Occupancy -- total time: {format_time(total)} "
                f"wall time: {format_time(total / self.scheduler.total_nthreads)}"
            )
        else:
            self.root.title.text = "Occupancy"

        if occupancy:
            result = {
                "occupancy": occupancy,
                "worker": [ws.address for ws in workers],
                "ms": ms,
                "color": color,
                "escaped_worker": [escape.url_escape(ws.address) for ws in workers],
                "x": x,
                "y": y,
            }

            update(self.source, result)


class ProcessingHistogram(DashboardComponent):
    """How many tasks are on each worker"""

    @log_errors
    def __init__(self, scheduler, **kwargs):
        self.last = 0
        self.scheduler = scheduler
        self.source = ColumnDataSource(
            {"left": [1, 2], "right": [10, 10], "top": [0, 0]}
        )

        self.root = figure(
            title="Tasks Processing (count)",
            id="bk-nprocessing-histogram-plot",
            name="processing",
            y_axis_label="frequency",
            tools="",
            **kwargs,
        )

        self.root.xaxis.minor_tick_line_alpha = 0
        self.root.ygrid.visible = False

        self.root.toolbar_location = None

        self.root.quad(
            source=self.source,
            left="left",
            right="right",
            bottom=0,
            top="top",
            color="deepskyblue",
            fill_alpha=0.5,
        )

    @without_property_validation
    def update(self):
        L = [len(ws.processing) for ws in self.scheduler.workers.values()]
        counts, x = np.histogram(L, bins=40)
        self.source.data.update({"left": x[:-1], "right": x[1:], "top": counts})


def _memory_color(current: int, limit: int) -> str:
    """Dynamic color used by WorkersMemory and ClusterMemory"""
    if limit and current > limit:
        return "red"
    if limit and current > limit / 2:
        return "orange"
    return "blue"


class ClusterMemory(DashboardComponent):
    """Total memory usage on the cluster"""

    @log_errors
    def __init__(self, scheduler, width=600, **kwargs):
        self.scheduler = scheduler
        self.source = ColumnDataSource(
            {
                "width": [0] * 4,
                "x": [0] * 4,
                "y": [0] * 4,
                "color": ["blue", "blue", "blue", "grey"],
                "alpha": [1, 0.7, 0.4, 1],
                "proc_memory": [0] * 4,
                "managed": [0] * 4,
                "unmanaged_old": [0] * 4,
                "unmanaged_recent": [0] * 4,
                "spilled": [0] * 4,
            }
        )

        self.root = figure(
            title="Bytes stored on cluster",
            tools="",
            id="bk-cluster-memory-plot",
            width=int(width / 2),
            name="cluster_memory",
            min_border_bottom=50,
            **kwargs,
        )
        rect = self.root.rect(
            source=self.source,
            x="x",
            y="y",
            width="width",
            height=0.9,
            color="color",
            alpha="alpha",
        )
        rect.nonselection_glyph = None

        self.root.axis[0].ticker = BasicTicker(**TICKS_1024)
        self.root.xaxis[0].formatter = NumeralTickFormatter(format="0.0 b")
        self.root.xaxis.major_label_orientation = XLABEL_ORIENTATION
        self.root.xaxis.minor_tick_line_alpha = 0
        self.root.x_range = Range1d(start=0)
        self.root.yaxis.visible = False
        self.root.ygrid.visible = False

        self.root.toolbar_location = None
        self.root.yaxis.visible = False

        hover = HoverTool(
            point_policy="follow_mouse",
            tooltips="""
                            <div>
                                <span style="font-size: 12px; font-weight: bold;">Process memory (RSS):</span>&nbsp;
                                <span style="font-size: 10px; font-family: Monaco, monospace;">@proc_memory{0.00 b}</span>
                            </div>
                            <div style="margin-left: 1em;">
                                <span style="font-size: 12px; font-weight: bold;">Managed:</span>&nbsp;
                                <span style="font-size: 10px; font-family: Monaco, monospace;">@managed{0.00 b}</span>
                            </div>
                            <div style="margin-left: 1em;">
                                <span style="font-size: 12px; font-weight: bold;">Unmanaged (old):</span>&nbsp;
                                <span style="font-size: 10px; font-family: Monaco, monospace;">@unmanaged_old{0.00 b}</span>
                            </div>
                            <div style="margin-left: 1em;">
                                <span style="font-size: 12px; font-weight: bold;">Unmanaged (recent):</span>&nbsp;
                                <span style="font-size: 10px; font-family: Monaco, monospace;">@unmanaged_recent{0.00 b}</span>
                            </div>
                            <div>
                                <span style="font-size: 12px; font-weight: bold;">Spilled to disk:</span>&nbsp;
                                <span style="font-size: 10px; font-family: Monaco, monospace;">@spilled{0.00 b}</span>
                            </div>
                            """,
        )
        self.root.add_tools(hover)

    @without_property_validation
    @log_errors
    def update(self):
        limit = sum(ws.memory_limit for ws in self.scheduler.workers.values())
        meminfo = self.scheduler.memory
        color = _memory_color(meminfo.process, limit)

        width = [
            meminfo.managed_in_memory,
            meminfo.unmanaged_old,
            meminfo.unmanaged_recent,
            meminfo.managed_spilled,
        ]

        result = {
            "width": width,
            "x": [sum(width[:i]) + w / 2 for i, w in enumerate(width)],
            "color": [color, color, color, "grey"],
            "proc_memory": [meminfo.process] * 4,
            "managed": [meminfo.managed_in_memory] * 4,
            "unmanaged_old": [meminfo.unmanaged_old] * 4,
            "unmanaged_recent": [meminfo.unmanaged_recent] * 4,
            "spilled": [meminfo.managed_spilled] * 4,
        }

        x_end = max(limit, meminfo.process + meminfo.managed_spilled)
        self.root.x_range.end = x_end

        title = f"Bytes stored: {format_bytes(meminfo.process)}"
        if meminfo.managed_spilled:
            title += f" + {format_bytes(meminfo.managed_spilled)} spilled to disk"
        self.root.title.text = title

        update(self.source, result)


class WorkersMemory(DashboardComponent):
    """Memory usage for single workers"""

    @log_errors
    def __init__(self, scheduler, width=600, **kwargs):
        self.scheduler = scheduler
        self.source = ColumnDataSource(
            {
                "width": [],
                "x": [],
                "y": [],
                "color": [],
                "alpha": [],
                "worker": [],
                "escaped_worker": [],
                "proc_memory": [],
                "managed": [],
                "unmanaged_old": [],
                "unmanaged_recent": [],
                "spilled": [],
            }
        )

        self.root = figure(
            title="Bytes stored per worker",
            tools="",
            id="bk-workers-memory-plot",
            width=int(width / 2),
            name="workers_memory",
            min_border_bottom=50,
            **kwargs,
        )
        rect = self.root.rect(
            source=self.source,
            x="x",
            y="y",
            width="width",
            height=0.9,
            color="color",
            fill_alpha="alpha",
            line_width=0,
        )
        rect.nonselection_glyph = None

        self.root.axis[0].ticker = BasicTicker(**TICKS_1024)
        self.root.xaxis[0].formatter = NumeralTickFormatter(format="0.0 b")
        self.root.xaxis.major_label_orientation = XLABEL_ORIENTATION
        self.root.xaxis.minor_tick_line_alpha = 0
        self.root.x_range = Range1d(start=0)
        self.root.yaxis.visible = False
        self.root.ygrid.visible = False

        tap = TapTool(callback=OpenURL(url="./info/worker/@escaped_worker.html"))
        self.root.add_tools(tap)

        self.root.toolbar_location = None
        self.root.yaxis.visible = False

        hover = HoverTool(
            point_policy="follow_mouse",
            tooltips="""
                            <div>
                                <span style="font-size: 12px; font-weight: bold;">Worker:</span>&nbsp;
                                <span style="font-size: 10px; font-family: Monaco, monospace;">@worker</span>
                            </div>
                            <div>
                                <span style="font-size: 12px; font-weight: bold;">Process memory (RSS):</span>&nbsp;
                                <span style="font-size: 10px; font-family: Monaco, monospace;">@proc_memory{0.00 b}</span>
                            </div>
                            <div style="margin-left: 1em;">
                                <span style="font-size: 12px; font-weight: bold;">Managed:</span>&nbsp;
                                <span style="font-size: 10px; font-family: Monaco, monospace;">@managed{0.00 b}</span>
                            </div>
                            <div style="margin-left: 1em;">
                                <span style="font-size: 12px; font-weight: bold;">Unmanaged (old):</span>&nbsp;
                                <span style="font-size: 10px; font-family: Monaco, monospace;">@unmanaged_old{0.00 b}</span>
                            </div>
                            <div style="margin-left: 1em;">
                                <span style="font-size: 12px; font-weight: bold;">Unmanaged (recent):</span>&nbsp;
                                <span style="font-size: 10px; font-family: Monaco, monospace;">@unmanaged_recent{0.00 b}</span>
                            </div>
                            <div>
                                <span style="font-size: 12px; font-weight: bold;">Spilled to disk:</span>&nbsp;
                                <span style="font-size: 10px; font-family: Monaco, monospace;">@spilled{0.00 b}</span>
                            </div>
                            """,
        )
        self.root.add_tools(hover)

    @without_property_validation
    @log_errors
    def update(self):
        def quadlist(i) -> list:
            out = []
            for ii in i:
                out += [ii, ii, ii, ii]
            return out

        workers = self.scheduler.workers.values()

        width = []
        x = []
        color = []
        max_limit = 0
        procmemory = []
        managed = []
        spilled = []
        unmanaged_old = []
        unmanaged_recent = []

        for ws in workers:
            meminfo = ws.memory
            limit = getattr(ws, "memory_limit", 0)
            max_limit = max(max_limit, limit, meminfo.process + meminfo.managed_spilled)
            color_i = _memory_color(meminfo.process, limit)

            width += [
                meminfo.managed_in_memory,
                meminfo.unmanaged_old,
                meminfo.unmanaged_recent,
                meminfo.managed_spilled,
            ]
            x += [sum(width[-4:i]) + width[i] / 2 for i in range(-4, 0)]
            color += [color_i, color_i, color_i, "grey"]

            # memory info
            procmemory.append(meminfo.process)
            managed.append(meminfo.managed_in_memory)
            unmanaged_old.append(meminfo.unmanaged_old)
            unmanaged_recent.append(meminfo.unmanaged_recent)
            spilled.append(meminfo.managed_spilled)

        result = {
            "width": width,
            "x": x,
            "color": color,
            "alpha": [1, 0.7, 0.4, 1] * len(workers),
            "worker": quadlist(ws.address for ws in workers),
            "escaped_worker": quadlist(escape.url_escape(ws.address) for ws in workers),
            "y": quadlist(range(len(workers))),
            "proc_memory": quadlist(procmemory),
            "managed": quadlist(managed),
            "unmanaged_old": quadlist(unmanaged_old),
            "unmanaged_recent": quadlist(unmanaged_recent),
            "spilled": quadlist(spilled),
        }
        # Remove rectangles with width=0
        result = {k: [vi for vi, w in zip(v, width) if w] for k, v in result.items()}

        self.root.x_range.end = max_limit
        update(self.source, result)


class WorkersMemoryHistogram(DashboardComponent):
    """Histogram of memory usage, showing how many workers there are in each bucket of
    usage. Replaces the per-worker graph when there are >= 50 workers.
    """

    @log_errors
    def __init__(self, scheduler, **kwargs):
        self.last = 0
        self.scheduler = scheduler
        self.source = ColumnDataSource(
            {"left": [1, 2], "right": [10, 10], "top": [0, 0]}
        )

        self.root = figure(
            title="Bytes stored per worker",
            name="workers_memory",
            id="bk-workers-memory-histogram-plot",
            y_axis_label="frequency",
            tools="",
            **kwargs,
        )

        self.root.xaxis[0].formatter = NumeralTickFormatter(format="0.0 b")
        self.root.xaxis.ticker = AdaptiveTicker(**TICKS_1024)
        self.root.xaxis.major_label_orientation = XLABEL_ORIENTATION

        self.root.xaxis.minor_tick_line_alpha = 0
        self.root.ygrid.visible = False

        self.root.toolbar_location = None

        self.root.quad(
            source=self.source,
            left="left",
            right="right",
            bottom=0,
            top="top",
            color="deepskyblue",
            fill_alpha=0.5,
        )

    @without_property_validation
    def update(self):
        nbytes = np.asarray(
            [ws.metrics["memory"] for ws in self.scheduler.workers.values()]
        )
        counts, x = np.histogram(nbytes, bins=40)
        d = {"left": x[:-1], "right": x[1:], "top": counts}
        update(self.source, d)


class Hardware(DashboardComponent):
    """Occupancy (in time) per worker"""

    @log_errors
    def __init__(self, scheduler, **kwargs):
        self.scheduler = scheduler
        # Disk
        self.disk_source = ColumnDataSource(
            {
                "size": [],
                "bandwidth": [],
            }
        )

        self.disk_figure = figure(
            title="Disk Bandwidth -- Computing ...",
            tools="",
            toolbar_location="above",
            x_range=FactorRange(factors=[]),
            **kwargs,
        )
        self.disk_figure.vbar(
            x="size", top="bandwidth", width=0.9, source=self.disk_source
        )
        hover = HoverTool(
            mode="vline", tooltips=[("Bandwidth", "@bandwidth{0.00 b}/s")]
        )
        self.disk_figure.add_tools(hover)
        self.disk_figure.yaxis[0].formatter = NumeralTickFormatter(format="0.0 b")
        self.disk_figure.xgrid.visible = False

        # Memory
        self.memory_source = ColumnDataSource(
            {
                "size": [],
                "bandwidth": [],
            }
        )

        self.memory_figure = figure(
            title="Memory Bandwidth -- Computing ...",
            tools="",
            toolbar_location="above",
            x_range=FactorRange(factors=[]),
            **kwargs,
        )

        self.memory_figure.vbar(
            x="size", top="bandwidth", width=0.9, source=self.memory_source
        )
        hover = HoverTool(
            mode="vline", tooltips=[("Bandwidth", "@bandwidth{0.00 b}/s")]
        )
        self.memory_figure.add_tools(hover)
        self.memory_figure.yaxis[0].formatter = NumeralTickFormatter(format="0.0 b")
        self.memory_figure.xgrid.visible = False

        # Network
        self.network_source = ColumnDataSource(
            {
                "size": [],
                "bandwidth": [],
            }
        )

        self.network_figure = figure(
            title="Network Bandwidth -- Computing ...",
            tools="",
            toolbar_location="above",
            x_range=FactorRange(factors=[]),
            **kwargs,
        )

        self.network_figure.vbar(
            x="size", top="bandwidth", width=0.9, source=self.network_source
        )
        hover = HoverTool(
            mode="vline", tooltips=[("Bandwidth", "@bandwidth{0.00 b}/s")]
        )
        self.network_figure.add_tools(hover)
        self.network_figure.yaxis[0].formatter = NumeralTickFormatter(format="0.0 b")
        self.network_figure.xgrid.visible = False

        self.root = row(
            self.memory_figure,
            self.disk_figure,
            self.network_figure,
        )

        self.memory_data = {
            "size": [],
            "bandwidth": [],
        }
        self.disk_data = {
            "size": [],
            "bandwidth": [],
        }
        self.network_data = {
            "size": [],
            "bandwidth": [],
        }

        async def f():
            result = await self.scheduler.benchmark_hardware()

            for size in sorted(result["disk"], key=parse_bytes):
                bandwidth = result["disk"][size]
                self.disk_data["size"].append(size)
                self.disk_data["bandwidth"].append(bandwidth)

            for size in sorted(result["memory"], key=parse_bytes):
                bandwidth = result["memory"][size]
                self.memory_data["size"].append(size)
                self.memory_data["bandwidth"].append(bandwidth)

            for size in sorted(result["network"], key=parse_bytes):
                bandwidth = result["network"][size]
                self.network_data["size"].append(size)
                self.network_data["bandwidth"].append(bandwidth)

        self.scheduler.loop.add_callback(f)

    def update(self):
        if (
            not self.disk_data["size"]
            or self.disk_figure.title.text == "Disk Bandwidth"
        ):
            return

        self.network_figure.x_range.factors = self.network_data["size"]
        self.disk_figure.x_range.factors = self.disk_data["size"]
        self.memory_figure.x_range.factors = self.memory_data["size"]
        update(self.disk_source, self.disk_data)
        update(self.memory_source, self.memory_data)
        update(self.network_source, self.network_data)
        self.memory_figure.title.text = "Memory Bandwidth"
        self.disk_figure.title.text = "Disk Bandwidth"
        self.network_figure.title.text = "Network Bandwidth"


class BandwidthTypes(DashboardComponent):
    """Bar chart showing bandwidth per type"""

    @log_errors
    def __init__(self, scheduler, **kwargs):
        self.last = 0
        self.scheduler = scheduler
        self.source = ColumnDataSource(
            {
                "bandwidth": [1, 2],
                "bandwidth-half": [0.5, 1],
                "type": ["a", "b"],
                "bandwidth_text": ["1", "2"],
            }
        )

        self.root = figure(
            title="Bandwidth by Type",
            tools="",
            id="bk-bandwidth-type-plot",
            name="bandwidth_type_histogram",
            y_range=["a", "b"],
            **kwargs,
        )
        self.root.xaxis.major_label_orientation = -0.5
        rect = self.root.rect(
            source=self.source,
            x="bandwidth-half",
            y="type",
            width="bandwidth",
            height=0.9,
            color="blue",
        )
        self.root.x_range.start = 0
        self.root.xaxis[0].formatter = NumeralTickFormatter(format="0.0 b")
        self.root.xaxis.ticker = AdaptiveTicker(**TICKS_1024)
        rect.nonselection_glyph = None

        self.root.xaxis.minor_tick_line_alpha = 0
        self.root.ygrid.visible = False

        self.root.toolbar_location = None

        hover = HoverTool()
        hover.tooltips = "@type: @bandwidth_text / s"
        hover.point_policy = "follow_mouse"
        self.root.add_tools(hover)

    @without_property_validation
    @log_errors
    def update(self):
        bw = self.scheduler.bandwidth_types
        self.root.y_range.factors = list(sorted(bw))
        result = {
            "bandwidth": list(bw.values()),
            "bandwidth-half": [b / 2 for b in bw.values()],
            "type": list(bw.keys()),
            "bandwidth_text": [format_bytes(x) for x in bw.values()],
        }
        self.root.title.text = "Bandwidth: " + format_bytes(self.scheduler.bandwidth)
        update(self.source, result)


class BandwidthWorkers(DashboardComponent):
    """How many tasks are on each worker"""

    @log_errors
    def __init__(self, scheduler, **kwargs):
        self.last = 0
        self.scheduler = scheduler
        self.source = ColumnDataSource(
            {
                "bandwidth": [1, 2],
                "source": ["a", "b"],
                "destination": ["a", "b"],
                "bandwidth_text": ["1", "2"],
            }
        )

        values = [hex(x)[2:] for x in range(64, 256)][::-1]
        mapper = linear_cmap(
            field_name="bandwidth",
            palette=["#" + x + x + "FF" for x in values],
            low=0,
            high=1,
        )

        self.root = figure(
            title="Bandwidth by Worker",
            tools="",
            id="bk-bandwidth-worker-plot",
            name="bandwidth_worker_heatmap",
            x_range=["a", "b"],
            y_range=["a", "b"],
            **kwargs,
        )
        self.root.xaxis.major_label_orientation = XLABEL_ORIENTATION
        self.root.rect(
            source=self.source,
            x="source",
            y="destination",
            color=mapper,
            height=1,
            width=1,
        )

        self.color_map = mapper["transform"]
        color_bar = ColorBar(
            color_mapper=self.color_map,
            label_standoff=12,
            border_line_color=None,
            location=(0, 0),
        )
        color_bar.formatter = NumeralTickFormatter(format="0.0 b")
        color_bar.ticker = AdaptiveTicker(**TICKS_1024)
        self.root.add_layout(color_bar, "right")

        self.root.toolbar_location = None

        hover = HoverTool()
        hover.tooltips = """
            <div>
                <p><b>Source:</b> @source </p>
                <p><b>Destination:</b> @destination </p>
                <p><b>Bandwidth:</b> @bandwidth_text / s</p>
            </div>
            """
        hover.point_policy = "follow_mouse"
        self.root.add_tools(hover)

    @without_property_validation
    @log_errors
    def update(self):
        bw = self.scheduler.bandwidth_workers
        if not bw:
            return

        def name(address):
            try:
                ws = self.scheduler.workers[address]
            except KeyError:
                return address
            if ws.name is not None:
                return str(ws.name)
            return address

        x, y, value = zip(*((name(a), name(b), c) for (a, b), c in bw.items()))

        self.color_map.high = max(value)

        factors = list(sorted(set(x + y)))
        self.root.x_range.factors = factors
        self.root.y_range.factors = factors[::-1]

        result = {
            "source": x,
            "destination": y,
            "bandwidth": value,
            "bandwidth_text": list(map(format_bytes, value)),
        }
        self.root.title.text = "Bandwidth: " + format_bytes(self.scheduler.bandwidth)
        update(self.source, result)


class WorkerNetworkBandwidth(DashboardComponent):
    """Worker network bandwidth chart

    Plots horizontal bars with the read_bytes and write_bytes worker state
    """

    @log_errors
    def __init__(self, scheduler, **kwargs):
        self.scheduler = scheduler
        self.source = ColumnDataSource(
            {
                "y_read": [],
                "y_write": [],
                "x_read": [],
                "x_write": [],
                "x_read_disk": [],
                "x_write_disk": [],
            }
        )

        self.bandwidth = figure(
            title="Worker Network Bandwidth",
            tools="",
            id="bk-worker-net-bandwidth",
            name="worker_network_bandwidth",
            **kwargs,
        )

        # read_bytes
        self.bandwidth.hbar(
            y="y_read",
            right="x_read",
            line_color=None,
            left=0,
            height=0.5,
            fill_color="red",
            legend_label="read",
            source=self.source,
        )

        # write_bytes
        self.bandwidth.hbar(
            y="y_write",
            right="x_write",
            line_color=None,
            left=0,
            height=0.5,
            fill_color="blue",
            legend_label="write",
            source=self.source,
        )

        self.bandwidth.axis[0].ticker = BasicTicker(**TICKS_1024)
        self.bandwidth.xaxis[0].formatter = NumeralTickFormatter(format="0.0 b")
        self.bandwidth.xaxis.major_label_orientation = XLABEL_ORIENTATION
        self.bandwidth.xaxis.minor_tick_line_alpha = 0
        self.bandwidth.x_range = Range1d(start=0)
        self.bandwidth.yaxis.visible = False
        self.bandwidth.ygrid.visible = False
        self.bandwidth.toolbar_location = None

        self.disk = figure(
            title="Workers Disk",
            tools="",
            id="bk-workers-disk",
            name="worker_disk",
            **kwargs,
        )

        # read_bytes_disk
        self.disk.hbar(
            y="y_read",
            right="x_read_disk",
            line_color=None,
            left=0,
            height=0.5,
            fill_color="red",
            legend_label="read",
            source=self.source,
        )

        # write_bytes_disk
        self.disk.hbar(
            y="y_write",
            right="x_write_disk",
            line_color=None,
            left=0,
            height=0.5,
            fill_color="blue",
            legend_label="write",
            source=self.source,
        )

        self.disk.axis[0].ticker = BasicTicker(**TICKS_1024)
        self.disk.xaxis[0].formatter = NumeralTickFormatter(format="0.0 b")
        self.disk.xaxis.major_label_orientation = XLABEL_ORIENTATION
        self.disk.xaxis.minor_tick_line_alpha = 0
        self.disk.x_range = Range1d(start=0)
        self.disk.yaxis.visible = False
        self.disk.ygrid.visible = False
        self.disk.toolbar_location = None

    @without_property_validation
    @log_errors
    def update(self):
        workers = self.scheduler.workers.values()

        h = 0.1
        y_read = [i + 0.75 + i * h for i in range(len(workers))]
        y_write = [i + 0.25 + i * h for i in range(len(workers))]

        x_read = []
        x_write = []
        x_read_disk = []
        x_write_disk = []

        for ws in workers:
            x_read.append(ws.metrics["read_bytes"])
            x_write.append(ws.metrics["write_bytes"])
            x_read_disk.append(ws.metrics["read_bytes_disk"])
            x_write_disk.append(ws.metrics["write_bytes_disk"])

        if self.scheduler.workers:
            self.bandwidth.x_range.end = max(
                max(x_read),
                max(x_write),
                100_000_000,
                0.95 * self.bandwidth.x_range.end,
            )

            self.disk.x_range.end = max(
                max(x_read_disk),
                max(x_write_disk),
                100_000_000,
                0.95 * self.disk.x_range.end,
            )
        else:
            self.bandwidth.x_range.end = 100_000_000
            self.disk.x_range.end = 100_000_000

        result = {
            "y_read": y_read,
            "y_write": y_write,
            "x_read": x_read,
            "x_write": x_write,
            "x_read_disk": x_read_disk,
            "x_write_disk": x_write_disk,
        }

        update(self.source, result)


class SystemTimeseries(DashboardComponent):
    """Timeseries for worker network bandwidth, cpu, memory and disk.

    bandwidth: plots the average of read_bytes and write_bytes for the workers
    as a function of time.
    cpu: plots the average of cpu for the workers as a function of time.
    memory: plots the average of memory for the workers as a function of time.
    disk: plots the average of read_bytes_disk and write_bytes_disk for the workers
    as a function of time.

    The metrics plotted come from the aggregation of
    from ws.metrics["val"] for ws in scheduler.workers.values() divided by nuber of workers.
    """

<<<<<<< HEAD
    def __init__(self, scheduler, follow_interval=20000, **kwargs):
        with log_errors():
            self.scheduler = scheduler
            self.source = ColumnDataSource(
                {
                    "time": [],
                    "read_bytes": [],
                    "write_bytes": [],
                    "cpu": [],
                    "memory": [],
                    "read_bytes_disk": [],
                    "write_bytes_disk": [],
                }
            )
=======
    @log_errors
    def __init__(self, scheduler, **kwargs):
        self.scheduler = scheduler
        self.source = ColumnDataSource(
            {
                "time": [],
                "read_bytes": [],
                "write_bytes": [],
                "cpu": [],
                "memory": [],
                "read_bytes_disk": [],
                "write_bytes_disk": [],
            }
        )
>>>>>>> b934ae6a

        update(self.source, self.get_data())

<<<<<<< HEAD
            x_range = DataRange1d(
                follow="end", follow_interval=follow_interval, range_padding=0
            )
            tools = "reset, xpan, xwheel_zoom"
=======
        x_range = DataRange1d(follow="end", follow_interval=20000, range_padding=0)
        tools = "reset, xpan, xwheel_zoom"
>>>>>>> b934ae6a

        self.bandwidth = figure(
            title="Worker Network Bandwidth (average)",
            x_axis_type="datetime",
            tools=tools,
            x_range=x_range,
            id="bk-worker-network-bandwidth-ts",
            name="worker_network_bandwidth-timeseries",
            **kwargs,
        )

        self.bandwidth.line(
            source=self.source,
            x="time",
            y="read_bytes",
            color="red",
            legend_label="read (mean)",
        )
        self.bandwidth.line(
            source=self.source,
            x="time",
            y="write_bytes",
            color="blue",
            legend_label="write (mean)",
        )

        self.bandwidth.legend.location = "top_left"
        self.bandwidth.yaxis.axis_label = "bytes / second"
        self.bandwidth.yaxis[0].formatter = NumeralTickFormatter(format="0.0b")
        self.bandwidth.y_range.start = 0
        self.bandwidth.yaxis.minor_tick_line_alpha = 0
        self.bandwidth.xgrid.visible = False

        self.cpu = figure(
            title="Worker CPU Utilization (average)",
            x_axis_type="datetime",
            tools=tools,
            x_range=x_range,
            id="bk-worker-cpu-ts",
            name="worker_cpu-timeseries",
            **kwargs,
        )

        self.cpu.line(
            source=self.source,
            x="time",
            y="cpu",
        )
        self.cpu.yaxis.axis_label = "Utilization"
        self.cpu.y_range.start = 0
        self.cpu.yaxis.minor_tick_line_alpha = 0
        self.cpu.xgrid.visible = False

        self.memory = figure(
            title="Worker Memory Use (average)",
            x_axis_type="datetime",
            tools=tools,
            x_range=x_range,
            id="bk-worker-memory-ts",
            name="worker_memory-timeseries",
            **kwargs,
        )

        self.memory.line(
            source=self.source,
            x="time",
            y="memory",
        )
        self.memory.yaxis.axis_label = "Bytes"
        self.memory.yaxis[0].formatter = NumeralTickFormatter(format="0.0b")
        self.memory.y_range.start = 0
        self.memory.yaxis.minor_tick_line_alpha = 0
        self.memory.xgrid.visible = False

        self.disk = figure(
            title="Worker Disk Bandwidth (average)",
            x_axis_type="datetime",
            tools=tools,
            x_range=x_range,
            id="bk-worker-disk-ts",
            name="worker_disk-timeseries",
            **kwargs,
        )

        self.disk.line(
            source=self.source,
            x="time",
            y="read_bytes_disk",
            color="red",
            legend_label="read (mean)",
        )
        self.disk.line(
            source=self.source,
            x="time",
            y="write_bytes_disk",
            color="blue",
            legend_label="write (mean)",
        )

        self.disk.legend.location = "top_left"
        self.disk.yaxis.axis_label = "bytes / second"
        self.disk.yaxis[0].formatter = NumeralTickFormatter(format="0.0b")
        self.disk.y_range.start = 0
        self.disk.yaxis.minor_tick_line_alpha = 0
        self.disk.xgrid.visible = False

    def get_data(self):
        workers = self.scheduler.workers.values()

        read_bytes = 0
        write_bytes = 0
        cpu = 0
        memory = 0
        read_bytes_disk = 0
        write_bytes_disk = 0
        time = 0
        for ws in workers:
            read_bytes += ws.metrics["read_bytes"]
            write_bytes += ws.metrics["write_bytes"]
            cpu += ws.metrics["cpu"]
            memory += ws.metrics["memory"]
            read_bytes_disk += ws.metrics["read_bytes_disk"]
            write_bytes_disk += ws.metrics["write_bytes_disk"]
            time += ws.metrics["time"]

        result = {
            # use `or` to avoid ZeroDivision when no workers
            "time": [time / (len(workers) or 1) * 1000],
            "read_bytes": [read_bytes / (len(workers) or 1)],
            "write_bytes": [write_bytes / (len(workers) or 1)],
            "cpu": [cpu / (len(workers) or 1)],
            "memory": [memory / (len(workers) or 1)],
            "read_bytes_disk": [read_bytes_disk / (len(workers) or 1)],
            "write_bytes_disk": [write_bytes_disk / (len(workers) or 1)],
        }
        return result

    @without_property_validation
    @log_errors
    def update(self):
        self.source.stream(self.get_data(), 1000)

        if self.scheduler.workers:
            y_end_cpu = sum(
                ws.nthreads or 1 for ws in self.scheduler.workers.values()
            ) / len(self.scheduler.workers.values())
            y_end_mem = sum(
                ws.memory_limit for ws in self.scheduler.workers.values()
            ) / len(self.scheduler.workers.values())
        else:
            y_end_cpu = 1
            y_end_mem = 100_000_000

        self.cpu.y_range.end = y_end_cpu * 100
        self.memory.y_range.end = y_end_mem


class ComputePerKey(DashboardComponent):
    """Bar chart showing time spend in action by key prefix"""

    @log_errors
    def __init__(self, scheduler, **kwargs):
        self.last = 0
        self.scheduler = scheduler

        if TaskStreamPlugin.name not in self.scheduler.plugins:
            self.scheduler.add_plugin(TaskStreamPlugin(self.scheduler))

        compute_data = {
            "times": [0.2, 0.1],
            "formatted_time": ["0.2 ms", "2.8 us"],
            "angles": [3.14, 0.785],
            "color": [ts_color_lookup["transfer"], ts_color_lookup["compute"]],
            "names": ["sum", "sum_partial"],
        }

        self.compute_source = ColumnDataSource(data=compute_data)

        fig = figure(
            title="Compute Time Per Task",
            tools="",
            id="bk-Compute-by-key-plot",
            name="compute_time_per_key",
            x_range=["a", "b"],
            **kwargs,
        )

        rect = fig.vbar(
            source=self.compute_source,
            x="names",
            top="times",
            width=0.7,
            color="color",
        )

        fig.y_range.start = 0
        fig.yaxis.axis_label = "Time (s)"
        fig.yaxis[0].formatter = NumeralTickFormatter(format="0")
        fig.yaxis.ticker = AdaptiveTicker(**TICKS_1024)
        fig.xaxis.major_label_orientation = XLABEL_ORIENTATION
        rect.nonselection_glyph = None

        fig.xaxis.minor_tick_line_alpha = 0
        fig.xgrid.visible = False

        fig.toolbar_location = None

        hover = HoverTool()
        hover.tooltips = """
            <div>
                <p><b>Name:</b> @names</p>
                <p><b>Time:</b> @formatted_time</p>
            </div>
            """
        hover.point_policy = "follow_mouse"
        fig.add_tools(hover)

        fig.add_layout(
            Title(
                text="Note: tasks less than 2% of max are not displayed",
                text_font_style="italic",
            ),
            "below",
        )

        self.fig = fig
        tab1 = Panel(child=fig, title="Bar Chart")

        fig2 = figure(
            title="Compute Time Per Task",
            tools="",
            id="bk-Compute-by-key-pie",
            name="compute_time_per_key-pie",
            x_range=(-0.5, 1.0),
            **kwargs,
        )

        fig2.wedge(
            x=0,
            y=1,
            radius=0.4,
            start_angle=cumsum("angles", include_zero=True),
            end_angle=cumsum("angles"),
            line_color="white",
            fill_color="color",
            legend_field="names",
            source=self.compute_source,
        )

        fig2.axis.axis_label = None
        fig2.axis.visible = False
        fig2.grid.grid_line_color = None
        fig2.add_layout(
            Title(
                text="Note: tasks less than 2% of max are not displayed",
                text_font_style="italic",
            ),
            "below",
        )

        hover = HoverTool()
        hover.tooltips = """
            <div>
                <p><b>Name:</b> @names</p>
                <p><b>Time:</b> @formatted_time</p>
            </div>
            """
        hover.point_policy = "follow_mouse"
        fig2.add_tools(hover)
        self.wedge_fig = fig2
        tab2 = Panel(child=fig2, title="Pie Chart")

        self.root = Tabs(tabs=[tab1, tab2])

    @without_property_validation
    @log_errors
    def update(self):
        compute_times = defaultdict(float)

        for key, ts in self.scheduler.task_prefixes.items():
            name = key_split(key)
            for action, t in ts.all_durations.items():
                if action == "compute":
                    compute_times[name] += t

        # order by largest time first
        compute_times = sorted(compute_times.items(), key=lambda x: x[1], reverse=True)

        # keep only time which are 2% of max or greater
        if compute_times:
            max_time = compute_times[0][1] * 0.02
            compute_times = [(n, t) for n, t in compute_times if t > max_time]
            compute_colors = list()
            compute_names = list()
            compute_time = list()
            total_time = 0
            for name, t in compute_times:
                compute_names.append(name)
                compute_colors.append(ts_color_of(name))
                compute_time.append(t)
                total_time += t

            angles = [t / total_time * 2 * math.pi for t in compute_time]

            self.fig.x_range.factors = compute_names

            compute_result = dict(
                angles=angles,
                times=compute_time,
                color=compute_colors,
                names=compute_names,
                formatted_time=[format_time(t) for t in compute_time],
            )

            update(self.compute_source, compute_result)


class AggregateAction(DashboardComponent):
    """Bar chart showing time spend in action by key prefix"""

    @log_errors
    def __init__(self, scheduler, **kwargs):
        self.last = 0
        self.scheduler = scheduler

        if TaskStreamPlugin.name not in self.scheduler.plugins:
            self.scheduler.add_plugin(TaskStreamPlugin(self.scheduler))

        action_data = {
            "times": [0.2, 0.1],
            "formatted_time": ["0.2 ms", "2.8 us"],
            "color": [ts_color_lookup["transfer"], ts_color_lookup["compute"]],
            "names": ["transfer", "compute"],
        }

        self.action_source = ColumnDataSource(data=action_data)

        self.root = figure(
            title="Aggregate Per Action",
            tools="",
            id="bk-aggregate-per-action-plot",
            name="aggregate_per_action",
            x_range=["a", "b"],
            **kwargs,
        )

        rect = self.root.vbar(
            source=self.action_source,
            x="names",
            top="times",
            width=0.7,
            color="color",
        )

        self.root.y_range.start = 0
        self.root.yaxis[0].formatter = NumeralTickFormatter(format="0")
        self.root.yaxis.axis_label = "Time (s)"
        self.root.yaxis.ticker = AdaptiveTicker(**TICKS_1024)
        self.root.xaxis.major_label_orientation = XLABEL_ORIENTATION
        self.root.xaxis.major_label_text_font_size = "16px"
        rect.nonselection_glyph = None

        self.root.xaxis.minor_tick_line_alpha = 0
        self.root.xgrid.visible = False

        self.root.toolbar_location = None

        hover = HoverTool()
        hover.tooltips = """
            <div>
                <p><b>Name:</b> @names</p>
                <p><b>Time:</b> @formatted_time</p>
            </div>
            """
        hover.point_policy = "follow_mouse"
        self.root.add_tools(hover)

    @without_property_validation
    @log_errors
    def update(self):
        agg_times = defaultdict(float)

        for key, ts in self.scheduler.task_prefixes.items():
            for action, t in ts.all_durations.items():
                agg_times[action] += t

        # order by largest time first
        agg_times = sorted(agg_times.items(), key=lambda x: x[1], reverse=True)

        agg_colors = list()
        agg_names = list()
        agg_time = list()
        for action, t in agg_times:
            agg_names.append(action)
            if action == "compute":
                agg_colors.append("purple")
            else:
                agg_colors.append(ts_color_lookup[action])
            agg_time.append(t)

        self.root.x_range.factors = agg_names
        self.root.title.text = "Aggregate Time Per Action"

        action_result = dict(
            times=agg_time,
            color=agg_colors,
            names=agg_names,
            formatted_time=[format_time(t) for t in agg_time],
        )

        update(self.action_source, action_result)


class MemoryByKey(DashboardComponent):
    """Bar chart showing memory use by key prefix"""

    @log_errors
    def __init__(self, scheduler, **kwargs):
        self.last = 0
        self.scheduler = scheduler
        self.source = ColumnDataSource(
            {
                "name": ["a", "b"],
                "nbytes": [100, 1000],
                "count": [1, 2],
                "color": ["blue", "blue"],
            }
        )

        self.root = figure(
            title="Memory Use",
            tools="",
            id="bk-memory-by-key-plot",
            name="memory_by_key",
            x_range=["a", "b"],
            **kwargs,
        )
        rect = self.root.vbar(
            source=self.source, x="name", top="nbytes", width=0.9, color="color"
        )
        self.root.yaxis[0].formatter = NumeralTickFormatter(format="0.0 b")
        self.root.yaxis.ticker = AdaptiveTicker(**TICKS_1024)
        self.root.xaxis.major_label_orientation = XLABEL_ORIENTATION
        rect.nonselection_glyph = None

        self.root.xaxis.minor_tick_line_alpha = 0
        self.root.ygrid.visible = False

        self.root.toolbar_location = None

        hover = HoverTool()
        hover.tooltips = "@name: @nbytes_text"
        hover.tooltips = """
            <div>
                <p><b>Name:</b> @name</p>
                <p><b>Bytes:</b> @nbytes_text </p>
                <p><b>Count:</b> @count objects </p>
            </div>
            """
        hover.point_policy = "follow_mouse"
        self.root.add_tools(hover)

    @without_property_validation
    @log_errors
    def update(self):
        counts = defaultdict(int)
        nbytes = defaultdict(int)
        for ws in self.scheduler.workers.values():
            for ts in ws.has_what:
                ks = key_split(ts.key)
                counts[ks] += 1
                nbytes[ks] += ts.nbytes

        names = list(sorted(counts))
        self.root.x_range.factors = names
        result = {
            "name": names,
            "count": [counts[name] for name in names],
            "nbytes": [nbytes[name] for name in names],
            "nbytes_text": [format_bytes(nbytes[name]) for name in names],
            "color": [color_of(name) for name in names],
        }
        self.root.title.text = "Total Use: " + format_bytes(sum(nbytes.values()))

        update(self.source, result)


class CurrentLoad(DashboardComponent):
    """Tasks and CPU usage on each worker"""

    @log_errors
    def __init__(self, scheduler, width=600, **kwargs):
        self.last = 0
        self.scheduler = scheduler
        self.source = ColumnDataSource(
            {
                "nprocessing": [],
                "nprocessing-half": [],
                "nprocessing-color": [],
                "cpu": [],
                "cpu-half": [],
                "y": [],
                "worker": [],
                "escaped_worker": [],
            }
        )
        processing = figure(
            title="Tasks Processing",
            tools="",
            id="bk-nprocessing-plot",
            name="processing",
            width=int(width / 2),
            min_border_bottom=50,
            **kwargs,
        )
        rect = processing.rect(
            source=self.source,
            x="nprocessing-half",
            y="y",
            width="nprocessing",
            height=0.9,
            color="nprocessing-color",
        )
        processing.x_range.start = 0
        rect.nonselection_glyph = None

        cpu = figure(
            title="CPU Utilization",
            tools="",
            id="bk-cpu-worker-plot",
            width=int(width / 2),
            name="cpu_hist",
            x_range=(0, 100),
            min_border_bottom=50,
            **kwargs,
        )
        rect = cpu.rect(
            source=self.source,
            x="cpu-half",
            y="y",
            width="cpu",
            height=0.9,
            color="blue",
        )
        rect.nonselection_glyph = None

        for fig in (processing, cpu):
            fig.xaxis.minor_tick_line_alpha = 0
            fig.yaxis.visible = False
            fig.ygrid.visible = False

            tap = TapTool(callback=OpenURL(url="./info/worker/@escaped_worker.html"))
            fig.add_tools(tap)

            fig.toolbar_location = None
            fig.yaxis.visible = False

        hover = HoverTool()
        hover.tooltips = "@worker : @nprocessing tasks"
        hover.point_policy = "follow_mouse"
        processing.add_tools(hover)

        hover = HoverTool()
        hover.tooltips = "@worker : @cpu %"
        hover.point_policy = "follow_mouse"
        cpu.add_tools(hover)

        self.processing_figure = processing
        self.cpu_figure = cpu

    @without_property_validation
    @log_errors
    def update(self):
        workers = self.scheduler.workers.values()
        now = time()
        if not any(ws.processing for ws in workers) and now < self.last + 1:
            return
        self.last = now

        cpu = [int(ws.metrics["cpu"]) for ws in workers]
        nprocessing = [len(ws.processing) for ws in workers]

        nprocessing_color = []
        for ws in workers:
            if ws in self.scheduler.idle:
                nprocessing_color.append("red")
            elif ws in self.scheduler.saturated:
                nprocessing_color.append("green")
            else:
                nprocessing_color.append("blue")

        result = {
            "cpu": cpu,
            "cpu-half": [c / 2 for c in cpu],
            "nprocessing": nprocessing,
            "nprocessing-half": [np / 2 for np in nprocessing],
            "nprocessing-color": nprocessing_color,
            "worker": [ws.address for ws in workers],
            "escaped_worker": [escape.url_escape(ws.address) for ws in workers],
            "y": list(range(len(workers))),
        }

        if self.scheduler.workers:
            xrange = max(ws.nthreads or 1 for ws in workers)
        else:
            xrange = 1
        self.cpu_figure.x_range.end = xrange * 100

        update(self.source, result)


class StealingTimeSeries(DashboardComponent):
    def __init__(self, scheduler, **kwargs):
        self.scheduler = scheduler
        self.source = ColumnDataSource(
            {
                "time": [time() * 1000, time() * 1000 + 1],
                "idle": [0, 0],
                "saturated": [0, 0],
            }
        )

        x_range = DataRange1d(follow="end", follow_interval=20000, range_padding=0)

        self.root = figure(
            title="Idle and Saturated Workers Over Time",
            x_axis_type="datetime",
            tools="",
            x_range=x_range,
            **kwargs,
        )
        self.root.line(source=self.source, x="time", y="idle", color="red")
        self.root.line(source=self.source, x="time", y="saturated", color="green")
        self.root.yaxis.minor_tick_line_color = None

        self.root.add_tools(
            ResetTool(), PanTool(dimensions="width"), WheelZoomTool(dimensions="width")
        )

    @without_property_validation
    @log_errors
    def update(self):
        result = {
            "time": [time() * 1000],
            "idle": [len(self.scheduler.idle)],
            "saturated": [len(self.scheduler.saturated)],
        }
        if PROFILING:
            curdoc().add_next_tick_callback(lambda: self.source.stream(result, 10000))
        else:
            self.source.stream(result, 10000)


class StealingEvents(DashboardComponent):
    def __init__(self, scheduler, **kwargs):
        self.scheduler = scheduler
        self.steal = scheduler.extensions["stealing"]
        self.last = 0
        self.source = ColumnDataSource(
            {
                "time": [time() - 20, time()],
                "level": [0, 15],
                "color": ["white", "white"],
                "duration": [0, 0],
                "radius": [1, 1],
                "cost_factor": [0, 10],
                "count": [1, 1],
            }
        )

        x_range = DataRange1d(follow="end", follow_interval=20000, range_padding=0)

        self.root = figure(
            title="Stealing Events",
            x_axis_type="datetime",
            tools="",
            x_range=x_range,
            **kwargs,
        )

        self.root.circle(
            source=self.source,
            x="time",
            y="level",
            color="color",
            size="radius",
            alpha=0.5,
        )
        self.root.yaxis.axis_label = "Level"

        hover = HoverTool()
        hover.tooltips = "Level: @level, Duration: @duration, Count: @count, Cost factor: @cost_factor"
        hover.point_policy = "follow_mouse"

        self.root.add_tools(
            hover,
            ResetTool(),
            PanTool(dimensions="width"),
            WheelZoomTool(dimensions="width"),
        )

    def convert(self, msgs):
        """Convert a log message to a glyph"""
        total_duration = 0
        for msg in msgs:
            time, level, key, duration, sat, occ_sat, idl, occ_idl = msg
            total_duration += duration

        try:
            color = Viridis11[level]
        except (KeyError, IndexError):
            color = "black"

        radius = math.sqrt(min(total_duration, 10)) * 30 + 2

        d = {
            "time": time * 1000,
            "level": level,
            "count": len(msgs),
            "color": color,
            "duration": total_duration,
            "radius": radius,
            "cost_factor": self.steal.cost_multipliers[level],
        }

        return d

    @without_property_validation
    @log_errors
    def update(self):
        log = self.scheduler.get_events(topic="stealing")
        current = len(self.scheduler.events["stealing"])
        n = current - self.last

        log = [log[-i][1] for i in range(1, n + 1) if isinstance(log[-i][1], list)]
        self.last = current

        if log:
            new = pipe(
                log,
                map(groupby(1)),
                map(dict.values),
                concat,
                map(self.convert),
                list,
                transpose,
            )
            if PROFILING:
                curdoc().add_next_tick_callback(lambda: self.source.stream(new, 10000))
            else:
                self.source.stream(new, 10000)


class Events(DashboardComponent):
    def __init__(self, scheduler, name, height=150, **kwargs):
        self.scheduler = scheduler
        self.action_ys = dict()
        self.last = 0
        self.name = name
        self.source = ColumnDataSource(
            {"time": [], "action": [], "hover": [], "y": [], "color": []}
        )

        x_range = DataRange1d(follow="end", follow_interval=200000)

        self.root = figure(
            title=name,
            x_axis_type="datetime",
            height=height,
            tools="",
            x_range=x_range,
            **kwargs,
        )

        self.root.circle(
            source=self.source,
            x="time",
            y="y",
            color="color",
            size=50,
            alpha=0.5,
            legend_field="action",
        )
        self.root.yaxis.axis_label = "Action"
        self.root.legend.location = "top_left"

        hover = HoverTool()
        hover.tooltips = "@action<br>@hover"
        hover.point_policy = "follow_mouse"

        self.root.add_tools(
            hover,
            ResetTool(),
            PanTool(dimensions="width"),
            WheelZoomTool(dimensions="width"),
        )

    @without_property_validation
    @log_errors
    def update(self):
        log = self.scheduler.events[self.name]
        n = self.scheduler.event_counts[self.name] - self.last
        if log:
            log = [log[-i] for i in range(1, n + 1)]
        self.last = self.scheduler.event_counts[self.name]

        if log:
            actions = []
            times = []
            hovers = []
            ys = []
            colors = []
            for msg_time, msg in log:
                times.append(msg_time * 1000)
                action = msg["action"]
                actions.append(action)
                try:
                    ys.append(self.action_ys[action])
                except KeyError:
                    self.action_ys[action] = len(self.action_ys)
                    ys.append(self.action_ys[action])
                colors.append(color_of(action))
                hovers.append("TODO")

            new = {
                "time": times,
                "action": actions,
                "hover": hovers,
                "y": ys,
                "color": colors,
            }

            if PROFILING:
                curdoc().add_next_tick_callback(lambda: self.source.stream(new, 10000))
            else:
                self.source.stream(new, 10000)


class TaskStream(DashboardComponent):
    def __init__(self, scheduler, n_rectangles=1000, clear_interval="20s", **kwargs):
        self.scheduler = scheduler
        self.offset = 0

        if TaskStreamPlugin.name not in self.scheduler.plugins:
            self.scheduler.add_plugin(TaskStreamPlugin(self.scheduler))
        self.plugin = self.scheduler.plugins[TaskStreamPlugin.name]

        self.index = max(0, self.plugin.index - n_rectangles)
        self.workers = dict()
        self.n_rectangles = n_rectangles
        clear_interval = parse_timedelta(clear_interval, default="ms")
        self.clear_interval = clear_interval
        self.last = 0
        self.last_seen = 0

        self.source, self.root = task_stream_figure(clear_interval, **kwargs)

        # Required for update callback
        self.task_stream_index = [0]

    @without_property_validation
    @log_errors
    def update(self):
        if self.index == self.plugin.index:
            return

        if self.index and len(self.source.data["start"]):
            start = min(self.source.data["start"])
            duration = max(self.source.data["duration"])
            boundary = (self.offset + start - duration) / 1000
        else:
            boundary = self.offset
        rectangles = self.plugin.rectangles(
            istart=self.index, workers=self.workers, start_boundary=boundary
        )
        n = len(rectangles["name"])
        self.index = self.plugin.index

        if not rectangles["start"]:
            return

        # If it has been a while since we've updated the plot
        if time() > self.last_seen + self.clear_interval:
            new_start = min(rectangles["start"]) - self.offset
            old_start = min(self.source.data["start"])
            old_end = max(
                map(
                    operator.add,
                    self.source.data["start"],
                    self.source.data["duration"],
                )
            )

            density = (
                sum(self.source.data["duration"])
                / len(self.workers)
                / (old_end - old_start)
            )

            # If whitespace is more than 3x the old width
            if (new_start - old_end) > (old_end - old_start) * 2 or density < 0.05:
                self.source.data.update({k: [] for k in rectangles})  # clear
                self.offset = min(rectangles["start"])  # redefine offset

        rectangles["start"] = [x - self.offset for x in rectangles["start"]]
        self.last_seen = time()

        # Convert to numpy for serialization speed
        if n >= 10 and np:
            for k, v in rectangles.items():
                if isinstance(v[0], Number):
                    rectangles[k] = np.array(v)

        if PROFILING:
            curdoc().add_next_tick_callback(
                lambda: self.source.stream(rectangles, self.n_rectangles)
            )
        else:
            self.source.stream(rectangles, self.n_rectangles)


def task_stream_figure(clear_interval="20s", **kwargs):
    """
    kwargs are applied to the bokeh.models.plots.Plot constructor
    """
    clear_interval = parse_timedelta(clear_interval, default="ms")

    source = ColumnDataSource(
        data=dict(
            start=[time() - clear_interval],
            duration=[0.1],
            key=["start"],
            name=["start"],
            color=["white"],
            duration_text=["100 ms"],
            worker=["foo"],
            y=[0],
            worker_thread=[1],
            alpha=[0.0],
        )
    )

    x_range = DataRange1d(range_padding=0)
    y_range = DataRange1d(range_padding=0)

    root = figure(
        name="task_stream",
        title="Task Stream",
        id="bk-task-stream-plot",
        x_range=x_range,
        y_range=y_range,
        toolbar_location="above",
        x_axis_type="datetime",
        y_axis_location=None,
        tools="",
        min_border_bottom=50,
        **kwargs,
    )

    rect = root.rect(
        source=source,
        x="start",
        y="y",
        width="duration",
        height=0.4,
        fill_color="color",
        line_color="color",
        line_alpha=0.6,
        fill_alpha="alpha",
        line_width=3,
    )
    rect.nonselection_glyph = None

    root.yaxis.major_label_text_alpha = 0
    root.yaxis.minor_tick_line_alpha = 0
    root.yaxis.major_tick_line_alpha = 0
    root.xgrid.visible = False

    hover = HoverTool(
        point_policy="follow_mouse",
        tooltips="""
            <div>
                <span style="font-size: 12px; font-weight: bold;">@name:</span>&nbsp;
                <span style="font-size: 10px; font-family: Monaco, monospace;">@duration_text</span>
            </div>
            """,
    )

    tap = TapTool(callback=OpenURL(url="./profile?key=@name"))

    root.add_tools(
        hover,
        tap,
        BoxZoomTool(),
        ResetTool(),
        PanTool(dimensions="width"),
        WheelZoomTool(dimensions="width"),
    )
    if ExportTool:
        export = ExportTool()
        export.register_plot(root)
        root.add_tools(export)

    return source, root


class TaskGraph(DashboardComponent):
    """
    A dynamic node-link diagram for the task graph on the scheduler

    See also the GraphLayout diagnostic at
    distributed/diagnostics/graph_layout.py
    """

    def __init__(self, scheduler, **kwargs):
        self.scheduler = scheduler
        self.layout = GraphLayout(scheduler)
        scheduler.add_plugin(self.layout)
        self.invisible_count = 0  # number of invisible nodes

        self.node_source = ColumnDataSource(
            {"x": [], "y": [], "name": [], "state": [], "visible": [], "key": []}
        )
        self.edge_source = ColumnDataSource({"x": [], "y": [], "visible": []})

        node_view = CDSView(
            filters=[GroupFilter(column_name="visible", group="True")],
        )
        edge_view = CDSView(
            filters=[GroupFilter(column_name="visible", group="True")],
        )

        # Bokeh >= 3.0 automatically infers the source to use
        if BOKEH_VERSION.major < 3:
            node_view.source = self.node_source
            edge_view.source = self.edge_source

        node_colors = factor_cmap(
            "state",
            factors=["waiting", "processing", "memory", "released", "erred"],
            palette=["gray", "green", "red", "blue", "black"],
        )

        self.root = figure(title="Task Graph", **kwargs)
        self.subtitle = Title(text=" ", text_font_style="italic")
        self.root.add_layout(self.subtitle, "above")

        self.root.multi_line(
            xs="x",
            ys="y",
            source=self.edge_source,
            line_width=1,
            view=edge_view,
            color="black",
            alpha=0.3,
        )
        rect = self.root.square(
            x="x",
            y="y",
            size=10,
            color=node_colors,
            source=self.node_source,
            view=node_view,
            legend_field="state",
        )
        self.root.xgrid.grid_line_color = None
        self.root.ygrid.grid_line_color = None
        self.root.xaxis.visible = False
        self.root.yaxis.visible = False

        hover = HoverTool(
            point_policy="follow_mouse",
            tooltips="<b>@name</b>: @state",
            renderers=[rect],
        )
        tap = TapTool(callback=OpenURL(url="info/task/@key.html"), renderers=[rect])
        rect.nonselection_glyph = None
        self.root.add_tools(hover, tap)
        self.max_items = config.get("distributed.dashboard.graph-max-items", 5000)

    @without_property_validation
    @log_errors
    def update(self):
        # If there are too many tasks in the scheduler we'll disable this
        # compoonents to not overload scheduler or client. Once we drop
        # below the threshold, the data is filled up again as usual
        if len(self.scheduler.tasks) > self.max_items:
            self.subtitle.text = "Scheduler has too many tasks to display."
            for container in [self.node_source, self.edge_source]:
                container.data = {col: [] for col in container.column_names}
        else:
            # occasionally reset the column data source to remove old nodes
            if self.invisible_count > len(self.node_source.data["x"]) / 2:
                self.layout.reset_index()
                self.invisible_count = 0
                update = True
            else:
                update = False

            new, self.layout.new = self.layout.new, []
            new_edges = self.layout.new_edges
            self.layout.new_edges = []

            self.add_new_nodes_edges(new, new_edges, update=update)

            self.patch_updates()

            if len(self.scheduler.tasks) == 0:
                self.subtitle.text = "Scheduler is empty."
            else:
                self.subtitle.text = " "

    @without_property_validation
    def add_new_nodes_edges(self, new, new_edges, update=False):
        if new or update:
            node_key = []
            node_x = []
            node_y = []
            node_state = []
            node_name = []
            edge_x = []
            edge_y = []

            x = self.layout.x
            y = self.layout.y

            tasks = self.scheduler.tasks
            for key in new:
                try:
                    task = tasks[key]
                except KeyError:
                    continue
                xx = x[key]
                yy = y[key]
                node_key.append(escape.url_escape(key))
                node_x.append(xx)
                node_y.append(yy)
                node_state.append(task.state)
                node_name.append(task.prefix.name)

            for a, b in new_edges:
                try:
                    edge_x.append([x[a], x[b]])
                    edge_y.append([y[a], y[b]])
                except KeyError:
                    pass

            node = {
                "x": node_x,
                "y": node_y,
                "state": node_state,
                "name": node_name,
                "key": node_key,
                "visible": ["True"] * len(node_x),
            }
            edge = {"x": edge_x, "y": edge_y, "visible": ["True"] * len(edge_x)}

            if update or not len(self.node_source.data["x"]):
                # see https://github.com/bokeh/bokeh/issues/7523
                self.node_source.data.update(node)
                self.edge_source.data.update(edge)
            else:
                self.node_source.stream(node)
                self.edge_source.stream(edge)

    @without_property_validation
    def patch_updates(self):
        """
        Small updates like color changes or lost nodes from task transitions
        """
        n = len(self.node_source.data["x"])
        m = len(self.edge_source.data["x"])

        if self.layout.state_updates:
            state_updates = self.layout.state_updates
            self.layout.state_updates = []
            updates = [(i, c) for i, c in state_updates if i < n]
            self.node_source.patch({"state": updates})

        if self.layout.visible_updates:
            updates = self.layout.visible_updates
            updates = [(i, c) for i, c in updates if i < n]
            self.layout.visible_updates = []
            self.node_source.patch({"visible": updates})
            self.invisible_count += len(updates)

        if self.layout.visible_edge_updates:
            updates = self.layout.visible_edge_updates
            updates = [(i, c) for i, c in updates if i < m]
            self.layout.visible_edge_updates = []
            self.edge_source.patch({"visible": updates})

    def __del__(self):
        self.scheduler.remove_plugin(name=self.layout.name)


class TaskGroupGraph(DashboardComponent):
    """
    Task Group Graph

    Creates a graph layout for TaskGroups on the scheduler.  It assigns
    (x, y) locations to all the TaskGroups and lays them out by according
    to their dependencies. The layout gets updated every time that new
    TaskGroups are added.

    Each task group node incodes information about task progress, memory,
    and output type into glyphs, as well as a hover tooltip with more detailed
    information on name, computation time, memory, and tasks status.
    """

    def __init__(self, scheduler, **kwargs):
        self.scheduler = scheduler

        self.nodes_layout = {}
        self.arrows_layout = {}

        self.old_counter = -1

        self.nodes_source = ColumnDataSource(
            {
                "x": [],
                "y": [],
                "w_box": [],
                "h_box": [],
                "name": [],
                "tot_tasks": [],
                "color": [],
                "x_start": [],
                "x_end": [],
                "y_start": [],
                "y_end": [],
                "x_end_progress": [],
                "mem_alpha": [],
                "node_line_width": [],
                "comp_tasks": [],
                "url_logo": [],
                "x_logo": [],
                "y_logo": [],
                "w_logo": [],
                "h_logo": [],
                "in_processing": [],
                "in_memory": [],
                "in_released": [],
                "in_erred": [],
                "compute_time": [],
                "memory": [],
            }
        )

        self.arrows_source = ColumnDataSource({"xs": [], "ys": [], "xe": [], "ye": []})

        self.root = figure(title="Task Groups Graph", match_aspect=True, **kwargs)
        self.root.axis.visible = False
        self.subtitle = Title(text=" ", text_font_style="italic")
        self.root.add_layout(self.subtitle, "above")

        rect = self.root.rect(
            x="x",
            y="y",
            width="w_box",
            height="h_box",
            color="color",
            fill_alpha="mem_alpha",
            line_color="black",
            line_width="node_line_width",
            source=self.nodes_source,
        )

        # plot tg log
        self.root.image_url(
            url="url_logo",
            x="x_logo",
            y="y_logo",
            w="w_logo",
            h="h_logo",
            anchor="center",
            source=self.nodes_source,
        )

        # progress bar plain box
        self.root.quad(
            left="x_start",
            right="x_end",
            bottom="y_start",
            top="y_end",
            color=None,
            line_color="black",
            source=self.nodes_source,
        )

        # progress bar
        self.root.quad(
            left="x_start",
            right="x_end_progress",
            bottom="y_start",
            top="y_end",
            color="color",
            line_color=None,
            fill_alpha=0.6,
            source=self.nodes_source,
        )

        self.arrows = Arrow(
            end=VeeHead(size=8),
            line_color="black",
            line_alpha=0.5,
            line_width=1,
            x_start="xs",
            y_start="ys",
            x_end="xe",
            y_end="ye",
            source=self.arrows_source,
        )
        self.root.add_layout(self.arrows)

        self.root.xgrid.grid_line_color = None
        self.root.ygrid.grid_line_color = None
        self.root.x_range.range_padding = 0.5
        self.root.y_range.range_padding = 0.5

        hover = HoverTool(
            point_policy="follow_mouse",
            tooltips="""
                <div>
                    <span style="font-size: 12px; font-weight: bold;">Name:</span>&nbsp;
                    <span style="font-size: 10px; font-family: Monaco, monospace;">@name</span>
                </div>
                <div>
                    <span style="font-size: 12px; font-weight: bold;">Compute time:</span>&nbsp;
                    <span style="font-size: 10px; font-family: Monaco, monospace;">@compute_time</span>
                </div>
                <div>
                    <span style="font-size: 12px; font-weight: bold;">Memory:</span>&nbsp;
                    <span style="font-size: 10px; font-family: Monaco, monospace;">@memory</span>
                </div>
                <div>
                    <span style="font-size: 12px; font-weight: bold;">Tasks:</span>&nbsp;
                    <span style="font-size: 10px; font-family: Monaco, monospace;">@tot_tasks</span>
                </div>
                <div style="margin-left: 2em;">
                    <span style="font-size: 12px; font-weight: bold;">Completed:</span>&nbsp;
                    <span style="font-size: 10px; font-family: Monaco, monospace;">@comp_tasks</span>
                </div>
                <div style="margin-left: 2em;">
                    <span style="font-size: 12px; font-weight: bold;">Processing:</span>&nbsp;
                    <span style="font-size: 10px; font-family: Monaco, monospace;">@in_processing</span>
                </div>
                <div style="margin-left: 2em;">
                    <span style="font-size: 12px; font-weight: bold;">In memory:</span>&nbsp;
                    <span style="font-size: 10px; font-family: Monaco, monospace;">@in_memory</span>
                </div>
                <div style="margin-left: 2em;">
                    <span style="font-size: 12px; font-weight: bold;">Erred:</span>&nbsp;
                    <span style="font-size: 10px; font-family: Monaco, monospace;">@in_erred</span>
                </div>
                <div style="margin-left: 2em;">
                    <span style="font-size: 12px; font-weight: bold;">Released:</span>&nbsp;
                    <span style="font-size: 10px; font-family: Monaco, monospace;">@in_released</span>
                </div>
                """,
            renderers=[rect],
        )

        self.root.add_tools(hover)

    @without_property_validation
    @log_errors
    def update_layout(self):
        # Get dependecies per task group.
        # In some cases there are tg that have themselves as dependencies - we remove those.
        dependencies = {
            k: {ds.name for ds in ts.dependencies if ds.name != k}
            for k, ts in self.scheduler.task_groups.items()
        }

        import dask

        order = dask.order.order(
            dsk={group.name: 1 for k, group in self.scheduler.task_groups.items()},
            dependencies=dependencies,
        )

        ordered = sorted(self.scheduler.task_groups, key=order.get)

        xs = {}
        ys = {}
        locations = set()
        nodes_layout = {}
        arrows_layout = {}
        for tg in ordered:
            if dependencies[tg]:
                x = max(xs[dep] for dep in dependencies[tg]) + 1
                y = max(ys[dep] for dep in dependencies[tg])
                if (
                    len(dependencies[tg]) > 1
                    and len({ys[dep] for dep in dependencies[tg]}) == 1
                ):
                    y += 1
            else:
                x = 0
                y = max(ys.values()) + 1 if ys else 0

            while (x, y) in locations:  # avoid collisions by moving up
                y += 1

            locations.add((x, y))

            xs[tg], ys[tg] = x, y

            # info neded for node layout to coulmn data source
            nodes_layout[tg] = {"x": xs[tg], "y": ys[tg]}

            # info needed for arrow layout
            arrows_layout[tg] = {
                "nstart": dependencies[tg],
                "nend": [tg] * len(dependencies[tg]),
            }

        return nodes_layout, arrows_layout

    def compute_size(self, x, min_box, max_box):
        start = 0.4
        end = 0.8

        y = (end - start) / (max_box - min_box) * (x - min_box) + start

        return y

    @without_property_validation
    def update(self):

        if self.scheduler.transition_counter == self.old_counter:
            return
        self.old_counter = self.scheduler.transition_counter

        if not self.scheduler.task_groups:
            self.subtitle.text = "Scheduler is empty."
        else:
            self.subtitle.text = " "

        if self.nodes_layout.keys() != self.scheduler.task_groups.keys():
            self.nodes_layout, self.arrows_layout = self.update_layout()

        nodes_data = {
            "x": [],
            "y": [],
            "w_box": [],
            "h_box": [],
            "name": [],
            "color": [],
            "tot_tasks": [],
            "x_start": [],
            "x_end": [],
            "y_start": [],
            "y_end": [],
            "x_end_progress": [],
            "mem_alpha": [],
            "node_line_width": [],
            "comp_tasks": [],
            "url_logo": [],
            "x_logo": [],
            "y_logo": [],
            "w_logo": [],
            "h_logo": [],
            "in_processing": [],
            "in_memory": [],
            "in_released": [],
            "in_erred": [],
            "compute_time": [],
            "memory": [],
        }

        arrows_data = {
            "xs": [],
            "ys": [],
            "xe": [],
            "ye": [],
        }

        durations = set()
        nbytes = set()
        for key, tg in self.scheduler.task_groups.items():

            if tg.duration and tg.nbytes_total:
                durations.add(tg.duration)
                nbytes.add(tg.nbytes_total)

        durations_min = min(durations, default=0)
        durations_max = max(durations, default=0)
        nbytes_min = min(nbytes, default=0)
        nbytes_max = max(nbytes, default=0)

        box_dim = {}
        for key, tg in self.scheduler.task_groups.items():

            comp_tasks = (
                tg.states["released"] + tg.states["memory"] + tg.states["erred"]
            )
            tot_tasks = sum(tg.states.values())

            # compute width and height of boxes
            if (
                tg.duration
                and tg.nbytes_total
                and comp_tasks
                and len(durations) > 1
                and len(nbytes) > 1
            ):

                # scale duration (width)
                width_box = self.compute_size(
                    tg.duration / comp_tasks * tot_tasks,
                    min_box=durations_min / comp_tasks * tot_tasks,
                    max_box=durations_max / comp_tasks * tot_tasks,
                )

                # need to scale memory (height)
                height_box = self.compute_size(
                    tg.nbytes_total / comp_tasks * tot_tasks,
                    min_box=nbytes_min / comp_tasks * tot_tasks,
                    max_box=nbytes_max / comp_tasks * tot_tasks,
                )

            else:
                width_box = 0.6
                height_box = width_box / 2

            box_dim[key] = {"width": width_box, "height": height_box}

        for key, tg in self.scheduler.task_groups.items():
            x = self.nodes_layout[key]["x"]
            y = self.nodes_layout[key]["y"]
            width = box_dim[key]["width"]
            height = box_dim[key]["height"]

            # main boxes layout
            nodes_data["x"].append(x)
            nodes_data["y"].append(y)
            nodes_data["w_box"].append(width)
            nodes_data["h_box"].append(height)

            comp_tasks = (
                tg.states["released"] + tg.states["memory"] + tg.states["erred"]
            )
            tot_tasks = sum(tg.states.values())

            nodes_data["name"].append(tg.prefix.name)

            nodes_data["color"].append(color_of(tg.prefix.name))
            nodes_data["tot_tasks"].append(tot_tasks)

            # memory alpha factor by 0.4 if not get's too dark
            nodes_data["mem_alpha"].append(
                (tg.states["memory"] / sum(tg.states.values())) * 0.4
            )

            # main box line width
            if tg.states["processing"]:
                nodes_data["node_line_width"].append(5)
            else:
                nodes_data["node_line_width"].append(1)

            # progress bar data update
            nodes_data["x_start"].append(x - width / 2)
            nodes_data["x_end"].append(x + width / 2)

            nodes_data["y_start"].append(y - height / 2)
            nodes_data["y_end"].append(y - height / 2 + height * 0.4)

            nodes_data["x_end_progress"].append(
                x - width / 2 + width * comp_tasks / tot_tasks
            )

            # arrows
            arrows_data["xs"] += [
                self.nodes_layout[k]["x"] + box_dim[k]["width"] / 2
                for k in self.arrows_layout[key]["nstart"]
            ]
            arrows_data["ys"] += [
                self.nodes_layout[k]["y"] for k in self.arrows_layout[key]["nstart"]
            ]
            arrows_data["xe"] += [
                self.nodes_layout[k]["x"] - box_dim[k]["width"] / 2
                for k in self.arrows_layout[key]["nend"]
            ]
            arrows_data["ye"] += [
                self.nodes_layout[k]["y"] for k in self.arrows_layout[key]["nend"]
            ]

            # LOGOS
            if len(tg.types) == 1:
                logo_type = next(iter(tg.types)).split(".")[0]
                try:
                    url_logo = logos_dict[logo_type]
                except KeyError:
                    url_logo = ""
            else:
                url_logo = ""

            nodes_data["url_logo"].append(url_logo)

            nodes_data["x_logo"].append(x + width / 3)
            nodes_data["y_logo"].append(y + height / 3)

            ratio = width / height

            if ratio > 1:
                nodes_data["h_logo"].append(height * 0.3)
                nodes_data["w_logo"].append(width * 0.3 / ratio)
            else:
                nodes_data["h_logo"].append(height * 0.3 * ratio)
                nodes_data["w_logo"].append(width * 0.3)

            # compute_time and memory
            nodes_data["compute_time"].append(format_time(tg.duration))
            nodes_data["memory"].append(format_bytes(tg.nbytes_total))

            # Add some status to hover
            tasks_processing = tg.states["processing"]
            tasks_memory = tg.states["memory"]
            tasks_relased = tg.states["released"]
            tasks_erred = tg.states["erred"]

            nodes_data["comp_tasks"].append(
                f"{comp_tasks} ({comp_tasks / tot_tasks * 100:.0f} %)"
            )
            nodes_data["in_processing"].append(
                f"{tasks_processing} ({tasks_processing/ tot_tasks * 100:.0f} %)"
            )
            nodes_data["in_memory"].append(
                f"{tasks_memory} ({tasks_memory/ tot_tasks * 100:.0f} %)"
            )
            nodes_data["in_released"].append(
                f"{tasks_relased} ({tasks_relased/ tot_tasks * 100:.0f} %)"
            )
            nodes_data["in_erred"].append(
                f"{ tasks_erred} ({tasks_erred/ tot_tasks * 100:.0f} %)"
            )

        self.nodes_source.data.update(nodes_data)
        self.arrows_source.data.update(arrows_data)


class TaskGroupProgress(DashboardComponent):
    """Stacked area chart showing task groups through time"""

    def __init__(self, scheduler, **kwargs):
        self.scheduler = scheduler
        self.source = ColumnDataSource()
        # The length of timeseries to chart (in units of plugin.dt)
        self.npts = 180

        if GroupTiming.name not in scheduler.plugins:
            scheduler.add_plugin(plugin=GroupTiming(scheduler))

        self.plugin = scheduler.plugins[GroupTiming.name]

        self.source.add(np.array(self.plugin.time) * 1000.0, "time")

        x_range = DataRange1d(range_padding=0)
        y_range = Range1d(0, max(self.plugin.nthreads))

        self.root = figure(
            id="bk-task-group-progress-plot",
            title="Task Group Progress",
            name="task_group_progress",
            toolbar_location="above",
            min_border_bottom=50,
            x_range=x_range,
            y_range=y_range,
            tools="",
            x_axis_type="datetime",
            y_axis_location=None,
            **kwargs,
        )
        self.root.yaxis.major_label_text_alpha = 0
        self.root.yaxis.minor_tick_line_alpha = 0
        self.root.yaxis.major_tick_line_alpha = 0
        self.root.xgrid.visible = False

        self.root.add_tools(
            BoxZoomTool(),
            ResetTool(),
            PanTool(dimensions="width"),
            WheelZoomTool(dimensions="width"),
        )
        self._hover = None
        self._last_drawn = None
        self._offset = time()
        self._last_transition_count = scheduler.transition_counter
        # OrderedDict so we can make a reverse iterator later and get the
        # most-recently-added glyphs.
        self._renderers = OrderedDict()
        self._line_renderers = OrderedDict()

    def _should_add_new_renderers(self) -> bool:
        """
        Whether to add new renderers to the chart.

        When a new set of task groups enters the scheduler we'd like to start rendering
        them. But it can be expensive to add new glyps, so we do it deliberately,
        checking whether we have to do it and whether the scheduler seems busy.
        """
        # Always draw if we have not before
        if not self._last_drawn:
            return True
        # Don't draw if there have been no new tasks completed since the last update,
        # or if the scheduler CPU is occupied.
        if (
            self._last_transition_count == self.scheduler.transition_counter
            or self.scheduler.proc.cpu_percent() > 50
        ):
            return False

        # Only return true if there are new task groups that we have not yet added
        # to the ColumnDataSource.
        return not set(self.plugin.compute.keys()) <= set(self.source.data.keys())

    def _should_update(self) -> bool:
        """
        Whether to update the ColumnDataSource. This is cheaper than redrawing,
        but still not free, so we check whether we need it and whether the scheudler
        is busy.
        """
        return (
            self._last_transition_count != self.scheduler.transition_counter
            and self.scheduler.proc.cpu_percent() < 50
        )

    def _get_timeseries(self, restrict_to_existing=False):
        """
        Update the ColumnDataSource with our time series data.

        restrict_to_existing determines whether to add new task groups
        which might have been added since the last time we rendered.
        This is important as we want to add new stackers very deliberately.
        """
        # Get the front/back indices for most recent npts bins out of the timeseries
        front = max(len(self.plugin.time) - self.npts, 0)
        back = None
        # Remove any periods of zero compute at the front or back of the timeseries
        if len(self.plugin.compute):
            agg = sum([np.array(v[front:]) for v in self.plugin.compute.values()])
            front2 = len(agg) - len(np.trim_zeros(agg, trim="f"))
            front += front2
            back = len(np.trim_zeros(agg, trim="b")) - len(agg) or None

        prepend = (
            self.plugin.time[front - 1]
            if front >= 1
            else self.plugin.time[front] - self.plugin.dt
        )
        timestamps = np.array(self.plugin.time[front:back])
        dt = np.diff(timestamps, prepend=prepend)

        if restrict_to_existing:
            new_data = {
                k: np.array(v[front:back]) / dt
                for k, v in self.plugin.compute.items()
                if k in self.source.data
            }
        else:
            new_data = valmap(
                lambda x: np.array(x[front:back]) / dt,
                self.plugin.compute,
            )

        new_data["time"] = (
            timestamps - self._offset
        ) * 1000.0  # bokeh likes milliseconds
        new_data["nthreads"] = np.array(self.plugin.nthreads[front:back])

        return new_data

    @without_property_validation
    @log_errors
    def update(self):
        """
        Maybe update the chart. This is somewhat expensive to draw, so we update
        it pretty defensively.
        """
        if self._should_add_new_renderers():
            # Update the chart, allowing for new task groups to be added.
            new_data = self._get_timeseries(restrict_to_existing=False)
            self.source.data = new_data

            # Possibly update the y range if the number of threads has increased.
            max_nthreads = max(self.plugin.nthreads)
            if self.root.y_range.end != max_nthreads:
                self.root.y_range.end = max_nthreads

            stackers = list(self.plugin.compute.keys())
            colors = [color_of(key_split(k)) for k in stackers]

            for i, (group, color) in enumerate(zip(stackers, colors)):
                # If we have already drawn the group, but it is all zero,
                # set it to be invisible.
                if group in self._renderers:
                    if not np.count_nonzero(new_data[group]) > 0:
                        self._renderers[group].visible = False
                        self._line_renderers[group].visible = False
                    else:
                        self._renderers[group].visible = True
                        self._line_renderers[group].visible = True

                    continue

                # Draw the new area and line glyphs.
                renderer = self.root.varea(
                    x="time",
                    y1=stack(*stackers[:i]),
                    y2=stack(*stackers[: i + 1]),
                    color=color,
                    alpha=0.5,
                    source=self.source,
                )
                self._renderers[group] = renderer

                line_renderer = self.root.line(
                    x="time",
                    y=stack(*stackers[: i + 1]),
                    color=color,
                    alpha=1.0,
                    source=self.source,
                )
                self._line_renderers[group] = line_renderer

            # Don't add hover until there is something to show, as bokehjs seems to
            # have trouble with custom hovers when there are no renderers.
            if self.plugin.compute and self._hover is None:
                # Add a hover that will show occupancy for all currently active
                # task groups. This is a little tricky, bokeh doesn't (yet) support
                # hit tests for stacked area charts: https://github.com/bokeh/bokeh/issues/9182
                # Instead, show a single vline hover which lists the currently active task
                # groups. A custom formatter in JS-land pulls the relevant data index and
                # assembles the tooltip.
                formatter = CustomJSHover(code="return '';")
                self._hover = HoverTool(
                    tooltips="""
                        <div>
                          <div style="font-size: 1.2em; font-weight: bold">
                            <b>Worker thread occupancy</b>
                          </div>
                          <div>
                            $index{custom}
                          </div>
                        </div>
                        """,
                    mode="vline",
                    line_policy="nearest",
                    attachment="horizontal",
                    formatters={"$index": formatter},
                )
                self.root.add_tools(self._hover)

            if self._hover:
                # Create a custom tooltip that:
                #   1. Includes nthreads
                #   2. Filters out inactive task groups
                #      (ones without any compute during the relevant dt)
                #   3. Colors the labels appropriately.
                formatter = CustomJSHover(
                    code="""
                        const colormap = %s;
                        const divs = [];
                        for (let k of Object.keys(source.data)) {
                          const val = source.data[k][value];
                          const color = colormap[k];
                          if (k === "time" || k === "nthreads" || val < 1.e-3) {
                            continue;
                          }
                          const label = k.length >= 20 ? k.slice(0, 20) + '…' : k;

                          // Unshift so that the ordering of the labels is the same as
                          // the ordering of the stackers.
                          divs.unshift(
                            '<div>'
                              + '<span style="font-weight: bold; color:' + color + ';">'
                                + label
                              + '</span>'
                              + ': '
                              +  val.toFixed(1)
                              + '</div>'
                          )

                        }
                        divs.unshift(
                          '<div>'
                            + '<span style="font-weight: bold; color: darkgrey;">nthreads: </span>'
                            + source.data.nthreads[value]
                            + '</div>'
                        );
                        return divs.join('\\n')
                        """
                    % dict(
                        zip(stackers, colors)
                    ),  # sneak the color mapping into the callback
                    args={"source": self.source},
                )
                # Add the HoverTool to the top line renderer.
                top_line = None
                for line in reversed(self._line_renderers.values()):
                    if line.visible:
                        top_line = line
                        break
                self._hover.renderers = [top_line]
                self._hover.formatters = {"$index": formatter}

            self._last_drawn = time()
            self._last_transition_count = self.scheduler.transition_counter
        elif self._should_update():
            # Possibly update the y range if new threads have been added
            max_nthreads = max(self.plugin.nthreads)
            if self.root.y_range.end != max_nthreads:
                self.root.y_range.end = max_nthreads
            # Update the data, only including existing columns, rather than redrawing
            # the whole chart.
            self.source.data = self._get_timeseries(restrict_to_existing=True)
            self._last_transition_count = self.scheduler.transition_counter


class TaskProgress(DashboardComponent):
    """Progress bars per task type"""

    def __init__(self, scheduler, **kwargs):
        self.scheduler = scheduler

        data = progress_quads(
            dict(all={}, memory={}, erred={}, released={}, processing={})
        )
        self.source = ColumnDataSource(data=data)

        x_range = DataRange1d(range_padding=0)
        y_range = Range1d(-8, 0)

        self.root = figure(
            id="bk-task-progress-plot",
            title="Progress",
            name="task_progress",
            x_range=x_range,
            y_range=y_range,
            toolbar_location=None,
            tools="",
            min_border_bottom=50,
            **kwargs,
        )
        self.root.line(  # just to define early ranges
            x=[0, 0.9], y=[-1, 0], line_color="#FFFFFF", alpha=0.0
        )
        self.root.quad(
            source=self.source,
            top="top",
            bottom="bottom",
            left="left",
            right="right",
            fill_color="#aaaaaa",
            line_color="#aaaaaa",
            fill_alpha=0.1,
            line_alpha=0.3,
        )
        self.root.quad(
            source=self.source,
            top="top",
            bottom="bottom",
            left="left",
            right="released-loc",
            fill_color="color",
            line_color="color",
            fill_alpha=0.6,
        )
        self.root.quad(
            source=self.source,
            top="top",
            bottom="bottom",
            left="released-loc",
            right="memory-loc",
            fill_color="color",
            line_color="color",
            fill_alpha=1.0,
        )
        self.root.quad(
            source=self.source,
            top="top",
            bottom="bottom",
            left="memory-loc",
            right="erred-loc",
            fill_color="black",
            fill_alpha=0.5,
            line_alpha=0,
        )
        self.root.quad(
            source=self.source,
            top="top",
            bottom="bottom",
            left="erred-loc",
            right="processing-loc",
            fill_color="gray",
            fill_alpha=0.35,
            line_alpha=0,
        )
        self.root.text(
            source=self.source,
            text="show-name",
            y="bottom",
            x="left",
            x_offset=5,
            text_font_size=value("10pt"),
        )
        self.root.text(
            source=self.source,
            text="done",
            y="bottom",
            x="right",
            x_offset=-5,
            text_align="right",
            text_font_size=value("10pt"),
        )
        self.root.ygrid.visible = False
        self.root.yaxis.minor_tick_line_alpha = 0
        self.root.yaxis.visible = False
        self.root.xgrid.visible = False
        self.root.xaxis.minor_tick_line_alpha = 0
        self.root.xaxis.visible = False

        hover = HoverTool(
            point_policy="follow_mouse",
            tooltips="""
                <div>
                    <span style="font-size: 14px; font-weight: bold;">Name:</span>&nbsp;
                    <span style="font-size: 10px; font-family: Monaco, monospace;">@name</span>
                </div>
                <div>
                    <span style="font-size: 14px; font-weight: bold;">All:</span>&nbsp;
                    <span style="font-size: 10px; font-family: Monaco, monospace;">@all</span>
                </div>
                <div>
                    <span style="font-size: 14px; font-weight: bold;">Memory:</span>&nbsp;
                    <span style="font-size: 10px; font-family: Monaco, monospace;">@memory</span>
                </div>
                <div>
                    <span style="font-size: 14px; font-weight: bold;">Erred:</span>&nbsp;
                    <span style="font-size: 10px; font-family: Monaco, monospace;">@erred</span>
                </div>
                <div>
                    <span style="font-size: 14px; font-weight: bold;">Ready:</span>&nbsp;
                    <span style="font-size: 10px; font-family: Monaco, monospace;">@processing</span>
                </div>
                """,
        )
        self.root.add_tools(hover)

    @without_property_validation
    @log_errors
    def update(self):
        state = {
            "memory": {},
            "erred": {},
            "released": {},
            "processing": {},
            "waiting": {},
        }

        for tp in self.scheduler.task_prefixes.values():
            active_states = tp.active_states
            if any(active_states.get(s) for s in state.keys()):
                state["memory"][tp.name] = active_states["memory"]
                state["erred"][tp.name] = active_states["erred"]
                state["released"][tp.name] = active_states["released"]
                state["processing"][tp.name] = active_states["processing"]
                state["waiting"][tp.name] = active_states["waiting"]

        state["all"] = {k: sum(v[k] for v in state.values()) for k in state["memory"]}

        if not state["all"] and not len(self.source.data["all"]):
            return

        d = progress_quads(state)

        update(self.source, d)

        totals = {
            k: sum(state[k].values())
            for k in ["all", "memory", "erred", "released", "waiting"]
        }
        totals["processing"] = totals["all"] - sum(
            v for k, v in totals.items() if k != "all"
        )

        self.root.title.text = (
            "Progress -- total: %(all)s, "
            "in-memory: %(memory)s, processing: %(processing)s, "
            "waiting: %(waiting)s, "
            "erred: %(erred)s" % totals
        )


class EventLoop(DashboardComponent):
    """Event Loop Health"""

    @log_errors
    def __init__(self, scheduler, **kwargs):
        self.scheduler = scheduler
        self.source = ColumnDataSource(
            {
                "names": ["Scheduler", "Workers"],
                "values": [0, 0],
                "text": ["0", "0"],
            }
        )

        self.root = figure(
            title="Event Loop Health",
            x_range=["Scheduler", "Workers"],
            y_range=[
                0,
                parse_timedelta(dask.config.get("distributed.admin.tick.interval"))
                * 25,
            ],
            tools="",
            toolbar_location="above",
            **kwargs,
        )
        self.root.vbar(x="names", top="values", width=0.9, source=self.source)

        self.root.xaxis.minor_tick_line_alpha = 0
        self.root.ygrid.visible = True
        self.root.xgrid.visible = False

        hover = HoverTool(tooltips=[("Interval", "@text s")], mode="vline")
        self.root.add_tools(hover)

    @without_property_validation
    @log_errors
    def update(self):
        s = self.scheduler

        data = {
            "names": ["Scheduler", "Workers"],
            "values": [
                s._tick_interval_observed,
                sum([w.metrics["event_loop_interval"] for w in s.workers.values()])
                / (len(s.workers) or 1),
            ],
        }
        data["text"] = [format_time(x) for x in data["values"]]

        update(self.source, data)


class WorkerTable(DashboardComponent):
    """Status of the current workers

    This is two plots, a text-based table for each host and a thin horizontal
    plot laying out hosts by their current memory use.
    """

    excluded_names = {
        "executing",
        "in_flight",
        "in_memory",
        "ready",
        "time",
        "spilled_nbytes",
    }

    def __init__(self, scheduler, width=800, **kwargs):
        self.scheduler = scheduler
        self.names = [
            "name",
            "address",
            "nthreads",
            "cpu",
            "memory",
            "memory_limit",
            "memory_percent",
            "memory_managed_in_memory",
            "memory_unmanaged_old",
            "memory_unmanaged_recent",
            "memory_spilled",
            "num_fds",
            "read_bytes",
            "write_bytes",
            "cpu_fraction",
        ]
        workers = self.scheduler.workers.values()
        self.extra_names = sorted(
            {
                m
                for ws in workers
                for m, v in ws.metrics.items()
                if m not in self.names and isinstance(v, (str, int, float))
            }
            - self.excluded_names
        )

        table_names = [
            "name",
            "address",
            "nthreads",
            "cpu",
            "memory",
            "memory_limit",
            "memory_percent",
            "memory_managed_in_memory",
            "memory_unmanaged_old",
            "memory_unmanaged_recent",
            "memory_spilled",
            "num_fds",
            "read_bytes",
            "write_bytes",
        ]
        column_title_renames = {
            "memory_limit": "limit",
            "memory_percent": "memory %",
            "memory_managed_in_memory": "managed",
            "memory_unmanaged_old": "unmanaged old",
            "memory_unmanaged_recent": "unmanaged recent",
            "memory_spilled": "spilled",
            "num_fds": "# fds",
            "read_bytes": "read",
            "write_bytes": "write",
        }

        self.source = ColumnDataSource({k: [] for k in self.names})

        columns = {
            name: TableColumn(field=name, title=column_title_renames.get(name, name))
            for name in table_names
        }

        formatters = {
            "cpu": NumberFormatter(format="0 %"),
            "memory_percent": NumberFormatter(format="0.0 %"),
            "memory": NumberFormatter(format="0.0 b"),
            "memory_limit": NumberFormatter(format="0.0 b"),
            "memory_managed_in_memory": NumberFormatter(format="0.0 b"),
            "memory_unmanaged_old": NumberFormatter(format="0.0 b"),
            "memory_unmanaged_recent": NumberFormatter(format="0.0 b"),
            "memory_spilled": NumberFormatter(format="0.0 b"),
            "read_bytes": NumberFormatter(format="0 b"),
            "write_bytes": NumberFormatter(format="0 b"),
            "num_fds": NumberFormatter(format="0"),
            "nthreads": NumberFormatter(format="0"),
        }

        table = DataTable(
            source=self.source,
            columns=[columns[n] for n in table_names],
            reorderable=True,
            sortable=True,
            width=width,
            index_position=None,
        )

        for name in table_names:
            if name in formatters:
                table.columns[table_names.index(name)].formatter = formatters[name]

        extra_names = ["name", "address"] + self.extra_names
        extra_columns = {
            name: TableColumn(field=name, title=column_title_renames.get(name, name))
            for name in extra_names
        }

        extra_table = DataTable(
            source=self.source,
            columns=[extra_columns[n] for n in extra_names],
            reorderable=True,
            sortable=True,
            width=width,
            index_position=None,
        )

        hover = HoverTool(
            point_policy="follow_mouse",
            tooltips="""
                <div>
                  <span style="font-size: 10px; font-family: Monaco, monospace;">Worker (@name): </span>
                  <span style="font-size: 10px; font-family: Monaco, monospace;">@memory_percent{0.0 %}</span>
                </div>
                """,
        )

        mem_plot = figure(
            title="Memory Use (%)",
            toolbar_location=None,
            x_range=(0, 1),
            y_range=(-0.1, 0.1),
            height=60,
            width=width,
            tools="",
            min_border_right=0,
            **kwargs,
        )
        mem_plot.circle(
            source=self.source, x="memory_percent", y=0, size=10, fill_alpha=0.5
        )
        mem_plot.ygrid.visible = False
        mem_plot.yaxis.minor_tick_line_alpha = 0
        mem_plot.xaxis.visible = False
        mem_plot.yaxis.visible = False
        mem_plot.add_tools(hover, BoxSelectTool())

        hover = HoverTool(
            point_policy="follow_mouse",
            tooltips="""
                <div>
                  <span style="font-size: 10px; font-family: Monaco, monospace;">Worker (@name): </span>
                  <span style="font-size: 10px; font-family: Monaco, monospace;">@cpu_fraction{0 %}</span>
                </div>
                """,
        )

        cpu_plot = figure(
            title="CPU Use (%)",
            toolbar_location=None,
            x_range=(0, 1),
            y_range=(-0.1, 0.1),
            height=60,
            width=width,
            tools="",
            min_border_right=0,
            **kwargs,
        )
        cpu_plot.circle(
            source=self.source, x="cpu_fraction", y=0, size=10, fill_alpha=0.5
        )
        cpu_plot.ygrid.visible = False
        cpu_plot.yaxis.minor_tick_line_alpha = 0
        cpu_plot.xaxis.visible = False
        cpu_plot.yaxis.visible = False
        cpu_plot.add_tools(hover, BoxSelectTool())
        self.cpu_plot = cpu_plot

        if "sizing_mode" in kwargs:
            sizing_mode = {"sizing_mode": kwargs["sizing_mode"]}
        else:
            sizing_mode = {}

        components = [cpu_plot, mem_plot, table]
        if self.extra_names:
            components.append(extra_table)

        self.root = column(*components, id="bk-worker-table", **sizing_mode)

    @without_property_validation
    def update(self):
        data = {name: [] for name in self.names + self.extra_names}
        for i, (addr, ws) in enumerate(
            sorted(self.scheduler.workers.items(), key=lambda kv: str(kv[1].name))
        ):
            minfo = ws.memory

            for name in self.names + self.extra_names:
                data[name].append(ws.metrics.get(name, None))
            data["name"][-1] = ws.name if ws.name is not None else i
            data["address"][-1] = ws.address
            if ws.memory_limit:
                data["memory_percent"][-1] = ws.metrics["memory"] / ws.memory_limit
            else:
                data["memory_percent"][-1] = ""
            data["memory_limit"][-1] = ws.memory_limit
            data["memory_managed_in_memory"][-1] = minfo.managed_in_memory
            data["memory_unmanaged_old"][-1] = minfo.unmanaged_old
            data["memory_unmanaged_recent"][-1] = minfo.unmanaged_recent
            data["memory_unmanaged_recent"][-1] = minfo.unmanaged_recent
            data["memory_spilled"][-1] = minfo.managed_spilled
            data["cpu"][-1] = ws.metrics["cpu"] / 100.0
            data["cpu_fraction"][-1] = ws.metrics["cpu"] / 100.0 / ws.nthreads
            data["nthreads"][-1] = ws.nthreads

        for name in self.names + self.extra_names:
            if name == "name":
                data[name].insert(0, f"Total ({len(data[name])})")
                continue
            try:
                if len(self.scheduler.workers) == 0:
                    total_data = None
                elif name == "memory_percent":
                    total_mem = sum(
                        ws.memory_limit for ws in self.scheduler.workers.values()
                    )
                    total_data = (
                        (
                            sum(
                                ws.metrics["memory"]
                                for ws in self.scheduler.workers.values()
                            )
                            / total_mem
                        )
                        if total_mem
                        else ""
                    )
                elif name == "cpu":
                    total_data = (
                        sum(ws.metrics["cpu"] for ws in self.scheduler.workers.values())
                        / 100
                        / len(self.scheduler.workers.values())
                    )
                elif name == "cpu_fraction":
                    total_data = (
                        sum(ws.metrics["cpu"] for ws in self.scheduler.workers.values())
                        / 100
                        / sum(ws.nthreads for ws in self.scheduler.workers.values())
                    )
                else:
                    total_data = sum(data[name])

                data[name].insert(0, total_data)
            except TypeError:
                data[name].insert(0, None)

        self.source.data.update(data)


class Shuffling(DashboardComponent):
    """Occupancy (in time) per worker"""

    def __init__(self, scheduler, **kwargs):
        with log_errors():
            self.scheduler = scheduler
            self.source = ColumnDataSource(
                {
                    "worker": [],
                    "y": [],
                    "comm_memory": [],
                    "comm_memory_limit": [],
                    "comm_buckets": [],
                    "comm_active": [],
                    "comm_avg_duration": [],
                    "comm_avg_size": [],
                    "comm_read": [],
                    "comm_written": [],
                    "comm_color": [],
                    "disk_memory": [],
                    "disk_memory_limit": [],
                    "disk_buckets": [],
                    "disk_active": [],
                    "disk_avg_duration": [],
                    "disk_avg_size": [],
                    "disk_read": [],
                    "disk_written": [],
                    "disk_color": [],
                }
            )
            self.totals_source = ColumnDataSource(
                {
                    "x": ["Network Send", "Network Receive", "Disk Write", "Disk Read"],
                    "values": [0, 0, 0, 0],
                }
            )

            self.comm_memory = figure(
                title="Comms Buffer",
                tools="",
                toolbar_location="above",
                x_range=Range1d(0, 100_000_000),
                **kwargs,
            )
            self.comm_memory.hbar(
                source=self.source,
                right="comm_memory",
                y="y",
                height=0.9,
                color="comm_color",
            )
            hover = HoverTool(
                tooltips=[
                    ("Memory Used", "@comm_memory{0.00 b}"),
                    ("Average Write", "@comm_avg_size{0.00 b}"),
                    ("# Buckets", "@comm_buckets"),
                    ("Average Duration", "@comm_avg_duration"),
                ],
                formatters={"@comm_avg_duration": "datetime"},
                mode="hline",
            )
            self.comm_memory.add_tools(hover)
            self.comm_memory.x_range.start = 0
            self.comm_memory.x_range.end = 1
            self.comm_memory.xaxis[0].formatter = NumeralTickFormatter(format="0.0 b")

            self.disk_memory = figure(
                title="Disk Buffer",
                tools="",
                toolbar_location="above",
                x_range=Range1d(0, 100_000_000),
                **kwargs,
            )
            self.disk_memory.yaxis.visible = False

            self.disk_memory.hbar(
                source=self.source,
                right="disk_memory",
                y="y",
                height=0.9,
                color="disk_color",
            )

            hover = HoverTool(
                tooltips=[
                    ("Memory Used", "@disk_memory{0.00 b}"),
                    ("Average Write", "@disk_avg_size{0.00 b}"),
                    ("# Buckets", "@disk_buckets"),
                    ("Average Duration", "@disk_avg_duration"),
                ],
                formatters={"@disk_avg_duration": "datetime"},
                mode="hline",
            )
            self.disk_memory.add_tools(hover)
            self.disk_memory.xaxis[0].formatter = NumeralTickFormatter(format="0.0 b")

            self.totals = figure(
                title="Total movement",
                tools="",
                toolbar_location="above",
                **kwargs,
            )
            titles = ["Network Send", "Network Receive", "Disk Write", "Disk Read"]
            self.totals = figure(
                x_range=titles,
                title="Totals",
                toolbar_location=None,
                tools="",
                **kwargs,
            )

            self.totals.vbar(
                x="x",
                top="values",
                width=0.9,
                source=self.totals_source,
            )

            self.totals.xgrid.grid_line_color = None
            self.totals.y_range.start = 0
            self.totals.yaxis[0].formatter = NumeralTickFormatter(format="0.0 b")

            hover = HoverTool(
                tooltips=[("Total", "@values{0.00b}")],
                mode="vline",
            )
            self.totals.add_tools(hover)

            self.root = row(self.comm_memory, self.disk_memory)

    @without_property_validation
    def update(self):
        with log_errors():
            input = self.scheduler.extensions["shuffle"].heartbeats
            if not input:
                return

            input = list(input.values())[-1]  # TODO: multiple concurrent shuffles

            data = {
                "worker": [],
                "y": [],
                "comm_memory": [],
                "comm_memory_limit": [],
                "comm_buckets": [],
                "comm_active": [],
                "comm_avg_duration": [],
                "comm_avg_size": [],
                "comm_read": [],
                "comm_written": [],
                "comm_color": [],
                "disk_memory": [],
                "disk_memory_limit": [],
                "disk_buckets": [],
                "disk_active": [],
                "disk_avg_duration": [],
                "disk_avg_size": [],
                "disk_read": [],
                "disk_written": [],
                "disk_color": [],
            }
            now = time()

            for i, (worker, d) in enumerate(input.items()):
                data["y"].append(i)
                data["worker"].append(worker)
                data["comm_memory"].append(d["comms"]["memory"])
                data["comm_memory_limit"].append(d["comms"]["memory_limit"])
                data["comm_buckets"].append(d["comms"]["buckets"])
                data["comm_active"].append(d["comms"]["active"])
                data["comm_avg_duration"].append(
                    d["comms"]["diagnostics"].get("avg_duration", 0)
                )
                data["comm_avg_size"].append(
                    d["comms"]["diagnostics"].get("avg_size", 0)
                )
                data["comm_read"].append(d["comms"]["read"])
                data["comm_written"].append(d["comms"]["written"])
                try:
                    if self.scheduler.workers[worker].last_seen < now - 5:
                        data["comm_color"].append("gray")
                    elif d["comms"]["active"]:
                        data["comm_color"].append("green")
                    elif d["comms"]["memory"] > d["comms"]["memory_limit"]:
                        data["comm_color"].append("red")
                    else:
                        data["comm_color"].append("blue")
                except KeyError:
                    data["comm_color"].append("black")

                data["disk_memory"].append(d["disk"]["memory"])
                data["disk_memory_limit"].append(d["disk"]["memory_limit"])
                data["disk_buckets"].append(d["disk"]["buckets"])
                data["disk_active"].append(d["disk"]["active"])
                data["disk_avg_duration"].append(
                    d["disk"]["diagnostics"].get("avg_duration", 0)
                )
                data["disk_avg_size"].append(
                    d["disk"]["diagnostics"].get("avg_size", 0)
                )
                data["disk_read"].append(d["disk"]["read"])
                data["disk_written"].append(d["disk"]["written"])
                try:
                    if self.scheduler.workers[worker].last_seen < now - 5:
                        data["disk_color"].append("gray")
                    elif d["disk"]["active"]:
                        data["disk_color"].append("green")
                    elif d["disk"]["memory"] > d["disk"]["memory_limit"]:
                        data["disk_color"].append("red")
                    else:
                        data["disk_color"].append("blue")
                except KeyError:
                    data["disk_color"].append("black")

            """
            singletons = {
                "comm_avg_duration": [
                    sum(data["comm_avg_duration"]) / len(data["comm_avg_duration"])
                ],
                "comm_avg_size": [
                    sum(data["comm_avg_size"]) / len(data["comm_avg_size"])
                ],
                "disk_avg_duration": [
                    sum(data["disk_avg_duration"]) / len(data["disk_avg_duration"])
                ],
                "disk_avg_size": [
                    sum(data["disk_avg_size"]) / len(data["disk_avg_size"])
                ],
            }
            singletons["comm_avg_bandwidth"] = [
                singletons["comm_avg_size"][0] / singletons["comm_avg_duration"][0]
            ]
            singletons["disk_avg_bandwidth"] = [
                singletons["disk_avg_size"][0] / singletons["disk_avg_duration"][0]
            ]
            singletons["y"] = [data["y"][-1] / 2]
            """

            totals = {
                "x": ["Network Send", "Network Receive", "Disk Write", "Disk Read"],
                "values": [
                    sum(data["comm_written"]),
                    sum(data["comm_read"]),
                    sum(data["disk_written"]),
                    sum(data["disk_read"]),
                ],
            }
            update(self.totals_source, totals)

            update(self.source, data)
            limit = max(data["comm_memory_limit"] + data["disk_memory_limit"]) * 1.2
            self.comm_memory.x_range.end = limit
            self.disk_memory.x_range.end = limit


class SchedulerLogs:
    def __init__(self, scheduler, start=None):
        logs = scheduler.get_logs(start=start, timestamps=True)

        if not logs:
            logs_html = (
                '<p style="font-family: monospace; margin: 0;">No logs to report</p>'
            )
        else:
            logs_html = Log(
                "\n".join(
                    "%s - %s"
                    % (datetime.fromtimestamp(time).strftime("%H:%M:%S.%f"), line)
                    for time, level, line in logs
                )
            )._repr_html_()

        self.root = Div(
            text=logs_html,
            style={
                "width": "100%",
                "height": "100%",
                "max-width": "1920px",
                "max-height": "1080px",
                "padding": "12px",
                "border": "1px solid lightgray",
                "box-shadow": "inset 1px 0 8px 0 lightgray",
                "overflow": "auto",
            },
        )


@log_errors
def systemmonitor_doc(scheduler, extra, doc):
    sysmon = SystemMonitor(scheduler, sizing_mode="stretch_both")
    doc.title = "Dask: Scheduler System Monitor"
    add_periodic_callback(doc, sysmon, 500)

    doc.add_root(sysmon.root)
    doc.template = env.get_template("simple.html")
    doc.template_variables.update(extra)
    doc.theme = BOKEH_THEME


<<<<<<< HEAD
def shuffling_doc(scheduler, extra, doc):
    with log_errors():
        doc.title = "Dask: Shuffling"

        shuffling = Shuffling(scheduler, width=400, height=400)
        workers_memory = WorkersMemory(scheduler, width=400, height=400)
        timeseries = SystemTimeseries(
            scheduler, width=1600, height=200, follow_interval=3000
        )
        event_loop = EventLoop(scheduler, width=200, height=400)

        add_periodic_callback(doc, shuffling, 200)
        add_periodic_callback(doc, workers_memory, 200)
        add_periodic_callback(doc, timeseries, 500)
        add_periodic_callback(doc, event_loop, 500)

        timeseries.bandwidth.y_range = timeseries.disk.y_range

        doc.add_root(
            column(
                row(
                    workers_memory.root,
                    shuffling.comm_memory,
                    shuffling.disk_memory,
                    shuffling.totals,
                    event_loop.root,
                ),
                row(column(timeseries.bandwidth, timeseries.disk)),
            )
        )
        doc.template = env.get_template("simple.html")
        doc.template_variables.update(extra)
        doc.theme = BOKEH_THEME


=======
@log_errors
>>>>>>> b934ae6a
def stealing_doc(scheduler, extra, doc):
    occupancy = Occupancy(scheduler)
    stealing_ts = StealingTimeSeries(scheduler)
    stealing_events = StealingEvents(scheduler)
    stealing_events.root.x_range = stealing_ts.root.x_range
    doc.title = "Dask: Work Stealing"
    add_periodic_callback(doc, occupancy, 500)
    add_periodic_callback(doc, stealing_ts, 500)
    add_periodic_callback(doc, stealing_events, 500)

    doc.add_root(
        row(
            occupancy.root,
            column(
                stealing_ts.root,
                stealing_events.root,
                sizing_mode="stretch_both",
            ),
        )
    )

    doc.template = env.get_template("simple.html")
    doc.template_variables.update(extra)
    doc.theme = BOKEH_THEME


@log_errors
def events_doc(scheduler, extra, doc):
    events = Events(scheduler, "all", height=250)
    events.update()
    add_periodic_callback(doc, events, 500)
    doc.title = "Dask: Scheduler Events"
    doc.add_root(column(events.root, sizing_mode="scale_width"))
    doc.template = env.get_template("simple.html")
    doc.template_variables.update(extra)
    doc.theme = BOKEH_THEME


@log_errors
def workers_doc(scheduler, extra, doc):
    table = WorkerTable(scheduler)
    table.update()
    add_periodic_callback(doc, table, 500)
    doc.title = "Dask: Workers"
    doc.add_root(table.root)
    doc.template = env.get_template("simple.html")
    doc.template_variables.update(extra)
    doc.theme = BOKEH_THEME


@log_errors
def hardware_doc(scheduler, extra, doc):
    hw = Hardware(scheduler)
    hw.update()
    doc.title = "Dask: Cluster Hardware Bandwidth"
    doc.add_root(hw.root)
    doc.template = env.get_template("simple.html")
    doc.template_variables.update(extra)
    doc.theme = BOKEH_THEME

    add_periodic_callback(doc, hw, 500)


@log_errors
def tasks_doc(scheduler, extra, doc):
    ts = TaskStream(
        scheduler,
        n_rectangles=dask.config.get(
            "distributed.scheduler.dashboard.tasks.task-stream-length"
        ),
        clear_interval="60s",
        sizing_mode="stretch_both",
    )
    ts.update()
    add_periodic_callback(doc, ts, 5000)
    doc.title = "Dask: Task Stream"
    doc.add_root(ts.root)
    doc.template = env.get_template("simple.html")
    doc.template_variables.update(extra)
    doc.theme = BOKEH_THEME


@log_errors
def graph_doc(scheduler, extra, doc):
    graph = TaskGraph(scheduler, sizing_mode="stretch_both")
    doc.title = "Dask: Task Graph"
    graph.update()
    add_periodic_callback(doc, graph, 200)
    doc.add_root(graph.root)

    doc.template = env.get_template("simple.html")
    doc.template_variables.update(extra)
    doc.theme = BOKEH_THEME


@log_errors
def tg_graph_doc(scheduler, extra, doc):
    tg_graph = TaskGroupGraph(scheduler, sizing_mode="stretch_both")
    doc.title = "Dask: Task Groups Graph"
    tg_graph.update()
    add_periodic_callback(doc, tg_graph, 200)
    doc.add_root(tg_graph.root)
    doc.template = env.get_template("simple.html")
    doc.template_variables.update(extra)
    doc.theme = BOKEH_THEME


@log_errors
def status_doc(scheduler, extra, doc):
    cluster_memory = ClusterMemory(scheduler, sizing_mode="stretch_both")
    cluster_memory.update()
    add_periodic_callback(doc, cluster_memory, 100)
    doc.add_root(cluster_memory.root)

    if len(scheduler.workers) <= 100:
        workers_memory = WorkersMemory(scheduler, sizing_mode="stretch_both")
        processing = CurrentLoad(scheduler, sizing_mode="stretch_both")

        processing_root = processing.processing_figure
    else:
        workers_memory = WorkersMemoryHistogram(scheduler, sizing_mode="stretch_both")
        processing = ProcessingHistogram(scheduler, sizing_mode="stretch_both")

        processing_root = processing.root

    current_load = CurrentLoad(scheduler, sizing_mode="stretch_both")
    occupancy = Occupancy(scheduler, sizing_mode="stretch_both")

    cpu_root = current_load.cpu_figure
    occupancy_root = occupancy.root

    workers_memory.update()
    processing.update()
    current_load.update()
    occupancy.update()

    add_periodic_callback(doc, workers_memory, 100)
    add_periodic_callback(doc, processing, 100)
    add_periodic_callback(doc, current_load, 100)
    add_periodic_callback(doc, occupancy, 100)

    doc.add_root(workers_memory.root)

    tab1 = Panel(child=processing_root, title="Processing")
    tab2 = Panel(child=cpu_root, title="CPU")
    tab3 = Panel(child=occupancy_root, title="Occupancy")

    proc_tabs = Tabs(tabs=[tab1, tab2, tab3], name="processing_tabs")
    doc.add_root(proc_tabs)

    task_stream = TaskStream(
        scheduler,
        n_rectangles=dask.config.get(
            "distributed.scheduler.dashboard.status.task-stream-length"
        ),
        clear_interval="5s",
        sizing_mode="stretch_both",
    )
    task_stream.update()
    add_periodic_callback(doc, task_stream, 100)
    doc.add_root(task_stream.root)

    task_progress = TaskProgress(scheduler, sizing_mode="stretch_both")
    task_progress.update()
    add_periodic_callback(doc, task_progress, 100)
    doc.add_root(task_progress.root)

    doc.title = "Dask: Status"
    doc.theme = BOKEH_THEME
    doc.template = env.get_template("status.html")
    doc.template_variables.update(extra)


@curry
def individual_doc(cls, interval, scheduler, extra, doc, fig_attr="root", **kwargs):
    # Note: @log_errors and @curry are not compatible
    with log_errors():
        fig = cls(scheduler, sizing_mode="stretch_both", **kwargs)
        fig.update()
        add_periodic_callback(doc, fig, interval)
        doc.add_root(getattr(fig, fig_attr))
        doc.theme = BOKEH_THEME
        doc.title = "Dask: " + funcname(cls)


@log_errors
def individual_profile_doc(scheduler, extra, doc):
    prof = ProfileTimePlot(scheduler, sizing_mode="stretch_both", doc=doc)
    doc.add_root(prof.root)
    prof.trigger_update()
    doc.theme = BOKEH_THEME


@log_errors
def individual_profile_server_doc(scheduler, extra, doc):
    prof = ProfileServer(scheduler, sizing_mode="stretch_both", doc=doc)
    doc.add_root(prof.root)
    prof.trigger_update()
    doc.theme = BOKEH_THEME


@log_errors
def profile_doc(scheduler, extra, doc):
    doc.title = "Dask: Profile"
    prof = ProfileTimePlot(scheduler, sizing_mode="stretch_both", doc=doc)
    doc.add_root(prof.root)
    doc.template = env.get_template("simple.html")
    doc.template_variables.update(extra)
    doc.theme = BOKEH_THEME

    prof.trigger_update()


@log_errors
def profile_server_doc(scheduler, extra, doc):
    doc.title = "Dask: Profile of Event Loop"
    prof = ProfileServer(scheduler, sizing_mode="stretch_both", doc=doc)
    doc.add_root(prof.root)
    doc.template = env.get_template("simple.html")
    doc.template_variables.update(extra)
    doc.theme = BOKEH_THEME

    prof.trigger_update()<|MERGE_RESOLUTION|>--- conflicted
+++ resolved
@@ -1031,24 +1031,8 @@
     from ws.metrics["val"] for ws in scheduler.workers.values() divided by nuber of workers.
     """
 
-<<<<<<< HEAD
+    @log_errors
     def __init__(self, scheduler, follow_interval=20000, **kwargs):
-        with log_errors():
-            self.scheduler = scheduler
-            self.source = ColumnDataSource(
-                {
-                    "time": [],
-                    "read_bytes": [],
-                    "write_bytes": [],
-                    "cpu": [],
-                    "memory": [],
-                    "read_bytes_disk": [],
-                    "write_bytes_disk": [],
-                }
-            )
-=======
-    @log_errors
-    def __init__(self, scheduler, **kwargs):
         self.scheduler = scheduler
         self.source = ColumnDataSource(
             {
@@ -1061,19 +1045,13 @@
                 "write_bytes_disk": [],
             }
         )
->>>>>>> b934ae6a
 
         update(self.source, self.get_data())
 
-<<<<<<< HEAD
-            x_range = DataRange1d(
-                follow="end", follow_interval=follow_interval, range_padding=0
-            )
-            tools = "reset, xpan, xwheel_zoom"
-=======
-        x_range = DataRange1d(follow="end", follow_interval=20000, range_padding=0)
+        x_range = DataRange1d(
+            follow="end", follow_interval=follow_interval, range_padding=0
+        )
         tools = "reset, xpan, xwheel_zoom"
->>>>>>> b934ae6a
 
         self.bandwidth = figure(
             title="Worker Network Bandwidth (average)",
@@ -3788,45 +3766,42 @@
     doc.theme = BOKEH_THEME
 
 
-<<<<<<< HEAD
+@log_errors
 def shuffling_doc(scheduler, extra, doc):
-    with log_errors():
-        doc.title = "Dask: Shuffling"
-
-        shuffling = Shuffling(scheduler, width=400, height=400)
-        workers_memory = WorkersMemory(scheduler, width=400, height=400)
-        timeseries = SystemTimeseries(
-            scheduler, width=1600, height=200, follow_interval=3000
-        )
-        event_loop = EventLoop(scheduler, width=200, height=400)
-
-        add_periodic_callback(doc, shuffling, 200)
-        add_periodic_callback(doc, workers_memory, 200)
-        add_periodic_callback(doc, timeseries, 500)
-        add_periodic_callback(doc, event_loop, 500)
-
-        timeseries.bandwidth.y_range = timeseries.disk.y_range
-
-        doc.add_root(
-            column(
-                row(
-                    workers_memory.root,
-                    shuffling.comm_memory,
-                    shuffling.disk_memory,
-                    shuffling.totals,
-                    event_loop.root,
-                ),
-                row(column(timeseries.bandwidth, timeseries.disk)),
-            )
-        )
-        doc.template = env.get_template("simple.html")
-        doc.template_variables.update(extra)
-        doc.theme = BOKEH_THEME
-
-
-=======
+    doc.title = "Dask: Shuffling"
+
+    shuffling = Shuffling(scheduler, width=400, height=400)
+    workers_memory = WorkersMemory(scheduler, width=400, height=400)
+    timeseries = SystemTimeseries(
+        scheduler, width=1600, height=200, follow_interval=3000
+    )
+    event_loop = EventLoop(scheduler, width=200, height=400)
+
+    add_periodic_callback(doc, shuffling, 200)
+    add_periodic_callback(doc, workers_memory, 200)
+    add_periodic_callback(doc, timeseries, 500)
+    add_periodic_callback(doc, event_loop, 500)
+
+    timeseries.bandwidth.y_range = timeseries.disk.y_range
+
+    doc.add_root(
+        column(
+            row(
+                workers_memory.root,
+                shuffling.comm_memory,
+                shuffling.disk_memory,
+                shuffling.totals,
+                event_loop.root,
+            ),
+            row(column(timeseries.bandwidth, timeseries.disk)),
+        )
+    )
+    doc.template = env.get_template("simple.html")
+    doc.template_variables.update(extra)
+    doc.theme = BOKEH_THEME
+
+
 @log_errors
->>>>>>> b934ae6a
 def stealing_doc(scheduler, extra, doc):
     occupancy = Occupancy(scheduler)
     stealing_ts = StealingTimeSeries(scheduler)
