import logging
import math
import operator
import os
from collections import defaultdict
from numbers import Number

from bokeh.io import curdoc
from bokeh.layouts import column, row
from bokeh.models import (
    AdaptiveTicker,
    BasicTicker,
    BoxSelectTool,
    BoxZoomTool,
    CDSView,
    ColorBar,
    ColumnDataSource,
    DataRange1d,
    GroupFilter,
    HoverTool,
    NumberFormatter,
    NumeralTickFormatter,
    OpenURL,
    Panel,
    PanTool,
    Range1d,
    ResetTool,
    Tabs,
    TapTool,
    Title,
    WheelZoomTool,
    value,
)
from bokeh.models.widgets import DataTable, TableColumn
from bokeh.models.widgets.markups import Div
from bokeh.palettes import Viridis11
from bokeh.plotting import figure
from bokeh.themes import Theme
from bokeh.transform import cumsum, factor_cmap, linear_cmap
from tlz import curry, pipe
from tlz.curried import concat, groupby, map
from tornado import escape

import dask
from dask import config
from dask.utils import format_bytes, key_split

try:
    import numpy as np
except ImportError:
    np = False

from distributed.dashboard.components import add_periodic_callback
from distributed.dashboard.components.shared import (
    DashboardComponent,
    ProfileServer,
    ProfileTimePlot,
    SystemMonitor,
)
from distributed.dashboard.utils import (
    BOKEH_VERSION,
    PROFILING,
    transpose,
    update,
    without_property_validation,
)
from distributed.diagnostics.graph_layout import GraphLayout
from distributed.diagnostics.progress_stream import color_of, progress_quads
from distributed.diagnostics.task_stream import TaskStreamPlugin
from distributed.diagnostics.task_stream import color_of as ts_color_of
from distributed.diagnostics.task_stream import colors as ts_color_lookup
from distributed.metrics import time
from distributed.utils import Log, format_time, log_errors, parse_timedelta

if dask.config.get("distributed.dashboard.export-tool"):
    from distributed.dashboard.export_tool import ExportTool
else:
    ExportTool = None

logger = logging.getLogger(__name__)

from jinja2 import Environment, FileSystemLoader

env = Environment(
    loader=FileSystemLoader(
        os.path.join(os.path.dirname(__file__), "..", "..", "http", "templates")
    )
)

BOKEH_THEME = Theme(os.path.join(os.path.dirname(__file__), "..", "theme.yaml"))
TICKS_1024 = {"base": 1024, "mantissas": [1, 2, 4, 8, 16, 32, 64, 128, 256, 512]}
XLABEL_ORIENTATION = -math.pi / 12  # slanted downwards 15 degrees


class Occupancy(DashboardComponent):
    """Occupancy (in time) per worker"""

    def __init__(self, scheduler, **kwargs):
        with log_errors():
            self.scheduler = scheduler
            self.source = ColumnDataSource(
                {
                    "occupancy": [0, 0],
                    "worker": ["a", "b"],
                    "x": [0.0, 0.1],
                    "y": [1, 2],
                    "ms": [1, 2],
                    "color": ["red", "blue"],
                    "escaped_worker": ["a", "b"],
                }
            )

            self.root = figure(
                title="Occupancy",
                tools="",
                id="bk-occupancy-plot",
                x_axis_type="datetime",
                **kwargs,
            )
            rect = self.root.rect(
                source=self.source, x="x", width="ms", y="y", height=1, color="color"
            )
            rect.nonselection_glyph = None

            self.root.xaxis.minor_tick_line_alpha = 0
            self.root.yaxis.visible = False
            self.root.ygrid.visible = False
            # fig.xaxis[0].formatter = NumeralTickFormatter(format='0.0s')
            self.root.x_range.start = 0

            tap = TapTool(callback=OpenURL(url="./info/worker/@escaped_worker.html"))

            hover = HoverTool()
            hover.tooltips = "@worker : @occupancy s."
            hover.point_policy = "follow_mouse"
            self.root.add_tools(hover, tap)

    @without_property_validation
    def update(self):
        with log_errors():
            workers = list(self.scheduler.workers.values())

            y = list(range(len(workers)))
            occupancy = [ws.occupancy for ws in workers]
            ms = [occ * 1000 for occ in occupancy]
            x = [occ / 500 for occ in occupancy]
            total = sum(occupancy)
            color = []
            for ws in workers:
                if ws in self.scheduler.idle:
                    color.append("red")
                elif ws in self.scheduler.saturated:
                    color.append("green")
                else:
                    color.append("blue")

            if total:
                self.root.title.text = "Occupancy -- total time: %s  wall time: %s" % (
                    format_time(total),
                    format_time(total / self.scheduler.total_nthreads),
                )
            else:
                self.root.title.text = "Occupancy"

            if occupancy:
                result = {
                    "occupancy": occupancy,
                    "worker": [ws.address for ws in workers],
                    "ms": ms,
                    "color": color,
                    "escaped_worker": [escape.url_escape(ws.address) for ws in workers],
                    "x": x,
                    "y": y,
                }

                update(self.source, result)


class ProcessingHistogram(DashboardComponent):
    """How many tasks are on each worker"""

    def __init__(self, scheduler, **kwargs):
        with log_errors():
            self.last = 0
            self.scheduler = scheduler
            self.source = ColumnDataSource(
                {"left": [1, 2], "right": [10, 10], "top": [0, 0]}
            )

            self.root = figure(
                title="Tasks Processing (Histogram)",
                id="bk-nprocessing-histogram-plot",
                name="processing",
                y_axis_label="frequency",
                tools="",
                **kwargs,
            )

            self.root.xaxis.minor_tick_line_alpha = 0
            self.root.ygrid.visible = False

            self.root.toolbar.logo = None
            self.root.toolbar_location = None

            self.root.quad(
                source=self.source,
                left="left",
                right="right",
                bottom=0,
                top="top",
                color="deepskyblue",
                fill_alpha=0.5,
            )

    @without_property_validation
    def update(self):
        L = [len(ws.processing) for ws in self.scheduler.workers.values()]
        counts, x = np.histogram(L, bins=40)
        self.source.data.update({"left": x[:-1], "right": x[1:], "top": counts})


def _nbytes_color(current: int, limit: int) -> str:
    """Dynamic color used by NBytes and NBytesCluster"""
    if limit and current > limit:
        return "red"
    elif limit and current > limit / 2:
        return "orange"
    else:
        return "blue"


class NBytesCluster(DashboardComponent):
    """Total memory usage on the cluster"""

    def __init__(self, scheduler, width=600, **kwargs):
        with log_errors():
            self.scheduler = scheduler
            self.source = ColumnDataSource(
                {
                    "width": [0] * 4,
                    "x": [0] * 4,
                    "y": [0] * 4,
                    "proc_memory": [0] * 4,
                    "color": ["blue", "blue", "blue", "grey"],
                    "alpha": [1, 0.7, 0.4, 1],
                    "memtype": [
                        "managed (in memory)",
                        "unmanaged",
                        "unmanaged, recently increased",
                        "managed (spilled to disk)",
                    ],
                }
            )

            self.root = figure(
                title="Bytes stored on cluster",
                tools="",
                id="bk-nbytes-cluster-worker-plot",
                width=int(width / 2),
                name="nbytes_cluster",
                **kwargs,
            )
            rect = self.root.rect(
                source=self.source,
                x="x",
                y="y",
                width="width",
                height=1,
                color="color",
                alpha="alpha",
            )
            rect.nonselection_glyph = None

            self.root.axis[0].ticker = BasicTicker(**TICKS_1024)
            self.root.xaxis[0].formatter = NumeralTickFormatter(format="0.0 b")
            self.root.xaxis.major_label_orientation = XLABEL_ORIENTATION
            self.root.x_range.start = 0
            self.root.xaxis.minor_tick_line_alpha = 0
            self.root.yaxis.visible = False
            self.root.ygrid.visible = False

            self.root.toolbar.logo = None
            self.root.toolbar_location = None
            self.root.yaxis.visible = False

            hover = HoverTool()
            hover.tooltips = "@width{0.00 b} @memtype"
            hover.point_policy = "follow_mouse"
            self.root.add_tools(hover)

    @without_property_validation
    def update(self):
        with log_errors():
            limit = sum(ws.memory_limit for ws in self.scheduler.workers.values())
            meminfo = self.scheduler.memory
            color = _nbytes_color(meminfo.process, limit)

            width = [
                meminfo.managed_in_memory,
                meminfo.unmanaged_old,
                meminfo.unmanaged_recent,
                meminfo.managed_spilled,
            ]
            result = {
                "width": width,
                "x": [sum(width[:i]) + w / 2 for i, w in enumerate(width)],
                "color": [color, color, color, "grey"],
                "proc_memory": [meminfo.process] * 4,
            }
            # FIXME https://github.com/dask/distributed/issues/4675
            #       This causes flickering after adding workers and when enough memory
            #       is spilled out
            self.root.x_range.end = max(
                limit, meminfo.process + meminfo.managed_spilled
            )

            title = f"Bytes stored: {format_bytes(meminfo.process)}"
            if meminfo.managed_spilled:
                title += f" + {format_bytes(meminfo.managed_spilled)} spilled to disk"
            self.root.title.text = title

            update(self.source, result)


class NBytes(DashboardComponent):
    """Memory usage for single workers"""

    def __init__(self, scheduler, width=600, **kwargs):
        with log_errors():
            self.scheduler = scheduler
            self.source = ColumnDataSource(
                {
                    "width": [],
                    "x": [],
                    "y": [],
                    "memtype": [],
                    "color": [],
                    "alpha": [],
                    "proc_memory": [],
                    "worker": [],
                    "escaped_worker": [],
                }
            )

            self.root = figure(
                title="Bytes stored per worker",
                tools="",
                id="bk-nbytes-worker-plot",
                width=int(width / 2),
                name="nbytes_workers",
                **kwargs,
            )
            rect = self.root.rect(
                source=self.source,
                x="x",
                y="y",
                width="width",
                height=1,
                color="color",
                fill_alpha="alpha",
                line_width=0,
            )
            rect.nonselection_glyph = None

            self.root.axis[0].ticker = BasicTicker(**TICKS_1024)
            self.root.xaxis[0].formatter = NumeralTickFormatter(format="0.0 b")
            self.root.xaxis.major_label_orientation = XLABEL_ORIENTATION
            self.root.x_range.start = 0
            self.root.xaxis.minor_tick_line_alpha = 0
            self.root.yaxis.visible = False
            self.root.ygrid.visible = False

            tap = TapTool(callback=OpenURL(url="./info/worker/@escaped_worker.html"))
            self.root.add_tools(tap)

            self.root.toolbar.logo = None
            self.root.toolbar_location = None
            self.root.yaxis.visible = False

            hover = HoverTool()
            hover.tooltips = "@worker: @proc_memory{0.00 b} (@width{0.00 b} @memtype)"
            hover.point_policy = "follow_mouse"
            self.root.add_tools(hover)

    @without_property_validation
    def update(self):
        def quadlist(i) -> list:
            out = []
            for ii in i:
                out += [ii, ii, ii, ii]
            return out

        with log_errors():
            workers = self.scheduler.workers.values()

            width = []
            x = []
            color = []
            procmemory = []
            max_limit = 0

            for ws in workers:
                meminfo = ws.memory
                limit = getattr(ws, "memory_limit", 0)
                max_limit = max(
                    max_limit, limit, meminfo.process + meminfo.managed_spilled
                )
                color_i = _nbytes_color(meminfo.process, limit)

                width += [
                    meminfo.managed_in_memory,
                    meminfo.unmanaged_old,
                    meminfo.unmanaged_recent,
                    meminfo.managed_spilled,
                ]
                x += [sum(width[-4:i]) + width[i] / 2 for i in range(-4, 0)]
                color += [color_i, color_i, color_i, "grey"]
                procmemory.append(meminfo.process)

            result = {
                "width": width,
                "x": x,
                "color": color,
                "alpha": [1, 0.7, 0.4, 1] * len(workers),
                "memtype": [
                    "managed (in memory)",
                    "unmanaged",
                    "unmanaged, recently increased",
                    "managed (spilled to disk)",
                ]
                * len(workers),
                "proc_memory": quadlist(procmemory),
                "worker": quadlist(ws.address for ws in workers),
                "escaped_worker": quadlist(
                    escape.url_escape(ws.address) for ws in workers
                ),
                "y": quadlist(range(len(workers))),
            }
            # Remove rectangles with width=0
            result = {
                k: [vi for vi, w in zip(v, width) if w] for k, v in result.items()
            }
            # FIXME https://github.com/dask/distributed/issues/4675
            #       This causes flickering after adding workers and when enough memory
            #       is spilled to disk
            self.root.x_range.end = max_limit
            update(self.source, result)


class NBytesHistogram(DashboardComponent):
    """Histogram of memory usage, showing how many workers there are in each bucket of
    usage. Replaces the per-worker graph when there are >= 50 workers.
    """

    def __init__(self, scheduler, **kwargs):
        with log_errors():
            self.last = 0
            self.scheduler = scheduler
            self.source = ColumnDataSource(
                {"left": [1, 2], "right": [10, 10], "top": [0, 0]}
            )

            self.root = figure(
                title="Bytes stored per worker (Histogram)",
                name="nbytes_workers",
                id="bk-nbytes-histogram-plot",
                y_axis_label="frequency",
                tools="",
                **kwargs,
            )

            self.root.xaxis[0].formatter = NumeralTickFormatter(format="0.0 b")
            self.root.xaxis.ticker = AdaptiveTicker(**TICKS_1024)
            self.root.xaxis.major_label_orientation = XLABEL_ORIENTATION

            self.root.xaxis.minor_tick_line_alpha = 0
            self.root.ygrid.visible = False

            self.root.toolbar.logo = None
            self.root.toolbar_location = None

            self.root.quad(
                source=self.source,
                left="left",
                right="right",
                bottom=0,
                top="top",
                color="deepskyblue",
                fill_alpha=0.5,
            )

    @without_property_validation
    def update(self):
        nbytes = np.asarray(
            [ws.metrics["memory"] for ws in self.scheduler.workers.values()]
        )
        counts, x = np.histogram(nbytes, bins=40)
        d = {"left": x[:-1], "right": x[1:], "top": counts}
        update(self.source, d)


class BandwidthTypes(DashboardComponent):
    """Bar chart showing bandwidth per type"""

    def __init__(self, scheduler, **kwargs):
        with log_errors():
            self.last = 0
            self.scheduler = scheduler
            self.source = ColumnDataSource(
                {
                    "bandwidth": [1, 2],
                    "bandwidth-half": [0.5, 1],
                    "type": ["a", "b"],
                    "bandwidth_text": ["1", "2"],
                }
            )

            self.root = figure(
                title="Bandwidth by Type",
                tools="",
                id="bk-bandwidth-type-plot",
                name="bandwidth_type_histogram",
                y_range=["a", "b"],
                **kwargs,
            )
            self.root.xaxis.major_label_orientation = -0.5
            rect = self.root.rect(
                source=self.source,
                x="bandwidth-half",
                y="type",
                width="bandwidth",
                height=1,
                color="blue",
            )
            self.root.x_range.start = 0
            self.root.xaxis[0].formatter = NumeralTickFormatter(format="0.0 b")
            self.root.xaxis.ticker = AdaptiveTicker(**TICKS_1024)
            rect.nonselection_glyph = None

            self.root.xaxis.minor_tick_line_alpha = 0
            self.root.ygrid.visible = False

            self.root.toolbar.logo = None
            self.root.toolbar_location = None

            hover = HoverTool()
            hover.tooltips = "@type: @bandwidth_text / s"
            hover.point_policy = "follow_mouse"
            self.root.add_tools(hover)

    @without_property_validation
    def update(self):
        with log_errors():
            bw = self.scheduler.bandwidth_types
            self.root.y_range.factors = list(sorted(bw))
            result = {
                "bandwidth": list(bw.values()),
                "bandwidth-half": [b / 2 for b in bw.values()],
                "type": list(bw.keys()),
                "bandwidth_text": list(map(format_bytes, bw.values())),
            }
            self.root.title.text = "Bandwidth: " + format_bytes(
                self.scheduler.bandwidth
            )
            update(self.source, result)


class BandwidthWorkers(DashboardComponent):
    """How many tasks are on each worker"""

    def __init__(self, scheduler, **kwargs):
        with log_errors():
            self.last = 0
            self.scheduler = scheduler
            self.source = ColumnDataSource(
                {
                    "bandwidth": [1, 2],
                    "source": ["a", "b"],
                    "destination": ["a", "b"],
                    "bandwidth_text": ["1", "2"],
                }
            )

            values = [hex(x)[2:] for x in range(64, 256)][::-1]
            mapper = linear_cmap(
                field_name="bandwidth",
                palette=["#" + x + x + "FF" for x in values],
                low=0,
                high=1,
            )

            self.root = figure(
                title="Bandwidth by Worker",
                tools="",
                id="bk-bandwidth-worker-plot",
                name="bandwidth_worker_heatmap",
                x_range=["a", "b"],
                y_range=["a", "b"],
                **kwargs,
            )
            self.root.xaxis.major_label_orientation = XLABEL_ORIENTATION
            self.root.rect(
                source=self.source,
                x="source",
                y="destination",
                color=mapper,
                height=1,
                width=1,
            )

            self.color_map = mapper["transform"]
            color_bar = ColorBar(
                color_mapper=self.color_map,
                label_standoff=12,
                border_line_color=None,
                location=(0, 0),
            )
            color_bar.formatter = NumeralTickFormatter(format="0.0 b")
            color_bar.ticker = AdaptiveTicker(**TICKS_1024)
            self.root.add_layout(color_bar, "right")

            self.root.toolbar.logo = None
            self.root.toolbar_location = None

            hover = HoverTool()
            hover.tooltips = """
            <div>
                <p><b>Source:</b> @source </p>
                <p><b>Destination:</b> @destination </p>
                <p><b>Bandwidth:</b> @bandwidth_text / s</p>
            </div>
            """
            hover.point_policy = "follow_mouse"
            self.root.add_tools(hover)

    @without_property_validation
    def update(self):
        with log_errors():
            bw = self.scheduler.bandwidth_workers
            if not bw:
                return

            def name(address):
                try:
                    ws = self.scheduler.workers[address]
                except KeyError:
                    return address
                if ws.name is not None:
                    return str(ws.name)
                else:
                    return address

            x, y, value = zip(*[(name(a), name(b), c) for (a, b), c in bw.items()])

            self.color_map.high = max(value)

            factors = list(sorted(set(x + y)))
            self.root.x_range.factors = factors
            self.root.y_range.factors = factors[::-1]

            result = {
                "source": x,
                "destination": y,
                "bandwidth": value,
                "bandwidth_text": list(map(format_bytes, value)),
            }
            self.root.title.text = "Bandwidth: " + format_bytes(
                self.scheduler.bandwidth
            )
            update(self.source, result)


class ComputePerKey(DashboardComponent):
    """Bar chart showing time spend in action by key prefix"""

    def __init__(self, scheduler, **kwargs):
        with log_errors():
            self.last = 0
            self.scheduler = scheduler

            es = [p for p in self.scheduler.plugins if isinstance(p, TaskStreamPlugin)]
            if not es:
                self.plugin = TaskStreamPlugin(self.scheduler)
            else:
                self.plugin = es[0]

            compute_data = {
                "times": [0.2, 0.1],
                "formatted_time": ["0.2 ms", "2.8 us"],
                "angles": [3.14, 0.785],
                "color": [ts_color_lookup["transfer"], ts_color_lookup["compute"]],
                "names": ["sum", "sum_partial"],
            }

            self.compute_source = ColumnDataSource(data=compute_data)

            fig = figure(
                title="Compute Time Per Task",
                tools="",
                id="bk-Compute-by-key-plot",
                name="compute_time_per_key",
                x_range=["a", "b"],
                **kwargs,
            )

            rect = fig.vbar(
                source=self.compute_source,
                x="names",
                top="times",
                width=0.7,
                color="color",
            )

            fig.y_range.start = 0
            fig.min_border_right = 20
            fig.min_border_bottom = 60
            fig.yaxis.axis_label = "Time (s)"
            fig.yaxis[0].formatter = NumeralTickFormatter(format="0")
            fig.yaxis.ticker = AdaptiveTicker(**TICKS_1024)
            fig.xaxis.major_label_orientation = XLABEL_ORIENTATION
            rect.nonselection_glyph = None

            fig.xaxis.minor_tick_line_alpha = 0
            fig.xgrid.visible = False

            fig.toolbar.logo = None
            fig.toolbar_location = None

            hover = HoverTool()
            hover.tooltips = """
            <div>
                <p><b>Name:</b> @names</p>
                <p><b>Time:</b> @formatted_time</p>
            </div>
            """
            hover.point_policy = "follow_mouse"
            fig.add_tools(hover)

            fig.add_layout(
                Title(
                    text="Note: tasks less than 2% of max are not displayed",
                    text_font_style="italic",
                ),
                "below",
            )

            self.fig = fig
            tab1 = Panel(child=fig, title="Bar Chart")

            fig2 = figure(
                title="Compute Time Per Task",
                tools="",
                id="bk-Compute-by-key-pie",
                name="compute_time_per_key-pie",
                x_range=(-0.5, 1.0),
                **kwargs,
            )

            fig2.wedge(
                x=0,
                y=1,
                radius=0.4,
                start_angle=cumsum("angles", include_zero=True),
                end_angle=cumsum("angles"),
                line_color="white",
                fill_color="color",
                legend_field="names",
                source=self.compute_source,
            )

            fig2.axis.axis_label = None
            fig2.axis.visible = False
            fig2.grid.grid_line_color = None
            fig2.add_layout(
                Title(
                    text="Note: tasks less than 2% of max are not displayed",
                    text_font_style="italic",
                ),
                "below",
            )

            hover = HoverTool()
            hover.tooltips = """
            <div>
                <p><b>Name:</b> @names</p>
                <p><b>Time:</b> @formatted_time</p>
            </div>
            """
            hover.point_policy = "follow_mouse"
            fig2.add_tools(hover)
            self.wedge_fig = fig2
            tab2 = Panel(child=fig2, title="Pie Chart")

            self.root = Tabs(tabs=[tab1, tab2])

    @without_property_validation
    def update(self):
        with log_errors():
            compute_times = defaultdict(float)

            for key, ts in self.scheduler.task_prefixes.items():
                name = key_split(key)
                for action, t in ts.all_durations.items():
                    if action == "compute":
                        compute_times[name] += t

            # order by largest time first
            compute_times = sorted(
                compute_times.items(), key=lambda x: x[1], reverse=True
            )

            # keep only time which are 2% of max or greater
            if compute_times:
                max_time = compute_times[0][1] * 0.02
                compute_times = [(n, t) for n, t in compute_times if t > max_time]
                compute_colors = list()
                compute_names = list()
                compute_time = list()
                total_time = 0
                for name, t in compute_times:
                    compute_names.append(name)
                    compute_colors.append(ts_color_of(name))
                    compute_time.append(t)
                    total_time += t

                angles = [t / total_time * 2 * math.pi for t in compute_time]

                self.fig.x_range.factors = compute_names

                compute_result = dict(
                    angles=angles,
                    times=compute_time,
                    color=compute_colors,
                    names=compute_names,
                    formatted_time=[format_time(t) for t in compute_time],
                )

                update(self.compute_source, compute_result)


class AggregateAction(DashboardComponent):
    """Bar chart showing time spend in action by key prefix"""

    def __init__(self, scheduler, **kwargs):
        with log_errors():
            self.last = 0
            self.scheduler = scheduler

            es = [p for p in self.scheduler.plugins if isinstance(p, TaskStreamPlugin)]
            if not es:
                self.plugin = TaskStreamPlugin(self.scheduler)
            else:
                self.plugin = es[0]

            action_data = {
                "times": [0.2, 0.1],
                "formatted_time": ["0.2 ms", "2.8 us"],
                "color": [ts_color_lookup["transfer"], ts_color_lookup["compute"]],
                "names": ["transfer", "compute"],
            }

            self.action_source = ColumnDataSource(data=action_data)

            self.root = figure(
                title="Aggregate Per Action",
                tools="",
                id="bk-aggregate-per-action-plot",
                name="aggregate_per_action",
                x_range=["a", "b"],
                **kwargs,
            )

            rect = self.root.vbar(
                source=self.action_source,
                x="names",
                top="times",
                width=0.7,
                color="color",
            )

            self.root.y_range.start = 0
            self.root.min_border_right = 20
            self.root.min_border_bottom = 60
            self.root.yaxis[0].formatter = NumeralTickFormatter(format="0")
            self.root.yaxis.axis_label = "Time (s)"
            self.root.yaxis.ticker = AdaptiveTicker(**TICKS_1024)
            self.root.xaxis.major_label_orientation = XLABEL_ORIENTATION
            self.root.xaxis.major_label_text_font_size = "16px"
            rect.nonselection_glyph = None

            self.root.xaxis.minor_tick_line_alpha = 0
            self.root.xgrid.visible = False

            self.root.toolbar.logo = None
            self.root.toolbar_location = None

            hover = HoverTool()
            hover.tooltips = """
            <div>
                <p><b>Name:</b> @names</p>
                <p><b>Time:</b> @formatted_time</p>
            </div>
            """
            hover.point_policy = "follow_mouse"
            self.root.add_tools(hover)

    @without_property_validation
    def update(self):
        with log_errors():
            agg_times = defaultdict(float)

            for key, ts in self.scheduler.task_prefixes.items():
                for action, t in ts.all_durations.items():
                    agg_times[action] += t

            # order by largest time first
            agg_times = sorted(agg_times.items(), key=lambda x: x[1], reverse=True)

            agg_colors = list()
            agg_names = list()
            agg_time = list()
            for action, t in agg_times:
                agg_names.append(action)
                if action == "compute":
                    agg_colors.append("purple")
                else:
                    agg_colors.append(ts_color_lookup[action])
                agg_time.append(t)

            self.root.x_range.factors = agg_names
            self.root.title.text = "Aggregate Time Per Action"

            action_result = dict(
                times=agg_time,
                color=agg_colors,
                names=agg_names,
                formatted_time=[format_time(t) for t in agg_time],
            )

            update(self.action_source, action_result)


class MemoryByKey(DashboardComponent):
    """Bar chart showing memory use by key prefix"""

    def __init__(self, scheduler, **kwargs):
        with log_errors():
            self.last = 0
            self.scheduler = scheduler
            self.source = ColumnDataSource(
                {
                    "name": ["a", "b"],
                    "nbytes": [100, 1000],
                    "count": [1, 2],
                    "color": ["blue", "blue"],
                }
            )

            self.root = figure(
                title="Memory Use",
                tools="",
                id="bk-memory-by-key-plot",
                name="memory_by_key",
                x_range=["a", "b"],
                **kwargs,
            )
            rect = self.root.vbar(
                source=self.source, x="name", top="nbytes", width=0.9, color="color"
            )
            self.root.yaxis[0].formatter = NumeralTickFormatter(format="0.0 b")
            self.root.yaxis.ticker = AdaptiveTicker(**TICKS_1024)
            self.root.xaxis.major_label_orientation = XLABEL_ORIENTATION
            rect.nonselection_glyph = None

            self.root.xaxis.minor_tick_line_alpha = 0
            self.root.ygrid.visible = False

            self.root.toolbar.logo = None
            self.root.toolbar_location = None

            hover = HoverTool()
            hover.tooltips = "@name: @nbytes_text"
            hover.tooltips = """
            <div>
                <p><b>Name:</b> @name</p>
                <p><b>Bytes:</b> @nbytes_text </p>
                <p><b>Count:</b> @count objects </p>
            </div>
            """
            hover.point_policy = "follow_mouse"
            self.root.add_tools(hover)

    @without_property_validation
    def update(self):
        with log_errors():
            counts = defaultdict(int)
            nbytes = defaultdict(int)
            for ws in self.scheduler.workers.values():
                for ts in ws.has_what:
                    ks = key_split(ts.key)
                    counts[ks] += 1
                    nbytes[ks] += ts.nbytes

            names = list(sorted(counts))
            self.root.x_range.factors = names
            result = {
                "name": names,
                "count": [counts[name] for name in names],
                "nbytes": [nbytes[name] for name in names],
                "nbytes_text": [format_bytes(nbytes[name]) for name in names],
                "color": [color_of(name) for name in names],
            }
            self.root.title.text = "Total Use: " + format_bytes(sum(nbytes.values()))

            update(self.source, result)


class CurrentLoad(DashboardComponent):
    """Tasks and CPU usage on each worker"""

    def __init__(self, scheduler, width=600, **kwargs):
        with log_errors():
            self.last = 0
            self.scheduler = scheduler
            self.source = ColumnDataSource(
                {
                    "nprocessing": [],
                    "nprocessing-half": [],
                    "nprocessing-color": [],
                    "cpu": [],
                    "cpu-half": [],
                    "y": [],
                    "worker": [],
                    "escaped_worker": [],
                }
            )
            processing = figure(
                title="Tasks Processing",
                tools="",
                id="bk-nprocessing-plot",
                name="processing",
                width=int(width / 2),
                **kwargs,
            )
            rect = processing.rect(
                source=self.source,
                x="nprocessing-half",
                y="y",
                width="nprocessing",
                height=1,
                color="nprocessing-color",
            )
            processing.x_range.start = 0
            rect.nonselection_glyph = None

            cpu = figure(
                title="CPU Utilization",
                tools="",
                id="bk-cpu-worker-plot",
                width=int(width / 2),
                name="cpu_hist",
                x_range=(0, 100),
                **kwargs,
            )
            rect = cpu.rect(
                source=self.source,
                x="cpu-half",
                y="y",
                width="cpu",
                height=1,
                color="blue",
            )
            rect.nonselection_glyph = None

            for fig in (processing, cpu):
                fig.xaxis.minor_tick_line_alpha = 0
                fig.yaxis.visible = False
                fig.ygrid.visible = False

                tap = TapTool(
                    callback=OpenURL(url="./info/worker/@escaped_worker.html")
                )
                fig.add_tools(tap)

                fig.toolbar.logo = None
                fig.toolbar_location = None
                fig.yaxis.visible = False

            hover = HoverTool()
            hover.tooltips = "@worker : @nprocessing tasks"
            hover.point_policy = "follow_mouse"
            processing.add_tools(hover)

            hover = HoverTool()
            hover.tooltips = "@worker : @cpu %"
            hover.point_policy = "follow_mouse"
            cpu.add_tools(hover)

            self.processing_figure = processing
            self.cpu_figure = cpu

    @without_property_validation
    def update(self):
        with log_errors():
            workers = list(self.scheduler.workers.values())
            now = time()
            if not any(ws.processing for ws in workers) and now < self.last + 1:
                return
            self.last = now

            cpu = [int(ws.metrics["cpu"]) for ws in workers]
            nprocessing = [len(ws.processing) for ws in workers]

            nprocessing_color = []
            for ws in workers:
                if ws in self.scheduler.idle:
                    nprocessing_color.append("red")
                elif ws in self.scheduler.saturated:
                    nprocessing_color.append("green")
                else:
                    nprocessing_color.append("blue")

            result = {
                "cpu": cpu,
                "cpu-half": [c / 2 for c in cpu],
                "nprocessing": nprocessing,
                "nprocessing-half": [np / 2 for np in nprocessing],
                "nprocessing-color": nprocessing_color,
                "worker": [ws.address for ws in workers],
                "escaped_worker": [escape.url_escape(ws.address) for ws in workers],
                "y": list(range(len(workers))),
            }

            if self.scheduler.workers:
                xrange = max(ws.nthreads or 1 for ws in workers)
            else:
                xrange = 1
            self.cpu_figure.x_range.end = xrange * 100

            update(self.source, result)


class StealingTimeSeries(DashboardComponent):
    def __init__(self, scheduler, **kwargs):
        self.scheduler = scheduler
        self.source = ColumnDataSource(
            {"time": [time(), time() + 1], "idle": [0, 0.1], "saturated": [0, 0.1]}
        )

        x_range = DataRange1d(follow="end", follow_interval=20000, range_padding=0)

        self.root = figure(
            title="Idle and Saturated Workers Over Time",
            x_axis_type="datetime",
            y_range=[-0.1, len(scheduler.workers) + 0.1],
            height=150,
            tools="",
            x_range=x_range,
            **kwargs,
        )
        self.root.line(source=self.source, x="time", y="idle", color="red")
        self.root.line(source=self.source, x="time", y="saturated", color="green")
        self.root.yaxis.minor_tick_line_color = None

        self.root.add_tools(
            ResetTool(), PanTool(dimensions="width"), WheelZoomTool(dimensions="width")
        )

    @without_property_validation
    def update(self):
        with log_errors():
            result = {
                "time": [time() * 1000],
                "idle": [len(self.scheduler.idle)],
                "saturated": [len(self.scheduler.saturated)],
            }
            if PROFILING:
                curdoc().add_next_tick_callback(
                    lambda: self.source.stream(result, 10000)
                )
            else:
                self.source.stream(result, 10000)


class StealingEvents(DashboardComponent):
    def __init__(self, scheduler, **kwargs):
        self.scheduler = scheduler
        self.steal = scheduler.extensions["stealing"]
        self.last = 0
        self.source = ColumnDataSource(
            {
                "time": [time() - 20, time()],
                "level": [0, 15],
                "color": ["white", "white"],
                "duration": [0, 0],
                "radius": [1, 1],
                "cost_factor": [0, 10],
                "count": [1, 1],
            }
        )

        x_range = DataRange1d(follow="end", follow_interval=20000, range_padding=0)

        self.root = figure(
            title="Stealing Events",
            x_axis_type="datetime",
            y_axis_type="log",
            height=250,
            tools="",
            x_range=x_range,
            **kwargs,
        )

        self.root.circle(
            source=self.source,
            x="time",
            y="cost_factor",
            color="color",
            size="radius",
            alpha=0.5,
        )
        self.root.yaxis.axis_label = "Cost Multiplier"

        hover = HoverTool()
        hover.tooltips = "Level: @level, Duration: @duration, Count: @count, Cost factor: @cost_factor"
        hover.point_policy = "follow_mouse"

        self.root.add_tools(
            hover,
            ResetTool(),
            PanTool(dimensions="width"),
            WheelZoomTool(dimensions="width"),
        )

    def convert(self, msgs):
        """Convert a log message to a glyph"""
        total_duration = 0
        for msg in msgs:
            time, level, key, duration, sat, occ_sat, idl, occ_idl = msg
            total_duration += duration

        try:
            color = Viridis11[level]
        except (KeyError, IndexError):
            color = "black"

        radius = math.sqrt(min(total_duration, 10)) * 30 + 2

        d = {
            "time": time * 1000,
            "level": level,
            "count": len(msgs),
            "color": color,
            "duration": total_duration,
            "radius": radius,
            "cost_factor": min(10, self.steal.cost_multipliers[level]),
        }

        return d

    @without_property_validation
    def update(self):
        with log_errors():
            log = self.scheduler.get_events(topic="stealing")
            n = self.steal.count - self.last
            log = [log[-i][1] for i in range(1, n + 1) if isinstance(log[-i][1], list)]
            self.last = self.steal.count

            if log:
                new = pipe(
                    log,
                    map(groupby(1)),
                    map(dict.values),
                    concat,
                    map(self.convert),
                    list,
                    transpose,
                )
                if PROFILING:
                    curdoc().add_next_tick_callback(
                        lambda: self.source.stream(new, 10000)
                    )
                else:
                    self.source.stream(new, 10000)


class Events(DashboardComponent):
    def __init__(self, scheduler, name, height=150, **kwargs):
        self.scheduler = scheduler
        self.action_ys = dict()
        self.last = 0
        self.name = name
        self.source = ColumnDataSource(
            {"time": [], "action": [], "hover": [], "y": [], "color": []}
        )

        x_range = DataRange1d(follow="end", follow_interval=200000)

        self.root = figure(
            title=name,
            x_axis_type="datetime",
            height=height,
            tools="",
            x_range=x_range,
            **kwargs,
        )

        self.root.circle(
            source=self.source,
            x="time",
            y="y",
            color="color",
            size=50,
            alpha=0.5,
            **{"legend_field" if BOKEH_VERSION >= "1.4" else "legend": "action"},
        )
        self.root.yaxis.axis_label = "Action"
        self.root.legend.location = "top_left"

        hover = HoverTool()
        hover.tooltips = "@action<br>@hover"
        hover.point_policy = "follow_mouse"

        self.root.add_tools(
            hover,
            ResetTool(),
            PanTool(dimensions="width"),
            WheelZoomTool(dimensions="width"),
        )

    @without_property_validation
    def update(self):
        with log_errors():
            log = self.scheduler.events[self.name]
            n = self.scheduler.event_counts[self.name] - self.last
            if log:
                log = [log[-i] for i in range(1, n + 1)]
            self.last = self.scheduler.event_counts[self.name]

            if log:
                actions = []
                times = []
                hovers = []
                ys = []
                colors = []
                for msg_time, msg in log:
                    times.append(msg_time * 1000)
                    action = msg["action"]
                    actions.append(action)
                    try:
                        ys.append(self.action_ys[action])
                    except KeyError:
                        self.action_ys[action] = len(self.action_ys)
                        ys.append(self.action_ys[action])
                    colors.append(color_of(action))
                    hovers.append("TODO")

                new = {
                    "time": times,
                    "action": actions,
                    "hover": hovers,
                    "y": ys,
                    "color": colors,
                }

                if PROFILING:
                    curdoc().add_next_tick_callback(
                        lambda: self.source.stream(new, 10000)
                    )
                else:
                    self.source.stream(new, 10000)


class TaskStream(DashboardComponent):
    def __init__(self, scheduler, n_rectangles=1000, clear_interval="20s", **kwargs):
        self.scheduler = scheduler
        self.offset = 0
        es = [p for p in self.scheduler.plugins if isinstance(p, TaskStreamPlugin)]
        if not es:
            self.plugin = TaskStreamPlugin(self.scheduler)
        else:
            self.plugin = es[0]
        self.index = max(0, self.plugin.index - n_rectangles)
        self.workers = dict()
        self.n_rectangles = n_rectangles
        clear_interval = parse_timedelta(clear_interval, default="ms")
        self.clear_interval = clear_interval
        self.last = 0
        self.last_seen = 0

        self.source, self.root = task_stream_figure(clear_interval, **kwargs)

        # Required for update callback
        self.task_stream_index = [0]

    @without_property_validation
    def update(self):
        if self.index == self.plugin.index:
            return
        with log_errors():
            if self.index and len(self.source.data["start"]):
                start = min(self.source.data["start"])
                duration = max(self.source.data["duration"])
                boundary = (self.offset + start - duration) / 1000
            else:
                boundary = self.offset
            rectangles = self.plugin.rectangles(
                istart=self.index, workers=self.workers, start_boundary=boundary
            )
            n = len(rectangles["name"])
            self.index = self.plugin.index

            if not rectangles["start"]:
                return

            # If it has been a while since we've updated the plot
            if time() > self.last_seen + self.clear_interval:
                new_start = min(rectangles["start"]) - self.offset
                old_start = min(self.source.data["start"])
                old_end = max(
                    map(
                        operator.add,
                        self.source.data["start"],
                        self.source.data["duration"],
                    )
                )

                density = (
                    sum(self.source.data["duration"])
                    / len(self.workers)
                    / (old_end - old_start)
                )

                # If whitespace is more than 3x the old width
                if (new_start - old_end) > (old_end - old_start) * 2 or density < 0.05:
                    self.source.data.update({k: [] for k in rectangles})  # clear
                    self.offset = min(rectangles["start"])  # redefine offset

            rectangles["start"] = [x - self.offset for x in rectangles["start"]]
            self.last_seen = time()

            # Convert to numpy for serialization speed
            if n >= 10 and np:
                for k, v in rectangles.items():
                    if isinstance(v[0], Number):
                        rectangles[k] = np.array(v)

            if PROFILING:
                curdoc().add_next_tick_callback(
                    lambda: self.source.stream(rectangles, self.n_rectangles)
                )
            else:
                self.source.stream(rectangles, self.n_rectangles)


def task_stream_figure(clear_interval="20s", **kwargs):
    """
    kwargs are applied to the bokeh.models.plots.Plot constructor
    """
    clear_interval = parse_timedelta(clear_interval, default="ms")

    source = ColumnDataSource(
        data=dict(
            start=[time() - clear_interval],
            duration=[0.1],
            key=["start"],
            name=["start"],
            color=["white"],
            duration_text=["100 ms"],
            worker=["foo"],
            y=[0],
            worker_thread=[1],
            alpha=[0.0],
        )
    )

    x_range = DataRange1d(range_padding=0)
    y_range = DataRange1d(range_padding=0)

    root = figure(
        name="task_stream",
        title="Task Stream",
        id="bk-task-stream-plot",
        x_range=x_range,
        y_range=y_range,
        toolbar_location="above",
        x_axis_type="datetime",
        min_border_right=35,
        tools="",
        **kwargs,
    )

    rect = root.rect(
        source=source,
        x="start",
        y="y",
        width="duration",
        height=0.4,
        fill_color="color",
        line_color="color",
        line_alpha=0.6,
        fill_alpha="alpha",
        line_width=3,
    )
    rect.nonselection_glyph = None

    root.yaxis.major_label_text_alpha = 0
    root.yaxis.minor_tick_line_alpha = 0
    root.yaxis.major_tick_line_alpha = 0
    root.xgrid.visible = False

    hover = HoverTool(
        point_policy="follow_mouse",
        tooltips="""
            <div>
                <span style="font-size: 12px; font-weight: bold;">@name:</span>&nbsp;
                <span style="font-size: 10px; font-family: Monaco, monospace;">@duration_text</span>
            </div>
            """,
    )

    tap = TapTool(callback=OpenURL(url="./profile?key=@name"))

    root.add_tools(
        hover,
        tap,
        BoxZoomTool(),
        ResetTool(),
        PanTool(dimensions="width"),
        WheelZoomTool(dimensions="width"),
    )
    if ExportTool:
        export = ExportTool()
        export.register_plot(root)
        root.add_tools(export)

    return source, root


class TaskGraph(DashboardComponent):
    """
    A dynamic node-link diagram for the task graph on the scheduler

    See also the GraphLayout diagnostic at
    distributed/diagnostics/graph_layout.py
    """

    def __init__(self, scheduler, **kwargs):
        self.scheduler = scheduler
        self.layout = GraphLayout(scheduler)
        self.invisible_count = 0  # number of invisible nodes

        self.node_source = ColumnDataSource(
            {"x": [], "y": [], "name": [], "state": [], "visible": [], "key": []}
        )
        self.edge_source = ColumnDataSource({"x": [], "y": [], "visible": []})

        node_view = CDSView(
            source=self.node_source,
            filters=[GroupFilter(column_name="visible", group="True")],
        )
        edge_view = CDSView(
            source=self.edge_source,
            filters=[GroupFilter(column_name="visible", group="True")],
        )

        node_colors = factor_cmap(
            "state",
            factors=["waiting", "processing", "memory", "released", "erred"],
            palette=["gray", "green", "red", "blue", "black"],
        )

        self.root = figure(title="Task Graph", **kwargs)
        self.subtitle = Title(text=" ", text_font_style="italic")
        self.root.add_layout(self.subtitle, "above")

        self.root.multi_line(
            xs="x",
            ys="y",
            source=self.edge_source,
            line_width=1,
            view=edge_view,
            color="black",
            alpha=0.3,
        )
        rect = self.root.square(
            x="x",
            y="y",
            size=10,
            color=node_colors,
            source=self.node_source,
            view=node_view,
            **{"legend_field" if BOKEH_VERSION >= "1.4" else "legend": "state"},
        )
        self.root.xgrid.grid_line_color = None
        self.root.ygrid.grid_line_color = None

        hover = HoverTool(
            point_policy="follow_mouse",
            tooltips="<b>@name</b>: @state",
            renderers=[rect],
        )
        tap = TapTool(callback=OpenURL(url="info/task/@key.html"), renderers=[rect])
        rect.nonselection_glyph = None
        self.root.add_tools(hover, tap)
        self.max_items = config.get("distributed.dashboard.graph-max-items", 5000)

    @without_property_validation
    def update(self):
        with log_errors():
            # If there are too many tasks in the scheduler we'll disable this
            # compoonents to not overload scheduler or client. Once we drop
            # below the threshold, the data is filled up again as usual
            if len(self.scheduler.tasks) > self.max_items:
                self.subtitle.text = "Scheduler has too many tasks to display."
                for container in [self.node_source, self.edge_source]:
                    container.data = {col: [] for col in container.column_names}
            else:
                # occasionally reset the column data source to remove old nodes
                if self.invisible_count > len(self.node_source.data["x"]) / 2:
                    self.layout.reset_index()
                    self.invisible_count = 0
                    update = True
                else:
                    update = False

                new, self.layout.new = self.layout.new, []
                new_edges = self.layout.new_edges
                self.layout.new_edges = []

                self.add_new_nodes_edges(new, new_edges, update=update)

                self.patch_updates()

                if len(self.scheduler.tasks) == 0:
                    self.subtitle.text = "Scheduler is empty."
                else:
                    self.subtitle.text = " "

    @without_property_validation
    def add_new_nodes_edges(self, new, new_edges, update=False):
        if new or update:
            node_key = []
            node_x = []
            node_y = []
            node_state = []
            node_name = []
            edge_x = []
            edge_y = []

            x = self.layout.x
            y = self.layout.y

            tasks = self.scheduler.tasks
            for key in new:
                try:
                    task = tasks[key]
                except KeyError:
                    continue
                xx = x[key]
                yy = y[key]
                node_key.append(escape.url_escape(key))
                node_x.append(xx)
                node_y.append(yy)
                node_state.append(task.state)
                node_name.append(task.prefix.name)

            for a, b in new_edges:
                try:
                    edge_x.append([x[a], x[b]])
                    edge_y.append([y[a], y[b]])
                except KeyError:
                    pass

            node = {
                "x": node_x,
                "y": node_y,
                "state": node_state,
                "name": node_name,
                "key": node_key,
                "visible": ["True"] * len(node_x),
            }
            edge = {"x": edge_x, "y": edge_y, "visible": ["True"] * len(edge_x)}

            if update or not len(self.node_source.data["x"]):
                # see https://github.com/bokeh/bokeh/issues/7523
                self.node_source.data.update(node)
                self.edge_source.data.update(edge)
            else:
                self.node_source.stream(node)
                self.edge_source.stream(edge)

    @without_property_validation
    def patch_updates(self):
        """
        Small updates like color changes or lost nodes from task transitions
        """
        n = len(self.node_source.data["x"])
        m = len(self.edge_source.data["x"])

        if self.layout.state_updates:
            state_updates = self.layout.state_updates
            self.layout.state_updates = []
            updates = [(i, c) for i, c in state_updates if i < n]
            self.node_source.patch({"state": updates})

        if self.layout.visible_updates:
            updates = self.layout.visible_updates
            updates = [(i, c) for i, c in updates if i < n]
            self.layout.visible_updates = []
            self.node_source.patch({"visible": updates})
            self.invisible_count += len(updates)

        if self.layout.visible_edge_updates:
            updates = self.layout.visible_edge_updates
            updates = [(i, c) for i, c in updates if i < m]
            self.layout.visible_edge_updates = []
            self.edge_source.patch({"visible": updates})

    def __del__(self):
        self.scheduler.remove_plugin(self.layout)


class TaskProgress(DashboardComponent):
    """Progress bars per task type"""

    def __init__(self, scheduler, **kwargs):
        self.scheduler = scheduler

        data = progress_quads(
            dict(all={}, memory={}, erred={}, released={}, processing={})
        )
        self.source = ColumnDataSource(data=data)

        x_range = DataRange1d(range_padding=0)
        y_range = Range1d(-8, 0)

        self.root = figure(
            id="bk-task-progress-plot",
            title="Progress",
            name="task_progress",
            x_range=x_range,
            y_range=y_range,
            toolbar_location=None,
            tools="",
            **kwargs,
        )
        self.root.line(  # just to define early ranges
            x=[0, 0.9], y=[-1, 0], line_color="#FFFFFF", alpha=0.0
        )
        self.root.quad(
            source=self.source,
            top="top",
            bottom="bottom",
            left="left",
            right="right",
            fill_color="#aaaaaa",
            line_color="#aaaaaa",
            fill_alpha=0.1,
            line_alpha=0.3,
        )
        self.root.quad(
            source=self.source,
            top="top",
            bottom="bottom",
            left="left",
            right="released-loc",
            fill_color="color",
            line_color="color",
            fill_alpha=0.6,
        )
        self.root.quad(
            source=self.source,
            top="top",
            bottom="bottom",
            left="released-loc",
            right="memory-loc",
            fill_color="color",
            line_color="color",
            fill_alpha=1.0,
        )
        self.root.quad(
            source=self.source,
            top="top",
            bottom="bottom",
            left="memory-loc",
            right="erred-loc",
            fill_color="black",
            fill_alpha=0.5,
            line_alpha=0,
        )
        self.root.quad(
            source=self.source,
            top="top",
            bottom="bottom",
            left="erred-loc",
            right="processing-loc",
            fill_color="gray",
            fill_alpha=0.35,
            line_alpha=0,
        )
        self.root.text(
            source=self.source,
            text="show-name",
            y="bottom",
            x="left",
            x_offset=5,
            text_font_size=value("10pt"),
        )
        self.root.text(
            source=self.source,
            text="done",
            y="bottom",
            x="right",
            x_offset=-5,
            text_align="right",
            text_font_size=value("10pt"),
        )
        self.root.ygrid.visible = False
        self.root.yaxis.minor_tick_line_alpha = 0
        self.root.yaxis.visible = False
        self.root.xgrid.visible = False
        self.root.xaxis.minor_tick_line_alpha = 0
        self.root.xaxis.visible = False

        hover = HoverTool(
            point_policy="follow_mouse",
            tooltips="""
                <div>
                    <span style="font-size: 14px; font-weight: bold;">Name:</span>&nbsp;
                    <span style="font-size: 10px; font-family: Monaco, monospace;">@name</span>
                </div>
                <div>
                    <span style="font-size: 14px; font-weight: bold;">All:</span>&nbsp;
                    <span style="font-size: 10px; font-family: Monaco, monospace;">@all</span>
                </div>
                <div>
                    <span style="font-size: 14px; font-weight: bold;">Memory:</span>&nbsp;
                    <span style="font-size: 10px; font-family: Monaco, monospace;">@memory</span>
                </div>
                <div>
                    <span style="font-size: 14px; font-weight: bold;">Erred:</span>&nbsp;
                    <span style="font-size: 10px; font-family: Monaco, monospace;">@erred</span>
                </div>
                <div>
                    <span style="font-size: 14px; font-weight: bold;">Ready:</span>&nbsp;
                    <span style="font-size: 10px; font-family: Monaco, monospace;">@processing</span>
                </div>
                """,
        )
        self.root.add_tools(hover)

    @without_property_validation
    def update(self):
        with log_errors():
            state = {
                "memory": {},
                "erred": {},
                "released": {},
                "processing": {},
                "waiting": {},
            }

            for tp in self.scheduler.task_prefixes.values():
                active_states = tp.active_states
                if any(active_states.get(s) for s in state.keys()):
                    state["memory"][tp.name] = active_states["memory"]
                    state["erred"][tp.name] = active_states["erred"]
                    state["released"][tp.name] = active_states["released"]
                    state["processing"][tp.name] = active_states["processing"]
                    state["waiting"][tp.name] = active_states["waiting"]

            state["all"] = {
                k: sum(v[k] for v in state.values()) for k in state["memory"]
            }

            if not state["all"] and not len(self.source.data["all"]):
                return

            d = progress_quads(state)

            update(self.source, d)

            totals = {
                k: sum(state[k].values())
                for k in ["all", "memory", "erred", "released", "waiting"]
            }
            totals["processing"] = totals["all"] - sum(
                v for k, v in totals.items() if k != "all"
            )

            self.root.title.text = (
                "Progress -- total: %(all)s, "
                "in-memory: %(memory)s, processing: %(processing)s, "
                "waiting: %(waiting)s, "
                "erred: %(erred)s" % totals
            )


class WorkerTable(DashboardComponent):
    """Status of the current workers

    This is two plots, a text-based table for each host and a thin horizontal
    plot laying out hosts by their current memory use.
    """

    excluded_names = {
        "executing",
        "in_flight",
        "in_memory",
        "ready",
        "time",
        "spilled_nbytes",
    }

    def __init__(self, scheduler, width=800, **kwargs):
        self.scheduler = scheduler
        self.names = [
            "name",
            "address",
            "nthreads",
            "cpu",
            "memory",
            "memory_limit",
            "memory_percent",
            "memory_managed",
            "memory_unmanaged_old",
            "memory_unmanaged_recent",
            "memory_spilled",
            "num_fds",
            "read_bytes",
            "write_bytes",
            "cpu_fraction",
        ]
        workers = self.scheduler.workers.values()
        self.extra_names = sorted(
            {
                m
                for ws in workers
                for m, v in ws.metrics.items()
                if m not in self.names and isinstance(v, (str, int, float))
            }
            - self.excluded_names
        )

        table_names = [
            "name",
            "address",
            "nthreads",
            "cpu",
            "memory",
            "memory_limit",
            "memory_percent",
            "memory_managed",
            "memory_unmanaged_old",
            "memory_unmanaged_recent",
            "memory_spilled",
            "num_fds",
            "read_bytes",
            "write_bytes",
        ]
        column_title_renames = {
            "memory_limit": "limit",
            "memory_percent": "memory %",
            "memory_managed": "managed",
            "memory_unmanaged_old": "unmanaged",
            "memory_unmanaged_recent": "unmanaged recent",
            "memory_spilled": "spilled",
            "num_fds": "# fds",
            "read_bytes": "read",
            "write_bytes": "write",
        }

        self.source = ColumnDataSource({k: [] for k in self.names})

        columns = {
            name: TableColumn(field=name, title=column_title_renames.get(name, name))
            for name in table_names
        }

        formatters = {
            "cpu": NumberFormatter(format="0 %"),
            "memory_percent": NumberFormatter(format="0.0 %"),
            "memory": NumberFormatter(format="0.0 b"),
            "memory_limit": NumberFormatter(format="0.0 b"),
            "memory_managed": NumberFormatter(format="0.0 b"),
            "memory_unmanaged_old": NumberFormatter(format="0.0 b"),
            "memory_unmanaged_recent": NumberFormatter(format="0.0 b"),
            "memory_spilled": NumberFormatter(format="0.0 b"),
            "read_bytes": NumberFormatter(format="0 b"),
            "write_bytes": NumberFormatter(format="0 b"),
            "num_fds": NumberFormatter(format="0"),
            "nthreads": NumberFormatter(format="0"),
        }

        table = DataTable(
            source=self.source,
            columns=[columns[n] for n in table_names],
            reorderable=True,
            sortable=True,
            width=width,
            index_position=None,
        )

        for name in table_names:
            if name in formatters:
                table.columns[table_names.index(name)].formatter = formatters[name]

        extra_names = ["name", "address"] + self.extra_names
        extra_columns = {
            name: TableColumn(field=name, title=column_title_renames.get(name, name))
            for name in extra_names
        }

        extra_table = DataTable(
            source=self.source,
            columns=[extra_columns[n] for n in extra_names],
            reorderable=True,
            sortable=True,
            width=width,
            index_position=None,
        )

        hover = HoverTool(
            point_policy="follow_mouse",
            tooltips="""
                <div>
                  <span style="font-size: 10px; font-family: Monaco, monospace;">Worker (@name): </span>
                  <span style="font-size: 10px; font-family: Monaco, monospace;">@memory_percent{0.0 %}</span>
                </div>
                """,
        )

        mem_plot = figure(
            title="Memory Use (%)",
            toolbar_location=None,
            x_range=(0, 1),
            y_range=(-0.1, 0.1),
            height=60,
            width=width,
            tools="",
            **kwargs,
        )
        mem_plot.circle(
            source=self.source, x="memory_percent", y=0, size=10, fill_alpha=0.5
        )
        mem_plot.ygrid.visible = False
        mem_plot.yaxis.minor_tick_line_alpha = 0
        mem_plot.xaxis.visible = False
        mem_plot.yaxis.visible = False
        mem_plot.add_tools(hover, BoxSelectTool())

        hover = HoverTool(
            point_policy="follow_mouse",
            tooltips="""
                <div>
                  <span style="font-size: 10px; font-family: Monaco, monospace;">Worker (@name): </span>
                  <span style="font-size: 10px; font-family: Monaco, monospace;">@cpu_fraction{0 %}</span>
                </div>
                """,
        )

        cpu_plot = figure(
            title="CPU Use (%)",
            toolbar_location=None,
            x_range=(0, 1),
            y_range=(-0.1, 0.1),
            height=60,
            width=width,
            tools="",
            **kwargs,
        )
        cpu_plot.circle(
            source=self.source, x="cpu_fraction", y=0, size=10, fill_alpha=0.5
        )
        cpu_plot.ygrid.visible = False
        cpu_plot.yaxis.minor_tick_line_alpha = 0
        cpu_plot.xaxis.visible = False
        cpu_plot.yaxis.visible = False
        cpu_plot.add_tools(hover, BoxSelectTool())
        self.cpu_plot = cpu_plot

        if "sizing_mode" in kwargs:
            sizing_mode = {"sizing_mode": kwargs["sizing_mode"]}
        else:
            sizing_mode = {}

        components = [cpu_plot, mem_plot, table]
        if self.extra_names:
            components.append(extra_table)

        self.root = column(*components, id="bk-worker-table", **sizing_mode)

    @without_property_validation
    def update(self):
        data = {name: [] for name in self.names + self.extra_names}
        for i, (addr, ws) in enumerate(
            sorted(self.scheduler.workers.items(), key=lambda kv: str(kv[1].name))
        ):
            minfo = ws.memory

            for name in self.names + self.extra_names:
                data[name].append(ws.metrics.get(name, None))
            data["name"][-1] = ws.name if ws.name is not None else i
            data["address"][-1] = ws.address
            if ws.memory_limit:
                data["memory_percent"][-1] = ws.metrics["memory"] / ws.memory_limit
            else:
                data["memory_percent"][-1] = ""
            data["memory_limit"][-1] = ws.memory_limit
            data["memory_managed"][-1] = minfo.managed_in_memory
            data["memory_unmanaged_old"][-1] = minfo.unmanaged_old
            data["memory_unmanaged_recent"][-1] = minfo.unmanaged_recent
            data["memory_unmanaged_recent"][-1] = minfo.unmanaged_recent
            data["memory_spilled"][-1] = minfo.managed_spilled
            data["cpu"][-1] = ws.metrics["cpu"] / 100.0
            data["cpu_fraction"][-1] = ws.metrics["cpu"] / 100.0 / ws.nthreads
            data["nthreads"][-1] = ws.nthreads

        for name in self.names + self.extra_names:
            if name == "name":
                data[name].insert(
                    0, "Total ({nworkers})".format(nworkers=len(data[name]))
                )
                continue
            try:
                if len(self.scheduler.workers) == 0:
                    total_data = None
                elif name == "memory_percent":
                    total_mem = sum(
                        ws.memory_limit for ws in self.scheduler.workers.values()
                    )
                    total_data = (
                        (
                            sum(
                                ws.metrics["memory"]
                                for ws in self.scheduler.workers.values()
                            )
                            / total_mem
                        )
                        if total_mem
                        else ""
                    )
                elif name == "cpu":
                    total_data = (
                        sum(ws.metrics["cpu"] for ws in self.scheduler.workers.values())
                        / 100
                        / len(self.scheduler.workers.values())
                    )
                elif name == "cpu_fraction":
                    total_data = (
                        sum(ws.metrics["cpu"] for ws in self.scheduler.workers.values())
                        / 100
                        / sum(ws.nthreads for ws in self.scheduler.workers.values())
                    )
                else:
                    total_data = sum(data[name])

                data[name].insert(0, total_data)
            except TypeError:
                data[name].insert(0, None)

        self.source.data.update(data)


class SchedulerLogs:
<<<<<<< HEAD
    def __init__(self, scheduler, start=None):
        logs = scheduler.get_logs(start=start, timestamps=True)
=======
    def __init__(self, scheduler):
        logs = Log(
            "\n".join(line for level, line in scheduler.get_logs())
        )._repr_html_()
>>>>>>> 9f4165a4

        if not logs:
            logs_html = (
                '<p style="font-family: monospace; margin: 0;">No logs to report</p>'
            )
        else:
            logs_html = Logs(logs)._repr_html_()

        self.root = Div(text=logs_html)


def systemmonitor_doc(scheduler, extra, doc):
    with log_errors():
        sysmon = SystemMonitor(scheduler, sizing_mode="stretch_both")
        doc.title = "Dask: Scheduler System Monitor"
        add_periodic_callback(doc, sysmon, 500)

        doc.add_root(sysmon.root)
        doc.template = env.get_template("simple.html")
        doc.template_variables.update(extra)
        doc.theme = BOKEH_THEME


def stealing_doc(scheduler, extra, doc):
    with log_errors():
        occupancy = Occupancy(scheduler, height=200, sizing_mode="scale_width")
        stealing_ts = StealingTimeSeries(scheduler, sizing_mode="scale_width")
        stealing_events = StealingEvents(scheduler, sizing_mode="scale_width")
        stealing_events.root.x_range = stealing_ts.root.x_range
        doc.title = "Dask: Work Stealing"
        add_periodic_callback(doc, occupancy, 500)
        add_periodic_callback(doc, stealing_ts, 500)
        add_periodic_callback(doc, stealing_events, 500)

        doc.add_root(
            column(
                occupancy.root,
                stealing_ts.root,
                stealing_events.root,
                sizing_mode="scale_width",
            )
        )

        doc.template = env.get_template("simple.html")
        doc.template_variables.update(extra)
        doc.theme = BOKEH_THEME


def events_doc(scheduler, extra, doc):
    with log_errors():
        events = Events(scheduler, "all", height=250)
        events.update()
        add_periodic_callback(doc, events, 500)
        doc.title = "Dask: Scheduler Events"
        doc.add_root(column(events.root, sizing_mode="scale_width"))
        doc.template = env.get_template("simple.html")
        doc.template_variables.update(extra)
        doc.theme = BOKEH_THEME


def workers_doc(scheduler, extra, doc):
    with log_errors():
        table = WorkerTable(scheduler)
        table.update()
        add_periodic_callback(doc, table, 500)
        doc.title = "Dask: Workers"
        doc.add_root(table.root)
        doc.template = env.get_template("simple.html")
        doc.template_variables.update(extra)
        doc.theme = BOKEH_THEME


def tasks_doc(scheduler, extra, doc):
    with log_errors():
        ts = TaskStream(
            scheduler,
            n_rectangles=dask.config.get(
                "distributed.scheduler.dashboard.tasks.task-stream-length"
            ),
            clear_interval="60s",
            sizing_mode="stretch_both",
        )
        ts.update()
        add_periodic_callback(doc, ts, 5000)
        doc.title = "Dask: Task Stream"
        doc.add_root(ts.root)
        doc.template = env.get_template("simple.html")
        doc.template_variables.update(extra)
        doc.theme = BOKEH_THEME


def graph_doc(scheduler, extra, doc):
    with log_errors():
        graph = TaskGraph(scheduler, sizing_mode="stretch_both")
        doc.title = "Dask: Task Graph"
        graph.update()
        add_periodic_callback(doc, graph, 200)
        doc.add_root(graph.root)

        doc.template = env.get_template("simple.html")
        doc.template_variables.update(extra)
        doc.theme = BOKEH_THEME


def status_doc(scheduler, extra, doc):
    with log_errors():
        nbytes_cluster = NBytesCluster(scheduler, sizing_mode="stretch_both")
        nbytes_cluster.update()
        add_periodic_callback(doc, nbytes_cluster, 100)
        doc.add_root(nbytes_cluster.root)

        if len(scheduler.workers) < 50:
            nbytes_workers = NBytes(scheduler, sizing_mode="stretch_both")
            processing = CurrentLoad(scheduler, sizing_mode="stretch_both")
            processing_root = processing.processing_figure
            processing_root.y_range = nbytes_workers.root.y_range
        else:
            nbytes_workers = NBytesHistogram(scheduler, sizing_mode="stretch_both")
            processing = ProcessingHistogram(scheduler, sizing_mode="stretch_both")
            processing_root = processing.root
            row(nbytes_workers.root, processing.root, sizing_mode="stretch_both")

        nbytes_workers.update()
        processing.update()
        add_periodic_callback(doc, nbytes_workers, 100)
        add_periodic_callback(doc, processing, 100)
        doc.add_root(nbytes_workers.root)
        doc.add_root(processing_root)

        task_stream = TaskStream(
            scheduler,
            n_rectangles=dask.config.get(
                "distributed.scheduler.dashboard.status.task-stream-length"
            ),
            clear_interval="5s",
            sizing_mode="stretch_both",
        )
        task_stream.update()
        add_periodic_callback(doc, task_stream, 100)
        doc.add_root(task_stream.root)

        task_progress = TaskProgress(scheduler, sizing_mode="stretch_both")
        task_progress.update()
        add_periodic_callback(doc, task_progress, 100)
        doc.add_root(task_progress.root)

        doc.title = "Dask: Status"
        doc.theme = BOKEH_THEME
        doc.template = env.get_template("status.html")
        doc.template_variables.update(extra)


@curry
def individual_doc(cls, interval, scheduler, extra, doc, fig_attr="root", **kwargs):
    with log_errors():
        fig = cls(scheduler, sizing_mode="stretch_both", **kwargs)
        fig.update()
        add_periodic_callback(doc, fig, interval)
        doc.add_root(getattr(fig, fig_attr))
        doc.theme = BOKEH_THEME


def individual_profile_doc(scheduler, extra, doc):
    with log_errors():
        prof = ProfileTimePlot(scheduler, sizing_mode="scale_width", doc=doc)
        doc.add_root(prof.root)
        prof.trigger_update()
        doc.theme = BOKEH_THEME


def individual_profile_server_doc(scheduler, extra, doc):
    with log_errors():
        prof = ProfileServer(scheduler, sizing_mode="scale_width", doc=doc)
        doc.add_root(prof.root)
        prof.trigger_update()
        doc.theme = BOKEH_THEME


def profile_doc(scheduler, extra, doc):
    with log_errors():
        doc.title = "Dask: Profile"
        prof = ProfileTimePlot(scheduler, sizing_mode="stretch_both", doc=doc)
        doc.add_root(prof.root)
        doc.template = env.get_template("simple.html")
        doc.template_variables.update(extra)
        doc.theme = BOKEH_THEME

        prof.trigger_update()


def profile_server_doc(scheduler, extra, doc):
    with log_errors():
        doc.title = "Dask: Profile of Event Loop"
        prof = ProfileServer(scheduler, sizing_mode="stretch_both", doc=doc)
        doc.add_root(prof.root)
        doc.template = env.get_template("simple.html")
        doc.template_variables.update(extra)
        doc.theme = BOKEH_THEME

        prof.trigger_update()<|MERGE_RESOLUTION|>--- conflicted
+++ resolved
@@ -2164,22 +2164,17 @@
 
 
 class SchedulerLogs:
-<<<<<<< HEAD
     def __init__(self, scheduler, start=None):
-        logs = scheduler.get_logs(start=start, timestamps=True)
-=======
-    def __init__(self, scheduler):
-        logs = Log(
-            "\n".join(line for level, line in scheduler.get_logs())
-        )._repr_html_()
->>>>>>> 9f4165a4
+        logs = scheduler.get_logs(start=None, timestamps=True)
 
         if not logs:
             logs_html = (
                 '<p style="font-family: monospace; margin: 0;">No logs to report</p>'
             )
         else:
-            logs_html = Logs(logs)._repr_html_()
+            logs_html = Log(
+                "\n".join("%s - %s" % (time, line) for time, level, line in logs)
+            )._repr_html_()
 
         self.root = Div(text=logs_html)
 
