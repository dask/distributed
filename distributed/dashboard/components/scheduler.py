--- conflicted
+++ resolved
@@ -2810,11 +2810,6 @@
             processing = CurrentLoad(scheduler, sizing_mode="stretch_both")
 
             processing_root = processing.processing_figure
-<<<<<<< HEAD
-
-=======
-            processing_root.y_range = workers_memory.root.y_range
->>>>>>> b8b4ff81
         else:
             workers_memory = WorkersMemoryHistogram(
                 scheduler, sizing_mode="stretch_both"
@@ -2822,29 +2817,24 @@
             processing = ProcessingHistogram(scheduler, sizing_mode="stretch_both")
 
             processing_root = processing.root
-<<<<<<< HEAD
 
         current_load = CurrentLoad(scheduler, sizing_mode="stretch_both")
         occupancy = Occupancy(scheduler, sizing_mode="stretch_both")
 
         cpu_root = current_load.cpu_figure
         occupancy_root = occupancy.root
-=======
-            row(workers_memory.root, processing.root, sizing_mode="stretch_both")
->>>>>>> b8b4ff81
 
         workers_memory.update()
         processing.update()
-<<<<<<< HEAD
         current_load.update()
         occupancy.update()
 
-        add_periodic_callback(doc, nbytes_workers, 100)
+        add_periodic_callback(doc, workers_memory, 100)
         add_periodic_callback(doc, processing, 100)
         add_periodic_callback(doc, current_load, 100)
         add_periodic_callback(doc, occupancy, 100)
 
-        doc.add_root(nbytes_workers.root)
+        doc.add_root(workers_memory.root)
 
         tab1 = Panel(child=processing_root, title="Processing")
         tab2 = Panel(child=cpu_root, title="CPU")
@@ -2852,12 +2842,6 @@
 
         proc_tabs = Tabs(tabs=[tab1, tab2, tab3], name="processing_tabs")
         doc.add_root(proc_tabs)
-=======
-        add_periodic_callback(doc, workers_memory, 100)
-        add_periodic_callback(doc, processing, 100)
-        doc.add_root(workers_memory.root)
-        doc.add_root(processing_root)
->>>>>>> b8b4ff81
 
         task_stream = TaskStream(
             scheduler,
