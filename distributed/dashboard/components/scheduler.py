import logging
import math
from numbers import Number
import operator
import os

from bokeh.layouts import column, row
from bokeh.models import (
    ColumnDataSource,
    ColorBar,
    DataRange1d,
    HoverTool,
    ResetTool,
    PanTool,
    WheelZoomTool,
    TapTool,
    OpenURL,
    Range1d,
    Plot,
    Quad,
    Span,
    value,
    LinearAxis,
    NumeralTickFormatter,
    BoxZoomTool,
    BasicTicker,
    NumberFormatter,
    BoxSelectTool,
    GroupFilter,
    CDSView,
)
from bokeh.models.widgets import DataTable, TableColumn
from bokeh.plotting import figure
from bokeh.palettes import Viridis11
from bokeh.themes import Theme
from bokeh.transform import factor_cmap, linear_cmap
from bokeh.io import curdoc
import dask
from dask.utils import format_bytes
from toolz import pipe
from tornado import escape

try:
    import numpy as np
except ImportError:
    np = False

from distributed.dashboard.components import add_periodic_callback
from distributed.dashboard.components.shared import (
    DashboardComponent,
    ProfileTimePlot,
    ProfileServer,
    SystemMonitor,
)
from distributed.dashboard.utils import (
    transpose,
    BOKEH_VERSION,
    PROFILING,
    without_property_validation,
    update,
)
from distributed.metrics import time
from distributed.utils import log_errors, format_time, parse_timedelta
from distributed.diagnostics.progress_stream import color_of, progress_quads, nbytes_bar
from distributed.diagnostics.progress import AllProgress
from distributed.diagnostics.graph_layout import GraphLayout
from distributed.diagnostics.task_stream import TaskStreamPlugin

try:
    from cytoolz.curried import map, concat, groupby, valmap
except ImportError:
    from toolz.curried import map, concat, groupby, valmap

if dask.config.get("distributed.dashboard.export-tool"):
    from distributed.dashboard.export_tool import ExportTool
else:
    ExportTool = None

logger = logging.getLogger(__name__)

from jinja2 import Environment, FileSystemLoader

env = Environment(
    loader=FileSystemLoader(os.path.join(os.path.dirname(__file__), "..", "templates"))
)

BOKEH_THEME = Theme(os.path.join(os.path.dirname(__file__), "..", "theme.yaml"))

nan = float("nan")
inf = float("inf")


class Occupancy(DashboardComponent):
    """ Occupancy (in time) per worker """

    def __init__(self, scheduler, **kwargs):
        with log_errors():
            self.scheduler = scheduler
            self.source = ColumnDataSource(
                {
                    "occupancy": [0, 0],
                    "worker": ["a", "b"],
                    "x": [0.0, 0.1],
                    "y": [1, 2],
                    "ms": [1, 2],
                    "color": ["red", "blue"],
                    "escaped_worker": ["a", "b"],
                }
            )

            fig = figure(
                title="Occupancy",
                tools="",
                id="bk-occupancy-plot",
                x_axis_type="datetime",
                **kwargs
            )
            rect = fig.rect(
                source=self.source, x="x", width="ms", y="y", height=1, color="color"
            )
            rect.nonselection_glyph = None

            fig.xaxis.minor_tick_line_alpha = 0
            fig.yaxis.visible = False
            fig.ygrid.visible = False
            # fig.xaxis[0].formatter = NumeralTickFormatter(format='0.0s')
            fig.x_range.start = 0

            tap = TapTool(callback=OpenURL(url="./info/worker/@escaped_worker.html"))

            hover = HoverTool()
            hover.tooltips = "@worker : @occupancy s."
            hover.point_policy = "follow_mouse"
            fig.add_tools(hover, tap)

            self.root = fig

    @without_property_validation
    def update(self):
        with log_errors():
            workers = list(self.scheduler.workers.values())

            y = list(range(len(workers)))
            occupancy = [ws.occupancy for ws in workers]
            ms = [occ * 1000 for occ in occupancy]
            x = [occ / 500 for occ in occupancy]
            total = sum(occupancy)
            color = []
            for ws in workers:
                if ws in self.scheduler.idle:
                    color.append("red")
                elif ws in self.scheduler.saturated:
                    color.append("green")
                else:
                    color.append("blue")

            if total:
                self.root.title.text = "Occupancy -- total time: %s  wall time: %s" % (
                    format_time(total),
                    format_time(total / self.scheduler.total_nthreads),
                )
            else:
                self.root.title.text = "Occupancy"

            if occupancy:
                result = {
                    "occupancy": occupancy,
                    "worker": [ws.address for ws in workers],
                    "ms": ms,
                    "color": color,
                    "escaped_worker": [escape.url_escape(ws.address) for ws in workers],
                    "x": x,
                    "y": y,
                }

                update(self.source, result)


class ProcessingHistogram(DashboardComponent):
    """ How many tasks are on each worker """

    def __init__(self, scheduler, **kwargs):
        with log_errors():
            self.last = 0
            self.scheduler = scheduler
            self.source = ColumnDataSource(
                {"left": [1, 2], "right": [10, 10], "top": [0, 0]}
            )

            self.root = figure(
                title="Tasks Processing (Histogram)",
                id="bk-nprocessing-histogram-plot",
                name="processing_hist",
                y_axis_label="frequency",
                tools="",
                **kwargs
            )

            self.root.xaxis.minor_tick_line_alpha = 0
            self.root.ygrid.visible = False

            self.root.toolbar.logo = None
            self.root.toolbar_location = None

            self.root.quad(
                source=self.source,
                left="left",
                right="right",
                bottom=0,
                top="top",
                color="deepskyblue",
                fill_alpha=0.5,
            )

    @without_property_validation
    def update(self):
        L = [len(ws.processing) for ws in self.scheduler.workers.values()]
        counts, x = np.histogram(L, bins=40)
        self.source.data.update({"left": x[:-1], "right": x[1:], "top": counts})


class NBytesHistogram(DashboardComponent):
    """ How many tasks are on each worker """

    def __init__(self, scheduler, **kwargs):
        with log_errors():
            self.last = 0
            self.scheduler = scheduler
            self.source = ColumnDataSource(
                {"left": [1, 2], "right": [10, 10], "top": [0, 0]}
            )

            self.root = figure(
                title="Bytes Stored (Histogram)",
                name="nbytes_hist",
                id="bk-nbytes-histogram-plot",
                y_axis_label="frequency",
                tools="",
                **kwargs
            )

            self.root.xaxis[0].formatter = NumeralTickFormatter(format="0.0 b")
            self.root.xaxis.major_label_orientation = -math.pi / 12

            self.root.xaxis.minor_tick_line_alpha = 0
            self.root.ygrid.visible = False

            self.root.toolbar.logo = None
            self.root.toolbar_location = None

            self.root.quad(
                source=self.source,
                left="left",
                right="right",
                bottom=0,
                top="top",
                color="deepskyblue",
                fill_alpha=0.5,
            )

    @without_property_validation
    def update(self):
        nbytes = np.asarray([ws.nbytes for ws in self.scheduler.workers.values()])
        counts, x = np.histogram(nbytes, bins=40)
        d = {"left": x[:-1], "right": x[1:], "top": counts}
        self.source.data.update(d)

        self.root.title.text = "Bytes stored (Histogram): " + format_bytes(nbytes.sum())


class BandwidthTypes(DashboardComponent):
    """ Bar chart showing bandwidth per type """

    def __init__(self, scheduler, **kwargs):
        with log_errors():
            self.last = 0
            self.scheduler = scheduler
            self.source = ColumnDataSource(
                {
                    "bandwidth": [1, 2],
                    "bandwidth-half": [0.5, 1],
                    "type": ["a", "b"],
                    "bandwidth_text": ["1", "2"],
                }
            )

            fig = figure(
                title="Bandwidth by Type",
                tools="",
                id="bk-bandwidth-type-plot",
                name="bandwidth_type_histogram",
                y_range=["a", "b"],
                **kwargs
            )
            rect = fig.rect(
                source=self.source,
                x="bandwidth-half",
                y="type",
                width="bandwidth",
                height=1,
                color="blue",
            )
            fig.x_range.start = 0
            fig.xaxis[0].formatter = NumeralTickFormatter(format="0.0 b")
            rect.nonselection_glyph = None

            fig.xaxis.minor_tick_line_alpha = 0
            fig.ygrid.visible = False

            fig.toolbar.logo = None
            fig.toolbar_location = None

            hover = HoverTool()
            hover.tooltips = "@type: @bandwidth_text / s"
            hover.point_policy = "follow_mouse"
            fig.add_tools(hover)

            self.fig = fig

    @without_property_validation
    def update(self):
        with log_errors():
            bw = self.scheduler.bandwidth_types
            self.fig.y_range.factors = list(sorted(bw))
            result = {
                "bandwidth": list(bw.values()),
                "bandwidth-half": [b / 2 for b in bw.values()],
                "type": list(bw.keys()),
                "bandwidth_text": list(map(format_bytes, bw.values())),
            }
            self.fig.title.text = "Bandwidth: " + format_bytes(self.scheduler.bandwidth)

            update(self.source, result)


class BandwidthWorkers(DashboardComponent):
    """ How many tasks are on each worker """

    def __init__(self, scheduler, **kwargs):
        with log_errors():
            self.last = 0
            self.scheduler = scheduler
            self.source = ColumnDataSource(
                {
                    "bandwidth": [1, 2],
                    "source": ["a", "b"],
                    "destination": ["a", "b"],
                    "bandwidth_text": ["1", "2"],
                }
            )

            values = [hex(x)[2:] for x in range(64, 256)][::-1]
            mapper = linear_cmap(
                field_name="bandwidth",
                palette=["#" + x + x + "FF" for x in values],
                low=0,
                high=1,
            )

            fig = figure(
                title="Bandwidth by Worker",
                tools="",
                id="bk-bandwidth-worker-plot",
                name="bandwidth_worker_heatmap",
                x_range=["a", "b"],
                y_range=["a", "b"],
                **kwargs
            )
            fig.xaxis.major_label_orientation = -math.pi / 12
            rect = fig.rect(
                source=self.source,
                x="source",
                y="destination",
                color=mapper,
                height=1,
                width=1,
            )

            self.color_map = mapper["transform"]
            color_bar = ColorBar(
                color_mapper=self.color_map,
                label_standoff=12,
                border_line_color=None,
                location=(0, 0),
            )
            color_bar.formatter = NumeralTickFormatter(format="0 b")
            fig.add_layout(color_bar, "right")

            fig.toolbar.logo = None
            fig.toolbar_location = None

            hover = HoverTool()
            hover.tooltips = """
            <div>
                <p><b>Source:</b> @source </p>
                <p><b>Destination:</b> @destination </p>
                <p><b>Bandwidth:</b> @bandwidth_text / s</p>
            </div>
            """
            hover.point_policy = "follow_mouse"
            fig.add_tools(hover)

            self.fig = fig

    @without_property_validation
    def update(self):
        with log_errors():
            bw = self.scheduler.bandwidth_workers
            if not bw:
                return
            x, y, value = zip(*[(a, b, c) for (a, b), c in bw.items()])

            if self.color_map.high < max(value):
                self.color_map.high = max(value)

            factors = list(sorted(set(x + y)))
            self.fig.x_range.factors = factors
            self.fig.y_range.factors = factors

            result = {
                "source": x,
                "destination": y,
                "bandwidth": value,
                "bandwidth_text": list(map(format_bytes, value)),
            }
            self.fig.title.text = "Bandwidth: " + format_bytes(self.scheduler.bandwidth)

            update(self.source, result)


class CurrentLoad(DashboardComponent):
    """ How many tasks are on each worker """

    def __init__(self, scheduler, width=600, **kwargs):
        with log_errors():
            self.last = 0
            self.scheduler = scheduler
            self.source = ColumnDataSource(
                {
                    "nprocessing": [1, 2],
                    "nprocessing-half": [0.5, 1],
                    "nprocessing-color": ["red", "blue"],
                    "nbytes": [1, 2],
                    "nbytes-half": [0.5, 1],
                    "nbytes_text": ["1B", "2B"],
                    "cpu": [1, 2],
                    "cpu-half": [0.5, 1],
                    "worker": ["a", "b"],
                    "y": [1, 2],
                    "nbytes-color": ["blue", "blue"],
                    "escaped_worker": ["a", "b"],
                }
            )

            processing = figure(
                title="Tasks Processing",
                tools="",
                id="bk-nprocessing-plot",
                name="processing_hist",
                width=int(width / 2),
                **kwargs
            )
            rect = processing.rect(
                source=self.source,
                x="nprocessing-half",
                y="y",
                width="nprocessing",
                height=1,
                color="nprocessing-color",
            )
            processing.x_range.start = 0
            rect.nonselection_glyph = None

            nbytes = figure(
                title="Bytes stored",
                tools="",
                id="bk-nbytes-worker-plot",
                width=int(width / 2),
                name="nbytes_hist",
                **kwargs
            )
            rect = nbytes.rect(
                source=self.source,
                x="nbytes-half",
                y="y",
                width="nbytes",
                height=1,
                color="nbytes-color",
            )
            rect.nonselection_glyph = None

            cpu = figure(
                title="CPU Utilization",
                tools="",
                id="bk-cpu-worker-plot",
                width=int(width / 2),
                name="cpu_hist",
                **kwargs
            )
            rect = cpu.rect(
                source=self.source,
                x="cpu-half",
                y="y",
                width="cpu",
                height=1,
                color="blue",
            )
            rect.nonselection_glyph = None
            hundred_span = Span(
                location=100,
                dimension="height",
                line_color="gray",
                line_dash="dashed",
                line_width=3,
            )
            cpu.add_layout(hundred_span)

            nbytes.axis[0].ticker = BasicTicker(mantissas=[1, 256, 512], base=1024)
            nbytes.xaxis[0].formatter = NumeralTickFormatter(format="0.0 b")
            nbytes.xaxis.major_label_orientation = -math.pi / 12
            nbytes.x_range.start = 0

            for fig in [processing, nbytes]:
                fig.xaxis.minor_tick_line_alpha = 0
                fig.yaxis.visible = False
                fig.ygrid.visible = False

                tap = TapTool(
                    callback=OpenURL(url="./info/worker/@escaped_worker.html")
                )
                fig.add_tools(tap)

                fig.toolbar.logo = None
                fig.toolbar_location = None
                fig.yaxis.visible = False

            hover = HoverTool()
            hover.tooltips = "@worker : @nprocessing tasks"
            hover.point_policy = "follow_mouse"
            processing.add_tools(hover)

            hover = HoverTool()
            hover.tooltips = "@worker : @nbytes_text"
            hover.point_policy = "follow_mouse"
            nbytes.add_tools(hover)

            hover = HoverTool()
            hover.tooltips = "@worker : @cpu %"
            hover.point_policy = "follow_mouse"
            cpu.add_tools(hover)

            self.processing_figure = processing
            self.nbytes_figure = nbytes
            self.cpu_figure = cpu

            processing.y_range = nbytes.y_range
            cpu.y_range = nbytes.y_range

    @without_property_validation
    def update(self):
        with log_errors():
            workers = list(self.scheduler.workers.values())

            y = list(range(len(workers)))

            cpu = [int(ws.metrics["cpu"]) for ws in workers]

            nprocessing = [len(ws.processing) for ws in workers]
            processing_color = []
            for ws in workers:
                if ws in self.scheduler.idle:
                    processing_color.append("red")
                elif ws in self.scheduler.saturated:
                    processing_color.append("green")
                else:
                    processing_color.append("blue")

            nbytes = [ws.metrics["memory"] for ws in workers]
            nbytes_text = [format_bytes(nb) for nb in nbytes]
            nbytes_color = []
            max_limit = 0
            for ws, nb in zip(workers, nbytes):
                limit = (
                    getattr(self.scheduler.workers[ws.address], "memory_limit", inf)
                    or inf
                )

                if limit > max_limit:
                    max_limit = limit

                if nb > limit:
                    nbytes_color.append("red")
                elif nb > limit / 2:
                    nbytes_color.append("orange")
                else:
                    nbytes_color.append("blue")

            now = time()
            if any(nprocessing) or self.last + 1 < now:
                self.last = now
                result = {
                    "cpu": cpu,
                    "cpu-half": [c / 2 for c in cpu],
                    "nprocessing": nprocessing,
                    "nprocessing-half": [np / 2 for np in nprocessing],
                    "nprocessing-color": processing_color,
                    "nbytes": nbytes,
                    "nbytes-half": [nb / 2 for nb in nbytes],
                    "nbytes-color": nbytes_color,
                    "nbytes_text": nbytes_text,
                    "worker": [ws.address for ws in workers],
                    "escaped_worker": [escape.url_escape(ws.address) for ws in workers],
                    "y": y,
                }

                self.nbytes_figure.title.text = "Bytes stored: " + format_bytes(
                    sum(nbytes)
                )
                self.nbytes_figure.x_range.end = max_limit

                update(self.source, result)


class StealingTimeSeries(DashboardComponent):
    def __init__(self, scheduler, **kwargs):
        self.scheduler = scheduler
        self.source = ColumnDataSource(
            {"time": [time(), time() + 1], "idle": [0, 0.1], "saturated": [0, 0.1]}
        )

        x_range = DataRange1d(follow="end", follow_interval=20000, range_padding=0)

        fig = figure(
            title="Idle and Saturated Workers Over Time",
            x_axis_type="datetime",
            y_range=[-0.1, len(scheduler.workers) + 0.1],
            height=150,
            tools="",
            x_range=x_range,
            **kwargs
        )
        fig.line(source=self.source, x="time", y="idle", color="red")
        fig.line(source=self.source, x="time", y="saturated", color="green")
        fig.yaxis.minor_tick_line_color = None

        fig.add_tools(
            ResetTool(), PanTool(dimensions="width"), WheelZoomTool(dimensions="width")
        )

        self.root = fig

    @without_property_validation
    def update(self):
        with log_errors():
            result = {
                "time": [time() * 1000],
                "idle": [len(self.scheduler.idle)],
                "saturated": [len(self.scheduler.saturated)],
            }
            if PROFILING:
                curdoc().add_next_tick_callback(
                    lambda: self.source.stream(result, 10000)
                )
            else:
                self.source.stream(result, 10000)


class StealingEvents(DashboardComponent):
    def __init__(self, scheduler, **kwargs):
        self.scheduler = scheduler
        self.steal = scheduler.extensions["stealing"]
        self.last = 0
        self.source = ColumnDataSource(
            {
                "time": [time() - 20, time()],
                "level": [0, 15],
                "color": ["white", "white"],
                "duration": [0, 0],
                "radius": [1, 1],
                "cost_factor": [0, 10],
                "count": [1, 1],
            }
        )

        x_range = DataRange1d(follow="end", follow_interval=20000, range_padding=0)

        fig = figure(
            title="Stealing Events",
            x_axis_type="datetime",
            y_axis_type="log",
            height=250,
            tools="",
            x_range=x_range,
            **kwargs
        )

        fig.circle(
            source=self.source,
            x="time",
            y="cost_factor",
            color="color",
            size="radius",
            alpha=0.5,
        )
        fig.yaxis.axis_label = "Cost Multiplier"

        hover = HoverTool()
        hover.tooltips = "Level: @level, Duration: @duration, Count: @count, Cost factor: @cost_factor"
        hover.point_policy = "follow_mouse"

        fig.add_tools(
            hover,
            ResetTool(),
            PanTool(dimensions="width"),
            WheelZoomTool(dimensions="width"),
        )

        self.root = fig

    def convert(self, msgs):
        """ Convert a log message to a glyph """
        total_duration = 0
        for msg in msgs:
            time, level, key, duration, sat, occ_sat, idl, occ_idl = msg
            total_duration += duration

        try:
            color = Viridis11[level]
        except (KeyError, IndexError):
            color = "black"

        radius = math.sqrt(min(total_duration, 10)) * 30 + 2

        d = {
            "time": time * 1000,
            "level": level,
            "count": len(msgs),
            "color": color,
            "duration": total_duration,
            "radius": radius,
            "cost_factor": min(10, self.steal.cost_multipliers[level]),
        }

        return d

    @without_property_validation
    def update(self):
        with log_errors():
            log = self.steal.log
            n = self.steal.count - self.last
            log = [log[-i] for i in range(1, n + 1) if isinstance(log[-i], list)]
            self.last = self.steal.count

            if log:
                new = pipe(
                    log,
                    map(groupby(1)),
                    map(dict.values),
                    concat,
                    map(self.convert),
                    list,
                    transpose,
                )
                if PROFILING:
                    curdoc().add_next_tick_callback(
                        lambda: self.source.stream(new, 10000)
                    )
                else:
                    self.source.stream(new, 10000)


class Events(DashboardComponent):
    def __init__(self, scheduler, name, height=150, **kwargs):
        self.scheduler = scheduler
        self.action_ys = dict()
        self.last = 0
        self.name = name
        self.source = ColumnDataSource(
            {"time": [], "action": [], "hover": [], "y": [], "color": []}
        )

        x_range = DataRange1d(follow="end", follow_interval=200000)

        fig = figure(
            title=name,
            x_axis_type="datetime",
            height=height,
            tools="",
            x_range=x_range,
            **kwargs
        )

        fig.circle(
            source=self.source,
            x="time",
            y="y",
            color="color",
            size=50,
            alpha=0.5,
            legend="action",
        )
        fig.yaxis.axis_label = "Action"
        fig.legend.location = "top_left"

        hover = HoverTool()
        hover.tooltips = "@action<br>@hover"
        hover.point_policy = "follow_mouse"

        fig.add_tools(
            hover,
            ResetTool(),
            PanTool(dimensions="width"),
            WheelZoomTool(dimensions="width"),
        )

        self.root = fig

    @without_property_validation
    def update(self):
        with log_errors():
            log = self.scheduler.events[self.name]
            n = self.scheduler.event_counts[self.name] - self.last
            if log:
                log = [log[-i] for i in range(1, n + 1)]
            self.last = self.scheduler.event_counts[self.name]

            if log:
                actions = []
                times = []
                hovers = []
                ys = []
                colors = []
                for msg in log:
                    times.append(msg["time"] * 1000)
                    action = msg["action"]
                    actions.append(action)
                    try:
                        ys.append(self.action_ys[action])
                    except KeyError:
                        self.action_ys[action] = len(self.action_ys)
                        ys.append(self.action_ys[action])
                    colors.append(color_of(action))
                    hovers.append("TODO")

                new = {
                    "time": times,
                    "action": actions,
                    "hover": hovers,
                    "y": ys,
                    "color": colors,
                }

                if PROFILING:
                    curdoc().add_next_tick_callback(
                        lambda: self.source.stream(new, 10000)
                    )
                else:
                    self.source.stream(new, 10000)


class TaskStream(DashboardComponent):
    def __init__(self, scheduler, n_rectangles=1000, clear_interval="20s", **kwargs):
        self.scheduler = scheduler
        self.offset = 0
        es = [p for p in self.scheduler.plugins if isinstance(p, TaskStreamPlugin)]
        if not es:
            self.plugin = TaskStreamPlugin(self.scheduler)
        else:
            self.plugin = es[0]
        self.index = max(0, self.plugin.index - n_rectangles)
        self.workers = dict()
        self.n_rectangles = n_rectangles
        clear_interval = parse_timedelta(clear_interval, default="ms")
        self.clear_interval = clear_interval
        self.last = 0
        self.last_seen = 0

        self.source, self.root = task_stream_figure(clear_interval, **kwargs)

        # Required for update callback
        self.task_stream_index = [0]

    @without_property_validation
    def update(self):
        if self.index == self.plugin.index:
            return
        with log_errors():
            if self.index and len(self.source.data["start"]):
                start = min(self.source.data["start"])
                duration = max(self.source.data["duration"])
                boundary = (self.offset + start - duration) / 1000
            else:
                boundary = self.offset
            rectangles = self.plugin.rectangles(
                istart=self.index, workers=self.workers, start_boundary=boundary
            )
            n = len(rectangles["name"])
            self.index = self.plugin.index

            if not rectangles["start"]:
                return

            # If it has been a while since we've updated the plot
            if time() > self.last_seen + self.clear_interval:
                new_start = min(rectangles["start"]) - self.offset
                old_start = min(self.source.data["start"])
                old_end = max(
                    map(
                        operator.add,
                        self.source.data["start"],
                        self.source.data["duration"],
                    )
                )

<<<<<<< HEAD
=======
                from dask.utils import format_time

                print("Whitespace", format_time(new_start - old_end))
                print("Old width", format_time(old_end - old_start))

                density = (
                    sum(self.source.data["duration"])
                    / len(self.workers)
                    / (old_end - old_start)
                    / 1000
                )

>>>>>>> f392016d
                # If whitespace is more than 3x the old width
                if (new_start - old_end) > (old_end - old_start) * 2 or density < 0.05:
                    self.source.data.update({k: [] for k in rectangles})  # clear
                    self.offset = min(rectangles["start"])  # redefine offset

            rectangles["start"] = [x - self.offset for x in rectangles["start"]]
            self.last_seen = time()

            # Convert to numpy for serialization speed
            if n >= 10 and np:
                for k, v in rectangles.items():
                    if isinstance(v[0], Number):
                        rectangles[k] = np.array(v)

            if PROFILING:
                curdoc().add_next_tick_callback(
                    lambda: self.source.stream(rectangles, self.n_rectangles)
                )
            else:
                self.source.stream(rectangles, self.n_rectangles)


def task_stream_figure(clear_interval="20s", **kwargs):
    """
    kwargs are applied to the bokeh.models.plots.Plot constructor
    """
    clear_interval = parse_timedelta(clear_interval, default="ms")

    source = ColumnDataSource(
        data=dict(
            start=[time() - clear_interval],
            duration=[0.1],
            key=["start"],
            name=["start"],
            color=["white"],
            duration_text=["100 ms"],
            worker=["foo"],
            y=[0],
            worker_thread=[1],
            alpha=[0.0],
        )
    )

    x_range = DataRange1d(range_padding=0)
    y_range = DataRange1d(range_padding=0)

    root = figure(
        name="task_stream",
        title="Task Stream",
        id="bk-task-stream-plot",
        x_range=x_range,
        y_range=y_range,
        toolbar_location="above",
        x_axis_type="datetime",
        min_border_right=35,
        tools="",
        **kwargs
    )

    rect = root.rect(
        source=source,
        x="start",
        y="y",
        width="duration",
        height=0.4,
        fill_color="color",
        line_color="color",
        line_alpha=0.6,
        fill_alpha="alpha",
        line_width=3,
    )
    rect.nonselection_glyph = None

    root.yaxis.major_label_text_alpha = 0
    root.yaxis.minor_tick_line_alpha = 0
    root.yaxis.major_tick_line_alpha = 0
    root.xgrid.visible = False

    hover = HoverTool(
        point_policy="follow_mouse",
        tooltips="""
            <div>
                <span style="font-size: 12px; font-weight: bold;">@name:</span>&nbsp;
                <span style="font-size: 10px; font-family: Monaco, monospace;">@duration_text</span>
            </div>
            """,
    )

    tap = TapTool(callback=OpenURL(url="/profile?key=@name"))

    root.add_tools(
        hover,
        tap,
        BoxZoomTool(),
        ResetTool(),
        PanTool(dimensions="width"),
        WheelZoomTool(dimensions="width"),
    )
    if ExportTool:
        export = ExportTool()
        export.register_plot(root)
        root.add_tools(export)

    return source, root


class TaskGraph(DashboardComponent):
    """
    A dynamic node-link diagram for the task graph on the scheduler

    See also the GraphLayout diagnostic at
    distributed/diagnostics/graph_layout.py
    """

    def __init__(self, scheduler, **kwargs):
        self.scheduler = scheduler
        self.layout = GraphLayout(scheduler)
        self.invisible_count = 0  # number of invisible nodes

        self.node_source = ColumnDataSource(
            {"x": [], "y": [], "name": [], "state": [], "visible": [], "key": []}
        )
        self.edge_source = ColumnDataSource({"x": [], "y": [], "visible": []})

        node_view = CDSView(
            source=self.node_source,
            filters=[GroupFilter(column_name="visible", group="True")],
        )
        edge_view = CDSView(
            source=self.edge_source,
            filters=[GroupFilter(column_name="visible", group="True")],
        )

        node_colors = factor_cmap(
            "state",
            factors=["waiting", "processing", "memory", "released", "erred"],
            palette=["gray", "green", "red", "blue", "black"],
        )

        self.root = figure(title="Task Graph", **kwargs)
        self.root.multi_line(
            xs="x",
            ys="y",
            source=self.edge_source,
            line_width=1,
            view=edge_view,
            color="black",
            alpha=0.3,
        )
        rect = self.root.square(
            x="x",
            y="y",
            size=10,
            color=node_colors,
            source=self.node_source,
            view=node_view,
            legend="state",
        )
        self.root.xgrid.grid_line_color = None
        self.root.ygrid.grid_line_color = None

        hover = HoverTool(
            point_policy="follow_mouse",
            tooltips="<b>@name</b>: @state",
            renderers=[rect],
        )
        tap = TapTool(callback=OpenURL(url="info/task/@key.html"), renderers=[rect])
        rect.nonselection_glyph = None
        self.root.add_tools(hover, tap)

    @without_property_validation
    def update(self):
        with log_errors():
            # occasionally reset the column data source to remove old nodes
            if self.invisible_count > len(self.node_source.data["x"]) / 2:
                self.layout.reset_index()
                self.invisible_count = 0
                update = True
            else:
                update = False

            new, self.layout.new = self.layout.new, []
            new_edges = self.layout.new_edges
            self.layout.new_edges = []

            self.add_new_nodes_edges(new, new_edges, update=update)

            self.patch_updates()

    @without_property_validation
    def add_new_nodes_edges(self, new, new_edges, update=False):
        if new or update:
            node_key = []
            node_x = []
            node_y = []
            node_state = []
            node_name = []
            edge_x = []
            edge_y = []

            x = self.layout.x
            y = self.layout.y

            tasks = self.scheduler.tasks
            for key in new:
                try:
                    task = tasks[key]
                except KeyError:
                    continue
                xx = x[key]
                yy = y[key]
                node_key.append(escape.url_escape(key))
                node_x.append(xx)
                node_y.append(yy)
                node_state.append(task.state)
                node_name.append(task.prefix)

            for a, b in new_edges:
                try:
                    edge_x.append([x[a], x[b]])
                    edge_y.append([y[a], y[b]])
                except KeyError:
                    pass

            node = {
                "x": node_x,
                "y": node_y,
                "state": node_state,
                "name": node_name,
                "key": node_key,
                "visible": ["True"] * len(node_x),
            }
            edge = {"x": edge_x, "y": edge_y, "visible": ["True"] * len(edge_x)}

            if update or not len(self.node_source.data["x"]):
                # see https://github.com/bokeh/bokeh/issues/7523
                self.node_source.data.update(node)
                self.edge_source.data.update(edge)
            else:
                self.node_source.stream(node)
                self.edge_source.stream(edge)

    @without_property_validation
    def patch_updates(self):
        """
        Small updates like color changes or lost nodes from task transitions
        """
        n = len(self.node_source.data["x"])
        m = len(self.edge_source.data["x"])

        if self.layout.state_updates:
            state_updates = self.layout.state_updates
            self.layout.state_updates = []
            updates = [(i, c) for i, c in state_updates if i < n]
            self.node_source.patch({"state": updates})

        if self.layout.visible_updates:
            updates = self.layout.visible_updates
            updates = [(i, c) for i, c in updates if i < n]
            self.visible_updates = []
            self.node_source.patch({"visible": updates})
            self.invisible_count += len(updates)

        if self.layout.visible_edge_updates:
            updates = self.layout.visible_edge_updates
            updates = [(i, c) for i, c in updates if i < m]
            self.visible_updates = []
            self.edge_source.patch({"visible": updates})

    def __del__(self):
        self.scheduler.remove_plugin(self.layout)


class TaskProgress(DashboardComponent):
    """ Progress bars per task type """

    def __init__(self, scheduler, **kwargs):
        self.scheduler = scheduler
        ps = [p for p in scheduler.plugins if isinstance(p, AllProgress)]
        if ps:
            self.plugin = ps[0]
        else:
            self.plugin = AllProgress(scheduler)

        data = progress_quads(
            dict(all={}, memory={}, erred={}, released={}, processing={})
        )
        self.source = ColumnDataSource(data=data)

        x_range = DataRange1d(range_padding=0)
        y_range = Range1d(-8, 0)

        self.root = figure(
            id="bk-task-progress-plot",
            title="Progress",
            name="task_progress",
            x_range=x_range,
            y_range=y_range,
            toolbar_location=None,
            tools="",
            **kwargs
        )
        self.root.line(  # just to define early ranges
            x=[0, 0.9], y=[-1, 0], line_color="#FFFFFF", alpha=0.0
        )
        self.root.quad(
            source=self.source,
            top="top",
            bottom="bottom",
            left="left",
            right="right",
            fill_color="#aaaaaa",
            line_color="#aaaaaa",
            fill_alpha=0.1,
            line_alpha=0.3,
        )
        self.root.quad(
            source=self.source,
            top="top",
            bottom="bottom",
            left="left",
            right="released-loc",
            fill_color="color",
            line_color="color",
            fill_alpha=0.6,
        )
        self.root.quad(
            source=self.source,
            top="top",
            bottom="bottom",
            left="released-loc",
            right="memory-loc",
            fill_color="color",
            line_color="color",
            fill_alpha=1.0,
        )
        self.root.quad(
            source=self.source,
            top="top",
            bottom="bottom",
            left="memory-loc",
            right="erred-loc",
            fill_color="black",
            fill_alpha=0.5,
            line_alpha=0,
        )
        self.root.quad(
            source=self.source,
            top="top",
            bottom="bottom",
            left="erred-loc",
            right="processing-loc",
            fill_color="gray",
            fill_alpha=0.35,
            line_alpha=0,
        )
        self.root.text(
            source=self.source,
            text="show-name",
            y="bottom",
            x="left",
            x_offset=5,
            text_font_size=value("10pt"),
        )
        self.root.text(
            source=self.source,
            text="done",
            y="bottom",
            x="right",
            x_offset=-5,
            text_align="right",
            text_font_size=value("10pt"),
        )
        self.root.ygrid.visible = False
        self.root.yaxis.minor_tick_line_alpha = 0
        self.root.yaxis.visible = False
        self.root.xgrid.visible = False
        self.root.xaxis.minor_tick_line_alpha = 0
        self.root.xaxis.visible = False

        hover = HoverTool(
            point_policy="follow_mouse",
            tooltips="""
                <div>
                    <span style="font-size: 14px; font-weight: bold;">Name:</span>&nbsp;
                    <span style="font-size: 10px; font-family: Monaco, monospace;">@name</span>
                </div>
                <div>
                    <span style="font-size: 14px; font-weight: bold;">All:</span>&nbsp;
                    <span style="font-size: 10px; font-family: Monaco, monospace;">@all</span>
                </div>
                <div>
                    <span style="font-size: 14px; font-weight: bold;">Memory:</span>&nbsp;
                    <span style="font-size: 10px; font-family: Monaco, monospace;">@memory</span>
                </div>
                <div>
                    <span style="font-size: 14px; font-weight: bold;">Erred:</span>&nbsp;
                    <span style="font-size: 10px; font-family: Monaco, monospace;">@erred</span>
                </div>
                <div>
                    <span style="font-size: 14px; font-weight: bold;">Ready:</span>&nbsp;
                    <span style="font-size: 10px; font-family: Monaco, monospace;">@processing</span>
                </div>
                """,
        )
        self.root.add_tools(hover)

    @without_property_validation
    def update(self):
        with log_errors():
            state = {"all": valmap(len, self.plugin.all), "nbytes": self.plugin.nbytes}
            for k in ["memory", "erred", "released", "processing", "waiting"]:
                state[k] = valmap(len, self.plugin.state[k])
            if not state["all"] and not len(self.source.data["all"]):
                return

            d = progress_quads(state)

            update(self.source, d)

            totals = {
                k: sum(state[k].values())
                for k in ["all", "memory", "erred", "released", "waiting"]
            }
            totals["processing"] = totals["all"] - sum(
                v for k, v in totals.items() if k != "all"
            )

            self.root.title.text = (
                "Progress -- total: %(all)s, "
                "in-memory: %(memory)s, processing: %(processing)s, "
                "waiting: %(waiting)s, "
                "erred: %(erred)s" % totals
            )


class MemoryUse(DashboardComponent):
    """ The memory usage across the cluster, grouped by task type """

    def __init__(self, scheduler, **kwargs):
        self.scheduler = scheduler
        ps = [p for p in scheduler.plugins if isinstance(p, AllProgress)]
        if ps:
            self.plugin = ps[0]
        else:
            self.plugin = AllProgress(scheduler)

        self.source = ColumnDataSource(
            data=dict(
                name=[],
                left=[],
                right=[],
                center=[],
                color=[],
                percent=[],
                MB=[],
                text=[],
            )
        )

        self.root = Plot(
            id="bk-nbytes-plot",
            x_range=DataRange1d(),
            y_range=DataRange1d(),
            toolbar_location=None,
            outline_line_color=None,
            **kwargs
        )

        self.root.add_glyph(
            self.source,
            Quad(
                top=1,
                bottom=0,
                left="left",
                right="right",
                fill_color="color",
                fill_alpha=1,
            ),
        )

        self.root.add_layout(LinearAxis(), "left")
        self.root.add_layout(LinearAxis(), "below")

        hover = HoverTool(
            point_policy="follow_mouse",
            tooltips="""
                <div>
                    <span style="font-size: 14px; font-weight: bold;">Name:</span>&nbsp;
                    <span style="font-size: 10px; font-family: Monaco, monospace;">@name</span>
                </div>
                <div>
                    <span style="font-size: 14px; font-weight: bold;">Percent:</span>&nbsp;
                    <span style="font-size: 10px; font-family: Monaco, monospace;">@percent</span>
                </div>
                <div>
                    <span style="font-size: 14px; font-weight: bold;">MB:</span>&nbsp;
                    <span style="font-size: 10px; font-family: Monaco, monospace;">@MB</span>
                </div>
                """,
        )
        self.root.add_tools(hover)

    @without_property_validation
    def update(self):
        with log_errors():
            nb = nbytes_bar(self.plugin.nbytes)
            update(self.source, nb)
            self.root.title.text = "Memory Use: %0.2f MB" % (
                sum(self.plugin.nbytes.values()) / 1e6
            )


class WorkerTable(DashboardComponent):
    """ Status of the current workers

    This is two plots, a text-based table for each host and a thin horizontal
    plot laying out hosts by their current memory use.
    """

    excluded_names = {"executing", "in_flight", "in_memory", "ready", "time"}

    def __init__(self, scheduler, width=800, **kwargs):
        self.scheduler = scheduler
        self.names = [
            "name",
            "address",
            "nthreads",
            "cpu",
            "memory",
            "memory_limit",
            "memory_percent",
            "num_fds",
            "read_bytes",
            "write_bytes",
            "cpu_fraction",
        ]
        workers = self.scheduler.workers.values()
        self.extra_names = sorted(
            {
                m
                for ws in workers
                for m, v in ws.metrics.items()
                if m not in self.names and isinstance(v, (str, int, float))
            }
            - self.excluded_names
        )

        table_names = [
            "name",
            "address",
            "nthreads",
            "cpu",
            "memory",
            "memory_limit",
            "memory_percent",
            "num_fds",
            "read_bytes",
            "write_bytes",
        ]

        self.source = ColumnDataSource({k: [] for k in self.names})

        columns = {
            name: TableColumn(field=name, title=name.replace("_percent", " %"))
            for name in table_names
        }

        formatters = {
            "cpu": NumberFormatter(format="0.0 %"),
            "memory_percent": NumberFormatter(format="0.0 %"),
            "memory": NumberFormatter(format="0 b"),
            "memory_limit": NumberFormatter(format="0 b"),
            "read_bytes": NumberFormatter(format="0 b"),
            "write_bytes": NumberFormatter(format="0 b"),
            "num_fds": NumberFormatter(format="0"),
            "nthreads": NumberFormatter(format="0"),
        }

        if BOKEH_VERSION < "0.12.15":
            dt_kwargs = {"row_headers": False}
        else:
            dt_kwargs = {"index_position": None}

        table = DataTable(
            source=self.source,
            columns=[columns[n] for n in table_names],
            reorderable=True,
            sortable=True,
            width=width,
            **dt_kwargs
        )

        for name in table_names:
            if name in formatters:
                table.columns[table_names.index(name)].formatter = formatters[name]

        extra_names = ["name", "address"] + self.extra_names
        extra_columns = {
            name: TableColumn(field=name, title=name.replace("_percent", "%"))
            for name in extra_names
        }

        extra_table = DataTable(
            source=self.source,
            columns=[extra_columns[n] for n in extra_names],
            reorderable=True,
            sortable=True,
            width=width,
            **dt_kwargs
        )

        hover = HoverTool(
            point_policy="follow_mouse",
            tooltips="""
                <div>
                  <span style="font-size: 10px; font-family: Monaco, monospace;">@worker: </span>
                  <span style="font-size: 10px; font-family: Monaco, monospace;">@memory_percent</span>
                </div>
                """,
        )

        mem_plot = figure(
            title="Memory Use (%)",
            toolbar_location=None,
            x_range=(0, 1),
            y_range=(-0.1, 0.1),
            height=60,
            width=width,
            tools="",
            **kwargs
        )
        mem_plot.circle(
            source=self.source, x="memory_percent", y=0, size=10, fill_alpha=0.5
        )
        mem_plot.ygrid.visible = False
        mem_plot.yaxis.minor_tick_line_alpha = 0
        mem_plot.xaxis.visible = False
        mem_plot.yaxis.visible = False
        mem_plot.add_tools(hover, BoxSelectTool())

        hover = HoverTool(
            point_policy="follow_mouse",
            tooltips="""
                <div>
                  <span style="font-size: 10px; font-family: Monaco, monospace;">@worker: </span>
                  <span style="font-size: 10px; font-family: Monaco, monospace;">@cpu</span>
                </div>
                """,
        )

        cpu_plot = figure(
            title="CPU Use (%)",
            toolbar_location=None,
            x_range=(0, 1),
            y_range=(-0.1, 0.1),
            height=60,
            width=width,
            tools="",
            **kwargs
        )
        cpu_plot.circle(
            source=self.source, x="cpu_fraction", y=0, size=10, fill_alpha=0.5
        )
        cpu_plot.ygrid.visible = False
        cpu_plot.yaxis.minor_tick_line_alpha = 0
        cpu_plot.xaxis.visible = False
        cpu_plot.yaxis.visible = False
        cpu_plot.add_tools(hover, BoxSelectTool())
        self.cpu_plot = cpu_plot

        if "sizing_mode" in kwargs:
            sizing_mode = {"sizing_mode": kwargs["sizing_mode"]}
        else:
            sizing_mode = {}

        components = [cpu_plot, mem_plot, table]
        if self.extra_names:
            components.append(extra_table)

        self.root = column(*components, id="bk-worker-table", **sizing_mode)

    @without_property_validation
    def update(self):
        data = {name: [] for name in self.names + self.extra_names}
        for i, (addr, ws) in enumerate(
            sorted(self.scheduler.workers.items(), key=lambda kv: kv[1].name)
        ):
            for name in self.names + self.extra_names:
                data[name].append(ws.metrics.get(name, None))
            data["name"][-1] = ws.name if ws.name is not None else i
            data["address"][-1] = ws.address
            if ws.memory_limit:
                data["memory_percent"][-1] = ws.metrics["memory"] / ws.memory_limit
            else:
                data["memory_percent"][-1] = ""
            data["memory_limit"][-1] = ws.memory_limit
            data["cpu"][-1] = ws.metrics["cpu"] / 100.0
            data["cpu_fraction"][-1] = ws.metrics["cpu"] / 100.0 / ws.nthreads
            data["nthreads"][-1] = ws.nthreads

        self.source.data.update(data)


def systemmonitor_doc(scheduler, extra, doc):
    with log_errors():
        sysmon = SystemMonitor(scheduler, sizing_mode="stretch_both")
        doc.title = "Dask: Scheduler System Monitor"
        add_periodic_callback(doc, sysmon, 500)

        for subdoc in sysmon.root.children:
            doc.add_root(subdoc)
        doc.template = env.get_template("system.html")
        doc.template_variables.update(extra)
        doc.theme = BOKEH_THEME


def stealing_doc(scheduler, extra, doc):
    with log_errors():
        occupancy = Occupancy(scheduler, height=200, sizing_mode="scale_width")
        stealing_ts = StealingTimeSeries(scheduler, sizing_mode="scale_width")
        stealing_events = StealingEvents(scheduler, sizing_mode="scale_width")
        stealing_events.root.x_range = stealing_ts.root.x_range
        doc.title = "Dask: Work Stealing"
        add_periodic_callback(doc, occupancy, 500)
        add_periodic_callback(doc, stealing_ts, 500)
        add_periodic_callback(doc, stealing_events, 500)

        doc.add_root(
            column(
                occupancy.root,
                stealing_ts.root,
                stealing_events.root,
                sizing_mode="scale_width",
            )
        )

        doc.template = env.get_template("simple.html")
        doc.template_variables.update(extra)
        doc.theme = BOKEH_THEME


def events_doc(scheduler, extra, doc):
    with log_errors():
        events = Events(scheduler, "all", height=250)
        events.update()
        add_periodic_callback(doc, events, 500)
        doc.title = "Dask: Scheduler Events"
        doc.add_root(column(events.root, sizing_mode="scale_width"))
        doc.template = env.get_template("simple.html")
        doc.template_variables.update(extra)
        doc.theme = BOKEH_THEME


def workers_doc(scheduler, extra, doc):
    with log_errors():
        table = WorkerTable(scheduler)
        table.update()
        add_periodic_callback(doc, table, 500)
        doc.title = "Dask: Workers"
        doc.add_root(table.root)
        doc.template = env.get_template("simple.html")
        doc.template_variables.update(extra)
        doc.theme = BOKEH_THEME


def tasks_doc(scheduler, extra, doc):
    with log_errors():
        ts = TaskStream(
            scheduler,
            n_rectangles=dask.config.get(
                "distributed.scheduler.dashboard.tasks.task-stream-length"
            ),
            clear_interval="60s",
            sizing_mode="stretch_both",
        )
        ts.update()
        add_periodic_callback(doc, ts, 5000)
        doc.title = "Dask: Task Stream"
        doc.add_root(ts.root)
        doc.template = env.get_template("simple.html")
        doc.template_variables.update(extra)
        doc.theme = BOKEH_THEME


def graph_doc(scheduler, extra, doc):
    with log_errors():
        graph = TaskGraph(scheduler, sizing_mode="stretch_both")
        doc.title = "Dask: Task Graph"
        graph.update()
        add_periodic_callback(doc, graph, 200)
        doc.add_root(graph.root)

        doc.template = env.get_template("simple.html")
        doc.template_variables.update(extra)
        doc.theme = BOKEH_THEME


def status_doc(scheduler, extra, doc):
    with log_errors():
        task_stream = TaskStream(
            scheduler,
            n_rectangles=dask.config.get(
                "distributed.scheduler.dashboard.status.task-stream-length"
            ),
            clear_interval="5s",
            sizing_mode="stretch_both",
        )
        task_stream.update()
        add_periodic_callback(doc, task_stream, 100)

        task_progress = TaskProgress(scheduler, sizing_mode="stretch_both")
        task_progress.update()
        add_periodic_callback(doc, task_progress, 100)

        if len(scheduler.workers) < 50:
            current_load = CurrentLoad(scheduler, sizing_mode="stretch_both")
            current_load.update()
            add_periodic_callback(doc, current_load, 100)
            doc.add_root(current_load.nbytes_figure)
            doc.add_root(current_load.processing_figure)
        else:
            nbytes_hist = NBytesHistogram(scheduler, sizing_mode="stretch_both")
            nbytes_hist.update()
            processing_hist = ProcessingHistogram(scheduler, sizing_mode="stretch_both")
            processing_hist.update()
            add_periodic_callback(doc, nbytes_hist, 100)
            add_periodic_callback(doc, processing_hist, 100)
            current_load_fig = row(
                nbytes_hist.root, processing_hist.root, sizing_mode="stretch_both"
            )

            doc.add_root(nbytes_hist.root)
            doc.add_root(processing_hist.root)

        doc.title = "Dask: Status"
        doc.add_root(task_progress.root)
        doc.add_root(task_stream.root)
        doc.theme = BOKEH_THEME
        doc.template = env.get_template("status.html")
        doc.template_variables.update(extra)
        doc.theme = BOKEH_THEME


def individual_task_stream_doc(scheduler, extra, doc):
    task_stream = TaskStream(
        scheduler, n_rectangles=1000, clear_interval="10s", sizing_mode="stretch_both"
    )
    task_stream.update()
    add_periodic_callback(doc, task_stream, 100)
    doc.add_root(task_stream.root)
    doc.theme = BOKEH_THEME


def individual_nbytes_doc(scheduler, extra, doc):
    current_load = CurrentLoad(scheduler, sizing_mode="stretch_both")
    current_load.update()
    add_periodic_callback(doc, current_load, 100)
    doc.add_root(current_load.nbytes_figure)
    doc.theme = BOKEH_THEME


def individual_memory_use_doc(scheduler, extra, doc):
    memory_use = MemoryUse(scheduler, sizing_mode="stretch_both")
    memory_use.update()
    add_periodic_callback(doc, memory_use, 100)
    doc.add_root(memory_use.root)
    doc.theme = BOKEH_THEME


def individual_cpu_doc(scheduler, extra, doc):
    current_load = CurrentLoad(scheduler, sizing_mode="stretch_both")
    current_load.update()
    add_periodic_callback(doc, current_load, 100)
    doc.add_root(current_load.cpu_figure)
    doc.theme = BOKEH_THEME


def individual_nprocessing_doc(scheduler, extra, doc):
    current_load = CurrentLoad(scheduler, sizing_mode="stretch_both")
    current_load.update()
    add_periodic_callback(doc, current_load, 100)
    doc.add_root(current_load.processing_figure)
    doc.theme = BOKEH_THEME


def individual_progress_doc(scheduler, extra, doc):
    task_progress = TaskProgress(scheduler, height=160, sizing_mode="stretch_both")
    task_progress.update()
    add_periodic_callback(doc, task_progress, 100)
    doc.add_root(task_progress.root)
    doc.theme = BOKEH_THEME


def individual_graph_doc(scheduler, extra, doc):
    with log_errors():
        graph = TaskGraph(scheduler, sizing_mode="stretch_both")
        graph.update()

        add_periodic_callback(doc, graph, 200)
        doc.add_root(graph.root)
        doc.theme = BOKEH_THEME


def individual_profile_doc(scheduler, extra, doc):
    with log_errors():
        prof = ProfileTimePlot(scheduler, sizing_mode="scale_width", doc=doc)
        doc.add_root(prof.root)
        prof.trigger_update()
        doc.theme = BOKEH_THEME


def individual_profile_server_doc(scheduler, extra, doc):
    with log_errors():
        prof = ProfileServer(scheduler, sizing_mode="scale_width", doc=doc)
        doc.add_root(prof.root)
        prof.trigger_update()
        doc.theme = BOKEH_THEME


def individual_workers_doc(scheduler, extra, doc):
    with log_errors():
        table = WorkerTable(scheduler)
        table.update()
        add_periodic_callback(doc, table, 500)
        doc.add_root(table.root)
        doc.theme = BOKEH_THEME


def individual_bandwidth_types_doc(scheduler, extra, doc):
    with log_errors():
        bw = BandwidthTypes(scheduler, sizing_mode="stretch_both")
        bw.update()
        add_periodic_callback(doc, bw, 500)
        doc.add_root(bw.fig)
        doc.theme = BOKEH_THEME


def individual_bandwidth_workers_doc(scheduler, extra, doc):
    with log_errors():
        bw = BandwidthWorkers(scheduler, sizing_mode="stretch_both")
        bw.update()
        add_periodic_callback(doc, bw, 500)
        doc.add_root(bw.fig)
        doc.theme = BOKEH_THEME


def profile_doc(scheduler, extra, doc):
    with log_errors():
        doc.title = "Dask: Profile"
        prof = ProfileTimePlot(scheduler, sizing_mode="scale_width", doc=doc)
        doc.add_root(prof.root)
        doc.template = env.get_template("simple.html")
        doc.template_variables.update(extra)
        doc.theme = BOKEH_THEME

        prof.trigger_update()


def profile_server_doc(scheduler, extra, doc):
    with log_errors():
        doc.title = "Dask: Profile of Event Loop"
        prof = ProfileServer(scheduler, sizing_mode="scale_width", doc=doc)
        doc.add_root(prof.root)
        doc.template = env.get_template("simple.html")
        doc.template_variables.update(extra)
        doc.theme = BOKEH_THEME

        prof.trigger_update()<|MERGE_RESOLUTION|>--- conflicted
+++ resolved
@@ -912,13 +912,6 @@
                     )
                 )
 
-<<<<<<< HEAD
-=======
-                from dask.utils import format_time
-
-                print("Whitespace", format_time(new_start - old_end))
-                print("Old width", format_time(old_end - old_start))
-
                 density = (
                     sum(self.source.data["duration"])
                     / len(self.workers)
@@ -926,7 +919,6 @@
                     / 1000
                 )
 
->>>>>>> f392016d
                 # If whitespace is more than 3x the old width
                 if (new_start - old_end) > (old_end - old_start) * 2 or density < 0.05:
                     self.source.data.update({k: [] for k in rectangles})  # clear
