import logging
import math
import operator
import os
<<<<<<< HEAD
from collections import defaultdict
from datetime import datetime
=======
from collections import OrderedDict, defaultdict
>>>>>>> 7ebeda49
from numbers import Number

import numpy as np
from bokeh.core.properties import without_property_validation
from bokeh.io import curdoc
from bokeh.layouts import column, row
from bokeh.models import (
    AdaptiveTicker,
    Arrow,
    BasicTicker,
    BoxSelectTool,
    BoxZoomTool,
    CDSView,
    ColorBar,
    ColumnDataSource,
    CustomJSHover,
    DataRange1d,
    GroupFilter,
    HoverTool,
    NumberFormatter,
    NumeralTickFormatter,
    OpenURL,
    Panel,
    PanTool,
    Range1d,
    ResetTool,
    Tabs,
    TapTool,
    Title,
    VeeHead,
    WheelZoomTool,
    value,
)
from bokeh.models.widgets import DataTable, TableColumn
from bokeh.models.widgets.markups import Div
from bokeh.palettes import Viridis11
from bokeh.plotting import figure
from bokeh.themes import Theme
from bokeh.transform import cumsum, factor_cmap, linear_cmap, stack
from tlz import curry, pipe, valmap
from tlz.curried import concat, groupby, map
from tornado import escape

import dask
from dask import config
from dask.utils import format_bytes, format_time, key_split, parse_timedelta

from distributed.dashboard.components import add_periodic_callback
from distributed.dashboard.components.shared import (
    DashboardComponent,
    ProfileServer,
    ProfileTimePlot,
    SystemMonitor,
)
from distributed.dashboard.utils import BOKEH_VERSION, PROFILING, transpose, update
from distributed.diagnostics.graph_layout import GraphLayout
from distributed.diagnostics.progress import GroupTiming
from distributed.diagnostics.progress_stream import color_of, progress_quads
from distributed.diagnostics.task_stream import TaskStreamPlugin
from distributed.diagnostics.task_stream import color_of as ts_color_of
from distributed.diagnostics.task_stream import colors as ts_color_lookup
from distributed.metrics import time
from distributed.utils import Log, log_errors

if dask.config.get("distributed.dashboard.export-tool"):
    from distributed.dashboard.export_tool import ExportTool
else:
    ExportTool = None  # type: ignore

logger = logging.getLogger(__name__)

from jinja2 import Environment, FileSystemLoader

env = Environment(
    loader=FileSystemLoader(
        os.path.join(os.path.dirname(__file__), "..", "..", "http", "templates")
    )
)

BOKEH_THEME = Theme(
    filename=os.path.join(os.path.dirname(__file__), "..", "theme.yaml")
)
TICKS_1024 = {"base": 1024, "mantissas": [1, 2, 4, 8, 16, 32, 64, 128, 256, 512]}
XLABEL_ORIENTATION = -math.pi / 9  # slanted downwards 20 degrees


logos_dict = {
    "numpy": "statics/images/numpy.png",
    "pandas": "statics/images/pandas.png",
    "builtins": "statics/images/python.png",
}


class Occupancy(DashboardComponent):
    """Occupancy (in time) per worker"""

    def __init__(self, scheduler, **kwargs):
        with log_errors():
            self.scheduler = scheduler
            self.source = ColumnDataSource(
                {
                    "occupancy": [0, 0],
                    "worker": ["a", "b"],
                    "x": [0.0, 0.1],
                    "y": [1, 2],
                    "ms": [1, 2],
                    "color": ["red", "blue"],
                    "escaped_worker": ["a", "b"],
                }
            )

            self.root = figure(
                title="Occupancy",
                tools="",
                toolbar_location="above",
                id="bk-occupancy-plot",
                x_axis_type="datetime",
                min_border_bottom=50,
                **kwargs,
            )
            rect = self.root.rect(
                source=self.source, x="x", width="ms", y="y", height=0.9, color="color"
            )
            rect.nonselection_glyph = None

            self.root.xaxis.minor_tick_line_alpha = 0
            self.root.yaxis.visible = False
            self.root.ygrid.visible = False
            # fig.xaxis[0].formatter = NumeralTickFormatter(format='0.0s')
            self.root.x_range.start = 0

            tap = TapTool(callback=OpenURL(url="./info/worker/@escaped_worker.html"))

            hover = HoverTool()
            hover.tooltips = "@worker : @occupancy s."
            hover.point_policy = "follow_mouse"
            self.root.add_tools(hover, tap)

    @without_property_validation
    def update(self):
        with log_errors():
            workers = self.scheduler.workers.values()

            y = list(range(len(workers)))
            occupancy = [ws.occupancy for ws in workers]
            ms = [occ * 1000 for occ in occupancy]
            x = [occ / 500 for occ in occupancy]
            total = sum(occupancy)
            color = []
            for ws in workers:
                if ws in self.scheduler.idle:
                    color.append("red")
                elif ws in self.scheduler.saturated:
                    color.append("green")
                else:
                    color.append("blue")

            if total:
                self.root.title.text = (
                    f"Occupancy -- total time: {format_time(total)} "
                    f"wall time: {format_time(total / self.scheduler.total_nthreads)}"
                )
            else:
                self.root.title.text = "Occupancy"

            if occupancy:
                result = {
                    "occupancy": occupancy,
                    "worker": [ws.address for ws in workers],
                    "ms": ms,
                    "color": color,
                    "escaped_worker": [escape.url_escape(ws.address) for ws in workers],
                    "x": x,
                    "y": y,
                }

                update(self.source, result)


class ProcessingHistogram(DashboardComponent):
    """How many tasks are on each worker"""

    def __init__(self, scheduler, **kwargs):
        with log_errors():
            self.last = 0
            self.scheduler = scheduler
            self.source = ColumnDataSource(
                {"left": [1, 2], "right": [10, 10], "top": [0, 0]}
            )

            self.root = figure(
                title="Tasks Processing (count)",
                id="bk-nprocessing-histogram-plot",
                name="processing",
                y_axis_label="frequency",
                tools="",
                **kwargs,
            )

            self.root.xaxis.minor_tick_line_alpha = 0
            self.root.ygrid.visible = False

            self.root.toolbar_location = None

            self.root.quad(
                source=self.source,
                left="left",
                right="right",
                bottom=0,
                top="top",
                color="deepskyblue",
                fill_alpha=0.5,
            )

    @without_property_validation
    def update(self):
        L = [len(ws.processing) for ws in self.scheduler.workers.values()]
        counts, x = np.histogram(L, bins=40)
        self.source.data.update({"left": x[:-1], "right": x[1:], "top": counts})


def _memory_color(current: int, limit: int) -> str:
    """Dynamic color used by WorkersMemory and ClusterMemory"""
    if limit and current > limit:
        return "red"
    if limit and current > limit / 2:
        return "orange"
    return "blue"


class ClusterMemory(DashboardComponent):
    """Total memory usage on the cluster"""

    def __init__(self, scheduler, width=600, **kwargs):
        with log_errors():
            self.scheduler = scheduler
            self.source = ColumnDataSource(
                {
                    "width": [0] * 4,
                    "x": [0] * 4,
                    "y": [0] * 4,
                    "color": ["blue", "blue", "blue", "grey"],
                    "alpha": [1, 0.7, 0.4, 1],
                    "proc_memory": [0] * 4,
                    "managed": [0] * 4,
                    "unmanaged_old": [0] * 4,
                    "unmanaged_recent": [0] * 4,
                    "spilled": [0] * 4,
                }
            )

            self.root = figure(
                title="Bytes stored on cluster",
                tools="",
                id="bk-cluster-memory-plot",
                width=int(width / 2),
                name="cluster_memory",
                min_border_bottom=50,
                **kwargs,
            )
            rect = self.root.rect(
                source=self.source,
                x="x",
                y="y",
                width="width",
                height=0.9,
                color="color",
                alpha="alpha",
            )
            rect.nonselection_glyph = None

            self.root.axis[0].ticker = BasicTicker(**TICKS_1024)
            self.root.xaxis[0].formatter = NumeralTickFormatter(format="0.0 b")
            self.root.xaxis.major_label_orientation = XLABEL_ORIENTATION
            self.root.xaxis.minor_tick_line_alpha = 0
            self.root.x_range = Range1d(start=0)
            self.root.yaxis.visible = False
            self.root.ygrid.visible = False

            self.root.toolbar_location = None
            self.root.yaxis.visible = False

            hover = HoverTool(
                point_policy="follow_mouse",
                tooltips="""
                            <div>
                                <span style="font-size: 12px; font-weight: bold;">Process memory (RSS):</span>&nbsp;
                                <span style="font-size: 10px; font-family: Monaco, monospace;">@proc_memory{0.00 b}</span>
                            </div>
                            <div style="margin-left: 1em;">
                                <span style="font-size: 12px; font-weight: bold;">Managed:</span>&nbsp;
                                <span style="font-size: 10px; font-family: Monaco, monospace;">@managed{0.00 b}</span>
                            </div>
                            <div style="margin-left: 1em;">
                                <span style="font-size: 12px; font-weight: bold;">Unmanaged (old):</span>&nbsp;
                                <span style="font-size: 10px; font-family: Monaco, monospace;">@unmanaged_old{0.00 b}</span>
                            </div>
                            <div style="margin-left: 1em;">
                                <span style="font-size: 12px; font-weight: bold;">Unmanaged (recent):</span>&nbsp;
                                <span style="font-size: 10px; font-family: Monaco, monospace;">@unmanaged_recent{0.00 b}</span>
                            </div>
                            <div>
                                <span style="font-size: 12px; font-weight: bold;">Spilled to disk:</span>&nbsp;
                                <span style="font-size: 10px; font-family: Monaco, monospace;">@spilled{0.00 b}</span>
                            </div>
                            """,
            )
            self.root.add_tools(hover)

    @without_property_validation
    def update(self):
        with log_errors():
            limit = sum(ws.memory_limit for ws in self.scheduler.workers.values())
            meminfo = self.scheduler.memory
            color = _memory_color(meminfo.process, limit)

            width = [
                meminfo.managed_in_memory,
                meminfo.unmanaged_old,
                meminfo.unmanaged_recent,
                meminfo.managed_spilled,
            ]

            result = {
                "width": width,
                "x": [sum(width[:i]) + w / 2 for i, w in enumerate(width)],
                "color": [color, color, color, "grey"],
                "proc_memory": [meminfo.process] * 4,
                "managed": [meminfo.managed_in_memory] * 4,
                "unmanaged_old": [meminfo.unmanaged_old] * 4,
                "unmanaged_recent": [meminfo.unmanaged_recent] * 4,
                "spilled": [meminfo.managed_spilled] * 4,
            }

            x_end = max(limit, meminfo.process + meminfo.managed_spilled)
            self.root.x_range.end = x_end

            title = f"Bytes stored: {format_bytes(meminfo.process)}"
            if meminfo.managed_spilled:
                title += f" + {format_bytes(meminfo.managed_spilled)} spilled to disk"
            self.root.title.text = title

            update(self.source, result)


class WorkersMemory(DashboardComponent):
    """Memory usage for single workers"""

    def __init__(self, scheduler, width=600, **kwargs):
        with log_errors():
            self.scheduler = scheduler
            self.source = ColumnDataSource(
                {
                    "width": [],
                    "x": [],
                    "y": [],
                    "color": [],
                    "alpha": [],
                    "worker": [],
                    "escaped_worker": [],
                    "proc_memory": [],
                    "managed": [],
                    "unmanaged_old": [],
                    "unmanaged_recent": [],
                    "spilled": [],
                }
            )

            self.root = figure(
                title="Bytes stored per worker",
                tools="",
                id="bk-workers-memory-plot",
                width=int(width / 2),
                name="workers_memory",
                min_border_bottom=50,
                **kwargs,
            )
            rect = self.root.rect(
                source=self.source,
                x="x",
                y="y",
                width="width",
                height=0.9,
                color="color",
                fill_alpha="alpha",
                line_width=0,
            )
            rect.nonselection_glyph = None

            self.root.axis[0].ticker = BasicTicker(**TICKS_1024)
            self.root.xaxis[0].formatter = NumeralTickFormatter(format="0.0 b")
            self.root.xaxis.major_label_orientation = XLABEL_ORIENTATION
            self.root.xaxis.minor_tick_line_alpha = 0
            self.root.x_range = Range1d(start=0)
            self.root.yaxis.visible = False
            self.root.ygrid.visible = False

            tap = TapTool(callback=OpenURL(url="./info/worker/@escaped_worker.html"))
            self.root.add_tools(tap)

            self.root.toolbar_location = None
            self.root.yaxis.visible = False

            hover = HoverTool(
                point_policy="follow_mouse",
                tooltips="""
                            <div>
                                <span style="font-size: 12px; font-weight: bold;">Worker:</span>&nbsp;
                                <span style="font-size: 10px; font-family: Monaco, monospace;">@worker</span>
                            </div>
                            <div>
                                <span style="font-size: 12px; font-weight: bold;">Process memory (RSS):</span>&nbsp;
                                <span style="font-size: 10px; font-family: Monaco, monospace;">@proc_memory{0.00 b}</span>
                            </div>
                            <div style="margin-left: 1em;">
                                <span style="font-size: 12px; font-weight: bold;">Managed:</span>&nbsp;
                                <span style="font-size: 10px; font-family: Monaco, monospace;">@managed{0.00 b}</span>
                            </div>
                            <div style="margin-left: 1em;">
                                <span style="font-size: 12px; font-weight: bold;">Unmanaged (old):</span>&nbsp;
                                <span style="font-size: 10px; font-family: Monaco, monospace;">@unmanaged_old{0.00 b}</span>
                            </div>
                            <div style="margin-left: 1em;">
                                <span style="font-size: 12px; font-weight: bold;">Unmanaged (recent):</span>&nbsp;
                                <span style="font-size: 10px; font-family: Monaco, monospace;">@unmanaged_recent{0.00 b}</span>
                            </div>
                            <div>
                                <span style="font-size: 12px; font-weight: bold;">Spilled to disk:</span>&nbsp;
                                <span style="font-size: 10px; font-family: Monaco, monospace;">@spilled{0.00 b}</span>
                            </div>
                            """,
            )
            self.root.add_tools(hover)

    @without_property_validation
    def update(self):
        def quadlist(i) -> list:
            out = []
            for ii in i:
                out += [ii, ii, ii, ii]
            return out

        with log_errors():
            workers = self.scheduler.workers.values()

            width = []
            x = []
            color = []
            max_limit = 0
            procmemory = []
            managed = []
            spilled = []
            unmanaged_old = []
            unmanaged_recent = []

            for ws in workers:
                meminfo = ws.memory
                limit = getattr(ws, "memory_limit", 0)
                max_limit = max(
                    max_limit, limit, meminfo.process + meminfo.managed_spilled
                )
                color_i = _memory_color(meminfo.process, limit)

                width += [
                    meminfo.managed_in_memory,
                    meminfo.unmanaged_old,
                    meminfo.unmanaged_recent,
                    meminfo.managed_spilled,
                ]
                x += [sum(width[-4:i]) + width[i] / 2 for i in range(-4, 0)]
                color += [color_i, color_i, color_i, "grey"]

                # memory info
                procmemory.append(meminfo.process)
                managed.append(meminfo.managed_in_memory)
                unmanaged_old.append(meminfo.unmanaged_old)
                unmanaged_recent.append(meminfo.unmanaged_recent)
                spilled.append(meminfo.managed_spilled)

            result = {
                "width": width,
                "x": x,
                "color": color,
                "alpha": [1, 0.7, 0.4, 1] * len(workers),
                "worker": quadlist(ws.address for ws in workers),
                "escaped_worker": quadlist(
                    escape.url_escape(ws.address) for ws in workers
                ),
                "y": quadlist(range(len(workers))),
                "proc_memory": quadlist(procmemory),
                "managed": quadlist(managed),
                "unmanaged_old": quadlist(unmanaged_old),
                "unmanaged_recent": quadlist(unmanaged_recent),
                "spilled": quadlist(spilled),
            }
            # Remove rectangles with width=0
            result = {
                k: [vi for vi, w in zip(v, width) if w] for k, v in result.items()
            }

            self.root.x_range.end = max_limit
            update(self.source, result)


class WorkersMemoryHistogram(DashboardComponent):
    """Histogram of memory usage, showing how many workers there are in each bucket of
    usage. Replaces the per-worker graph when there are >= 50 workers.
    """

    def __init__(self, scheduler, **kwargs):
        with log_errors():
            self.last = 0
            self.scheduler = scheduler
            self.source = ColumnDataSource(
                {"left": [1, 2], "right": [10, 10], "top": [0, 0]}
            )

            self.root = figure(
                title="Bytes stored per worker",
                name="workers_memory",
                id="bk-workers-memory-histogram-plot",
                y_axis_label="frequency",
                tools="",
                **kwargs,
            )

            self.root.xaxis[0].formatter = NumeralTickFormatter(format="0.0 b")
            self.root.xaxis.ticker = AdaptiveTicker(**TICKS_1024)
            self.root.xaxis.major_label_orientation = XLABEL_ORIENTATION

            self.root.xaxis.minor_tick_line_alpha = 0
            self.root.ygrid.visible = False

            self.root.toolbar_location = None

            self.root.quad(
                source=self.source,
                left="left",
                right="right",
                bottom=0,
                top="top",
                color="deepskyblue",
                fill_alpha=0.5,
            )

    @without_property_validation
    def update(self):
        nbytes = np.asarray(
            [ws.metrics["memory"] for ws in self.scheduler.workers.values()]
        )
        counts, x = np.histogram(nbytes, bins=40)
        d = {"left": x[:-1], "right": x[1:], "top": counts}
        update(self.source, d)


class BandwidthTypes(DashboardComponent):
    """Bar chart showing bandwidth per type"""

    def __init__(self, scheduler, **kwargs):
        with log_errors():
            self.last = 0
            self.scheduler = scheduler
            self.source = ColumnDataSource(
                {
                    "bandwidth": [1, 2],
                    "bandwidth-half": [0.5, 1],
                    "type": ["a", "b"],
                    "bandwidth_text": ["1", "2"],
                }
            )

            self.root = figure(
                title="Bandwidth by Type",
                tools="",
                id="bk-bandwidth-type-plot",
                name="bandwidth_type_histogram",
                y_range=["a", "b"],
                **kwargs,
            )
            self.root.xaxis.major_label_orientation = -0.5
            rect = self.root.rect(
                source=self.source,
                x="bandwidth-half",
                y="type",
                width="bandwidth",
                height=0.9,
                color="blue",
            )
            self.root.x_range.start = 0
            self.root.xaxis[0].formatter = NumeralTickFormatter(format="0.0 b")
            self.root.xaxis.ticker = AdaptiveTicker(**TICKS_1024)
            rect.nonselection_glyph = None

            self.root.xaxis.minor_tick_line_alpha = 0
            self.root.ygrid.visible = False

            self.root.toolbar_location = None

            hover = HoverTool()
            hover.tooltips = "@type: @bandwidth_text / s"
            hover.point_policy = "follow_mouse"
            self.root.add_tools(hover)

    @without_property_validation
    def update(self):
        with log_errors():
            bw = self.scheduler.bandwidth_types
            self.root.y_range.factors = list(sorted(bw))
            result = {
                "bandwidth": list(bw.values()),
                "bandwidth-half": [b / 2 for b in bw.values()],
                "type": list(bw.keys()),
                "bandwidth_text": [format_bytes(x) for x in bw.values()],
            }
            self.root.title.text = "Bandwidth: " + format_bytes(
                self.scheduler.bandwidth
            )
            update(self.source, result)


class BandwidthWorkers(DashboardComponent):
    """How many tasks are on each worker"""

    def __init__(self, scheduler, **kwargs):
        with log_errors():
            self.last = 0
            self.scheduler = scheduler
            self.source = ColumnDataSource(
                {
                    "bandwidth": [1, 2],
                    "source": ["a", "b"],
                    "destination": ["a", "b"],
                    "bandwidth_text": ["1", "2"],
                }
            )

            values = [hex(x)[2:] for x in range(64, 256)][::-1]
            mapper = linear_cmap(
                field_name="bandwidth",
                palette=["#" + x + x + "FF" for x in values],
                low=0,
                high=1,
            )

            self.root = figure(
                title="Bandwidth by Worker",
                tools="",
                id="bk-bandwidth-worker-plot",
                name="bandwidth_worker_heatmap",
                x_range=["a", "b"],
                y_range=["a", "b"],
                **kwargs,
            )
            self.root.xaxis.major_label_orientation = XLABEL_ORIENTATION
            self.root.rect(
                source=self.source,
                x="source",
                y="destination",
                color=mapper,
                height=1,
                width=1,
            )

            self.color_map = mapper["transform"]
            color_bar = ColorBar(
                color_mapper=self.color_map,
                label_standoff=12,
                border_line_color=None,
                location=(0, 0),
            )
            color_bar.formatter = NumeralTickFormatter(format="0.0 b")
            color_bar.ticker = AdaptiveTicker(**TICKS_1024)
            self.root.add_layout(color_bar, "right")

            self.root.toolbar_location = None

            hover = HoverTool()
            hover.tooltips = """
            <div>
                <p><b>Source:</b> @source </p>
                <p><b>Destination:</b> @destination </p>
                <p><b>Bandwidth:</b> @bandwidth_text / s</p>
            </div>
            """
            hover.point_policy = "follow_mouse"
            self.root.add_tools(hover)

    @without_property_validation
    def update(self):
        with log_errors():
            bw = self.scheduler.bandwidth_workers
            if not bw:
                return

            def name(address):
                try:
                    ws = self.scheduler.workers[address]
                except KeyError:
                    return address
                if ws.name is not None:
                    return str(ws.name)
                return address

            x, y, value = zip(*((name(a), name(b), c) for (a, b), c in bw.items()))

            self.color_map.high = max(value)

            factors = list(sorted(set(x + y)))
            self.root.x_range.factors = factors
            self.root.y_range.factors = factors[::-1]

            result = {
                "source": x,
                "destination": y,
                "bandwidth": value,
                "bandwidth_text": list(map(format_bytes, value)),
            }
            self.root.title.text = "Bandwidth: " + format_bytes(
                self.scheduler.bandwidth
            )
            update(self.source, result)


class WorkerNetworkBandwidth(DashboardComponent):
    """Worker network bandwidth chart

    Plots horizontal bars with the read_bytes and write_bytes worker state
    """

    def __init__(self, scheduler, **kwargs):
        with log_errors():
            self.scheduler = scheduler
            self.source = ColumnDataSource(
                {
                    "y_read": [],
                    "y_write": [],
                    "x_read": [],
                    "x_write": [],
                    "x_read_disk": [],
                    "x_write_disk": [],
                }
            )

            self.bandwidth = figure(
                title="Worker Network Bandwidth",
                tools="",
                id="bk-worker-net-bandwidth",
                name="worker_network_bandwidth",
                **kwargs,
            )

            # read_bytes
            self.bandwidth.hbar(
                y="y_read",
                right="x_read",
                line_color=None,
                left=0,
                height=0.5,
                fill_color="red",
                legend_label="read",
                source=self.source,
            )

            # write_bytes
            self.bandwidth.hbar(
                y="y_write",
                right="x_write",
                line_color=None,
                left=0,
                height=0.5,
                fill_color="blue",
                legend_label="write",
                source=self.source,
            )

            self.bandwidth.axis[0].ticker = BasicTicker(**TICKS_1024)
            self.bandwidth.xaxis[0].formatter = NumeralTickFormatter(format="0.0 b")
            self.bandwidth.xaxis.major_label_orientation = XLABEL_ORIENTATION
            self.bandwidth.xaxis.minor_tick_line_alpha = 0
            self.bandwidth.x_range = Range1d(start=0)
            self.bandwidth.yaxis.visible = False
            self.bandwidth.ygrid.visible = False
            self.bandwidth.toolbar_location = None

            self.disk = figure(
                title="Workers Disk",
                tools="",
                id="bk-workers-disk",
                name="worker_disk",
                **kwargs,
            )

            # read_bytes_disk
            self.disk.hbar(
                y="y_read",
                right="x_read_disk",
                line_color=None,
                left=0,
                height=0.5,
                fill_color="red",
                legend_label="read",
                source=self.source,
            )

            # write_bytes_disk
            self.disk.hbar(
                y="y_write",
                right="x_write_disk",
                line_color=None,
                left=0,
                height=0.5,
                fill_color="blue",
                legend_label="write",
                source=self.source,
            )

            self.disk.axis[0].ticker = BasicTicker(**TICKS_1024)
            self.disk.xaxis[0].formatter = NumeralTickFormatter(format="0.0 b")
            self.disk.xaxis.major_label_orientation = XLABEL_ORIENTATION
            self.disk.xaxis.minor_tick_line_alpha = 0
            self.disk.x_range = Range1d(start=0)
            self.disk.yaxis.visible = False
            self.disk.ygrid.visible = False
            self.disk.toolbar_location = None

    @without_property_validation
    def update(self):
        with log_errors():
            workers = self.scheduler.workers.values()

            h = 0.1
            y_read = [i + 0.75 + i * h for i in range(len(workers))]
            y_write = [i + 0.25 + i * h for i in range(len(workers))]

            x_read = []
            x_write = []
            x_read_disk = []
            x_write_disk = []

            for ws in workers:
                x_read.append(ws.metrics["read_bytes"])
                x_write.append(ws.metrics["write_bytes"])
                x_read_disk.append(ws.metrics["read_bytes_disk"])
                x_write_disk.append(ws.metrics["write_bytes_disk"])

            if self.scheduler.workers:
                self.bandwidth.x_range.end = max(
                    max(x_read),
                    max(x_write),
                    100_000_000,
                    0.95 * self.bandwidth.x_range.end,
                )

                self.disk.x_range.end = max(
                    max(x_read_disk),
                    max(x_write_disk),
                    100_000_000,
                    0.95 * self.disk.x_range.end,
                )
            else:
                self.bandwidth.x_range.end = 100_000_000
                self.disk.x_range.end = 100_000_000

            result = {
                "y_read": y_read,
                "y_write": y_write,
                "x_read": x_read,
                "x_write": x_write,
                "x_read_disk": x_read_disk,
                "x_write_disk": x_write_disk,
            }

            update(self.source, result)


class SystemTimeseries(DashboardComponent):
    """Timeseries for worker network bandwidth, cpu, memory and disk.

    bandwidth: plots the average of read_bytes and write_bytes for the workers
    as a function of time.
    cpu: plots the average of cpu for the workers as a function of time.
    memory: plots the average of memory for the workers as a function of time.
    disk: plots the average of read_bytes_disk and write_bytes_disk for the workers
    as a function of time.

    The metrics plotted come from the aggregation of
    from ws.metrics["val"] for ws in scheduler.workers.values() divided by nuber of workers.
    """

    def __init__(self, scheduler, **kwargs):
        with log_errors():
            self.scheduler = scheduler
            self.source = ColumnDataSource(
                {
                    "time": [],
                    "read_bytes": [],
                    "write_bytes": [],
                    "cpu": [],
                    "memory": [],
                    "read_bytes_disk": [],
                    "write_bytes_disk": [],
                }
            )

            update(self.source, self.get_data())

            x_range = DataRange1d(follow="end", follow_interval=20000, range_padding=0)
            tools = "reset, xpan, xwheel_zoom"

            self.bandwidth = figure(
                title="Workers Network Bandwidth",
                x_axis_type="datetime",
                tools=tools,
                x_range=x_range,
                id="bk-worker-network-bandwidth-ts",
                name="worker_network_bandwidth-timeseries",
                **kwargs,
            )

            self.bandwidth.line(
                source=self.source,
                x="time",
                y="read_bytes",
                color="red",
                legend_label="read (mean)",
            )
            self.bandwidth.line(
                source=self.source,
                x="time",
                y="write_bytes",
                color="blue",
                legend_label="write (mean)",
            )

            self.bandwidth.legend.location = "top_left"
            self.bandwidth.yaxis.axis_label = "bytes / second"
            self.bandwidth.yaxis[0].formatter = NumeralTickFormatter(format="0.0b")
            self.bandwidth.y_range.start = 0
            self.bandwidth.yaxis.minor_tick_line_alpha = 0
            self.bandwidth.xgrid.visible = False

            self.cpu = figure(
                title="Workers CPU",
                x_axis_type="datetime",
                tools=tools,
                x_range=x_range,
                id="bk-worker-cpu-ts",
                name="worker_cpu-timeseries",
                **kwargs,
            )

            self.cpu.line(
                source=self.source,
                x="time",
                y="cpu",
            )
            self.cpu.yaxis.axis_label = "Utilization"
            self.cpu.y_range.start = 0
            self.cpu.yaxis.minor_tick_line_alpha = 0
            self.cpu.xgrid.visible = False

            self.memory = figure(
                title="Workers Memory",
                x_axis_type="datetime",
                tools=tools,
                x_range=x_range,
                id="bk-worker-memory-ts",
                name="worker_memory-timeseries",
                **kwargs,
            )

            self.memory.line(
                source=self.source,
                x="time",
                y="memory",
            )
            self.memory.yaxis.axis_label = "Bytes"
            self.memory.yaxis[0].formatter = NumeralTickFormatter(format="0.0b")
            self.memory.y_range.start = 0
            self.memory.yaxis.minor_tick_line_alpha = 0
            self.memory.xgrid.visible = False

            self.disk = figure(
                title="Workers Disk",
                x_axis_type="datetime",
                tools=tools,
                x_range=x_range,
                id="bk-worker-disk-ts",
                name="worker_disk-timeseries",
                **kwargs,
            )

            self.disk.line(
                source=self.source,
                x="time",
                y="read_bytes_disk",
                color="red",
                legend_label="read (mean)",
            )
            self.disk.line(
                source=self.source,
                x="time",
                y="write_bytes_disk",
                color="blue",
                legend_label="write (mean)",
            )

            self.disk.legend.location = "top_left"
            self.disk.yaxis.axis_label = "bytes / second"
            self.disk.yaxis[0].formatter = NumeralTickFormatter(format="0.0b")
            self.disk.y_range.start = 0
            self.disk.yaxis.minor_tick_line_alpha = 0
            self.disk.xgrid.visible = False

    def get_data(self):
        workers = self.scheduler.workers.values()

        read_bytes = 0
        write_bytes = 0
        cpu = 0
        memory = 0
        read_bytes_disk = 0
        write_bytes_disk = 0
        time = 0
        for ws in workers:
            read_bytes += ws.metrics["read_bytes"]
            write_bytes += ws.metrics["write_bytes"]
            cpu += ws.metrics["cpu"]
            memory += ws.metrics["memory"]
            read_bytes_disk += ws.metrics["read_bytes_disk"]
            write_bytes_disk += ws.metrics["write_bytes_disk"]
            time += ws.metrics["time"]

        result = {
            # use `or` to avoid ZeroDivision when no workers
            "time": [time / (len(workers) or 1) * 1000],
            "read_bytes": [read_bytes / (len(workers) or 1)],
            "write_bytes": [write_bytes / (len(workers) or 1)],
            "cpu": [cpu / (len(workers) or 1)],
            "memory": [memory / (len(workers) or 1)],
            "read_bytes_disk": [read_bytes_disk / (len(workers) or 1)],
            "write_bytes_disk": [write_bytes_disk / (len(workers) or 1)],
        }
        return result

    @without_property_validation
    def update(self):
        with log_errors():
            self.source.stream(self.get_data(), 1000)

            if self.scheduler.workers:
                y_end_cpu = sum(
                    ws.nthreads or 1 for ws in self.scheduler.workers.values()
                ) / len(self.scheduler.workers.values())
                y_end_mem = sum(
                    ws.memory_limit for ws in self.scheduler.workers.values()
                ) / len(self.scheduler.workers.values())
            else:
                y_end_cpu = 1
                y_end_mem = 100_000_000

            self.cpu.y_range.end = y_end_cpu * 100
            self.memory.y_range.end = y_end_mem


class ComputePerKey(DashboardComponent):
    """Bar chart showing time spend in action by key prefix"""

    def __init__(self, scheduler, **kwargs):
        with log_errors():
            self.last = 0
            self.scheduler = scheduler

            if TaskStreamPlugin.name not in self.scheduler.plugins:
                self.scheduler.add_plugin(TaskStreamPlugin(self.scheduler))

            compute_data = {
                "times": [0.2, 0.1],
                "formatted_time": ["0.2 ms", "2.8 us"],
                "angles": [3.14, 0.785],
                "color": [ts_color_lookup["transfer"], ts_color_lookup["compute"]],
                "names": ["sum", "sum_partial"],
            }

            self.compute_source = ColumnDataSource(data=compute_data)

            fig = figure(
                title="Compute Time Per Task",
                tools="",
                id="bk-Compute-by-key-plot",
                name="compute_time_per_key",
                x_range=["a", "b"],
                **kwargs,
            )

            rect = fig.vbar(
                source=self.compute_source,
                x="names",
                top="times",
                width=0.7,
                color="color",
            )

            fig.y_range.start = 0
            fig.yaxis.axis_label = "Time (s)"
            fig.yaxis[0].formatter = NumeralTickFormatter(format="0")
            fig.yaxis.ticker = AdaptiveTicker(**TICKS_1024)
            fig.xaxis.major_label_orientation = XLABEL_ORIENTATION
            rect.nonselection_glyph = None

            fig.xaxis.minor_tick_line_alpha = 0
            fig.xgrid.visible = False

            fig.toolbar_location = None

            hover = HoverTool()
            hover.tooltips = """
            <div>
                <p><b>Name:</b> @names</p>
                <p><b>Time:</b> @formatted_time</p>
            </div>
            """
            hover.point_policy = "follow_mouse"
            fig.add_tools(hover)

            fig.add_layout(
                Title(
                    text="Note: tasks less than 2% of max are not displayed",
                    text_font_style="italic",
                ),
                "below",
            )

            self.fig = fig
            tab1 = Panel(child=fig, title="Bar Chart")

            fig2 = figure(
                title="Compute Time Per Task",
                tools="",
                id="bk-Compute-by-key-pie",
                name="compute_time_per_key-pie",
                x_range=(-0.5, 1.0),
                **kwargs,
            )

            fig2.wedge(
                x=0,
                y=1,
                radius=0.4,
                start_angle=cumsum("angles", include_zero=True),
                end_angle=cumsum("angles"),
                line_color="white",
                fill_color="color",
                legend_field="names",
                source=self.compute_source,
            )

            fig2.axis.axis_label = None
            fig2.axis.visible = False
            fig2.grid.grid_line_color = None
            fig2.add_layout(
                Title(
                    text="Note: tasks less than 2% of max are not displayed",
                    text_font_style="italic",
                ),
                "below",
            )

            hover = HoverTool()
            hover.tooltips = """
            <div>
                <p><b>Name:</b> @names</p>
                <p><b>Time:</b> @formatted_time</p>
            </div>
            """
            hover.point_policy = "follow_mouse"
            fig2.add_tools(hover)
            self.wedge_fig = fig2
            tab2 = Panel(child=fig2, title="Pie Chart")

            self.root = Tabs(tabs=[tab1, tab2])

    @without_property_validation
    def update(self):
        with log_errors():
            compute_times = defaultdict(float)

            for key, ts in self.scheduler.task_prefixes.items():
                name = key_split(key)
                for action, t in ts.all_durations.items():
                    if action == "compute":
                        compute_times[name] += t

            # order by largest time first
            compute_times = sorted(
                compute_times.items(), key=lambda x: x[1], reverse=True
            )

            # keep only time which are 2% of max or greater
            if compute_times:
                max_time = compute_times[0][1] * 0.02
                compute_times = [(n, t) for n, t in compute_times if t > max_time]
                compute_colors = list()
                compute_names = list()
                compute_time = list()
                total_time = 0
                for name, t in compute_times:
                    compute_names.append(name)
                    compute_colors.append(ts_color_of(name))
                    compute_time.append(t)
                    total_time += t

                angles = [t / total_time * 2 * math.pi for t in compute_time]

                self.fig.x_range.factors = compute_names

                compute_result = dict(
                    angles=angles,
                    times=compute_time,
                    color=compute_colors,
                    names=compute_names,
                    formatted_time=[format_time(t) for t in compute_time],
                )

                update(self.compute_source, compute_result)


class AggregateAction(DashboardComponent):
    """Bar chart showing time spend in action by key prefix"""

    def __init__(self, scheduler, **kwargs):
        with log_errors():
            self.last = 0
            self.scheduler = scheduler

            if TaskStreamPlugin.name not in self.scheduler.plugins:
                self.scheduler.add_plugin(TaskStreamPlugin(self.scheduler))

            action_data = {
                "times": [0.2, 0.1],
                "formatted_time": ["0.2 ms", "2.8 us"],
                "color": [ts_color_lookup["transfer"], ts_color_lookup["compute"]],
                "names": ["transfer", "compute"],
            }

            self.action_source = ColumnDataSource(data=action_data)

            self.root = figure(
                title="Aggregate Per Action",
                tools="",
                id="bk-aggregate-per-action-plot",
                name="aggregate_per_action",
                x_range=["a", "b"],
                **kwargs,
            )

            rect = self.root.vbar(
                source=self.action_source,
                x="names",
                top="times",
                width=0.7,
                color="color",
            )

            self.root.y_range.start = 0
            self.root.yaxis[0].formatter = NumeralTickFormatter(format="0")
            self.root.yaxis.axis_label = "Time (s)"
            self.root.yaxis.ticker = AdaptiveTicker(**TICKS_1024)
            self.root.xaxis.major_label_orientation = XLABEL_ORIENTATION
            self.root.xaxis.major_label_text_font_size = "16px"
            rect.nonselection_glyph = None

            self.root.xaxis.minor_tick_line_alpha = 0
            self.root.xgrid.visible = False

            self.root.toolbar_location = None

            hover = HoverTool()
            hover.tooltips = """
            <div>
                <p><b>Name:</b> @names</p>
                <p><b>Time:</b> @formatted_time</p>
            </div>
            """
            hover.point_policy = "follow_mouse"
            self.root.add_tools(hover)

    @without_property_validation
    def update(self):
        with log_errors():
            agg_times = defaultdict(float)

            for key, ts in self.scheduler.task_prefixes.items():
                for action, t in ts.all_durations.items():
                    agg_times[action] += t

            # order by largest time first
            agg_times = sorted(agg_times.items(), key=lambda x: x[1], reverse=True)

            agg_colors = list()
            agg_names = list()
            agg_time = list()
            for action, t in agg_times:
                agg_names.append(action)
                if action == "compute":
                    agg_colors.append("purple")
                else:
                    agg_colors.append(ts_color_lookup[action])
                agg_time.append(t)

            self.root.x_range.factors = agg_names
            self.root.title.text = "Aggregate Time Per Action"

            action_result = dict(
                times=agg_time,
                color=agg_colors,
                names=agg_names,
                formatted_time=[format_time(t) for t in agg_time],
            )

            update(self.action_source, action_result)


class MemoryByKey(DashboardComponent):
    """Bar chart showing memory use by key prefix"""

    def __init__(self, scheduler, **kwargs):
        with log_errors():
            self.last = 0
            self.scheduler = scheduler
            self.source = ColumnDataSource(
                {
                    "name": ["a", "b"],
                    "nbytes": [100, 1000],
                    "count": [1, 2],
                    "color": ["blue", "blue"],
                }
            )

            self.root = figure(
                title="Memory Use",
                tools="",
                id="bk-memory-by-key-plot",
                name="memory_by_key",
                x_range=["a", "b"],
                **kwargs,
            )
            rect = self.root.vbar(
                source=self.source, x="name", top="nbytes", width=0.9, color="color"
            )
            self.root.yaxis[0].formatter = NumeralTickFormatter(format="0.0 b")
            self.root.yaxis.ticker = AdaptiveTicker(**TICKS_1024)
            self.root.xaxis.major_label_orientation = XLABEL_ORIENTATION
            rect.nonselection_glyph = None

            self.root.xaxis.minor_tick_line_alpha = 0
            self.root.ygrid.visible = False

            self.root.toolbar_location = None

            hover = HoverTool()
            hover.tooltips = "@name: @nbytes_text"
            hover.tooltips = """
            <div>
                <p><b>Name:</b> @name</p>
                <p><b>Bytes:</b> @nbytes_text </p>
                <p><b>Count:</b> @count objects </p>
            </div>
            """
            hover.point_policy = "follow_mouse"
            self.root.add_tools(hover)

    @without_property_validation
    def update(self):
        with log_errors():
            counts = defaultdict(int)
            nbytes = defaultdict(int)
            for ws in self.scheduler.workers.values():
                for ts in ws.has_what:
                    ks = key_split(ts.key)
                    counts[ks] += 1
                    nbytes[ks] += ts.nbytes

            names = list(sorted(counts))
            self.root.x_range.factors = names
            result = {
                "name": names,
                "count": [counts[name] for name in names],
                "nbytes": [nbytes[name] for name in names],
                "nbytes_text": [format_bytes(nbytes[name]) for name in names],
                "color": [color_of(name) for name in names],
            }
            self.root.title.text = "Total Use: " + format_bytes(sum(nbytes.values()))

            update(self.source, result)


class CurrentLoad(DashboardComponent):
    """Tasks and CPU usage on each worker"""

    def __init__(self, scheduler, width=600, **kwargs):
        with log_errors():
            self.last = 0
            self.scheduler = scheduler
            self.source = ColumnDataSource(
                {
                    "nprocessing": [],
                    "nprocessing-half": [],
                    "nprocessing-color": [],
                    "cpu": [],
                    "cpu-half": [],
                    "y": [],
                    "worker": [],
                    "escaped_worker": [],
                }
            )
            processing = figure(
                title="Tasks Processing",
                tools="",
                id="bk-nprocessing-plot",
                name="processing",
                width=int(width / 2),
                min_border_bottom=50,
                **kwargs,
            )
            rect = processing.rect(
                source=self.source,
                x="nprocessing-half",
                y="y",
                width="nprocessing",
                height=0.9,
                color="nprocessing-color",
            )
            processing.x_range.start = 0
            rect.nonselection_glyph = None

            cpu = figure(
                title="CPU Utilization",
                tools="",
                id="bk-cpu-worker-plot",
                width=int(width / 2),
                name="cpu_hist",
                x_range=(0, 100),
                min_border_bottom=50,
                **kwargs,
            )
            rect = cpu.rect(
                source=self.source,
                x="cpu-half",
                y="y",
                width="cpu",
                height=0.9,
                color="blue",
            )
            rect.nonselection_glyph = None

            for fig in (processing, cpu):
                fig.xaxis.minor_tick_line_alpha = 0
                fig.yaxis.visible = False
                fig.ygrid.visible = False

                tap = TapTool(
                    callback=OpenURL(url="./info/worker/@escaped_worker.html")
                )
                fig.add_tools(tap)

                fig.toolbar_location = None
                fig.yaxis.visible = False

            hover = HoverTool()
            hover.tooltips = "@worker : @nprocessing tasks"
            hover.point_policy = "follow_mouse"
            processing.add_tools(hover)

            hover = HoverTool()
            hover.tooltips = "@worker : @cpu %"
            hover.point_policy = "follow_mouse"
            cpu.add_tools(hover)

            self.processing_figure = processing
            self.cpu_figure = cpu

    @without_property_validation
    def update(self):
        with log_errors():
            workers = self.scheduler.workers.values()
            now = time()
            if not any(ws.processing for ws in workers) and now < self.last + 1:
                return
            self.last = now

            cpu = [int(ws.metrics["cpu"]) for ws in workers]
            nprocessing = [len(ws.processing) for ws in workers]

            nprocessing_color = []
            for ws in workers:
                if ws in self.scheduler.idle:
                    nprocessing_color.append("red")
                elif ws in self.scheduler.saturated:
                    nprocessing_color.append("green")
                else:
                    nprocessing_color.append("blue")

            result = {
                "cpu": cpu,
                "cpu-half": [c / 2 for c in cpu],
                "nprocessing": nprocessing,
                "nprocessing-half": [np / 2 for np in nprocessing],
                "nprocessing-color": nprocessing_color,
                "worker": [ws.address for ws in workers],
                "escaped_worker": [escape.url_escape(ws.address) for ws in workers],
                "y": list(range(len(workers))),
            }

            if self.scheduler.workers:
                xrange = max(ws.nthreads or 1 for ws in workers)
            else:
                xrange = 1
            self.cpu_figure.x_range.end = xrange * 100

            update(self.source, result)


class StealingTimeSeries(DashboardComponent):
    def __init__(self, scheduler, **kwargs):
        self.scheduler = scheduler
        self.source = ColumnDataSource(
            {
                "time": [time() * 1000, time() * 1000 + 1],
                "idle": [0, 0],
                "saturated": [0, 0],
            }
        )

        x_range = DataRange1d(follow="end", follow_interval=20000, range_padding=0)

        self.root = figure(
            title="Idle and Saturated Workers Over Time",
            x_axis_type="datetime",
            tools="",
            x_range=x_range,
            **kwargs,
        )
        self.root.line(source=self.source, x="time", y="idle", color="red")
        self.root.line(source=self.source, x="time", y="saturated", color="green")
        self.root.yaxis.minor_tick_line_color = None

        self.root.add_tools(
            ResetTool(), PanTool(dimensions="width"), WheelZoomTool(dimensions="width")
        )

    @without_property_validation
    def update(self):
        with log_errors():
            result = {
                "time": [time() * 1000],
                "idle": [len(self.scheduler.idle)],
                "saturated": [len(self.scheduler.saturated)],
            }
            if PROFILING:
                curdoc().add_next_tick_callback(
                    lambda: self.source.stream(result, 10000)
                )
            else:
                self.source.stream(result, 10000)


class StealingEvents(DashboardComponent):
    def __init__(self, scheduler, **kwargs):
        self.scheduler = scheduler
        self.steal = scheduler.extensions["stealing"]
        self.last = 0
        self.source = ColumnDataSource(
            {
                "time": [time() - 20, time()],
                "level": [0, 15],
                "color": ["white", "white"],
                "duration": [0, 0],
                "radius": [1, 1],
                "cost_factor": [0, 10],
                "count": [1, 1],
            }
        )

        x_range = DataRange1d(follow="end", follow_interval=20000, range_padding=0)

        self.root = figure(
            title="Stealing Events",
            x_axis_type="datetime",
            tools="",
            x_range=x_range,
            **kwargs,
        )

        self.root.circle(
            source=self.source,
            x="time",
            y="level",
            color="color",
            size="radius",
            alpha=0.5,
        )
        self.root.yaxis.axis_label = "Level"

        hover = HoverTool()
        hover.tooltips = "Level: @level, Duration: @duration, Count: @count, Cost factor: @cost_factor"
        hover.point_policy = "follow_mouse"

        self.root.add_tools(
            hover,
            ResetTool(),
            PanTool(dimensions="width"),
            WheelZoomTool(dimensions="width"),
        )

    def convert(self, msgs):
        """Convert a log message to a glyph"""
        total_duration = 0
        for msg in msgs:
            time, level, key, duration, sat, occ_sat, idl, occ_idl = msg
            total_duration += duration

        try:
            color = Viridis11[level]
        except (KeyError, IndexError):
            color = "black"

        radius = math.sqrt(min(total_duration, 10)) * 30 + 2

        d = {
            "time": time * 1000,
            "level": level,
            "count": len(msgs),
            "color": color,
            "duration": total_duration,
            "radius": radius,
            "cost_factor": self.steal.cost_multipliers[level],
        }

        return d

    @without_property_validation
    def update(self):
        with log_errors():
            log = self.scheduler.get_events(topic="stealing")
            current = len(self.scheduler.events["stealing"])
            n = current - self.last

            log = [log[-i][1] for i in range(1, n + 1) if isinstance(log[-i][1], list)]
            self.last = current

            if log:
                new = pipe(
                    log,
                    map(groupby(1)),
                    map(dict.values),
                    concat,
                    map(self.convert),
                    list,
                    transpose,
                )
                if PROFILING:
                    curdoc().add_next_tick_callback(
                        lambda: self.source.stream(new, 10000)
                    )
                else:
                    self.source.stream(new, 10000)


class Events(DashboardComponent):
    def __init__(self, scheduler, name, height=150, **kwargs):
        self.scheduler = scheduler
        self.action_ys = dict()
        self.last = 0
        self.name = name
        self.source = ColumnDataSource(
            {"time": [], "action": [], "hover": [], "y": [], "color": []}
        )

        x_range = DataRange1d(follow="end", follow_interval=200000)

        self.root = figure(
            title=name,
            x_axis_type="datetime",
            height=height,
            tools="",
            x_range=x_range,
            **kwargs,
        )

        self.root.circle(
            source=self.source,
            x="time",
            y="y",
            color="color",
            size=50,
            alpha=0.5,
            legend_field="action",
        )
        self.root.yaxis.axis_label = "Action"
        self.root.legend.location = "top_left"

        hover = HoverTool()
        hover.tooltips = "@action<br>@hover"
        hover.point_policy = "follow_mouse"

        self.root.add_tools(
            hover,
            ResetTool(),
            PanTool(dimensions="width"),
            WheelZoomTool(dimensions="width"),
        )

    @without_property_validation
    def update(self):
        with log_errors():
            log = self.scheduler.events[self.name]
            n = self.scheduler.event_counts[self.name] - self.last
            if log:
                log = [log[-i] for i in range(1, n + 1)]
            self.last = self.scheduler.event_counts[self.name]

            if log:
                actions = []
                times = []
                hovers = []
                ys = []
                colors = []
                for msg_time, msg in log:
                    times.append(msg_time * 1000)
                    action = msg["action"]
                    actions.append(action)
                    try:
                        ys.append(self.action_ys[action])
                    except KeyError:
                        self.action_ys[action] = len(self.action_ys)
                        ys.append(self.action_ys[action])
                    colors.append(color_of(action))
                    hovers.append("TODO")

                new = {
                    "time": times,
                    "action": actions,
                    "hover": hovers,
                    "y": ys,
                    "color": colors,
                }

                if PROFILING:
                    curdoc().add_next_tick_callback(
                        lambda: self.source.stream(new, 10000)
                    )
                else:
                    self.source.stream(new, 10000)


class TaskStream(DashboardComponent):
    def __init__(self, scheduler, n_rectangles=1000, clear_interval="20s", **kwargs):
        self.scheduler = scheduler
        self.offset = 0

        if TaskStreamPlugin.name not in self.scheduler.plugins:
            self.scheduler.add_plugin(TaskStreamPlugin(self.scheduler))
        self.plugin = self.scheduler.plugins[TaskStreamPlugin.name]

        self.index = max(0, self.plugin.index - n_rectangles)
        self.workers = dict()
        self.n_rectangles = n_rectangles
        clear_interval = parse_timedelta(clear_interval, default="ms")
        self.clear_interval = clear_interval
        self.last = 0
        self.last_seen = 0

        self.source, self.root = task_stream_figure(clear_interval, **kwargs)

        # Required for update callback
        self.task_stream_index = [0]

    @without_property_validation
    def update(self):
        if self.index == self.plugin.index:
            return
        with log_errors():
            if self.index and len(self.source.data["start"]):
                start = min(self.source.data["start"])
                duration = max(self.source.data["duration"])
                boundary = (self.offset + start - duration) / 1000
            else:
                boundary = self.offset
            rectangles = self.plugin.rectangles(
                istart=self.index, workers=self.workers, start_boundary=boundary
            )
            n = len(rectangles["name"])
            self.index = self.plugin.index

            if not rectangles["start"]:
                return

            # If it has been a while since we've updated the plot
            if time() > self.last_seen + self.clear_interval:
                new_start = min(rectangles["start"]) - self.offset
                old_start = min(self.source.data["start"])
                old_end = max(
                    map(
                        operator.add,
                        self.source.data["start"],
                        self.source.data["duration"],
                    )
                )

                density = (
                    sum(self.source.data["duration"])
                    / len(self.workers)
                    / (old_end - old_start)
                )

                # If whitespace is more than 3x the old width
                if (new_start - old_end) > (old_end - old_start) * 2 or density < 0.05:
                    self.source.data.update({k: [] for k in rectangles})  # clear
                    self.offset = min(rectangles["start"])  # redefine offset

            rectangles["start"] = [x - self.offset for x in rectangles["start"]]
            self.last_seen = time()

            # Convert to numpy for serialization speed
            if n >= 10 and np:
                for k, v in rectangles.items():
                    if isinstance(v[0], Number):
                        rectangles[k] = np.array(v)

            if PROFILING:
                curdoc().add_next_tick_callback(
                    lambda: self.source.stream(rectangles, self.n_rectangles)
                )
            else:
                self.source.stream(rectangles, self.n_rectangles)


def task_stream_figure(clear_interval="20s", **kwargs):
    """
    kwargs are applied to the bokeh.models.plots.Plot constructor
    """
    clear_interval = parse_timedelta(clear_interval, default="ms")

    source = ColumnDataSource(
        data=dict(
            start=[time() - clear_interval],
            duration=[0.1],
            key=["start"],
            name=["start"],
            color=["white"],
            duration_text=["100 ms"],
            worker=["foo"],
            y=[0],
            worker_thread=[1],
            alpha=[0.0],
        )
    )

    x_range = DataRange1d(range_padding=0)
    y_range = DataRange1d(range_padding=0)

    root = figure(
        name="task_stream",
        title="Task Stream",
        id="bk-task-stream-plot",
        x_range=x_range,
        y_range=y_range,
        toolbar_location="above",
        x_axis_type="datetime",
        y_axis_location=None,
        tools="",
        min_border_bottom=50,
        **kwargs,
    )

    rect = root.rect(
        source=source,
        x="start",
        y="y",
        width="duration",
        height=0.4,
        fill_color="color",
        line_color="color",
        line_alpha=0.6,
        fill_alpha="alpha",
        line_width=3,
    )
    rect.nonselection_glyph = None

    root.yaxis.major_label_text_alpha = 0
    root.yaxis.minor_tick_line_alpha = 0
    root.yaxis.major_tick_line_alpha = 0
    root.xgrid.visible = False

    hover = HoverTool(
        point_policy="follow_mouse",
        tooltips="""
            <div>
                <span style="font-size: 12px; font-weight: bold;">@name:</span>&nbsp;
                <span style="font-size: 10px; font-family: Monaco, monospace;">@duration_text</span>
            </div>
            """,
    )

    tap = TapTool(callback=OpenURL(url="./profile?key=@name"))

    root.add_tools(
        hover,
        tap,
        BoxZoomTool(),
        ResetTool(),
        PanTool(dimensions="width"),
        WheelZoomTool(dimensions="width"),
    )
    if ExportTool:
        export = ExportTool()
        export.register_plot(root)
        root.add_tools(export)

    return source, root


class TaskGraph(DashboardComponent):
    """
    A dynamic node-link diagram for the task graph on the scheduler

    See also the GraphLayout diagnostic at
    distributed/diagnostics/graph_layout.py
    """

    def __init__(self, scheduler, **kwargs):
        self.scheduler = scheduler
        self.layout = GraphLayout(scheduler)
        scheduler.add_plugin(self.layout)
        self.invisible_count = 0  # number of invisible nodes

        self.node_source = ColumnDataSource(
            {"x": [], "y": [], "name": [], "state": [], "visible": [], "key": []}
        )
        self.edge_source = ColumnDataSource({"x": [], "y": [], "visible": []})

        node_view = CDSView(
            filters=[GroupFilter(column_name="visible", group="True")],
        )
        edge_view = CDSView(
            filters=[GroupFilter(column_name="visible", group="True")],
        )

        # Bokeh >= 3.0 automatically infers the source to use
        if BOKEH_VERSION.major < 3:
            node_view.source = self.node_source
            edge_view.source = self.edge_source

        node_colors = factor_cmap(
            "state",
            factors=["waiting", "processing", "memory", "released", "erred"],
            palette=["gray", "green", "red", "blue", "black"],
        )

        self.root = figure(title="Task Graph", **kwargs)
        self.subtitle = Title(text=" ", text_font_style="italic")
        self.root.add_layout(self.subtitle, "above")

        self.root.multi_line(
            xs="x",
            ys="y",
            source=self.edge_source,
            line_width=1,
            view=edge_view,
            color="black",
            alpha=0.3,
        )
        rect = self.root.square(
            x="x",
            y="y",
            size=10,
            color=node_colors,
            source=self.node_source,
            view=node_view,
            legend_field="state",
        )
        self.root.xgrid.grid_line_color = None
        self.root.ygrid.grid_line_color = None

        hover = HoverTool(
            point_policy="follow_mouse",
            tooltips="<b>@name</b>: @state",
            renderers=[rect],
        )
        tap = TapTool(callback=OpenURL(url="info/task/@key.html"), renderers=[rect])
        rect.nonselection_glyph = None
        self.root.add_tools(hover, tap)
        self.max_items = config.get("distributed.dashboard.graph-max-items", 5000)

    @without_property_validation
    def update(self):
        with log_errors():
            # If there are too many tasks in the scheduler we'll disable this
            # compoonents to not overload scheduler or client. Once we drop
            # below the threshold, the data is filled up again as usual
            if len(self.scheduler.tasks) > self.max_items:
                self.subtitle.text = "Scheduler has too many tasks to display."
                for container in [self.node_source, self.edge_source]:
                    container.data = {col: [] for col in container.column_names}
            else:
                # occasionally reset the column data source to remove old nodes
                if self.invisible_count > len(self.node_source.data["x"]) / 2:
                    self.layout.reset_index()
                    self.invisible_count = 0
                    update = True
                else:
                    update = False

                new, self.layout.new = self.layout.new, []
                new_edges = self.layout.new_edges
                self.layout.new_edges = []

                self.add_new_nodes_edges(new, new_edges, update=update)

                self.patch_updates()

                if len(self.scheduler.tasks) == 0:
                    self.subtitle.text = "Scheduler is empty."
                else:
                    self.subtitle.text = " "

    @without_property_validation
    def add_new_nodes_edges(self, new, new_edges, update=False):
        if new or update:
            node_key = []
            node_x = []
            node_y = []
            node_state = []
            node_name = []
            edge_x = []
            edge_y = []

            x = self.layout.x
            y = self.layout.y

            tasks = self.scheduler.tasks
            for key in new:
                try:
                    task = tasks[key]
                except KeyError:
                    continue
                xx = x[key]
                yy = y[key]
                node_key.append(escape.url_escape(key))
                node_x.append(xx)
                node_y.append(yy)
                node_state.append(task.state)
                node_name.append(task.prefix.name)

            for a, b in new_edges:
                try:
                    edge_x.append([x[a], x[b]])
                    edge_y.append([y[a], y[b]])
                except KeyError:
                    pass

            node = {
                "x": node_x,
                "y": node_y,
                "state": node_state,
                "name": node_name,
                "key": node_key,
                "visible": ["True"] * len(node_x),
            }
            edge = {"x": edge_x, "y": edge_y, "visible": ["True"] * len(edge_x)}

            if update or not len(self.node_source.data["x"]):
                # see https://github.com/bokeh/bokeh/issues/7523
                self.node_source.data.update(node)
                self.edge_source.data.update(edge)
            else:
                self.node_source.stream(node)
                self.edge_source.stream(edge)

    @without_property_validation
    def patch_updates(self):
        """
        Small updates like color changes or lost nodes from task transitions
        """
        n = len(self.node_source.data["x"])
        m = len(self.edge_source.data["x"])

        if self.layout.state_updates:
            state_updates = self.layout.state_updates
            self.layout.state_updates = []
            updates = [(i, c) for i, c in state_updates if i < n]
            self.node_source.patch({"state": updates})

        if self.layout.visible_updates:
            updates = self.layout.visible_updates
            updates = [(i, c) for i, c in updates if i < n]
            self.layout.visible_updates = []
            self.node_source.patch({"visible": updates})
            self.invisible_count += len(updates)

        if self.layout.visible_edge_updates:
            updates = self.layout.visible_edge_updates
            updates = [(i, c) for i, c in updates if i < m]
            self.layout.visible_edge_updates = []
            self.edge_source.patch({"visible": updates})

    def __del__(self):
        self.scheduler.remove_plugin(name=self.layout.name)


class TaskGroupGraph(DashboardComponent):
    """
    Task Group Graph

    Creates a graph layout for TaskGroups on the scheduler.  It assigns
    (x, y) locations to all the TaskGroups and lays them out by according
    to their dependencies. The layout gets updated every time that new
    TaskGroups are added.

    Each task group node incodes information about task progress, memory,
    and output type into glyphs, as well as a hover tooltip with more detailed
    information on name, computation time, memory, and tasks status.
    """

    def __init__(self, scheduler, **kwargs):
        self.scheduler = scheduler

        self.nodes_layout = {}
        self.arrows_layout = {}

        self.old_counter = -1

        self.nodes_source = ColumnDataSource(
            {
                "x": [],
                "y": [],
                "w_box": [],
                "h_box": [],
                "name": [],
                "tot_tasks": [],
                "color": [],
                "x_start": [],
                "x_end": [],
                "y_start": [],
                "y_end": [],
                "x_end_progress": [],
                "mem_alpha": [],
                "node_line_width": [],
                "comp_tasks": [],
                "url_logo": [],
                "x_logo": [],
                "y_logo": [],
                "w_logo": [],
                "h_logo": [],
                "in_processing": [],
                "in_memory": [],
                "in_released": [],
                "in_erred": [],
                "compute_time": [],
                "memory": [],
            }
        )

        self.arrows_source = ColumnDataSource({"xs": [], "ys": [], "xe": [], "ye": []})

        self.root = figure(title="Task Groups Graph", match_aspect=True, **kwargs)
        self.root.axis.visible = False
        self.subtitle = Title(text=" ", text_font_style="italic")
        self.root.add_layout(self.subtitle, "above")

        rect = self.root.rect(
            x="x",
            y="y",
            width="w_box",
            height="h_box",
            color="color",
            fill_alpha="mem_alpha",
            line_color="black",
            line_width="node_line_width",
            source=self.nodes_source,
        )

        # plot tg log
        self.root.image_url(
            url="url_logo",
            x="x_logo",
            y="y_logo",
            w="w_logo",
            h="h_logo",
            anchor="center",
            source=self.nodes_source,
        )

        # progress bar plain box
        self.root.quad(
            left="x_start",
            right="x_end",
            bottom="y_start",
            top="y_end",
            color=None,
            line_color="black",
            source=self.nodes_source,
        )

        # progress bar
        self.root.quad(
            left="x_start",
            right="x_end_progress",
            bottom="y_start",
            top="y_end",
            color="color",
            line_color=None,
            fill_alpha=0.6,
            source=self.nodes_source,
        )

        self.arrows = Arrow(
            end=VeeHead(size=8),
            line_color="black",
            line_alpha=0.5,
            line_width=1,
            x_start="xs",
            y_start="ys",
            x_end="xe",
            y_end="ye",
            source=self.arrows_source,
        )
        self.root.add_layout(self.arrows)

        self.root.xgrid.grid_line_color = None
        self.root.ygrid.grid_line_color = None
        self.root.x_range.range_padding = 0.5
        self.root.y_range.range_padding = 0.5

        hover = HoverTool(
            point_policy="follow_mouse",
            tooltips="""
                <div>
                    <span style="font-size: 12px; font-weight: bold;">Name:</span>&nbsp;
                    <span style="font-size: 10px; font-family: Monaco, monospace;">@name</span>
                </div>
                <div>
                    <span style="font-size: 12px; font-weight: bold;">Compute time:</span>&nbsp;
                    <span style="font-size: 10px; font-family: Monaco, monospace;">@compute_time</span>
                </div>
                <div>
                    <span style="font-size: 12px; font-weight: bold;">Memory:</span>&nbsp;
                    <span style="font-size: 10px; font-family: Monaco, monospace;">@memory</span>
                </div>
                <div>
                    <span style="font-size: 12px; font-weight: bold;">Tasks:</span>&nbsp;
                    <span style="font-size: 10px; font-family: Monaco, monospace;">@tot_tasks</span>
                </div>
                <div style="margin-left: 2em;">
                    <span style="font-size: 12px; font-weight: bold;">Completed:</span>&nbsp;
                    <span style="font-size: 10px; font-family: Monaco, monospace;">@comp_tasks</span>
                </div>
                <div style="margin-left: 2em;">
                    <span style="font-size: 12px; font-weight: bold;">Processing:</span>&nbsp;
                    <span style="font-size: 10px; font-family: Monaco, monospace;">@in_processing</span>
                </div>
                <div style="margin-left: 2em;">
                    <span style="font-size: 12px; font-weight: bold;">In memory:</span>&nbsp;
                    <span style="font-size: 10px; font-family: Monaco, monospace;">@in_memory</span>
                </div>
                <div style="margin-left: 2em;">
                    <span style="font-size: 12px; font-weight: bold;">Erred:</span>&nbsp;
                    <span style="font-size: 10px; font-family: Monaco, monospace;">@in_erred</span>
                </div>
                <div style="margin-left: 2em;">
                    <span style="font-size: 12px; font-weight: bold;">Released:</span>&nbsp;
                    <span style="font-size: 10px; font-family: Monaco, monospace;">@in_released</span>
                </div>
                """,
            renderers=[rect],
        )

        self.root.add_tools(hover)

    @without_property_validation
    def update_layout(self):

        with log_errors():
            # Get dependecies per task group.
            # In some cases there are tg that have themselves as dependencies - we remove those.
            dependencies = {
                k: {ds.name for ds in ts.dependencies if ds.name != k}
                for k, ts in self.scheduler.task_groups.items()
            }

            import dask

            order = dask.order.order(
                dsk={group.name: 1 for k, group in self.scheduler.task_groups.items()},
                dependencies=dependencies,
            )

            ordered = sorted(self.scheduler.task_groups, key=order.get)

            xs = {}
            ys = {}
            locations = set()
            nodes_layout = {}
            arrows_layout = {}
            for tg in ordered:
                if dependencies[tg]:
                    x = max(xs[dep] for dep in dependencies[tg]) + 1
                    y = max(ys[dep] for dep in dependencies[tg])
                    if (
                        len(dependencies[tg]) > 1
                        and len({ys[dep] for dep in dependencies[tg]}) == 1
                    ):
                        y += 1
                else:
                    x = 0
                    y = max(ys.values()) + 1 if ys else 0

                while (x, y) in locations:  # avoid collisions by moving up
                    y += 1

                locations.add((x, y))

                xs[tg], ys[tg] = x, y

                # info neded for node layout to coulmn data source
                nodes_layout[tg] = {"x": xs[tg], "y": ys[tg]}

                # info needed for arrow layout
                arrows_layout[tg] = {
                    "nstart": dependencies[tg],
                    "nend": [tg] * len(dependencies[tg]),
                }

            return nodes_layout, arrows_layout

    def compute_size(self, x, min_box, max_box):
        start = 0.4
        end = 0.8

        y = (end - start) / (max_box - min_box) * (x - min_box) + start

        return y

    @without_property_validation
    def update(self):

        if self.scheduler.transition_counter == self.old_counter:
            return
        self.old_counter = self.scheduler.transition_counter

        if not self.scheduler.task_groups:
            self.subtitle.text = "Scheduler is empty."
        else:
            self.subtitle.text = " "

        if self.nodes_layout.keys() != self.scheduler.task_groups.keys():
            self.nodes_layout, self.arrows_layout = self.update_layout()

        nodes_data = {
            "x": [],
            "y": [],
            "w_box": [],
            "h_box": [],
            "name": [],
            "color": [],
            "tot_tasks": [],
            "x_start": [],
            "x_end": [],
            "y_start": [],
            "y_end": [],
            "x_end_progress": [],
            "mem_alpha": [],
            "node_line_width": [],
            "comp_tasks": [],
            "url_logo": [],
            "x_logo": [],
            "y_logo": [],
            "w_logo": [],
            "h_logo": [],
            "in_processing": [],
            "in_memory": [],
            "in_released": [],
            "in_erred": [],
            "compute_time": [],
            "memory": [],
        }

        arrows_data = {
            "xs": [],
            "ys": [],
            "xe": [],
            "ye": [],
        }

        durations = set()
        nbytes = set()
        for key, tg in self.scheduler.task_groups.items():

            if tg.duration and tg.nbytes_total:
                durations.add(tg.duration)
                nbytes.add(tg.nbytes_total)

        durations_min = min(durations, default=0)
        durations_max = max(durations, default=0)
        nbytes_min = min(nbytes, default=0)
        nbytes_max = max(nbytes, default=0)

        box_dim = {}
        for key, tg in self.scheduler.task_groups.items():

            comp_tasks = (
                tg.states["released"] + tg.states["memory"] + tg.states["erred"]
            )
            tot_tasks = sum(tg.states.values())

            # compute width and height of boxes
            if (
                tg.duration
                and tg.nbytes_total
                and comp_tasks
                and len(durations) > 1
                and len(nbytes) > 1
            ):

                # scale duration (width)
                width_box = self.compute_size(
                    tg.duration / comp_tasks * tot_tasks,
                    min_box=durations_min / comp_tasks * tot_tasks,
                    max_box=durations_max / comp_tasks * tot_tasks,
                )

                # need to scale memory (height)
                height_box = self.compute_size(
                    tg.nbytes_total / comp_tasks * tot_tasks,
                    min_box=nbytes_min / comp_tasks * tot_tasks,
                    max_box=nbytes_max / comp_tasks * tot_tasks,
                )

            else:
                width_box = 0.6
                height_box = width_box / 2

            box_dim[key] = {"width": width_box, "height": height_box}

        for key, tg in self.scheduler.task_groups.items():
            x = self.nodes_layout[key]["x"]
            y = self.nodes_layout[key]["y"]
            width = box_dim[key]["width"]
            height = box_dim[key]["height"]

            # main boxes layout
            nodes_data["x"].append(x)
            nodes_data["y"].append(y)
            nodes_data["w_box"].append(width)
            nodes_data["h_box"].append(height)

            comp_tasks = (
                tg.states["released"] + tg.states["memory"] + tg.states["erred"]
            )
            tot_tasks = sum(tg.states.values())

            nodes_data["name"].append(tg.prefix.name)

            nodes_data["color"].append(color_of(tg.prefix.name))
            nodes_data["tot_tasks"].append(tot_tasks)

            # memory alpha factor by 0.4 if not get's too dark
            nodes_data["mem_alpha"].append(
                (tg.states["memory"] / sum(tg.states.values())) * 0.4
            )

            # main box line width
            if tg.states["processing"]:
                nodes_data["node_line_width"].append(5)
            else:
                nodes_data["node_line_width"].append(1)

            # progress bar data update
            nodes_data["x_start"].append(x - width / 2)
            nodes_data["x_end"].append(x + width / 2)

            nodes_data["y_start"].append(y - height / 2)
            nodes_data["y_end"].append(y - height / 2 + height * 0.4)

            nodes_data["x_end_progress"].append(
                x - width / 2 + width * comp_tasks / tot_tasks
            )

            # arrows
            arrows_data["xs"] += [
                self.nodes_layout[k]["x"] + box_dim[k]["width"] / 2
                for k in self.arrows_layout[key]["nstart"]
            ]
            arrows_data["ys"] += [
                self.nodes_layout[k]["y"] for k in self.arrows_layout[key]["nstart"]
            ]
            arrows_data["xe"] += [
                self.nodes_layout[k]["x"] - box_dim[k]["width"] / 2
                for k in self.arrows_layout[key]["nend"]
            ]
            arrows_data["ye"] += [
                self.nodes_layout[k]["y"] for k in self.arrows_layout[key]["nend"]
            ]

            # LOGOS
            if len(tg.types) == 1:
                logo_type = next(iter(tg.types)).split(".")[0]
                try:
                    url_logo = logos_dict[logo_type]
                except KeyError:
                    url_logo = ""
            else:
                url_logo = ""

            nodes_data["url_logo"].append(url_logo)

            nodes_data["x_logo"].append(x + width / 3)
            nodes_data["y_logo"].append(y + height / 3)

            ratio = width / height

            if ratio > 1:
                nodes_data["h_logo"].append(height * 0.3)
                nodes_data["w_logo"].append(width * 0.3 / ratio)
            else:
                nodes_data["h_logo"].append(height * 0.3 * ratio)
                nodes_data["w_logo"].append(width * 0.3)

            # compute_time and memory
            nodes_data["compute_time"].append(format_time(tg.duration))
            nodes_data["memory"].append(format_bytes(tg.nbytes_total))

            # Add some status to hover
            tasks_processing = tg.states["processing"]
            tasks_memory = tg.states["memory"]
            tasks_relased = tg.states["released"]
            tasks_erred = tg.states["erred"]

            nodes_data["comp_tasks"].append(
                f"{comp_tasks} ({comp_tasks / tot_tasks * 100:.0f} %)"
            )
            nodes_data["in_processing"].append(
                f"{tasks_processing} ({tasks_processing/ tot_tasks * 100:.0f} %)"
            )
            nodes_data["in_memory"].append(
                f"{tasks_memory} ({tasks_memory/ tot_tasks * 100:.0f} %)"
            )
            nodes_data["in_released"].append(
                f"{tasks_relased} ({tasks_relased/ tot_tasks * 100:.0f} %)"
            )
            nodes_data["in_erred"].append(
                f"{ tasks_erred} ({tasks_erred/ tot_tasks * 100:.0f} %)"
            )

        self.nodes_source.data.update(nodes_data)
        self.arrows_source.data.update(arrows_data)


class TaskGroupProgress(DashboardComponent):
    """Stacked area chart showing task groups through time"""

    def __init__(self, scheduler, **kwargs):
        self.scheduler = scheduler
        self.source = ColumnDataSource()
        # The length of timeseries to chart (in units of plugin.dt)
        self.npts = 180

        if GroupTiming.name not in scheduler.plugins:
            scheduler.add_plugin(plugin=GroupTiming(scheduler))

        self.plugin = scheduler.plugins[GroupTiming.name]

        self.source.add(np.array(self.plugin.time) * 1000.0, "time")

        x_range = DataRange1d(range_padding=0)
        y_range = Range1d(0, max(self.plugin.nthreads))

        self.root = figure(
            id="bk-task-group-progress-plot",
            title="Task Group Progress",
            name="task_group_progress",
            toolbar_location="above",
            min_border_bottom=50,
            x_range=x_range,
            y_range=y_range,
            tools="",
            x_axis_type="datetime",
            y_axis_location=None,
            **kwargs,
        )
        self.root.yaxis.major_label_text_alpha = 0
        self.root.yaxis.minor_tick_line_alpha = 0
        self.root.yaxis.major_tick_line_alpha = 0
        self.root.xgrid.visible = False

        self.root.add_tools(
            BoxZoomTool(),
            ResetTool(),
            PanTool(dimensions="width"),
            WheelZoomTool(dimensions="width"),
        )
        self._hover = None
        self._last_drawn = None
        self._offset = time()
        self._last_transition_count = scheduler.transition_counter
        # OrderedDict so we can make a reverse iterator later and get the
        # most-recently-added glyphs.
        self._renderers = OrderedDict()
        self._line_renderers = OrderedDict()

    def _should_add_new_renderers(self) -> bool:
        """
        Whether to add new renderers to the chart.

        When a new set of task groups enters the scheduler we'd like to start rendering
        them. But it can be expensive to add new glyps, so we do it deliberately,
        checking whether we have to do it and whether the scheduler seems busy.
        """
        # Always draw if we have not before
        if not self._last_drawn:
            return True
        # Don't draw if there have been no new tasks completed since the last update,
        # or if the scheduler CPU is occupied.
        if (
            self._last_transition_count == self.scheduler.transition_counter
            or self.scheduler.proc.cpu_percent() > 50
        ):
            return False

        # Only return true if there are new task groups that we have not yet added
        # to the ColumnDataSource.
        return not set(self.plugin.compute.keys()) <= set(self.source.data.keys())

    def _should_update(self) -> bool:
        """
        Whether to update the ColumnDataSource. This is cheaper than redrawing,
        but still not free, so we check whether we need it and whether the scheudler
        is busy.
        """
        return (
            self._last_transition_count != self.scheduler.transition_counter
            and self.scheduler.proc.cpu_percent() < 50
        )

    def _get_timeseries(self, restrict_to_existing=False):
        """
        Update the ColumnDataSource with our time series data.

        restrict_to_existing determines whether to add new task groups
        which might have been added since the last time we rendered.
        This is important as we want to add new stackers very deliberately.
        """
        # Get the front/back indices for most recent npts bins out of the timeseries
        front = max(len(self.plugin.time) - self.npts, 0)
        back = None
        # Remove any periods of zero compute at the front or back of the timeseries
        if len(self.plugin.compute):
            agg = sum([np.array(v[front:]) for v in self.plugin.compute.values()])
            front2 = len(agg) - len(np.trim_zeros(agg, trim="f"))
            front += front2
            back = len(np.trim_zeros(agg, trim="b")) - len(agg) or None

        prepend = (
            self.plugin.time[front - 1]
            if front >= 1
            else self.plugin.time[front] - self.plugin.dt
        )
        timestamps = np.array(self.plugin.time[front:back])
        dt = np.diff(timestamps, prepend=prepend)

        if restrict_to_existing:
            new_data = {
                k: np.array(v[front:back]) / dt
                for k, v in self.plugin.compute.items()
                if k in self.source.data
            }
        else:
            new_data = valmap(
                lambda x: np.array(x[front:back]) / dt,
                self.plugin.compute,
            )

        new_data["time"] = (
            timestamps - self._offset
        ) * 1000.0  # bokeh likes milliseconds
        new_data["nthreads"] = np.array(self.plugin.nthreads[front:back])

        return new_data

    @without_property_validation
    def update(self):
        """
        Maybe update the chart. This is somewhat expensive to draw, so we update
        it pretty defensively.
        """
        with log_errors():
            if self._should_add_new_renderers():
                # Update the chart, allowing for new task groups to be added.
                new_data = self._get_timeseries(restrict_to_existing=False)
                self.source.data = new_data

                # Possibly update the y range if the number of threads has increased.
                max_nthreads = max(self.plugin.nthreads)
                if self.root.y_range.end != max_nthreads:
                    self.root.y_range.end = max_nthreads

                stackers = list(self.plugin.compute.keys())
                colors = [color_of(key_split(k)) for k in stackers]

                for i, (group, color) in enumerate(zip(stackers, colors)):
                    # If we have already drawn the group, but it is all zero,
                    # set it to be invisible.
                    if group in self._renderers:
                        if not np.count_nonzero(new_data[group]) > 0:
                            self._renderers[group].visible = False
                            self._line_renderers[group].visible = False
                        else:
                            self._renderers[group].visible = True
                            self._line_renderers[group].visible = True

                        continue

                    # Draw the new area and line glyphs.
                    renderer = self.root.varea(
                        x="time",
                        y1=stack(*stackers[:i]),
                        y2=stack(*stackers[: i + 1]),
                        color=color,
                        alpha=0.5,
                        source=self.source,
                    )
                    self._renderers[group] = renderer

                    line_renderer = self.root.line(
                        x="time",
                        y=stack(*stackers[: i + 1]),
                        color=color,
                        alpha=1.0,
                        source=self.source,
                    )
                    self._line_renderers[group] = line_renderer

                # Don't add hover until there is something to show, as bokehjs seems to
                # have trouble with custom hovers when there are no renderers.
                if self.plugin.compute and self._hover is None:
                    # Add a hover that will show occupancy for all currently active
                    # task groups. This is a little tricky, bokeh doesn't (yet) support
                    # hit tests for stacked area charts: https://github.com/bokeh/bokeh/issues/9182
                    # Instead, show a single vline hover which lists the currently active task
                    # groups. A custom formatter in JS-land pulls the relevant data index and
                    # assembles the tooltip.
                    formatter = CustomJSHover(code="return '';")
                    self._hover = HoverTool(
                        tooltips="""
                        <div>
                          <div style="font-size: 1.2em; font-weight: bold">
                            <b>Worker thread occupancy</b>
                          </div>
                          <div>
                            $index{custom}
                          </div>
                        </div>
                        """,
                        mode="vline",
                        line_policy="nearest",
                        attachment="horizontal",
                        formatters={"$index": formatter},
                    )
                    self.root.add_tools(self._hover)

                if self._hover:
                    # Create a custom tooltip that:
                    #   1. Includes nthreads
                    #   2. Filters out inactive task groups
                    #      (ones without any compute during the relevant dt)
                    #   3. Colors the labels appropriately.
                    formatter = CustomJSHover(
                        code="""
                        const colormap = %s;
                        const divs = [];
                        for (let k of Object.keys(source.data)) {
                          const val = source.data[k][value];
                          const color = colormap[k];
                          if (k === "time" || k === "nthreads" || val < 1.e-3) {
                            continue;
                          }
                          const label = k.length >= 20 ? k.slice(0, 20) + '…' : k;

                          // Unshift so that the ordering of the labels is the same as
                          // the ordering of the stackers.
                          divs.unshift(
                            '<div>'
                              + '<span style="font-weight: bold; color:' + color + ';">'
                                + label
                              + '</span>'
                              + ': '
                              +  val.toFixed(1)
                              + '</div>'
                          )

                        }
                        divs.unshift(
                          '<div>'
                            + '<span style="font-weight: bold; color: darkgrey;">nthreads: </span>'
                            + source.data.nthreads[value]
                            + '</div>'
                        );
                        return divs.join('\\n')
                        """
                        % dict(
                            zip(stackers, colors)
                        ),  # sneak the color mapping into the callback
                        args={"source": self.source},
                    )
                    # Add the HoverTool to the top line renderer.
                    top_line = None
                    for line in reversed(self._line_renderers.values()):
                        if line.visible:
                            top_line = line
                            break
                    self._hover.renderers = [top_line]
                    self._hover.formatters = {"$index": formatter}

                self._last_drawn = time()
                self._last_transition_count = self.scheduler.transition_counter
            elif self._should_update():
                # Possibly update the y range if new threads have been added
                max_nthreads = max(self.plugin.nthreads)
                if self.root.y_range.end != max_nthreads:
                    self.root.y_range.end = max_nthreads
                # Update the data, only including existing columns, rather than redrawing
                # the whole chart.
                self.source.data = self._get_timeseries(restrict_to_existing=True)
                self._last_transition_count = self.scheduler.transition_counter


class TaskProgress(DashboardComponent):
    """Progress bars per task type"""

    def __init__(self, scheduler, **kwargs):
        self.scheduler = scheduler

        data = progress_quads(
            dict(all={}, memory={}, erred={}, released={}, processing={})
        )
        self.source = ColumnDataSource(data=data)

        x_range = DataRange1d(range_padding=0)
        y_range = Range1d(-8, 0)

        self.root = figure(
            id="bk-task-progress-plot",
            title="Progress",
            name="task_progress",
            x_range=x_range,
            y_range=y_range,
            toolbar_location=None,
            tools="",
            min_border_bottom=50,
            **kwargs,
        )
        self.root.line(  # just to define early ranges
            x=[0, 0.9], y=[-1, 0], line_color="#FFFFFF", alpha=0.0
        )
        self.root.quad(
            source=self.source,
            top="top",
            bottom="bottom",
            left="left",
            right="right",
            fill_color="#aaaaaa",
            line_color="#aaaaaa",
            fill_alpha=0.1,
            line_alpha=0.3,
        )
        self.root.quad(
            source=self.source,
            top="top",
            bottom="bottom",
            left="left",
            right="released-loc",
            fill_color="color",
            line_color="color",
            fill_alpha=0.6,
        )
        self.root.quad(
            source=self.source,
            top="top",
            bottom="bottom",
            left="released-loc",
            right="memory-loc",
            fill_color="color",
            line_color="color",
            fill_alpha=1.0,
        )
        self.root.quad(
            source=self.source,
            top="top",
            bottom="bottom",
            left="memory-loc",
            right="erred-loc",
            fill_color="black",
            fill_alpha=0.5,
            line_alpha=0,
        )
        self.root.quad(
            source=self.source,
            top="top",
            bottom="bottom",
            left="erred-loc",
            right="processing-loc",
            fill_color="gray",
            fill_alpha=0.35,
            line_alpha=0,
        )
        self.root.text(
            source=self.source,
            text="show-name",
            y="bottom",
            x="left",
            x_offset=5,
            text_font_size=value("10pt"),
        )
        self.root.text(
            source=self.source,
            text="done",
            y="bottom",
            x="right",
            x_offset=-5,
            text_align="right",
            text_font_size=value("10pt"),
        )
        self.root.ygrid.visible = False
        self.root.yaxis.minor_tick_line_alpha = 0
        self.root.yaxis.visible = False
        self.root.xgrid.visible = False
        self.root.xaxis.minor_tick_line_alpha = 0
        self.root.xaxis.visible = False

        hover = HoverTool(
            point_policy="follow_mouse",
            tooltips="""
                <div>
                    <span style="font-size: 14px; font-weight: bold;">Name:</span>&nbsp;
                    <span style="font-size: 10px; font-family: Monaco, monospace;">@name</span>
                </div>
                <div>
                    <span style="font-size: 14px; font-weight: bold;">All:</span>&nbsp;
                    <span style="font-size: 10px; font-family: Monaco, monospace;">@all</span>
                </div>
                <div>
                    <span style="font-size: 14px; font-weight: bold;">Memory:</span>&nbsp;
                    <span style="font-size: 10px; font-family: Monaco, monospace;">@memory</span>
                </div>
                <div>
                    <span style="font-size: 14px; font-weight: bold;">Erred:</span>&nbsp;
                    <span style="font-size: 10px; font-family: Monaco, monospace;">@erred</span>
                </div>
                <div>
                    <span style="font-size: 14px; font-weight: bold;">Ready:</span>&nbsp;
                    <span style="font-size: 10px; font-family: Monaco, monospace;">@processing</span>
                </div>
                """,
        )
        self.root.add_tools(hover)

    @without_property_validation
    def update(self):
        with log_errors():
            state = {
                "memory": {},
                "erred": {},
                "released": {},
                "processing": {},
                "waiting": {},
            }

            for tp in self.scheduler.task_prefixes.values():
                active_states = tp.active_states
                if any(active_states.get(s) for s in state.keys()):
                    state["memory"][tp.name] = active_states["memory"]
                    state["erred"][tp.name] = active_states["erred"]
                    state["released"][tp.name] = active_states["released"]
                    state["processing"][tp.name] = active_states["processing"]
                    state["waiting"][tp.name] = active_states["waiting"]

            state["all"] = {
                k: sum(v[k] for v in state.values()) for k in state["memory"]
            }

            if not state["all"] and not len(self.source.data["all"]):
                return

            d = progress_quads(state)

            update(self.source, d)

            totals = {
                k: sum(state[k].values())
                for k in ["all", "memory", "erred", "released", "waiting"]
            }
            totals["processing"] = totals["all"] - sum(
                v for k, v in totals.items() if k != "all"
            )

            self.root.title.text = (
                "Progress -- total: %(all)s, "
                "in-memory: %(memory)s, processing: %(processing)s, "
                "waiting: %(waiting)s, "
                "erred: %(erred)s" % totals
            )


class WorkerTable(DashboardComponent):
    """Status of the current workers

    This is two plots, a text-based table for each host and a thin horizontal
    plot laying out hosts by their current memory use.
    """

    excluded_names = {
        "executing",
        "in_flight",
        "in_memory",
        "ready",
        "time",
        "spilled_nbytes",
    }

    def __init__(self, scheduler, width=800, **kwargs):
        self.scheduler = scheduler
        self.names = [
            "name",
            "address",
            "nthreads",
            "cpu",
            "memory",
            "memory_limit",
            "memory_percent",
            "memory_managed",
            "memory_unmanaged_old",
            "memory_unmanaged_recent",
            "memory_spilled",
            "num_fds",
            "read_bytes",
            "write_bytes",
            "cpu_fraction",
        ]
        workers = self.scheduler.workers.values()
        self.extra_names = sorted(
            {
                m
                for ws in workers
                for m, v in ws.metrics.items()
                if m not in self.names and isinstance(v, (str, int, float))
            }
            - self.excluded_names
        )

        table_names = [
            "name",
            "address",
            "nthreads",
            "cpu",
            "memory",
            "memory_limit",
            "memory_percent",
            "memory_managed",
            "memory_unmanaged_old",
            "memory_unmanaged_recent",
            "memory_spilled",
            "num_fds",
            "read_bytes",
            "write_bytes",
        ]
        column_title_renames = {
            "memory_limit": "limit",
            "memory_percent": "memory %",
            "memory_managed": "managed",
            "memory_unmanaged_old": "unmanaged old",
            "memory_unmanaged_recent": "unmanaged recent",
            "memory_spilled": "spilled",
            "num_fds": "# fds",
            "read_bytes": "read",
            "write_bytes": "write",
        }

        self.source = ColumnDataSource({k: [] for k in self.names})

        columns = {
            name: TableColumn(field=name, title=column_title_renames.get(name, name))
            for name in table_names
        }

        formatters = {
            "cpu": NumberFormatter(format="0 %"),
            "memory_percent": NumberFormatter(format="0.0 %"),
            "memory": NumberFormatter(format="0.0 b"),
            "memory_limit": NumberFormatter(format="0.0 b"),
            "memory_managed": NumberFormatter(format="0.0 b"),
            "memory_unmanaged_old": NumberFormatter(format="0.0 b"),
            "memory_unmanaged_recent": NumberFormatter(format="0.0 b"),
            "memory_spilled": NumberFormatter(format="0.0 b"),
            "read_bytes": NumberFormatter(format="0 b"),
            "write_bytes": NumberFormatter(format="0 b"),
            "num_fds": NumberFormatter(format="0"),
            "nthreads": NumberFormatter(format="0"),
        }

        table = DataTable(
            source=self.source,
            columns=[columns[n] for n in table_names],
            reorderable=True,
            sortable=True,
            width=width,
            index_position=None,
        )

        for name in table_names:
            if name in formatters:
                table.columns[table_names.index(name)].formatter = formatters[name]

        extra_names = ["name", "address"] + self.extra_names
        extra_columns = {
            name: TableColumn(field=name, title=column_title_renames.get(name, name))
            for name in extra_names
        }

        extra_table = DataTable(
            source=self.source,
            columns=[extra_columns[n] for n in extra_names],
            reorderable=True,
            sortable=True,
            width=width,
            index_position=None,
        )

        hover = HoverTool(
            point_policy="follow_mouse",
            tooltips="""
                <div>
                  <span style="font-size: 10px; font-family: Monaco, monospace;">Worker (@name): </span>
                  <span style="font-size: 10px; font-family: Monaco, monospace;">@memory_percent{0.0 %}</span>
                </div>
                """,
        )

        mem_plot = figure(
            title="Memory Use (%)",
            toolbar_location=None,
            x_range=(0, 1),
            y_range=(-0.1, 0.1),
            height=60,
            width=width,
            tools="",
            min_border_right=0,
            **kwargs,
        )
        mem_plot.circle(
            source=self.source, x="memory_percent", y=0, size=10, fill_alpha=0.5
        )
        mem_plot.ygrid.visible = False
        mem_plot.yaxis.minor_tick_line_alpha = 0
        mem_plot.xaxis.visible = False
        mem_plot.yaxis.visible = False
        mem_plot.add_tools(hover, BoxSelectTool())

        hover = HoverTool(
            point_policy="follow_mouse",
            tooltips="""
                <div>
                  <span style="font-size: 10px; font-family: Monaco, monospace;">Worker (@name): </span>
                  <span style="font-size: 10px; font-family: Monaco, monospace;">@cpu_fraction{0 %}</span>
                </div>
                """,
        )

        cpu_plot = figure(
            title="CPU Use (%)",
            toolbar_location=None,
            x_range=(0, 1),
            y_range=(-0.1, 0.1),
            height=60,
            width=width,
            tools="",
            min_border_right=0,
            **kwargs,
        )
        cpu_plot.circle(
            source=self.source, x="cpu_fraction", y=0, size=10, fill_alpha=0.5
        )
        cpu_plot.ygrid.visible = False
        cpu_plot.yaxis.minor_tick_line_alpha = 0
        cpu_plot.xaxis.visible = False
        cpu_plot.yaxis.visible = False
        cpu_plot.add_tools(hover, BoxSelectTool())
        self.cpu_plot = cpu_plot

        if "sizing_mode" in kwargs:
            sizing_mode = {"sizing_mode": kwargs["sizing_mode"]}
        else:
            sizing_mode = {}

        components = [cpu_plot, mem_plot, table]
        if self.extra_names:
            components.append(extra_table)

        self.root = column(*components, id="bk-worker-table", **sizing_mode)

    @without_property_validation
    def update(self):
        data = {name: [] for name in self.names + self.extra_names}
        for i, (addr, ws) in enumerate(
            sorted(self.scheduler.workers.items(), key=lambda kv: str(kv[1].name))
        ):
            minfo = ws.memory

            for name in self.names + self.extra_names:
                data[name].append(ws.metrics.get(name, None))
            data["name"][-1] = ws.name if ws.name is not None else i
            data["address"][-1] = ws.address
            if ws.memory_limit:
                data["memory_percent"][-1] = ws.metrics["memory"] / ws.memory_limit
            else:
                data["memory_percent"][-1] = ""
            data["memory_limit"][-1] = ws.memory_limit
            data["memory_managed"][-1] = minfo.managed_in_memory
            data["memory_unmanaged_old"][-1] = minfo.unmanaged_old
            data["memory_unmanaged_recent"][-1] = minfo.unmanaged_recent
            data["memory_unmanaged_recent"][-1] = minfo.unmanaged_recent
            data["memory_spilled"][-1] = minfo.managed_spilled
            data["cpu"][-1] = ws.metrics["cpu"] / 100.0
            data["cpu_fraction"][-1] = ws.metrics["cpu"] / 100.0 / ws.nthreads
            data["nthreads"][-1] = ws.nthreads

        for name in self.names + self.extra_names:
            if name == "name":
                data[name].insert(0, f"Total ({len(data[name])})")
                continue
            try:
                if len(self.scheduler.workers) == 0:
                    total_data = None
                elif name == "memory_percent":
                    total_mem = sum(
                        ws.memory_limit for ws in self.scheduler.workers.values()
                    )
                    total_data = (
                        (
                            sum(
                                ws.metrics["memory"]
                                for ws in self.scheduler.workers.values()
                            )
                            / total_mem
                        )
                        if total_mem
                        else ""
                    )
                elif name == "cpu":
                    total_data = (
                        sum(ws.metrics["cpu"] for ws in self.scheduler.workers.values())
                        / 100
                        / len(self.scheduler.workers.values())
                    )
                elif name == "cpu_fraction":
                    total_data = (
                        sum(ws.metrics["cpu"] for ws in self.scheduler.workers.values())
                        / 100
                        / sum(ws.nthreads for ws in self.scheduler.workers.values())
                    )
                else:
                    total_data = sum(data[name])

                data[name].insert(0, total_data)
            except TypeError:
                data[name].insert(0, None)

        self.source.data.update(data)


class SchedulerLogs:
    def __init__(self, scheduler, start=None):
        logs = scheduler.get_logs(start=start, timestamps=True)

        if not logs:
            logs_html = (
                '<p style="font-family: monospace; margin: 0;">No logs to report</p>'
            )
        else:
            logs_html = Log(
                "\n".join(
                    "%s - %s"
                    % (datetime.fromtimestamp(time).strftime("%H:%M:%S.%f"), line)
                    for time, level, line in logs
                )
            )._repr_html_()

        self.root = Div(
            text=logs_html,
            style={
                "width": "100%",
                "height": "100%",
                "max-width": "1920px",
                "max-height": "1080px",
                "padding": "12px",
                "border": "1px solid lightgray",
                "box-shadow": "inset 1px 0 8px 0 lightgray",
                "overflow": "auto",
            },
        )


def systemmonitor_doc(scheduler, extra, doc):
    with log_errors():
        sysmon = SystemMonitor(scheduler, sizing_mode="stretch_both")
        doc.title = "Dask: Scheduler System Monitor"
        add_periodic_callback(doc, sysmon, 500)

        doc.add_root(sysmon.root)
        doc.template = env.get_template("simple.html")
        doc.template_variables.update(extra)
        doc.theme = BOKEH_THEME


def stealing_doc(scheduler, extra, doc):
    with log_errors():
        occupancy = Occupancy(scheduler)
        stealing_ts = StealingTimeSeries(scheduler)
        stealing_events = StealingEvents(scheduler)
        stealing_events.root.x_range = stealing_ts.root.x_range
        doc.title = "Dask: Work Stealing"
        add_periodic_callback(doc, occupancy, 500)
        add_periodic_callback(doc, stealing_ts, 500)
        add_periodic_callback(doc, stealing_events, 500)

        doc.add_root(
            row(
                occupancy.root,
                column(
                    stealing_ts.root,
                    stealing_events.root,
                    sizing_mode="stretch_both",
                ),
            )
        )

        doc.template = env.get_template("simple.html")
        doc.template_variables.update(extra)
        doc.theme = BOKEH_THEME


def events_doc(scheduler, extra, doc):
    with log_errors():
        events = Events(scheduler, "all", height=250)
        events.update()
        add_periodic_callback(doc, events, 500)
        doc.title = "Dask: Scheduler Events"
        doc.add_root(column(events.root, sizing_mode="scale_width"))
        doc.template = env.get_template("simple.html")
        doc.template_variables.update(extra)
        doc.theme = BOKEH_THEME


def workers_doc(scheduler, extra, doc):
    with log_errors():
        table = WorkerTable(scheduler)
        table.update()
        add_periodic_callback(doc, table, 500)
        doc.title = "Dask: Workers"
        doc.add_root(table.root)
        doc.template = env.get_template("simple.html")
        doc.template_variables.update(extra)
        doc.theme = BOKEH_THEME


def tasks_doc(scheduler, extra, doc):
    with log_errors():
        ts = TaskStream(
            scheduler,
            n_rectangles=dask.config.get(
                "distributed.scheduler.dashboard.tasks.task-stream-length"
            ),
            clear_interval="60s",
            sizing_mode="stretch_both",
        )
        ts.update()
        add_periodic_callback(doc, ts, 5000)
        doc.title = "Dask: Task Stream"
        doc.add_root(ts.root)
        doc.template = env.get_template("simple.html")
        doc.template_variables.update(extra)
        doc.theme = BOKEH_THEME


def graph_doc(scheduler, extra, doc):
    with log_errors():
        graph = TaskGraph(scheduler, sizing_mode="stretch_both")
        doc.title = "Dask: Task Graph"
        graph.update()
        add_periodic_callback(doc, graph, 200)
        doc.add_root(graph.root)

        doc.template = env.get_template("simple.html")
        doc.template_variables.update(extra)
        doc.theme = BOKEH_THEME


def tg_graph_doc(scheduler, extra, doc):
    with log_errors():
        tg_graph = TaskGroupGraph(scheduler, sizing_mode="stretch_both")
        doc.title = "Dask: Task Groups Graph"
        tg_graph.update()
        add_periodic_callback(doc, tg_graph, 200)
        doc.add_root(tg_graph.root)
        doc.template = env.get_template("simple.html")
        doc.template_variables.update(extra)
        doc.theme = BOKEH_THEME


def status_doc(scheduler, extra, doc):
    with log_errors():
        cluster_memory = ClusterMemory(scheduler, sizing_mode="stretch_both")
        cluster_memory.update()
        add_periodic_callback(doc, cluster_memory, 100)
        doc.add_root(cluster_memory.root)

        if len(scheduler.workers) <= 100:
            workers_memory = WorkersMemory(scheduler, sizing_mode="stretch_both")
            processing = CurrentLoad(scheduler, sizing_mode="stretch_both")

            processing_root = processing.processing_figure
        else:
            workers_memory = WorkersMemoryHistogram(
                scheduler, sizing_mode="stretch_both"
            )
            processing = ProcessingHistogram(scheduler, sizing_mode="stretch_both")

            processing_root = processing.root

        current_load = CurrentLoad(scheduler, sizing_mode="stretch_both")
        occupancy = Occupancy(scheduler, sizing_mode="stretch_both")

        cpu_root = current_load.cpu_figure
        occupancy_root = occupancy.root

        workers_memory.update()
        processing.update()
        current_load.update()
        occupancy.update()

        add_periodic_callback(doc, workers_memory, 100)
        add_periodic_callback(doc, processing, 100)
        add_periodic_callback(doc, current_load, 100)
        add_periodic_callback(doc, occupancy, 100)

        doc.add_root(workers_memory.root)

        tab1 = Panel(child=processing_root, title="Processing")
        tab2 = Panel(child=cpu_root, title="CPU")
        tab3 = Panel(child=occupancy_root, title="Occupancy")

        proc_tabs = Tabs(tabs=[tab1, tab2, tab3], name="processing_tabs")
        doc.add_root(proc_tabs)

        task_stream = TaskStream(
            scheduler,
            n_rectangles=dask.config.get(
                "distributed.scheduler.dashboard.status.task-stream-length"
            ),
            clear_interval="5s",
            sizing_mode="stretch_both",
        )
        task_stream.update()
        add_periodic_callback(doc, task_stream, 100)
        doc.add_root(task_stream.root)

        task_progress = TaskProgress(scheduler, sizing_mode="stretch_both")
        task_progress.update()
        add_periodic_callback(doc, task_progress, 100)
        doc.add_root(task_progress.root)

        doc.title = "Dask: Status"
        doc.theme = BOKEH_THEME
        doc.template = env.get_template("status.html")
        doc.template_variables.update(extra)


@curry
def individual_doc(cls, interval, scheduler, extra, doc, fig_attr="root", **kwargs):
    with log_errors():
        fig = cls(scheduler, sizing_mode="stretch_both", **kwargs)
        fig.update()
        add_periodic_callback(doc, fig, interval)
        doc.add_root(getattr(fig, fig_attr))
        doc.theme = BOKEH_THEME


def individual_profile_doc(scheduler, extra, doc):
    with log_errors():
        prof = ProfileTimePlot(scheduler, sizing_mode="stretch_both", doc=doc)
        doc.add_root(prof.root)
        prof.trigger_update()
        doc.theme = BOKEH_THEME


def individual_profile_server_doc(scheduler, extra, doc):
    with log_errors():
        prof = ProfileServer(scheduler, sizing_mode="stretch_both", doc=doc)
        doc.add_root(prof.root)
        prof.trigger_update()
        doc.theme = BOKEH_THEME


def profile_doc(scheduler, extra, doc):
    with log_errors():
        doc.title = "Dask: Profile"
        prof = ProfileTimePlot(scheduler, sizing_mode="stretch_both", doc=doc)
        doc.add_root(prof.root)
        doc.template = env.get_template("simple.html")
        doc.template_variables.update(extra)
        doc.theme = BOKEH_THEME

        prof.trigger_update()


def profile_server_doc(scheduler, extra, doc):
    with log_errors():
        doc.title = "Dask: Profile of Event Loop"
        prof = ProfileServer(scheduler, sizing_mode="stretch_both", doc=doc)
        doc.add_root(prof.root)
        doc.template = env.get_template("simple.html")
        doc.template_variables.update(extra)
        doc.theme = BOKEH_THEME

        prof.trigger_update()<|MERGE_RESOLUTION|>--- conflicted
+++ resolved
@@ -2,12 +2,8 @@
 import math
 import operator
 import os
-<<<<<<< HEAD
-from collections import defaultdict
+from collections import OrderedDict, defaultdict
 from datetime import datetime
-=======
-from collections import OrderedDict, defaultdict
->>>>>>> 7ebeda49
 from numbers import Number
 
 import numpy as np
