from __future__ import annotations

import functools
import warnings

from bokeh.application import Application
from bokeh.application.handlers.function import FunctionHandler
from bokeh.server.server import BokehTornado
from bokeh.server.util import create_hosts_allowlist
from packaging.version import parse as parse_version

import dask

from distributed.dashboard.utils import BOKEH_VERSION
from distributed.versions import MIN_BOKEH_VERSION

if BOKEH_VERSION < parse_version(MIN_BOKEH_VERSION):
    warnings.warn(
<<<<<<< HEAD
        f"\nDask needs bokeh >= {_min_bokeh_version} for the dashboard."
        "\nContinuing without the dashboard."
    )
    raise ImportError(f"Dask needs bokeh >= {_min_bokeh_version}")


if BOKEH_VERSION.major < 3:
    from bokeh.models import Panel as TabPanel  # noqa: F401
else:
    from bokeh.models import TabPanel  # noqa: F401
=======
        f"\nDask needs bokeh >= {MIN_BOKEH_VERSION}, < 3 for the dashboard."
        "\nContinuing without the dashboard."
    )
    raise ImportError(f"Dask needs bokeh >= {MIN_BOKEH_VERSION}, < 3")
>>>>>>> a4bfd0e6


def BokehApplication(applications, server, prefix="/", template_variables=None):
    template_variables = template_variables or {}
    prefix = "/" + prefix.strip("/") + "/" if prefix else "/"

    extra = {"prefix": prefix, **template_variables}

    funcs = {k: functools.partial(v, server, extra) for k, v in applications.items()}
    apps = {k: Application(FunctionHandler(v)) for k, v in funcs.items()}

    kwargs = dask.config.get("distributed.scheduler.dashboard.bokeh-application").copy()
    extra_websocket_origins = create_hosts_allowlist(
        kwargs.pop("allow_websocket_origin"), server.http_server.port
    )

    return BokehTornado(
        apps,
        prefix=prefix,
        use_index=False,
        extra_websocket_origins=extra_websocket_origins,
        **kwargs,
    )<|MERGE_RESOLUTION|>--- conflicted
+++ resolved
@@ -16,23 +16,16 @@
 
 if BOKEH_VERSION < parse_version(MIN_BOKEH_VERSION):
     warnings.warn(
-<<<<<<< HEAD
-        f"\nDask needs bokeh >= {_min_bokeh_version} for the dashboard."
+        f"\nDask needs bokeh >= {MIN_BOKEH_VERSION}, < 3 for the dashboard."
         "\nContinuing without the dashboard."
     )
-    raise ImportError(f"Dask needs bokeh >= {_min_bokeh_version}")
+    raise ImportError(f"Dask needs bokeh >= {MIN_BOKEH_VERSION}, < 3")
 
 
 if BOKEH_VERSION.major < 3:
     from bokeh.models import Panel as TabPanel  # noqa: F401
 else:
     from bokeh.models import TabPanel  # noqa: F401
-=======
-        f"\nDask needs bokeh >= {MIN_BOKEH_VERSION}, < 3 for the dashboard."
-        "\nContinuing without the dashboard."
-    )
-    raise ImportError(f"Dask needs bokeh >= {MIN_BOKEH_VERSION}, < 3")
->>>>>>> a4bfd0e6
 
 
 def BokehApplication(applications, server, prefix="/", template_variables=None):
