--- conflicted
+++ resolved
@@ -13,18 +13,14 @@
 
 from distributed.dashboard.utils import BOKEH_VERSION
 
-<<<<<<< HEAD
-if BOKEH_VERSION < parse_version("2.1.1"):
-=======
 _min_bokeh_version = "2.1.1"
 
 if BOKEH_VERSION < parse_version(_min_bokeh_version):
->>>>>>> f31fbde7
     warnings.warn(
-        f"\nDask needs bokeh >= {_min_bokeh_version}, < 3 for the dashboard."
+        f"\nDask needs bokeh >= {_min_bokeh_version} for the dashboard."
         "\nContinuing without the dashboard."
     )
-    raise ImportError(f"Dask needs bokeh >= {_min_bokeh_version}, < 3")
+    raise ImportError(f"Dask needs bokeh >= {_min_bokeh_version}")
 
 
 if BOKEH_VERSION.major < 3:
