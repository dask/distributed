--- conflicted
+++ resolved
@@ -34,8 +34,4 @@
         except ValueError:
             pass
     if enabled:
-<<<<<<< HEAD
-        setproctitle_mod.setproctitle(title)
-=======
-        setproctitle.setproctitle(title)
->>>>>>> 98c6c2a1
+        setproctitle_mod.setproctitle(title)