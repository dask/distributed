--- conflicted
+++ resolved
@@ -99,12 +99,10 @@
 
 def go():
     check_python_3()
-<<<<<<< HEAD
-    warn("The distributed version of dask-mpi is depricated. "
-         "Please use dask-mpi, more information at http://mpi.dask.org")
-=======
-    warn("The dask-mpi command line utility in the `distributed` package is deprecated.  Please install the `dask-mpi` package instead. More information is available at https://mpi.dask.org")
->>>>>>> 9dd5646e
+    warn("The dask-mpi command line utility in the `distributed` "
+         "package is deprecated.  "
+         "Please install the `dask-mpi` package instead. "
+         "More information is available at https://mpi.dask.org")
     main()
 
 
