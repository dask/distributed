from __future__ import print_function, division, absolute_import

import atexit
from functools import partial
import logging
import os
import shutil
import sys
import tempfile

import click

from distributed import Scheduler
from distributed.security import Security
from distributed.utils import ignoring, open_port, get_ip_interface
from distributed.http import HTTPScheduler
from distributed.cli.utils import (check_python_3, install_signal_handlers,
                                   uri_from_host_port)
from distributed.preloading import preload_modules
from tornado.ioloop import IOLoop

logger = logging.getLogger('distributed.scheduler')


pem_file_option_type = click.Path(exists=True, resolve_path=True)

@click.command()
@click.option('--host', type=str, default='',
              help="URI, IP or hostname of this server")
@click.option('--port', type=int, default=None, help="Serving port")
@click.option('--interface', type=str, default=None,
              help="Preferred network interface like 'eth0' or 'ib0'")
@click.option('--tls-ca-file', type=pem_file_option_type, default=None,
              help="CA cert(s) file for TLS (in PEM format)")
@click.option('--tls-cert', type=pem_file_option_type, default=None,
              help="certificate file for TLS (in PEM format)")
@click.option('--tls-key', type=pem_file_option_type, default=None,
              help="private key file for TLS (in PEM format)")
# XXX default port (or URI) values should be centralized somewhere
@click.option('--http-port', type=int, default=9786,
              help="HTTP port for JSON API diagnostics")
@click.option('--bokeh-port', type=int, default=8787,
              help="Bokeh port for visual diagnostics")
@click.option('--bokeh-external-port', type=int, default=None,
              help="Optional port for the external (old) Bokeh server")
@click.option('--bokeh-internal-port', type=int, default=None,
              help="Deprecated. Use --bokeh-port instead")
@click.option('--bokeh/--no-bokeh', '_bokeh', default=True, show_default=True,
              required=False, help="Launch Bokeh Web UI")
@click.option('--show/--no-show', default=False, help="Show web UI")
@click.option('--bokeh-whitelist', default=None, multiple=True,
              help="IP addresses to whitelist for bokeh.")
@click.option('--bokeh-prefix', type=str, default=None,
              help="Prefix for the bokeh app")
@click.option('--prefix', type=str, default=None,
              help="Deprecated, see --bokeh-prefix")
@click.option('--use-xheaders', type=bool, default=False, show_default=True,
              help="User xheaders in bokeh app for ssl termination in header")
@click.option('--pid-file', type=str, default='',
              help="File to write the process PID")
@click.option('--scheduler-file', type=str, default='',
              help="File to write connection information. "
              "This may be a good way to share connection information if your "
              "cluster is on a shared network file system.")
@click.option('--local-directory', default='', type=str,
              help="Directory to place scheduler files")
@click.option('--preload', type=str, multiple=True,
              help='Module that should be loaded by each worker process like "foo.bar" or "/path/to/foo.py"')
def main(host, port, http_port, bokeh_port, bokeh_external_port,
         bokeh_internal_port, show, _bokeh, bokeh_whitelist, bokeh_prefix,
         use_xheaders, pid_file, scheduler_file, interface, local_directory,
<<<<<<< HEAD
         preload, tls_ca_file, tls_cert, tls_key):
=======
         preload, prefix):
>>>>>>> 15505295

    if bokeh_internal_port:
        print("The --bokeh-internal-port keyword has been removed.\n"
              "The internal bokeh server is now the default bokeh server.\n"
              "Use --bokeh-port %d instead" % bokeh_internal_port)
        sys.exit(1)

<<<<<<< HEAD
    sec = Security(tls_ca_file=tls_ca_file,
                   tls_scheduler_cert=tls_cert,
                   tls_scheduler_key=tls_key,
                   )
=======
    if prefix:
        print("The --prefix keyword has moved to --bokeh-prefix")
        sys.exit(1)
>>>>>>> 15505295

    if pid_file:
        with open(pid_file, 'w') as f:
            f.write(str(os.getpid()))

        def del_pid_file():
            if os.path.exists(pid_file):
                os.remove(pid_file)
        atexit.register(del_pid_file)

    local_directory_created = False
    if local_directory:
        if not os.path.exists(local_directory):
            os.mkdir(local_directory)
            local_directory_created = True
    else:
        local_directory = tempfile.mkdtemp(prefix='scheduler-')
        local_directory_created = True
    if local_directory not in sys.path:
        sys.path.insert(0, local_directory)

    if sys.platform.startswith('linux'):
        import resource   # module fails importing on Windows
        soft, hard = resource.getrlimit(resource.RLIMIT_NOFILE)
        limit = max(soft, hard // 2)
        resource.setrlimit(resource.RLIMIT_NOFILE, (limit, hard))

    if interface:
        if host:
            raise ValueError("Can not specify both interface and host")
        else:
            host = get_ip_interface(interface)

    addr = uri_from_host_port(host, port, 8786)

    loop = IOLoop.current()
    logger.info('-' * 47)

    services = {('http', http_port): HTTPScheduler}
    if _bokeh:
        with ignoring(ImportError):
            from distributed.bokeh.scheduler import BokehScheduler
            services[('bokeh', bokeh_port)] = partial(BokehScheduler,
                                                      prefix=bokeh_prefix)
    scheduler = Scheduler(loop=loop, services=services,
                          scheduler_file=scheduler_file,
                          security=sec)
    scheduler.start(addr)
    preload_modules(preload, parameter=scheduler, file_dir=local_directory)

    bokeh_proc = None
    if _bokeh and bokeh_external_port is not None:
        if bokeh_external_port == 0: # This is a hack and not robust
            bokeh_external_port = open_port() # This port may be taken by the OS
        try:                                  # before we successfully pass it to Bokeh
            from distributed.bokeh.application import BokehWebInterface
            bokeh_proc = BokehWebInterface(http_port=http_port,
                    scheduler_address=scheduler.address,
                    bokeh_port=bokeh_external_port,
                    bokeh_whitelist=bokeh_whitelist, show=show, prefix=bokeh_prefix,
                    use_xheaders=use_xheaders, quiet=False)
        except ImportError:
            logger.info("Please install Bokeh to get Web UI")
        except Exception as e:
            logger.warn("Could not start Bokeh web UI", exc_info=True)

    logger.info('Local Directory: %26s', local_directory)
    logger.info('-' * 47)
    try:
        loop.start()
        loop.close()
    finally:
        scheduler.stop()
        if bokeh_proc:
            bokeh_proc.close()
        if local_directory_created:
            shutil.rmtree(local_directory)

        logger.info("End scheduler at %r", addr)


def go():
    install_signal_handlers()
    check_python_3()
    main()


if __name__ == '__main__':
    go()<|MERGE_RESOLUTION|>--- conflicted
+++ resolved
@@ -69,11 +69,7 @@
 def main(host, port, http_port, bokeh_port, bokeh_external_port,
          bokeh_internal_port, show, _bokeh, bokeh_whitelist, bokeh_prefix,
          use_xheaders, pid_file, scheduler_file, interface, local_directory,
-<<<<<<< HEAD
-         preload, tls_ca_file, tls_cert, tls_key):
-=======
-         preload, prefix):
->>>>>>> 15505295
+         preload, prefix, tls_ca_file, tls_cert, tls_key):
 
     if bokeh_internal_port:
         print("The --bokeh-internal-port keyword has been removed.\n"
@@ -81,16 +77,14 @@
               "Use --bokeh-port %d instead" % bokeh_internal_port)
         sys.exit(1)
 
-<<<<<<< HEAD
+    if prefix:
+        print("The --prefix keyword has moved to --bokeh-prefix")
+        sys.exit(1)
+
     sec = Security(tls_ca_file=tls_ca_file,
                    tls_scheduler_cert=tls_cert,
                    tls_scheduler_key=tls_key,
                    )
-=======
-    if prefix:
-        print("The --prefix keyword has moved to --bokeh-prefix")
-        sys.exit(1)
->>>>>>> 15505295
 
     if pid_file:
         with open(pid_file, 'w') as f:
