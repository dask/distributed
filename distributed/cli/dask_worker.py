from __future__ import print_function, division, absolute_import

import atexit
import ssl
from datetime import timedelta
import json
import logging
import os
import shutil
import socket
from sys import argv, exit
import sys
from time import sleep

import click
from distributed import Nanny, Worker, rpc
from distributed.nanny import isalive
from distributed.utils import All, ignoring
from distributed.worker import _ncores
from distributed.http import HTTPWorker
from distributed.metrics import time
from distributed.cli.utils import check_python_3, create_ssl_context

from toolz import valmap
from tornado.ioloop import IOLoop, TimeoutError
from tornado import gen

logger = logging.getLogger('distributed.dask_worker')

global_nannies = []

import signal

def handle_signal(sig, frame):
    loop = IOLoop.instance()
    for nanny in global_nannies:
        try:
            shutil.rmtree(nanny.worker_dir)
        except (OSError, IOError, TypeError):
            pass
    if loop._running:
        loop.add_callback(loop.stop)
    else:
        exit(1)


@click.command()
@click.argument('scheduler', type=str, required=False)
@click.option('--worker-port', type=int, default=0,
              help="Serving worker port, defaults to randomly assigned")
@click.option('--http-port', type=int, default=0,
              help="Serving http port, defaults to randomly assigned")
@click.option('--nanny-port', type=int, default=0,
              help="Serving nanny port, defaults to randomly assigned")
@click.option('--bokeh-port', type=int, default=8789, help="Bokeh port")
@click.option('--bokeh/--no-bokeh', 'bokeh', default=True, show_default=True,
              required=False, help="Launch Bokeh Web UI")
@click.option('--host', type=str, default=None,
              help="Serving host. Defaults to an ip address that can hopefully"
                   " be visible from the scheduler network.")
@click.option('--nthreads', type=int, default=0,
              help="Number of threads per process. Defaults to number of cores")
@click.option('--nprocs', type=int, default=1,
              help="Number of worker processes.  Defaults to one.")
@click.option('--name', type=str, default='', help="Alias")
@click.option('--memory-limit', default='auto',
              help="Number of bytes before spilling data to disk. "
              "This can be an integer (nbytes) float (fraction of total memory) or auto")
@click.option('--reconnect/--no-reconnect', default=True,
              help="Try to automatically reconnect to scheduler if disconnected")
@click.option('--nanny/--no-nanny', default=True,
              help="Start workers in nanny process for management")
@click.option('--pid-file', type=str, default='',
              help="File to write the process PID")
@click.option('--local-directory', default='', type=str,
              help="Directory to place worker files")
@click.option('--temp-filename', default=None,
              help="Internal use only")
@click.option('--resources', type=str, default='',
              help='Resources for task constraints like "GPU=2 MEM=10e9"')
@click.option('--scheduler-file', type=str, default='',
              help='Filename to JSON encoded scheduler information. '
                   'Use with dask-scheduler --scheduler-file')
<<<<<<< HEAD
@click.option('--certfile', default=None,
              help='path to certfile to use for ssl connection')
@click.option('--keyfile', default=None,
              help='path to keyfile to use for ssl connection')
def main(scheduler, host, worker_port, http_port, nanny_port, nthreads, nprocs,
         nanny, name, memory_limit, pid_file, temp_filename, reconnect,
         resources, bokeh, bokeh_port, local_directory, scheduler_file, certfile, keyfile):
=======
@click.option('--death-timeout', type=float, default=None,
              help="Seconds to wait for a scheduler before closing")
def main(scheduler, host, worker_port, http_port, nanny_port, nthreads, nprocs,
         nanny, name, memory_limit, pid_file, temp_filename, reconnect,
         resources, bokeh, bokeh_port, local_directory, scheduler_file,
         death_timeout):
>>>>>>> 28b1f05f
    if nanny:
        port = nanny_port
    else:
        port = worker_port

    if nprocs > 1 and worker_port != 0:
        logger.error("Failed to launch worker.  You cannot use the --port argument when nprocs > 1.")
        exit(1)

    if nprocs > 1 and name:
        logger.error("Failed to launch worker.  You cannot use the --name argument when nprocs > 1.")
        exit(1)

    if not nthreads:
        nthreads = _ncores // nprocs

    if pid_file:
        with open(pid_file, 'w') as f:
            f.write(str(os.getpid()))

        def del_pid_file():
            if os.path.exists(pid_file):
                os.remove(pid_file)
        atexit.register(del_pid_file)

    services = {('http', http_port): HTTPWorker}

    if bokeh:
        try:
            from distributed.bokeh.worker import BokehWorker
        except ImportError:
            pass
        else:
            services[('bokeh', bokeh_port)] = BokehWorker

    if resources:
        resources = resources.replace(',', ' ').split()
        resources = dict(pair.split('=') for pair in resources)
        resources = valmap(float, resources)
    else:
        resources = None

    loop = IOLoop.current()

    if nanny:
        kwargs = {'worker_port': worker_port}
        t = Nanny
    else:
        kwargs = {}
        if nanny_port:
            kwargs['service_ports'] = {'nanny': nanny_port}
        t = Worker

    if scheduler_file:
        while not os.path.exists(scheduler_file):
            sleep(0.01)
        for i in range(10):
            try:
                with open(scheduler_file) as f:
                    cfg = json.load(f)
                scheduler = cfg['address']
                break
            except (ValueError, KeyError):  # race with scheduler on file
                sleep(0.01)

    if not scheduler:
        raise ValueError("Need to provide scheduler address like\n"
                         "dask-worker SCHEDULER_ADDRESS:8786")

    ssl_ctx = create_ssl_context(certfile, keyfile)
    connection_kwargs = dict(ssl_options=ssl_ctx)

    nannies = [t(scheduler, ncores=nthreads,
                 services=services, name=name, loop=loop, resources=resources,
                 memory_limit=memory_limit, reconnect=reconnect,
<<<<<<< HEAD
                 local_dir=local_directory, connection_kwargs=connection_kwargs, **kwargs)
=======
                 local_dir=local_directory, death_timeout=death_timeout,
                 **kwargs)
>>>>>>> 28b1f05f
               for i in range(nprocs)]

    for n in nannies:
        if host:
            n.start((host, port))
        else:
            n.start(port)
        if t is Nanny:
            global_nannies.append(n)

    if temp_filename:
        @gen.coroutine
        def f():
            while nannies[0].status != 'running':
                yield gen.sleep(0.01)
            import json
            msg = {'port': nannies[0].port,
                   'local_directory': nannies[0].local_dir}
            with open(temp_filename, 'w') as f:
                json.dump(msg, f)
        loop.add_callback(f)

    @gen.coroutine
    def run():
        while all(n.status != 'closed' for n in nannies):
            yield gen.sleep(0.2)

    try:
        loop.run_sync(run)
    except (KeyboardInterrupt, TimeoutError):
        pass
    finally:
        logger.info("End worker")
        loop.close()

    # Clean exit: unregister all workers from scheduler

    loop2 = IOLoop()

    @gen.coroutine
    def f():
<<<<<<< HEAD
        scheduler = rpc(nannies[0].scheduler.address, connection_kwargs=connection_kwargs)
        if nanny:
            yield gen.with_timeout(timedelta(seconds=2),
                    All([scheduler.unregister(address=n.worker_address, close=True)
                         for n in nannies if n.process and n.worker_address]),
                    io_loop=loop2)
=======
        with rpc(nannies[0].scheduler.address) as scheduler:
            if nanny:
                yield gen.with_timeout(
                        timeout=timedelta(seconds=2),
                        future=All([scheduler.unregister(address=n.worker_address, close=True)
                                   for n in nannies if n.process and n.worker_address]),
                        io_loop=loop2)
>>>>>>> 28b1f05f

    loop2.run_sync(f)

    if nanny:
        for n in nannies:
            if isalive(n.process):
                n.process.terminate()

    if nanny:
        start = time()
        while (any(isalive(n.process) for n in nannies)
                and time() < start + 1):
            sleep(0.1)

    for nanny in nannies:
        nanny.stop()


def go():
    # NOTE: We can't use the generic install_signal_handlers() function from
    # distributed.cli.utils because we're handling the signal differently.
    signal.signal(signal.SIGINT, handle_signal)
    signal.signal(signal.SIGTERM, handle_signal)

    check_python_3()
    main()

if __name__ == '__main__':
    go()<|MERGE_RESOLUTION|>--- conflicted
+++ resolved
@@ -81,22 +81,17 @@
 @click.option('--scheduler-file', type=str, default='',
               help='Filename to JSON encoded scheduler information. '
                    'Use with dask-scheduler --scheduler-file')
-<<<<<<< HEAD
+@click.option('--death-timeout', type=float, default=None,
+              help="Seconds to wait for a scheduler before closing")
 @click.option('--certfile', default=None,
               help='path to certfile to use for ssl connection')
 @click.option('--keyfile', default=None,
               help='path to keyfile to use for ssl connection')
 def main(scheduler, host, worker_port, http_port, nanny_port, nthreads, nprocs,
          nanny, name, memory_limit, pid_file, temp_filename, reconnect,
-         resources, bokeh, bokeh_port, local_directory, scheduler_file, certfile, keyfile):
-=======
-@click.option('--death-timeout', type=float, default=None,
-              help="Seconds to wait for a scheduler before closing")
-def main(scheduler, host, worker_port, http_port, nanny_port, nthreads, nprocs,
-         nanny, name, memory_limit, pid_file, temp_filename, reconnect,
          resources, bokeh, bokeh_port, local_directory, scheduler_file,
-         death_timeout):
->>>>>>> 28b1f05f
+         death_timeout, certfile, keyfile):
+
     if nanny:
         port = nanny_port
     else:
@@ -172,12 +167,9 @@
     nannies = [t(scheduler, ncores=nthreads,
                  services=services, name=name, loop=loop, resources=resources,
                  memory_limit=memory_limit, reconnect=reconnect,
-<<<<<<< HEAD
-                 local_dir=local_directory, connection_kwargs=connection_kwargs, **kwargs)
-=======
                  local_dir=local_directory, death_timeout=death_timeout,
-                 **kwargs)
->>>>>>> 28b1f05f
+                 connection_kwargs=connection_kwargs, **kwargs)
+
                for i in range(nprocs)]
 
     for n in nannies:
@@ -219,22 +211,13 @@
 
     @gen.coroutine
     def f():
-<<<<<<< HEAD
-        scheduler = rpc(nannies[0].scheduler.address, connection_kwargs=connection_kwargs)
-        if nanny:
-            yield gen.with_timeout(timedelta(seconds=2),
-                    All([scheduler.unregister(address=n.worker_address, close=True)
-                         for n in nannies if n.process and n.worker_address]),
-                    io_loop=loop2)
-=======
-        with rpc(nannies[0].scheduler.address) as scheduler:
+        with rpc(nannies[0].scheduler.address, connection_kwargs=connection_kwargs) as scheduler:
             if nanny:
                 yield gen.with_timeout(
                         timeout=timedelta(seconds=2),
                         future=All([scheduler.unregister(address=n.worker_address, close=True)
                                    for n in nannies if n.process and n.worker_address]),
                         io_loop=loop2)
->>>>>>> 28b1f05f
 
     loop2.run_sync(f)
 
