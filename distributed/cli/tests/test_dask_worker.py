from __future__ import print_function, division, absolute_import

import pytest
pytest.importorskip('requests')

<<<<<<< HEAD
=======
import os
import requests
import signal
import sys
>>>>>>> 400a0296
from time import sleep
from toolz import first

from distributed import Client
from distributed.metrics import time
from distributed.utils import sync, tmpfile
from distributed.utils_test import (popen, slow, terminate_process,
                                    wait_for_port)
from distributed.utils_test import loop  # flake8: noqa


def test_nanny_worker_ports(loop):
    with popen(['dask-scheduler', '--port', '9359', '--no-bokeh']) as sched:
        with popen(['dask-worker', '127.0.0.1:9359', '--host', '127.0.0.1',
                    '--worker-port', '9684', '--nanny-port', '5273',
                    '--no-bokeh']) as worker:
            with Client('127.0.0.1:9359', loop=loop) as c:
                start = time()
                while True:
                    d = sync(c.loop, c.scheduler.identity)
                    if d['workers']:
                        break
                    else:
                        assert time() - start < 5
                        sleep(0.1)
                assert d['workers']['tcp://127.0.0.1:9684']['services']['nanny'] == 5273


def test_memory_limit(loop):
    with popen(['dask-scheduler', '--no-bokeh']) as sched:
        with popen(['dask-worker', '127.0.0.1:8786', '--memory-limit', '2e9',
                    '--no-bokeh']) as worker:
            with Client('127.0.0.1:8786', loop=loop) as c:
                while not c.ncores():
                    sleep(0.1)
                info = c.scheduler_info()
                d = first(info['workers'].values())
                assert isinstance(d['memory_limit'], float)
                assert d['memory_limit'] == 2e9


def test_no_nanny(loop):
    with popen(['dask-scheduler', '--no-bokeh']) as sched:
        with popen(['dask-worker', '127.0.0.1:8786', '--no-nanny',
                    '--no-bokeh']) as worker:
            assert any(b'Registered' in worker.stderr.readline()
                       for i in range(15))


@slow
@pytest.mark.parametrize('nanny', ['--nanny', '--no-nanny'])
def test_no_reconnect(nanny, loop):
    with popen(['dask-scheduler', '--no-bokeh']) as sched:
        wait_for_port(('127.0.0.1', 8786))
        with popen(['dask-worker', 'tcp://127.0.0.1:8786', '--no-reconnect', nanny,
                    '--no-bokeh']) as worker:
            sleep(2)
            terminate_process(sched)
        start = time()
        while worker.poll() is None:
            sleep(0.1)
            assert time() < start + 10


def test_resources(loop):
    with popen(['dask-scheduler', '--no-bokeh']) as sched:
        with popen(['dask-worker', 'tcp://127.0.0.1:8786', '--no-bokeh',
                    '--resources', 'A=1 B=2,C=3']) as worker:
            with Client('127.0.0.1:8786', loop=loop) as c:
                while not c.scheduler_info()['workers']:
                    sleep(0.1)
                info = c.scheduler_info()
                worker = list(info['workers'].values())[0]
                assert worker['resources'] == {'A': 1, 'B': 2, 'C': 3}


@pytest.mark.parametrize('nanny', ['--nanny', '--no-nanny'])
def test_local_directory(loop, nanny):
    with tmpfile() as fn:
        with popen(['dask-scheduler', '--no-bokeh']) as sched:
            with popen(['dask-worker', '127.0.0.1:8786', nanny,
                        '--no-bokeh', '--local-directory', fn]) as worker:
                with Client('127.0.0.1:8786', loop=loop, timeout=10) as c:
                    start = time()
                    while not c.scheduler_info()['workers']:
                        sleep(0.1)
                        assert time() < start + 8
                    info = c.scheduler_info()
                    worker = list(info['workers'].values())[0]
                    assert worker['local_directory'].startswith(fn)


@pytest.mark.parametrize('nanny', ['--nanny', '--no-nanny'])
def test_scheduler_file(loop, nanny):
    with tmpfile() as fn:
        with popen(['dask-scheduler', '--no-bokeh', '--scheduler-file', fn]) as sched:
            with popen(['dask-worker', '--scheduler-file', fn, nanny, '--no-bokeh']):
                with Client(scheduler_file=fn, loop=loop) as c:
                    start = time()
                    while not c.scheduler_info()['workers']:
                        sleep(0.1)
                        assert time() < start + 10


def test_nprocs_requires_nanny(loop):
    with popen(['dask-scheduler', '--no-bokeh']) as sched:
        with popen(['dask-worker', '127.0.0.1:8786', '--nprocs=2',
                    '--no-nanny']) as worker:
            assert any(b'Failed to launch worker' in worker.stderr.readline()
                       for i in range(15))


@pytest.mark.skipif(not sys.platform.startswith('linux'),
                    reason="Need 127.0.0.2 to mean localhost")
@pytest.mark.parametrize('nanny', ['--nanny', '--no-nanny'])
@pytest.mark.parametrize('listen_address', [
    'tcp://0.0.0.0:39837',
    'tcp://127.0.0.2:39837'])
def test_contact_listen_address(loop, nanny, listen_address):
    with popen(['dask-scheduler', '--no-bokeh']) as sched:
        with popen(['dask-worker', '127.0.0.1:8786',
                    nanny, '--no-bokeh',
                    '--contact-address', 'tcp://127.0.0.2:39837',
                    '--listen-address', listen_address]) as worker:
            with Client('127.0.0.1:8786') as client:
                while not client.ncores():
                    sleep(0.1)
                info = client.scheduler_info()
                assert 'tcp://127.0.0.2:39837' in info['workers']

                # roundtrip works
                assert client.submit(lambda x: x + 1, 10).result() == 11

                def func(dask_worker):
                    return dask_worker.listener.listen_address

                assert client.run(func) == {'tcp://127.0.0.2:39837': listen_address}


@pytest.mark.skipif(not sys.platform.startswith('linux'),
                    reason="Need 127.0.0.2 to mean localhost")
@pytest.mark.parametrize('nanny', ['--nanny', '--no-nanny'])
@pytest.mark.parametrize('host', ['127.0.0.2', '0.0.0.0'])
def test_respect_host_listen_address(loop, nanny, host):
    with popen(['dask-scheduler', '--no-bokeh']) as sched:
        with popen(['dask-worker', '127.0.0.1:8786',
                    nanny, '--no-bokeh',
                    '--host', host]) as worker:
            with Client('127.0.0.1:8786') as client:
                while not client.ncores():
                    sleep(0.1)
                info = client.scheduler_info()

                # roundtrip works
                assert client.submit(lambda x: x + 1, 10).result() == 11

                def func(dask_worker):
                    return dask_worker.listener.listen_address

                listen_addresses = client.run(func)
                assert all(host in v for v in listen_addresses.values())<|MERGE_RESOLUTION|>--- conflicted
+++ resolved
@@ -3,13 +3,6 @@
 import pytest
 pytest.importorskip('requests')
 
-<<<<<<< HEAD
-=======
-import os
-import requests
-import signal
-import sys
->>>>>>> 400a0296
 from time import sleep
 from toolz import first
 
