from __future__ import print_function, division, absolute_import

import pytest
from click.testing import CliRunner

pytest.importorskip("requests")

import requests
import sys
import os
from time import sleep

import distributed.cli.dask_worker
from distributed import Client
from distributed.metrics import time
from distributed.utils import sync, tmpfile
from distributed.utils_test import popen, terminate_process, wait_for_port
from distributed.utils_test import loop  # noqa: F401


def test_nanny_worker_ports(loop):
    with popen(["dask-scheduler", "--port", "9359", "--no-dashboard"]) as sched:
        with popen(
            [
                "dask-worker",
                "127.0.0.1:9359",
                "--host",
                "127.0.0.1",
                "--worker-port",
                "9684",
                "--nanny-port",
                "5273",
                "--no-dashboard",
            ]
        ) as worker:
            with Client("127.0.0.1:9359", loop=loop) as c:
                start = time()
                while True:
                    d = sync(c.loop, c.scheduler.identity)
                    if d["workers"]:
                        break
                    else:
                        assert time() - start < 5
                        sleep(0.1)
                assert (
                    d["workers"]["tcp://127.0.0.1:9684"]["nanny"]
                    == "tcp://127.0.0.1:5273"
                )


def test_memory_limit(loop):
    with popen(["dask-scheduler", "--no-dashboard"]) as sched:
        with popen(
            [
                "dask-worker",
                "127.0.0.1:8786",
                "--memory-limit",
                "2e3MB",
                "--no-dashboard",
            ]
        ) as worker:
            with Client("127.0.0.1:8786", loop=loop) as c:
                while not c.nthreads():
                    sleep(0.1)
                info = c.scheduler_info()
                [d] = info["workers"].values()
                assert isinstance(d["memory_limit"], int)
                assert d["memory_limit"] == 2e9


def test_no_nanny(loop):
    with popen(["dask-scheduler", "--no-dashboard"]) as sched:
        with popen(
            ["dask-worker", "127.0.0.1:8786", "--no-nanny", "--no-dashboard"]
        ) as worker:
            assert any(b"Registered" in worker.stderr.readline() for i in range(15))


@pytest.mark.slow
@pytest.mark.parametrize("nanny", ["--nanny", "--no-nanny"])
def test_no_reconnect(nanny, loop):
    with popen(["dask-scheduler", "--no-dashboard"]) as sched:
        wait_for_port(("127.0.0.1", 8786))
        with popen(
            [
                "dask-worker",
                "tcp://127.0.0.1:8786",
                "--no-reconnect",
                nanny,
                "--no-dashboard",
            ]
        ) as worker:
            sleep(2)
            terminate_process(sched)
        start = time()
        while worker.poll() is None:
            sleep(0.1)
            assert time() < start + 10


def test_resources(loop):
    with popen(["dask-scheduler", "--no-dashboard"]) as sched:
        with popen(
            [
                "dask-worker",
                "tcp://127.0.0.1:8786",
                "--no-dashboard",
                "--resources",
                "A=1 B=2,C=3",
            ]
        ) as worker:
            with Client("127.0.0.1:8786", loop=loop) as c:
                while not c.scheduler_info()["workers"]:
                    sleep(0.1)
                info = c.scheduler_info()
                worker = list(info["workers"].values())[0]
                assert worker["resources"] == {"A": 1, "B": 2, "C": 3}


@pytest.mark.parametrize("nanny", ["--nanny", "--no-nanny"])
def test_local_directory(loop, nanny):
    with tmpfile() as fn:
        with popen(["dask-scheduler", "--no-dashboard"]) as sched:
            with popen(
                [
                    "dask-worker",
                    "127.0.0.1:8786",
                    nanny,
                    "--no-dashboard",
                    "--local-directory",
                    fn,
                ]
            ) as worker:
                with Client("127.0.0.1:8786", loop=loop, timeout=10) as c:
                    start = time()
                    while not c.scheduler_info()["workers"]:
                        sleep(0.1)
                        assert time() < start + 8
                    info = c.scheduler_info()
                    worker = list(info["workers"].values())[0]
                    assert worker["local_directory"].startswith(fn)


@pytest.mark.parametrize("nanny", ["--nanny", "--no-nanny"])
def test_scheduler_file(loop, nanny):
    with tmpfile() as fn:
        with popen(
            ["dask-scheduler", "--no-dashboard", "--scheduler-file", fn]
        ) as sched:
            with popen(
                ["dask-worker", "--scheduler-file", fn, nanny, "--no-dashboard"]
            ):
                with Client(scheduler_file=fn, loop=loop) as c:
                    start = time()
                    while not c.scheduler_info()["workers"]:
                        sleep(0.1)
                        assert time() < start + 10


def test_scheduler_address_env(loop, monkeypatch):
    monkeypatch.setenv("DASK_SCHEDULER_ADDRESS", "tcp://127.0.0.1:8786")
    with popen(["dask-scheduler", "--no-dashboard"]) as sched:
        with popen(["dask-worker", "--no-dashboard"]):
            with Client(os.environ["DASK_SCHEDULER_ADDRESS"], loop=loop) as c:
                start = time()
                while not c.scheduler_info()["workers"]:
                    sleep(0.1)
                    assert time() < start + 10


def test_nprocs_requires_nanny(loop):
    with popen(["dask-scheduler", "--no-dashboard"]) as sched:
        with popen(
            ["dask-worker", "127.0.0.1:8786", "--nprocs=2", "--no-nanny"]
        ) as worker:
            assert any(
                b"Failed to launch worker" in worker.stderr.readline()
                for i in range(15)
            )


def test_nprocs_expands_name(loop):
    with popen(["dask-scheduler", "--no-dashboard"]) as sched:
        with popen(
            ["dask-worker", "127.0.0.1:8786", "--nprocs", "2", "--name", "foo"]
        ) as worker:
            with popen(["dask-worker", "127.0.0.1:8786", "--nprocs", "2"]) as worker:
                with Client("tcp://127.0.0.1:8786", loop=loop) as c:
                    start = time()
                    while len(c.scheduler_info()["workers"]) < 4:
                        sleep(0.2)
                        assert time() < start + 10

                    info = c.scheduler_info()
                    names = [d["name"] for d in info["workers"].values()]
                    foos = [n for n in names if n.startswith("foo")]
                    assert len(foos) == 2
                    assert len(set(names)) == 4


@pytest.mark.skipif(
    not sys.platform.startswith("linux"), reason="Need 127.0.0.2 to mean localhost"
)
@pytest.mark.parametrize("nanny", ["--nanny", "--no-nanny"])
@pytest.mark.parametrize(
    "listen_address", ["tcp://0.0.0.0:39837", "tcp://127.0.0.2:39837"]
)
def test_contact_listen_address(loop, nanny, listen_address):
    with popen(["dask-scheduler", "--no-dashboard"]) as sched:
        with popen(
            [
                "dask-worker",
                "127.0.0.1:8786",
                nanny,
                "--no-dashboard",
                "--contact-address",
                "tcp://127.0.0.2:39837",
                "--listen-address",
                listen_address,
            ]
        ) as worker:
            with Client("127.0.0.1:8786") as client:
                while not client.nthreads():
                    sleep(0.1)
                info = client.scheduler_info()
                assert "tcp://127.0.0.2:39837" in info["workers"]

                # roundtrip works
                assert client.submit(lambda x: x + 1, 10).result() == 11

                def func(dask_worker):
                    return dask_worker.listener.listen_address

                assert client.run(func) == {"tcp://127.0.0.2:39837": listen_address}


@pytest.mark.skipif(
    not sys.platform.startswith("linux"), reason="Need 127.0.0.2 to mean localhost"
)
@pytest.mark.parametrize("nanny", ["--nanny", "--no-nanny"])
@pytest.mark.parametrize("host", ["127.0.0.2", "0.0.0.0"])
def test_respect_host_listen_address(loop, nanny, host):
    with popen(["dask-scheduler", "--no-dashboard"]) as sched:
        with popen(
            ["dask-worker", "127.0.0.1:8786", nanny, "--no-dashboard", "--host", host]
        ) as worker:
            with Client("127.0.0.1:8786") as client:
                while not client.nthreads():
                    sleep(0.1)
                info = client.scheduler_info()

                # roundtrip works
                assert client.submit(lambda x: x + 1, 10).result() == 11

                def func(dask_worker):
                    return dask_worker.listener.listen_address

                listen_addresses = client.run(func)
                assert all(host in v for v in listen_addresses.values())


def test_dashboard_non_standard_ports(loop):
    pytest.importorskip("bokeh")
    try:
        import jupyter_server_proxy  # noqa: F401

        proxy_exists = True
    except ImportError:
        proxy_exists = False

    with popen(["dask-scheduler", "--port", "3449"]):
        with popen(
            ["dask-worker", "tcp://127.0.0.1:3449", "--dashboard-address", ":4833"]
        ) as proc:
            with Client("127.0.0.1:3449", loop=loop) as c:
                pass

            start = time()
            while True:
                try:
                    response = requests.get("http://127.0.0.1:4833/status")
                    assert response.ok
                    redirect_resp = requests.get("http://127.0.0.1:4833/main")
                    redirect_resp.ok
                    # TEST PROXYING WORKS
                    if proxy_exists:
                        url = "http://127.0.0.1:8787/proxy/4833/127.0.0.1/status"
                        response = requests.get(url)
                        assert response.ok
                    break
                except Exception:
                    sleep(0.5)
                    assert time() < start + 20

        with pytest.raises(Exception):
            requests.get("http://localhost:4833/status/")


<<<<<<< HEAD
def test_version_option():
    runner = CliRunner()
    result = runner.invoke(distributed.cli.dask_worker.main, ["--version"])
    assert result.exit_code == 0
=======
@pytest.mark.slow
@pytest.mark.parametrize("no_nanny", [True, False])
def test_worker_timeout(no_nanny):
    runner = CliRunner()
    args = ["192.168.1.100:7777", "--death-timeout=1"]
    if no_nanny:
        args.append("--no-nanny")
    result = runner.invoke(distributed.cli.dask_worker.main, args)
    assert result.exit_code != 0
    assert str(result.exception).startswith("Timed out")
>>>>>>> eba954b0
<|MERGE_RESOLUTION|>--- conflicted
+++ resolved
@@ -296,12 +296,12 @@
             requests.get("http://localhost:4833/status/")
 
 
-<<<<<<< HEAD
 def test_version_option():
     runner = CliRunner()
     result = runner.invoke(distributed.cli.dask_worker.main, ["--version"])
     assert result.exit_code == 0
-=======
+
+
 @pytest.mark.slow
 @pytest.mark.parametrize("no_nanny", [True, False])
 def test_worker_timeout(no_nanny):
@@ -311,5 +311,4 @@
         args.append("--no-nanny")
     result = runner.invoke(distributed.cli.dask_worker.main, args)
     assert result.exit_code != 0
-    assert str(result.exception).startswith("Timed out")
->>>>>>> eba954b0
+    assert str(result.exception).startswith("Timed out")