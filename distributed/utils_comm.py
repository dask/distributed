import asyncio
from collections import defaultdict
from functools import partial
from itertools import cycle
import logging
import random

from dask.optimization import SubgraphCallable
import dask.config
from dask.utils import parse_timedelta
from toolz import merge, concat, groupby, drop

from .core import rpc
from .utils import All, tokey

logger = logging.getLogger(__name__)


async def gather_from_workers(who_has, rpc, close=True, serializers=None, who=None):
    """ Gather data directly from peers

    Parameters
    ----------
    who_has: dict
        Dict mapping keys to sets of workers that may have that key
    rpc: callable

    Returns dict mapping key to value

    See Also
    --------
    gather
    _gather
    """
    from .worker import get_data_from_worker

    bad_addresses = set()
    missing_workers = set()
    original_who_has = who_has
    who_has = {k: set(v) for k, v in who_has.items()}
    results = dict()
    all_bad_keys = set()

    while len(results) + len(all_bad_keys) < len(who_has):
        d = defaultdict(list)
        rev = dict()
        bad_keys = set()
        for key, addresses in who_has.items():
            if key in results:
                continue
            try:
                addr = random.choice(list(addresses - bad_addresses))
                d[addr].append(key)
                rev[key] = addr
            except IndexError:
                bad_keys.add(key)
        if bad_keys:
            all_bad_keys |= bad_keys

        rpcs = {addr: rpc(addr) for addr in d}
        try:
            coroutines = {
                address: asyncio.ensure_future(
                    get_data_from_worker(
                        rpc,
                        keys,
                        address,
                        who=who,
                        serializers=serializers,
                        max_connections=False,
                    )
                )
                for address, keys in d.items()
            }
            response = {}
            for worker, c in coroutines.items():
                try:
                    r = await c
                except EnvironmentError:
                    missing_workers.add(worker)
                except ValueError as e:
                    logger.info(
                        "Got an unexpected error while collecting from workers: %s", e
                    )
                    missing_workers.add(worker)
                else:
                    response.update(r["data"])
        finally:
            for r in rpcs.values():
                await r.close_rpc()

        bad_addresses |= {v for k, v in rev.items() if k not in response}
        results.update(response)

    bad_keys = {k: list(original_who_has[k]) for k in all_bad_keys}
    return (results, bad_keys, list(missing_workers))


class WrappedKey(object):
    """ Interface for a key in a dask graph.

    Subclasses must have .key attribute that refers to a key in a dask graph.

    Sometimes we want to associate metadata to keys in a dask graph.  For
    example we might know that that key lives on a particular machine or can
    only be accessed in a certain way.  Schedulers may have particular needs
    that can only be addressed by additional metadata.
    """

    def __init__(self, key):
        self.key = key

    def __repr__(self):
        return "%s('%s')" % (type(self).__name__, self.key)


_round_robin_counter = [0]


async def scatter_to_workers(nthreads, data, rpc=rpc, report=True, serializers=None):
    """ Scatter data directly to workers

    This distributes data in a round-robin fashion to a set of workers based on
    how many cores they have.  nthreads should be a dictionary mapping worker
    identities to numbers of cores.

    See scatter for parameter docstring
    """
    assert isinstance(nthreads, dict)
    assert isinstance(data, dict)

    workers = list(concat([w] * nc for w, nc in nthreads.items()))
    names, data = list(zip(*data.items()))

    worker_iter = drop(_round_robin_counter[0] % len(workers), cycle(workers))
    _round_robin_counter[0] += len(data)

    L = list(zip(worker_iter, names, data))
    d = groupby(0, L)
    d = {worker: {key: value for _, key, value in v} for worker, v in d.items()}

    rpcs = {addr: rpc(addr) for addr in d}
    try:
        out = await All(
            [
                rpcs[address].update_data(
                    data=v, report=report, serializers=serializers
                )
                for address, v in d.items()
            ]
        )
    finally:
        for r in rpcs.values():
            await r.close_rpc()

    nbytes = merge(o["nbytes"] for o in out)

    who_has = {k: [w for w, _, _ in v] for k, v in groupby(1, L).items()}

    return (names, who_has, nbytes)


collection_types = (tuple, list, set, frozenset)


def unpack_remotedata(o, byte_keys=False, myset=None):
    """ Unpack WrappedKey objects from collection

    Returns original collection and set of all found WrappedKey objects

    Examples
    --------
    >>> rd = WrappedKey('mykey')
    >>> unpack_remotedata(1)
    (1, set())
    >>> unpack_remotedata(())
    ((), set())
    >>> unpack_remotedata(rd)
    ('mykey', {WrappedKey('mykey')})
    >>> unpack_remotedata([1, rd])
    ([1, 'mykey'], {WrappedKey('mykey')})
    >>> unpack_remotedata({1: rd})
    ({1: 'mykey'}, {WrappedKey('mykey')})
    >>> unpack_remotedata({1: [rd]})
    ({1: ['mykey']}, {WrappedKey('mykey')})

    Use the ``byte_keys=True`` keyword to force string keys

    >>> rd = WrappedKey(('x', 1))
    >>> unpack_remotedata(rd, byte_keys=True)
    ("('x', 1)", {WrappedKey('('x', 1)')})
    """
    if myset is None:
        myset = set()
        out = unpack_remotedata(o, byte_keys, myset)
        return out, myset

    typ = type(o)

    if typ is tuple:
        if not o:
            return o
        if type(o[0]) is SubgraphCallable:
            sc = o[0]
            futures = set()
            dsk = {
                k: unpack_remotedata(v, byte_keys, futures) for k, v in sc.dsk.items()
            }
            args = tuple(unpack_remotedata(i, byte_keys, futures) for i in o[1:])
            if futures:
                myset.update(futures)
                futures = (
                    tuple(tokey(f.key) for f in futures)
                    if byte_keys
                    else tuple(f.key for f in futures)
                )
                inkeys = sc.inkeys + futures
                return (
                    (SubgraphCallable(dsk, sc.outkey, inkeys, sc.name),)
                    + args
                    + futures
                )
            else:
                return o
        else:
            return tuple(unpack_remotedata(item, byte_keys, myset) for item in o)
    if typ in collection_types:
        if not o:
            return o
        outs = [unpack_remotedata(item, byte_keys, myset) for item in o]
        return typ(outs)
    elif typ is dict:
        if o:
            values = [unpack_remotedata(v, byte_keys, myset) for v in o.values()]
            return dict(zip(o.keys(), values))
        else:
            return o
    elif issubclass(typ, WrappedKey):  # TODO use type is Future
        k = o.key
        if byte_keys:
            k = tokey(k)
        myset.add(o)
        return k
    else:
        return o


def pack_data(o, d, key_types=object):
    """ Merge known data into tuple or dict

    Parameters
    ----------
    o:
        core data structures containing literals and keys
    d: dict
        mapping of keys to data

    Examples
    --------
    >>> data = {'x': 1}
    >>> pack_data(('x', 'y'), data)
    (1, 'y')
    >>> pack_data({'a': 'x', 'b': 'y'}, data)  # doctest: +SKIP
    {'a': 1, 'b': 'y'}
    >>> pack_data({'a': ['x'], 'b': 'y'}, data)  # doctest: +SKIP
    {'a': [1], 'b': 'y'}
    """
    typ = type(o)
    try:
        if isinstance(o, key_types) and o in d:
            return d[o]
    except TypeError:
        pass

    if typ in collection_types:
        return typ([pack_data(x, d, key_types=key_types) for x in o])
    elif typ is dict:
        return {k: pack_data(v, d, key_types=key_types) for k, v in o.items()}
    else:
        return o


<<<<<<< HEAD
def subs_multiple(o, d):
    """ Perform substitutions on a tasks

    Parameters
    ----------
    o:
        Core data structures containing literals and keys
    d: dict
        Mapping of keys to values

    Examples
    --------
    >>> dsk = {"a": (sum, ["x", 2])}
    >>> data = {"x": 1}
    >>> subs_multiple(dsk, data)  # doctest: +SKIP
    {'a': (sum, [1, 2])}

    """
    typ = type(o)
    if typ is tuple and o and callable(o[0]):  # istask(o)
        return (o[0],) + tuple(subs_multiple(i, d) for i in o[1:])
    elif typ is list:
        return typ([subs_multiple(i, d) for i in o])
    elif typ is dict:
        return {k: subs_multiple(v, d) for (k, v) in o.items()}
    elif typ is str:
        return d.get(o, o)
    return o
=======
retry_count = dask.config.get("distributed.comm.retry.count")
retry_delay_min = parse_timedelta(
    dask.config.get("distributed.comm.retry.delay.min"), default="s"
)
retry_delay_max = parse_timedelta(
    dask.config.get("distributed.comm.retry.delay.max"), default="s"
)


async def retry(
    coro,
    count,
    delay_min,
    delay_max,
    jitter_fraction=0.1,
    retry_on_exceptions=(EnvironmentError, IOError),
    operation=None,
):
    """
    Return the result of ``await coro()``, re-trying in case of exceptions

    The delay between attempts is ``delay_min * (2 ** i - 1)`` where ``i`` enumerates the attempt that just failed
    (starting at 0), but never larger than ``delay_max``.
    This yields no delay between the first and second attempt, then ``delay_min``, ``3 * delay_min``, etc.
    (The reason to re-try with no delay is that in most cases this is sufficient and will thus recover faster
    from a communication failure).

    Parameters
    ----------
    coro
        The coroutine function to call and await
    count
        The maximum number of re-tries before giving up. 0 means no re-try; must be >= 0.
    delay_min
        The base factor for the delay (in seconds); this is the first non-zero delay between re-tries.
    delay_max
        The maximum delay (in seconds) between consecutive re-tries (without jitter)
    jitter_fraction
        The maximum jitter to add to the delay, as fraction of the total delay. No jitter is added if this
        value is <= 0.
        Using a non-zero value here avoids "herd effects" of many operations re-tried at the same time
    retry_on_exceptions
        A tuple of exception classes to retry. Other exceptions are not caught and re-tried, but propagate immediately.
    operation
        A human-readable description of the operation attempted; used only for logging failures

    Returns
    -------
    Any
        Whatever `await `coro()` returned
    """
    # this loop is a no-op in case max_retries<=0
    for i_try in range(count):
        try:
            return await coro()
        except retry_on_exceptions as ex:
            operation = operation or str(coro)
            logger.info(
                f"Retrying {operation} after exception in attempt {i_try}/{count}: {ex}"
            )
            delay = min(delay_min * (2 ** i_try - 1), delay_max)
            if jitter_fraction > 0:
                delay *= 1 + random.random() * jitter_fraction
            await asyncio.sleep(delay)
    return await coro()


async def retry_operation(coro, *args, operation=None, **kwargs):
    """
    Retry an operation using the configuration values for the retry parameters
    """
    return await retry(
        partial(coro, *args, **kwargs),
        count=retry_count,
        delay_min=retry_delay_min,
        delay_max=retry_delay_max,
        operation=operation,
    )
>>>>>>> 4e9eb461
<|MERGE_RESOLUTION|>--- conflicted
+++ resolved
@@ -280,7 +280,6 @@
         return o
 
 
-<<<<<<< HEAD
 def subs_multiple(o, d):
     """ Perform substitutions on a tasks
 
@@ -309,7 +308,8 @@
     elif typ is str:
         return d.get(o, o)
     return o
-=======
+
+
 retry_count = dask.config.get("distributed.comm.retry.count")
 retry_delay_min = parse_timedelta(
     dask.config.get("distributed.comm.retry.delay.min"), default="s"
@@ -387,5 +387,4 @@
         delay_min=retry_delay_min,
         delay_max=retry_delay_max,
         operation=operation,
-    )
->>>>>>> 4e9eb461
+    )