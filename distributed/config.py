--- conflicted
+++ resolved
@@ -46,9 +46,8 @@
     path = os.path.join(os.path.expanduser('~'), '.dask', 'config.yaml')
 
     try:
-<<<<<<< HEAD
         ensure_config_file(default_path, path)
-    except OSError as e:
+    except EnvironmentError as e:
         logger.warn("Could not write default config file to '%s'. Received error %s",
                     path, e)
 
@@ -59,13 +58,6 @@
     with open(path) as f:
         text = f.read()
         config.update(yaml.load(text))
-=======
-        ensure_config_file()
-        load_config_file(config)
-    except EnvironmentError as e:
-        logger.warn("Could not write default config file to %s. Received error %s",
-                    default_path, e)
->>>>>>> 15505295
 
 
 def load_env_vars(config):
