--- conflicted
+++ resolved
@@ -1927,7 +1927,6 @@
         return await asyncio.wait_for(fut, timeout)
 
 
-<<<<<<< HEAD
 def convert_args_to_str(args: tuple[object, ...], max_len: int | None = None) -> str:
     """Convert args to a string, allowing for some arguments to raise
     exceptions during conversion and ignoring them.
@@ -1965,7 +1964,8 @@
             return "{{{}".format(", ".join(strs[: i + 1]))[:max_len]
     else:
         return "{{{}}}".format(", ".join(strs))
-=======
+
+
 class TupleComparable:
     """Wrap object so that we can compare tuple, int or None
 
@@ -1998,5 +1998,4 @@
         return self.obj == other.obj
 
     def __lt__(self, other):
-        return self.obj < other.obj
->>>>>>> 145c13ae
+        return self.obj < other.obj