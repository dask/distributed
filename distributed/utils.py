--- conflicted
+++ resolved
@@ -4,11 +4,6 @@
 from collections import Iterable, deque
 from contextlib import contextmanager
 from datetime import timedelta
-<<<<<<< HEAD
-=======
-import gc
-import inspect
->>>>>>> 3a38dc2c
 import functools
 import json
 import logging
@@ -962,11 +957,7 @@
     def __init__(self, min_interval_in_sec=1.0):
         self.min_interval_in_sec = min_interval_in_sec
         self.last_collect = time()
-<<<<<<< HEAD
-        gc.collect()
-=======
         #gc.collect()
->>>>>>> 3a38dc2c
 
     def collect(self, force_gc=False):
         new_time = time()
