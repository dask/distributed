from __future__ import annotations

import asyncio
import contextlib
import contextvars
import functools
import importlib
import inspect
import json
import logging
import multiprocessing
import os
import pkgutil
import re
import socket
import sys
import tempfile
import threading
import traceback
import warnings
import weakref
import xml.etree.ElementTree
from asyncio import TimeoutError
from collections import deque
from collections.abc import (
    Awaitable,
    Callable,
    Collection,
    Container,
    Coroutine,
    Generator,
    Iterator,
    KeysView,
    ValuesView,
)
from concurrent.futures import (  # noqa: F401
    CancelledError,
    Executor,
    ThreadPoolExecutor,
)
from contextvars import ContextVar
from datetime import timedelta
from functools import wraps
from hashlib import md5
from importlib.util import cache_from_source
from pickle import PickleBuffer
from time import sleep
from types import ModuleType
from typing import TYPE_CHECKING
from typing import Any as AnyType
from typing import ClassVar, TypeVar, overload

import psutil
import tblib.pickling_support
from tornado import escape

from distributed.compatibility import asyncio_run
from distributed.config import get_loop_factory

try:
    import resource
except ImportError:
    resource = None  # type: ignore

import tlz as toolz
from tornado import gen
from tornado.ioloop import IOLoop

import dask
from dask import istask
from dask.utils import ensure_bytes as _ensure_bytes
from dask.utils import key_split
from dask.utils import parse_timedelta as _parse_timedelta
from dask.widgets import get_template

from distributed.compatibility import WINDOWS
from distributed.metrics import context_meter, monotonic, time

try:
    from dask.context import thread_state
except ImportError:
    thread_state = threading.local()

# For some reason this is required in python >= 3.9
if WINDOWS:
    import multiprocessing.popen_spawn_win32
else:
    import multiprocessing.popen_spawn_posix

logger = _logger = logging.getLogger(__name__)


if TYPE_CHECKING:
    # TODO: import from typing (requires Python >=3.10)
    from typing_extensions import ParamSpec

    P = ParamSpec("P")
    T = TypeVar("T")

_forkserver_preload_set = False


def get_mp_context():
    """Create a multiprocessing context

    The context type is controlled by the
    ``distributed.worker.multiprocessing-method`` configuration key.

    Returns
    -------
    multiprocessing.BaseContext
        The multiprocessing context

    Notes
    -----
    Repeated calls with the same method will return the same object
    (since multiprocessing.get_context returns singleton instances).
    """
    global _forkserver_preload_set
    method = dask.config.get("distributed.worker.multiprocessing-method")
    ctx = multiprocessing.get_context(method)
    if method == "forkserver" and not _forkserver_preload_set:
        # Makes the test suite much faster
        preload = ["distributed"]

        from distributed.versions import optional_packages, required_packages

        for pkg, _ in required_packages + optional_packages:
            try:
                importlib.import_module(pkg)
            except ImportError:
                pass
            else:
                preload.append(pkg)
        ctx.set_forkserver_preload(preload)
        _forkserver_preload_set = True

    return ctx


def has_arg(func, argname):
    """
    Whether the function takes an argument with the given name.
    """
    while True:
        try:
            argspec = inspect.getfullargspec(func)
            if argname in set(argspec.args) | set(argspec.kwonlyargs):
                return True
        except TypeError:
            break
        try:
            # For Tornado coroutines and other decorated functions
            func = func.__wrapped__
        except AttributeError:
            break
    return False


def get_fileno_limit():
    """
    Get the maximum number of open files per process.
    """
    if resource is not None:
        return resource.getrlimit(resource.RLIMIT_NOFILE)[0]
    else:
        # Default ceiling for Windows when using the CRT, though it
        # is settable using _setmaxstdio().
        return 512


@toolz.memoize
def _get_ip(host, port, family):
    def hostname_fallback():
        addr_info = socket.getaddrinfo(
            socket.gethostname(), port, family, socket.SOCK_DGRAM, socket.IPPROTO_UDP
        )[0]
        return addr_info[4][0]

    # By using a UDP socket, we don't actually try to connect but
    # simply select the local address through which *host* is reachable.
    sock = socket.socket(family, socket.SOCK_DGRAM)
    try:
        sock.connect((host, port))
        ip = sock.getsockname()[0]
        if ip == "0.0.0.0":
            return hostname_fallback()
        return ip
    except OSError as e:
        warnings.warn(
            "Couldn't detect a suitable IP address for "
            "reaching %r, defaulting to hostname: %s" % (host, e),
            RuntimeWarning,
        )
        return hostname_fallback()
    finally:
        sock.close()


def get_ip(host="8.8.8.8", port=80):
    """
    Get the local IP address through which the *host* is reachable.

    *host* defaults to a well-known Internet host (one of Google's public
    DNS servers).
    """
    return _get_ip(host, port, family=socket.AF_INET)


def get_ipv6(host="2001:4860:4860::8888", port=80):
    """
    The same as get_ip(), but for IPv6.
    """
    return _get_ip(host, port, family=socket.AF_INET6)


def get_ip_interface(ifname):
    """
    Get the local IPv4 address of a network interface.

    KeyError is raised if the interface doesn't exist.
    ValueError is raised if the interface does no have an IPv4 address
    associated with it.
    """
    net_if_addrs = psutil.net_if_addrs()

    if ifname not in net_if_addrs:
        allowed_ifnames = list(net_if_addrs.keys())
        raise ValueError(
            "{!r} is not a valid network interface. "
            "Valid network interfaces are: {}".format(ifname, allowed_ifnames)
        )

    for info in net_if_addrs[ifname]:
        if info.family == socket.AF_INET:
            return info.address
    raise ValueError(f"interface {ifname!r} doesn't have an IPv4 address")


async def All(args, quiet_exceptions=()):
    """Wait on many tasks at the same time

    Err once any of the tasks err.

    See https://github.com/tornadoweb/tornado/issues/1546

    Parameters
    ----------
    args: futures to wait for
    quiet_exceptions: tuple, Exception
        Exception types to avoid logging if they fail
    """
    tasks = gen.WaitIterator(*map(asyncio.ensure_future, args))
    results = [None for _ in args]
    while not tasks.done():
        try:
            result = await tasks.next()
        except Exception:

            @gen.coroutine
            def quiet():
                """Watch unfinished tasks

                Otherwise if they err they get logged in a way that is hard to
                control.  They need some other task to watch them so that they
                are not orphaned
                """
                for task in list(tasks._unfinished):
                    try:
                        yield task
                    except quiet_exceptions:
                        pass

            quiet()
            raise
        results[tasks.current_index] = result
    return results


async def Any(args, quiet_exceptions=()):
    """Wait on many tasks at the same time and return when any is finished

    Err once any of the tasks err.

    Parameters
    ----------
    args: futures to wait for
    quiet_exceptions: tuple, Exception
        Exception types to avoid logging if they fail
    """
    tasks = gen.WaitIterator(*map(asyncio.ensure_future, args))
    results = [None for _ in args]
    while not tasks.done():
        try:
            result = await tasks.next()
        except Exception:

            @gen.coroutine
            def quiet():
                """Watch unfinished tasks

                Otherwise if they err they get logged in a way that is hard to
                control.  They need some other task to watch them so that they
                are not orphaned
                """
                for task in list(tasks._unfinished):
                    try:
                        yield task
                    except quiet_exceptions:
                        pass

            quiet()
            raise

        results[tasks.current_index] = result
        break
    return results


class NoOpAwaitable:
    """An awaitable object that always returns None.

    Useful to return from a method that can be called in both asynchronous and
    synchronous contexts"""

    def __await__(self):
        async def f():
            return None

        return f().__await__()


class SyncMethodMixin:
    """
    A mixin for adding an `asynchronous` attribute and `sync` method to a class.

    Subclasses must define a `loop` attribute for an associated
    `tornado.IOLoop`, and may also add a `_asynchronous` attribute indicating
    whether the class should default to asynchronous behavior.
    """

    @property
    def asynchronous(self):
        """Are we running in the event loop?"""
        try:
            return in_async_call(
                self.loop, default=getattr(self, "_asynchronous", False)
            )
        except RuntimeError:
            return False

    def sync(self, func, *args, asynchronous=None, callback_timeout=None, **kwargs):
        """Call `func` with `args` synchronously or asynchronously depending on
        the calling context"""
        callback_timeout = _parse_timedelta(callback_timeout)
        if asynchronous is None:
            asynchronous = self.asynchronous
        if asynchronous:
            future = func(*args, **kwargs)
            if callback_timeout is not None:
                future = wait_for(future, callback_timeout)
            return future
        else:
            return sync(
                self.loop, func, *args, callback_timeout=callback_timeout, **kwargs
            )


def in_async_call(loop, default=False):
    """Whether this call is currently within an async call"""
    try:
        return loop.asyncio_loop is asyncio.get_running_loop()
    except RuntimeError:
        # No *running* loop in thread. If the event loop isn't running, it
        # _could_ be started later in this thread though. Return the default.
        if not loop.asyncio_loop.is_running():
            return default
        return False


def sync(
    loop: IOLoop,
<<<<<<< HEAD
    func: Callable[..., Coroutine[AnyType, AnyType, T]],
    *args: AnyType,
    callback_timeout: str | timedelta | float | None = None,
=======
    func: Callable[..., Awaitable[T]],
    *args: AnyType,
    callback_timeout: str | float | timedelta | None = None,
>>>>>>> ea46f724
    **kwargs: AnyType,
) -> T:
    """
    Run coroutine in loop running in separate thread.
    """
    timeout = _parse_timedelta(callback_timeout, "s")
    if loop.asyncio_loop.is_closed():  # type: ignore[attr-defined]
        raise RuntimeError("IOLoop is closed")

    e = threading.Event()
    main_tid = threading.get_ident()

    # set up non-locals
    result: T
    error: BaseException | None = None
    future: asyncio.Future[T]

    @gen.coroutine
    def f() -> Generator[AnyType, AnyType, None]:
        nonlocal result, error, future
        try:
            if main_tid == threading.get_ident():
                raise RuntimeError("sync() called from thread of running loop")
            yield gen.moment
<<<<<<< HEAD
            coro = func(*args, **kwargs)
            if timeout is not None:
                coro = wait_for(coro, timeout)
            future = asyncio.ensure_future(coro)
=======
            awaitable = func(*args, **kwargs)
            if timeout is not None:
                awaitable = wait_for(awaitable, timeout)
            future = asyncio.ensure_future(awaitable)
>>>>>>> ea46f724
            result = yield future
        except Exception as exception:
            error = exception
        finally:
            e.set()

    def cancel() -> None:
        if future is not None:
            future.cancel()

<<<<<<< HEAD
    def wait(timeout: float) -> bool:
=======
    def wait(timeout: float | None) -> bool:
>>>>>>> ea46f724
        try:
            return e.wait(timeout)
        except KeyboardInterrupt:
            loop.add_callback(cancel)
            raise

    loop.add_callback(f)
    if timeout is not None:
        if not wait(timeout):
            raise TimeoutError(f"timed out after {timeout} s.")
    else:
        while not e.is_set():
            wait(10)

<<<<<<< HEAD
    if error:
        typ, exc, tb = error
        raise exc.with_traceback(tb)  # type: ignore[union-attr]
=======
    if error is not None:
        raise error
>>>>>>> ea46f724
    else:
        return result  # type: ignore[return-value]


if sys.version_info >= (3, 10):
    from asyncio import Event as LateLoopEvent
else:
    # In python 3.10 asyncio.Lock and other primitives no longer support
    # passing a loop kwarg to bind to a loop running in another thread
    # e.g. calling from Client(asynchronous=False). Instead the loop is bound
    # as late as possible: when calling any methods that wait on or wake
    # Future instances. See: https://bugs.python.org/issue42392
    class LateLoopEvent:
        _event: asyncio.Event | None

        def __init__(self) -> None:
            self._event = None

        def set(self) -> None:
            if self._event is None:
                self._event = asyncio.Event()

            self._event.set()

        def is_set(self) -> bool:
            return self._event is not None and self._event.is_set()

        async def wait(self) -> bool:
            if self._event is None:
                self._event = asyncio.Event()

            return await self._event.wait()


class _CollectErrorThread:
    def __init__(self, target: Callable[[], None], daemon: bool, name: str):
        self._exception: BaseException | None = None

        def wrapper() -> None:
            try:
                target()
            except BaseException as e:
                self._exception = e

        self._thread = thread = threading.Thread(
            target=wrapper, daemon=daemon, name=name
        )
        thread.start()

    def join(self, timeout: float | None = None) -> None:
        thread = self._thread
        thread.join(timeout=timeout)
        if thread.is_alive():
            raise TimeoutError("join timed out")
        if self._exception is not None:
            try:
                raise self._exception
            finally:  # remove a reference cycle
                del self._exception


class LoopRunner:
    """
    A helper to start and stop an IO loop in a controlled way.
    Several loop runners can associate safely to the same IO loop.

    Parameters
    ----------
    loop: IOLoop (optional)
        If given, this loop will be re-used, otherwise an appropriate one
        will be looked up or created.
    asynchronous: boolean (optional, default False)
        If false (the default), the loop is meant to run in a separate
        thread and will be started if necessary.
        If true, the loop is meant to run in the thread this
        object is instantiated from, and will not be started automatically.
    """

    # All loops currently associated to loop runners
    _all_loops: ClassVar[
        weakref.WeakKeyDictionary[IOLoop, tuple[int, LoopRunner | None]]
    ] = weakref.WeakKeyDictionary()
    _lock = threading.Lock()
    _loop_thread: _CollectErrorThread | None

    def __init__(self, loop: IOLoop | None = None, asynchronous: bool = False):
        if loop is None:
            if asynchronous:
                # raises RuntimeError if there's no running loop
                try:
                    asyncio.get_running_loop()
                except RuntimeError as e:
                    raise RuntimeError(
                        "Constructing LoopRunner(asynchronous=True) without a running loop is not supported"
                    ) from e
                loop = IOLoop.current()
        elif not loop.asyncio_loop.is_running():  # type: ignore[attr-defined]
            # LoopRunner is not responsible for starting a foreign IOLoop
            raise RuntimeError(
                "Constructing LoopRunner(loop=loop) without a running loop is not supported"
            )

        self._loop = loop
        self._asynchronous = asynchronous
        self._loop_thread = None
        self._started = False
        self._stop_event = LateLoopEvent()

    def start(self):
        """
        Start the IO loop if required.  The loop is run in a dedicated
        thread.

        If the loop is already running, this method does nothing.
        """
        with self._lock:
            self._start_unlocked()

    def _start_unlocked(self) -> None:
        assert not self._started

        if self._loop is not None:
            try:
                count, real_runner = self._all_loops[self._loop]
            except KeyError:
                assert self._loop.asyncio_loop.is_running()  # type: ignore[attr-defined]
                self._started = True
                return

            self._all_loops[self._loop] = count + 1, real_runner
            self._started = True
            return

        assert self._loop_thread is None

        start_evt = threading.Event()
        start_exc = None
        loop = None

        async def amain() -> None:
            nonlocal loop
            loop = IOLoop.current()
            start_evt.set()
            await self._stop_event.wait()

        def run_loop() -> None:
            nonlocal start_exc
            try:
                asyncio_run(amain(), loop_factory=get_loop_factory())
            except BaseException as e:
                if start_evt.is_set():
                    raise
                start_exc = e
                start_evt.set()

        self._loop_thread = _CollectErrorThread(
            target=run_loop, daemon=True, name="IO loop"
        )
        start_evt.wait(timeout=10)
        if start_exc is not None:
            raise start_exc
        assert loop is not None
        self._loop = loop
        self._started = True
        self._all_loops[loop] = (1, self)

    def stop(self, timeout=10):
        """
        Stop and close the loop if it was created by us.
        Otherwise, just mark this object "stopped".
        """
        with self._lock:
            self._stop_unlocked(timeout)

    def _stop_unlocked(self, timeout):
        if not self._started:
            return

        self._started = False

        try:
            count, real_runner = self._all_loops[self._loop]
        except KeyError:
            return

        if count > 1:
            self._all_loops[self._loop] = count - 1, real_runner
            return

        assert count == 1
        del self._all_loops[self._loop]
        real_runner._real_stop(timeout)

    def _real_stop(self, timeout):
        assert self._loop_thread is not None
        try:
            self._loop.add_callback(self._stop_event.set)
            self._loop_thread.join(timeout=timeout)
        finally:
            self._loop_thread = None

    def is_started(self):
        """
        Return True between start() and stop() calls, False otherwise.
        """
        return self._started

    def run_sync(self, func, *args, **kwargs):
        """
        Convenience helper: start the loop if needed,
        run sync(func, *args, **kwargs), then stop the loop again.
        """
        if self._started:
            return sync(self.loop, func, *args, **kwargs)
        else:
            self.start()
            try:
                return sync(self.loop, func, *args, **kwargs)
            finally:
                self.stop()

    @property
    def loop(self):
        loop = self._loop
        if loop is None or not loop.asyncio_loop.is_running():
            raise RuntimeError(
                "Accessing the loop property while the loop is not running is not supported"
            )
        return self._loop


@contextlib.contextmanager
def set_thread_state(**kwargs):
    old = {}
    for k in kwargs:
        try:
            old[k] = getattr(thread_state, k)
        except AttributeError:
            pass
    for k, v in kwargs.items():
        setattr(thread_state, k, v)
    try:
        yield
    finally:
        for k in kwargs:
            try:
                v = old[k]
            except KeyError:
                delattr(thread_state, k)
            else:
                setattr(thread_state, k, v)


@contextlib.contextmanager
def tmp_text(filename, text):
    fn = os.path.join(tempfile.gettempdir(), filename)
    with open(fn, "w") as f:
        f.write(text)

    try:
        yield fn
    finally:
        if os.path.exists(fn):
            os.remove(fn)


def is_kernel():
    """Determine if we're running within an IPython kernel

    >>> is_kernel()
    False
    """
    # http://stackoverflow.com/questions/34091701/determine-if-were-in-an-ipython-notebook-session
    if "IPython" not in sys.modules:  # IPython hasn't been imported
        return False
    from IPython import get_ipython

    # check for `kernel` attribute on the IPython instance
    return getattr(get_ipython(), "kernel", None) is not None


def key_split_group(x: object) -> str:
    """A more fine-grained version of key_split.

    >>> key_split_group(('x-2', 1))
    'x-2'
    >>> key_split_group("('x-2', 1)")
    'x-2'
    >>> key_split_group('ae05086432ca935f6eba409a8ecd4896')
    'data'
    >>> key_split_group('<module.submodule.myclass object at 0xdaf372')
    'myclass'
    >>> key_split_group('x')
    'x'
    >>> key_split_group('x-1')
    'x'
    """
    if isinstance(x, tuple):
        return x[0]
    elif isinstance(x, str):
        if x[0] == "(":
            return x.split(",", 1)[0].strip("()\"'")
        elif len(x) == 32 and re.match(r"[a-f0-9]{32}", x):
            return "data"
        elif x[0] == "<":
            return x.strip("<>").split()[0].split(".")[-1]
        else:
            return key_split(x)
    elif isinstance(x, bytes):
        return key_split_group(x.decode())
    else:
        return "Other"


@overload
def log_errors(func: Callable[P, T], /) -> Callable[P, T]:
    ...


@overload
def log_errors(*, pdb: bool = False, unroll_stack: int = 1) -> _LogErrors:
    ...


def log_errors(func=None, /, *, pdb=False, unroll_stack=0):
    """Log any errors and then reraise them.

    This can be used:

    - As a context manager::

        with log_errors(...):
            ...

    - As a bare function decorator::

        @log_errors
        def func(...):
            ...

    - As a function decorator with parameters::

        @log_errors(...)
        def func(...):
            ...

    Parameters
    ----------
    pdb: bool, optional
        Set to True to break into the debugger in case of exception
    unroll_stack: int, optional
        Number of levels of stack to unroll when determining the module's name for the
        purpose of logging. Normally you should omit this. Set to 1 if you are writing a
        helper function, context manager, or decorator.
    """
    le = _LogErrors(pdb=pdb, unroll_stack=unroll_stack)
    return le(func) if func else le


_getmodulename_with_path_map: dict[str, str] = {}


def _getmodulename_with_path(fname: str) -> str:
    """Variant of inspect.getmodulename that returns the full module path"""
    try:
        return _getmodulename_with_path_map[fname]
    except KeyError:
        pass

    for modname, mod in sys.modules.copy().items():
        fname2 = getattr(mod, "__file__", None)
        if fname2:
            _getmodulename_with_path_map[fname2] = modname

    try:
        return _getmodulename_with_path_map[fname]
    except KeyError:  # pragma: nocover
        return os.path.splitext(os.path.basename(fname))[0]


class _LogErrors:
    __slots__ = ("pdb", "unroll_stack")

    pdb: bool
    unroll_stack: int

    def __init__(self, pdb: bool, unroll_stack: int):
        self.pdb = pdb
        self.unroll_stack = unroll_stack

    def __call__(self, func: Callable[P, T], /) -> Callable[P, T]:
        self.unroll_stack += 1

        if inspect.iscoroutinefunction(func):

            async def wrapper(*args, **kwargs):
                with self:
                    return await func(*args, **kwargs)

        else:

            def wrapper(*args, **kwargs):
                with self:
                    return func(*args, **kwargs)

        return wraps(func)(wrapper)

    def __enter__(self):
        return self

    def __exit__(self, exc_type, exc_value, tb):
        from distributed.comm import CommClosedError

        if not exc_type or issubclass(exc_type, (CommClosedError, gen.Return)):
            return

        stack = traceback.extract_tb(tb)
        frame = stack[min(self.unroll_stack, len(stack) - 1)]
        modname = _getmodulename_with_path(frame.filename)

        try:
            logger = logging.getLogger(modname)
            logger.exception(exc_value)
        except Exception:  # Interpreter teardown
            pass  # pragma: nocover

        if self.pdb:
            import pdb  # pragma: nocover

            pdb.set_trace()  # pragma: nocover


def silence_logging(level, root="distributed"):
    """
    Change all StreamHandlers for the given logger to the given level
    """
    warnings.warn(
        "silence_logging is deprecated, call silence_logging_cmgr",
        DeprecationWarning,
        stacklevel=2,
    )
    if isinstance(level, str):
        level = getattr(logging, level.upper())

    old = None
    logger = logging.getLogger(root)
    for handler in logger.handlers:
        if isinstance(handler, logging.StreamHandler):
            old = handler.level
            handler.setLevel(level)

    return old


@contextlib.contextmanager
def silence_logging_cmgr(
    level: str | int, root: str = "distributed"
) -> Generator[None, None, None]:
    """
    Temporarily change all StreamHandlers for the given logger to the given level
    """
    if isinstance(level, str):
        level = getattr(logging, level.upper())

    logger = logging.getLogger(root)
    with contextlib.ExitStack() as stack:
        for handler in logger.handlers:
            if isinstance(handler, logging.StreamHandler):
                old = handler.level
                if old != level:
                    handler.setLevel(level)
                    stack.callback(handler.setLevel, old)
        yield


@toolz.memoize
def ensure_ip(hostname):
    """Ensure that address is an IP address

    Examples
    --------
    >>> ensure_ip('localhost')
    '127.0.0.1'
    >>> ensure_ip('')  # Maps as localhost for binding e.g. 'tcp://:8811'
    '127.0.0.1'
    >>> ensure_ip('123.123.123.123')  # pass through IP addresses
    '123.123.123.123'
    """
    if not hostname:
        hostname = "localhost"

    # Prefer IPv4 over IPv6, for compatibility
    families = [socket.AF_INET, socket.AF_INET6]
    for fam in families:
        try:
            results = socket.getaddrinfo(
                hostname, 1234, fam, socket.SOCK_STREAM  # dummy port number
            )
        except socket.gaierror as e:
            exc = e
        else:
            return results[0][4][0]

    raise exc


tblib.pickling_support.install()


def get_traceback():
    exc_type, exc_value, exc_traceback = sys.exc_info()
    bad = [
        os.path.join("distributed", "worker"),
        os.path.join("distributed", "scheduler"),
        os.path.join("tornado", "gen.py"),
        os.path.join("concurrent", "futures"),
    ]
    while exc_traceback and any(
        b in exc_traceback.tb_frame.f_code.co_filename for b in bad
    ):
        exc_traceback = exc_traceback.tb_next
    return exc_traceback


def truncate_exception(e, n=10000):
    """Truncate exception to be about a certain length"""
    if len(str(e)) > n:
        try:
            return type(e)("Long error message", str(e)[:n])
        except Exception:
            return Exception("Long error message", type(e), str(e)[:n])
    else:
        return e


def _maybe_complex(task):
    """Possibly contains a nested task"""
    return (
        istask(task)
        or type(task) is list
        and any(map(_maybe_complex, task))
        or type(task) is dict
        and any(map(_maybe_complex, task.values()))
    )


def seek_delimiter(file, delimiter, blocksize):
    """Seek current file to next byte after a delimiter bytestring

    This seeks the file to the next byte following the delimiter.  It does
    not return anything.  Use ``file.tell()`` to see location afterwards.

    Parameters
    ----------
    file: a file
    delimiter: bytes
        a delimiter like ``b'\n'`` or message sentinel
    blocksize: int
        Number of bytes to read from the file at once.
    """

    if file.tell() == 0:
        return

    last = b""
    while True:
        current = file.read(blocksize)
        if not current:
            return
        full = last + current
        try:
            i = full.index(delimiter)
            file.seek(file.tell() - (len(full) - i) + len(delimiter))
            return
        except ValueError:
            pass
        last = full[-len(delimiter) :]


def read_block(f, offset, length, delimiter=None):
    """Read a block of bytes from a file

    Parameters
    ----------
    f: file
        File-like object supporting seek, read, tell, etc..
    offset: int
        Byte offset to start read
    length: int
        Number of bytes to read
    delimiter: bytes (optional)
        Ensure reading starts and stops at delimiter bytestring

    If using the ``delimiter=`` keyword argument we ensure that the read
    starts and stops at delimiter boundaries that follow the locations
    ``offset`` and ``offset + length``.  If ``offset`` is zero then we
    start at zero.  The bytestring returned WILL include the
    terminating delimiter string.

    Examples
    --------

    >>> from io import BytesIO  # doctest: +SKIP
    >>> f = BytesIO(b'Alice, 100\\nBob, 200\\nCharlie, 300')  # doctest: +SKIP
    >>> read_block(f, 0, 13)  # doctest: +SKIP
    b'Alice, 100\\nBo'

    >>> read_block(f, 0, 13, delimiter=b'\\n')  # doctest: +SKIP
    b'Alice, 100\\nBob, 200\\n'

    >>> read_block(f, 10, 10, delimiter=b'\\n')  # doctest: +SKIP
    b'Bob, 200\\nCharlie, 300'
    """
    if delimiter:
        f.seek(offset)
        seek_delimiter(f, delimiter, 2**16)
        start = f.tell()
        length -= start - offset

        f.seek(start + length)
        seek_delimiter(f, delimiter, 2**16)
        end = f.tell()

        offset = start
        length = end - start

    f.seek(offset)
    bytes = f.read(length)
    return bytes


def ensure_bytes(s):
    """Attempt to turn `s` into bytes.

    Parameters
    ----------
    s : Any
        The object to be converted. Will correctly handled

        * str
        * bytes
        * objects implementing the buffer protocol (memoryview, ndarray, etc.)

    Returns
    -------
    b : bytes

    Raises
    ------
    TypeError
        When `s` cannot be converted

    Examples
    --------
    >>> ensure_bytes('123')
    b'123'
    >>> ensure_bytes(b'123')
    b'123'
    """
    warnings.warn(
        "`distributed.utils.ensure_bytes` is deprecated. "
        "Please switch to `dask.utils.ensure_bytes`. "
        "This will be removed in `2022.6.0`.",
        DeprecationWarning,
        stacklevel=2,
    )
    return _ensure_bytes(s)


def ensure_memoryview(obj: bytes | bytearray | memoryview | PickleBuffer) -> memoryview:
    """Ensure `obj` is a 1-D contiguous `uint8` `memoryview`"""
    if not isinstance(obj, memoryview):
        obj = memoryview(obj)

    if not obj.nbytes:
        # Drop `obj` reference to permit freeing underlying data
        return memoryview(bytearray())
    elif not obj.contiguous:
        # Copy to contiguous form of expected shape & type
        return memoryview(bytearray(obj))
    elif obj.ndim != 1 or obj.format != "B":
        # Perform zero-copy reshape & cast
        # Use `PickleBuffer.raw()` as `memoryview.cast()` fails with F-order
        # xref: https://github.com/python/cpython/issues/91484
        return PickleBuffer(obj).raw()
    else:
        # Return `memoryview` as it already meets requirements
        return obj


def open_port(host: str = "") -> int:
    """Return a probably-open port

    There is a chance that this port will be taken by the operating system soon
    after returning from this function.
    """
    # http://stackoverflow.com/questions/2838244/get-open-tcp-port-in-python
    with socket.socket(socket.AF_INET, socket.SOCK_STREAM) as s:
        s.bind((host, 0))
        s.listen(1)
        port = s.getsockname()[1]
        return port


def import_file(path: str) -> list[ModuleType]:
    """Loads modules for a file (.py, .zip, .egg)"""
    directory, filename = os.path.split(path)
    name, ext = os.path.splitext(filename)
    names_to_import: list[str] = []
    tmp_python_path: str | None = None

    if ext in (".py",):  # , '.pyc'):
        if directory not in sys.path:
            tmp_python_path = directory
        names_to_import.append(name)
    if ext == ".py":  # Ensure that no pyc file will be reused
        cache_file = cache_from_source(path)
        with contextlib.suppress(OSError):
            os.remove(cache_file)
    if ext in (".egg", ".zip", ".pyz"):
        if path not in sys.path:
            sys.path.insert(0, path)
        names = (mod_info.name for mod_info in pkgutil.iter_modules([path]))
        names_to_import.extend(names)

    loaded: list[ModuleType] = []
    if not names_to_import:
        logger.warning("Found nothing to import from %s", filename)
    else:
        importlib.invalidate_caches()
        if tmp_python_path is not None:
            sys.path.insert(0, tmp_python_path)
        try:
            for name in names_to_import:
                logger.info("Reload module %s from %s file", name, ext)
                loaded.append(importlib.reload(importlib.import_module(name)))
        finally:
            if tmp_python_path is not None:
                sys.path.remove(tmp_python_path)
    return loaded


def asciitable(columns, rows):
    """Formats an ascii table for given columns and rows.

    Parameters
    ----------
    columns : list
        The column names
    rows : list of tuples
        The rows in the table. Each tuple must be the same length as
        ``columns``.
    """
    rows = [tuple(str(i) for i in r) for r in rows]
    columns = tuple(str(i) for i in columns)
    widths = tuple(max(max(map(len, x)), len(c)) for x, c in zip(zip(*rows), columns))
    row_template = ("|" + (" %%-%ds |" * len(columns))) % widths
    header = row_template % tuple(columns)
    bar = "+%s+" % "+".join("-" * (w + 2) for w in widths)
    data = "\n".join(row_template % r for r in rows)
    return "\n".join([bar, header, bar, data, bar])


def nbytes(frame, _bytes_like=(bytes, bytearray)):
    """Number of bytes of a frame or memoryview"""
    if isinstance(frame, _bytes_like):
        return len(frame)
    else:
        try:
            return frame.nbytes
        except AttributeError:
            return len(frame)


def json_load_robust(fn, load=json.load, timeout=None):
    """Reads a JSON file from disk that may be being written as we read"""
    deadline = Deadline.after(timeout)
    while not deadline.expires or deadline.remaining:
        if os.path.exists(fn):
            try:
                with open(fn) as f:
                    cfg = load(f)
                if cfg:
                    return cfg
            except (ValueError, KeyError):  # race with writing process
                pass
        sleep(0.1)
    else:
        raise TimeoutError(f"Could not load file after {timeout}s.")


class DequeHandler(logging.Handler):
    """A logging.Handler that records records into a deque"""

    _instances: ClassVar[weakref.WeakSet[DequeHandler]] = weakref.WeakSet()

    def __init__(self, *args, n=10000, **kwargs):
        self.deque = deque(maxlen=n)
        super().__init__(*args, **kwargs)
        self._instances.add(self)

    def emit(self, record):
        self.deque.append(record)

    def clear(self):
        """
        Clear internal storage.
        """
        self.deque.clear()

    @classmethod
    def clear_all_instances(cls):
        """
        Clear the internal storage of all live DequeHandlers.
        """
        for inst in list(cls._instances):
            inst.clear()


def reset_logger_locks():
    """Python 2's logger's locks don't survive a fork event

    https://github.com/dask/distributed/issues/1491
    """
    for name in logging.Logger.manager.loggerDict.keys():
        for handler in logging.getLogger(name).handlers:
            handler.createLock()


@functools.lru_cache(1000)
def has_keyword(func, keyword):
    return keyword in inspect.signature(func).parameters


@functools.lru_cache(1000)
def command_has_keyword(cmd, k):
    # Click is a relatively expensive import
    # That hurts startup time a little
    import click

    if cmd is not None:
        if isinstance(cmd, str):
            try:
                from importlib import import_module

                cmd = import_module(cmd)
            except ImportError:
                raise ImportError("Module for command %s is not available" % cmd)

        if isinstance(cmd.main, click.core.Command):
            cmd = cmd.main
        if isinstance(cmd, click.core.Command):
            cmd_params = {
                p.human_readable_name
                for p in cmd.params
                if isinstance(p, click.core.Option)
            }
            return k in cmd_params

    return False


# from bokeh.palettes import viridis
# palette = viridis(18)
palette = [
    "#440154",
    "#471669",
    "#472A79",
    "#433C84",
    "#3C4D8A",
    "#355D8C",
    "#2E6C8E",
    "#287A8E",
    "#23898D",
    "#1E978A",
    "#20A585",
    "#2EB27C",
    "#45BF6F",
    "#64CB5D",
    "#88D547",
    "#AFDC2E",
    "#D7E219",
    "#FDE724",
]


@toolz.memoize
def color_of(x, palette=palette):
    h = md5(str(x).encode())
    n = int(h.hexdigest()[:8], 16)
    return palette[n % len(palette)]


def iscoroutinefunction(f):
    return inspect.iscoroutinefunction(f) or gen.is_coroutine_function(f)


@contextlib.contextmanager
def warn_on_duration(duration: str | float | timedelta, msg: str) -> Iterator[None]:
    """Generate a UserWarning if the operation in this context takes longer than
    *duration* and print *msg*

    The message may include a format string `{duration}` which will be formatted
    to include the actual duration it took
    """
    start = time()
    yield
    stop = time()
    diff = stop - start
    if diff > _parse_timedelta(duration):
        warnings.warn(msg.format(duration=diff), stacklevel=2)


def format_dashboard_link(host, port):
    template = dask.config.get("distributed.dashboard.link")
    if dask.config.get("distributed.scheduler.dashboard.tls.cert"):
        scheme = "https"
    else:
        scheme = "http"
    return template.format(
        **toolz.merge(os.environ, dict(scheme=scheme, host=host, port=port))
    )


def parse_ports(port: int | str | Collection[int] | None) -> list[int] | list[None]:
    """Parse input port information into list of ports

    Parameters
    ----------
    port : int, str, list[int], None
        Input port or ports. Can be an integer like 8787, a string for a
        single port like "8787", string for a sequential range of ports like
        "8000:8200", a collection of ints, or None.

    Returns
    -------
    ports : list
        List of ports

    Examples
    --------
    A single port can be specified using an integer:

    >>> parse_ports(8787)
    [8787]

    or a string:

    >>> parse_ports("8787")
    [8787]

    A sequential range of ports can be specified by a string which indicates
    the first and last ports which should be included in the sequence of ports:

    >>> parse_ports("8787:8790")
    [8787, 8788, 8789, 8790]

    An input of ``None`` is also valid and can be used to indicate that no port
    has been specified:

    >>> parse_ports(None)
    [None]

    """
    if isinstance(port, str) and ":" in port:
        port_start, port_stop = map(int, port.split(":"))
        if port_stop <= port_start:
            raise ValueError(
                "When specifying a range of ports like port_start:port_stop, "
                "port_stop must be greater than port_start, but got "
                f"{port_start=} and {port_stop=}"
            )
        return list(range(port_start, port_stop + 1))

    if isinstance(port, str):
        return [int(port)]

    if isinstance(port, int) or port is None:
        return [port]  # type: ignore

    if isinstance(port, Collection):
        if not all(isinstance(p, int) for p in port):
            raise TypeError(port)
        return list(port)  # type: ignore

    raise TypeError(port)


is_coroutine_function = iscoroutinefunction


class Log(str):
    """A container for newline-delimited string of log entries"""

    def _repr_html_(self):
        return get_template("log.html.j2").render(log=self)


class Logs(dict):
    """A container for a dict mapping names to strings of log entries"""

    def _repr_html_(self):
        return get_template("logs.html.j2").render(logs=self)


def cli_keywords(
    d: dict[str, AnyType],
    cls: Callable | None = None,
    cmd: str | ModuleType | None = None,
) -> list[str]:
    """Convert a kwargs dictionary into a list of CLI keywords

    Parameters
    ----------
    d : dict
        The keywords to convert
    cls : callable
        The callable that consumes these terms to check them for validity
    cmd : string or object
        A string with the name of a module, or the module containing a
        click-generated command with a "main" function, or the function itself.
        It may be used to parse a module's custom arguments (that is, arguments that
        are not part of Worker class), such as nworkers from dask worker CLI or
        enable_nvlink from dask-cuda-worker CLI.

    Examples
    --------
    >>> cli_keywords({"x": 123, "save_file": "foo.txt"})
    ['--x', '123', '--save-file', 'foo.txt']

    >>> from dask.distributed import Worker
    >>> cli_keywords({"x": 123}, Worker)
    Traceback (most recent call last):
    ...
    ValueError: Class distributed.worker.Worker does not support keyword x
    """
    from dask.utils import typename

    if cls or cmd:
        for k in d:
            if not has_keyword(cls, k) and not command_has_keyword(cmd, k):
                if cls and cmd:
                    raise ValueError(
                        "Neither class %s or module %s support keyword %s"
                        % (typename(cls), typename(cmd), k)
                    )
                elif cls:
                    raise ValueError(
                        f"Class {typename(cls)} does not support keyword {k}"
                    )
                else:
                    raise ValueError(
                        f"Module {typename(cmd)} does not support keyword {k}"
                    )

    def convert_value(v):
        out = str(v)
        if " " in out and "'" not in out and '"' not in out:
            out = '"' + out + '"'
        return out

    return sum(
        (["--" + k.replace("_", "-"), convert_value(v)] for k, v in d.items()), []
    )


def is_valid_xml(text):
    return xml.etree.ElementTree.fromstring(text) is not None


_offload_executor = ThreadPoolExecutor(max_workers=1, thread_name_prefix="Dask-Offload")


def import_term(name: str) -> AnyType:
    """Return the fully qualified term

    Examples
    --------
    >>> import_term("math.sin") # doctest: +SKIP
    <function math.sin(x, /)>
    """
    try:
        module_name, attr_name = name.rsplit(".", 1)
    except ValueError:
        return importlib.import_module(name)

    module = importlib.import_module(module_name)
    return getattr(module, attr_name)


async def run_in_executor_with_context(
    executor: Executor | None,
    func: Callable[P, T],
    /,
    *args: P.args,
    **kwargs: P.kwargs,
) -> T:
    """Variant of :meth:`~asyncio.AbstractEventLoop.run_in_executor`, which
    propagates contextvars.
    Note that this limits the type of Executor to those that do not pickle objects.

    See also
    --------
    asyncio.AbstractEventLoop.run_in_executor
    offload
    https://bugs.python.org/issue34014
    """
    loop = asyncio.get_running_loop()
    context = contextvars.copy_context()
    return await loop.run_in_executor(
        executor, lambda: context.run(func, *args, **kwargs)
    )


def offload(
    func: Callable[P, T],
    /,
    *args: P.args,
    **kwargs: P.kwargs,
) -> Awaitable[T]:
    """Run a synchronous function in a separate thread.
    Unlike :meth:`asyncio.to_thread`, this propagates contextvars and offloads to an
    ad-hoc thread pool with a single worker.

    See also
    --------
    asyncio.to_thread
    run_in_executor_with_context
    https://bugs.python.org/issue34014
    """
    with context_meter.meter("offload"):
        return run_in_executor_with_context(_offload_executor, func, *args, **kwargs)


class EmptyContext:
    def __enter__(self):
        pass

    def __exit__(self, exc_type, exc_value, traceback):
        pass

    async def __aenter__(self):
        pass

    async def __aexit__(self, exc_type, exc_value, traceback):
        pass


empty_context = EmptyContext()


def clean_dashboard_address(addrs: AnyType, default_listen_ip: str = "") -> list[dict]:
    """
    Examples
    --------
    >>> clean_dashboard_address(8787)
    [{'address': '', 'port': 8787}]
    >>> clean_dashboard_address(":8787")
    [{'address': '', 'port': 8787}]
    >>> clean_dashboard_address("8787")
    [{'address': '', 'port': 8787}]
    >>> clean_dashboard_address("8787")
    [{'address': '', 'port': 8787}]
    >>> clean_dashboard_address("foo:8787")
    [{'address': 'foo', 'port': 8787}]
    >>> clean_dashboard_address([8787, 8887])
    [{'address': '', 'port': 8787}, {'address': '', 'port': 8887}]
    >>> clean_dashboard_address(":8787,:8887")
    [{'address': '', 'port': 8787}, {'address': '', 'port': 8887}]
    """

    if default_listen_ip == "0.0.0.0":
        default_listen_ip = ""  # for IPV6

    if isinstance(addrs, str):
        addrs = addrs.split(",")
    if not isinstance(addrs, list):
        addrs = [addrs]

    addresses = []
    for addr in addrs:
        try:
            addr = int(addr)
        except (TypeError, ValueError):
            pass

        if isinstance(addr, str):
            addr = addr.split(":")

        if isinstance(addr, (tuple, list)):
            if len(addr) == 2:
                host, port = (addr[0], int(addr[1]))
            elif len(addr) == 1:
                [host], port = addr, 0
            else:
                raise ValueError(addr)
        elif isinstance(addr, int):
            host = default_listen_ip
            port = addr

        addresses.append({"address": host, "port": port})
    return addresses


_deprecations = {
    "no_default": "dask.typing.no_default",
}


def __getattr__(name):
    if name in _deprecations:
        use_instead = _deprecations[name]

        warnings.warn(
            f"{name} is deprecated and will be removed in a future release. "
            f"Please use {use_instead} instead.",
            category=FutureWarning,
            stacklevel=2,
        )
        return import_term(use_instead)
    else:
        raise AttributeError(f"module {__name__} has no attribute {name}")


# Used internally by recursive_to_dict to stop infinite recursion. If an object has
# already been encountered, a string representation will be returned instead. This is
# necessary since we have multiple cyclic referencing data structures.
_recursive_to_dict_seen: ContextVar[set[int]] = ContextVar("_recursive_to_dict_seen")
_to_dict_no_nest_flag = False


def recursive_to_dict(
    obj: AnyType, *, exclude: Container[str] = (), members: bool = False
) -> AnyType:
    """Recursively convert arbitrary Python objects to a JSON-serializable
    representation. This is intended for debugging purposes only.

    The following objects are supported:

    list, tuple, set, frozenset, deque, dict, dict_keys, dict_values
        Descended into these objects recursively. Python-specific collections are
        converted to JSON-friendly variants.
    Classes that define ``_to_dict(self, *, exclude: Container[str] = ())``:
        Call the method and dump its output
    Classes that define ``_to_dict_no_nest(self, *, exclude: Container[str] = ())``:
        Like above, but prevents nested calls (see below)
    Other Python objects
        Dump the output of ``repr()``
    Objects already encountered before, regardless of type
        Dump the output of ``repr()``. This breaks circular references and shortens the
        output.

    Parameters
    ----------
    exclude:
        A list of attribute names to be excluded from the dump.
        This will be forwarded to the objects ``_to_dict`` methods and these methods
        are required to accept this parameter.
    members:
        If True, convert the top-level Python object to a dict of its public members

    **``_to_dict_no_nest`` vs. ``_to_dict``**

    The presence of the ``_to_dict_no_nest`` method signals ``recursive_to_dict`` to
    have a mutually exclusive full dict representation with other objects that also have
    the ``_to_dict_no_nest``, regardless of their class. Only the outermost object in a
    nested structure has the method invoked; all others are
    dumped as their string repr instead, even if they were not encountered before.

    Example:

    .. code-block:: python

        >>> class Person:
        ...     def __init__(self, name):
        ...         self.name = name
        ...         self.children = []
        ...         self.pets = []
        ...
        ...     def _to_dict_no_nest(self, exclude=()):
        ...         return recursive_to_dict(self.__dict__, exclude=exclude)
        ...
        ...     def __repr__(self):
        ...         return self.name

        >>> class Pet:
        ...     def __init__(self, name):
        ...         self.name = name
        ...         self.owners = []
        ...
        ...     def _to_dict_no_nest(self, exclude=()):
        ...         return recursive_to_dict(self.__dict__, exclude=exclude)
        ...
        ...     def __repr__(self):
        ...         return self.name

        >>> alice = Person("Alice")
        >>> bob = Person("Bob")
        >>> charlie = Pet("Charlie")
        >>> alice.children.append(bob)
        >>> alice.pets.append(charlie)
        >>> bob.pets.append(charlie)
        >>> charlie.owners[:] = [alice, bob]
        >>> recursive_to_dict({"people": [alice, bob], "pets": [charlie]})
        {
            "people": [
                {"name": "Alice", "children": ["Bob"], "pets": ["Charlie"]},
                {"name": "Bob", "children": [], "pets": ["Charlie"]},
            ],
            "pets": [
                {"name": "Charlie", "owners": ["Alice", "Bob"]},
            ],
        }

    If we changed the methods to ``_to_dict``, the output would instead be:

    .. code-block:: python

        {
            "people": [
                {
                    "name": "Alice",
                    "children": [
                        {
                            "name": "Bob",
                            "children": [],
                            "pets": [{"name": "Charlie", "owners": ["Alice", "Bob"]}],
                        },
                    ],
                    pets: ["Charlie"],
                ],
                "Bob",
            ],
            "pets": ["Charlie"],
        }

    Also notice that, if in the future someone will swap the creation of the
    ``children`` and ``pets`` attributes inside ``Person.__init__``, the output with
    ``_to_dict`` will change completely whereas the one with ``_to_dict_no_nest`` won't!
    """
    if isinstance(obj, (int, float, bool, str)) or obj is None:
        return obj
    if isinstance(obj, (type, bytes)):
        return repr(obj)

    if members:
        obj = {
            k: v
            for k, v in inspect.getmembers(obj)
            if not k.startswith("_") and k not in exclude and not callable(v)
        }

    # Prevent infinite recursion
    try:
        seen = _recursive_to_dict_seen.get()
    except LookupError:
        seen = set()
    seen = seen.copy()
    tok = _recursive_to_dict_seen.set(seen)
    try:
        if id(obj) in seen:
            return repr(obj)

        if hasattr(obj, "_to_dict_no_nest"):
            global _to_dict_no_nest_flag
            if _to_dict_no_nest_flag:
                return repr(obj)

            seen.add(id(obj))
            _to_dict_no_nest_flag = True
            try:
                return obj._to_dict_no_nest(exclude=exclude)
            finally:
                _to_dict_no_nest_flag = False

        seen.add(id(obj))

        if hasattr(obj, "_to_dict"):
            return obj._to_dict(exclude=exclude)
        if isinstance(obj, (list, tuple, set, frozenset, deque, KeysView, ValuesView)):
            return [recursive_to_dict(el, exclude=exclude) for el in obj]
        if isinstance(obj, dict):
            res = {}
            for k, v in obj.items():
                k = recursive_to_dict(k, exclude=exclude)
                v = recursive_to_dict(v, exclude=exclude)
                try:
                    res[k] = v
                except TypeError:
                    res[str(k)] = v
            return res

        return repr(obj)
    finally:
        tok.var.reset(tok)


class Deadline:
    """Utility class tracking a deadline and the progress toward it"""

    #: Expiry time of the deadline in seconds since the start of the monotonic timer
    #: or None if the deadline never expires
    expires_at_mono: float | None
    #: Seconds since the epoch when the deadline was created
    started_at_mono: float
    #: Seconds since the start of the monotonic timer when the deadline was created
    started_at: float

    __slots__ = tuple(__annotations__)

    def __init__(self, expires_at: float | None = None):
        self.started_at = time()
        self.started_at_mono = monotonic()
        if expires_at is not None:
            self.expires_at_mono = expires_at - self.started_at + self.started_at_mono
        else:
            self.expires_at_mono = None

    @classmethod
    def after(cls, duration: float | None = None) -> Deadline:
        """Create a new ``Deadline`` that expires in ``duration`` seconds
        or never if ``duration`` is None
        """
        inst = cls()
        if duration is not None:
            inst.expires_at_mono = inst.started_at_mono + duration
        return inst

    @property
    def expires_at(self) -> float | None:
        """Expiry time of the deadline in seconds since the unix epoch
        or None if the deadline never expires.

        Note that this can change over time if the wall clock is adjusted by the OS.
        """
        if (exp := self.expires_at_mono) is None:
            return None
        return exp - monotonic() + time()

    @property
    def duration(self) -> float | None:
        """Seconds between the creation and expiration time of the deadline
        if the deadline expires, None otherwise
        """
        if (exp := self.expires_at_mono) is None:
            return None
        return exp - self.started_at_mono

    @property
    def expires(self) -> bool:
        """Whether the deadline ever expires"""
        return self.expires_at_mono is not None

    @property
    def elapsed(self) -> float:
        """Seconds that elapsed since the deadline was created"""
        return monotonic() - self.started_at_mono

    @property
    def remaining(self) -> float | None:
        """Seconds remaining until the deadline expires if an expiry time is set,
        None otherwise
        """
        if (exp := self.expires_at_mono) is None:
            return None
        else:
            return max(0, exp - monotonic())

    @property
    def expired(self) -> bool:
        """Whether the deadline has already expired"""
        return self.remaining == 0


class RateLimiterFilter(logging.Filter):
    """A Logging filter that ensures a matching message is emitted at most every
    `rate` seconds"""

    pattern: re.Pattern
    rate: float
    _last_seen: float

    def __init__(self, pattern: str, *, name: str = "", rate: str | float = "10s"):
        super().__init__(name)
        self.pattern = re.compile(pattern)
        self.rate = _parse_timedelta(rate)
        self._last_seen = -self.rate

    def filter(self, record: logging.LogRecord) -> bool:
        if self.pattern.match(record.msg):
            now = monotonic()
            if now - self._last_seen < self.rate:
                return False
            self._last_seen = now
        return True

    @classmethod
    def reset_timer(cls, logger: logging.Logger | str) -> None:
        """Reset the timer on all RateLimiterFilters on a logger.
        Useful in unit testing.
        """
        if isinstance(logger, str):
            logger = logging.getLogger(logger)
        for filter in logger.filters:
            if isinstance(filter, cls):
                filter._last_seen = -filter.rate


if sys.version_info >= (3, 11):

    async def wait_for(fut: Awaitable[T], timeout: float) -> T:
        async with asyncio.timeout(timeout):
            return await fut

else:

    async def wait_for(fut: Awaitable[T], timeout: float) -> T:
        return await asyncio.wait_for(fut, timeout)


class TupleComparable:
    """Wrap object so that we can compare tuple, int or None

    When comparing two objects of different types Python fails

    >>> (1, 2) < 1
    Traceback (most recent call last):
        ...
    TypeError: '<' not supported between instances of 'tuple' and 'int'

    This class replaces None with 0, and wraps ints with tuples

    >>> TupleComparable((1, 2)) < TupleComparable(1)
    False
    """

    __slots__ = ("obj",)

    def __init__(self, obj):
        if obj is None:
            self.obj = (0,)
        elif isinstance(obj, tuple):
            self.obj = obj
        elif isinstance(obj, (int, float)):
            self.obj = (obj,)
        else:
            raise ValueError(f"Object must be tuple, int, float or None, got {obj}")

    def __eq__(self, other):
        return self.obj == other.obj

    def __lt__(self, other):
        return self.obj < other.obj


@functools.cache
def url_escape(url, *args, **kwargs):
    """
    Escape a URL path segment. Cache results for better performance.
    """
    return escape.url_escape(url, *args, **kwargs)<|MERGE_RESOLUTION|>--- conflicted
+++ resolved
@@ -27,7 +27,6 @@
     Callable,
     Collection,
     Container,
-    Coroutine,
     Generator,
     Iterator,
     KeysView,
@@ -380,15 +379,9 @@
 
 def sync(
     loop: IOLoop,
-<<<<<<< HEAD
-    func: Callable[..., Coroutine[AnyType, AnyType, T]],
-    *args: AnyType,
-    callback_timeout: str | timedelta | float | None = None,
-=======
     func: Callable[..., Awaitable[T]],
     *args: AnyType,
     callback_timeout: str | float | timedelta | None = None,
->>>>>>> ea46f724
     **kwargs: AnyType,
 ) -> T:
     """
@@ -413,17 +406,10 @@
             if main_tid == threading.get_ident():
                 raise RuntimeError("sync() called from thread of running loop")
             yield gen.moment
-<<<<<<< HEAD
-            coro = func(*args, **kwargs)
-            if timeout is not None:
-                coro = wait_for(coro, timeout)
-            future = asyncio.ensure_future(coro)
-=======
             awaitable = func(*args, **kwargs)
             if timeout is not None:
                 awaitable = wait_for(awaitable, timeout)
             future = asyncio.ensure_future(awaitable)
->>>>>>> ea46f724
             result = yield future
         except Exception as exception:
             error = exception
@@ -434,11 +420,7 @@
         if future is not None:
             future.cancel()
 
-<<<<<<< HEAD
-    def wait(timeout: float) -> bool:
-=======
     def wait(timeout: float | None) -> bool:
->>>>>>> ea46f724
         try:
             return e.wait(timeout)
         except KeyboardInterrupt:
@@ -453,16 +435,10 @@
         while not e.is_set():
             wait(10)
 
-<<<<<<< HEAD
-    if error:
-        typ, exc, tb = error
-        raise exc.with_traceback(tb)  # type: ignore[union-attr]
-=======
     if error is not None:
         raise error
->>>>>>> ea46f724
     else:
-        return result  # type: ignore[return-value]
+        return result
 
 
 if sys.version_info >= (3, 10):
