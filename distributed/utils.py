import asyncio
import atexit
from collections import deque
from concurrent.futures import ThreadPoolExecutor
from contextlib import contextmanager
from datetime import timedelta
import functools
from hashlib import md5
import inspect
import json
import logging
import multiprocessing
import os
import re
import shutil
import socket
from time import sleep
import importlib
from importlib.util import cache_from_source
import inspect
import sys
import tempfile
import threading
import warnings
import weakref
import pkgutil
import base64
import tblib.pickling_support
import xml.etree.ElementTree

try:
    import resource
except ImportError:
    resource = None

import dask
from dask import istask

# provide format_bytes here for backwards compatibility
from dask.utils import (  # noqa
    format_bytes,
    funcname,
    format_time,
    parse_bytes,
    parse_timedelta,
)

import toolz
import tornado
from tornado import gen
from tornado.ioloop import IOLoop

try:
    from tornado.ioloop import PollIOLoop
except ImportError:
    PollIOLoop = None  # dropped in tornado 6.0

from .compatibility import PYPY, WINDOWS
from .metrics import time


try:
    from dask.context import thread_state
except ImportError:
    thread_state = threading.local()

logger = _logger = logging.getLogger(__name__)


no_default = "__no_default__"


def _initialize_mp_context():
    if WINDOWS or PYPY:
        return multiprocessing
    else:
        method = dask.config.get("distributed.worker.multiprocessing-method")
        ctx = multiprocessing.get_context(method)
        # Makes the test suite much faster
        preload = ["distributed"]
        if "pkg_resources" in sys.modules:
            preload.append("pkg_resources")
        ctx.set_forkserver_preload(preload)
        return ctx


mp_context = _initialize_mp_context()


def has_arg(func, argname):
    """
    Whether the function takes an argument with the given name.
    """
    while True:
        try:
            if argname in inspect.getfullargspec(func).args:
                return True
        except TypeError:
            break
        try:
            # For Tornado coroutines and other decorated functions
            func = func.__wrapped__
        except AttributeError:
            break
    return False


def get_fileno_limit():
    """
    Get the maximum number of open files per process.
    """
    if resource is not None:
        return resource.getrlimit(resource.RLIMIT_NOFILE)[0]
    else:
        # Default ceiling for Windows when using the CRT, though it
        # is settable using _setmaxstdio().
        return 512


@toolz.memoize
def _get_ip(host, port, family, default):
    # By using a UDP socket, we don't actually try to connect but
    # simply select the local address through which *host* is reachable.
    sock = socket.socket(family, socket.SOCK_DGRAM)
    try:
        sock.connect((host, port))
        ip = sock.getsockname()[0]
        return ip
    except EnvironmentError as e:
        # XXX Should first try getaddrinfo() on socket.gethostname() and getfqdn()
        warnings.warn(
            "Couldn't detect a suitable IP address for "
            "reaching %r, defaulting to %r: %s" % (host, default, e),
            RuntimeWarning,
        )
        return default
    finally:
        sock.close()


def get_ip(host="8.8.8.8", port=80):
    """
    Get the local IP address through which the *host* is reachable.

    *host* defaults to a well-known Internet host (one of Google's public
    DNS servers).
    """
    return _get_ip(host, port, family=socket.AF_INET, default="127.0.0.1")


def get_ipv6(host="2001:4860:4860::8888", port=80):
    """
    The same as get_ip(), but for IPv6.
    """
    return _get_ip(host, port, family=socket.AF_INET6, default="::1")


def get_ip_interface(ifname):
    """
    Get the local IPv4 address of a network interface.

    KeyError is raised if the interface doesn't exist.
    ValueError is raised if the interface does no have an IPv4 address
    associated with it.
    """
    import psutil

    net_if_addrs = psutil.net_if_addrs()

    if ifname not in net_if_addrs:
        allowed_ifnames = list(net_if_addrs.keys())
        raise ValueError(
            "{!r} is not a valid network interface. "
            "Valid network interfaces are: {}".format(ifname, allowed_ifnames)
        )

    for info in net_if_addrs[ifname]:
        if info.family == socket.AF_INET:
            return info.address
    raise ValueError("interface %r doesn't have an IPv4 address" % (ifname,))


@contextmanager
def ignoring(*exceptions):
    try:
        yield
    except exceptions as e:
        pass


@gen.coroutine
def ignore_exceptions(coroutines, *exceptions):
    """ Process list of coroutines, ignoring certain exceptions

    >>> coroutines = [cor(...) for ...]  # doctest: +SKIP
    >>> x = yield ignore_exceptions(coroutines, TypeError)  # doctest: +SKIP
    """
    wait_iterator = gen.WaitIterator(*coroutines)
    results = []
    while not wait_iterator.done():
        with ignoring(*exceptions):
            result = yield wait_iterator.next()
            results.append(result)
    raise gen.Return(results)


async def All(args, quiet_exceptions=()):
    """ Wait on many tasks at the same time

    Err once any of the tasks err.

    See https://github.com/tornadoweb/tornado/issues/1546

    Parameters
    ----------
    args: futures to wait for
    quiet_exceptions: tuple, Exception
        Exception types to avoid logging if they fail
    """
    tasks = gen.WaitIterator(*map(asyncio.ensure_future, args))
    results = [None for _ in args]
    while not tasks.done():
        try:
            result = await tasks.next()
        except Exception:

            @gen.coroutine
            def quiet():
                """ Watch unfinished tasks

                Otherwise if they err they get logged in a way that is hard to
                control.  They need some other task to watch them so that they
                are not orphaned
                """
                for task in list(tasks._unfinished):
                    try:
                        yield task
                    except quiet_exceptions:
                        pass

            quiet()
            raise
        results[tasks.current_index] = result
    return results


async def Any(args, quiet_exceptions=()):
    """ Wait on many tasks at the same time and return when any is finished

    Err once any of the tasks err.

    Parameters
    ----------
    args: futures to wait for
    quiet_exceptions: tuple, Exception
        Exception types to avoid logging if they fail
    """
    tasks = gen.WaitIterator(*map(asyncio.ensure_future, args))
    results = [None for _ in args]
    while not tasks.done():
        try:
            result = await tasks.next()
        except Exception:

            @gen.coroutine
            def quiet():
                """ Watch unfinished tasks

                Otherwise if they err they get logged in a way that is hard to
                control.  They need some other task to watch them so that they
                are not orphaned
                """
                for task in list(tasks._unfinished):
                    try:
                        yield task
                    except quiet_exceptions:
                        pass

            quiet()
            raise

        results[tasks.current_index] = result
        break
    return results


def sync(loop, func, *args, callback_timeout=None, **kwargs):
    """
    Run coroutine in loop running in separate thread.
    """
    # Tornado's PollIOLoop doesn't raise when using closed, do it ourselves
    if PollIOLoop and (
        (isinstance(loop, PollIOLoop) and getattr(loop, "_closing", False))
        or (hasattr(loop, "asyncio_loop") and loop.asyncio_loop._closed)
    ):
        raise RuntimeError("IOLoop is closed")
    try:
        if loop.asyncio_loop.is_closed():  # tornado 6
            raise RuntimeError("IOLoop is closed")
    except AttributeError:
        pass

    e = threading.Event()
    main_tid = threading.get_ident()
    result = [None]
    error = [False]

    @gen.coroutine
    def f():
        try:
            if main_tid == threading.get_ident():
                raise RuntimeError("sync() called from thread of running loop")
            yield gen.moment
            thread_state.asynchronous = True
            future = func(*args, **kwargs)
            if callback_timeout is not None:
                future = gen.with_timeout(timedelta(seconds=callback_timeout), future)
            result[0] = yield future
        except Exception as exc:
            error[0] = sys.exc_info()
        finally:
            thread_state.asynchronous = False
            e.set()

    loop.add_callback(f)
    if callback_timeout is not None:
        if not e.wait(callback_timeout):
            raise gen.TimeoutError("timed out after %s s." % (callback_timeout,))
    else:
        while not e.is_set():
            e.wait(10)
    if error[0]:
        typ, exc, tb = error[0]
        raise exc.with_traceback(tb)
    else:
        return result[0]


class LoopRunner(object):
    """
    A helper to start and stop an IO loop in a controlled way.
    Several loop runners can associate safely to the same IO loop.

    Parameters
    ----------
    loop: IOLoop (optional)
        If given, this loop will be re-used, otherwise an appropriate one
        will be looked up or created.
    asynchronous: boolean (optional, default False)
        If false (the default), the loop is meant to run in a separate
        thread and will be started if necessary.
        If true, the loop is meant to run in the thread this
        object is instantiated from, and will not be started automatically.
    """

    # All loops currently associated to loop runners
    _all_loops = weakref.WeakKeyDictionary()
    _lock = threading.Lock()

    def __init__(self, loop=None, asynchronous=False):
        current = IOLoop.current()
        if loop is None:
            if asynchronous:
                self._loop = current
            else:
                # We're expecting the loop to run in another thread,
                # avoid re-using this thread's assigned loop
                self._loop = IOLoop()
            self._should_close_loop = True
        else:
            self._loop = loop
            self._should_close_loop = False
        self._asynchronous = asynchronous
        self._loop_thread = None
        self._started = False
        with self._lock:
            self._all_loops.setdefault(self._loop, (0, None))

    def start(self):
        """
        Start the IO loop if required.  The loop is run in a dedicated
        thread.

        If the loop is already running, this method does nothing.
        """
        with self._lock:
            self._start_unlocked()

    def _start_unlocked(self):
        assert not self._started

        count, real_runner = self._all_loops[self._loop]
        if self._asynchronous or real_runner is not None or count > 0:
            self._all_loops[self._loop] = count + 1, real_runner
            self._started = True
            return

        assert self._loop_thread is None
        assert count == 0

        loop_evt = threading.Event()
        done_evt = threading.Event()
        in_thread = [None]
        start_exc = [None]

        def loop_cb():
            in_thread[0] = threading.current_thread()
            loop_evt.set()

        def run_loop(loop=self._loop):
            loop.add_callback(loop_cb)
            try:
                loop.start()
            except Exception as e:
                start_exc[0] = e
            finally:
                done_evt.set()

        thread = threading.Thread(target=run_loop, name="IO loop")
        thread.daemon = True
        thread.start()

        loop_evt.wait(timeout=10)
        self._started = True

        actual_thread = in_thread[0]
        if actual_thread is not thread:
            # Loop already running in other thread (user-launched)
            done_evt.wait(5)
            if not isinstance(start_exc[0], RuntimeError):
                if not isinstance(
                    start_exc[0], Exception
                ):  # track down infrequent error
                    raise TypeError("not an exception", start_exc[0])
                raise start_exc[0]
            self._all_loops[self._loop] = count + 1, None
        else:
            assert start_exc[0] is None, start_exc
            self._loop_thread = thread
            self._all_loops[self._loop] = count + 1, self

    def stop(self, timeout=10):
        """
        Stop and close the loop if it was created by us.
        Otherwise, just mark this object "stopped".
        """
        with self._lock:
            self._stop_unlocked(timeout)

    def _stop_unlocked(self, timeout):
        if not self._started:
            return

        self._started = False

        count, real_runner = self._all_loops[self._loop]
        if count > 1:
            self._all_loops[self._loop] = count - 1, real_runner
        else:
            assert count == 1
            del self._all_loops[self._loop]
            if real_runner is not None:
                real_runner._real_stop(timeout)

    def _real_stop(self, timeout):
        assert self._loop_thread is not None
        if self._loop_thread is not None:
            try:
                self._loop.add_callback(self._loop.stop)
                self._loop_thread.join(timeout=timeout)
                with ignoring(KeyError):  # IOLoop can be missing
                    self._loop.close()
            finally:
                self._loop_thread = None

    def is_started(self):
        """
        Return True between start() and stop() calls, False otherwise.
        """
        return self._started

    def run_sync(self, func, *args, **kwargs):
        """
        Convenience helper: start the loop if needed,
        run sync(func, *args, **kwargs), then stop the loop again.
        """
        if self._started:
            return sync(self.loop, func, *args, **kwargs)
        else:
            self.start()
            try:
                return sync(self.loop, func, *args, **kwargs)
            finally:
                self.stop()

    @property
    def loop(self):
        return self._loop


@contextmanager
def set_thread_state(**kwargs):
    old = {}
    for k in kwargs:
        try:
            old[k] = getattr(thread_state, k)
        except AttributeError:
            pass
    for k, v in kwargs.items():
        setattr(thread_state, k, v)
    try:
        yield
    finally:
        for k in kwargs:
            try:
                v = old[k]
            except KeyError:
                delattr(thread_state, k)
            else:
                setattr(thread_state, k, v)


@contextmanager
def tmp_text(filename, text):
    fn = os.path.join(tempfile.gettempdir(), filename)
    with open(fn, "w") as f:
        f.write(text)

    try:
        yield fn
    finally:
        if os.path.exists(fn):
            os.remove(fn)


def clear_queue(q):
    while not q.empty():
        q.get_nowait()


def is_kernel():
    """ Determine if we're running within an IPython kernel

    >>> is_kernel()
    False
    """
    # http://stackoverflow.com/questions/34091701/determine-if-were-in-an-ipython-notebook-session
    if "IPython" not in sys.modules:  # IPython hasn't been imported
        return False
    from IPython import get_ipython

    # check for `kernel` attribute on the IPython instance
    return getattr(get_ipython(), "kernel", None) is not None


hex_pattern = re.compile("[a-f]+")


@functools.lru_cache(100000)
def key_split(s):
    """
    >>> key_split('x')
    'x'
    >>> key_split('x-1')
    'x'
    >>> key_split('x-1-2-3')
    'x'
    >>> key_split(('x-2', 1))
    'x'
    >>> key_split("('x-2', 1)")
    'x'
    >>> key_split("('x', 1)")
    'x'
    >>> key_split('hello-world-1')
    'hello-world'
    >>> key_split(b'hello-world-1')
    'hello-world'
    >>> key_split('ae05086432ca935f6eba409a8ecd4896')
    'data'
    >>> key_split('<module.submodule.myclass object at 0xdaf372')
    'myclass'
    >>> key_split(None)
    'Other'
    >>> key_split('x-abcdefab')  # ignores hex
    'x'
    """
    if type(s) is bytes:
        s = s.decode()
    if type(s) is tuple:
        s = s[0]
    try:
        words = s.split("-")
        if not words[0][0].isalpha():
            result = words[0].split(",")[0].strip("'(\"")
        else:
            result = words[0]
        for word in words[1:]:
            if word.isalpha() and not (
                len(word) == 8 and hex_pattern.match(word) is not None
            ):
                result += "-" + word
            else:
                break
        if len(result) == 32 and re.match(r"[a-f0-9]{32}", result):
            return "data"
        else:
            if result[0] == "<":
                result = result.strip("<>").split()[0].split(".")[-1]
            return result
    except Exception:
        return "Other"


def key_split_group(x):
    """A more fine-grained version of key_split

    >>> key_split_group('x')
    'x'
    >>> key_split_group('x-1')
    'x-1'
    >>> key_split_group('x-1-2-3')
    'x-1-2-3'
    >>> key_split_group(('x-2', 1))
    'x-2'
    >>> key_split_group("('x-2', 1)")
    'x-2'
    >>> key_split_group('hello-world-1')
    'hello-world-1'
    >>> key_split_group(b'hello-world-1')
    'hello-world-1'
    >>> key_split_group('ae05086432ca935f6eba409a8ecd4896')
    'data'
    >>> key_split_group('<module.submodule.myclass object at 0xdaf372')
    'myclass'
    >>> key_split_group(None)
    'Other'
    >>> key_split_group('x-abcdefab')  # ignores hex
    'x-abcdefab'
    """
    typ = type(x)
    if typ is tuple:
        return x[0]
    elif typ is str:
        if x[0] == "(":
            return x.split(",", 1)[0].strip("()\"'")
        elif len(x) == 32 and re.match(r"[a-f0-9]{32}", x):
            return "data"
        elif x[0] == "<":
            return x.strip("<>").split()[0].split(".")[-1]
        else:
            return x
    elif typ is bytes:
        return key_split_group(x.decode())
    else:
        return "Other"


@contextmanager
def log_errors(pdb=False):
    from .comm import CommClosedError

    try:
        yield
    except (CommClosedError, gen.Return):
        raise
    except Exception as e:
        try:
            logger.exception(e)
        except TypeError:  # logger becomes None during process cleanup
            pass
        if pdb:
            import pdb

            pdb.set_trace()
        raise


def silence_logging(level, root="distributed"):
    """
    Change all StreamHandlers for the given logger to the given level
    """
    if isinstance(level, str):
        level = getattr(logging, level.upper())

    old = None
    logger = logging.getLogger(root)
    for handler in logger.handlers:
        if isinstance(handler, logging.StreamHandler):
            old = handler.level
            handler.setLevel(level)

    return old


@toolz.memoize
def ensure_ip(hostname):
    """ Ensure that address is an IP address

    Examples
    --------
    >>> ensure_ip('localhost')
    '127.0.0.1'
    >>> ensure_ip('123.123.123.123')  # pass through IP addresses
    '123.123.123.123'
    """
    # Prefer IPv4 over IPv6, for compatibility
    families = [socket.AF_INET, socket.AF_INET6]
    for fam in families:
        try:
            results = socket.getaddrinfo(
                hostname, 1234, fam, socket.SOCK_STREAM  # dummy port number
            )
        except socket.gaierror as e:
            exc = e
        else:
            return results[0][4][0]

    raise exc


tblib.pickling_support.install()


def get_traceback():
    exc_type, exc_value, exc_traceback = sys.exc_info()
    bad = [
        os.path.join("distributed", "worker"),
        os.path.join("distributed", "scheduler"),
        os.path.join("tornado", "gen.py"),
        os.path.join("concurrent", "futures"),
    ]
    while exc_traceback and any(
        b in exc_traceback.tb_frame.f_code.co_filename for b in bad
    ):
        exc_traceback = exc_traceback.tb_next
    return exc_traceback


def truncate_exception(e, n=10000):
    """ Truncate exception to be about a certain length """
    if len(str(e)) > n:
        try:
            return type(e)("Long error message", str(e)[:n])
        except Exception:
            return Exception("Long error message", type(e), str(e)[:n])
    else:
        return e


def tokey(o):
    """ Convert an object to a string.

    Examples
    --------

    >>> tokey(b'x')
    b'x'
    >>> tokey('x')
    'x'
    >>> tokey(1)
    '1'
    """
    typ = type(o)
    if typ is str or typ is bytes:
        return o
    else:
        return str(o)


def validate_key(k):
    """Validate a key as received on a stream.
    """
    typ = type(k)
    if typ is not str and typ is not bytes:
        raise TypeError("Unexpected key type %s (value: %r)" % (typ, k))


def _maybe_complex(task):
    """ Possibly contains a nested task """
    return (
        istask(task)
        or type(task) is list
        and any(map(_maybe_complex, task))
        or type(task) is dict
        and any(map(_maybe_complex, task.values()))
    )


def convert(task, dsk, extra_values):
    if type(task) is list:
        return [convert(v, dsk, extra_values) for v in task]
    if type(task) is dict:
        return {k: convert(v, dsk, extra_values) for k, v in task.items()}
    if istask(task):
        return (task[0],) + tuple(convert(x, dsk, extra_values) for x in task[1:])
    try:
        if task in dsk or task in extra_values:
            return tokey(task)
    except TypeError:
        pass
    return task


def str_graph(dsk, extra_values=()):
    return {tokey(k): convert(v, dsk, extra_values) for k, v in dsk.items()}


def seek_delimiter(file, delimiter, blocksize):
    """ Seek current file to next byte after a delimiter bytestring

    This seeks the file to the next byte following the delimiter.  It does
    not return anything.  Use ``file.tell()`` to see location afterwards.

    Parameters
    ----------
    file: a file
    delimiter: bytes
        a delimiter like ``b'\n'`` or message sentinel
    blocksize: int
        Number of bytes to read from the file at once.
    """

    if file.tell() == 0:
        return

    last = b""
    while True:
        current = file.read(blocksize)
        if not current:
            return
        full = last + current
        try:
            i = full.index(delimiter)
            file.seek(file.tell() - (len(full) - i) + len(delimiter))
            return
        except ValueError:
            pass
        last = full[-len(delimiter) :]


def read_block(f, offset, length, delimiter=None):
    """ Read a block of bytes from a file

    Parameters
    ----------
    f: file
        File-like object supporting seek, read, tell, etc..
    offset: int
        Byte offset to start read
    length: int
        Number of bytes to read
    delimiter: bytes (optional)
        Ensure reading starts and stops at delimiter bytestring

    If using the ``delimiter=`` keyword argument we ensure that the read
    starts and stops at delimiter boundaries that follow the locations
    ``offset`` and ``offset + length``.  If ``offset`` is zero then we
    start at zero.  The bytestring returned WILL include the
    terminating delimiter string.

    Examples
    --------

    >>> from io import BytesIO  # doctest: +SKIP
    >>> f = BytesIO(b'Alice, 100\\nBob, 200\\nCharlie, 300')  # doctest: +SKIP
    >>> read_block(f, 0, 13)  # doctest: +SKIP
    b'Alice, 100\\nBo'

    >>> read_block(f, 0, 13, delimiter=b'\\n')  # doctest: +SKIP
    b'Alice, 100\\nBob, 200\\n'

    >>> read_block(f, 10, 10, delimiter=b'\\n')  # doctest: +SKIP
    b'Bob, 200\\nCharlie, 300'
    """
    if delimiter:
        f.seek(offset)
        seek_delimiter(f, delimiter, 2 ** 16)
        start = f.tell()
        length -= start - offset

        f.seek(start + length)
        seek_delimiter(f, delimiter, 2 ** 16)
        end = f.tell()

        offset = start
        length = end - start

    f.seek(offset)
    bytes = f.read(length)
    return bytes


@contextmanager
def tmpfile(extension=""):
    extension = "." + extension.lstrip(".")
    handle, filename = tempfile.mkstemp(extension)
    os.close(handle)
    os.remove(filename)

    yield filename

    if os.path.exists(filename):
        try:
            if os.path.isdir(filename):
                shutil.rmtree(filename)
            else:
                os.remove(filename)
        except OSError:  # sometimes we can't remove a generated temp file
            pass


def ensure_bytes(s):
    """Attempt to turn `s` into bytes.

    Parameters
    ----------
    s : Any
        The object to be converted. Will correctly handled

        * str
        * bytes
        * objects implementing the buffer protocol (memoryview, ndarray, etc.)

    Returns
    -------
    b : bytes

    Raises
    ------
    TypeError
        When `s` cannot be converted

    Examples
    --------

    >>> ensure_bytes('123')
    b'123'
    >>> ensure_bytes(b'123')
    b'123'
    """
    if hasattr(s, "encode"):
        return s.encode()
    else:
        try:
            return bytes(s)
        except Exception as e:
            raise TypeError(
                "Object %s is neither a bytes object nor has an encode method" % s
            ) from e


def divide_n_among_bins(n, bins):
    """

    >>> divide_n_among_bins(12, [1, 1])
    [6, 6]
    >>> divide_n_among_bins(12, [1, 2])
    [4, 8]
    >>> divide_n_among_bins(12, [1, 2, 1])
    [3, 6, 3]
    >>> divide_n_among_bins(11, [1, 2, 1])
    [2, 6, 3]
    >>> divide_n_among_bins(11, [.1, .2, .1])
    [2, 6, 3]
    """
    total = sum(bins)
    acc = 0.0
    out = []
    for b in bins:
        now = n / total * b + acc
        now, acc = divmod(now, 1)
        out.append(int(now))
    return out


def mean(seq):
    seq = list(seq)
    return sum(seq) / len(seq)


if hasattr(sys, "is_finalizing"):

    def shutting_down(is_finalizing=sys.is_finalizing):
        return is_finalizing()


else:
    _shutting_down = [False]

    def _at_shutdown(l=_shutting_down):
        l[0] = True

    def shutting_down(l=_shutting_down):
        return l[0]

    atexit.register(_at_shutdown)


shutting_down.__doc__ = """
    Whether the interpreter is currently shutting down.
    For use in finalizers, __del__ methods, and similar; it is advised
    to early bind this function rather than look it up when calling it,
    since at shutdown module globals may be cleared.
    """


def open_port(host=""):
    """ Return a probably-open port

    There is a chance that this port will be taken by the operating system soon
    after returning from this function.
    """
    # http://stackoverflow.com/questions/2838244/get-open-tcp-port-in-python
    s = socket.socket(socket.AF_INET, socket.SOCK_STREAM)
    s.bind((host, 0))
    s.listen(1)
    port = s.getsockname()[1]
    s.close()
    return port


def import_file(path):
    """ Loads modules for a file (.py, .zip, .egg) """
    directory, filename = os.path.split(path)
    name, ext = os.path.splitext(filename)
    names_to_import = []
    tmp_python_path = None

    if ext in (".py",):  # , '.pyc'):
        if directory not in sys.path:
            tmp_python_path = directory
        names_to_import.append(name)
    if ext == ".py":  # Ensure that no pyc file will be reused
        cache_file = cache_from_source(path)
        with ignoring(OSError):
            os.remove(cache_file)
    if ext in (".egg", ".zip", ".pyz"):
        if path not in sys.path:
            sys.path.insert(0, path)
        if sys.version_info >= (3, 6):
            names = (mod_info.name for mod_info in pkgutil.iter_modules([path]))
        else:
            names = (mod_info[1] for mod_info in pkgutil.iter_modules([path]))
        names_to_import.extend(names)

    loaded = []
    if not names_to_import:
        logger.warning("Found nothing to import from %s", filename)
    else:
        importlib.invalidate_caches()
        if tmp_python_path is not None:
            sys.path.insert(0, tmp_python_path)
        try:
            for name in names_to_import:
                logger.info("Reload module %s from %s file", name, ext)
                loaded.append(importlib.reload(importlib.import_module(name)))
        finally:
            if tmp_python_path is not None:
                sys.path.remove(tmp_python_path)
    return loaded


class itemgetter(object):
    """A picklable itemgetter.

    Examples
    --------
    >>> data = [0, 1, 2]
    >>> get_1 = itemgetter(1)
    >>> get_1(data)
    1
    """

    __slots__ = ("index",)

    def __init__(self, index):
        self.index = index

    def __call__(self, x):
        return x[self.index]

    def __reduce__(self):
        return (itemgetter, (self.index,))


def asciitable(columns, rows):
    """Formats an ascii table for given columns and rows.

    Parameters
    ----------
    columns : list
        The column names
    rows : list of tuples
        The rows in the table. Each tuple must be the same length as
        ``columns``.
    """
    rows = [tuple(str(i) for i in r) for r in rows]
    columns = tuple(str(i) for i in columns)
    widths = tuple(max(max(map(len, x)), len(c)) for x, c in zip(zip(*rows), columns))
    row_template = ("|" + (" %%-%ds |" * len(columns))) % widths
    header = row_template % tuple(columns)
    bar = "+%s+" % "+".join("-" * (w + 2) for w in widths)
    data = "\n".join(row_template % r for r in rows)
    return "\n".join([bar, header, bar, data, bar])


def nbytes(frame, _bytes_like=(bytes, bytearray)):
    """ Number of bytes of a frame or memoryview """
    if isinstance(frame, _bytes_like):
        return len(frame)
    else:
        try:
            return frame.nbytes
        except AttributeError:
            return len(frame)


def PeriodicCallback(callback, callback_time, io_loop=None):
    """
    Wrapper around tornado.IOLoop.PeriodicCallback, for compatibility
    with removal of the `io_loop` parameter in Tornado 5.0.
    """
    if tornado.version_info >= (5,):
        return tornado.ioloop.PeriodicCallback(callback, callback_time)
    else:
        return tornado.ioloop.PeriodicCallback(callback, callback_time, io_loop)


@contextmanager
def time_warn(duration, text):
    start = time()
    yield
    end = time()
    if end - start > duration:
        print("TIME WARNING", text, end - start)


def json_load_robust(fn, load=json.load):
    """ Reads a JSON file from disk that may be being written as we read """
    while not os.path.exists(fn):
        sleep(0.01)
    for i in range(10):
        try:
            with open(fn) as f:
                cfg = load(f)
            if cfg:
                return cfg
        except (ValueError, KeyError):  # race with writing process
            pass
        sleep(0.1)


class DequeHandler(logging.Handler):
    """ A logging.Handler that records records into a deque """

    _instances = weakref.WeakSet()

    def __init__(self, *args, n=10000, **kwargs):
        self.deque = deque(maxlen=n)
        super(DequeHandler, self).__init__(*args, **kwargs)
        self._instances.add(self)

    def emit(self, record):
        self.deque.append(record)

    def clear(self):
        """
        Clear internal storage.
        """
        self.deque.clear()

    @classmethod
    def clear_all_instances(cls):
        """
        Clear the internal storage of all live DequeHandlers.
        """
        for inst in list(cls._instances):
            inst.clear()


def reset_logger_locks():
    """ Python 2's logger's locks don't survive a fork event

    https://github.com/dask/distributed/issues/1491
    """
    for name in logging.Logger.manager.loggerDict.keys():
        for handler in logging.getLogger(name).handlers:
            handler.createLock()


# Only bother if asyncio has been loaded by Tornado
if "asyncio" in sys.modules and tornado.version_info[0] >= 5:

    jupyter_event_loop_initialized = False

    if "notebook" in sys.modules:
        import traitlets
        from notebook.notebookapp import NotebookApp

        jupyter_event_loop_initialized = traitlets.config.Application.initialized() and isinstance(
            traitlets.config.Application.instance(), NotebookApp
        )

    if not jupyter_event_loop_initialized:
        import tornado.platform.asyncio

        asyncio.set_event_loop_policy(
            tornado.platform.asyncio.AnyThreadEventLoopPolicy()
        )


@functools.lru_cache(1000)
def has_keyword(func, keyword):
    return keyword in inspect.signature(func).parameters


# from bokeh.palettes import viridis
# palette = viridis(18)
palette = [
    "#440154",
    "#471669",
    "#472A79",
    "#433C84",
    "#3C4D8A",
    "#355D8C",
    "#2E6C8E",
    "#287A8E",
    "#23898D",
    "#1E978A",
    "#20A585",
    "#2EB27C",
    "#45BF6F",
    "#64CB5D",
    "#88D547",
    "#AFDC2E",
    "#D7E219",
    "#FDE724",
]


@toolz.memoize
def color_of(x, palette=palette):
    h = md5(str(x).encode())
    n = int(h.hexdigest()[:8], 16)
    return palette[n % len(palette)]


def iscoroutinefunction(f):
    if gen.is_coroutine_function(f):
        return True
    if sys.version_info >= (3, 5) and inspect.iscoroutinefunction(f):
        return True
    return False


@contextmanager
def warn_on_duration(duration, msg):
    start = time()
    yield
    stop = time()
    if stop - start > parse_timedelta(duration):
        warnings.warn(msg, stacklevel=2)


def typename(typ):
    """ Return name of type

    Examples
    --------
    >>> from distributed import Scheduler
    >>> typename(Scheduler)
    'distributed.scheduler.Scheduler'
    """
    try:
        return typ.__module__ + "." + typ.__name__
    except AttributeError:
        return str(typ)


def format_dashboard_link(host, port):
    template = dask.config.get("distributed.dashboard.link")
    if dask.config.get("distributed.scheduler.dashboard.tls.cert"):
        scheme = "https"
    else:
        scheme = "http"
    return template.format(
        **toolz.merge(os.environ, dict(scheme=scheme, host=host, port=port))
    )


def is_coroutine_function(f):
    return asyncio.iscoroutinefunction(f) or gen.is_coroutine_function(f)


class Log(str):
    """ A container for logs """

    def _repr_html_(self):
        return "<pre><code>\n{log}\n</code></pre>".format(log=self.rstrip())


class Logs(dict):
    """ A container for multiple logs """

    def _repr_html_(self):
        summaries = [
            "<details>\n"
            "<summary style='display:list-item'>{title}</summary>\n"
            "{log}\n"
            "</details>".format(title=title, log=log._repr_html_())
            for title, log in sorted(self.items())
        ]
        return "\n".join(summaries)


def cli_keywords(d: dict, cls=None):
    """ Convert a kwargs dictionary into a list of CLI keywords

    Parameters
    ----------
    d: dict
        The keywords to convert
    cls: callable
        The callable that consumes these terms to check them for validity

    Examples
    --------
    >>> cli_keywords({"x": 123, "save_file": "foo.txt"})
    ['--x', '123', '--save-file', 'foo.txt']

    >>> from dask.distributed import Worker
    >>> cli_keywords({"x": 123}, Worker)
    Traceback (most recent call last):
    ...
    ValueError: Class distributed.worker.Worker does not support keyword x
    """
    if cls:
        for k in d:
            if not has_keyword(cls, k):
                raise ValueError(
                    "Class %s does not support keyword %s" % (typename(cls), k)
                )

    def convert_value(v):
        out = str(v)
        if " " in out and "'" not in out and '"' not in out:
            out = '"' + out + '"'
        return out

    return sum(
        [["--" + k.replace("_", "-"), convert_value(v)] for k, v in d.items()], []
    )


def is_valid_xml(text):
    return xml.etree.ElementTree.fromstring(text) is not None


try:
    _offload_executor = ThreadPoolExecutor(
        max_workers=1, thread_name_prefix="Dask-Offload"
    )
except TypeError:
    _offload_executor = ThreadPoolExecutor(max_workers=1)

weakref.finalize(_offload_executor, _offload_executor.shutdown)


<<<<<<< HEAD
@gen.coroutine
def offload(fn, *args, **kwargs):
    return (yield _offload_executor.submit(fn, *args, **kwargs))


def import_term(name: str):
    """ Return the fully qualified term

    Examples
    --------
    >>> import_term("math.sin")
    <function math.sin(x, /)>
    """
    try:
        module_name, attr_name = name.rsplit(".", 1)
    except ValueError:
        return importlib.import_module(name)

    module = importlib.import_module(module_name)
    return getattr(module, attr_name)
=======
async def offload(fn, *args, **kwargs):
    loop = asyncio.get_event_loop()
    return await loop.run_in_executor(_offload_executor, fn, *args, **kwargs)


def serialize_for_cli(data):
    """ Serialize data into a string that can be passthrough cli

    Parameters
    ----------
    data: json-serializable object
        The data to serialize
    Returns
    -------
    serialized_data: str
        The serialized data as a string
    """
    return base64.urlsafe_b64encode(json.dumps(data).encode()).decode()


def deserialize_for_cli(data):
    """ De-serialize data into the original object

    Parameters
    ----------
    data: str
        String serialied by serialize_for_cli()
    Returns
    -------
    deserialized_data: obj
        The de-serialized data
    """
    return json.loads(base64.urlsafe_b64decode(data.encode()).decode())
>>>>>>> 2a3d0072
<|MERGE_RESOLUTION|>--- conflicted
+++ resolved
@@ -1366,12 +1366,6 @@
 weakref.finalize(_offload_executor, _offload_executor.shutdown)
 
 
-<<<<<<< HEAD
-@gen.coroutine
-def offload(fn, *args, **kwargs):
-    return (yield _offload_executor.submit(fn, *args, **kwargs))
-
-
 def import_term(name: str):
     """ Return the fully qualified term
 
@@ -1387,7 +1381,8 @@
 
     module = importlib.import_module(module_name)
     return getattr(module, attr_name)
-=======
+
+
 async def offload(fn, *args, **kwargs):
     loop = asyncio.get_event_loop()
     return await loop.run_in_executor(_offload_executor, fn, *args, **kwargs)
@@ -1420,5 +1415,4 @@
     deserialized_data: obj
         The de-serialized data
     """
-    return json.loads(base64.urlsafe_b64decode(data.encode()).decode())
->>>>>>> 2a3d0072
+    return json.loads(base64.urlsafe_b64decode(data.encode()).decode())