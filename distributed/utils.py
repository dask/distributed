--- conflicted
+++ resolved
@@ -848,7 +848,6 @@
             return frame.nbytes
 
 
-<<<<<<< HEAD
 class ThrottledGC(object):
     """
     Allows to run throttled garbage collection as a countermeasure to e.g.:
@@ -864,12 +863,11 @@
         if force_gc or new_time - self.last_collect > self.min_interval_in_sec:
             gc.collect()
             self.last_collect = new_time
-=======
+
 @contextmanager
 def time_warn(duration, text):
     start = time()
     yield
     end = time()
     if end - start > duration:
-        print('TIME WARNING', text, end - start)
->>>>>>> 3069df08
+        print('TIME WARNING', text, end - start)