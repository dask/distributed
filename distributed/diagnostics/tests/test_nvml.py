import os

import pytest

pynvml = pytest.importorskip("pynvml")

from distributed.diagnostics import nvml
from distributed.utils_test import gen_cluster


def test_one_time():
    if pynvml.nvmlDeviceGetCount() < 1:
        pytest.skip("No GPUs available")

    output = nvml.one_time()
    assert "memory-total" in output
    assert "name" in output

    assert len(output["name"]) > 0


def test_1_visible_devices():
    if pynvml.nvmlDeviceGetCount() < 1:
        pytest.skip("No GPUs available")

    os.environ["CUDA_VISIBLE_DEVICES"] = "0"
    output = nvml.one_time()
    h = nvml._pynvml_handles()
    assert output["memory-total"] == pynvml.nvmlDeviceGetMemoryInfo(h).total


@pytest.mark.parametrize("CVD", ["1,0", "0,1"])
def test_2_visible_devices(CVD):
    if pynvml.nvmlDeviceGetCount() < 2:
        pytest.skip("Less than two GPUs available")

    os.environ["CUDA_VISIBLE_DEVICES"] = CVD
    idx = int(CVD.split(",")[0])

    h = nvml._pynvml_handles()
    h2 = pynvml.nvmlDeviceGetHandleByIndex(idx)

    s = pynvml.nvmlDeviceGetSerial(h)
    s2 = pynvml.nvmlDeviceGetSerial(h2)

    assert s == s2


@gen_cluster()
async def test_gpu_metrics(s, a, b):
<<<<<<< HEAD
    if pynvml.nvmlDeviceGetCount() < 1:
        pytest.skip("No GPUs available")

    h = pynvml.nvmlDeviceGetHandleByIndex(0)
=======
    h = nvml._pynvml_handles()
>>>>>>> 95d93f49

    assert "gpu" in a.metrics
    assert (
        s.workers[a.address].metrics["gpu"]["memory-used"]
        == pynvml.nvmlDeviceGetMemoryInfo(h).used
    )
    assert "gpu" in a.startup_information
    assert (
        s.workers[a.address].extra["gpu"]["name"]
        == pynvml.nvmlDeviceGetName(h).decode()
    )


@gen_cluster()
async def test_gpu_monitoring(s, a, b):
<<<<<<< HEAD
    if pynvml.nvmlDeviceGetCount() < 1:
        pytest.skip("No GPUs available")

    h = pynvml.nvmlDeviceGetHandleByIndex(0)
=======
    h = nvml._pynvml_handles()
>>>>>>> 95d93f49
    res = await s.get_worker_monitor_info(recent=True)

    assert (
        res[a.address]["range_query"]["gpu_utilization"]
        == pynvml.nvmlDeviceGetUtilizationRates(h).gpu
    )
    assert (
        res[a.address]["range_query"]["gpu_memory_used"]
        == pynvml.nvmlDeviceGetMemoryInfo(h).used
    )
    assert res[a.address]["gpu_name"] == pynvml.nvmlDeviceGetName(h).decode()
    assert res[a.address]["gpu_memory_total"] == pynvml.nvmlDeviceGetMemoryInfo(h).total<|MERGE_RESOLUTION|>--- conflicted
+++ resolved
@@ -48,14 +48,10 @@
 
 @gen_cluster()
 async def test_gpu_metrics(s, a, b):
-<<<<<<< HEAD
     if pynvml.nvmlDeviceGetCount() < 1:
         pytest.skip("No GPUs available")
 
-    h = pynvml.nvmlDeviceGetHandleByIndex(0)
-=======
     h = nvml._pynvml_handles()
->>>>>>> 95d93f49
 
     assert "gpu" in a.metrics
     assert (
@@ -71,14 +67,10 @@
 
 @gen_cluster()
 async def test_gpu_monitoring(s, a, b):
-<<<<<<< HEAD
     if pynvml.nvmlDeviceGetCount() < 1:
         pytest.skip("No GPUs available")
 
-    h = pynvml.nvmlDeviceGetHandleByIndex(0)
-=======
     h = nvml._pynvml_handles()
->>>>>>> 95d93f49
     res = await s.get_worker_monitor_info(recent=True)
 
     assert (
