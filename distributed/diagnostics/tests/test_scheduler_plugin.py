import pytest

from distributed import Scheduler, SchedulerPlugin, Worker
<<<<<<< HEAD
from distributed.utils_test import (  # noqa: F401
    async_wait_for,
    cleanup,
    gen_cluster,
    inc,
)
=======
from distributed.utils_test import gen_cluster, inc
>>>>>>> b707c296


@gen_cluster(client=True)
async def test_simple(c, s, a, b):
    class Counter(SchedulerPlugin):
        def start(self, scheduler):
            self.scheduler = scheduler
            scheduler.add_plugin(self)
            self.count = 0

        def transition(self, key, start, finish, *args, **kwargs):
            if start == "processing" and finish == "memory":
                self.count += 1

    counter = Counter()
    counter.start(s)
    assert counter in s.plugins

    assert counter.count == 0

    x = c.submit(inc, 1)
    y = c.submit(inc, x)
    z = c.submit(inc, y)

    await z

    assert counter.count == 3
    s.remove_plugin(counter)
    assert counter not in s.plugins


@gen_cluster(nthreads=[], client=False)
async def test_add_remove_worker(s):
    events = []

    class MyPlugin(SchedulerPlugin):
        def add_worker(self, worker, scheduler):
            assert scheduler is s
            events.append(("add_worker", worker))

        def remove_worker(self, worker, scheduler):
            assert scheduler is s
            events.append(("remove_worker", worker))

    plugin = MyPlugin()
    s.add_plugin(plugin)
    assert events == []

    a = Worker(s.address)
    b = Worker(s.address)
    await a
    await b
    await a.close()
    await b.close()

    assert events == [
        ("add_worker", a.address),
        ("add_worker", b.address),
        ("remove_worker", a.address),
        ("remove_worker", b.address),
    ]

    events[:] = []
    s.remove_plugin(plugin)
    a = await Worker(s.address)
    await a.close()
    assert events == []


@gen_cluster(nthreads=[], client=False)
async def test_async_add_remove_worker(s):
    events = []

    class MyPlugin(SchedulerPlugin):
        async def add_worker(self, worker, scheduler):
            assert scheduler is s
            events.append(("add_worker", worker))

        async def remove_worker(self, worker, scheduler):
            assert scheduler is s
            events.append(("remove_worker", worker))

    plugin = MyPlugin()
    s.add_plugin(plugin)
    assert events == []

    async with Worker(s.address) as a:
        async with Worker(s.address) as b:
            pass

    assert set(events) == {
        ("add_worker", a.address),
        ("add_worker", b.address),
        ("remove_worker", a.address),
        ("remove_worker", b.address),
    }

    events[:] = []
    s.remove_plugin(plugin)
    async with Worker(s.address):
        pass
    assert events == []


@pytest.mark.asyncio
async def test_lifecycle(cleanup):
    class LifeCycle(SchedulerPlugin):
        def __init__(self):
            self.history = []

        async def start(self, scheduler):
            self.scheduler = scheduler
            self.history.append("started")

        async def close(self):
            self.history.append("closed")

    plugin = LifeCycle()
    async with Scheduler(plugins=[plugin]) as s:
        pass

    assert plugin.history == ["started", "closed"]
    assert plugin.scheduler is s


@gen_cluster(client=True)
async def test_register_scheduler_plugin(c, s, a, b):
    temp_list = []

    class Dummy(SchedulerPlugin):
        def start(self, scheduler):
            temp_list.append(1)

    await c._register_scheduler_plugin(Dummy)

    async_wait_for(temp_list, 1)<|MERGE_RESOLUTION|>--- conflicted
+++ resolved
@@ -1,16 +1,7 @@
 import pytest
 
 from distributed import Scheduler, SchedulerPlugin, Worker
-<<<<<<< HEAD
-from distributed.utils_test import (  # noqa: F401
-    async_wait_for,
-    cleanup,
-    gen_cluster,
-    inc,
-)
-=======
 from distributed.utils_test import gen_cluster, inc
->>>>>>> b707c296
 
 
 @gen_cluster(client=True)
