--- conflicted
+++ resolved
@@ -61,15 +61,10 @@
         This runs at the end of the Scheduler startup process
         """
 
-<<<<<<< HEAD
-    async def before_close(self):
+    async def before_close(self) -> None:
         """Runs prior to any Scheduler shutdown logic"""
-        pass
-
-    async def close(self):
-=======
+
     async def close(self) -> None:
->>>>>>> e8c06696
         """Run when the scheduler closes down
 
         This runs at the beginning of the Scheduler shutdown process, but after
