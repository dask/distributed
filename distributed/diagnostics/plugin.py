--- conflicted
+++ resolved
@@ -44,7 +44,7 @@
     ...     def __init__(self):
     ...         self.counter = 0
     ...
-    ...     def transition(self, key, start, finish, *args, stimulus_id, **kwargs):
+    ...     def transition(self, key, start, finish, *args, **kwargs):
     ...         if start == 'processing' and finish == 'memory':
     ...             self.counter += 1
     ...
@@ -167,11 +167,7 @@
         """
 
     def remove_worker(
-<<<<<<< HEAD
-        self, scheduler: Scheduler, worker: str, *, stimulus_id: str
-=======
         self, scheduler: Scheduler, worker: str, *, stimulus_id: str, **kwargs: Any
->>>>>>> 14821537
     ) -> None | Awaitable[None]:
         """Run when a worker leaves the cluster
 
