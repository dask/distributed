import logging
import os
import socket
import subprocess
import sys
import uuid
import zipfile

<<<<<<< HEAD
from dask.base import tokenize
from dask.utils import funcname
=======
from dask.utils import funcname, tmpfile
>>>>>>> 33b795f8

logger = logging.getLogger(__name__)


class SchedulerPlugin:
    """Interface to extend the Scheduler

    The scheduler operates by triggering and responding to events like
    ``task_finished``, ``update_graph``, ``task_erred``, etc..

    A plugin enables custom code to run at each of those same events.  The
    scheduler will run the analogous methods on this class when each event is
    triggered.  This runs user code within the scheduler thread that can
    perform arbitrary operations in synchrony with the scheduler itself.

    Plugins are often used for diagnostics and measurement, but have full
    access to the scheduler and could in principle affect core scheduling.

    To implement a plugin implement some of the methods of this class and add
    the plugin to the scheduler with ``Scheduler.add_plugin(myplugin)``.

    Examples
    --------
    >>> class Counter(SchedulerPlugin):
    ...     def __init__(self):
    ...         self.counter = 0
    ...
    ...     def transition(self, key, start, finish, *args, **kwargs):
    ...         if start == 'processing' and finish == 'memory':
    ...             self.counter += 1
    ...
    ...     def restart(self, scheduler):
    ...         self.counter = 0

    >>> plugin = Counter()
    >>> scheduler.add_plugin(plugin)  # doctest: +SKIP
    """

    async def start(self, scheduler):
        """Run when the scheduler starts up

        This runs at the end of the Scheduler startup process
        """
        pass

    async def close(self):
        """Run when the scheduler closes down

        This runs at the beginning of the Scheduler shutdown process, but after
        workers have been asked to shut down gracefully
        """
        pass

    def update_graph(self, scheduler, dsk=None, keys=None, restrictions=None, **kwargs):
        """Run when a new graph / tasks enter the scheduler"""

    def restart(self, scheduler, **kwargs):
        """Run when the scheduler restarts itself"""

    def transition(self, key, start, finish, *args, **kwargs):
        """Run whenever a task changes state

        Parameters
        ----------
        key : string
        start : string
            Start state of the transition.
            One of released, waiting, processing, memory, error.
        finish : string
            Final state of the transition.
        *args, **kwargs : More options passed when transitioning
            This may include worker ID, compute time, etc.
        """

    def add_worker(self, scheduler=None, worker=None, **kwargs):
        """Run when a new worker enters the cluster"""

    def remove_worker(self, scheduler=None, worker=None, **kwargs):
        """Run when a worker leaves the cluster"""

    def add_client(self, scheduler=None, client=None, **kwargs):
        """Run when a new client connects"""

    def remove_client(self, scheduler=None, client=None, **kwargs):
        """Run when a client disconnects"""


class WorkerPlugin:
    """Interface to extend the Worker

    A worker plugin enables custom code to run at different stages of the Workers'
    lifecycle: at setup, during task state transitions, when a task or dependency
    is released, and at teardown.

    A plugin enables custom code to run at each of step of a Workers's life. Whenever such
    an event happens, the corresponding method on this class will be called. Note that the
    user code always runs within the Worker's main thread.

    To implement a plugin implement some of the methods of this class and register
    the plugin to your client in order to have it attached to every existing and
    future workers with ``Client.register_worker_plugin``.

    Examples
    --------
    >>> class ErrorLogger(WorkerPlugin):
    ...     def __init__(self, logger):
    ...         self.logger = logger
    ...
    ...     def setup(self, worker):
    ...         self.worker = worker
    ...
    ...     def transition(self, key, start, finish, *args, **kwargs):
    ...         if finish == 'error':
    ...             exc = self.worker.exceptions[key]
    ...             self.logger.error("Task '%s' has failed with exception: %s" % (key, str(exc)))

    >>> plugin = ErrorLogger()
    >>> client.register_worker_plugin(plugin)  # doctest: +SKIP
    """

    def setup(self, worker):
        """
        Run when the plugin is attached to a worker. This happens when the plugin is registered
        and attached to existing workers, or when a worker is created after the plugin has been
        registered.
        """

    def teardown(self, worker):
        """Run when the worker to which the plugin is attached to is closed"""

    def transition(self, key, start, finish, **kwargs):
        """
        Throughout the lifecycle of a task (see :doc:`Worker <worker>`), Workers are
        instructed by the scheduler to compute certain tasks, resulting in transitions
        in the state of each task. The Worker owning the task is then notified of this
        state transition.

        Whenever a task changes its state, this method will be called.

        Parameters
        ----------
        key : string
        start : string
            Start state of the transition.
            One of waiting, ready, executing, long-running, memory, error.
        finish : string
            Final state of the transition.
        kwargs : More options passed when transitioning
        """

    def release_key(self, key, state, cause, reason, report):
        """
        Called when the worker releases a task.

        Parameters
        ----------
        key : string
        state : string
            State of the released task.
            One of waiting, ready, executing, long-running, memory, error.
        cause : string or None
            Additional information on what triggered the release of the task.
        reason : None
            Not used.
        report : bool
            Whether the worker should report the released task to the scheduler.
        """


class NannyPlugin:
    """Interface to extend the Nanny

    A worker plugin enables custom code to run at different stages of the Workers'
    lifecycle. A nanny plugin does the same thing, but benefits from being able
    to run code before the worker is started, or to restart the worker if
    necessary.

    To implement a plugin implement some of the methods of this class and register
    the plugin to your client in order to have it attached to every existing and
    future nanny by passing ``nanny=True`` to
    :meth:`Client.register_worker_plugin<distributed.Client.register_worker_plugin>`.

    The ``restart`` attribute is used to control whether or not a running ``Worker``
    needs to be restarted when registering the plugin.

    See Also
    --------
    WorkerPlugin
    SchedulerPlugin
    """

    restart = False

    def setup(self, nanny):
        """
        Run when the plugin is attached to a nanny. This happens when the plugin is registered
        and attached to existing nannies, or when a nanny is created after the plugin has been
        registered.
        """

    def teardown(self, nanny):
        """Run when the nanny to which the plugin is attached to is closed"""


def _get_worker_plugin_name(plugin) -> str:
    """Returns the worker plugin name. If plugin has no name attribute
    a random name is used."""
    if hasattr(plugin, "name"):
        return plugin.name
    else:
        return funcname(type(plugin)) + "-" + str(uuid.uuid4())


class PipInstall(WorkerPlugin):
    """A Worker Plugin to pip install a set of packages

    This accepts a set of packages to install on all workers.
    You can also optionally ask for the worker to restart itself after
    performing this installation.

    .. note::

       This will increase the time it takes to start up
       each worker. If possible, we recommend including the
       libraries in the worker environment or image. This is
       primarily intended for experimentation and debugging.

       Additional issues may arise if multiple workers share the same
       file system. Each worker might try to install the packages
       simultaneously.

    Parameters
    ----------
    packages : List[str]
        A list of strings to place after "pip install" command
    pip_options : List[str]
        Additional options to pass to pip.
    restart : bool, default False
        Whether or not to restart the worker after pip installing
        Only functions if the worker has an attached nanny process

    Examples
    --------
    >>> from dask.distributed import PipInstall
    >>> plugin = PipInstall(packages=["scikit-learn"], pip_options=["--upgrade"])

    >>> client.register_worker_plugin(plugin)
    """

    def __init__(self, packages, pip_options=None, restart=False):
        self.packages = packages
        self.restart = restart
        if pip_options is None:
            pip_options = []
        self.pip_options = pip_options

    @property
    def name(self):
        return f"pipinstall-{tokenize(self.__dict__)}"

    async def setup(self, worker):
        from ..lock import Lock

        async with Lock(socket.gethostname()):  # don't clobber one installation
            logger.info("Pip installing the following packages: %s", self.packages)
            proc = subprocess.Popen(
                [sys.executable, "-m", "pip", "install"]
                + self.pip_options
                + self.packages,
                stdout=subprocess.PIPE,
                stderr=subprocess.PIPE,
            )
            stdout, stderr = proc.communicate()
            returncode = proc.wait()

            if returncode:
                logger.error("Pip install failed with '%s'", stderr.decode().strip())
                return

            if self.restart and worker.nanny:
                lines = stdout.strip().split(b"\n")
                if not all(
                    line.startswith(b"Requirement already satisfied") for line in lines
                ):
                    worker.loop.add_callback(
                        worker.close_gracefully, restart=True
                    )  # restart


# Adapted from https://github.com/dask/distributed/issues/3560#issuecomment-596138522
class UploadFile(WorkerPlugin):
    """A WorkerPlugin to upload a local file to workers.

    Parameters
    ----------
    filepath: str
        A path to the file (.py, egg, or zip) to upload

    Examples
    --------
    >>> from distributed.diagnostics.plugin import UploadFile

    >>> client.register_worker_plugin(UploadFile("/path/to/file.py"))  # doctest: +SKIP
    """

    name = "upload_file"

    def __init__(self, filepath):
        """
        Initialize the plugin by reading in the data from the given file.
        """
        self.filename = os.path.basename(filepath)
        with open(filepath, "rb") as f:
            self.data = f.read()

    async def setup(self, worker):
        response = await worker.upload_file(
            comm=None, filename=self.filename, data=self.data, load=True
        )
        assert len(self.data) == response["nbytes"]


class Environ(NannyPlugin):
    restart = True

    def __init__(self, environ={}):
        self.environ = {k: str(v) for k, v in environ.items()}

    async def setup(self, nanny):
        nanny.env.update(self.environ)


class UploadDirectory(NannyPlugin):
    """A NannyPlugin to upload a local file to workers.

    Parameters
    ----------
    path: str
        A path to the directory to upload

    Examples
    --------
    >>> from distributed.diagnostics.plugin import UploadDirectory
    >>> client.register_worker_plugin(UploadDirectory("/path/to/directory"), nanny=True)  # doctest: +SKIP
    """

    def __init__(
        self,
        path,
        restart=False,
        update_path=False,
        skip_words=(".git", ".github", ".pytest_cache", "tests", "docs"),
        skip=(lambda fn: os.path.splitext(fn)[1] == ".pyc",),
    ):
        """
        Initialize the plugin by reading in the data from the given file.
        """
        path = os.path.expanduser(path)
        self.path = os.path.split(path)[-1]
        self.restart = restart
        self.update_path = update_path

        self.name = "upload-directory-" + os.path.split(path)[-1]

        with tmpfile(extension="zip") as fn:
            with zipfile.ZipFile(fn, "w", zipfile.ZIP_DEFLATED) as z:
                for root, dirs, files in os.walk(path):
                    for file in files:
                        filename = os.path.join(root, file)
                        if any(predicate(filename) for predicate in skip):
                            continue
                        dirs = filename.split(os.sep)
                        if any(word in dirs for word in skip_words):
                            continue

                        archive_name = os.path.relpath(
                            os.path.join(root, file), os.path.join(path, "..")
                        )
                        z.write(filename, archive_name)

            with open(fn, "rb") as f:
                self.data = f.read()

    async def setup(self, nanny):
        fn = os.path.join(nanny.local_directory, f"tmp-{str(uuid.uuid4())}.zip")
        with open(fn, "wb") as f:
            f.write(self.data)

        import zipfile

        with zipfile.ZipFile(fn) as z:
            z.extractall(path=nanny.local_directory)

        if self.update_path:
            path = os.path.join(nanny.local_directory, self.path)
            if path not in sys.path:
                sys.path.insert(0, path)

        os.remove(fn)<|MERGE_RESOLUTION|>--- conflicted
+++ resolved
@@ -6,12 +6,8 @@
 import uuid
 import zipfile
 
-<<<<<<< HEAD
 from dask.base import tokenize
 from dask.utils import funcname
-=======
-from dask.utils import funcname, tmpfile
->>>>>>> 33b795f8
 
 logger = logging.getLogger(__name__)
 
