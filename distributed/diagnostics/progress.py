from __future__ import print_function, division, absolute_import

from collections import defaultdict
import logging
from timeit import default_timer

<<<<<<< HEAD
import dask
from toolz import valmap, groupby, concat
=======
from toolz import groupby, valmap
>>>>>>> 5253f45e
from tornado import gen

from .plugin import SchedulerPlugin
from ..utils import key_split, key_split_group, log_errors, tokey


logger = logging.getLogger(__name__)


def dependent_keys(keys, who_has, processing, dependencies, exceptions,
                   complete=False):
    """ All keys that need to compute for these keys to finish """
    out = set()
    errors = set()
    stack = list(keys)
    while stack:
        key = stack.pop()
        if key in out:
            continue
        if not complete and (who_has.get(key) or
                             key in processing):
            continue
        if key in exceptions:
            errors.add(key)
            if not complete:
                continue

        out.add(key)
        stack.extend(dependencies.get(key, []))
    return out, errors


class Progress(SchedulerPlugin):
    """ Tracks progress of a set of keys or futures

    On creation we provide a set of keys or futures that interest us as well as
    a scheduler.  We traverse through the scheduler's dependencies to find all
    relevant keys on which our keys depend.  We then plug into the scheduler to
    learn when our keys become available in memory at which point we record
    their completion.

    State
    -----
    keys: set
        Set of keys that are not yet computed
    all_keys: set
        Set of all keys that we track

    This class performs no visualization.  However it is used by other classes,
    notably TextProgressBar and ProgressWidget, which do perform visualization.
    """

    def __init__(self, keys, scheduler, minimum=0, dt=0.1, complete=False):
        self.keys = {k.key if hasattr(k, 'key') else k for k in keys}
        self.keys = {tokey(k) for k in self.keys}
        self.scheduler = scheduler
        self.complete = complete
        self._minimum = minimum
        self._dt = dt
        self.last_duration = 0
        self._start_time = default_timer()
        self._running = False
        self.status = None

    @gen.coroutine
    def setup(self):
        keys = self.keys

        while not keys.issubset(self.scheduler.task_state):
            yield gen.sleep(0.05)

        self.keys = None

        self.scheduler.add_plugin(self)  # subtle race condition here
        self.all_keys, errors = dependent_keys(keys, self.scheduler.who_has,
                                               self.scheduler.processing,
                                               self.scheduler.dependencies, self.scheduler.exceptions,
                                               complete=self.complete)
        if not self.complete:
            self.keys = self.all_keys.copy()
        else:
            self.keys, _ = dependent_keys(keys, self.scheduler.who_has,
                                          self.scheduler.processing,
                                          self.scheduler.dependencies, self.scheduler.exceptions,
                                          complete=False)
        self.all_keys.update(keys)
        self.keys |= errors & self.all_keys

        if not self.keys:
            self.stop(exception=None, key=None)

        logger.debug("Set up Progress keys")

        for k in errors:
            self.transition(k, None, 'erred', exception=True)

    def transition(self, key, start, finish, *args, **kwargs):
        if key in self.keys and start == 'processing' and finish == 'memory':
            logger.debug("Progress sees key %s", key)
            self.keys.remove(key)

            if not self.keys:
                self.stop()

        if key in self.all_keys and finish == 'erred':
            logger.debug("Progress sees task erred")
            self.stop(exception=kwargs['exception'], key=key)

        if key in self.keys and finish == 'forgotten':
            logger.debug("A task was cancelled (%s), stopping progress", key)
            self.stop(exception=True)

    def restart(self, scheduler):
        self.stop()

    def stop(self, exception=None, key=None):
        if self in self.scheduler.plugins:
            self.scheduler.plugins.remove(self)
        if exception:
            self.status = 'error'
        else:
            self.status = 'finished'
        logger.debug("Remove Progress plugin")


class MultiProgress(Progress):
    """ Progress variant that keeps track of different groups of keys

    See Progress for most details.  This only adds a function ``func=``
    that splits keys.  This defaults to ``key_split`` which aligns with naming
    conventions chosen in the dask project (tuples, hyphens, etc..)

    State
    -----
    keys: dict
        Maps group name to set of not-yet-complete keys for that group
    all_keys: dict
        Maps group name to set of all keys for that group

    Examples
    --------
    >>> split = lambda s: s.split('-')[0]
    >>> p = MultiProgress(['y-2'], func=split)  # doctest: +SKIP
    >>> p.keys   # doctest: +SKIP
    {'x': {'x-1', 'x-2', 'x-3'},
     'y': {'y-1', 'y-2'}}
    """

    def __init__(self, keys, scheduler=None, func=key_split, minimum=0, dt=0.1,
                 complete=False):
        self.func = func
        Progress.__init__(self, keys, scheduler, minimum=minimum, dt=dt,
                          complete=complete)

    @gen.coroutine
    def setup(self):
        keys = self.keys

        while not keys.issubset(self.scheduler.tasks):
            yield gen.sleep(0.05)

        self.keys = None

        self.scheduler.add_plugin(self)  # subtle race condition here
        self.all_keys, errors = dependent_keys(keys, self.scheduler.who_has,
                                               self.scheduler.processing,
                                               self.scheduler.dependencies, self.scheduler.exceptions,
                                               complete=self.complete)
        if not self.complete:
            self.keys = self.all_keys.copy()
        else:
            self.keys, _ = dependent_keys(keys, self.scheduler.who_has,
                                          self.scheduler.processing,
                                          self.scheduler.dependencies, self.scheduler.exceptions,
                                          complete=False)
        self.all_keys.update(keys)
        self.keys |= errors & self.all_keys

        if not self.keys:
            self.stop(exception=None, key=None)

        # Group keys by func name
        self.keys = valmap(set, groupby(self.func, self.keys))
        self.all_keys = valmap(set, groupby(self.func, self.all_keys))
        for k in self.all_keys:
            if k not in self.keys:
                self.keys[k] = set()

        for k in errors:
            self.transition(k, None, 'erred', exception=True)
        logger.debug("Set up Progress keys")

    def transition(self, key, start, finish, *args, **kwargs):
        if start == 'processing' and finish == 'memory':
            s = self.keys.get(self.func(key), None)
            if s and key in s:
                s.remove(key)

            if not self.keys or not any(self.keys.values()):
                self.stop()

        if finish == 'erred':
            logger.debug("Progress sees task erred")
            k = self.func(key)
            if (k in self.all_keys and key in self.all_keys[k]):
                self.stop(exception=kwargs.get('exception'), key=key)

        if finish == 'forgotten':
            k = self.func(key)
            if k in self.all_keys and key in self.all_keys[k]:
                logger.debug("A task was cancelled (%s), stopping progress", key)
                self.stop(exception=True)


def format_time(t):
    """Format seconds into a human readable form.

    >>> format_time(10.4)
    '10.4s'
    >>> format_time(1000.4)
    '16min 40.4s'
    >>> format_time(100000.4)
    '27hr 46min 40.4s'
    """
    m, s = divmod(t, 60)
    h, m = divmod(m, 60)
    if h:
        return '{0:2.0f}hr {1:2.0f}min {2:4.1f}s'.format(h, m, s)
    elif m:
        return '{0:2.0f}min {1:4.1f}s'.format(m, s)
    else:
        return '{0:4.1f}s'.format(s)


class AllProgress(SchedulerPlugin):
    """ Keep track of all keys, grouped by key_split """

    def __init__(self, scheduler):
        self.all = defaultdict(set)
        self.nbytes = defaultdict(lambda: 0)
        self.state = defaultdict(lambda: defaultdict(set))
        self.scheduler = scheduler

        for key, state in self.scheduler.task_state.items():
            k = key_split(key)
            self.all[k].add(key)
            self.state[state][k].add(key)
            if key in self.scheduler.nbytes:
                self.nbytes[k] += self.scheduler.nbytes[key]

        scheduler.add_plugin(self)

    def transition(self, key, start, finish, *args, **kwargs):
        k = key_split(key)
        self.all[k].add(key)
        try:
            self.state[start][k].remove(key)
        except KeyError:  # TODO: remove me once we have a new or clean state
            pass
        if finish != 'forgotten':
            self.state[finish][k].add(key)
        else:
            self.all[k].remove(key)
            if not self.all[k]:
                del self.all[k]
                try:
                    del self.nbytes[k]
                except KeyError:
                    pass
                for v in self.state.values():
                    try:
                        del v[k]
                    except KeyError:
                        pass

        if start == 'memory':
            self.nbytes[k] -= self.scheduler.nbytes.get(key, 0)
        if finish == 'memory':
            self.nbytes[k] += self.scheduler.nbytes.get(key, 0)

    def restart(self, scheduler):
        self.all.clear()
        self.state.clear()


class GroupProgress(SchedulerPlugin):
    """ Keep track of all keys, grouped by key_split """

    def __init__(self, scheduler):
        self.scheduler = scheduler
        self.keys = dict()
        self.groups = dict()
        self.nbytes = dict()
        self.durations = dict()
        self.dependencies = dict()
        self.dependents = dict()

        for key, state in self.scheduler.task_state.items():
            k = key_split_group(key)
            if k not in self.groups:
                self.create(key, k)
            self.keys[k].add(key)
            self.groups[k][state] += 1
            if state == 'memory' and key in self.scheduler.nbytes:
                self.nbytes[k] += self.scheduler.nbytes[key]

        scheduler.add_plugin(self)

    def create(self, key, k):
        with log_errors(pdb=True):
            g = {'memory': 0, 'erred': 0, 'waiting': 0,
                 'released': 0, 'processing': 0}
            self.keys[k] = set()
            self.groups[k] = g
            self.nbytes[k] = 0
            self.durations[k] = 0
            self.dependents[k] = {key_split_group(dep) for dep in
                                  self.scheduler.dependents[key]}
            self.dependencies[k] = set()
            for dep in self.scheduler.dependencies[key]:
                d = key_split_group(dep)
                self.dependents[d].add(k)
                self.dependencies[k].add(d)

    def transition(self, key, start, finish, *args, **kwargs):
        with log_errors():
            k = key_split_group(key)
            if k not in self.groups:
                self.create(key, k)

            g = self.groups[k]

            if key not in self.keys[k]:
                self.keys[k].add(key)
            else:
                g[start] -= 1

            if finish != 'forgotten':
                g[finish] += 1
            else:
                self.keys[k].remove(key)
                if not self.keys[k]:
                    del self.groups[k]
                    del self.nbytes[k]
                    for dep in self.dependencies.pop(k):
                        self.dependents[key_split_group(dep)].remove(k)

            if start == 'memory':
                self.nbytes[k] -= self.scheduler.nbytes[key]
            if finish == 'memory':
                self.nbytes[k] += self.scheduler.nbytes[key]

    def restart(self, scheduler):
        self.keys.clear()
        self.groups.clear()
        self.nbytes.clear()
        self.durations.clear()
        self.dependencies.clear()
        self.dependents.clear()<|MERGE_RESOLUTION|>--- conflicted
+++ resolved
@@ -4,12 +4,7 @@
 import logging
 from timeit import default_timer
 
-<<<<<<< HEAD
-import dask
-from toolz import valmap, groupby, concat
-=======
 from toolz import groupby, valmap
->>>>>>> 5253f45e
 from tornado import gen
 
 from .plugin import SchedulerPlugin
