from __future__ import annotations

import logging
import sys
import warnings
import weakref
from json import dumps

import dask
import dask.config

from ..core import Status
from .spec import ProcessInterface, SpecCluster

logger = logging.getLogger(__name__)


class Process(ProcessInterface):
    """A superclass for SSH Workers and Nannies

    See Also
    --------
    Worker
    Scheduler
    """

    def __init__(self, **kwargs):
        self.connection = None
        self.proc = None
        super().__init__(**kwargs)

    async def start(self):
        assert self.connection
        weakref.finalize(
            self, self.proc.kill
        )  # https://github.com/ronf/asyncssh/issues/112
        await super().start()

    async def close(self):
        self.proc.kill()  # https://github.com/ronf/asyncssh/issues/112
        self.connection.close()
        await super().close()


class Worker(Process):
    """A Remote Dask Worker controled by SSH

    Parameters
    ----------
    scheduler: str
        The address of the scheduler
    address: str
        The hostname where we should run this worker
    worker_class: str
        The python class to use to create the worker.
    connect_options: dict
        kwargs to be passed to asyncssh connections
    remote_python: str
        Path to Python on remote node to run this worker.
    kwargs: dict
        These will be passed through the dask-worker CLI to the
        dask.distributed.Worker class
    """

    def __init__(
        self,
        scheduler: str,
        address: str,
        connect_options: dict,
        kwargs: dict,
        worker_module="deprecated",
        worker_class="distributed.Nanny",
        remote_python=None,
        loop=None,
        name=None,
    ):
        super().__init__()

        if worker_module != "deprecated":
            raise ValueError(
                "worker_module has been deprecated in favor of worker_class. "
                "Please specify a Python class rather than a CLI module."
            )

        self.address = address
        self.scheduler = scheduler
        self.worker_class = worker_class
        self.connect_options = connect_options
        self.kwargs = kwargs
        self.name = name
        self.remote_python = remote_python

    async def start(self):
        import asyncssh  # import now to avoid adding to module startup time

        self.connection = await asyncssh.connect(self.address, **self.connect_options)

        result = await self.connection.run("uname")
        if result.exit_status == 0:
            set_env = 'env DASK_INTERNAL_INHERIT_CONFIG="{}"'.format(
                dask.config.serialize(dask.config.global_config)
            )
        else:
            result = await self.connection.run("cmd /c ver")
            if result.exit_status == 0:
                set_env = "set DASK_INTERNAL_INHERIT_CONFIG={} &&".format(
                    dask.config.serialize(dask.config.global_config)
                )
            else:
                raise Exception(
                    "Worker failed to set DASK_INTERNAL_INHERIT_CONFIG variable "
                )

        if not self.remote_python:
            self.remote_python = sys.executable

        cmd = " ".join(
            [
                set_env,
                self.remote_python,
                "-m",
                "distributed.cli.dask_spec",
                self.scheduler,
                "--spec",
                "'%s'"
                % dumps(
                    {
                        "cls": self.worker_class,
                        "opts": {
                            **self.kwargs,
                            "name": self.name,
                        },
                    }
                ),
            ]
        )

        self.proc = await self.connection.create_process(cmd)

        # We watch stderr in order to get the address, then we return
        while True:
            line = await self.proc.stderr.readline()
            if not line.strip():
                raise Exception("Worker failed to start")
            logger.info(line.strip())
            if "worker at" in line:
                self.address = line.split("worker at:")[1].strip()
                self.status = Status.running
                break
        logger.debug("%s", line)
        await super().start()


class Scheduler(Process):
    """A Remote Dask Scheduler controlled by SSH

    Parameters
    ----------
    address: str
        The hostname where we should run this worker
    connect_options: dict
        kwargs to be passed to asyncssh connections
    remote_python: str
        Path to Python on remote node to run this scheduler.
    kwargs: dict
        These will be passed through the dask-scheduler CLI to the
        dask.distributed.Scheduler class
    """

    def __init__(
        self, address: str, connect_options: dict, kwargs: dict, remote_python=None
    ):
        super().__init__()

        self.address = address
        self.kwargs = kwargs
        self.connect_options = connect_options
        self.remote_python = remote_python

    async def start(self):
        import asyncssh  # import now to avoid adding to module startup time

        logger.debug("Created Scheduler Connection")

        self.connection = await asyncssh.connect(self.address, **self.connect_options)

        result = await self.connection.run("uname")
        if result.exit_status == 0:
            set_env = 'env DASK_INTERNAL_INHERIT_CONFIG="{}"'.format(
                dask.config.serialize(dask.config.global_config)
            )
        else:
            result = await self.connection.run("cmd /c ver")
            if result.exit_status == 0:
                set_env = "set DASK_INTERNAL_INHERIT_CONFIG={} &&".format(
                    dask.config.serialize(dask.config.global_config)
                )
            else:
                raise Exception(
                    "Scheduler failed to set DASK_INTERNAL_INHERIT_CONFIG variable "
                )

        if not self.remote_python:
            self.remote_python = sys.executable

        cmd = " ".join(
            [
                set_env,
                self.remote_python,
                "-m",
                "distributed.cli.dask_spec",
                "--spec",
                "'%s'" % dumps({"cls": "distributed.Scheduler", "opts": self.kwargs}),
            ]
        )
        self.proc = await self.connection.create_process(cmd)

        # We watch stderr in order to get the address, then we return
        while True:
            line = await self.proc.stderr.readline()
            if not line.strip():
                raise Exception("Worker failed to start")
            logger.info(line.strip())
            if "Scheduler at" in line:
                self.address = line.split("Scheduler at:")[1].strip()
                break
        logger.debug("%s", line)
        await super().start()


old_cluster_kwargs = {
    "scheduler_addr",
    "scheduler_port",
    "worker_addrs",
    "nthreads",
    "nprocs",
    "ssh_username",
    "ssh_port",
    "ssh_private_key",
    "nohost",
    "logdir",
    "remote_python",
    "memory_limit",
    "worker_port",
    "nanny_port",
    "remote_dask_worker",
}


def SSHCluster(
    hosts: list[str] | None = None,
    connect_options: dict | list[dict] = {},
    worker_options: dict = {},
    scheduler_options: dict = {},
    worker_module: str = "deprecated",
    worker_class: str = "distributed.Nanny",
    remote_python: str | list[str] | None = None,
    **kwargs,
):
    """Deploy a Dask cluster using SSH

    The SSHCluster function deploys a Dask Scheduler and Workers for you on a
    set of machine addresses that you provide.  The first address will be used
    for the scheduler while the rest will be used for the workers (feel free to
    repeat the first hostname if you want to have the scheduler and worker
    co-habitate one machine.)

    You may configure the scheduler and workers by passing
    ``scheduler_options`` and ``worker_options`` dictionary keywords.  See the
    ``dask.distributed.Scheduler`` and ``dask.distributed.Worker`` classes for
    details on the available options, but the defaults should work in most
    situations.

    You may configure your use of SSH itself using the ``connect_options``
    keyword, which passes values to the ``asyncssh.connect`` function.  For
    more information on these see the documentation for the ``asyncssh``
    library https://asyncssh.readthedocs.io .

    Parameters
    ----------
    hosts : list[str]
        List of hostnames or addresses on which to launch our cluster.
        The first will be used for the scheduler and the rest for workers.
    connect_options : dict or list of dict, optional
        Keywords to pass through to :func:`asyncssh.connect`.
        This could include things such as ``port``, ``username``, ``password``
        or ``known_hosts``. See docs for :func:`asyncssh.connect` and
        :class:`asyncssh.SSHClientConnectionOptions` for full information.
        If a list it must have the same length as ``hosts``.
    worker_options : dict, optional
        Keywords to pass on to workers.
    scheduler_options : dict, optional
        Keywords to pass on to scheduler.
    worker_class: str
        The python class to use to create the worker(s).
    remote_python : str or list of str, optional
        Path to Python on remote nodes.

    Examples
    --------
    Create a cluster with one worker:

    >>> from dask.distributed import Client, SSHCluster
    >>> cluster = SSHCluster(["localhost", "localhost"])
    >>> client = Client(cluster)

    Create a cluster with three workers, each with two threads
    and host the dashdoard on port 8797:

    >>> from dask.distributed import Client, SSHCluster
    >>> cluster = SSHCluster(
    ...     ["localhost", "localhost", "localhost", "localhost"],
    ...     connect_options={"known_hosts": None},
    ...     worker_options={"nthreads": 2},
    ...     scheduler_options={"port": 0, "dashboard_address": ":8797"}
    ... )
    >>> client = Client(cluster)

<<<<<<< HEAD
    An example using a different worker module, in particular the
    ``dask-cuda-worker`` command from the ``dask-cuda`` project:
=======
    An example using a different worker class, in particular the
    ``CUDAWorker`` from the ``dask-cuda`` project:
>>>>>>> c2b3add8

    >>> from dask.distributed import Client, SSHCluster
    >>> cluster = SSHCluster(
    ...     ["localhost", "hostwithgpus", "anothergpuhost"],
    ...     connect_options={"known_hosts": None},
    ...     scheduler_options={"port": 0, "dashboard_address": ":8797"},
    ...     worker_class="dask_cuda.CUDAWorker")
    >>> client = Client(cluster)

    See Also
    --------
    dask.distributed.Scheduler
    dask.distributed.Worker
    asyncssh.connect
    """
    if worker_module != "deprecated":
        raise ValueError(
            "worker_module has been deprecated in favor of worker_class. "
            "Please specify a Python class rather than a CLI module."
        )

    if set(kwargs) & old_cluster_kwargs:
        from .old_ssh import SSHCluster as OldSSHCluster

        warnings.warn(
            "Note that the SSHCluster API has been replaced.  "
            "We're routing you to the older implementation.  "
            "This will be removed in the future"
        )
        kwargs.setdefault("worker_addrs", hosts)
        return OldSSHCluster(**kwargs)

    if not hosts:
        raise ValueError(
            f"`hosts` must be a non empty list, value {repr(hosts)!r} found."
        )
    if isinstance(connect_options, list) and len(connect_options) != len(hosts):
        raise RuntimeError(
            "When specifying a list of connect_options you must provide a "
            "dictionary for each address."
        )

    if isinstance(remote_python, list) and len(remote_python) != len(hosts):
        raise RuntimeError(
            "When specifying a list of remote_python you must provide a "
            "path for each address."
        )

    scheduler = {
        "cls": Scheduler,
        "options": {
            "address": hosts[0],
            "connect_options": connect_options
            if isinstance(connect_options, dict)
            else connect_options[0],
            "kwargs": scheduler_options,
            "remote_python": remote_python[0]
            if isinstance(remote_python, list)
            else remote_python,
        },
    }
    workers = {
        i: {
            "cls": Worker,
            "options": {
                "address": host,
                "connect_options": connect_options
                if isinstance(connect_options, dict)
                else connect_options[i + 1],
                "kwargs": worker_options,
                "worker_class": worker_class,
                "remote_python": remote_python[i + 1]
                if isinstance(remote_python, list)
                else remote_python,
            },
        }
        for i, host in enumerate(hosts[1:])
    }
    return SpecCluster(workers, scheduler, name="SSHCluster", **kwargs)<|MERGE_RESOLUTION|>--- conflicted
+++ resolved
@@ -316,13 +316,8 @@
     ... )
     >>> client = Client(cluster)
 
-<<<<<<< HEAD
-    An example using a different worker module, in particular the
-    ``dask-cuda-worker`` command from the ``dask-cuda`` project:
-=======
     An example using a different worker class, in particular the
     ``CUDAWorker`` from the ``dask-cuda`` project:
->>>>>>> c2b3add8
 
     >>> from dask.distributed import Client, SSHCluster
     >>> cluster = SSHCluster(
