<<<<<<< HEAD
import asyncio
=======
from __future__ import annotations

import copy
>>>>>>> e5d15b7e
import logging
import sys
import warnings
import weakref
from json import dumps

import dask
import dask.config

from .spec import ProcessInterface, SpecCluster

logger = logging.getLogger(__name__)


class Process(ProcessInterface):
    """A superclass for SSH Workers and Nannies

    See Also
    --------
    Worker
    Scheduler
    """

    def __init__(self, **kwargs):
        self.connection = None
        self.proc = None
        super().__init__(**kwargs)

    async def start(self):
        assert self.connection
        weakref.finalize(
            self, self.proc.kill
        )  # https://github.com/ronf/asyncssh/issues/112
        await super().start()

    async def close(self):
        self.proc.kill()  # https://github.com/ronf/asyncssh/issues/112
        self.connection.close()
        await super().close()


class Worker(Process):
    """A Remote Dask Worker controled by SSH

    Parameters
    ----------
    scheduler: str
        The address of the scheduler
    address: str
        The hostname where we should run this worker
    worker_class: str
        The python class to use to create the worker.
    connect_options: dict
        kwargs to be passed to asyncssh connections
    remote_python: str
        Path to Python on remote node to run this worker.
    kwargs: dict
        These will be passed through the dask-worker CLI to the
        dask.distributed.Worker class
    """

    def __init__(
        self,
        scheduler: str,
        address: str,
        connect_options: dict,
        kwargs: dict,
        worker_module="deprecated",
        worker_class="distributed.Nanny",
        remote_python=None,
        loop=None,
        name=None,
    ):
        super().__init__()

        if worker_module != "deprecated":
            raise ValueError(
                "worker_module has been deprecated in favor of worker_class. "
                "Please specify a Python class rather than a CLI module."
            )

        self.address = address
        self.scheduler = scheduler
        self.worker_class = worker_class
        self.connect_options = connect_options
        self.kwargs = copy.copy(kwargs)
        self.name = name
        self.remote_python = remote_python
        self.nprocs = self.kwargs.pop("nprocs", 1)

    async def start(self):
        try:
            import asyncssh  # import now to avoid adding to module startup time
        except ImportError:
            raise ImportError(
                "Dask's SSHCluster requires the `asyncssh` package to be installed. "
                "Please install it using pip or conda."
            )

        self.connection = await asyncssh.connect(self.address, **self.connect_options)

        result = await self.connection.run("uname")
        if result.exit_status == 0:
            set_env = 'env DASK_INTERNAL_INHERIT_CONFIG="{}"'.format(
                dask.config.serialize(dask.config.global_config)
            )
        else:
            result = await self.connection.run("cmd /c ver")
            if result.exit_status == 0:
                set_env = "set DASK_INTERNAL_INHERIT_CONFIG={} &&".format(
                    dask.config.serialize(dask.config.global_config)
                )
            else:
                raise Exception(
                    "Worker failed to set DASK_INTERNAL_INHERIT_CONFIG variable "
                )

        if not self.remote_python:
            self.remote_python = sys.executable

        cmd = " ".join(
            [
                set_env,
                self.remote_python,
                "-m",
                "distributed.cli.dask_spec",
                self.scheduler,
                "--spec",
                "'%s'"
                % dumps(
                    {
                        i: {
                            "cls": self.worker_class,
                            "opts": {
                                **self.kwargs,
                            },
                        }
                        for i in range(self.nprocs)
                    }
                ),
            ]
        )

        self.proc = await self.connection.create_process(cmd)

        # We watch stderr in order to get the address, then we return
        started_workers = 0
        while started_workers < self.nprocs:
            line = await self.proc.stderr.readline()
            if not line.strip():
                raise Exception("Worker failed to start")
            logger.info(line.strip())
            if "worker at" in line:
                started_workers += 1
        logger.debug("%s", line)
        await super().start()


class Scheduler(Process):
    """A Remote Dask Scheduler controlled by SSH

    Parameters
    ----------
    address: str
        The hostname where we should run this worker
    connect_options: dict
        kwargs to be passed to asyncssh connections
    remote_python: str
        Path to Python on remote node to run this scheduler.
    kwargs: dict
        These will be passed through the dask-scheduler CLI to the
        dask.distributed.Scheduler class
    forward_scheduler_port: int, optional
        Local port to forward the remote scheduler port to.
    forward_dashboard_port: int, optional
        Local port to forward the remote dashboard port to.
    """

    def __init__(
        self,
        address: str,
        connect_options: dict,
        kwargs: dict,
        remote_python=None,
        forward_scheduler_port: int = None,
        forward_dashboard_port: int = None,
    ):
        super().__init__()

        self.address = address
        self.kwargs = kwargs
        self.connect_options = connect_options
        self.remote_python = remote_python
        self.forward_scheduler_port = forward_scheduler_port
        self.forward_dashboard_port = forward_dashboard_port
        self.port_forwards = []

    async def start(self):
        try:
            import asyncssh  # import now to avoid adding to module startup time
        except ImportError:
            raise ImportError(
                "Dask's SSHCluster requires the `asyncssh` package to be installed. "
                "Please install it using pip or conda."
            )

        logger.debug("Created Scheduler Connection")

        self.connection = await asyncssh.connect(self.address, **self.connect_options)

        result = await self.connection.run("uname")
        if result.exit_status == 0:
            set_env = 'env DASK_INTERNAL_INHERIT_CONFIG="{}"'.format(
                dask.config.serialize(dask.config.global_config)
            )
        else:
            result = await self.connection.run("cmd /c ver")
            if result.exit_status == 0:
                set_env = "set DASK_INTERNAL_INHERIT_CONFIG={} &&".format(
                    dask.config.serialize(dask.config.global_config)
                )
            else:
                raise Exception(
                    "Scheduler failed to set DASK_INTERNAL_INHERIT_CONFIG variable "
                )

        if not self.remote_python:
            self.remote_python = sys.executable

        cmd = " ".join(
            [
                set_env,
                self.remote_python,
                "-m",
                "distributed.cli.dask_spec",
                "--spec",
                "'%s'" % dumps({"cls": "distributed.Scheduler", "opts": self.kwargs}),
            ]
        )
        self.proc = await self.connection.create_process(cmd)

        # We watch stderr in order to get the address, then we return
        while True:
            line = await self.proc.stderr.readline()
            if not line.strip():
                raise Exception("Worker failed to start")
            logger.info(line.strip())
            if "Scheduler at" in line:
                self.address = line.split("Scheduler at:")[1].strip()
                if self.forward_scheduler_port:
                    protocol, *_, port = self.address.split(":")
                    self.port_forwards.append(
                        await self.connection.forward_remote_port(
                            "localhost",
                            int(self.forward_scheduler_port),
                            "localhost",
                            int(port),
                        )
                    )
                    self.address = "{}://localhost:{}".format(
                        protocol, self.forward_scheduler_port
                    )
                if self.forward_dashboard_port:
                    self.port_forwards.append(
                        await self.connection.forward_remote_port(
                            "localhost",
                            int(self.forward_dashboard_port),
                            "localhost",
                            8787,
                        )
                    )
                break

        logger.debug("%s", line)
        await super().start()

    async def close(self):
        await asyncio.gather(*[p.wait_closed() for p in self.port_forwards])
        await super().close()


old_cluster_kwargs = {
    "scheduler_addr",
    "scheduler_port",
    "worker_addrs",
    "nthreads",
    "nprocs",
    "ssh_username",
    "ssh_port",
    "ssh_private_key",
    "nohost",
    "logdir",
    "remote_python",
    "memory_limit",
    "worker_port",
    "nanny_port",
    "remote_dask_worker",
}


def SSHCluster(
    hosts: list[str] | None = None,
    connect_options: dict | list[dict] = {},
    worker_options: dict = {},
    scheduler_options: dict = {},
<<<<<<< HEAD
    worker_module: str = "distributed.cli.dask_worker",
    remote_python: Union[str, List[str]] = None,
    forward_scheduler_port: int = None,
    forward_dashboard_port: int = None,
=======
    worker_module: str = "deprecated",
    worker_class: str = "distributed.Nanny",
    remote_python: str | list[str] | None = None,
>>>>>>> e5d15b7e
    **kwargs,
):
    """Deploy a Dask cluster using SSH

    The SSHCluster function deploys a Dask Scheduler and Workers for you on a
    set of machine addresses that you provide.  The first address will be used
    for the scheduler while the rest will be used for the workers (feel free to
    repeat the first hostname if you want to have the scheduler and worker
    co-habitate one machine.)

    You may configure the scheduler and workers by passing
    ``scheduler_options`` and ``worker_options`` dictionary keywords.  See the
    ``dask.distributed.Scheduler`` and ``dask.distributed.Worker`` classes for
    details on the available options, but the defaults should work in most
    situations.

    You may configure your use of SSH itself using the ``connect_options``
    keyword, which passes values to the ``asyncssh.connect`` function.  For
    more information on these see the documentation for the ``asyncssh``
    library https://asyncssh.readthedocs.io .

    Parameters
    ----------
    hosts : list[str]
        List of hostnames or addresses on which to launch our cluster.
        The first will be used for the scheduler and the rest for workers.
    connect_options : dict or list of dict, optional
        Keywords to pass through to :func:`asyncssh.connect`.
        This could include things such as ``port``, ``username``, ``password``
        or ``known_hosts``. See docs for :func:`asyncssh.connect` and
        :class:`asyncssh.SSHClientConnectionOptions` for full information.
        If a list it must have the same length as ``hosts``.
    worker_options : dict, optional
        Keywords to pass on to workers.
    scheduler_options : dict, optional
        Keywords to pass on to scheduler.
    worker_class: str
        The python class to use to create the worker(s).
    remote_python : str or list of str, optional
        Path to Python on remote nodes.
    forward_scheduler_port: int, optional
        Local port to forward the remote scheduler port to.
    forward_dashboard_port: int, optional
        Local port to forward the remote dashboard port to.

    Examples
    --------
    Create a cluster with one worker:

    >>> from dask.distributed import Client, SSHCluster
    >>> cluster = SSHCluster(["localhost", "localhost"])
    >>> client = Client(cluster)

    Create a cluster with three workers, each with two threads
    and host the dashdoard on port 8797:

    >>> from dask.distributed import Client, SSHCluster
    >>> cluster = SSHCluster(
    ...     ["localhost", "localhost", "localhost", "localhost"],
    ...     connect_options={"known_hosts": None},
    ...     worker_options={"nthreads": 2},
    ...     scheduler_options={"port": 0, "dashboard_address": ":8797"}
    ... )
    >>> client = Client(cluster)

    Create a cluster with two workers on each host:

    >>> from dask.distributed import Client, SSHCluster
    >>> cluster = SSHCluster(
    ...     ["localhost", "localhost", "localhost", "localhost"],
    ...     connect_options={"known_hosts": None},
    ...     worker_options={"nthreads": 2, "nprocs": 2},
    ...     scheduler_options={"port": 0, "dashboard_address": ":8797"}
    ... )
    >>> client = Client(cluster)

    An example using a different worker class, in particular the
    ``CUDAWorker`` from the ``dask-cuda`` project:

    >>> from dask.distributed import Client, SSHCluster
    >>> cluster = SSHCluster(
    ...     ["localhost", "hostwithgpus", "anothergpuhost"],
    ...     connect_options={"known_hosts": None},
    ...     scheduler_options={"port": 0, "dashboard_address": ":8797"},
    ...     worker_class="dask_cuda.CUDAWorker")
    >>> client = Client(cluster)

    An example of forwarding the Dask scheduler ports locally. Useful if
    you only have SSH access to a host but the firewall blocks other ports.
    This will forward to remote scheduler port and dashboard to 8786 and 8787
    on your local machine respectively.

    >>> from dask.distributed import Client, SSHCluster
    >>> cluster = SSHCluster(
    ...     ["localhost", "hostwithgpus", "anothergpuhost"],
    ...     connect_options={"known_hosts": None},
    ...     scheduler_options={"port": 0, "dashboard_address": ":8797"},
    ...     forward_scheduler_port=8786,
    ...     forward_dashboard_port=8787)
    >>> client = Client(cluster)

    See Also
    --------
    dask.distributed.Scheduler
    dask.distributed.Worker
    asyncssh.connect
    """
    if worker_module != "deprecated":
        raise ValueError(
            "worker_module has been deprecated in favor of worker_class. "
            "Please specify a Python class rather than a CLI module."
        )

    if set(kwargs) & old_cluster_kwargs:
        from .old_ssh import SSHCluster as OldSSHCluster

        warnings.warn(
            "Note that the SSHCluster API has been replaced.  "
            "We're routing you to the older implementation.  "
            "This will be removed in the future"
        )
        kwargs.setdefault("worker_addrs", hosts)
        return OldSSHCluster(**kwargs)

    if not hosts:
        raise ValueError(
            f"`hosts` must be a non empty list, value {repr(hosts)!r} found."
        )
    if isinstance(connect_options, list) and len(connect_options) != len(hosts):
        raise RuntimeError(
            "When specifying a list of connect_options you must provide a "
            "dictionary for each address."
        )

    if isinstance(remote_python, list) and len(remote_python) != len(hosts):
        raise RuntimeError(
            "When specifying a list of remote_python you must provide a "
            "path for each address."
        )

    scheduler = {
        "cls": Scheduler,
        "options": {
            "address": hosts[0],
            "connect_options": connect_options
            if isinstance(connect_options, dict)
            else connect_options[0],
            "kwargs": scheduler_options,
            "remote_python": remote_python[0]
            if isinstance(remote_python, list)
            else remote_python,
            "forward_scheduler_port": forward_scheduler_port,
            "forward_dashboard_port": forward_dashboard_port,
        },
    }
    workers = {
        i: {
            "cls": Worker,
            "options": {
                "address": host,
                "connect_options": connect_options
                if isinstance(connect_options, dict)
                else connect_options[i + 1],
                "kwargs": worker_options,
                "worker_class": worker_class,
                "remote_python": remote_python[i + 1]
                if isinstance(remote_python, list)
                else remote_python,
            },
        }
        for i, host in enumerate(hosts[1:])
    }
    return SpecCluster(workers, scheduler, name="SSHCluster", **kwargs)<|MERGE_RESOLUTION|>--- conflicted
+++ resolved
@@ -1,10 +1,7 @@
-<<<<<<< HEAD
+from __future__ import annotations
+
 import asyncio
-=======
-from __future__ import annotations
-
 import copy
->>>>>>> e5d15b7e
 import logging
 import sys
 import warnings
@@ -194,13 +191,21 @@
     ):
         super().__init__()
 
+        try:
+            import asyncssh  # import now to avoid adding to module startup time
+        except ImportError:
+            raise ImportError(
+                "Dask's SSHCluster requires the `asyncssh` package to be installed. "
+                "Please install it using pip or conda."
+            )
+
         self.address = address
         self.kwargs = kwargs
         self.connect_options = connect_options
         self.remote_python = remote_python
         self.forward_scheduler_port = forward_scheduler_port
         self.forward_dashboard_port = forward_dashboard_port
-        self.port_forwards = []
+        self.port_forwards: list[asyncssh.SSHListener] = []
 
     async def start(self):
         try:
@@ -310,16 +315,11 @@
     connect_options: dict | list[dict] = {},
     worker_options: dict = {},
     scheduler_options: dict = {},
-<<<<<<< HEAD
-    worker_module: str = "distributed.cli.dask_worker",
-    remote_python: Union[str, List[str]] = None,
-    forward_scheduler_port: int = None,
-    forward_dashboard_port: int = None,
-=======
     worker_module: str = "deprecated",
     worker_class: str = "distributed.Nanny",
     remote_python: str | list[str] | None = None,
->>>>>>> e5d15b7e
+    forward_scheduler_port: int = None,
+    forward_dashboard_port: int = None,
     **kwargs,
 ):
     """Deploy a Dask cluster using SSH
