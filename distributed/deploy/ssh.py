--- conflicted
+++ resolved
@@ -90,27 +90,11 @@
         import asyncssh  # import now to avoid adding to module startup time
 
         self.connection = await asyncssh.connect(self.address, **self.connect_options)
-<<<<<<< HEAD
-        self.proc = await self.connection.create_process(
-            " ".join(
-                [
-                    'DASK_INTERNAL_INHERIT_CONFIG="%s"'
-                    % serialize_for_cli(dask.config.global_config),
-                    self.remote_python or sys.executable,
-                    "-m",
-                    self.worker_module,
-                    self.scheduler,
-                    "--name",
-                    str(self.name),
-                ]
-                + cli_keywords(self.kwargs, cls=_Worker, cmd=self.worker_module)
-=======
 
         result = await self.connection.run("uname")
         if result.exit_status == 0:
             set_env = 'env DASK_INTERNAL_INHERIT_CONFIG="{}"'.format(
                 serialize_for_cli(dask.config.global_config)
->>>>>>> 22dbe714
             )
         else:
             result = await self.connection.run("cmd /c ver")
@@ -185,23 +169,10 @@
 
         self.connection = await asyncssh.connect(self.address, **self.connect_options)
 
-<<<<<<< HEAD
-        self.proc = await self.connection.create_process(
-            " ".join(
-                [
-                    'DASK_INTERNAL_INHERIT_CONFIG="%s"'
-                    % serialize_for_cli(dask.config.global_config),
-                    self.remote_python or sys.executable,
-                    "-m",
-                    "distributed.cli.dask_scheduler",
-                ]
-                + cli_keywords(self.kwargs, cls=_Scheduler)
-=======
         result = await self.connection.run("uname")
         if result.exit_status == 0:
             set_env = 'env DASK_INTERNAL_INHERIT_CONFIG="{}"'.format(
                 serialize_for_cli(dask.config.global_config)
->>>>>>> 22dbe714
             )
         else:
             result = await self.connection.run("cmd /c ver")
