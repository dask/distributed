--- conflicted
+++ resolved
@@ -1,8 +1,5 @@
-<<<<<<< HEAD
 import asyncio
-=======
 import gc
->>>>>>> 6a3dc408
 import math
 from time import sleep
 
