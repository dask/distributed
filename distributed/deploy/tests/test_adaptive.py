--- conflicted
+++ resolved
@@ -203,11 +203,7 @@
         assert len(adapt.log) == 1
 
         # Scale up when there is plenty of available work
-<<<<<<< HEAD
-        tasks = client.map(slowinc, range(1000), delay=0.100)
-=======
-        futures = client.map(slowinc, range(2, 1002), delay=0.100)
->>>>>>> 5647d063
+        tasks = client.map(slowinc, range(2, 1002), delay=0.100)
         while len(adapt.log) == 1:
             await asyncio.sleep(0.01)
         assert len(adapt.log) == 2
