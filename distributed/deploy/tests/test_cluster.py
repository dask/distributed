from __future__ import annotations

import pytest

from distributed import LocalCluster
from distributed.deploy.cluster import Cluster
from distributed.utils_test import gen_test


@gen_test()
async def test_eq():
    async with Cluster(asynchronous=True, name="A") as clusterA, Cluster(
        asynchronous=True, name="A2"
    ) as clusterA2, Cluster(asynchronous=True, name="B") as clusterB:
        assert clusterA != "A"
        assert not (clusterA == "A")
        assert clusterA == clusterA
        assert not (clusterA != clusterA)
        assert clusterA != clusterA2
        assert not (clusterA == clusterA2)
        assert clusterA != clusterB
        assert not (clusterA == clusterB)


@gen_test()
async def test_repr():
    async with Cluster(asynchronous=True, name="A") as cluster:
        assert cluster.scheduler_address == "<Not Connected>"
        res = repr(cluster)
        expected = "Cluster(A, '<Not Connected>', workers=0, threads=0, memory=0 B)"
        assert res == expected


@gen_test()
async def test_logs_deprecated():
    async with Cluster(asynchronous=True) as cluster:
        with pytest.warns(FutureWarning, match="get_logs"):
<<<<<<< HEAD
            cluster.logs()


@gen_test()
async def test_cluster_info(loop_in_thread):
    class FooCluster(Cluster):
        def __init__(self):
            self._cluster_info["foo"] = "bar"
            super().__init__(asynchronous=False, loop=loop_in_thread)

    cluster = FooCluster()
    assert "foo" in cluster._cluster_info  # exists before start() called
    with cluster:  # start and stop the cluster to avoid a resource warning
        pass


@gen_test()
async def test_cluster_wait_for_worker(loop):
    with LocalCluster(n_workers=3, loop=loop) as cluster:
        assert all(
            [
                worker.status.name == "running"
                for _, worker in cluster.scheduler.workers.items()
            ]
        )
        assert len(cluster.scheduler.workers) == 3
        cluster.scale(10)
        cluster.wait_for_workers(10)
        assert all(
            [
                worker.status.name == "running"
                for _, worker in cluster.scheduler.workers.items()
            ]
        )
        assert len(cluster.scheduler.workers) == 10
=======
            cluster.logs()
>>>>>>> f30bacc6
<|MERGE_RESOLUTION|>--- conflicted
+++ resolved
@@ -35,7 +35,6 @@
 async def test_logs_deprecated():
     async with Cluster(asynchronous=True) as cluster:
         with pytest.warns(FutureWarning, match="get_logs"):
-<<<<<<< HEAD
             cluster.logs()
 
 
@@ -71,6 +70,3 @@
             ]
         )
         assert len(cluster.scheduler.workers) == 10
-=======
-            cluster.logs()
->>>>>>> f30bacc6
