--- conflicted
+++ resolved
@@ -3,12 +3,8 @@
 import pytest
 from tornado.ioloop import IOLoop
 
-<<<<<<< HEAD
 from distributed import LocalCluster, Status
-from distributed.deploy.cluster import Cluster
-=======
 from distributed.deploy.cluster import Cluster, _exponential_backoff
->>>>>>> 1ccc312a
 from distributed.utils_test import gen_test
 
 
