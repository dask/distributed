<<<<<<< HEAD
from types import CoroutineType
=======
from __future__ import annotations
>>>>>>> 97178d64

import pytest
from tornado.ioloop import IOLoop

from distributed.deploy.cluster import Cluster
<<<<<<< HEAD


@pytest.mark.asyncio
async def test_eq(cleanup):
    clusterA = Cluster(asynchronous=True, name="A")
    clusterA2 = Cluster(asynchronous=True, name="A2")
    clusterB = Cluster(asynchronous=True, name="B")
    assert clusterA != "A"
    assert not (clusterA == "A")
    assert clusterA == clusterA
    assert not (clusterA != clusterA)
    assert clusterA != clusterA2
    assert not (clusterA == clusterA2)
    assert clusterA != clusterB
    assert not (clusterA == clusterB)


@pytest.mark.asyncio
async def test_repr(cleanup):
    cluster = Cluster(asynchronous=True, name="A")
    assert cluster.scheduler_address == "<Not Connected>"
    res = repr(cluster)
    expected = "Cluster(A, '<Not Connected>', workers=0, threads=0, memory=0 B)"
    assert res == expected


@pytest.mark.asyncio
async def test_logs_deprecated(cleanup):
    cluster = Cluster(asynchronous=True)
    with pytest.warns(FutureWarning, match="get_logs"):
        cluster.logs()


@pytest.mark.asyncio
async def test_cluster_info():
    class FooCluster(Cluster):
        def __init__(self):
            self._cluster_info["foo"] = "bar"
            super().__init__(asynchronous=False)

    cluster = FooCluster()
    assert "foo" in cluster._cluster_info


@pytest.mark.asyncio
@pytest.mark.parametrize("asynchronous_cluster", [True, False])
async def test_sync_defaults_to_cluster_setting(
    asynchronous_cluster, loop_in_thread, cleanup
):

    cluster = Cluster(asynchronous=asynchronous_cluster, loop=loop_in_thread)

    async def foo():
        return 1

    result = cluster.sync(foo)

    if asynchronous_cluster:
        assert isinstance(result, CoroutineType)
        assert await result == 1
    else:
        assert result == 1


@pytest.mark.asyncio
@pytest.mark.parametrize("asynchronous_cluster", [True, False])
async def test_sync_allows_override_of_asychronous(
    asynchronous_cluster, loop_in_thread, cleanup
):
    cluster = Cluster(asynchronous=asynchronous_cluster, loop=loop_in_thread)

    async def foo():
        return 1

    async_result = cluster.sync(foo, asynchronous=True)
    sync_result = cluster.sync(foo, asynchronous=False)

    assert isinstance(async_result, CoroutineType)
    assert await async_result == 1
    assert sync_result == 1
=======
from distributed.utils_test import gen_test


@gen_test()
async def test_eq():
    async with Cluster(asynchronous=True, name="A") as clusterA, Cluster(
        asynchronous=True, name="A2"
    ) as clusterA2, Cluster(asynchronous=True, name="B") as clusterB:
        assert clusterA != "A"
        assert not (clusterA == "A")
        assert clusterA == clusterA
        assert not (clusterA != clusterA)
        assert clusterA != clusterA2
        assert not (clusterA == clusterA2)
        assert clusterA != clusterB
        assert not (clusterA == clusterB)


@gen_test()
async def test_repr():
    async with Cluster(asynchronous=True, name="A") as cluster:
        assert cluster.scheduler_address == "<Not Connected>"
        res = repr(cluster)
        expected = "Cluster(A, '<Not Connected>', workers=0, threads=0, memory=0 B)"
        assert res == expected


@gen_test()
async def test_logs_deprecated():
    async with Cluster(asynchronous=True) as cluster:
        with pytest.warns(FutureWarning, match="get_logs"):
            cluster.logs()


@gen_test()
async def test_deprecated_loop_properties():
    class ExampleCluster(Cluster):
        def __init__(self, *args, **kwargs):
            super().__init__(*args, **kwargs)
            self.loop = self.io_loop = IOLoop.current()

    with pytest.warns(DeprecationWarning) as warninfo:
        async with ExampleCluster(asynchronous=True, loop=IOLoop.current()):
            pass

    assert [(w.category, *w.message.args) for w in warninfo] == [
        (DeprecationWarning, "setting the loop property is deprecated")
    ]
>>>>>>> 97178d64
<|MERGE_RESOLUTION|>--- conflicted
+++ resolved
@@ -1,45 +1,42 @@
-<<<<<<< HEAD
 from types import CoroutineType
-=======
 from __future__ import annotations
->>>>>>> 97178d64
 
 import pytest
 from tornado.ioloop import IOLoop
 
 from distributed.deploy.cluster import Cluster
-<<<<<<< HEAD
+from distributed.utils_test import gen_test
 
 
-@pytest.mark.asyncio
-async def test_eq(cleanup):
-    clusterA = Cluster(asynchronous=True, name="A")
-    clusterA2 = Cluster(asynchronous=True, name="A2")
-    clusterB = Cluster(asynchronous=True, name="B")
-    assert clusterA != "A"
-    assert not (clusterA == "A")
-    assert clusterA == clusterA
-    assert not (clusterA != clusterA)
-    assert clusterA != clusterA2
-    assert not (clusterA == clusterA2)
-    assert clusterA != clusterB
-    assert not (clusterA == clusterB)
+@gen_test()
+async def test_eq():
+    async with Cluster(asynchronous=True, name="A") as clusterA, Cluster(
+        asynchronous=True, name="A2"
+    ) as clusterA2, Cluster(asynchronous=True, name="B") as clusterB:
+        assert clusterA != "A"
+        assert not (clusterA == "A")
+        assert clusterA == clusterA
+        assert not (clusterA != clusterA)
+        assert clusterA != clusterA2
+        assert not (clusterA == clusterA2)
+        assert clusterA != clusterB
+        assert not (clusterA == clusterB)
 
 
-@pytest.mark.asyncio
-async def test_repr(cleanup):
-    cluster = Cluster(asynchronous=True, name="A")
-    assert cluster.scheduler_address == "<Not Connected>"
-    res = repr(cluster)
-    expected = "Cluster(A, '<Not Connected>', workers=0, threads=0, memory=0 B)"
-    assert res == expected
+@gen_test()
+async def test_repr():
+    async with Cluster(asynchronous=True, name="A") as cluster:
+        assert cluster.scheduler_address == "<Not Connected>"
+        res = repr(cluster)
+        expected = "Cluster(A, '<Not Connected>', workers=0, threads=0, memory=0 B)"
+        assert res == expected
 
 
-@pytest.mark.asyncio
-async def test_logs_deprecated(cleanup):
-    cluster = Cluster(asynchronous=True)
-    with pytest.warns(FutureWarning, match="get_logs"):
-        cluster.logs()
+@gen_test()
+async def test_logs_deprecated():
+    async with Cluster(asynchronous=True) as cluster:
+        with pytest.warns(FutureWarning, match="get_logs"):
+            cluster.logs()
 
 
 @pytest.mark.asyncio
@@ -51,6 +48,22 @@
 
     cluster = FooCluster()
     assert "foo" in cluster._cluster_info
+
+
+@gen_test()
+async def test_deprecated_loop_properties():
+    class ExampleCluster(Cluster):
+        def __init__(self, *args, **kwargs):
+            super().__init__(*args, **kwargs)
+            self.loop = self.io_loop = IOLoop.current()
+
+    with pytest.warns(DeprecationWarning) as warninfo:
+        async with ExampleCluster(asynchronous=True, loop=IOLoop.current()):
+            pass
+
+    assert [(w.category, *w.message.args) for w in warninfo] == [
+        (DeprecationWarning, "setting the loop property is deprecated")
+    ]
 
 
 @pytest.mark.asyncio
@@ -88,54 +101,4 @@
 
     assert isinstance(async_result, CoroutineType)
     assert await async_result == 1
-    assert sync_result == 1
-=======
-from distributed.utils_test import gen_test
-
-
-@gen_test()
-async def test_eq():
-    async with Cluster(asynchronous=True, name="A") as clusterA, Cluster(
-        asynchronous=True, name="A2"
-    ) as clusterA2, Cluster(asynchronous=True, name="B") as clusterB:
-        assert clusterA != "A"
-        assert not (clusterA == "A")
-        assert clusterA == clusterA
-        assert not (clusterA != clusterA)
-        assert clusterA != clusterA2
-        assert not (clusterA == clusterA2)
-        assert clusterA != clusterB
-        assert not (clusterA == clusterB)
-
-
-@gen_test()
-async def test_repr():
-    async with Cluster(asynchronous=True, name="A") as cluster:
-        assert cluster.scheduler_address == "<Not Connected>"
-        res = repr(cluster)
-        expected = "Cluster(A, '<Not Connected>', workers=0, threads=0, memory=0 B)"
-        assert res == expected
-
-
-@gen_test()
-async def test_logs_deprecated():
-    async with Cluster(asynchronous=True) as cluster:
-        with pytest.warns(FutureWarning, match="get_logs"):
-            cluster.logs()
-
-
-@gen_test()
-async def test_deprecated_loop_properties():
-    class ExampleCluster(Cluster):
-        def __init__(self, *args, **kwargs):
-            super().__init__(*args, **kwargs)
-            self.loop = self.io_loop = IOLoop.current()
-
-    with pytest.warns(DeprecationWarning) as warninfo:
-        async with ExampleCluster(asynchronous=True, loop=IOLoop.current()):
-            pass
-
-    assert [(w.category, *w.message.args) for w in warninfo] == [
-        (DeprecationWarning, "setting the loop property is deprecated")
-    ]
->>>>>>> 97178d64
+    assert sync_result == 1