import asyncio
from functools import partial
import gc
import subprocess
import sys
from time import sleep
from threading import Lock
import unittest
import weakref
from distutils.version import LooseVersion

from tornado.ioloop import IOLoop
import tornado
from tornado.httpclient import AsyncHTTPClient
import pytest

from dask.system import CPU_COUNT
from distributed import Client, Worker, Nanny, get_client
from distributed.comm.addressing import parse_host_port
from distributed.core import Status
from distributed.deploy.local import LocalCluster
from distributed.metrics import time
from distributed.system import MEMORY_LIMIT
from distributed.utils_test import (  # noqa: F401
    clean,
    cleanup,
    inc,
    gen_test,
    slowinc,
    assert_cannot_connect,
    assert_can_connect_locally_4,
    assert_can_connect_from_everywhere_4,
    assert_can_connect_from_everywhere_4_6,
    captured_logger,
    tls_only_security,
)
from distributed.utils_test import loop  # noqa: F401
from distributed.utils import sync, TimeoutError

from distributed.deploy.utils_test import ClusterTest


def test_simple(loop):
    with LocalCluster(
        4,
        scheduler_port=0,
        processes=False,
        silence_logs=False,
        dashboard_address=None,
        loop=loop,
    ) as c:
        with Client(c) as e:
            x = e.submit(inc, 1)
            x.result()
            assert x.key in c.scheduler.tasks
            assert any(w.data == {x.key: 2} for w in c.workers.values())

            assert e.loop is c.loop


def test_local_cluster_supports_blocked_handlers(loop):
    with LocalCluster(blocked_handlers=["run_function"], n_workers=0, loop=loop) as c:
        with Client(c) as client:
            with pytest.raises(ValueError) as exc:
                client.run_on_scheduler(lambda x: x, 42)

    assert "'run_function' handler has been explicitly disallowed in Scheduler" in str(
        exc.value
    )


def test_close_twice():
    with LocalCluster() as cluster:
        with Client(cluster.scheduler_address) as client:
            f = client.map(inc, range(100))
            client.gather(f)
        with captured_logger("tornado.application") as log:
            cluster.close()
            cluster.close()
            sleep(0.5)
        log = log.getvalue()
        assert not log


def test_procs():
    with LocalCluster(
        n_workers=2,
        scheduler_port=0,
        processes=False,
        threads_per_worker=3,
        dashboard_address=None,
        silence_logs=False,
    ) as c:
        assert len(c.workers) == 2
        assert all(isinstance(w, Worker) for w in c.workers.values())
        with Client(c.scheduler.address) as e:
            assert all(w.nthreads == 3 for w in c.workers.values())
            assert all(isinstance(w, Worker) for w in c.workers.values())
        repr(c)

    with LocalCluster(
        n_workers=2,
        scheduler_port=0,
        processes=True,
        threads_per_worker=3,
        dashboard_address=None,
        silence_logs=False,
    ) as c:
        assert len(c.workers) == 2
        assert all(isinstance(w, Nanny) for w in c.workers.values())
        with Client(c.scheduler.address) as e:
            assert all(v == 3 for v in e.nthreads().values())

            c.scale(3)
            assert all(isinstance(w, Nanny) for w in c.workers.values())
        repr(c)


def test_move_unserializable_data():
    """
    Test that unserializable data is still fine to transfer over inproc
    transports.
    """
    with LocalCluster(
        processes=False, silence_logs=False, dashboard_address=None
    ) as cluster:
        assert cluster.scheduler_address.startswith("inproc://")
        assert cluster.workers[0].address.startswith("inproc://")
        with Client(cluster) as client:
            lock = Lock()
            x = client.scatter(lock)
            y = client.submit(lambda x: x, x)
            assert y.result() is lock


def test_transports_inproc():
    """
    Test the transport chosen by LocalCluster depending on arguments.
    """
    with LocalCluster(
        1, processes=False, silence_logs=False, dashboard_address=None
    ) as c:
        assert c.scheduler_address.startswith("inproc://")
        assert c.workers[0].address.startswith("inproc://")
        with Client(c.scheduler.address) as e:
            assert e.submit(inc, 4).result() == 5


def test_transports_tcp():
    # Have nannies => need TCP
    with LocalCluster(
        1, processes=True, silence_logs=False, dashboard_address=None
    ) as c:
        assert c.scheduler_address.startswith("tcp://")
        assert c.workers[0].address.startswith("tcp://")
        with Client(c.scheduler.address) as e:
            assert e.submit(inc, 4).result() == 5


def test_transports_tcp_port():
    # Scheduler port specified => need TCP
    with LocalCluster(
        1,
        processes=False,
        scheduler_port=8786,
        silence_logs=False,
        dashboard_address=None,
    ) as c:

        assert c.scheduler_address == "tcp://127.0.0.1:8786"
        assert c.workers[0].address.startswith("tcp://")
        with Client(c.scheduler.address) as e:
            assert e.submit(inc, 4).result() == 5


class LocalTest(ClusterTest, unittest.TestCase):
    Cluster = partial(LocalCluster, silence_logs=False, dashboard_address=None)
    kwargs = {"dashboard_address": None, "processes": False}


def test_Client_with_local(loop):
    with LocalCluster(
        1, scheduler_port=0, silence_logs=False, dashboard_address=None, loop=loop
    ) as c:
        with Client(c) as e:
            assert len(e.nthreads()) == len(c.workers)
            assert c.scheduler_address in repr(c)


def test_Client_solo(loop):
    with Client(loop=loop, silence_logs=False) as c:
        pass
    assert c.cluster.status == Status.closed


@gen_test()
async def test_duplicate_clients():
    pytest.importorskip("bokeh")
    c1 = await Client(
        processes=False, silence_logs=False, dashboard_address=9876, asynchronous=True
    )
    with pytest.warns(Warning) as info:
        c2 = await Client(
            processes=False,
            silence_logs=False,
            dashboard_address=9876,
            asynchronous=True,
        )

    assert "dashboard" in c1.cluster.scheduler.services
    assert "dashboard" in c2.cluster.scheduler.services

    assert any(
        all(
            word in str(msg.message).lower()
            for word in ["9876", "running", "already in use"]
        )
        for msg in info.list
    )
    await c1.close()
    await c2.close()


def test_Client_kwargs(loop):
    with Client(loop=loop, processes=False, n_workers=2, silence_logs=False) as c:
        assert len(c.cluster.workers) == 2
        assert all(isinstance(w, Worker) for w in c.cluster.workers.values())
    assert c.cluster.status == Status.closed


def test_Client_unused_kwargs_with_cluster(loop):
    with LocalCluster() as cluster:
        with pytest.raises(Exception) as argexcept:
            c = Client(cluster, n_workers=2, dashboard_port=8000, silence_logs=None)
        assert (
            str(argexcept.value)
            == "Unexpected keyword arguments: ['dashboard_port', 'n_workers', 'silence_logs']"
        )


def test_Client_unused_kwargs_with_address(loop):
    with pytest.raises(Exception) as argexcept:
        c = Client(
            "127.0.0.1:8786", n_workers=2, dashboard_port=8000, silence_logs=None
        )
    assert (
        str(argexcept.value)
        == "Unexpected keyword arguments: ['dashboard_port', 'n_workers', 'silence_logs']"
    )


def test_Client_twice(loop):
    with Client(loop=loop, silence_logs=False, dashboard_address=None) as c:
        with Client(loop=loop, silence_logs=False, dashboard_address=None) as f:
            assert c.cluster.scheduler.port != f.cluster.scheduler.port


@pytest.mark.asyncio
async def test_client_constructor_with_temporary_security(cleanup):
    pytest.importorskip("cryptography")
    async with Client(
        security=True, silence_logs=False, dashboard_address=None, asynchronous=True
    ) as c:
        assert c.cluster.scheduler_address.startswith("tls")
        assert c.security == c.cluster.security


@pytest.mark.asyncio
async def test_defaults(cleanup):
    async with LocalCluster(
        scheduler_port=0, silence_logs=False, dashboard_address=None, asynchronous=True
    ) as c:
        assert sum(w.nthreads for w in c.workers.values()) == CPU_COUNT
        assert all(isinstance(w, Nanny) for w in c.workers.values())


@pytest.mark.asyncio
async def test_defaults_2(cleanup):
    async with LocalCluster(
        processes=False,
        scheduler_port=0,
        silence_logs=False,
        dashboard_address=None,
        asynchronous=True,
    ) as c:
        assert sum(w.nthreads for w in c.workers.values()) == CPU_COUNT
        assert all(isinstance(w, Worker) for w in c.workers.values())
        assert len(c.workers) == 1


@pytest.mark.asyncio
async def test_defaults_3(cleanup):
    async with LocalCluster(
        n_workers=2,
        scheduler_port=0,
        silence_logs=False,
        dashboard_address=None,
        asynchronous=True,
    ) as c:
        if CPU_COUNT % 2 == 0:
            expected_total_threads = max(2, CPU_COUNT)
        else:
            # n_workers not a divisor of _nthreads => threads are overcommitted
            expected_total_threads = max(2, CPU_COUNT + 1)
        assert sum(w.nthreads for w in c.workers.values()) == expected_total_threads


@pytest.mark.asyncio
async def test_defaults_4(cleanup):
    async with LocalCluster(
        threads_per_worker=CPU_COUNT * 2,
        scheduler_port=0,
        silence_logs=False,
        dashboard_address=None,
        asynchronous=True,
    ) as c:
        assert len(c.workers) == 1


@pytest.mark.asyncio
async def test_defaults_5(cleanup):
    async with LocalCluster(
        n_workers=CPU_COUNT * 2,
        scheduler_port=0,
        silence_logs=False,
        dashboard_address=None,
        asynchronous=True,
    ) as c:
        assert all(w.nthreads == 1 for w in c.workers.values())


@pytest.mark.asyncio
async def test_defaults_6(cleanup):
    async with LocalCluster(
        threads_per_worker=2,
        n_workers=3,
        scheduler_port=0,
        silence_logs=False,
        dashboard_address=None,
        asynchronous=True,
    ) as c:
        assert len(c.workers) == 3
        assert all(w.nthreads == 2 for w in c.workers.values())


@pytest.mark.asyncio
async def test_worker_params(cleanup):
    async with LocalCluster(
        processes=False,
        n_workers=2,
        scheduler_port=0,
        silence_logs=False,
        dashboard_address=None,
        memory_limit=500,
        asynchronous=True,
    ) as c:
        assert [w.memory_limit for w in c.workers.values()] == [500] * 2


@pytest.mark.asyncio
async def test_memory_limit_none(cleanup):
    async with LocalCluster(
        n_workers=2,
        scheduler_port=0,
        silence_logs=False,
        processes=False,
        dashboard_address=None,
        memory_limit=None,
        asynchronous=True,
    ) as c:
        w = c.workers[0]
        assert type(w.data) is dict
        assert w.memory_limit is None


def test_cleanup():
    with clean(threads=False):
        c = LocalCluster(
            2, scheduler_port=0, silence_logs=False, dashboard_address=None
        )
        port = c.scheduler.port
        c.close()
        c2 = LocalCluster(
            2, scheduler_port=port, silence_logs=False, dashboard_address=None
        )
        c2.close()


def test_repeated():
    with clean(threads=False):
        with LocalCluster(
            0, scheduler_port=8448, silence_logs=False, dashboard_address=None
        ) as c:
            pass
        with LocalCluster(
            0, scheduler_port=8448, silence_logs=False, dashboard_address=None
        ) as c:
            pass


@pytest.mark.parametrize("processes", [True, False])
def test_bokeh(loop, processes):
    pytest.importorskip("bokeh")
    requests = pytest.importorskip("requests")
    with LocalCluster(
        n_workers=0,
        scheduler_port=0,
        silence_logs=False,
        loop=loop,
        processes=processes,
        dashboard_address=0,
    ) as c:
        bokeh_port = c.scheduler.http_server.port
        url = "http://127.0.0.1:%d/status/" % bokeh_port
        start = time()
        while True:
            response = requests.get(url)
            if response.ok:
                break
            assert time() < start + 20
            sleep(0.01)
        # 'localhost' also works
        response = requests.get("http://localhost:%d/status/" % bokeh_port)
        assert response.ok

    with pytest.raises(requests.RequestException):
        requests.get(url, timeout=0.2)


def test_blocks_until_full(loop):
    with Client(loop=loop) as c:
        assert len(c.nthreads()) > 0


@pytest.mark.asyncio
async def test_scale_up_and_down():
    async with LocalCluster(
        n_workers=0,
        scheduler_port=0,
        processes=False,
        silence_logs=False,
        dashboard_address=None,
        asynchronous=True,
    ) as cluster:
        async with Client(cluster, asynchronous=True) as c:

            assert not cluster.workers

            cluster.scale(2)
            await cluster
            assert len(cluster.workers) == 2
            assert len(cluster.scheduler.nthreads) == 2

            cluster.scale(1)
            await cluster

            assert len(cluster.workers) == 1


@pytest.mark.xfail(
    sys.version_info >= (3, 8) and LooseVersion(tornado.version) < "6.0.3",
    reason="Known issue with Python 3.8 and Tornado < 6.0.3. "
    "See https://github.com/tornadoweb/tornado/pull/2683.",
    strict=True,
)
def test_silent_startup():
    code = """if 1:
        from time import sleep
        from distributed import LocalCluster

        if __name__ == "__main__":
            with LocalCluster(1, dashboard_address=None, scheduler_port=0):
                sleep(.1)
        """

    out = subprocess.check_output(
        [sys.executable, "-Wi", "-c", code], stderr=subprocess.STDOUT
    )
    out = out.decode()
    try:
        assert not out
    except AssertionError:
        print("=== Cluster stdout / stderr ===")
        print(out)
        raise


def test_only_local_access(loop):
    with LocalCluster(
        0, scheduler_port=0, silence_logs=False, dashboard_address=None, loop=loop
    ) as c:
        sync(loop, assert_can_connect_locally_4, c.scheduler.port)


def test_remote_access(loop):
    with LocalCluster(
        0,
        scheduler_port=0,
        silence_logs=False,
        dashboard_address=None,
        host="",
        loop=loop,
    ) as c:
        sync(loop, assert_can_connect_from_everywhere_4_6, c.scheduler.port)


@pytest.mark.parametrize("n_workers", [None, 3])
def test_memory(loop, n_workers):
    with LocalCluster(
        n_workers=n_workers,
        scheduler_port=0,
        processes=False,
        silence_logs=False,
        dashboard_address=None,
        loop=loop,
    ) as cluster:
        assert sum(w.memory_limit for w in cluster.workers.values()) <= MEMORY_LIMIT


@pytest.mark.parametrize("n_workers", [None, 3])
def test_memory_nanny(loop, n_workers):
    with LocalCluster(
        n_workers=n_workers,
        scheduler_port=0,
        processes=True,
        silence_logs=False,
        dashboard_address=None,
        loop=loop,
    ) as cluster:
        with Client(cluster.scheduler_address, loop=loop) as c:
            info = c.scheduler_info()
            assert (
                sum(w["memory_limit"] for w in info["workers"].values()) <= MEMORY_LIMIT
            )


def test_death_timeout_raises(loop):
    with pytest.raises(TimeoutError):
        with LocalCluster(
            scheduler_port=0,
            silence_logs=False,
            death_timeout=1e-10,
            dashboard_address=None,
            loop=loop,
        ) as cluster:
            pass
    LocalCluster._instances.clear()  # ignore test hygiene checks


@pytest.mark.asyncio
async def test_bokeh_kwargs(cleanup):
    pytest.importorskip("bokeh")
    async with LocalCluster(
        n_workers=0,
        scheduler_port=0,
        silence_logs=False,
        dashboard_address=0,
        asynchronous=True,
        scheduler_kwargs={"http_prefix": "/foo"},
    ) as c:
        client = AsyncHTTPClient()
        response = await client.fetch(
            "http://localhost:{}/foo/status".format(c.scheduler.http_server.port)
        )
        assert "bokeh" in response.body.decode()


def test_io_loop_periodic_callbacks(loop):
    with LocalCluster(
        loop=loop, port=0, dashboard_address=None, silence_logs=False
    ) as cluster:
        assert cluster.scheduler.loop is loop
        for pc in cluster.scheduler.periodic_callbacks.values():
            assert pc.io_loop is loop
        for worker in cluster.workers.values():
            for pc in worker.periodic_callbacks.values():
                assert pc.io_loop is loop


def test_logging():
    """
    Workers and scheduler have logs even when silenced
    """
    with LocalCluster(1, processes=False, dashboard_address=None) as c:
        assert c.scheduler._deque_handler.deque
        assert c.workers[0]._deque_handler.deque


def test_ipywidgets(loop):
    ipywidgets = pytest.importorskip("ipywidgets")
    with LocalCluster(
        n_workers=0,
        scheduler_port=0,
        silence_logs=False,
        loop=loop,
        dashboard_address=False,
        processes=False,
    ) as cluster:
        cluster._ipython_display_()
        box = cluster._cached_widget
        assert isinstance(box, ipywidgets.Widget)


def test_no_ipywidgets(loop, monkeypatch):
    from unittest.mock import MagicMock

    mock_display = MagicMock()

    monkeypatch.setitem(sys.modules, "ipywidgets", None)
    monkeypatch.setitem(sys.modules, "IPython.display", mock_display)

    with LocalCluster(
        n_workers=0,
        scheduler_port=0,
        silence_logs=False,
        loop=loop,
        dashboard_address=False,
        processes=False,
    ) as cluster:
        cluster._ipython_display_()
        args, kwargs = mock_display.display.call_args
        res = args[0]
        assert kwargs == {"raw": True}
        assert isinstance(res, dict)
        assert "text/plain" in res
        assert "text/html" in res


def test_scale(loop):
    """ Directly calling scale both up and down works as expected """
    with LocalCluster(
        scheduler_port=0,
        silence_logs=False,
        loop=loop,
        dashboard_address=False,
        processes=False,
        n_workers=0,
    ) as cluster:
        assert not cluster.scheduler.workers
        cluster.scale(3)

        start = time()
        while len(cluster.scheduler.workers) != 3:
            sleep(0.01)
            assert time() < start + 5, len(cluster.scheduler.workers)

        sleep(0.2)  # let workers settle # TODO: remove need for this

        cluster.scale(2)

        start = time()
        while len(cluster.scheduler.workers) != 2:
            sleep(0.01)
            assert time() < start + 5, len(cluster.scheduler.workers)


def test_adapt(loop):
    with LocalCluster(
        scheduler_port=0,
        silence_logs=False,
        loop=loop,
        dashboard_address=False,
        processes=False,
        n_workers=0,
    ) as cluster:
        cluster.adapt(minimum=0, maximum=2, interval="10ms")
        assert cluster._adaptive.minimum == 0
        assert cluster._adaptive.maximum == 2
        ref = weakref.ref(cluster._adaptive)

        cluster.adapt(minimum=1, maximum=2, interval="10ms")
        assert cluster._adaptive.minimum == 1
        gc.collect()

        # the old Adaptive class sticks around, not sure why
        # start = time()
        # while ref():
        #     sleep(0.01)
        #     gc.collect()
        #     assert time() < start + 5

        start = time()
        while len(cluster.scheduler.workers) != 1:
            sleep(0.01)
            assert time() < start + 5


def test_adapt_then_manual(loop):
    """ We can revert from adaptive, back to manual """
    with LocalCluster(
        scheduler_port=0,
        silence_logs=False,
        loop=loop,
        dashboard_address=False,
        processes=False,
        n_workers=8,
    ) as cluster:
        sleep(0.1)
        cluster.adapt(minimum=0, maximum=4, interval="10ms")

        start = time()
        while cluster.scheduler.workers or cluster.workers:
            sleep(0.1)
            assert time() < start + 5

        assert not cluster.workers

        with Client(cluster) as client:

            futures = client.map(slowinc, range(1000), delay=0.1)
            sleep(0.2)

            cluster._adaptive.stop()
            sleep(0.2)

            cluster.scale(2)

            start = time()
            while len(cluster.scheduler.workers) != 2:
                sleep(0.1)
                assert time() < start + 5


@pytest.mark.parametrize("temporary", [True, False])
def test_local_tls(loop, temporary):
    if temporary:
        pytest.importorskip("cryptography")
        security = True
    else:
        security = tls_only_security()
    with LocalCluster(
        n_workers=0,
        scheduler_port=8786,
        silence_logs=False,
        security=security,
        dashboard_address=False,
        host="tls://0.0.0.0",
        loop=loop,
    ) as c:
        sync(
            loop,
            assert_can_connect_from_everywhere_4,
            c.scheduler.port,
            protocol="tls",
            timeout=3,
            **c.security.get_connection_args("client"),
        )

        # If we connect to a TLS localculster without ssl information we should fail
        sync(
            loop,
            assert_cannot_connect,
            addr="tcp://127.0.0.1:%d" % c.scheduler.port,
            exception_class=RuntimeError,
            **c.security.get_connection_args("client"),
        )


@gen_test()
async def test_scale_retires_workers():
    class MyCluster(LocalCluster):
        def scale_down(self, *args, **kwargs):
            pass

    loop = IOLoop.current()
    cluster = await MyCluster(
        n_workers=0,
        scheduler_port=0,
        processes=False,
        silence_logs=False,
        dashboard_address=None,
        loop=loop,
        asynchronous=True,
    )
    c = await Client(cluster, asynchronous=True)

    assert not cluster.workers

    await cluster.scale(2)

    start = time()
    while len(cluster.scheduler.workers) != 2:
        await asyncio.sleep(0.01)
        assert time() < start + 3

    await cluster.scale(1)

    start = time()
    while len(cluster.scheduler.workers) != 1:
        await asyncio.sleep(0.01)
        assert time() < start + 3

    await c.close()
    await cluster.close()


def test_local_tls_restart(loop):
    from distributed.utils_test import tls_only_security

    security = tls_only_security()
    with LocalCluster(
        n_workers=1,
        scheduler_port=8786,
        silence_logs=False,
        security=security,
        dashboard_address=False,
        host="tls://0.0.0.0",
        loop=loop,
    ) as c:
        with Client(c.scheduler.address, loop=loop, security=security) as client:
            workers_before = set(client.scheduler_info()["workers"])
            assert client.submit(inc, 1).result() == 2
            client.restart()
            workers_after = set(client.scheduler_info()["workers"])
            assert client.submit(inc, 2).result() == 3
            assert workers_before != workers_after


def test_asynchronous_property(loop):
    with LocalCluster(
        4,
        scheduler_port=0,
        processes=False,
        silence_logs=False,
        dashboard_address=None,
        loop=loop,
    ) as cluster:

        async def _():
            assert cluster.asynchronous

        cluster.sync(_)


def test_protocol_inproc(loop):
    with LocalCluster(protocol="inproc://", loop=loop, processes=False) as cluster:
        assert cluster.scheduler.address.startswith("inproc://")


def test_protocol_tcp(loop):
    with LocalCluster(
        protocol="tcp", loop=loop, n_workers=0, processes=False
    ) as cluster:
        assert cluster.scheduler.address.startswith("tcp://")


@pytest.mark.skipif(
    not sys.platform.startswith("linux"), reason="Need 127.0.0.2 to mean localhost"
)
def test_protocol_ip(loop):
    with LocalCluster(
        host="tcp://127.0.0.2", loop=loop, n_workers=0, processes=False
    ) as cluster:
        assert cluster.scheduler.address.startswith("tcp://127.0.0.2")


class MyWorker(Worker):
    pass


def test_worker_class_worker(loop):
    with LocalCluster(
        n_workers=2,
        loop=loop,
        worker_class=MyWorker,
        processes=False,
        scheduler_port=0,
        dashboard_address=None,
    ) as cluster:
        assert all(isinstance(w, MyWorker) for w in cluster.workers.values())


def test_worker_class_nanny(loop):
    class MyNanny(Nanny):
        pass

    with LocalCluster(
        n_workers=2,
        loop=loop,
        worker_class=MyNanny,
        scheduler_port=0,
        dashboard_address=None,
    ) as cluster:
        assert all(isinstance(w, MyNanny) for w in cluster.workers.values())


@pytest.mark.asyncio
async def test_worker_class_nanny_async(cleanup):
    class MyNanny(Nanny):
        pass

    async with LocalCluster(
        n_workers=2,
        worker_class=MyNanny,
        scheduler_port=0,
        dashboard_address=None,
        asynchronous=True,
    ) as cluster:
        assert all(isinstance(w, MyNanny) for w in cluster.workers.values())


def test_starts_up_sync(loop):
    cluster = LocalCluster(
        n_workers=2,
        loop=loop,
        processes=False,
        scheduler_port=0,
        dashboard_address=None,
    )
    try:
        assert len(cluster.scheduler.workers) == 2
    finally:
        cluster.close()


def test_dont_select_closed_worker():
    # Make sure distributed does not try to reuse a client from a
    # closed cluster (https://github.com/dask/distributed/issues/2840).
    with clean(threads=False):
        cluster = LocalCluster(n_workers=0)
        c = Client(cluster)
        cluster.scale(2)
        assert c == get_client()

        c.close()
        cluster.close()

        cluster2 = LocalCluster(n_workers=0)
        c2 = Client(cluster2)
        cluster2.scale(2)

        current_client = get_client()
        assert c2 == current_client

        cluster2.close()
        c2.close()


def test_client_cluster_synchronous(loop):
    with clean(threads=False):
        with Client(loop=loop, processes=False) as c:
            assert not c.asynchronous
            assert not c.cluster.asynchronous


@pytest.mark.asyncio
async def test_scale_memory_cores(cleanup):
    async with LocalCluster(
        n_workers=0,
        processes=False,
        threads_per_worker=2,
        memory_limit="2GB",
        asynchronous=True,
    ) as cluster:
        cluster.scale(cores=4)
        assert len(cluster.worker_spec) == 2

        cluster.scale(memory="6GB")
        assert len(cluster.worker_spec) == 3

        cluster.scale(cores=1)
        assert len(cluster.worker_spec) == 1

        cluster.scale(memory="7GB")
        assert len(cluster.worker_spec) == 4


@pytest.mark.asyncio
async def test_repr(cleanup):
    async with LocalCluster(
        n_workers=2,
        processes=False,
        threads_per_worker=2,
        memory_limit="2GB",
        asynchronous=True,
    ) as cluster:
        async with Client(cluster, asynchronous=True) as client:
            await client.wait_for_workers(2)
        text = repr(cluster)
        assert "workers=2" in text
        assert cluster.scheduler_address in text
        assert "cores=4" in text or "threads=4" in text
        assert "GB" in text and "4" in text

    async with LocalCluster(
        n_workers=2, processes=False, memory_limit=None, asynchronous=True
    ) as cluster:
        assert "memory" not in repr(cluster)


@pytest.mark.asyncio
async def test_threads_per_worker_set_to_0(cleanup):
    with pytest.warns(
        Warning, match="Setting `threads_per_worker` to 0 is discouraged."
    ):
        async with LocalCluster(
            n_workers=2, processes=False, threads_per_worker=0, asynchronous=True
        ) as cluster:
            assert len(cluster.workers) == 2
            assert all(w.nthreads < CPU_COUNT for w in cluster.workers.values())


@pytest.mark.asyncio
@pytest.mark.parametrize("temporary", [True, False])
async def test_capture_security(cleanup, temporary):
    if temporary:
        pytest.importorskip("cryptography")
        security = True
    else:
        security = tls_only_security()
    async with LocalCluster(
        n_workers=0,
        silence_logs=False,
        security=security,
        asynchronous=True,
        dashboard_address=False,
        host="tls://0.0.0.0",
    ) as cluster:
        async with Client(cluster, asynchronous=True) as client:
            assert client.security == cluster.security


@pytest.mark.asyncio
@pytest.mark.skipif(
    sys.version_info < (3, 7), reason="asyncio.all_tasks not implemented"
)
async def test_no_danglng_asyncio_tasks(cleanup):
    start = asyncio.all_tasks()
    async with LocalCluster(asynchronous=True, processes=False):
        await asyncio.sleep(0.01)

    tasks = asyncio.all_tasks()
    assert tasks == start


@pytest.mark.asyncio
async def test_async_with():
    async with LocalCluster(processes=False, asynchronous=True) as cluster:
        w = cluster.workers
        assert w

    assert not w


@pytest.mark.asyncio
async def test_no_workers(cleanup):
    async with Client(
        n_workers=0, silence_logs=False, dashboard_address=None, asynchronous=True
    ) as c:
        pass


@pytest.mark.asyncio
<<<<<<< HEAD
async def test_default_scheduler_port():
    async with LocalCluster(n_workers=2, processes=False, asynchronous=True) as cluster:

        _, port = parse_host_port(cluster.scheduler_address)
        assert port == 8786
=======
async def test_cluster_names():
    async with LocalCluster(processes=False, asynchronous=True) as unnamed_cluster:
        async with LocalCluster(
            processes=False, asynchronous=True, name="mycluster"
        ) as named_cluster:
            assert isinstance(unnamed_cluster.name, str)
            assert isinstance(named_cluster.name, str)
            assert named_cluster.name == "mycluster"
            assert unnamed_cluster == unnamed_cluster
            assert named_cluster == named_cluster
            assert unnamed_cluster != named_cluster

        async with LocalCluster(processes=False, asynchronous=True) as unnamed_cluster2:
            assert unnamed_cluster2 != unnamed_cluster
>>>>>>> 2089e79b
<|MERGE_RESOLUTION|>--- conflicted
+++ resolved
@@ -1051,13 +1051,14 @@
 
 
 @pytest.mark.asyncio
-<<<<<<< HEAD
 async def test_default_scheduler_port():
     async with LocalCluster(n_workers=2, processes=False, asynchronous=True) as cluster:
 
         _, port = parse_host_port(cluster.scheduler_address)
         assert port == 8786
-=======
+
+
+@pytest.mark.asyncio
 async def test_cluster_names():
     async with LocalCluster(processes=False, asynchronous=True) as unnamed_cluster:
         async with LocalCluster(
@@ -1071,5 +1072,4 @@
             assert unnamed_cluster != named_cluster
 
         async with LocalCluster(processes=False, asynchronous=True) as unnamed_cluster2:
-            assert unnamed_cluster2 != unnamed_cluster
->>>>>>> 2089e79b
+            assert unnamed_cluster2 != unnamed_cluster