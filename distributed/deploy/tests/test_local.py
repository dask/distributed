--- conflicted
+++ resolved
@@ -186,14 +186,11 @@
 def test_defaults():
     from distributed.worker import _ncores
 
-<<<<<<< HEAD
     with LocalCluster(scheduler_port=0, silence_logs=False,
                       dashboard_address=None) as c:
         assert sum(w.ncores for w in c.workers) == _ncores
         assert all(isinstance(w, Nanny) for w in c.workers)
 
-=======
->>>>>>> b18f32a9
     with LocalCluster(processes=False, scheduler_port=0, silence_logs=False,
                       dashboard_address=None) as c:
         assert sum(w.ncores for w in c.workers) == _ncores
