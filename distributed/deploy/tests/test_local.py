from __future__ import print_function, division, absolute_import

from functools import partial
import gc
import subprocess
import sys
from time import sleep
from threading import Lock
import unittest
import weakref

from tornado.ioloop import IOLoop
from tornado import gen
import pytest

from distributed import Client, Worker, Nanny
from distributed.deploy.local import LocalCluster, nprocesses_nthreads
from distributed.metrics import time
from distributed.utils_test import (inc, gen_test, slowinc,
                                    assert_cannot_connect,
                                    assert_can_connect_locally_4,
                                    assert_can_connect_from_everywhere_4,
                                    assert_can_connect_from_everywhere_4_6,
                                    captured_logger)
from distributed.utils_test import loop  # noqa: F401
from distributed.utils import sync
from distributed.worker import TOTAL_MEMORY

from distributed.deploy.utils_test import ClusterTest


def test_simple(loop):
    with LocalCluster(4, scheduler_port=0, processes=False, silence_logs=False,
                      diagnostics_port=None, loop=loop) as c:
        with Client(c) as e:
            x = e.submit(inc, 1)
            x.result()
            assert x.key in c.scheduler.tasks
            assert any(w.data == {x.key: 2} for w in c.workers)

            assert e.loop is c.loop


def test_local_cluster_supports_blocked_handlers(loop):
    with LocalCluster(blocked_handlers=['run_function'], loop=loop) as c:
        with Client(c) as client:
            with pytest.raises(ValueError) as exc:
                client.run_on_scheduler(lambda x: x, 42)

    assert "'run_function' handler has been explicitly disallowed in Scheduler" in str(exc.value)


@pytest.mark.skipif('sys.version_info[0] == 2', reason='fork issues')
def test_close_twice():
    with LocalCluster() as cluster:
        with Client(cluster.scheduler_address) as client:
            f = client.map(inc, range(100))
            client.gather(f)
        with captured_logger('tornado.application') as log:
            cluster.close()
            cluster.close()
            sleep(0.5)
        log = log.getvalue()
        assert not log


@pytest.mark.skipif('sys.version_info[0] == 2', reason='multi-loop')
def test_procs():
    with LocalCluster(2, scheduler_port=0, processes=False, threads_per_worker=3,
                      diagnostics_port=None, silence_logs=False) as c:
        assert len(c.workers) == 2
        assert all(isinstance(w, Worker) for w in c.workers)
        with Client(c.scheduler.address) as e:
            assert all(w.ncores == 3 for w in c.workers)
            assert all(isinstance(w, Worker) for w in c.workers)
        repr(c)

    with LocalCluster(2, scheduler_port=0, processes=True, threads_per_worker=3,
                      diagnostics_port=None, silence_logs=False) as c:
        assert len(c.workers) == 2
        assert all(isinstance(w, Nanny) for w in c.workers)
        with Client(c.scheduler.address) as e:
            assert all(v == 3 for v in e.ncores().values())

            c.start_worker()
            assert all(isinstance(w, Nanny) for w in c.workers)
        repr(c)


def test_move_unserializable_data():
    """
    Test that unserializable data is still fine to transfer over inproc
    transports.
    """
    with LocalCluster(processes=False, silence_logs=False,
                      diagnostics_port=None) as cluster:
        assert cluster.scheduler_address.startswith('inproc://')
        assert cluster.workers[0].address.startswith('inproc://')
        with Client(cluster) as client:
            lock = Lock()
            x = client.scatter(lock)
            y = client.submit(lambda x: x, x)
            assert y.result() is lock


def test_transports():
    """
    Test the transport chosen by LocalCluster depending on arguments.
    """
    with LocalCluster(1, processes=False, silence_logs=False,
                      diagnostics_port=None) as c:
        assert c.scheduler_address.startswith('inproc://')
        assert c.workers[0].address.startswith('inproc://')
        with Client(c.scheduler.address) as e:
            assert e.submit(inc, 4).result() == 5

    # Have nannies => need TCP
    with LocalCluster(1, processes=True, silence_logs=False,
                      diagnostics_port=None) as c:
        assert c.scheduler_address.startswith('tcp://')
        assert c.workers[0].address.startswith('tcp://')
        with Client(c.scheduler.address) as e:
            assert e.submit(inc, 4).result() == 5

    # Scheduler port specified => need TCP
    with LocalCluster(1, processes=False, scheduler_port=8786, silence_logs=False,
                      diagnostics_port=None) as c:

        assert c.scheduler_address == 'tcp://127.0.0.1:8786'
        assert c.workers[0].address.startswith('tcp://')
        with Client(c.scheduler.address) as e:
            assert e.submit(inc, 4).result() == 5


@pytest.mark.skipif('sys.version_info[0] == 2', reason='')
class LocalTest(ClusterTest, unittest.TestCase):
    Cluster = partial(LocalCluster, silence_logs=False, diagnostics_port=None)
    kwargs = {'diagnostics_port': None}


@pytest.mark.skipif('sys.version_info[0] == 2', reason='')
def test_Client_with_local(loop):
    with LocalCluster(1, scheduler_port=0, silence_logs=False,
                      diagnostics_port=None, loop=loop) as c:
        with Client(c) as e:
            assert len(e.ncores()) == len(c.workers)
            assert c.scheduler_address in repr(c)


def test_Client_solo(loop):
    with Client(loop=loop, silence_logs=False) as c:
        pass
    assert c.cluster.status == 'closed'


@gen_test()
def test_duplicate_clients():
    pytest.importorskip('bokeh')
    c1 = yield Client(processes=False, silence_logs=False, diagnostics_port=9876)
    with pytest.warns(Exception) as info:
        c2 = yield Client(processes=False, silence_logs=False, diagnostics_port=9876)

    assert 'bokeh' in c1.cluster.scheduler.services
    assert 'bokeh' in c2.cluster.scheduler.services

    assert any(all(word in str(msg.message).lower()
                   for word in ['9876', 'running', 'already in use'])
               for msg in info.list)
    yield c1.close()


def test_Client_kwargs(loop):
    with Client(loop=loop, processes=False, n_workers=2, silence_logs=False) as c:
        assert len(c.cluster.workers) == 2
        assert all(isinstance(w, Worker) for w in c.cluster.workers)
    assert c.cluster.status == 'closed'


def test_Client_twice(loop):
    with Client(loop=loop, silence_logs=False, diagnostics_port=None) as c:
        with Client(loop=loop, silence_logs=False, diagnostics_port=None) as f:
            assert c.cluster.scheduler.port != f.cluster.scheduler.port


@pytest.mark.skipif('sys.version_info[0] == 2', reason='fork issues')
def test_defaults():
    from distributed.worker import _ncores

    with LocalCluster(processes=False, scheduler_port=0, silence_logs=False,
                      diagnostics_port=None) as c:
        assert sum(w.ncores for w in c.workers) == _ncores
        assert all(isinstance(w, Worker) for w in c.workers)
        assert len(c.workers) == 1

    with LocalCluster(n_workers=2, scheduler_port=0, silence_logs=False,
                      diagnostics_port=None) as c:
        if _ncores % 2 == 0:
            expected_total_threads = max(2, _ncores)
        else:
            # n_workers not a divisor of _ncores => threads are overcommitted
            expected_total_threads = max(2, _ncores + 1)
        assert sum(w.ncores for w in c.workers) == expected_total_threads

    with LocalCluster(threads_per_worker=_ncores * 2, scheduler_port=0,
                      silence_logs=False, diagnostics_port=None) as c:
        assert len(c.workers) == 1

    with LocalCluster(n_workers=_ncores * 2, scheduler_port=0,
                      silence_logs=False, diagnostics_port=None) as c:
        assert all(w.ncores == 1 for w in c.workers)
    with LocalCluster(threads_per_worker=2, n_workers=3, scheduler_port=0,
                      silence_logs=False, diagnostics_port=None) as c:
        assert len(c.workers) == 3
        assert all(w.ncores == 2 for w in c.workers)


def test_worker_params():
    with LocalCluster(n_workers=2, scheduler_port=0, silence_logs=False,
                      diagnostics_port=None, memory_limit=500) as c:
        assert [w.memory_limit for w in c.workers] == [500] * 2


def test_memory_limit_none():
    with LocalCluster(n_workers=2, scheduler_port=0, silence_logs=False,
                      processes=False,  diagnostics_port=None, memory_limit=None) as c:
        w = c.workers[0]
        assert type(w.data) is dict
        assert w.memory_limit is None


def test_cleanup():
    c = LocalCluster(2, scheduler_port=0, silence_logs=False,
                     diagnostics_port=None)
    port = c.scheduler.port
    c.close()
    c2 = LocalCluster(2, scheduler_port=port, silence_logs=False,
                      diagnostics_port=None)
    c.close()


def test_repeated():
    with LocalCluster(scheduler_port=8448, silence_logs=False,
                      diagnostics_port=None) as c:
        pass
    with LocalCluster(scheduler_port=8448, silence_logs=False,
                      diagnostics_port=None) as c:
        pass


@pytest.mark.parametrize('processes', [True, False])
def test_bokeh(loop, processes):
    pytest.importorskip('bokeh')
    requests = pytest.importorskip('requests')
    with LocalCluster(scheduler_port=0, silence_logs=False, loop=loop,
                      processes=processes, diagnostics_port=0) as c:
        bokeh_port = c.scheduler.services['bokeh'].port
        url = 'http://127.0.0.1:%d/status/' % bokeh_port
        start = time()
        while True:
            response = requests.get(url)
            if response.ok:
                break
            assert time() < start + 20
            sleep(0.01)
        # 'localhost' also works
        response = requests.get('http://localhost:%d/status/' % bokeh_port)
        assert response.ok

    with pytest.raises(requests.RequestException):
        requests.get(url, timeout=0.2)


@pytest.mark.skipif(sys.version_info < (3, 6), reason='Unknown')
def test_blocks_until_full(loop):
    with Client(loop=loop) as c:
        assert len(c.ncores()) > 0


@gen_test()
def test_scale_up_and_down():
    loop = IOLoop.current()
    cluster = yield LocalCluster(0, scheduler_port=0, processes=False,
                                 silence_logs=False, diagnostics_port=None,
                                 loop=loop, asynchronous=True)
    c = yield Client(cluster, asynchronous=True)

    assert not cluster.workers

    yield cluster.scale_up(2)
    assert len(cluster.workers) == 2
    assert len(cluster.scheduler.ncores) == 2

    addr = cluster.workers[0].address
    yield cluster.scale_down([addr])

    assert len(cluster.workers) == 1
    assert addr not in cluster.scheduler.ncores

    yield c.close()
    yield cluster.close()


def test_silent_startup():
    code = """if 1:
        from time import sleep
        from distributed import LocalCluster

        with LocalCluster(1, diagnostics_port=None, scheduler_port=0):
            sleep(1.5)
        """

    out = subprocess.check_output([sys.executable, "-Wi", "-c", code],
                                  stderr=subprocess.STDOUT)
    out = out.decode()
    try:
        assert not out
    except AssertionError:
        print("=== Cluster stdout / stderr ===")
        print(out)
        raise


def test_only_local_access(loop):
    with LocalCluster(scheduler_port=0, silence_logs=False,
                      diagnostics_port=None, loop=loop) as c:
        sync(loop, assert_can_connect_locally_4, c.scheduler.port)


def test_remote_access(loop):
    with LocalCluster(scheduler_port=0, silence_logs=False,
                      diagnostics_port=None, ip='', loop=loop) as c:
        sync(loop, assert_can_connect_from_everywhere_4_6, c.scheduler.port)


@pytest.mark.parametrize('n_workers', [None, 3])
def test_memory(loop, n_workers):
    with LocalCluster(n_workers=n_workers, scheduler_port=0, processes=False,
                      silence_logs=False, diagnostics_port=None, loop=loop) as cluster:
        assert sum(w.memory_limit for w in cluster.workers) <= TOTAL_MEMORY


@pytest.mark.parametrize('n_workers', [None, 3])
def test_memory_nanny(loop, n_workers):
    with LocalCluster(n_workers=n_workers, scheduler_port=0, processes=True,
                      silence_logs=False, diagnostics_port=None, loop=loop) as cluster:
        with Client(cluster.scheduler_address, loop=loop) as c:
            info = c.scheduler_info()
            assert (sum(w['memory_limit'] for w in info['workers'].values())
                    <= TOTAL_MEMORY)


def test_death_timeout_raises(loop):
    with pytest.raises(gen.TimeoutError):
        with LocalCluster(scheduler_port=0, silence_logs=False,
                          death_timeout=1e-10, diagnostics_port=None,
                          loop=loop) as cluster:
            pass


@pytest.mark.skipif(sys.version_info < (3, 6), reason='Unknown')
def test_bokeh_kwargs(loop):
    pytest.importorskip('bokeh')
    with LocalCluster(scheduler_port=0, silence_logs=False, loop=loop,
                      diagnostics_port=0,
                      service_kwargs={'bokeh': {'prefix': '/foo'}}) as c:

        bs = c.scheduler.services['bokeh']
        assert bs.prefix == '/foo'


def test_io_loop_periodic_callbacks(loop):
    with LocalCluster(loop=loop, silence_logs=False) as cluster:
        assert cluster.scheduler.loop is loop
        for pc in cluster.scheduler.periodic_callbacks.values():
            assert pc.io_loop is loop
        for worker in cluster.workers:
            for pc in worker.periodic_callbacks.values():
                assert pc.io_loop is loop


def test_logging():
    """
    Workers and scheduler have logs even when silenced
    """
    with LocalCluster(1, processes=False, diagnostics_port=None) as c:
        assert c.scheduler._deque_handler.deque
        assert c.workers[0]._deque_handler.deque


def test_ipywidgets(loop):
    ipywidgets = pytest.importorskip('ipywidgets')
    with LocalCluster(scheduler_port=0, silence_logs=False, loop=loop,
                      diagnostics_port=False, processes=False) as cluster:
        cluster._ipython_display_()
        box = cluster._cached_widget
        assert isinstance(box, ipywidgets.Widget)


def test_scale(loop):
    """ Directly calling scale both up and down works as expected """
    with LocalCluster(scheduler_port=0, silence_logs=False, loop=loop,
                      diagnostics_port=False, processes=False, n_workers=0) as cluster:
        assert not cluster.scheduler.workers
        cluster.scale(3)

        start = time()
        while len(cluster.scheduler.workers) != 3:
            sleep(0.01)
            assert time() < start + 5, len(cluster.scheduler.workers)

        sleep(0.2)  # let workers settle # TODO: remove need for this

        cluster.scale(2)

        start = time()
        while len(cluster.scheduler.workers) != 2:
            sleep(0.01)
            assert time() < start + 5, len(cluster.scheduler.workers)


def test_adapt(loop):
    with LocalCluster(scheduler_port=0, silence_logs=False, loop=loop,
                      diagnostics_port=False, processes=False, n_workers=0) as cluster:
        cluster.adapt(minimum=0, maximum=2, interval='10ms')
        assert cluster._adaptive.minimum == 0
        assert cluster._adaptive.maximum == 2
        ref = weakref.ref(cluster._adaptive)

        cluster.adapt(minimum=1, maximum=2, interval='10ms')
        assert cluster._adaptive.minimum == 1
        gc.collect()

        # the old Adaptive class sticks around, not sure why
        # start = time()
        # while ref():
        #     sleep(0.01)
        #     gc.collect()
        #     assert time() < start + 5

        start = time()
        while len(cluster.scheduler.workers) != 1:
            sleep(0.01)
            assert time() < start + 5


def test_adapt_then_manual(loop):
    """ We can revert from adaptive, back to manual """
    with LocalCluster(scheduler_port=0, silence_logs=False, loop=loop,
                      diagnostics_port=False, processes=False, n_workers=8) as cluster:
        sleep(0.1)
        cluster.adapt(minimum=0, maximum=4, interval='10ms')

        start = time()
        while cluster.scheduler.workers or cluster.workers:
            sleep(0.1)
            assert time() < start + 5

        assert not cluster.workers

        with Client(cluster) as client:

            futures = client.map(slowinc, range(1000), delay=0.1)
            sleep(0.2)

            cluster._adaptive.stop()
            sleep(0.2)

            cluster.scale(2)

            start = time()
            while len(cluster.scheduler.workers) != 2:
                sleep(0.1)
                assert time() < start + 5


def test_local_tls(loop):
    from distributed.utils_test import tls_only_security
    security = tls_only_security()
    with LocalCluster(scheduler_port=8786, silence_logs=False, security=security,
                      diagnostics_port=False, ip='tls://0.0.0.0', loop=loop) as c:
        sync(loop, assert_can_connect_from_everywhere_4, c.scheduler.port,
             connection_args=security.get_connection_args('client'),
             protocol='tls', timeout=3)

        # If we connect to a TLS localculster without ssl information we should fail
        sync(loop, assert_cannot_connect,
             addr='tcp://127.0.0.1:%d' % c.scheduler.port,
             connection_args=security.get_connection_args('client'),
             exception_class=RuntimeError,
             )


@gen_test()
def test_scale_retires_workers():
    class MyCluster(LocalCluster):
        def scale_down(self, *args, **kwargs):
            pass

    loop = IOLoop.current()
    cluster = yield MyCluster(0, scheduler_port=0, processes=False,
                              silence_logs=False, diagnostics_port=None,
                              loop=loop, asynchronous=True)
    c = yield Client(cluster, asynchronous=True)

    assert not cluster.workers

    yield cluster.scale(2)

    start = time()
    while len(cluster.scheduler.workers) != 2:
        yield gen.sleep(0.01)
        assert time() < start + 3

    yield cluster.scale(1)

    start = time()
    while len(cluster.scheduler.workers) != 1:
        yield gen.sleep(0.01)
        assert time() < start + 3

    yield c.close()
    yield cluster.close()


def test_local_tls_restart(loop):
    from distributed.utils_test import tls_only_security
    security = tls_only_security()
    with LocalCluster(n_workers=1, scheduler_port=8786, silence_logs=False, security=security,
                      diagnostics_port=False, ip='tls://0.0.0.0', loop=loop) as c:
        with Client(c.scheduler.address, loop=loop, security=security) as client:
            print(c.workers, c.workers[0].address)
            workers_before = set(client.scheduler_info()['workers'])
            assert client.submit(inc, 1).result() == 2
            client.restart()
            workers_after = set(client.scheduler_info()['workers'])
            assert client.submit(inc, 2).result() == 3
            assert workers_before != workers_after


def test_default_process_thread_breakdown():
    assert nprocesses_nthreads(1) == (1, 1)
    assert nprocesses_nthreads(4) == (4, 1)
    assert nprocesses_nthreads(5) == (5, 1)
    assert nprocesses_nthreads(8) == (4, 2)
    assert nprocesses_nthreads(12) in ((6, 2), (4, 3))
    assert nprocesses_nthreads(20) == (5, 4)
    assert nprocesses_nthreads(24) in ((6, 4), (8, 3))
    assert nprocesses_nthreads(32) == (8, 4)
    assert nprocesses_nthreads(40) in ((8, 5), (10, 4))
    assert nprocesses_nthreads(80) in ((10, 8), (16, 5))


def test_asynchronous_property(loop):
    with LocalCluster(4, scheduler_port=0, processes=False, silence_logs=False,
                      diagnostics_port=None, loop=loop) as cluster:

        @gen.coroutine
        def _():
            assert cluster.asynchronous

        cluster.sync(_)


def test_protocol_inproc(loop):
    with LocalCluster(protocol='inproc://', loop=loop, processes=False) as cluster:
        assert cluster.scheduler.address.startswith('inproc://')


def test_protocol_tcp(loop):
    with LocalCluster(protocol='tcp', loop=loop, processes=False) as cluster:
        assert cluster.scheduler.address.startswith('tcp://')


<<<<<<< HEAD
=======
@pytest.mark.skipif(not sys.platform.startswith('linux'),
                    reason="Need 127.0.0.2 to mean localhost")
>>>>>>> 50dd21f7
def test_protocol_ip(loop):
    with LocalCluster(ip='tcp://127.0.0.2', loop=loop, processes=False) as cluster:
        assert cluster.scheduler.address.startswith('tcp://127.0.0.2')


if sys.version_info >= (3, 5):
    from distributed.deploy.tests.py3_test_deploy import *  # noqa F401<|MERGE_RESOLUTION|>--- conflicted
+++ resolved
@@ -571,11 +571,8 @@
         assert cluster.scheduler.address.startswith('tcp://')
 
 
-<<<<<<< HEAD
-=======
 @pytest.mark.skipif(not sys.platform.startswith('linux'),
                     reason="Need 127.0.0.2 to mean localhost")
->>>>>>> 50dd21f7
 def test_protocol_ip(loop):
     with LocalCluster(ip='tcp://127.0.0.2', loop=loop, processes=False) as cluster:
         assert cluster.scheduler.address.startswith('tcp://127.0.0.2')
