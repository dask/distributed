import asyncio
import re
<<<<<<< HEAD
import weakref
=======
from time import sleep
>>>>>>> c45023af

import dask
from dask.distributed import SpecCluster, Worker, Client, Scheduler, Nanny
from distributed.deploy.spec import close_clusters, ProcessInterface
from distributed.metrics import time
from distributed.utils_test import loop, cleanup  # noqa: F401
from distributed.utils import is_valid_xml
import toolz
import pytest


class MyWorker(Worker):
    pass


class BrokenWorker(Worker):
    def __await__(self):
        async def _():
            raise Exception("Worker Broken")

        return _().__await__()


worker_spec = {
    0: {"cls": Worker, "options": {"nthreads": 1}},
    1: {"cls": Worker, "options": {"nthreads": 2}},
    "my-worker": {"cls": MyWorker, "options": {"nthreads": 3}},
}
scheduler = {"cls": Scheduler, "options": {"port": 0}}


@pytest.mark.asyncio
async def test_specification(cleanup):
    async with SpecCluster(
        workers=worker_spec, scheduler=scheduler, asynchronous=True
    ) as cluster:
        assert cluster.worker_spec == worker_spec

        assert len(cluster.workers) == 3
        assert set(cluster.workers) == set(worker_spec)
        assert isinstance(cluster.workers[0], Worker)
        assert isinstance(cluster.workers[1], Worker)
        assert isinstance(cluster.workers["my-worker"], MyWorker)

        assert cluster.workers[0].nthreads == 1
        assert cluster.workers[1].nthreads == 2
        assert cluster.workers["my-worker"].nthreads == 3

        async with Client(cluster, asynchronous=True) as client:
            result = await client.submit(lambda x: x + 1, 10)
            assert result == 11

        for name in cluster.workers:
            assert cluster.workers[name].name == name


def test_spec_sync(loop):
    worker_spec = {
        0: {"cls": Worker, "options": {"nthreads": 1}},
        1: {"cls": Worker, "options": {"nthreads": 2}},
        "my-worker": {"cls": MyWorker, "options": {"nthreads": 3}},
    }
    with SpecCluster(workers=worker_spec, scheduler=scheduler, loop=loop) as cluster:
        assert cluster.worker_spec == worker_spec

        assert len(cluster.workers) == 3
        assert set(cluster.workers) == set(worker_spec)
        assert isinstance(cluster.workers[0], Worker)
        assert isinstance(cluster.workers[1], Worker)
        assert isinstance(cluster.workers["my-worker"], MyWorker)

        assert cluster.workers[0].nthreads == 1
        assert cluster.workers[1].nthreads == 2
        assert cluster.workers["my-worker"].nthreads == 3

        with Client(cluster, loop=loop) as client:
            assert cluster.loop is cluster.scheduler.loop
            assert cluster.loop is client.loop
            result = client.submit(lambda x: x + 1, 10).result()
            assert result == 11


def test_no_circular_references(cleanup, loop):
    import time

    ref = weakref.ref(SpecCluster(scheduler=scheduler, loop=loop))

    for i in range(100):
        if ref() is None:
            break
        time.sleep(0.1)
    else:
        assert False


def test_loop_started():
    cluster = SpecCluster(
        worker_spec, scheduler={"cls": Scheduler, "options": {"port": 0}}
    )


@pytest.mark.asyncio
async def test_repr(cleanup):
    worker = {"cls": Worker, "options": {"nthreads": 1}}

    class MyCluster(SpecCluster):
        pass

    async with MyCluster(
        asynchronous=True, scheduler=scheduler, worker=worker
    ) as cluster:
        assert "MyCluster" in str(cluster)


@pytest.mark.asyncio
async def test_scale(cleanup):
    worker = {"cls": Worker, "options": {"nthreads": 1}}
    async with SpecCluster(
        asynchronous=True, scheduler=scheduler, worker=worker
    ) as cluster:
        assert not cluster.workers
        assert not cluster.worker_spec

        # Scale up
        cluster.scale(2)
        assert not cluster.workers
        assert cluster.worker_spec

        await cluster
        assert len(cluster.workers) == 2

        # Scale down
        cluster.scale(1)
        assert len(cluster.workers) == 2

        await cluster
        assert len(cluster.workers) == 1

        # Can use with await
        await cluster.scale(2)
        await cluster
        assert len(cluster.workers) == 2


@pytest.mark.slow
@pytest.mark.asyncio
async def test_adaptive_killed_worker(cleanup):
    with dask.config.set({"distributed.deploy.lost-worker-timeout": 0.1}):

        async with SpecCluster(
            asynchronous=True,
            worker={"cls": Nanny, "options": {"nthreads": 1}},
            scheduler={"cls": Scheduler, "options": {"port": 0}},
        ) as cluster:

            async with Client(cluster, asynchronous=True) as client:

                cluster.adapt(minimum=1, maximum=1)

                # Scale up a cluster with 1 worker.
                while len(cluster.workers) != 1:
                    await asyncio.sleep(0.01)

                future = client.submit(sleep, 0.1)

                # Kill the only worker.
                [worker_id] = cluster.workers
                await cluster.workers[worker_id].kill()

                # Wait for the worker to re-spawn and finish sleeping.
                await future.result(timeout=5)


@pytest.mark.asyncio
async def test_unexpected_closed_worker(cleanup):
    worker = {"cls": Worker, "options": {"nthreads": 1}}
    with dask.config.set({"distributed.deploy.lost-worker-timeout": "10ms"}):
        async with SpecCluster(
            asynchronous=True, scheduler=scheduler, worker=worker
        ) as cluster:
            assert not cluster.workers
            assert not cluster.worker_spec

            # Scale up
            cluster.scale(2)
            assert not cluster.workers
            assert cluster.worker_spec

            await cluster
            assert len(cluster.workers) == 2

            # Close one
            await list(cluster.workers.values())[0].close()
            start = time()
            while len(cluster.workers) > 1:  # wait for messages to flow around
                await asyncio.sleep(0.01)
                assert time() < start + 2
            assert len(cluster.workers) == 1
            assert len(cluster.worker_spec) == 2

            await cluster
            assert len(cluster.workers) == 2


@pytest.mark.slow
@pytest.mark.asyncio
async def test_restart(cleanup):
    # Regression test for https://github.com/dask/distributed/issues/3062
    worker = {"cls": Nanny, "options": {"nthreads": 1}}
    with dask.config.set({"distributed.deploy.lost-worker-timeout": "2s"}):
        async with SpecCluster(
            asynchronous=True, scheduler=scheduler, worker=worker
        ) as cluster:
            async with Client(cluster, asynchronous=True) as client:
                cluster.scale(2)
                await cluster
                assert len(cluster.workers) == 2

                await client.restart()
                await asyncio.sleep(3)

                assert len(cluster.workers) == 2


@pytest.mark.asyncio
async def test_broken_worker():
    with pytest.raises(Exception) as info:
        async with SpecCluster(
            asynchronous=True,
            workers={"good": {"cls": Worker}, "bad": {"cls": BrokenWorker}},
            scheduler={"cls": Scheduler, "options": {"port": 0}},
        ) as cluster:
            pass

    assert "Broken" in str(info.value)


@pytest.mark.slow
def test_spec_close_clusters(loop):
    workers = {0: {"cls": Worker}}
    scheduler = {"cls": Scheduler, "options": {"port": 0}}
    cluster = SpecCluster(workers=workers, scheduler=scheduler, loop=loop)
    assert cluster in SpecCluster._instances
    close_clusters()
    assert cluster.status == "closed"


@pytest.mark.asyncio
async def test_new_worker_spec(cleanup):
    class MyCluster(SpecCluster):
        def new_worker_spec(self):
            i = len(self.worker_spec)
            return {i: {"cls": Worker, "options": {"nthreads": i + 1}}}

    async with MyCluster(asynchronous=True, scheduler=scheduler) as cluster:
        cluster.scale(3)
        for i in range(3):
            assert cluster.worker_spec[i]["options"]["nthreads"] == i + 1


@pytest.mark.asyncio
async def test_nanny_port():
    scheduler = {"cls": Scheduler}
    workers = {0: {"cls": Nanny, "options": {"port": 9200}}}

    async with SpecCluster(
        scheduler=scheduler, workers=workers, asynchronous=True
    ) as cluster:
        pass


@pytest.mark.asyncio
async def test_spec_process():
    proc = ProcessInterface()
    assert proc.status == "created"
    await proc
    assert proc.status == "running"
    await proc.close()
    assert proc.status == "closed"


@pytest.mark.asyncio
async def test_logs(cleanup):
    worker = {"cls": Worker, "options": {"nthreads": 1}}
    async with SpecCluster(
        asynchronous=True, scheduler=scheduler, worker=worker
    ) as cluster:
        cluster.scale(2)
        await cluster

        logs = await cluster.logs()
        assert is_valid_xml("<div>" + logs._repr_html_() + "</div>")
        assert "Scheduler" in logs
        for worker in cluster.scheduler.workers:
            assert worker in logs

        assert "Registered" in str(logs)

        logs = await cluster.logs(scheduler=True, workers=False)
        assert list(logs) == ["Scheduler"]

        logs = await cluster.logs(scheduler=False, workers=False)
        assert list(logs) == []

        logs = await cluster.logs(scheduler=False, workers=True)
        assert set(logs) == set(cluster.scheduler.workers)

        w = toolz.first(cluster.scheduler.workers)
        logs = await cluster.logs(scheduler=False, workers=[w])
        assert set(logs) == {w}


@pytest.mark.asyncio
async def test_scheduler_info(cleanup):
    async with SpecCluster(
        workers=worker_spec, scheduler=scheduler, asynchronous=True
    ) as cluster:
        assert (
            cluster.scheduler_info["id"] == cluster.scheduler.id
        )  # present at startup

        start = time()  # wait for all workers
        while len(cluster.scheduler_info["workers"]) < len(cluster.workers):
            await asyncio.sleep(0.01)
            assert time() < start + 1

        assert set(cluster.scheduler.identity()["workers"]) == set(
            cluster.scheduler_info["workers"]
        )
        assert (
            cluster.scheduler.identity()["services"]
            == cluster.scheduler_info["services"]
        )
        assert len(cluster.scheduler_info["workers"]) == len(cluster.workers)


@pytest.mark.asyncio
async def test_dashboard_link(cleanup):
    async with SpecCluster(
        workers=worker_spec,
        scheduler={
            "cls": Scheduler,
            "options": {"port": 0, "dashboard_address": ":12345"},
        },
        asynchronous=True,
    ) as cluster:
        assert "12345" in cluster.dashboard_link


@pytest.mark.asyncio
async def test_widget(cleanup):
    async with SpecCluster(
        workers=worker_spec,
        scheduler=scheduler,
        asynchronous=True,
        worker={"cls": Worker, "options": {"nthreads": 1}},
    ) as cluster:

        start = time()  # wait for all workers
        while len(cluster.scheduler_info["workers"]) < len(cluster.worker_spec):
            await asyncio.sleep(0.01)
            assert time() < start + 1

        assert "3" in cluster._widget_status()
        assert "GB" in cluster._widget_status()

        cluster.scale(5)
        assert "3 / 5" in cluster._widget_status()


@pytest.mark.asyncio
async def test_scale_cores_memory(cleanup):
    async with SpecCluster(
        scheduler=scheduler,
        worker={"cls": Worker, "options": {"nthreads": 1}},
        asynchronous=True,
    ) as cluster:
        cluster.scale(cores=2)
        assert len(cluster.worker_spec) == 2
        with pytest.raises(ValueError) as info:
            cluster.scale(memory="5GB")

        assert "memory" in str(info.value)


@pytest.mark.asyncio
async def test_ProcessInterfaceValid(cleanup):
    async with SpecCluster(
        scheduler=scheduler, worker={"cls": ProcessInterface}, asynchronous=True
    ) as cluster:
        cluster.scale(2)
        await cluster
        assert len(cluster.worker_spec) == len(cluster.workers) == 2

        cluster.scale(1)
        await cluster
        assert len(cluster.worker_spec) == len(cluster.workers) == 1


class MultiWorker(Worker, ProcessInterface):
    def __init__(self, *args, n=1, name=None, nthreads=None, **kwargs):
        self.workers = [
            Worker(
                *args, name=str(name) + "-" + str(i), nthreads=nthreads // n, **kwargs
            )
            for i in range(n)
        ]

    @property
    def status(self):
        return self.workers[0].status

    def __str__(self):
        return "<MultiWorker n=%d>" % len(self.workers)

    __repr__ = __str__

    async def start(self):
        await asyncio.gather(*self.workers)

    async def close(self):
        await asyncio.gather(*[w.close() for w in self.workers])


@pytest.mark.asyncio
async def test_MultiWorker(cleanup):
    async with SpecCluster(
        scheduler=scheduler,
        worker={
            "cls": MultiWorker,
            "options": {"n": 2, "nthreads": 4, "memory_limit": "4 GB"},
            "group": ["-0", "-1"],
        },
        asynchronous=True,
    ) as cluster:
        s = cluster.scheduler
        async with Client(cluster, asynchronous=True) as client:
            cluster.scale(2)
            await cluster
            assert len(cluster.worker_spec) == 2
            await client.wait_for_workers(4)

            assert "workers=4" in repr(cluster)
            workers_line = re.search("(Workers.+)", cluster._widget_status()).group(1)
            assert re.match("Workers.*<td>4</td>", workers_line)

            cluster.scale(1)
            await cluster
            assert len(s.workers) == 2

            cluster.scale(memory="6GB")
            await cluster
            assert len(cluster.worker_spec) == 2
            assert len(s.workers) == 4
            assert cluster.plan == {ws.name for ws in s.workers.values()}

            cluster.scale(cores=10)
            await cluster
            assert len(cluster.workers) == 3

            adapt = cluster.adapt(minimum=0, maximum=4)

            for i in range(adapt.wait_count):  # relax down to 0 workers
                await adapt.adapt()
            await cluster
            assert not s.workers

            future = client.submit(lambda x: x + 1, 10)
            await future
            assert len(cluster.workers) == 1<|MERGE_RESOLUTION|>--- conflicted
+++ resolved
@@ -1,10 +1,7 @@
 import asyncio
 import re
-<<<<<<< HEAD
+from time import sleep
 import weakref
-=======
-from time import sleep
->>>>>>> c45023af
 
 import dask
 from dask.distributed import SpecCluster, Worker, Client, Scheduler, Nanny
