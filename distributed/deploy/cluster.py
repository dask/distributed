--- conflicted
+++ resolved
@@ -586,7 +586,6 @@
     def __hash__(self):
         return id(self)
 
-<<<<<<< HEAD
     async def _wait_for_workers(self, n_workers=0, timeout=None):
         self.scheduler_info = SchedulerInfo(await self.scheduler_comm.identity())
         if timeout:
@@ -637,7 +636,6 @@
                 f"`n_workers` must be a positive integer. Instead got {n_workers}."
             )
         return self.sync(self._wait_for_workers, n_workers, timeout=timeout)
-=======
 
 def _exponential_backoff(
     attempt: int, multiplier: float, exponential_base: float, max_interval: float
@@ -648,5 +646,4 @@
     except OverflowError:
         return max_interval
 
-    return min(max_interval, interval)
->>>>>>> 1ccc312a
+    return min(max_interval, interval)