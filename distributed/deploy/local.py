from __future__ import print_function, division, absolute_import

import atexit
from datetime import timedelta
import logging
import math
import warnings
import weakref
import toolz

from dask.utils import factors
from tornado import gen

from .cluster import Cluster
from ..compatibility import get_thread_identity
from ..core import CommClosedError
from ..utils import (sync, ignoring, All, silence_logging, LoopRunner,
        log_errors, thread_state, parse_timedelta)
from ..nanny import Nanny
from ..scheduler import Scheduler
from ..worker import Worker, parse_memory_limit, _ncores

logger = logging.getLogger(__name__)


class LocalCluster(Cluster):
    """ Create local Scheduler and Workers

    This creates a "cluster" of a scheduler and workers running on the local
    machine.

    Parameters
    ----------
    n_workers: int
        Number of workers to start
    processes: bool
        Whether to use processes (True) or threads (False).  Defaults to True
    threads_per_worker: int
        Number of threads per each worker
    scheduler_port: int
        Port of the scheduler.  8786 by default, use 0 to choose a random port
    silence_logs: logging level
        Level of logs to print out to stdout.  ``logging.WARN`` by default.
        Use a falsey value like False or None for no change.
    ip: string
        IP address on which the scheduler will listen, defaults to only localhost
    diagnostics_port: int
        Port on which the :doc:`web` will be provided.  8787 by default, use 0
        to choose a random port, ``None`` to disable it, or an
        :samp:`({ip}:{port})` tuple to listen on a different IP address than
        the scheduler.
    asynchronous: bool (False by default)
        Set to True if using this cluster within async/await functions or within
        Tornado gen.coroutines.  This should remain False for normal use.
    kwargs: dict
        Extra worker arguments, will be passed to the Worker constructor.
    blocked_handlers: List[str]
        A list of strings specifying a blacklist of handlers to disallow on the Scheduler,
        like ``['feed', 'run_function']``
    service_kwargs: Dict[str, Dict]
        Extra keywords to hand to the running services
    security : Security
    protocol: str (optional)
        Protocol to use like ``tcp://``, ``tls://``, ``inproc://``
        This defaults to sensible choice given other keyword arguments like
        ``processes`` and ``security``

    Examples
    --------
    >>> c = LocalCluster()  # Create a local cluster with as many workers as cores  # doctest: +SKIP
    >>> c  # doctest: +SKIP
    LocalCluster("127.0.0.1:8786", workers=8, ncores=8)

    >>> c = Client(c)  # connect to local cluster  # doctest: +SKIP

    Add a new worker to the cluster

    >>> w = c.start_worker(ncores=2)  # doctest: +SKIP

    Shut down the extra worker

    >>> c.stop_worker(w)  # doctest: +SKIP

    Pass extra keyword arguments to Bokeh

    >>> LocalCluster(service_kwargs={'bokeh': {'prefix': '/foo'}})  # doctest: +SKIP
    """
    def __init__(self, n_workers=None, threads_per_worker=None, processes=True,
                 loop=None, start=None, ip=None, scheduler_port=0,
                 silence_logs=logging.WARN, diagnostics_port=8787,
                 services=None, worker_services=None, service_kwargs=None,
<<<<<<< HEAD
                 asynchronous=False, security=None, protocol=None,
                 **worker_kwargs):
=======
                 asynchronous=False, security=None, blocked_handlers=None, **worker_kwargs):
>>>>>>> b36e87d1
        if start is not None:
            msg = ("The start= parameter is deprecated. "
                   "LocalCluster always starts. "
                   "For asynchronous operation use the following: \n\n"
                   "  cluster = yield LocalCluster(asynchronous=True)")
            raise ValueError(msg)

        self.status = None
        self.processes = processes

        if protocol is None:
            if ip and '://' in ip:
                protocol = ip.split('://')[0]
            elif security:
                protocol = 'tls://'
            elif not self.processes and not scheduler_port:
                protocol = 'inproc://'
            else:
                protocol = 'tcp://'
        if not protocol.endswith('://'):
            protocol = protocol + '://'
        self.protocol = protocol

        self.silence_logs = silence_logs
        self._asynchronous = asynchronous
        self.security = security
        services = services or {}
        worker_services = worker_services or {}
        if silence_logs:
            self._old_logging_level = silence_logging(level=silence_logs)
        if n_workers is None and threads_per_worker is None:
            if processes:
                n_workers, threads_per_worker = nprocesses_nthreads(_ncores)
            else:
                n_workers = 1
                threads_per_worker = _ncores
        if n_workers is None and threads_per_worker is not None:
            n_workers = max(1, _ncores // threads_per_worker)
        if n_workers and threads_per_worker is None:
            # Overcommit threads per worker, rather than undercommit
            threads_per_worker = max(1, int(math.ceil(_ncores / n_workers)))
        if n_workers and 'memory_limit' not in worker_kwargs:
            worker_kwargs['memory_limit'] = parse_memory_limit('auto', 1, n_workers)

        worker_kwargs.update({
            'ncores': threads_per_worker,
            'services': worker_services,
        })

        self._loop_runner = LoopRunner(loop=loop, asynchronous=asynchronous)
        self.loop = self._loop_runner.loop

        if diagnostics_port is not False and diagnostics_port is not None:
            try:
                from distributed.bokeh.scheduler import BokehScheduler
                from distributed.bokeh.worker import BokehWorker
            except ImportError:
                logger.debug("To start diagnostics web server please install Bokeh")
            else:
                services[('bokeh', diagnostics_port)] = (BokehScheduler, (service_kwargs or {}).get('bokeh', {}))
                worker_services[('bokeh', 0)] = BokehWorker

        self.scheduler = Scheduler(loop=self.loop,
                                   services=services,
                                   security=security,
                                   blocked_handlers=blocked_handlers)
        self.scheduler_port = scheduler_port

        self.workers = []
        self.worker_kwargs = worker_kwargs
        if security:
            self.worker_kwargs['security'] = security

        self.start(ip=ip, n_workers=n_workers)

        clusters_to_close.add(self)

    def __repr__(self):
        return ('LocalCluster(%r, workers=%d, ncores=%d)' %
                (self.scheduler_address, len(self.workers),
                 sum(w.ncores for w in self.workers))
                )

    def __await__(self):
        return self._started.__await__()

    @property
    def asynchronous(self):
        return (
            self._asynchronous or
            getattr(thread_state, 'asynchronous', False) or
            hasattr(self.loop, '_thread_identity') and self.loop._thread_identity == get_thread_identity()
        )

    def sync(self, func, *args, **kwargs):
        if kwargs.pop('asynchronous', None) or self.asynchronous:
            callback_timeout = kwargs.pop('callback_timeout', None)
            future = func(*args, **kwargs)
            if callback_timeout is not None:
                future = gen.with_timeout(timedelta(seconds=callback_timeout),
                                          future)
            return future
        else:
            return sync(self.loop, func, *args, **kwargs)

    def start(self, **kwargs):
        self._loop_runner.start()
        if self._asynchronous:
            self._started = self._start(**kwargs)
        else:
            self.sync(self._start, **kwargs)

    @gen.coroutine
    def _start(self, ip=None, n_workers=0):
        """
        Start all cluster services.
        """
        if self.status == 'running':
            return

        if self.protocol == 'inproc://':
            address = self.protocol
        else:
            if ip is None:
                ip = '127.0.0.1'

            if '://' in ip:
                address = ip
            else:
                address = self.protocol + ip
            if self.scheduler_port:
                address += ':' + str(self.scheduler_port)

        self.scheduler.start(address)

        yield [self._start_worker(**self.worker_kwargs) for i in range(n_workers)]

        self.status = 'running'

        raise gen.Return(self)

    @gen.coroutine
    def _start_worker(self, death_timeout=60, **kwargs):
        if self.status and self.status.startswith('clos'):
            warnings.warn("Tried to start a worker while status=='%s'" % self.status)
            return

        if self.processes:
            W = Nanny
            kwargs['quiet'] = True
        else:
            W = Worker

        w = W(self.scheduler.address, loop=self.loop,
              death_timeout=death_timeout,
              silence_logs=self.silence_logs, **kwargs)
        yield w._start()

        self.workers.append(w)

        while w.status != 'closed' and w.worker_address not in self.scheduler.workers:
            yield gen.sleep(0.01)

        if w.status == 'closed' and self.scheduler.status == 'running':
            self.workers.remove(w)
            raise gen.TimeoutError("Worker failed to start")

        raise gen.Return(w)

    def start_worker(self, **kwargs):
        """ Add a new worker to the running cluster

        Parameters
        ----------
        port: int (optional)
            Port on which to serve the worker, defaults to 0 or random
        ncores: int (optional)
            Number of threads to use.  Defaults to number of logical cores

        Examples
        --------
        >>> c = LocalCluster()  # doctest: +SKIP
        >>> c.start_worker(ncores=2)  # doctest: +SKIP

        Returns
        -------
        The created Worker or Nanny object.  Can be discarded.
        """
        return self.sync(self._start_worker, **kwargs)

    @gen.coroutine
    def _stop_worker(self, w):
        yield w._close()
        if w in self.workers:
            self.workers.remove(w)

    def stop_worker(self, w):
        """ Stop a running worker

        Examples
        --------
        >>> c = LocalCluster()  # doctest: +SKIP
        >>> w = c.start_worker(ncores=2)  # doctest: +SKIP
        >>> c.stop_worker(w)  # doctest: +SKIP
        """
        self.sync(self._stop_worker, w)

    @gen.coroutine
    def _close(self, timeout='2s'):
        # Can be 'closing' as we're called by close() below
        if self.status == 'closed':
            return
        self.status = 'closing'

        self.scheduler.clear_task_state()

        with ignoring(gen.TimeoutError):
            yield gen.with_timeout(
                timedelta(seconds=parse_timedelta(timeout)),
                All([self._stop_worker(w) for w in self.workers]),
            )
        del self.workers[:]

        try:
            with ignoring(gen.TimeoutError, CommClosedError, OSError):
                yield self.scheduler.close(fast=True)
            del self.workers[:]
        finally:
            self.status = 'closed'

    def close(self, timeout=20):
        """ Close the cluster """
        if self.status == 'closed':
            return

        try:
            result = self.sync(self._close, callback_timeout=timeout)
        except RuntimeError:  # IOLoop is closed
            result = None

        if hasattr(self, '_old_logging_level'):
            if self.asynchronous:
                result.add_done_callback(lambda _: silence_logging(self._old_logging_level))
            else:
                silence_logging(self._old_logging_level)

        if not self.asynchronous:
            self._loop_runner.stop()

        return result

    @gen.coroutine
    def scale_up(self, n, **kwargs):
        """ Bring the total count of workers up to ``n``

        This function/coroutine should bring the total number of workers up to
        the number ``n``.

        This can be implemented either as a function or as a Tornado coroutine.
        """
        with log_errors():
            kwargs2 = toolz.merge(self.worker_kwargs, kwargs)
            yield [self._start_worker(**kwargs2)
                   for i in range(n - len(self.scheduler.workers))]

            # clean up any closed worker
            self.workers = [w for w in self.workers if w.status != 'closed']

    @gen.coroutine
    def scale_down(self, workers):
        """ Remove ``workers`` from the cluster

        Given a list of worker addresses this function should remove those
        workers from the cluster.  This may require tracking which jobs are
        associated to which worker address.

        This can be implemented either as a function or as a Tornado coroutine.
        """
        with log_errors():
            # clean up any closed worker
            self.workers = [w for w in self.workers if w.status != 'closed']
            workers = set(workers)

            # we might be given addresses
            if all(isinstance(w, str) for w in workers):
                workers = {w for w in self.workers if w.worker_address in workers}

            # stop the provided workers
            yield [self._stop_worker(w) for w in workers]

    def __del__(self):
        self.close()

    def __enter__(self):
        return self

    def __exit__(self, *args):
        self.close()

    @gen.coroutine
    def __aenter__(self):
        yield self._started
        raise gen.Return(self)

    @gen.coroutine
    def __aexit__(self, typ, value, traceback):
        yield self._close()

    @property
    def scheduler_address(self):
        try:
            return self.scheduler.address
        except ValueError:
            return '<unstarted>'


def nprocesses_nthreads(n):
    """
    The default breakdown of processes and threads for a given number of cores

    Parameters
    ----------
    n: int
        Number of available cores

    Examples
    --------
    >>> nprocesses_nthreads(4)
    (4, 1)
    >>> nprocesses_nthreads(32)
    (8, 4)

    Returns
    -------
    nprocesses, nthreads
    """
    if n <= 4:
        processes = n
    else:
        processes = min(f for f in factors(n) if f >= math.sqrt(n))
    threads = n // processes
    return (processes, threads)


clusters_to_close = weakref.WeakSet()


@atexit.register
def close_clusters():
    for cluster in list(clusters_to_close):
        cluster.close(timeout=10)<|MERGE_RESOLUTION|>--- conflicted
+++ resolved
@@ -89,13 +89,9 @@
                  loop=None, start=None, ip=None, scheduler_port=0,
                  silence_logs=logging.WARN, diagnostics_port=8787,
                  services=None, worker_services=None, service_kwargs=None,
-<<<<<<< HEAD
-                 asynchronous=False, security=None, protocol=None,
-                 **worker_kwargs):
-=======
-                 asynchronous=False, security=None, blocked_handlers=None, **worker_kwargs):
->>>>>>> b36e87d1
-        if start is not None:
+                 asynchronous=False, security=None, protocol=None, 
+                 blocked_handlers=None, **worker_kwargs):
+      if start is not None:
             msg = ("The start= parameter is deprecated. "
                    "LocalCluster always starts. "
                    "For asynchronous operation use the following: \n\n"
