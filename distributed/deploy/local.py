--- conflicted
+++ resolved
@@ -14,11 +14,6 @@
 from .cluster import Cluster
 from ..core import CommClosedError
 from ..utils import (
-<<<<<<< HEAD
-    get_ip_interface,
-=======
-    sync,
->>>>>>> e0b7b851
     ignoring,
     All,
     silence_logging,
@@ -53,13 +48,9 @@
         Level of logs to print out to stdout.  ``logging.WARN`` by default.
         Use a falsey value like False or None for no change.
     host: string
-<<<<<<< HEAD
-        IP address on which the scheduler will listen, defaults to only localhost
-=======
         Host address on which the scheduler will listen, defaults to only localhost
     ip: string
         Deprecated.  See ``host`` above.
->>>>>>> e0b7b851
     dashboard_address: str
         Address on which to listen for the Bokeh diagnostics server like
         'localhost:8787' or '0.0.0.0:8787'.  Defaults to ':8787'.
@@ -113,7 +104,6 @@
         start=None,
         host=None,
         ip=None,
-        host=None,
         scheduler_port=0,
         silence_logs=logging.WARN,
         dashboard_address=":8787",
@@ -131,12 +121,8 @@
         **worker_kwargs
     ):
         if ip is not None:
-<<<<<<< HEAD
-            raise ValueError("The LocalCluster ip= keyword has moved to host=")
-=======
             warnings.warn("The ip keyword has been moved to host")
             host = ip
->>>>>>> e0b7b851
 
         if start is not None:
             msg = (
@@ -227,11 +213,7 @@
             worker_class = Worker if not processes else Nanny
         self.worker_class = worker_class
 
-<<<<<<< HEAD
-        self.start(host=host, n_workers=n_workers)
-=======
         self.start(n_workers=n_workers)
->>>>>>> e0b7b851
 
         clusters_to_close.add(self)
 
@@ -253,38 +235,14 @@
             self.sync(self._start, **kwargs)
 
     @gen.coroutine
-<<<<<<< HEAD
-    def _start(self, host=None, n_workers=0):
-=======
     def _start(self, n_workers=0):
->>>>>>> e0b7b851
         """
         Start all cluster services.
         """
         if self.status == "running":
             return
 
-<<<<<<< HEAD
-        if self.protocol == "inproc://":
-            address = self.protocol
-        else:
-            if host is None:
-                if self.interface:
-                    host = get_ip_interface(self.interface)
-                else:
-                    host = "127.0.0.1"
-
-            if "://" in host:
-                address = host
-            else:
-                address = self.protocol + host
-            if self.scheduler_port:
-                address += ":" + str(self.scheduler_port)
-
-        self.scheduler.start(address)
-=======
         self.scheduler.start()
->>>>>>> e0b7b851
 
         yield [self._start_worker(**self.worker_kwargs) for i in range(n_workers)]
         yield self.scheduler
