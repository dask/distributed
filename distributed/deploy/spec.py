import asyncio
import atexit
import weakref

from tornado import gen

from .cluster import Cluster
<<<<<<< HEAD
from ..core import rpc, CommClosedError
=======
from ..core import rpc
>>>>>>> df2addc6
from ..utils import LoopRunner, silence_logging, ignoring
from ..scheduler import Scheduler
from ..security import Security


class SpecCluster(Cluster):
    """ Cluster that requires a full specification of workers

    The SpecCluster class expects a full specification of the Scheduler and
    Workers to use.  It removes any handling of user inputs (like threads vs
    processes, number of cores, and so on) and any handling of cluster resource
    managers (like pods, jobs, and so on).  Instead, it expects this
    information to be passed in scheduler and worker specifications.  This
    class does handle all of the logic around asynchronously cleanly setting up
    and tearing things down at the right times.  Hopefully it can form a base
    for other more user-centric classes.

    Parameters
    ----------
    workers: dict
        A dictionary mapping names to worker classes and their specifications
        See example below
    scheduler: dict, optional
        A similar mapping for a scheduler
    worker: dict
        A specification of a single worker.
        This is used for any new workers that are created.
    asynchronous: bool
        If this is intended to be used directly within an event loop with
        async/await
    silence_logs: bool
        Whether or not we should silence logging when setting up the cluster.

    Examples
    --------
    To create a SpecCluster you specify how to set up a Scheduler and Workers

    >>> from dask.distributed import Scheduler, Worker, Nanny
    >>> scheduler = {'cls': Scheduler, 'options': {"dashboard_address": ':8787'}}
    >>> workers = {
    ...     'my-worker': {"cls": Worker, "options": {"nthreads": 1}},
    ...     'my-nanny': {"cls": Nanny, "options": {"nthreads": 2}},
    ... }
    >>> cluster = SpecCluster(scheduler=scheduler, workers=workers)

    The worker spec is stored as the ``.worker_spec`` attribute

    >>> cluster.worker_spec
    {
       'my-worker': {"cls": Worker, "options": {"nthreads": 1}},
       'my-nanny': {"cls": Nanny, "options": {"nthreads": 2}},
    }

    While the instantiation of this spec is stored in the ``.workers``
    attribute

    >>> cluster.workers
    {
        'my-worker': <Worker ...>
        'my-nanny': <Nanny ...>
    }

    Should the spec change, we can await the cluster or call the
    ``._correct_state`` method to align the actual state to the specified
    state.

    We can also ``.scale(...)`` the cluster, which adds new workers of a given
    form.

    >>> worker = {'cls': Worker, 'options': {}}
    >>> cluster = SpecCluster(scheduler=scheduler, worker=worker)
    >>> cluster.worker_spec
    {}

    >>> cluster.scale(3)
    >>> cluster.worker_spec
    {
        0: {'cls': Worker, 'options': {}},
        1: {'cls': Worker, 'options': {}},
        2: {'cls': Worker, 'options': {}},
    }

    Note that above we are using the standard ``Worker`` and ``Nanny`` classes,
    however in practice other classes could be used that handle resource
    management like ``KubernetesPod`` or ``SLURMJob``.  The spec does not need
    to conform to the expectations of the standard Dask Worker class.  It just
    needs to be called with the provided options, support ``__await__`` and
    ``close`` methods and the ``worker_address`` property..

    Also note that uniformity of the specification is not required.  Other API
    could be added externally (in subclasses) that adds workers of different
    specifications into the same dictionary.
    """

    _instances = weakref.WeakSet()

    def __init__(
        self,
        workers=None,
        scheduler=None,
        worker=None,
        asynchronous=False,
        loop=None,
        security=None,
        silence_logs=False,
    ):
        self._created = weakref.WeakSet()

        self.scheduler_spec = scheduler
        self.worker_spec = workers or {}
        self.new_spec = worker
        self.workers = {}
        self._i = 0
        self._asynchronous = asynchronous
        self.security = security or Security()
        self.scheduler_comm = None

        if silence_logs:
            self._old_logging_level = silence_logging(level=silence_logs)

        self._loop_runner = LoopRunner(loop=loop, asynchronous=asynchronous)
        self.loop = self._loop_runner.loop

        self.status = "created"
        self._instances.add(self)
        self._correct_state_waiting = None

        if not self.asynchronous:
            self._loop_runner.start()
            self.sync(self._start)
            self.sync(self._correct_state)
            self.sync(self._wait_for_workers)

    async def _start(self):
        while self.status == "starting":
            await asyncio.sleep(0.01)
        if self.status == "running":
            return
        if self.status == "closed":
            raise ValueError("Cluster is closed")

        if self.scheduler_spec is None:
            try:
                from distributed.dashboard import BokehScheduler
            except ImportError:
                services = {}
            else:
                services = {("dashboard", 8787): BokehScheduler}
            self.scheduler_spec = {"cls": Scheduler, "options": {"services": services}}
        self.scheduler = self.scheduler_spec["cls"](
            loop=self.loop, **self.scheduler_spec["options"]
        )

        self._lock = asyncio.Lock()
        self.status = "starting"
        self.scheduler = await self.scheduler
        self.scheduler_comm = rpc(
            self.scheduler.address,
            connection_args=self.security.get_connection_args("client"),
        )
        self.status = "running"

    def _correct_state(self):
        if self._correct_state_waiting:
            # If people call this frequently, we only want to run it once
            return self._correct_state_waiting
        else:
            task = asyncio.ensure_future(self._correct_state_internal())
            self._correct_state_waiting = task
            return task

    async def _correct_state_internal(self):
        async with self._lock:
            self._correct_state_waiting = None

            pre = list(set(self.workers))
            to_close = set(self.workers) - set(self.worker_spec)
            if to_close:
                if self.scheduler.status == "running":
                    await self.scheduler_comm.retire_workers(workers=list(to_close))
                tasks = [self.workers[w].close() for w in to_close]
                await asyncio.wait(tasks)
                for task in tasks:  # for tornado gen.coroutine support
                    with ignoring(RuntimeError):
                        await task
            for name in to_close:
                del self.workers[name]

            to_open = set(self.worker_spec) - set(self.workers)
            workers = []
            for name in to_open:
                d = self.worker_spec[name]
                cls, opts = d["cls"], d.get("options", {})
                if "name" not in opts:
                    opts = opts.copy()
                    opts["name"] = name
                worker = cls(self.scheduler.address, **opts)
                self._created.add(worker)
                workers.append(worker)
            if workers:
                await asyncio.wait(workers)
                for w in workers:
                    w._cluster = weakref.ref(self)
                    await w  # for tornado gen.coroutine support
            self.workers.update(dict(zip(to_open, workers)))

    def __await__(self):
        async def _():
            if self.status == "created":
                await self._start()
            await self.scheduler
            await self._correct_state()
            if self.workers:
                await asyncio.wait(list(self.workers.values()))  # maybe there are more
            await self._wait_for_workers()
            return self

        return _().__await__()

    async def _wait_for_workers(self):
<<<<<<< HEAD
        # TODO: this function needs to query scheduler and worker state
        # remotely without assuming that they are local
=======
>>>>>>> df2addc6
        while {
            str(d["name"])
            for d in (await self.scheduler_comm.identity())["workers"].values()
        } != set(map(str, self.workers)):
            if (
                any(w.status == "closed" for w in self.workers.values())
                and self.scheduler.status == "running"
            ):
                raise gen.TimeoutError("Worker unexpectedly closed")
            await asyncio.sleep(0.1)

    async def __aenter__(self):
        await self
        return self

    async def __aexit__(self, typ, value, traceback):
        await self.close()

    async def _close(self):
        while self.status == "closing":
            await asyncio.sleep(0.1)
        if self.status == "closed":
            return
        self.status = "closing"

        self.scale(0)
        await self._correct_state()
        async with self._lock:
<<<<<<< HEAD
            with ignoring(CommClosedError):
                await self.scheduler_comm.close(close_workers=True)

=======
            await self.scheduler_comm.close(close_workers=True)
>>>>>>> df2addc6
        await self.scheduler.close()
        for w in self._created:
            assert w.status == "closed"
        self.scheduler_comm.close_rpc()

        if hasattr(self, "_old_logging_level"):
            silence_logging(self._old_logging_level)

        self.status = "closed"

    def close(self, timeout=None):
        with ignoring(RuntimeError):  # loop closed during process shutdown
            return self.sync(self._close, callback_timeout=timeout)

    def __del__(self):
        if self.status != "closed":
            self.close()

    def __enter__(self):
        self.sync(self._correct_state)
        self.sync(self._wait_for_workers)
        assert self.status == "running"
        return self

    def __exit__(self, typ, value, traceback):
        self.close()
        self._loop_runner.stop()

    def scale(self, n):
        while len(self.worker_spec) > n:
            self.worker_spec.popitem()

        if self.status in ("closing", "closed"):
            self.loop.add_callback(self._correct_state)
            return

        while len(self.worker_spec) < n:
            k, spec = self.new_worker_spec()
            self.worker_spec[k] = spec

        self.loop.add_callback(self._correct_state)

    def new_worker_spec(self):
        """ Return name and spec for the next worker

        Returns
        -------
        name: identifier for worker
        spec: dict

        See Also
        --------
        scale
        """
        while self._i in self.worker_spec:
            self._i += 1

        return self._i, self.new_spec

    async def scale_down(self, workers):
        workers = set(workers)

        # TODO: this is linear cost.  We should be indexing by name or something
        to_close = [w for w in self.workers.values() if w.address in workers]
        for k, v in self.workers.items():
            if v.worker_address in workers:
                del self.worker_spec[k]

        await self

    scale_up = scale  # backwards compatibility

    def __repr__(self):
        return "%s(%r, workers=%d)" % (
            type(self).__name__,
            self.scheduler_address,
            len(self.workers),
        )


@atexit.register
def close_clusters():
    for cluster in list(SpecCluster._instances):
        with ignoring(gen.TimeoutError):
            if cluster.status != "closed":
                cluster.close(timeout=10)<|MERGE_RESOLUTION|>--- conflicted
+++ resolved
@@ -5,11 +5,7 @@
 from tornado import gen
 
 from .cluster import Cluster
-<<<<<<< HEAD
 from ..core import rpc, CommClosedError
-=======
-from ..core import rpc
->>>>>>> df2addc6
 from ..utils import LoopRunner, silence_logging, ignoring
 from ..scheduler import Scheduler
 from ..security import Security
@@ -230,11 +226,6 @@
         return _().__await__()
 
     async def _wait_for_workers(self):
-<<<<<<< HEAD
-        # TODO: this function needs to query scheduler and worker state
-        # remotely without assuming that they are local
-=======
->>>>>>> df2addc6
         while {
             str(d["name"])
             for d in (await self.scheduler_comm.identity())["workers"].values()
@@ -263,13 +254,8 @@
         self.scale(0)
         await self._correct_state()
         async with self._lock:
-<<<<<<< HEAD
             with ignoring(CommClosedError):
                 await self.scheduler_comm.close(close_workers=True)
-
-=======
-            await self.scheduler_comm.close(close_workers=True)
->>>>>>> df2addc6
         await self.scheduler.close()
         for w in self._created:
             assert w.status == "closed"
