--- conflicted
+++ resolved
@@ -494,15 +494,9 @@
     }
   </style>
   <table style="text-align: right;">
-<<<<<<< HEAD
-    <tr><th>Workers</th> <td>%s</td></tr>
-    <tr><th>Cores</th> <td>%d</td></tr>
-    <tr><th>Memory</th> <td>%s</td></tr>
-=======
-    <tr> <th>Workers</th> <td>%d</td></tr>
+    <tr> <th>Workers</th> <td>%s</td></tr>
     <tr> <th>Cores</th> <td>%d</td></tr>
     <tr> <th>Memory</th> <td>%s</td></tr>
->>>>>>> 58844d01
   </table>
 </div>
 """ % (
