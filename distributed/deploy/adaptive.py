<<<<<<< HEAD
from __future__ import print_function, division, absolute_import

=======
from collections import deque
>>>>>>> 4260790f
import logging
import math

from .adaptive_core import AdaptiveCore
from ..utils import log_errors, parse_timedelta
from ..protocol import pickle

logger = logging.getLogger(__name__)


class Adaptive(AdaptiveCore):
    '''
    Adaptively allocate workers based on scheduler load.  A superclass.

    Contains logic to dynamically resize a Dask cluster based on current use.
    This class needs to be paired with a system that can create and destroy
    Dask workers using a cluster resource manager.  Typically it is built into
    already existing solutions, rather than used directly by users.
    It is most commonly used from the ``.adapt(...)`` method of various Dask
    cluster classes.

    Parameters
    ----------
    cluster: object
        Must have scale and scale_down methods/coroutines
    interval : timedelta or str, default "1000 ms"
        Milliseconds between checks
    wait_count: int, default 3
        Number of consecutive times that a worker should be suggested for
        removal before we remove it.
    target_duration: timedelta or str, default "5s"
        Amount of time we want a computation to take.
        This affects how aggressively we scale up.
    worker_key: Callable[WorkerState]
        Function to group workers together when scaling down
        See Scheduler.workers_to_close for more information
    minimum: int
        Minimum number of workers to keep around
    maximum: int
        Maximum number of workers to keep around
    **kwargs:
        Extra parameters to pass to Scheduler.workers_to_close

    Examples
    --------

    This is commonly used from existing Dask classes, like KubeCluster

    >>> from dask_kubernetes import KubeCluster
    >>> cluster = KubeCluster()
    >>> cluster.adapt(minimum=10, maximum=100)

    Alternatively you can use it from your own Cluster class by subclassing
    from Dask's Cluster superclass

    >>> from distributed.deploy import Cluster
    >>> class MyCluster(Cluster):
    ...     def scale_up(self, n):
    ...         """ Bring worker count up to n """
    ...     def scale_down(self, workers):
    ...        """ Remove worker addresses from cluster """

    >>> cluster = MyCluster()
    >>> cluster.adapt(minimum=10, maximum=100)

    Notes
    -----
    Subclasses can override :meth:`Adaptive.should_scale_up` and
    :meth:`Adaptive.workers_to_close` to control when the cluster should be
    resized. The default implementation checks if there are too many tasks
    per worker or too little memory available (see :meth:`Adaptive.needs_cpu`
    and :meth:`Adaptive.needs_memory`).
    '''

    def __init__(
        self,
        cluster=None,
        interval="1s",
        minimum=0,
        maximum=math.inf,
        wait_count=3,
        target_duration="5s",
        worker_key=None,
        **kwargs
    ):
        self.cluster = cluster
        self.worker_key = worker_key
        self._workers_to_close_kwargs = kwargs
        self.target_duration = parse_timedelta(target_duration)

        super().__init__(
            minimum=minimum, maximum=maximum, wait_count=wait_count, interval=interval
        )

    @property
    def scheduler(self):
        return self.cluster.scheduler_comm

    @property
    def plan(self):
        try:
            return set(self.cluster.worker_spec)
        except AttributeError:
            return set(self.cluster.workers)

    @property
    def requested(self):
        return set(self.cluster.workers)

    @property
    def observed(self):
        return {d["name"] for d in self.cluster.scheduler_info["workers"].values()}

    async def target(self):
        return await self.scheduler.adaptive_target(
            target_duration=self.target_duration
        )

    async def workers_to_close(self, target: int):
        """
        Determine which, if any, workers should potentially be removed from
        the cluster.

        Notes
        -----
        ``Adaptive.workers_to_close`` dispatches to Scheduler.workers_to_close(),
        but may be overridden in subclasses.

        Returns
        -------
        List of worker addresses to close, if any

        See Also
        --------
        Scheduler.workers_to_close
        """
        return await self.scheduler.workers_to_close(
            target=target,
            key=pickle.dumps(self.worker_key) if self.worker_key else None,
            **self._workers_to_close_kwargs
        )

    async def scale_down(self, workers):
        with log_errors():
            # Ask scheduler to cleanly retire workers
            await self.scheduler.retire_workers(
                workers=workers, remove=True, close_workers=True
            )

            # close workers more forcefully
            logger.info("Retiring workers %s", workers)
            f = self.cluster.scale_down(workers)
            if hasattr(f, "__await__"):
                await f

    async def scale_up(self, n):
        self.cluster.scale(n)

    @property
    def loop(self):
        return self.cluster.loop<|MERGE_RESOLUTION|>--- conflicted
+++ resolved
@@ -1,9 +1,3 @@
-<<<<<<< HEAD
-from __future__ import print_function, division, absolute_import
-
-=======
-from collections import deque
->>>>>>> 4260790f
 import logging
 import math
 
