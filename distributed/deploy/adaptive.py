from __future__ import print_function, division, absolute_import

import logging

from tornado import gen

from ..utils import log_errors, PeriodicCallback

logger = logging.getLogger(__name__)


class Adaptive(object):
    '''
    Adaptively allocate workers based on scheduler load.  A superclass.

    Contains logic to dynamically resize a Dask cluster based on current use.

    Parameters
    ----------
    scheduler: distributed.Scheduler
    cluster: object
        Must have scale_up and scale_down methods/coroutines
    startup_cost : int, default 1
        Factor representing how costly it is to start an additional worker.
        Affects quickly to adapt to high tasks per worker loads
    scale_factor : int, default 2
        Factor to scale by when it's determined additional workers are needed

    Examples
    --------
    >>> class MyCluster(object):
    ...     def scale_up(self, n):
    ...         """ Bring worker count up to n """
    ...     def scale_down(self, workers):
    ...        """ Remove worker addresses from cluster """

    Notes
    -----
    Subclasses can override :meth:`Adaptive.should_scale_up` and
    :meth:`Adaptive.should_scale_down` to control when the cluster should be
    resized. The default implementation checks if there are too many tasks
    per worker or too little memory available (see :meth:`Adaptive.needs_cpu`
    and :meth:`Adaptive.needs_memory`).

    :meth:`Adaptive.get_scale_up_kwargs` method controls the arguments passed to
    the cluster's ``scale_up`` method.
    '''

    def __init__(self, scheduler, cluster, interval=1000, startup_cost=1,
                 scale_factor=2):
        self.scheduler = scheduler
        self.cluster = cluster
        self.startup_cost = startup_cost
<<<<<<< HEAD
        self._adapt_callback = PeriodicCallback(self._adapt, interval)
=======
        self.scale_factor = scale_factor
        self._adapt_callback = PeriodicCallback(self._adapt, interval,
                                                self.scheduler.loop)
>>>>>>> 5253f45e
        self.scheduler.loop.add_callback(self._adapt_callback.start)
        self._adapting = False

    def needs_cpu(self):
        """
        Check if the cluster is CPU constrained (too many tasks per core)

        Notes
        -----
        Returns ``True`` if the occupancy per core is some factor larger
        than ``startup_cost``.
        """
        total_occupancy = self.scheduler.total_occupancy
        total_cores = sum(self.scheduler.ncores.values())

        if total_occupancy / (total_cores + 1e-9) > self.startup_cost * 2:
            logger.info("CPU limit exceeded [%d occupancy / %d cores]",
                        total_occupancy, total_cores)
            return True
        else:
            return False

    def needs_memory(self):
        """
        Check if the cluster is RAM constrained

        Notes
        -----
        Returns ``True`` if  the required bytes in distributed memory is some
        factor larger than the actual distributed memory available.
        """
        limit_bytes = {w: self.scheduler.worker_info[w]['memory_limit']
                        for w in self.scheduler.worker_info}
        worker_bytes = self.scheduler.worker_bytes

        limit = sum(limit_bytes.values())
        total = sum(worker_bytes.values())
        if total > 0.6 * limit:
            logger.info("Ram limit exceeded [%d/%d]", limit, total)
            return True
        else:
            return False

    def should_scale_up(self):
        """
        Determine whether additional workers should be added to the cluster

        Returns
        -------
        scale_up : bool

        Notes
        ----
        Additional workers are added whenever

        1. There are unrunnable tasks and no workers
        2. The cluster is CPU constrained
        3. The cluster is RAM constrained

        See Also
        --------
        needs_cpu
        needs_memory
        """
        with log_errors():
            if self.scheduler.unrunnable and not self.scheduler.ncores:
                return True

            needs_cpu = self.needs_cpu()
            needs_memory = self.needs_memory()

            if needs_cpu or needs_memory:
                return True

            return False

    def should_scale_down(self):
        """
        Determine whether any workers should potentially be removed from
        the cluster.

        Returns
        -------
        scale_down : bool

        Notes
        -----
        ``Adaptive.should_scale_down`` always returns True, so we will always
        attempt to remove workers as determined by
        ``Scheduler.workers_to_close``.

        See Also
        --------
        Scheduler.workers_to_close
        """
        return True

    @gen.coroutine
    def _retire_workers(self):
        with log_errors():
            workers = yield self.scheduler.retire_workers(remove=True,
                                                          close_workers=True)

            if workers:
                logger.info("Retiring workers %s", workers)
                f = self.cluster.scale_down(workers)
                if gen.is_future(f):
                    yield f

    def get_scale_up_kwargs(self):
        """
        Get the arguments to be passed to ``self.cluster.scale_up``.

        Notes
        -----
        By default the desired number of total workers is returned (``n``).
        Subclasses should ensure that the return dictionary includes a key-
        value pair for ``n``, either by implementing it or by calling the
        parent's ``get_scale_up_kwargs``.

        See Also
        --------
        LocalCluster.scale_up
        """
        instances = max(1, len(self.scheduler.ncores) * self.scale_factor)
        logger.info("Scaling up to %d workers", instances)
        return {'n': instances}

    @gen.coroutine
    def _adapt(self):
        if self._adapting:  # Semaphore to avoid overlapping adapt calls
            return

        self._adapting = True
        try:
            if self.should_scale_up():
                kwargs = self.get_scale_up_kwargs()
                f = self.cluster.scale_up(**kwargs)
                if gen.is_future(f):
                    yield f

            if self.should_scale_down():
                yield self._retire_workers()
        finally:
            self._adapting = False

    def adapt(self):
        self.scheduler.loop.add_callback(self._adapt)<|MERGE_RESOLUTION|>--- conflicted
+++ resolved
@@ -51,13 +51,8 @@
         self.scheduler = scheduler
         self.cluster = cluster
         self.startup_cost = startup_cost
-<<<<<<< HEAD
+        self.scale_factor = scale_factor
         self._adapt_callback = PeriodicCallback(self._adapt, interval)
-=======
-        self.scale_factor = scale_factor
-        self._adapt_callback = PeriodicCallback(self._adapt, interval,
-                                                self.scheduler.loop)
->>>>>>> 5253f45e
         self.scheduler.loop.add_callback(self._adapt_callback.start)
         self._adapting = False
 
