from inspect import isawaitable
import logging
import dask.config

from .adaptive_core import AdaptiveCore
from ..utils import log_errors, parse_timedelta
from ..protocol import pickle

logger = logging.getLogger(__name__)


class Adaptive(AdaptiveCore):
    '''
    Adaptively allocate workers based on scheduler load.  A superclass.

    Contains logic to dynamically resize a Dask cluster based on current use.
    This class needs to be paired with a system that can create and destroy
    Dask workers using a cluster resource manager.  Typically it is built into
    already existing solutions, rather than used directly by users.
    It is most commonly used from the ``.adapt(...)`` method of various Dask
    cluster classes.

    Parameters
    ----------
    cluster: object
        Must have scale and scale_down methods/coroutines
    interval : timedelta or str, default "1000 ms"
        Milliseconds between checks
    wait_count: int, default 3
        Number of consecutive times that a worker should be suggested for
        removal before we remove it.
    target_duration: timedelta or str, default "5s"
        Amount of time we want a computation to take.
        This affects how aggressively we scale up.
    worker_key: Callable[WorkerState]
        Function to group workers together when scaling down
        See Scheduler.workers_to_close for more information
    minimum: int
        Minimum number of workers to keep around
    maximum: int
        Maximum number of workers to keep around
    **kwargs:
        Extra parameters to pass to Scheduler.workers_to_close

    Examples
    --------

    This is commonly used from existing Dask classes, like KubeCluster

    >>> from dask_kubernetes import KubeCluster
    >>> cluster = KubeCluster()
    >>> cluster.adapt(minimum=10, maximum=100)

    Alternatively you can use it from your own Cluster class by subclassing
    from Dask's Cluster superclass

    >>> from distributed.deploy import Cluster
    >>> class MyCluster(Cluster):
    ...     def scale_up(self, n):
    ...         """ Bring worker count up to n """
    ...     def scale_down(self, workers):
    ...        """ Remove worker addresses from cluster """

    >>> cluster = MyCluster()
    >>> cluster.adapt(minimum=10, maximum=100)

    Notes
    -----
    Subclasses can override :meth:`Adaptive.target` and
    :meth:`Adaptive.workers_to_close` to control when the cluster should be
    resized. The default implementation checks if there are too many tasks
<<<<<<< HEAD
    per worker or too little memory available (see :meth:`Adaptive.needs_cpu`
    and :meth:`Adaptive.needs_memory`).
    The values for interval, min, max, wait_count and target_duration can be
    specified in the dask config under the distributed.adaptive key.
=======
    per worker or too little memory available (see
    :meth:`Scheduler.adaptive_target`).
>>>>>>> 3c1bfa88
    '''

    def __init__(
        self,
        cluster=None,
        interval=None,
        minimum=None,
        maximum=None,
        wait_count=None,
        target_duration=None,
        worker_key=None,
        **kwargs
    ):
        self.cluster = cluster
        self.worker_key = worker_key
        self._workers_to_close_kwargs = kwargs

        if interval is None:
            interval = dask.config.get("distributed.adaptive.interval")
        if minimum is None:
            minimum = dask.config.get("distributed.adaptive.minimum")
        if maximum is None:
            maximum = dask.config.get("distributed.adaptive.maximum")
        if wait_count is None:
            wait_count = dask.config.get("distributed.adaptive.wait-count")
        if target_duration is None:
            target_duration = dask.config.get("distributed.adaptive.target-duration")

        self.target_duration = parse_timedelta(target_duration)

        super().__init__(
            minimum=minimum, maximum=maximum, wait_count=wait_count, interval=interval
        )

    @property
    def scheduler(self):
        return self.cluster.scheduler_comm

    @property
    def plan(self):
        return self.cluster.plan

    @property
    def requested(self):
        return self.cluster.requested

    @property
    def observed(self):
        return self.cluster.observed

    async def target(self):
        """
        Determine target number of workers that should exist.

        Notes
        -----
        ``Adaptive.target`` dispatches to Scheduler.adaptive_target(),
        but may be overridden in subclasses.

        Returns
        -------
        Target number of workers

        See Also
        --------
        Scheduler.adaptive_target
        """
        return await self.scheduler.adaptive_target(
            target_duration=self.target_duration
        )

    async def recommendations(self, target: int) -> dict:
        if len(self.plan) != len(self.requested):
            # Ensure that the number of planned and requested workers
            # are in sync before making recommendations.
            await self.cluster

        return await super(Adaptive, self).recommendations(target)

    async def workers_to_close(self, target: int):
        """
        Determine which, if any, workers should potentially be removed from
        the cluster.

        Notes
        -----
        ``Adaptive.workers_to_close`` dispatches to Scheduler.workers_to_close(),
        but may be overridden in subclasses.

        Returns
        -------
        List of worker addresses to close, if any

        See Also
        --------
        Scheduler.workers_to_close
        """
        return await self.scheduler.workers_to_close(
            target=target,
            key=pickle.dumps(self.worker_key) if self.worker_key else None,
            attribute="name",
            **self._workers_to_close_kwargs
        )

    async def scale_down(self, workers):
        if not workers:
            return
        with log_errors():
            # Ask scheduler to cleanly retire workers
            await self.scheduler.retire_workers(
                names=workers, remove=True, close_workers=True
            )

            # close workers more forcefully
            logger.info("Retiring workers %s", workers)
            f = self.cluster.scale_down(workers)
            if isawaitable(f):
                await f

    async def scale_up(self, n):
        self.cluster.scale(n)

    @property
    def loop(self):
        return self.cluster.loop<|MERGE_RESOLUTION|>--- conflicted
+++ resolved
@@ -69,15 +69,10 @@
     Subclasses can override :meth:`Adaptive.target` and
     :meth:`Adaptive.workers_to_close` to control when the cluster should be
     resized. The default implementation checks if there are too many tasks
-<<<<<<< HEAD
-    per worker or too little memory available (see :meth:`Adaptive.needs_cpu`
-    and :meth:`Adaptive.needs_memory`).
+    per worker or too little memory available (see
+    :meth:`Scheduler.adaptive_target`).
     The values for interval, min, max, wait_count and target_duration can be
     specified in the dask config under the distributed.adaptive key.
-=======
-    per worker or too little memory available (see
-    :meth:`Scheduler.adaptive_target`).
->>>>>>> 3c1bfa88
     '''
 
     def __init__(
