properties:
  distributed:
    type: object
    properties:

      version:
        type: integer

      scheduler:
        type: object
        properties:

          allowed-failures:
            type: integer
            minimum: 0
            description: |
              The number of retries before a task is considered bad

              When a worker dies when a task is running that task is rerun elsewhere.
              If many workers die while running this same task then we call the task bad, and raise a KilledWorker exception.
              This is the number of workers that are allowed to die before this task is marked as bad.

          bandwidth:
            type:
            - integer
            - string
            description: |
              The expected bandwidth between any pair of workers

              This is used when making scheduling decisions.
              The scheduler will use this value as a baseline, but also learn it over time.

          blocked-handlers:
            type: array
            description: |
              A list of handlers to exclude

              The scheduler operates by receiving messages from various workers and clients
              and then performing operations based on those messages.
              Each message has an operation like "close-worker" or "task-finished".
              In some high security situations administrators may choose to block certain handlers
              from running.  Those handlers can be listed here.

              For a list of handlers see the `dask.distributed.Scheduler.handlers` attribute.

          default-data-size:
            type:
            - string
            - integer
            description: |
              The default size of a piece of data if we don't know anything about it.

              This is used by the scheduler in some scheduling decisions

          events-cleanup-delay:
            type: string
            description: |
              The amount of time to wait until workers or clients are removed from the event log
              after they have been removed from the scheduler

          idle-timeout:
            type:
            - string
            - "null"
            description: |
              Shut down the scheduler after this duration if no activity has occured

              This can be helpful to reduce costs and stop zombie processes from roaming the earth.

          transition-log-length:
            type: integer
            minimum: 0
            description: |
              How long should we keep the transition log

              Every time a task transitions states (like "waiting", "processing", "memory", "released")
              we record that transition in a log.

              To make sure that we don't run out of memory
              we will clear out old entries after a certain length.
              This is that length.

          events-log-length:
            type: integer
            minimum: 0
            description: |
              How long should we keep the events log

              All events (e.g. worker heartbeat) are stored in the events log.

              To make sure that we don't run out of memory
              we will clear out old entries after a certain length.
              This is that length.

          work-stealing:
            type: boolean
            description: |
              Whether or not to balance work between workers dynamically

              Some times one worker has more work than we expected.
              The scheduler will move these tasks around as necessary by default.
              Set this to false to disable this behavior

          work-stealing-interval:
            type: string
            description: |
              How frequently to balance worker loads

          worker-ttl:
            type:
            - string
            - "null"
            description: |
              Time to live for workers.

              If we don't receive a heartbeat faster than this then we assume that the worker has died.

          pickle:
            type: boolean
            description: |
              Is the scheduler allowed to deserialize arbitrary bytestrings?

              The scheduler almost never deserializes user data.
              However there are some cases where the user can submit functions to run directly on the scheduler.
              This can be convenient for debugging, but also introduces some security risk.
              By setting this to false we ensure that the user is unable to run arbitrary code on the scheduler.

          preload:
            type: array
            description: |
              Run custom modules during the lifetime of the scheduler

              You can run custom modules when the scheduler starts up and closes down.
              See https://docs.dask.org/en/latest/setup/custom-startup.html for more information

          preload-argv:
            type: array
            description: |
              Arguments to pass into the preload scripts described above

              See https://docs.dask.org/en/latest/setup/custom-startup.html for more information

          unknown-task-duration:
            type: string
            description: |
              Default duration for all tasks with unknown durations

              Over time the scheduler learns a duration for tasks.
              However when it sees a new type of task for the first time it has to make a guess
              as to how long it will take.  This value is that guess.

          default-task-durations:
            type: object
            description: |
              How long we expect function names to run

              Over time the scheduler will learn these values, but these give it a good starting point.

          validate:
            type: boolean
            description: |
              Whether or not to run consistency checks during execution.
              This is typically only used for debugging.

          dashboard:
            type: object
            description: |
              Configuration options for Dask's real-time dashboard

            properties:
              status:
                type: object
                description: The main status page of the dashboard
                properties:
                  task-stream-length:
                    type: integer
                    minimum: 0
                    description: |
                      The maximum number of tasks to include in the task stream plot
              tasks:
                type: object
                description: |
                  The page which includes the full task stream history
                properties:
                  task-stream-length:
                    type: integer
                    minimum: 0
                    description: |
                      The maximum number of tasks to include in the task stream plot
              tls:
                type: object
                description: |
                  Settings around securing the dashboard
                properties:
                  ca-file:
                    type:
                    - string
                    - "null"
                  key:
                    type:
                    - string
                    - "null"
                  cert:
                    type:
                    - string
                    - "null"
              bokeh-application:
                type: object
                description: |
                  Keywords to pass to the BokehTornado application
          locks:
            type: object
            description: |
              Settings for Dask's distributed Lock object

              See https://docs.dask.org/en/latest/futures.html#locks for more information
            properties:
              lease-validation-interval:
                type: string
                description: |
                  The interval in which the scheduler validates staleness of all acquired leases. Must always be smaller than the lease-timeout itself.
              lease-timeout:
                type: string
                description: |
                  Maximum interval to wait for a Client refresh before a lease is invalidated and released.

          http:
            type: object
            decription: Settings for Dask's embedded HTTP Server
            properties:
              routes:
                type: array
                description: |
                  A list of modules like "prometheus" and "health" that can be included or excluded as desired

                  These modules will have a ``routes`` keyword that gets added to the main HTTP Server.
                  This is also a list that can be extended with user defined modules.

          allowed-imports:
            type: array
            description: |
              A list of trusted root modules the schedular is allowed to import (incl. submodules). For security reasons, the
              scheduler does not import arbitrary Python modules.


      worker:
        type: object
        description: |
          Configuration settings for Dask Workers
        properties:
          blocked-handlers:
            type: array
            description: |
              A list of handlers to exclude

              The scheduler operates by receiving messages from various workers and clients
              and then performing operations based on those messages.
              Each message has an operation like "close-worker" or "task-finished".
              In some high security situations administrators may choose to block certain handlers
              from running.  Those handlers can be listed here.

              For a list of handlers see the `dask.distributed.Scheduler.handlers` attribute.

          multiprocessing-method:
            type: string
            description: |
              How we create new workers, one of "spawn", "forkserver", or "fork"

              This is passed to the ``multiprocessing.get_context`` function.
          use-file-locking:
            type: boolean
            description: |
              Whether or not to use lock files when creating workers

              Workers create a local directory in which to place temporary files.
              When many workers are created on the same process at once
              these workers can conflict with each other by trying to create this directory all at the same time.

              To avoid this, Dask usually used a file-based lock.
              However, on some systems file-based locks don't work.
              This is particularly common on HPC NFS systems, where users may want to set this to false.
          connections:
            type: object
            description: |
              The number of concurrent connections to allow to other workers
            properties:
              incoming:
                type: integer
                minimum: 0
              outgoing:
                type: integer
                minimum: 0

          preload:
            type: array
            description: |
              Run custom modules during the lifetime of the worker

              You can run custom modules when the worker starts up and closes down.
              See https://docs.dask.org/en/latest/setup/custom-startup.html for more information

          preload-argv:
            type: array
            description: |
              Arguments to pass into the preload scripts described above

              See https://docs.dask.org/en/latest/setup/custom-startup.html for more information

          daemon:
            type: boolean
            description: |
              Whether or not to run our process as a daemon process

          validate:
            type: boolean
            description: |
              Whether or not to run consistency checks during execution.
              This is typically only used for debugging.

          resources:
            type: object
            description: |
              A dictionary specifying resources for workers.

              See https://distributed.dask.org/en/latest/resources.html for more information.
            properties: {}

          lifetime:
            type: object
            description: |
              The worker may choose to gracefully close itself down after some pre-determined time.

              This is particularly useful if you know that your worker job has a time limit on it.
              This is particularly common in HPC job schedulers.

              For example if your worker has a walltime of one hour,
              then you may want to set the lifetime.duration to "55 minutes"
            properties:
              duration:
                type:
                - string
                - "null"
                description: |
                  The time after creation to close the worker, like "1 hour"
              stagger:
                type: string
                description: |
                  Random amount by which to stagger lifetimes

                  If you create many workers at the same time,
                  you may want to avoid having them kill themselves all at the same time.
                  To avoid this you might want to set a stagger time,
                  so that they close themselves with some random variation, like "5 minutes"

                  That way some workers can die, new ones can be brought up,
                  and data can be transferred over smoothly.
              restart:
                type: boolean
                description: |
                  Do we try to resurrect the worker after the lifetime deadline?


          profile:
            type: object
            description: |
              The workers periodically poll every worker thread to see what they are working on.
              This data gets collected into statistical profiling information,
              which is then periodically bundled together and sent along to the scheduler.
            properties:
              interval:
                type: string
                description: |
                  The time between polling the worker threads, typically short like 10ms
              cycle:
                type: string
                description: |
                  The time between bundling together this data and sending it to the scheduler

                  This controls the granularity at which people can query the profile information
                  on the time axis.
              low-level:
                type: boolean
                description: |
                  Whether or not to use the libunwind and stacktrace libraries
                  to gather profiling information at the lower level (beneath Python)

                  To get this to work you will need to install the experimental stacktrace library at

                  conda install -c numba stacktrace

                  See https://github.com/numba/stacktrace

          memory:
            type: object
            description: >-
              Settings for memory management
            properties:
              recent-to-old-time:
                type: string
                description: >-
                  When there is an increase in process memory (as observed by the
                  operating system) that is not accounted for by the dask keys stored on
                  the worker, ignore it for this long before considering it in
                  non-time-sensitive heuristics. This should be set to be longer than
                  the duration of most dask tasks.
              rebalance:
                type: object
                description: >-
                  Settings for memory rebalance operations
                properties:
                  measure:
                    enum:
                      - process
                      - optimistic
                      - managed
                      - managed_in_memory
                    description: >-
                      Which of the properties of distributed.scheduler.MemoryState
                      should be used for measuring worker memory usage
                  sender-min:
                    type: number
                    minimum: 0
                    maximum: 1
                    description: >-
                      Fraction of worker process memory at which we start potentially
                      transferring data to other workers.
                  recipient-max:
                    type: number
                    minimum: 0
                    maximum: 1
                    description: >-
                      Fraction of worker process memory at which we stop potentially
                      receiving data from other workers. Ignored when max_memory is not
                      set.
                  sender-recipient-gap:
                    type: number
                    minimum: 0
                    maximum: 1
                    description: >-
                      Fraction of worker process memory, around the cluster mean, where
                      a worker is neither a sender nor a recipient of data during a
                      rebalance operation. E.g. if the mean cluster occupation is 50%,
                      sender-recipient-gap=0.1 means that only nodes above 55% will
                      donate data and only nodes below 45% will receive them. This helps
                      avoid data from bouncing around the cluster repeatedly.

              target:
                oneOf:
                  - {type: number, minimum: 0, maximum: 1}
                  - {enum: [false]}
                description: >-
                  When the process memory (as observed by the operating system) gets
                  above this amount we start spilling the dask keys holding the largest
                  chunks of data to disk

              spill:
                oneOf:
                  - {type: number, minimum: 0, maximum: 1}
                  - {enum: [false]}
                description: >-
                  When the process memory (as observed by the operating system) gets
                  above this amount we spill all data to disk.

              pause:
                oneOf:
                  - {type: number, minimum: 0, maximum: 1}
                  - {enum: [false]}
                description: >-
                  When the process memory (as observed by the operating system) gets
                  above this amount we no longer start new tasks on this worker.

              terminate:
                oneOf:
                  - {type: number, minimum: 0, maximum: 1}
                  - {enum: [false]}
                description: >-
                  When the process memory reaches this level the nanny process will kill
                  the worker (if a nanny is present)

          http:
            type: object
            decription: Settings for Dask's embedded HTTP Server
            properties:
              routes:
                type: array
                description: |
                  A list of modules like "prometheus" and "health" that can be included or excluded as desired

                  These modules will have a ``routes`` keyword that gets added to the main HTTP Server.
                  This is also a list that can be extended with user defined modules.

      nanny:
        type: object
        description: |
          Configuration settings for Dask Nannies
        properties:

          preload:
            type: array
            description: |
              Run custom modules during the lifetime of the scheduler

              You can run custom modules when the scheduler starts up and closes down.
              See https://docs.dask.org/en/latest/setup/custom-startup.html for more information

          preload-argv:
            type: array
            description: |
              Arguments to pass into the preload scripts described above

              See https://docs.dask.org/en/latest/setup/custom-startup.html for more information

      client:
        type: object
        description: |
          Configuration settings for Dask Clients

        properties:
          heartbeat:
            type: string
            description:
              This value is the time between heartbeats

              The client sends a periodic heartbeat message to the scheduler.
              If it misses enough of these then the scheduler assumes that it has gone.

          scheduler-info-interval:
            type: string
            description: Interval between scheduler-info updates

      deploy:
        type: object
        description: Configuration settings for general Dask deployment
        properties:
          lost-worker-timeout:
            type: string
            description: |
              Interval after which to hard-close a lost worker job

              Otherwise we wait for a while to see if a worker will reappear

          cluster-repr-interval:
            type: string
            description: Interval between calls to update cluster-repr for the widget

      adaptive:
        type: object
        description: Configuration settings for Dask's adaptive scheduling
        properties:
          interval:
            type: string
            description: |
              The duration between checking in with adaptive scheduling load

              The adaptive system periodically checks scheduler load and determines
              if it should scale the cluster up or down.
              This is the timing between those checks.

          target-duration:
            type: string
            description: |
              The desired time for the entire computation to run

              The adaptive system will try to start up enough workers to run
              the computation in about this time.

          minimum:
            type: integer
            minimum: 0
            description: |
              The minimum number of workers to keep around

          maximum:
            type: number
            minimum: 0
            description: |
              The maximum number of workers to keep around

          wait-count:
            type: integer
            minimum: 1
            description: |
              The number of times a worker should be suggested for removal before removing it

              This helps to smooth out the number of deployed workers

      comm:
        type: object
        description: Configuration settings for Dask communications
        properties:

          retry:
            type: object
            description: |
              Some operations (such as gathering data) are subject to re-tries with the below parameters
            properties:

              count:
                type: integer
                minimum: 0
                description: |
                  The number of times to retry a connection

              delay:
                type: object
                properties:
                  min:
                    type: string
                    description: The first non-zero delay between retry attempts
                  max:
                    type: string
                    description: The maximum delay between retries

          compression:
            type: string
            description: |
              The compression algorithm to use

              This could be one of lz4, snappy, zstd, or blosc

          offload:
            type:
            - boolean
            - string
            description: |
              The size of message after which we choose to offload serialization to another thread

              In some cases, you may also choose to disable this altogether with the value false
              This is useful if you want to include serialization in profiling data,
              or if you have data types that are particularly sensitive to deserialization

          shard:
            type: string
            description: |
              The maximum size of a frame to send through a comm

              Some network infrastructure doesn't like sending through very large messages.
              Dask comms will cut up these large messages into many small ones.
              This attribute determines the maximum size of such a shard.

          socket-backlog:
            type: integer
            description: |
              When shuffling data between workers, there can
              really be O(cluster size) connection requests
              on a single worker socket, make sure the backlog
              is large enough not to lose any.

          zstd:
            type: object
            description: Options for the Z Standard compression scheme
            properties:
              level:
                type: integer
                minimum: 1
                maximum: 22
                description: Compression level, between 1 and 22.
              threads:
                type: integer
                minimum: -1
                description: |
                  Number of threads to use.

                  0 for single-threaded, -1 to infer from cpu count.

          timeouts:
            type: object
            properties:
              connect:
                type: string
              tcp:
                type: string

          require-encryption:
            type:
            - boolean
            - "null"
            description: |
              Whether to require encryption on non-local comms

          default-scheme:
            type: string
            description: The default protocol to use, like tcp or tls

          recent-messages-log-length:
            type: integer
            minimum: 0
            description: number of messages to keep for debugging

          tls:
            type: object
            properties:
              ciphers:
                type:
                - string
                - "null"
                descsription: Allowed ciphers, specified as an OpenSSL cipher string.

              ca-file:
                type:
                - string
                - "null"
                description: Path to a CA file, in pem format

              scheduler:
                type: object
                description: TLS information for the scheduler
                properties:
                  cert:
                    type:
                    - string
                    - "null"
                    description: Path to certificate file
                  key:
                    type:
                    - string
                    - "null"
                    description: |
                      Path to key file.

                      Alternatively, the key can be appended to the cert file
                      above, and this field left blank

              worker:
                type: object
                description: TLS information for the worker
                properties:
                  cert:
                    type:
                    - string
                    - "null"
                    description: Path to certificate file
                  key:
                    type:
                    - string
                    - "null"
                    description: |
                      Path to key file.

                      Alternatively, the key can be appended to the cert file
                      above, and this field left blank

              client:
                type: object
                description: TLS information for the client
                properties:
                  cert:
                    type:
                    - string
                    - "null"
                    description: Path to certificate file
                  key:
                    type:
                    - string
                    - "null"
                    description: |
                      Path to key file.

                      Alternatively, the key can be appended to the cert file
                      above, and this field left blank

<<<<<<< HEAD
          ucx:
            type: object
            description: |
              UCX provides access to other transport methods including NVLink and InfiniBand.
            properties:
              cuda_copy:
                type: boolean
                description: |
                  Set environment variables to enable CUDA support over UCX. This may be used even if
                  InfiniBand and NVLink are not supported or disabled, then transferring data over TCP.
              tcp:
                type: boolean
                description: |
                  Set environment variables to enable TCP over UCX, even if InfiniBand and NVLink
                  are not supported or disabled.
              nvlink:
                type: boolean
                description: |
                  Set environment variables to enable UCX over NVLink, implies ``distributed.comm.ucx.tcp=True``.
              infiniband:
                type: boolean
                description: |
                  Set environment variables to enable UCX over InfiniBand, implies ``distributed.comm.ucx.tcp=True``.
              rdmacm:
                type: boolean
                description: |
                  Set environment variables to enable UCX RDMA connection manager support,
                  requires ``distributed.comm.ucx.infiniband=True``.
              net-devices:
                type: [string, 'null']
                description: |
                  Interface(s) used by workers for UCX communication. Can be a string (like
                  ``"eth0"`` for NVLink or ``"mlx5_0:1"``/``"ib0"`` for InfiniBand), ``"auto"``
                  (requires ``distributed.comm.ucx.infiniband=True``) to pick the optimal interface per-worker based on
                  the system's topology, or ``None`` to stay with the default value of ``"all"`` (use
                  all available interfaces). Setting to ``"auto"`` requires UCX-Py to be installed
                  and compiled with hwloc support. Unexpected errors can occur when using
                  ``"auto"`` if any interfaces are disconnected or improperly configured.
              reuse-endpoints:
                type: [boolean, 'null']
                description: |
                  Enable UCX-Py reuse endpoints mechanism if ``True`` or if it's not specified and
                  UCX < 1.11 is installed, otherwise disable reuse endpoints. This was primarily
                  introduced to resolve an issue with CUDA IPC that has been fixed in UCX 1.10, but
                  can cause establishing endpoints to be very slow, this is particularly noticeable in
                  clusters of more than a few dozen workers.
=======
          websockets:
            type: object
            properties:
              shard:
                type:
                - string
                description: |
                  The maximum size of a websocket frame to send through a comm.

                  This is somewhat duplicative of distributed.comm.shard, but websockets
                  often have much smaller maximum message sizes than othe protocols, so
                  this attribute is used to set a smaller default shard size and to
                  allow separate control of websocket message sharding.
>>>>>>> 6ecb4a08

      diagnostics:
        type: object
        properties:
          nvml:
            type: boolean
            description: |
              If ``True``, enables GPU diagnostics with NVML. Generally leaving it enabled is
              not a problem and will be automatically disabled if no GPUs are found in the
              system, but in certain cases it may be desirable to completely disable NVML
              diagnostics.
          computations:
            type: object
            properties:
              max-history:
                type: integer
                minimum: 0
                description: |
                  The maximum number of Computations to remember.
              ignore-modules:
                type: array
                description: |
                  A list of modules which are ignored when trying to collect the
                  code context when submitting a computation. Accepts regular
                  expressions.

      dashboard:
        type: object
        properties:
          link:
            type: string
            description: |
              The form for the dashboard links

              This is used wherever we print out the link for the dashboard
              It is filled in with relevant information like the schema, host, and port number
          graph-max-items:
            type: integer
            minimum: 0
            description: maximum number of tasks to try to plot in "graph" view

          export-tool:
            type: boolean

          prometheus:
            type: object
            properties:
              namespace:
                type: string
                description: Namespace prefix to use for all prometheus metrics.

      admin:
        type: object
        description: |
          Options for logs, event loops, and so on
        properties:
          tick:
            type: object
            description: |
              Time between event loop health checks

              We set up a periodic callback to run on the event loop and check in fairly frequently.
              (by default, this is every 20 milliseconds)

              If this periodic callback sees that the last time it checked in was several seconds ago
              (by default, this is 3 seconds)
              then it logs a warning saying that something has been stopping the event loop from smooth operation.
              This is typically caused by GIL holding operations,
              but could also be several other things.

            properties:
              interval:
                type: string
                description: The time between ticks, default 20ms
              limit :
                type: string
                description: The time allowed before triggering a warning

          max-error-length:
            type: integer
            minimum: 0
            description: |
              Maximum length of traceback as text

              Some Python tracebacks can be very very long
              (particularly in stack overflow errors)

              If the traceback is larger than this size (in bytes) then we truncate it.

          log-length:
            type: integer
            minimum: 0
            description: |
              Default length of logs to keep in memory

              The scheduler and workers keep the last 10000 or so log entries in memory.

          log-format:
            type: string
            description: |
              The log format to emit.

              See https://docs.python.org/3/library/logging.html#logrecord-attributes
          event-loop:
            type: string
            description: |
              The event loop to use,

              Must be one of tornado, asyncio, or uvloop

          pdb-on-err:
            type: boolean
            description: Enter Python Debugger on scheduling error

          system-monitor:
            type: object
            description: |
              Options for the periodic system monitor
            properties:
              interval:
                type: string
                description: Polling time to query cpu/memory statistics default 500ms

      rmm:
        type: object
        description: |
          Configuration options for the RAPIDS Memory Manager.
        properties:
          pool-size:
            type: [integer, 'null']
            description: |
              The size of the memory pool in bytes.<|MERGE_RESOLUTION|>--- conflicted
+++ resolved
@@ -759,7 +759,6 @@
                       Alternatively, the key can be appended to the cert file
                       above, and this field left blank
 
-<<<<<<< HEAD
           ucx:
             type: object
             description: |
@@ -806,7 +805,7 @@
                   introduced to resolve an issue with CUDA IPC that has been fixed in UCX 1.10, but
                   can cause establishing endpoints to be very slow, this is particularly noticeable in
                   clusters of more than a few dozen workers.
-=======
+
           websockets:
             type: object
             properties:
@@ -820,7 +819,6 @@
                   often have much smaller maximum message sizes than othe protocols, so
                   this attribute is used to set a smaller default shard size and to
                   allow separate control of websocket message sharding.
->>>>>>> 6ecb4a08
 
       diagnostics:
         type: object
