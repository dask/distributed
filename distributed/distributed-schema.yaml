properties:
  distributed:
    type: object
    properties:

      version:
        type: integer

      scheduler:
        type: object
        properties:

          allowed-failures:
            type: integer
            minimum: 0
            description: |
              The number of retries before a task is considered bad

              When a worker dies when a task is running that task is rerun elsewhere.
              If many workers die while running this same task then we call the task bad, and raise a KilledWorker exception.
              This is the number of workers that are allowed to die before this task is marked as bad.

          bandwidth:
            type:
            - integer
            - string
            description: |
              The expected bandwidth between any pair of workers

              This is used when making scheduling decisions.
              The scheduler will use this value as a baseline, but also learn it over time.

          blocked-handlers:
            type: array
            description: |
              A list of handlers to exclude

              The scheduler operates by receiving messages from various workers and clients
              and then performing operations based on those messages.
              Each message has an operation like "close-worker" or "task-finished".
              In some high security situations administrators may choose to block certain handlers
              from running.  Those handlers can be listed here.

              For a list of handlers see the `dask.distributed.Scheduler.handlers` attribute.

          default-data-size:
            type:
            - string
            - integer
            description: |
              The default size of a piece of data if we don't know anything about it.

              This is used by the scheduler in some scheduling decisions

          events-cleanup-delay:
            type: string
            description: |
              The amount of time to wait until workers or clients are removed from the event log
              after they have been removed from the scheduler

          idle-timeout:
            type:
            - string
            - "null"
            description: |
              Shut down the scheduler after this duration if no activity has occured

              This can be helpful to reduce costs and stop zombie processes from roaming the earth.

          transition-log-length:
            type: integer
            minimum: 0
            description: |
              How long should we keep the transition log

              Every time a task transitions states (like "waiting", "processing", "memory", "released")
              we record that transition in a log.

              To make sure that we don't run out of memory
              we will clear out old entries after a certain length.
              This is that length.

          events-log-length:
            type: integer
            minimum: 0
            description: |
              How long should we keep the events log

              All events (e.g. worker heartbeat) are stored in the events log.

              To make sure that we don't run out of memory
              we will clear out old entries after a certain length.
              This is that length.

          work-stealing:
            type: boolean
            description: |
              Whether or not to balance work between workers dynamically

              Some times one worker has more work than we expected.
              The scheduler will move these tasks around as necessary by default.
              Set this to false to disable this behavior

          work-stealing-interval:
            type: string
            description: |
              How frequently to balance worker loads

          worker-ttl:
            type:
            - string
            - "null"
            description: |
              Time to live for workers.

              If we don't receive a heartbeat faster than this then we assume that the worker has died.

          pickle:
            type: boolean
            description: |
              Is the scheduler allowed to deserialize arbitrary bytestrings?

              The scheduler almost never deserializes user data.
              However there are some cases where the user can submit functions to run directly on the scheduler.
              This can be convenient for debugging, but also introduces some security risk.
              By setting this to false we ensure that the user is unable to run arbitrary code on the scheduler.

          preload:
            type: array
            description: |
              Run custom modules during the lifetime of the scheduler

              You can run custom modules when the scheduler starts up and closes down.
              See https://docs.dask.org/en/latest/setup/custom-startup.html for more information

          preload-argv:
            type: array
            description: |
              Arguments to pass into the preload scripts described above

              See https://docs.dask.org/en/latest/setup/custom-startup.html for more information

          unknown-task-duration:
            type: string
            description: |
              Default duration for all tasks with unknown durations

              Over time the scheduler learns a duration for tasks.
              However when it sees a new type of task for the first time it has to make a guess
              as to how long it will take.  This value is that guess.

          default-task-durations:
            type: object
            description: |
              How long we expect function names to run

              Over time the scheduler will learn these values, but these give it a good starting point.

          validate:
            type: boolean
            description: |
              Whether or not to run consistency checks during execution.
              This is typically only used for debugging.

          dashboard:
            type: object
            description: |
              Configuration options for Dask's real-time dashboard

            properties:
              status:
                type: object
                description: The main status page of the dashboard
                properties:
                  task-stream-length:
                    type: integer
                    minimum: 0
                    description: |
                      The maximum number of tasks to include in the task stream plot
              tasks:
                type: object
                description: |
                  The page which includes the full task stream history
                properties:
                  task-stream-length:
                    type: integer
                    minimum: 0
                    description: |
                      The maximum number of tasks to include in the task stream plot
              tls:
                type: object
                description: |
                  Settings around securing the dashboard
                properties:
                  ca-file:
                    type:
                    - string
                    - "null"
                  key:
                    type:
                    - string
                    - "null"
                  cert:
                    type:
                    - string
                    - "null"
              bokeh-application:
                type: object
                description: |
                  Keywords to pass to the BokehTornado application
          locks:
            type: object
            description: |
              Settings for Dask's distributed Lock object

              See https://docs.dask.org/en/latest/futures.html#locks for more information
            properties:
              lease-validation-interval:
                type: string
                description: |
                  The interval in which the scheduler validates staleness of all acquired leases. Must always be smaller than the lease-timeout itself.
              lease-timeout:
                type: string
                description: |
                  Maximum interval to wait for a Client refresh before a lease is invalidated and released.

          http:
            type: object
            decription: Settings for Dask's embedded HTTP Server
            properties:
              routes:
                type: array
                description: |
                  A list of modules like "prometheus" and "health" that can be included or excluded as desired

                  These modules will have a ``routes`` keyword that gets added to the main HTTP Server.
                  This is also a list that can be extended with user defined modules.

          allowed-imports:
            type: array
            description: |
              A list of trusted root modules the schedular is allowed to import (incl. submodules). For security reasons, the
              scheduler does not import arbitrary Python modules.


      worker:
        type: object
        description: |
          Configuration settings for Dask Workers
        properties:
          blocked-handlers:
            type: array
            description: |
              A list of handlers to exclude

              The scheduler operates by receiving messages from various workers and clients
              and then performing operations based on those messages.
              Each message has an operation like "close-worker" or "task-finished".
              In some high security situations administrators may choose to block certain handlers
              from running.  Those handlers can be listed here.

              For a list of handlers see the `dask.distributed.Scheduler.handlers` attribute.

          multiprocessing-method:
            type: string
            description: |
              How we create new workers, one of "spawn", "forkserver", or "fork"

              This is passed to the ``multiprocessing.get_context`` function.
          use-file-locking:
            type: boolean
            description: |
              Whether or not to use lock files when creating workers

              Workers create a local directory in which to place temporary files.
              When many workers are created on the same process at once
              these workers can conflict with each other by trying to create this directory all at the same time.

              To avoid this, Dask usually used a file-based lock.
              However, on some systems file-based locks don't work.
              This is particularly common on HPC NFS systems, where users may want to set this to false.
          connections:
            type: object
            description: |
              The number of concurrent connections to allow to other workers
            properties:
              incoming:
                type: integer
                minimum: 0
              outgoing:
                type: integer
                minimum: 0

          preload:
            type: array
            description: |
              Run custom modules during the lifetime of the worker

              You can run custom modules when the worker starts up and closes down.
              See https://docs.dask.org/en/latest/setup/custom-startup.html for more information

          preload-argv:
            type: array
            description: |
              Arguments to pass into the preload scripts described above

              See https://docs.dask.org/en/latest/setup/custom-startup.html for more information

          daemon:
            type: boolean
            description: |
              Whether or not to run our process as a daemon process

          validate:
            type: boolean
            description: |
              Whether or not to run consistency checks during execution.
              This is typically only used for debugging.

          resources:
            type: object
            description: |
              A dictionary specifying resources for workers.

              See https://distributed.dask.org/en/latest/resources.html for more information.
            properties: {}

          lifetime:
            type: object
            description: |
              The worker may choose to gracefully close itself down after some pre-determined time.

              This is particularly useful if you know that your worker job has a time limit on it.
              This is particularly common in HPC job schedulers.

              For example if your worker has a walltime of one hour,
              then you may want to set the lifetime.duration to "55 minutes"
            properties:
              duration:
                type:
                - string
                - "null"
                description: |
                  The time after creation to close the worker, like "1 hour"
              stagger:
                type: string
                description: |
                  Random amount by which to stagger lifetimes

                  If you create many workers at the same time,
                  you may want to avoid having them kill themselves all at the same time.
                  To avoid this you might want to set a stagger time,
                  so that they close themselves with some random variation, like "5 minutes"

                  That way some workers can die, new ones can be brought up,
                  and data can be transferred over smoothly.
              restart:
                type: boolean
                description: |
                  Do we try to resurrect the worker after the lifetime deadline?


          profile:
            type: object
            description: |
              The workers periodically poll every worker thread to see what they are working on.
              This data gets collected into statistical profiling information,
              which is then periodically bundled together and sent along to the scheduler.
            properties:
              interval:
                type: string
                description: |
                  The time between polling the worker threads, typically short like 10ms
              cycle:
                type: string
                description: |
                  The time between bundling together this data and sending it to the scheduler

                  This controls the granularity at which people can query the profile information
                  on the time axis.
              low-level:
                type: boolean
                description: |
                  Whether or not to use the libunwind and stacktrace libraries
                  to gather profiling information at the lower level (beneath Python)

                  To get this to work you will need to install the experimental stacktrace library at

                  conda install -c numba stacktrace

                  See https://github.com/numba/stacktrace

          memory:
            type: object
            description: >-
              Settings for memory management
            properties:
              recent-to-old-time:
                type: string
                description: >-
                  When there is an increase in process memory (as observed by the
                  operating system) that is not accounted for by the dask keys stored on
                  the worker, ignore it for this long before considering it in
                  non-time-sensitive heuristics. This should be set to be longer than
                  the duration of most dask tasks.
              rebalance:
                type: object
                description: >-
                  Settings for memory rebalance operations
                properties:
                  measure:
                    enum:
                      - process
                      - optimistic
                      - managed
                      - managed_in_memory
                    description: >-
                      Which of the properties of distributed.scheduler.MemoryState
                      should be used for measuring worker memory usage
                  sender-min:
                    type: number
                    minimum: 0
                    maximum: 1
                    description: >-
                      Fraction of worker process memory at which we start potentially
                      transferring data to other workers.
                  recipient-max:
                    type: number
                    minimum: 0
                    maximum: 1
                    description: >-
                      Fraction of worker process memory at which we stop potentially
                      receiving data from other workers. Ignored when max_memory is not
                      set.
                  sender-recipient-gap:
                    type: number
                    minimum: 0
                    maximum: 1
                    description: >-
                      Fraction of worker process memory, around the cluster mean, where
                      a worker is neither a sender nor a recipient of data during a
                      rebalance operation. E.g. if the mean cluster occupation is 50%,
                      sender-recipient-gap=0.1 means that only nodes above 55% will
                      donate data and only nodes below 45% will receive them. This helps
                      avoid data from bouncing around the cluster repeatedly.

              target:
                oneOf:
                  - {type: number, minimum: 0, maximum: 1}
                  - {enum: [false]}
                description: >-
                  When the process memory (as observed by the operating system) gets
                  above this amount we start spilling the dask keys holding the largest
                  chunks of data to disk

              spill:
                oneOf:
                  - {type: number, minimum: 0, maximum: 1}
                  - {enum: [false]}
                description: >-
                  When the process memory (as observed by the operating system) gets
                  above this amount we spill all data to disk.

              pause:
                oneOf:
                  - {type: number, minimum: 0, maximum: 1}
                  - {enum: [false]}
                description: >-
                  When the process memory (as observed by the operating system) gets
                  above this amount we no longer start new tasks on this worker.

              terminate:
                oneOf:
                  - {type: number, minimum: 0, maximum: 1}
                  - {enum: [false]}
                description: >-
                  When the process memory reaches this level the nanny process will kill
                  the worker (if a nanny is present)

          http:
            type: object
            decription: Settings for Dask's embedded HTTP Server
            properties:
              routes:
                type: array
                description: |
                  A list of modules like "prometheus" and "health" that can be included or excluded as desired

                  These modules will have a ``routes`` keyword that gets added to the main HTTP Server.
                  This is also a list that can be extended with user defined modules.

      nanny:
        type: object
        description: |
          Configuration settings for Dask Nannies
        properties:

          preload:
            type: array
            description: |
              Run custom modules during the lifetime of the scheduler

              You can run custom modules when the scheduler starts up and closes down.
              See https://docs.dask.org/en/latest/setup/custom-startup.html for more information

          preload-argv:
            type: array
            description: |
              Arguments to pass into the preload scripts described above

              See https://docs.dask.org/en/latest/setup/custom-startup.html for more information

      client:
        type: object
        description: |
          Configuration settings for Dask Clients

        properties:
          heartbeat:
            type: string
            description:
              This value is the time between heartbeats

              The client sends a periodic heartbeat message to the scheduler.
              If it misses enough of these then the scheduler assumes that it has gone.

          scheduler-info-interval:
            type: string
            description: Interval between scheduler-info updates

      deploy:
        type: object
        description: Configuration settings for general Dask deployment
        properties:
          lost-worker-timeout:
            type: string
            description: |
              Interval after which to hard-close a lost worker job

              Otherwise we wait for a while to see if a worker will reappear

          cluster-repr-interval:
            type: string
            description: Interval between calls to update cluster-repr for the widget

      adaptive:
        type: object
        description: Configuration settings for Dask's adaptive scheduling
        properties:
          interval:
            type: string
            description: |
              The duration between checking in with adaptive scheduling load

              The adaptive system periodically checks scheduler load and determines
              if it should scale the cluster up or down.
              This is the timing between those checks.

          target-duration:
            type: string
            description: |
              The desired time for the entire computation to run

              The adaptive system will try to start up enough workers to run
              the computation in about this time.

          minimum:
            type: integer
            minimum: 0
            description: |
              The minimum number of workers to keep around

          maximum:
            type: number
            minimum: 0
            description: |
              The maximum number of workers to keep around

          wait-count:
            type: integer
            minimum: 1
            description: |
              The number of times a worker should be suggested for removal before removing it

              This helps to smooth out the number of deployed workers

      comm:
        type: object
        description: Configuration settings for Dask communications
        properties:

          retry:
            type: object
            description: |
              Some operations (such as gathering data) are subject to re-tries with the below parameters
            properties:

              count:
                type: integer
                minimum: 0
                description: |
                  The number of times to retry a connection

              delay:
                type: object
                properties:
                  min:
                    type: string
                    description: The first non-zero delay between retry attempts
                  max:
                    type: string
                    description: The maximum delay between retries

          compression:
            type: string
            description: |
              The compression algorithm to use

              This could be one of lz4, snappy, zstd, or blosc

          offload:
            type:
            - boolean
            - string
            description: |
              The size of message after which we choose to offload serialization to another thread

              In some cases, you may also choose to disable this altogether with the value false
              This is useful if you want to include serialization in profiling data,
              or if you have data types that are particularly sensitive to deserialization

          socket-backlog:
            type: integer
            description: |
              When shuffling data between workers, there can
              really be O(cluster size) connection requests
              on a single worker socket, make sure the backlog
              is large enough not to lose any.

          zstd:
            type: object
            description: Options for the Z Standard compression scheme
            properties:
              level:
                type: integer
                minimum: 1
                maximum: 22
                description: Compression level, between 1 and 22.
              threads:
                type: integer
                minimum: -1
                description: |
                  Number of threads to use.

                  0 for single-threaded, -1 to infer from cpu count.

          timeouts:
            type: object
            properties:
              connect:
                type: string
              tcp:
                type: string

          require-encryption:
            type:
            - boolean
            - "null"
            description: |
              Whether to require encryption on non-local comms

          default-scheme:
            type: string
            description: The default protocol to use, like tcp or tls

          recent-messages-log-length:
            type: integer
            minimum: 0
            description: number of messages to keep for debugging

          tls:
            type: object
            properties:
              ciphers:
                type:
                - string
                - "null"
                descsription: Allowed ciphers, specified as an OpenSSL cipher string.

              ca-file:
                type:
                - string
                - "null"
                description: Path to a CA file, in pem format

              scheduler:
                type: object
                description: TLS information for the scheduler
                properties:
                  cert:
                    type:
                    - string
                    - "null"
                    description: Path to certificate file
                  key:
                    type:
                    - string
                    - "null"
                    description: |
                      Path to key file.

                      Alternatively, the key can be appended to the cert file
                      above, and this field left blank

              worker:
                type: object
                description: TLS information for the worker
                properties:
                  cert:
                    type:
                    - string
                    - "null"
                    description: Path to certificate file
                  key:
                    type:
                    - string
                    - "null"
                    description: |
                      Path to key file.

                      Alternatively, the key can be appended to the cert file
                      above, and this field left blank

              client:
                type: object
                description: TLS information for the client
                properties:
                  cert:
                    type:
                    - string
                    - "null"
                    description: Path to certificate file
                  key:
                    type:
                    - string
                    - "null"
                    description: |
                      Path to key file.

                      Alternatively, the key can be appended to the cert file
                      above, and this field left blank

<<<<<<< HEAD
          ucx:
            type: object
            description: |
              UCX provides access to other transport methods including NVLink and InfiniBand.
            properties:
              cuda_copy:
                type: boolean
                description: |
                  Set environment variables to enable CUDA support over UCX. This may be used even if
                  InfiniBand and NVLink are not supported or disabled, then transferring data over TCP.
              tcp:
                type: boolean
                description: |
                  Set environment variables to enable TCP over UCX, even if InfiniBand and NVLink
                  are not supported or disabled.
              nvlink:
                type: boolean
                description: |
                  Set environment variables to enable UCX over NVLink, implies ``distributed.comm.ucx.tcp=True``.
              infiniband:
                type: boolean
                description: |
                  Set environment variables to enable UCX over InfiniBand, implies ``distributed.comm.ucx.tcp=True``.
              rdmacm:
                type: boolean
                description: |
                  Set environment variables to enable UCX RDMA connection manager support,
                  requires ``distributed.comm.ucx.infiniband=True``.
              net-devices:
                type: [string, 'null']
                description: |
                  Interface(s) used by workers for UCX communication. Can be a string (like
                  ``"eth0"`` for NVLink or ``"mlx5_0:1"``/``"ib0"`` for InfiniBand), ``"auto"``
                  (requires ``distributed.comm.ucx.infiniband=True``) to pick the optimal interface per-worker based on
                  the system's topology, or ``None`` to stay with the default value of ``"all"`` (use
                  all available interfaces). Setting to ``"auto"`` requires UCX-Py to be installed
                  and compiled with hwloc support. Unexpected errors can occur when using
                  ``"auto"`` if any interfaces are disconnected or improperly configured.
              reuse-endpoints:
                type: [boolean, 'null']
                description: |
                  Enable UCX-Py reuse endpoints mechanism if ``True`` or if it's not specified and
                  UCX < 1.11 is installed, otherwise disable reuse endpoints. This was primarily
                  introduced to resolve an issue with CUDA IPC that has been fixed in UCX 1.10, but
                  can cause establishing endpoints to be very slow, this is particularly noticeable in
                  clusters of more than a few dozen workers.
=======
      diagnostics:
        type: object
        properties:
          nvml:
            type: boolean
            description: |
              If ``True``, enables GPU diagnostics with NVML. Generally leaving it enabled is
              not a problem and will be automatically disabled if no GPUs are found in the
              system, but in certain cases it may be desirable to completely disable NVML
              diagnostics.
>>>>>>> fced981a

      dashboard:
        type: object
        properties:
          link:
            type: string
            description: |
              The form for the dashboard links

              This is used wherever we print out the link for the dashboard
              It is filled in with relevant information like the schema, host, and port number
          graph-max-items:
            type: integer
            minimum: 0
            description: maximum number of tasks to try to plot in "graph" view

          export-tool:
            type: boolean

          prometheus:
            type: object
            properties:
              namespace:
                type: string
                description: Namespace prefix to use for all prometheus metrics.

      admin:
        type: object
        description: |
          Options for logs, event loops, and so on
        properties:
          tick:
            type: object
            description: |
              Time between event loop health checks

              We set up a periodic callback to run on the event loop and check in fairly frequently.
              (by default, this is every 20 milliseconds)

              If this periodic callback sees that the last time it checked in was several seconds ago
              (by default, this is 3 seconds)
              then it logs a warning saying that something has been stopping the event loop from smooth operation.
              This is typically caused by GIL holding operations,
              but could also be several other things.

            properties:
              interval:
                type: string
                description: The time between ticks, default 20ms
              limit :
                type: string
                description: The time allowed before triggering a warning

          max-error-length:
            type: integer
            minimum: 0
            description: |
              Maximum length of traceback as text

              Some Python tracebacks can be very very long
              (particularly in stack overflow errors)

              If the traceback is larger than this size (in bytes) then we truncate it.

          log-length:
            type: integer
            minimum: 0
            description: |
              Default length of logs to keep in memory

              The scheduler and workers keep the last 10000 or so log entries in memory.

          log-format:
            type: string
            description: |
              The log format to emit.

              See https://docs.python.org/3/library/logging.html#logrecord-attributes
          event-loop:
            type: string
            description: |
              The event loop to use,

              Must be one of tornado, asyncio, or uvloop

          pdb-on-err:
            type: boolean
            description: Enter Python Debugger on scheduling error

          system-monitor:
            type: object
            description: |
              Options for the periodic system monitor
            properties:
              interval:
                type: string
                description: Polling time to query cpu/memory statistics default 500ms

      rmm:
        type: object
        description: |
          Configuration options for the RAPIDS Memory Manager.
        properties:
          pool-size:
            type: [integer, 'null']
            description: |
              The size of the memory pool in bytes.<|MERGE_RESOLUTION|>--- conflicted
+++ resolved
@@ -750,7 +750,6 @@
                       Alternatively, the key can be appended to the cert file
                       above, and this field left blank
 
-<<<<<<< HEAD
           ucx:
             type: object
             description: |
@@ -797,7 +796,7 @@
                   introduced to resolve an issue with CUDA IPC that has been fixed in UCX 1.10, but
                   can cause establishing endpoints to be very slow, this is particularly noticeable in
                   clusters of more than a few dozen workers.
-=======
+
       diagnostics:
         type: object
         properties:
@@ -808,7 +807,6 @@
               not a problem and will be automatically disabled if no GPUs are found in the
               system, but in certain cases it may be desirable to completely disable NVML
               diagnostics.
->>>>>>> fced981a
 
       dashboard:
         type: object
