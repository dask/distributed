--- conflicted
+++ resolved
@@ -793,13 +793,8 @@
             description: |
               UCX provides access to other transport methods including NVLink and InfiniBand.
             properties:
-<<<<<<< HEAD
               cuda-copy:
-                type: boolean
-=======
-              cuda_copy:
                 type: [boolean, 'null']
->>>>>>> f7cb529d
                 description: |
                   Set environment variables to enable CUDA support over UCX. This may be used even if
                   InfiniBand and NVLink are not supported or disabled, then transferring data over TCP.
