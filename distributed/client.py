from __future__ import print_function, division, absolute_import

import atexit
from collections import defaultdict, Iterator, Iterable
from concurrent.futures import ThreadPoolExecutor
from concurrent.futures._base import DoneAndNotDoneFutures, CancelledError
from contextlib import contextmanager
import copy
from datetime import timedelta
import errno
from functools import partial
from glob import glob
import json
import logging
from numbers import Number
import os
import sys
from time import sleep
import uuid
from threading import Thread, Lock
import six
import socket
import weakref

import dask
from dask.base import tokenize, normalize_token, Base, collections_to_dsk
from dask.core import flatten, get_dependencies
from dask.compatibility import apply, unicode
from dask.context import _globals
from toolz import first, groupby, merge, valmap, keymap
from tornado import gen
from tornado.gen import TimeoutError
from tornado.locks import Event, Condition
from tornado.ioloop import IOLoop, PeriodicCallback
from tornado.queues import Queue

from .batched import BatchedSend
from .utils_comm import WrappedKey, unpack_remotedata, pack_data
from .cfexecutor import ClientExecutor
from .compatibility import Queue as pyQueue, Empty, isqueue
from .core import connect, rpc, clean_exception, CommClosedError
from .node import Node
from .protocol import to_serialize
from .protocol.pickle import dumps, loads
from .security import Security
from .worker import dumps_task
from .utils import (All, sync, funcname, ignoring, queue_to_iterator,
        tokey, log_errors, str_graph)
from .versions import get_versions


logger = logging.getLogger(__name__)

_global_client = [None]


def _get_global_client():
    wr = _global_client[0]
    return wr and wr()

def _set_global_client(c):
    _global_client[0] = weakref.ref(c) if c is not None else None


class Future(WrappedKey):
    """ A remotely running computation

    A Future is a local proxy to a result running on a remote worker.  A user
    manages future objects in the local Python process to determine what
    happens in the larger cluster.

    Examples
    --------

    Futures typically emerge from Client computations

    >>> my_future = client.submit(add, 1, 2)  # doctest: +SKIP

    We can track the progress and results of a future

    >>> my_future  # doctest: +SKIP
    <Future: status: finished, key: add-8f6e709446674bad78ea8aeecfee188e>

    We can get the result or the exception and traceback from the future

    >>> my_future.result()  # doctest: +SKIP

    See Also
    --------
    Client:  Creates futures
    """
    _cb_executor = None
    _cb_executor_pid = None

    def __init__(self, key, client):
        self.key = key
        self._cleared = False
        tkey = tokey(key)
        self.client = client
        self.client._inc_ref(tkey)
        self._generation = self.client.generation

        if tkey in client.futures:
            self._state = client.futures[tkey]
        else:
            self._state = client.futures[tkey] = FutureState(Event())

    @property
    def executor(self):
        return self.client

    @property
    def status(self):
        return self._state.status

    @property
    def event(self):
        return self._state.event

    def done(self):
        """ Is the computation complete? """
        return self.event.is_set()

    def result(self, timeout=None):
        """ Wait until computation completes. Gather result to local process.

        If *timeout* seconds are elapsed before returning, a TimeoutError
        is raised.
        """
        result = sync(self.client.loop,
                      self._result, raiseit=False, callback_timeout=timeout)
        if self.status == 'error':
            six.reraise(*result)
        elif self.status == 'cancelled':
            raise result
        else:
            return result

    @gen.coroutine
    def _result(self, raiseit=True):
        yield self._state.event.wait()
        if self.status == 'error':
            exc = clean_exception(self._state.exception,
                                  self._state.traceback)
            if raiseit:
                six.reraise(*exc)
            else:
                raise gen.Return(exc)
        elif self.status == 'cancelled':
            exception = CancelledError(self.key)
            if raiseit:
                raise exception
            else:
                raise gen.Return(exception)
        else:
            result = yield self.client._gather([self])
            raise gen.Return(result[0])

    @gen.coroutine
    def _exception(self):
        yield self.event.wait()
        if self.status == 'error':
            raise gen.Return(self._state.exception)
        else:
            raise gen.Return(None)

    def exception(self, timeout=None):
        """ Return the exception of a failed task

        If *timeout* seconds are elapsed before returning, a TimeoutError
        is raised.

        See Also
        --------
        Future.traceback
        """
        return sync(self.client.loop,
                    self._exception, callback_timeout=timeout)

    def add_done_callback(self, fn):
        """ Call callback on future when callback has finished

        The callback ``fn`` should take the future as its only argument.  This
        will be called regardless of if the future completes successfully,
        errs, or is cancelled

        The callback is executed in a separate thread.
        """
        cls = Future
        if cls._cb_executor is None or cls._cb_executor_pid != os.getpid():
            cls._cb_executor = ThreadPoolExecutor(1)
            cls._cb_executor_pid = os.getpid()

        def execute_callback(fut):
            try:
                fn(fut)
            except BaseException:
                logger.exception("Error in callback %s of %s:", fn, fut)

        self.client.loop.add_callback(done_callback, self,
                                      partial(cls._cb_executor.submit, execute_callback))

    def cancel(self):
        """ Returns True if the future has been cancelled """
        return self.client.cancel([self])

    def cancelled(self):
        """ Returns True if the future has been cancelled """
        return self._state.status == 'cancelled'

    @gen.coroutine
    def _traceback(self):
        yield self.event.wait()
        if self.status == 'error':
            raise gen.Return(self._state.traceback)
        else:
            raise gen.Return(None)

    def traceback(self, timeout=None):
        """ Return the traceback of a failed task

        This returns a traceback object.  You can inspect this object using the
        ``traceback`` module.  Alternatively if you call ``future.result()``
        this traceback will accompany the raised exception.

        If *timeout* seconds are elapsed before returning, a TimeoutError
        is raised.

        Examples
        --------
        >>> import traceback  # doctest: +SKIP
        >>> tb = future.traceback()  # doctest: +SKIP
        >>> traceback.export_tb(tb)  # doctest: +SKIP
        [...]

        See Also
        --------
        Future.exception
        """
        return sync(self.client.loop,
                    self._traceback, callback_timeout=timeout)

    @property
    def type(self):
        return self._state.type

    def release(self):
        if not self._cleared and self.client.generation == self._generation:
            self._cleared = True
            self.client._dec_ref(tokey(self.key))

    def __getstate__(self):
        return self.key

    def __setstate__(self, key):
        c = default_client()
        Future.__init__(self, key, c)
        c._send_to_scheduler({'op': 'update-graph', 'tasks': {},
                              'keys': [tokey(self.key)], 'client': c.id})

    def __del__(self):
        self.release()

    def __str__(self):
        if self.type:
            try:
                typ = self.type.__name__
            except AttributeError:
                typ = str(self.type)
            return '<Future: status: %s, type: %s, key: %s>' % (self.status,
                    typ, self.key)
        else:
            return '<Future: status: %s, key: %s>' % (self.status, self.key)

    __repr__ = __str__

    def __await__(self):
        return self._result().__await__()


class FutureState(object):
    """A Future's internal state.

    This is shared between all Futures with the same key and client.
    """
    __slots__ = ('event', 'status', 'type', 'exception', 'traceback')

    def __init__(self, event):
        self.event = event
        self.status = 'pending'
        self.type = None

    def cancel(self):
        self.status = 'cancelled'
        self.event.set()

    def finish(self, type=None):
        self.status = 'finished'
        self.event.set()
        if type is not None:
            self.type = type

    def lose(self):
        self.status = 'lost'
        self.event.clear()

    def set_error(self, exception, traceback):
        self.status = 'error'
        self.exception = exception
        self.traceback = traceback
        self.event.set()

    def __str__(self):
        return '<%s: %s>' % (self.__class__.__name__, self.status)

    __repr__ = __str__


@gen.coroutine
def done_callback(future, callback):
    """ Coroutine that waits on future, then calls callback """
    while future.status == 'pending':
        yield future.event.wait()
    callback(future)


@partial(normalize_token.register, Future)
def normalize_future(f):
    return [f.key, type(f)]


class AllExit(Exception):
    """Custom exception class to exit All(...) early.
    """


class Client(Node):
    """ Connect to and drive computation on a distributed Dask cluster

    The Client connects users to a dask.distributed compute cluster.  It
    provides an asynchronous user interface around functions and futures.  This
    class resembles executors in ``concurrent.futures`` but also allows
    ``Future`` objects within ``submit/map`` calls.

    Parameters
    ----------
    address: string, or Cluster
        This can be the address of a ``Scheduler`` server like a string
        ``'127.0.0.1:8786'`` or a cluster object like ``LocalCluster()``

    Examples
    --------
    Provide cluster's scheduler node address on initialization:

    >>> client = Client('127.0.0.1:8786')  # doctest: +SKIP

    Use ``submit`` method to send individual computations to the cluster

    >>> a = client.submit(add, 1, 2)  # doctest: +SKIP
    >>> b = client.submit(add, 10, 20)  # doctest: +SKIP

    Continue using submit or map on results to build up larger computations

    >>> c = client.submit(add, a, b)  # doctest: +SKIP

    Gather results with the ``gather`` method.

    >>> client.gather([c])  # doctest: +SKIP
    33

    See Also
    --------
    distributed.scheduler.Scheduler: Internal scheduler
    """
    _Future = Future

    def __init__(self, address=None, start=True, loop=None, timeout=5,
                 set_as_default=True, scheduler_file=None,
                 security=None, **kwargs):
        self.futures = dict()
        self.refcount = defaultdict(lambda: 0)
        self._should_close_loop = loop is None and start
        self.loop = loop or (IOLoop() if start else IOLoop.current())
        self.coroutines = []
        self.id = str(uuid.uuid1())
        self.generation = 0
        self.status = None
        self._pending_msg_buffer = []
        self.extensions = {}
        self.scheduler_file = scheduler_file
        self._startup_kwargs = kwargs
<<<<<<< HEAD
        self.security = security or Security()
        assert isinstance(self.security, Security)
        self.connection_args = self.security.get_connection_args('client')
=======
        self._connecting_to_scheduler = False
>>>>>>> 15505295

        if hasattr(address, "scheduler_address"):
            # It's a LocalCluster or LocalCluster-compatible object
            self.cluster = address
        else:
            self.cluster = None
        self._start_arg = address
        if set_as_default:
            self._previous_get = _globals.get('get')
            dask.set_options(get=self.get)
            self._previous_shuffle = _globals.get('shuffle')
            dask.set_options(shuffle='tasks')

        self._handlers = {
            'key-in-memory': self._handle_key_in_memory,
            'lost-data': self._handle_lost_data,
            'cancelled-key': self._handle_cancelled_key,
            'task-erred': self._handle_task_erred,
            'restart': self._handle_restart,
            'error': self._handle_error
        }

        super(Client, self).__init__(connection_args=self.connection_args,
                                     io_loop=self.loop)

        if start:
            self.start(timeout=timeout)

        from distributed.channels import ChannelClient
        ChannelClient(self)  # registers itself on construction
        from distributed.recreate_exceptions import ReplayExceptionClient
        ReplayExceptionClient(self)

    def __str__(self):
        if hasattr(self, '_loop_thread'):
            n = sync(self.loop, self.scheduler.ncores)
            return '<%s: scheduler=%r processes=%d cores=%d>' % (
                    self.__class__.__name__,
                    self.scheduler.address, len(n), sum(n.values()))
        elif hasattr(self, 'scheduler'):
            return '<%s: scheduler=%r>' % (
                    self.__class__.__name__, self.scheduler.address)
        else:
            return '<%s: not connected>' % (self.__class__.__name__,)

    __repr__ = __str__

    def start(self, **kwargs):
        """ Start scheduler running in separate thread """
        if hasattr(self, '_loop_thread'):
            return
        if not self.loop._running:
            from threading import Thread
            self._loop_thread = Thread(target=self.loop.start)
            self._loop_thread.daemon = True
            self._loop_thread.start()
            while not self.loop._running:
                sleep(0.001)
        pc = PeriodicCallback(lambda: None, 1000, io_loop=self.loop)
        self.loop.add_callback(pc.start)
        _set_global_client(self)
        sync(self.loop, self._start, **kwargs)
        self.status = 'running'

    def _send_to_scheduler(self, msg):
        if self.status is 'running':
            self.loop.add_callback(self.scheduler_comm.send, msg)
        elif self.status is 'connecting':
            self._pending_msg_buffer.append(msg)
        else:
            raise Exception("Client not running.  Status: %s" % self.status)

    @gen.coroutine
    def _start(self, timeout=5, **kwargs):
        address = self._start_arg
        if self.cluster is not None:
            # Ensure the cluster is started (no-op if already running)
            try:
                yield self.cluster._start()
            except AttributeError:  # Some clusters don't have this method
                pass
            except Exception:
                logger.info("Tried to start cluster and received an error. "
                            "Proceeding.", exc_info=True)
            address = self.cluster.scheduler_address
        elif self.scheduler_file is not None:
            while not os.path.exists(self.scheduler_file):
                yield gen.sleep(0.01)
            for i in range(10):
                try:
                    with open(self.scheduler_file) as f:
                        cfg = json.load(f)
                    address = cfg['address']
                    break
                except (ValueError, KeyError):  # JSON file not yet flushed
                    yield gen.sleep(0.01)
        elif self._start_arg is None:
            from .deploy import LocalCluster

            try:
                self.cluster = LocalCluster(loop=self.loop, start=False,
                                            **self._startup_kwargs)
                yield self.cluster._start()
            except (OSError, socket.error) as e:
                if e.errno != errno.EADDRINUSE:
                    raise
                # The default port was taken, use a random one
                self.cluster = LocalCluster(scheduler_port=0, loop=self.loop,
                                            start=False, **self._startup_kwargs)
                yield self.cluster._start()

            # Wait for all workers to be ready
            while (not self.cluster.workers or
                   len(self.cluster.scheduler.ncores) < len(self.cluster.workers)):
                yield gen.sleep(0.01)

            address = self.cluster.scheduler_address

        self.scheduler = rpc(address, timeout=timeout,
                             connection_args=self.connection_args)
        self.scheduler_comm = None

        yield self._ensure_connected(timeout=timeout)

        self.coroutines.append(self._handle_report())

    @gen.coroutine
    def _reconnect(self, timeout=0.1):
        with log_errors():
            assert self.scheduler_comm.comm.closed()
            self.status = 'connecting'
            self.scheduler_comm = None

            for st in self.futures.values():
                st.cancel()
            self.futures.clear()

            while self.status == 'connecting':
                try:
                    yield self._ensure_connected()
                    break
                except EnvironmentError:
                    yield gen.sleep(timeout)

    @gen.coroutine
    def _ensure_connected(self, timeout=5):
        if (self.scheduler_comm and not self.scheduler_comm.closed() or
            self._connecting_to_scheduler):
            return

<<<<<<< HEAD
        comm = yield connect(self.scheduler.address, timeout=timeout,
                             connection_args=self.connection_args)
=======
        self._connecting_to_scheduler = True
>>>>>>> 15505295

        try:
            comm = yield connect(self.scheduler.address,
                                 timeout=timeout)

            yield self.scheduler.identity()

            yield comm.write({'op': 'register-client',
                              'client': self.id,
                              'reply': False})
        finally:
            self._connecting_to_scheduler = False
        msg = yield comm.read()
        assert len(msg) == 1
        assert msg[0]['op'] == 'stream-start'

        bcomm = BatchedSend(interval=10, loop=self.loop)
        bcomm.start(comm)
        self.scheduler_comm = bcomm

        _set_global_client(self)
        self.status = 'running'

        for msg in self._pending_msg_buffer:
            self._send_to_scheduler(msg)
        del self._pending_msg_buffer[:]

        logger.debug("Started scheduling coroutines. Synchronized")

    def __enter__(self):
        if not self.loop._running:
            self.start()
        return self

    @gen.coroutine
    def __aenter__(self):
        yield self._start()
        raise gen.Return(self)

    @gen.coroutine
    def __aexit__(self, typ, value, traceback):
        yield self._shutdown()

    def __exit__(self, type, value, traceback):
        self.shutdown()

    def __del__(self):
        self.shutdown()

    def _inc_ref(self, key):
        self.refcount[key] += 1

    def _dec_ref(self, key):
        self.refcount[key] -= 1
        if self.refcount[key] == 0:
            del self.refcount[key]
            self._release_key(key)

    def _release_key(self, key):
        """ Release key from distributed memory """
        logger.debug("Release key %s", key)
        st = self.futures.pop(key, None)
        if st is not None:
            st.cancel()
        if self.status != 'closed':
            self._send_to_scheduler({'op': 'client-releases-keys',
                                     'keys': [key],
                                     'client': self.id})

    @gen.coroutine
    def _handle_report(self):
        """ Listen to scheduler """
        with log_errors():
            while True:
                try:
                    msgs = yield self.scheduler_comm.comm.read()
                except CommClosedError:
                    if self.status == 'running':
                        logger.warn("Client report stream closed to scheduler")
                        logger.info("Reconnecting...")
                        self.status = 'connecting'
                        yield self._reconnect()
                        continue
                    else:
                        break
                if not isinstance(msgs, list):
                    msgs = [msgs]

                breakout = False
                for msg in msgs:
                    logger.debug("Client receives message %s", msg)

                    if 'status' in msg and 'error' in msg['status']:
                        six.reraise(*clean_exception(**msg))

                    op = msg.pop('op')

                    if op == 'close' or op == 'stream-closed':
                        breakout = True
                        break

                    try:
                        handler = self._handlers[op]
                        handler(**msg)
                    except Exception as e:
                        logger.exception(e)
                if breakout:
                    break

    def _handle_key_in_memory(self, key=None, type=None, workers=None):
        state = self.futures.get(key)
        if state is not None:
            if type and not state.type:  # Type exists and not yet set
                type = loads(type)
                # Here, `type` may be a str if actual type failed
                # serializing in Worker
            else:
                type = None
            state.finish(type)

    def _handle_lost_data(self, key=None):
        state = self.futures.get(key)
        if state is not None:
            state.lose()

    def _handle_cancelled_key(self, key=None):
        state = self.futures.get(key)
        if state is not None:
            state.cancel()

    def _handle_task_erred(self, key=None, exception=None, traceback=None):
        state = self.futures.get(key)
        if state is not None:
            try:
                exception = loads(exception)
            except TypeError:
                exception = Exception("Undeserializable exception", exception)
            if traceback:
                traceback = loads(traceback)
            else:
                traceback = None
            state.set_error(exception, traceback)

    def _handle_restart(self):
        logger.info("Receive restart signal from scheduler")
        for state in self.futures.values():
            state.cancel()
        self.futures.clear()
        with ignoring(AttributeError):
            self._restart_event.set()

    def _handle_error(self, exception=None):
        logger.warn("Scheduler exception:")
        logger.exception(exception)

    @gen.coroutine
    def _shutdown(self, fast=False):
        """ Send shutdown signal and wait until scheduler completes """
        with log_errors():
            if self.status == 'closed':
                raise gen.Return()
            if self.status == 'running':
                self._send_to_scheduler({'op': 'close-stream'})
            if self._start_arg is None:
                with ignoring(AttributeError):
                    yield self.cluster._close()
            self.status = 'closed'
            if _get_global_client() is self:
                _set_global_client(None)
            if not fast:
                with ignoring(TimeoutError):
                    yield [gen.with_timeout(timedelta(seconds=2), f)
                            for f in self.coroutines]
            with ignoring(AttributeError):
                yield self.scheduler_comm.close()
            with ignoring(AttributeError):
                self.scheduler.close_rpc()

    def shutdown(self, timeout=10):
        """ Send shutdown signal and wait until scheduler terminates

        This cancels all currently running tasks, clears the state of the
        scheduler, and shuts down all workers and scheduler.

        You do not need to call this when you finish your session.  You only
        need to call this if you want to take down the distributed cluster.

        See Also
        --------
        Client.restart
        """
        # XXX handling of self.status here is not thread-safe
        if self.status == 'closed':
            return

        self.status = 'closing'
        if self._start_arg is None:
            with ignoring(AttributeError):
                self.cluster.close()

        sync(self.loop, self._shutdown, fast=True)
        assert self.status == 'closed'

        if self._should_close_loop:
            sync(self.loop, self.loop.stop)
            self.loop.close(all_fds=False)
            self._loop_thread.join(timeout=timeout)
        with ignoring(AttributeError):
            dask.set_options(get=self._previous_get)
        with ignoring(AttributeError):
            dask.set_options(shuffle=self._previous_shuffle)
        if self.get == _globals.get('get'):
            del _globals['get']

    def get_executor(self, **kwargs):
        """ Return a concurrent.futures Executor for submitting tasks
        on this Client.

        Parameters
        ----------
        **kwargs:
            Any submit()- or map()- compatible arguments, such as
            `workers` or `resources`.

        Returns
        -------
        An Executor object that's fully compatible with the concurrent.futures
        API.
        """
        return ClientExecutor(self, **kwargs)

    def submit(self, func, *args, **kwargs):
        """ Submit a function application to the scheduler

        Parameters
        ----------
        func: callable
        *args:
        **kwargs:
        pure: bool (defaults to True)
            Whether or not the function is pure.  Set ``pure=False`` for
            impure functions like ``np.random.random``.
        workers: set, iterable of sets
            A set of worker hostnames on which computations may be performed.
            Leave empty to default to all workers (common case)
        allow_other_workers: bool (defaults to False)
            Used with `workers`. Inidicates whether or not the computations
            may be performed on workers that are not in the `workers` set(s).

        Examples
        --------
        >>> c = client.submit(add, a, b)  # doctest: +SKIP

        Returns
        -------
        Future

        See Also
        --------
        Client.map: Submit on many arguments at once
        """
        if not callable(func):
            raise TypeError("First input to submit must be a callable function")

        key = kwargs.pop('key', None)
        pure = kwargs.pop('pure', True)
        workers = kwargs.pop('workers', None)
        resources = kwargs.pop('resources', None)
        allow_other_workers = kwargs.pop('allow_other_workers', False)

        if allow_other_workers not in (True, False, None):
            raise TypeError("allow_other_workers= must be True or False")

        if key is None:
            if pure:
                key = funcname(func) + '-' + tokenize(func, kwargs, *args)
            else:
                key = funcname(func) + '-' + str(uuid.uuid4())

        skey = tokey(key)

        if skey in self.futures:
            return self._Future(key, self)

        if allow_other_workers and workers is None:
            raise ValueError("Only use allow_other_workers= if using workers=")

        if isinstance(workers, six.string_types):
            workers = [workers]
        if workers is not None:
            restrictions = {skey: workers}
            loose_restrictions = [skey] if allow_other_workers else []
        else:
            restrictions = {}
            loose_restrictions = []

        if kwargs:
            dsk = {skey: (apply, func, list(args), kwargs)}
        else:
            dsk = {skey: (func,) + tuple(args)}

        futures = self._graph_to_futures(dsk, [skey], restrictions,
                loose_restrictions, priority={skey: 0},
                resources={skey: resources} if resources else None)

        logger.debug("Submit %s(...), %s", funcname(func), key)

        return futures[skey]

    def _threaded_map(self, q_out, func, qs_in, **kwargs):
        """ Internal function for mapping Queue """
        if isqueue(qs_in[0]):
            get = pyQueue.get
        elif isinstance(qs_in[0], Iterator):
            get = next
        else:
            raise NotImplementedError()

        while True:
            try:
                args = [get(q) for q in qs_in]
            except StopIteration as e:
                q_out.put(e)
                break
            f = self.submit(func, *args, **kwargs)
            q_out.put(f)

    def map(self, func, *iterables, **kwargs):
        """ Map a function on a sequence of arguments

        Arguments can be normal objects or Futures

        Parameters
        ----------
        func: callable
        iterables: Iterables, Iterators, or Queues
        key: str, list
            Prefix for task names if string.  Explicit names if list.
        pure: bool (defaults to True)
            Whether or not the function is pure.  Set ``pure=False`` for
            impure functions like ``np.random.random``.
        workers: set, iterable of sets
            A set of worker hostnames on which computations may be performed.
            Leave empty to default to all workers (common case)

        Examples
        --------
        >>> L = client.map(func, sequence)  # doctest: +SKIP

        Returns
        -------
        List, iterator, or Queue of futures, depending on the type of the
        inputs.

        See also
        --------
        Client.submit: Submit a single function
        """
        if not callable(func):
            raise TypeError("First input to map must be a callable function")

        if (all(map(isqueue, iterables)) or
            all(isinstance(i, Iterator) for i in iterables)):
            maxsize = kwargs.pop('maxsize', 0)
            q_out = pyQueue(maxsize=maxsize)
            t = Thread(target=self._threaded_map, args=(q_out, func, iterables),
                                                  kwargs=kwargs)
            t.daemon = True
            t.start()
            if isqueue(iterables[0]):
                return q_out
            else:
                return queue_to_iterator(q_out)

        key = kwargs.pop('key', None)
        key = key or funcname(func)
        pure = kwargs.pop('pure', True)
        workers = kwargs.pop('workers', None)
        resources = kwargs.pop('resources', None)
        allow_other_workers = kwargs.pop('allow_other_workers', False)

        if allow_other_workers and workers is None:
            raise ValueError("Only use allow_other_workers= if using workers=")

        iterables = list(zip(*zip(*iterables)))
        if isinstance(key, list):
            keys = key
        else:
            if pure:
                keys = [key + '-' + tokenize(func, kwargs, *args)
                        for args in zip(*iterables)]
            else:
                uid = str(uuid.uuid4())
                keys = [key + '-' + uid + '-' + str(i)
                        for i in range(min(map(len, iterables)))] if iterables else []

        if not kwargs:
            dsk = {key: (func,) + args
                   for key, args in zip(keys, zip(*iterables))}
        else:
            dsk = {key: (apply, func, (tuple, list(args)), kwargs)
                   for key, args in zip(keys, zip(*iterables))}

        if isinstance(workers, six.string_types):
            workers = [workers]
        if isinstance(workers, (list, set)):
            if workers and isinstance(first(workers), (list, set)):
                if len(workers) != len(keys):
                    raise ValueError("You only provided %d worker restrictions"
                    " for a sequence of length %d" % (len(workers), len(keys)))
                restrictions = dict(zip(keys, workers))
            else:
                restrictions = {k: workers for k in keys}
        elif workers is None:
            restrictions = {}
        else:
            raise TypeError("Workers must be a list or set of workers or None")
        if allow_other_workers not in (True, False, None):
            raise TypeError("allow_other_workers= must be True or False")
        if allow_other_workers is True:
            loose_restrictions = set(keys)
        else:
            loose_restrictions = set()

        priority = dict(zip(keys, range(len(keys))))

        if resources:
            resources = {k: resources for k in keys}
        else:
            resources = None

        futures = self._graph_to_futures(dsk, keys, restrictions,
                loose_restrictions, priority=priority, resources=resources)
        logger.debug("map(%s, ...)", funcname(func))

        return [futures[tokey(k)] for k in keys]

    @gen.coroutine
    def _gather(self, futures, errors='raise'):
        futures2, keys = unpack_remotedata(futures, byte_keys=True)
        keys = [tokey(key) for key in keys]
        bad_data = dict()

        @gen.coroutine
        def wait(k):
            """ Want to stop the All(...) early if we find an error """
            st = self.futures[k]
            yield st.event.wait()
            if st.status != 'finished':
                raise AllExit()

        while True:
            logger.debug("Waiting on futures to clear before gather")

            with ignoring(AllExit):
                yield All([wait(key) for key in keys if key in self.futures])

            failed = ('error', 'cancelled')

            exceptions = set()
            bad_keys = set()
            for key in keys:
                if (key not in self.futures or
                        self.futures[key].status in failed):
                    exceptions.add(key)
                    if errors == 'raise':
                        try:
                            st = self.futures[key]
                            exception = st.exception
                            traceback = st.traceback
                        except (AttributeError, KeyError):
                            six.reraise(CancelledError,
                                        CancelledError(key),
                                        None)
                        else:
                            six.reraise(type(exception),
                                        exception,
                                        traceback)
                    if errors == 'skip':
                        bad_keys.add(key)
                        bad_data[key] = None
                    else:
                        raise ValueError("Bad value, `errors=%s`" % errors)
            keys = [k for k in keys if k not in bad_keys]

            response = yield self.scheduler.gather(keys=keys)

            if response['status'] == 'error':
                logger.warn("Couldn't gather keys %s", response['keys'])
                for key in response['keys']:
                    self._send_to_scheduler({'op': 'report-key',
                                             'key': key})
                for key in response['keys']:
                    self.futures[key].event.clear()
            else:
                break

        if bad_data and errors == 'skip' and isinstance(futures2, list):
            futures2 = [f for f in futures2 if f not in bad_data]

        data = response['data']
        result = pack_data(futures2, merge(data, bad_data))
        raise gen.Return(result)

    def _threaded_gather(self, qin, qout, **kwargs):
        """ Internal function for gathering Queue """
        while True:
            L = [qin.get()]
            while qin.empty():
                try:
                    L.append(qin.get_nowait())
                except Empty:
                    break
            results = self.gather(L, **kwargs)
            for item in results:
                qout.put(item)

    def gather(self, futures, errors='raise', maxsize=0):
        """ Gather futures from distributed memory

        Accepts a future, nested container of futures, iterator, or queue.
        The return type will match the input type.

        Parameters
        ----------
        futures: Collection of futures
            This can be a possibly nested collection of Future objects.
            Collections can be lists, sets, iterators, queues or dictionaries
        errors: string
            Either 'raise' or 'skip' if we should raise if a future has erred
            or skip its inclusion in the output collection
        maxsize: int
            If the input is a queue then this produces an output queue with a
            maximum size.

        Returns
        -------
        results: a collection of the same type as the input, but now with
        gathered results rather than futures

        Examples
        --------
        >>> from operator import add  # doctest: +SKIP
        >>> c = Client('127.0.0.1:8787')  # doctest: +SKIP
        >>> x = c.submit(add, 1, 2)  # doctest: +SKIP
        >>> c.gather(x)  # doctest: +SKIP
        3
        >>> c.gather([x, [x], x])  # support lists and dicts # doctest: +SKIP
        [3, [3], 3]

        >>> seq = c.gather(iter([x, x]))  # support iterators # doctest: +SKIP
        >>> next(seq)  # doctest: +SKIP
        3

        See Also
        --------
        Client.scatter: Send data out to cluster
        """
        if isqueue(futures):
            qout = pyQueue(maxsize=maxsize)
            t = Thread(target=self._threaded_gather, args=(futures, qout),
                        kwargs={'errors': errors})
            t.daemon = True
            t.start()
            return qout
        elif isinstance(futures, Iterator):
            return (self.gather(f, errors=errors) for f in futures)
        else:
            return sync(self.loop, self._gather, futures, errors=errors)

    @gen.coroutine
    def _scatter(self, data, workers=None, broadcast=False):
        if isinstance(workers, six.string_types):
            workers = [workers]
        if isinstance(data, dict) and not all(isinstance(k, (bytes, unicode))
                                              for k in data):
            d = yield self._scatter(keymap(tokey, data), workers, broadcast)
            raise gen.Return({k: d[tokey(k)] for k in data})

        unpack = False
        if isinstance(data, dict):
            data2 = valmap(to_serialize, data)
            types = valmap(type, data)
        elif isinstance(data, (list, tuple, set, frozenset)):
            data2 = list(map(to_serialize, data))
            types = list(map(type, data))
        elif isinstance(data, (Iterable, Iterator)):
            data2 = list(map(to_serialize, data))
            types = list(map(type, data))
        else:
            data2 = [to_serialize(data)]
            types = [type(data)]
            unpack = True
        keys = yield self.scheduler.scatter(data=data2, workers=workers,
                                            client=self.id,
                                            broadcast=broadcast)
        if isinstance(data, dict):
            out = {k: self._Future(k, self) for k in keys}
        elif isinstance(data, (tuple, list, set, frozenset)):
            out = type(data)([self._Future(k, self) for k in keys])
        elif isinstance(data, (Iterable, Iterator)):
            out = [self._Future(k, self) for k in keys]
        else:
            out = [self._Future(k, self) for k in keys]

        for key in keys:
            self.futures[key].finish(type=None)

        if isinstance(types, list):
            for key, typ in zip(keys, types):
                self.futures[key].type = typ
        elif isinstance(types, dict):
            for key in keys:
                self.futures[key].type = types[key]

        if unpack:
            out = out[0]

        raise gen.Return(out)

    def _threaded_scatter(self, q_or_i, qout, **kwargs):
        """ Internal function for scattering Iterable/Queue data """
        while True:
            if isqueue(q_or_i):
                L = [q_or_i.get()]
                while not q_or_i.empty():
                    try:
                        L.append(q_or_i.get_nowait())
                    except Empty:
                        break
            else:
                try:
                    L = [next(q_or_i)]
                except StopIteration as e:
                    qout.put(e)
                    break

            futures = self.scatter(L, **kwargs)
            for future in futures:
                qout.put(future)

    def scatter(self, data, workers=None, broadcast=False, maxsize=0):
        """ Scatter data into distributed memory

        This moves data from the local client process into the workers of the
        distributed scheduler.  Note that it is often better to submit jobs to
        your workers to have them load the data rather than loading data
        locally and then scattering it out to them.

        Parameters
        ----------
        data: list, iterator, dict, Queue, or object
            Data to scatter out to workers.  Output type matches input type.
        workers: list of tuples (optional)
            Optionally constrain locations of data.
            Specify workers as hostname/port pairs, e.g. ``('127.0.0.1', 8787)``.
        broadcast: bool (defaults to False)
            Whether to send each data element to all workers.
            By default we round-robin based on number of cores.
        maxsize: int (optional)
            Maximum size of queue if using queues, 0 implies infinite

        Returns
        -------
        List, dict, iterator, or queue of futures matching the type of input.

        Examples
        --------
        >>> c = Client('127.0.0.1:8787')  # doctest: +SKIP
        >>> c.scatter(1) # doctest: +SKIP
        <Future: status: finished, key: c0a8a20f903a4915b94db8de3ea63195>

        >>> c.scatter([1, 2, 3])  # doctest: +SKIP
        [<Future: status: finished, key: c0a8a20f903a4915b94db8de3ea63195>,
         <Future: status: finished, key: 58e78e1b34eb49a68c65b54815d1b158>,
         <Future: status: finished, key: d3395e15f605bc35ab1bac6341a285e2>]

        >>> c.scatter({'x': 1, 'y': 2, 'z': 3})  # doctest: +SKIP
        {'x': <Future: status: finished, key: x>,
         'y': <Future: status: finished, key: y>,
         'z': <Future: status: finished, key: z>}

        Constrain location of data to subset of workers

        >>> c.scatter([1, 2, 3], workers=[('hostname', 8788)])   # doctest: +SKIP

        Handle streaming sequences of data with iterators or queues

        >>> seq = c.scatter(iter([1, 2, 3]))  # doctest: +SKIP
        >>> next(seq)  # doctest: +SKIP
        <Future: status: finished, key: c0a8a20f903a4915b94db8de3ea63195>,

        Broadcast data to all workers

        >>> [future] = c.scatter([element], broadcast=True)  # doctest: +SKIP

        See Also
        --------
        Client.gather: Gather data back to local process
        """
        if isqueue(data) or isinstance(data, Iterator):
            logger.debug("Starting thread for streaming data")
            qout = pyQueue(maxsize=maxsize)

            t = Thread(target=self._threaded_scatter,
                       args=(data, qout),
                       kwargs={'workers': workers, 'broadcast': broadcast})
            t.daemon = True
            t.start()

            if isqueue(data):
                return qout
            else:
                return queue_to_iterator(qout)
        else:
            return sync(self.loop, self._scatter, data, workers=workers,
                        broadcast=broadcast)

    @gen.coroutine
    def _cancel(self, futures):
        keys = {tokey(f.key) for f in futures_of(futures)}
        yield self.scheduler.cancel(keys=list(keys), client=self.id)
        for k in keys:
            st = self.futures.pop(k, None)
            if st is not None:
                st.cancel()

    def cancel(self, futures):
        """
        Cancel running futures

        This stops future tasks from being scheduled if they have not yet run
        and deletes them if they have already run.  After calling, this result
        and all dependent results will no longer be accessible

        Parameters
        ----------
        futures: list of Futures
        """
        return sync(self.loop, self._cancel, futures)

    @gen.coroutine
    def _publish_dataset(self, **kwargs):
        with log_errors():
            coroutines = []
            for name, data in kwargs.items():
                keys = [tokey(f.key) for f in futures_of(data)]
                coroutines.append(self.scheduler.publish_put(keys=keys,
                    name=tokey(name), data=dumps(data), client=self.id))

            yield coroutines

    def publish_dataset(self, **kwargs):
        """
        Publish named datasets to scheduler

        This stores a named reference to a dask collection or list of futures
        on the scheduler.  These references are available to other Clients
        which can download the collection or futures with ``get_dataset``.

        Datasets are not immediately computed.  You may wish to call
        ``Client.persist`` prior to publishing a dataset.

        Parameters
        ----------
        kwargs: dict
            named collections to publish on the scheduler

        Examples
        --------
        Publishing client:

        >>> df = dd.read_csv('s3://...')  # doctest: +SKIP
        >>> df = c.persist(df) # doctest: +SKIP
        >>> c.publish_dataset(my_dataset=df)  # doctest: +SKIP

        Receiving client:

        >>> c.list_datasets()  # doctest: +SKIP
        ['my_dataset']
        >>> df2 = c.get_dataset('my_dataset')  # doctest: +SKIP

        Returns
        -------
        None

        See Also
        --------
        Client.list_datasets
        Client.get_dataset
        Client.unpublish_dataset
        Client.persist
        """
        return sync(self.loop, self._publish_dataset, **kwargs)

    def unpublish_dataset(self, name):
        """
        Remove named datasets from scheduler

        Examples
        --------
        >>> c.list_datasets()  # doctest: +SKIP
        ['my_dataset']
        >>> c.unpublish_datasets('my_dataset')  # doctest: +SKIP
        >>> c.list_datasets()  # doctest: +SKIP
        []

        See Also
        --------
        Client.publish_dataset
        """
        return sync(self.loop, self.scheduler.publish_delete, name=name)

    def list_datasets(self):
        """
        List named datasets available on the scheduler

        See Also
        --------
        Client.publish_dataset
        Client.get_dataset
        """
        return sync(self.loop, self.scheduler.publish_list)

    @gen.coroutine
    def _get_dataset(self, name):
        out = yield self.scheduler.publish_get(name=name, client=self.id)

        with temp_default_client(self):
            data = loads(out['data'])
        raise gen.Return(data)

    def get_dataset(self, name):
        """
        Get named dataset from the scheduler

        See Also
        --------
        Client.publish_dataset
        Client.list_datasets
        """
        return sync(self.loop, self._get_dataset, tokey(name))

    @gen.coroutine
    def _run_on_scheduler(self, function, *args, **kwargs):
        response = yield self.scheduler.run_function(function=dumps(function),
                                                     args=dumps(args),
                                                     kwargs=dumps(kwargs))
        if response['status'] == 'error':
            six.reraise(*clean_exception(**response))
        else:
            raise gen.Return(response['result'])

    def run_on_scheduler(self, function, *args, **kwargs):
        """ Run a function on the scheduler process

        This is typically used for live debugging.  The function should take a
        keyword argument ``dask_scheduler=``, which will be given the scheduler
        object itself.

        Examples
        --------

        >>> def get_number_of_tasks(dask_scheduler=None):
        ...     return len(dask_scheduler.task_state)

        >>> client.run_on_scheduler(get_number_of_tasks)  # doctest: +SKIP
        100

        See Also
        --------
        Client.run: Run a function on all workers
        Client.start_ipython_scheduler: Start an IPython session on scheduler
        """
        return sync(self.loop, self._run_on_scheduler, function, *args,
                **kwargs)

    @gen.coroutine
    def _run(self, function, *args, **kwargs):
        nanny = kwargs.pop('nanny', False)
        workers = kwargs.pop('workers', None)
        responses = yield self.scheduler.broadcast(msg=dict(op='run',
                                                function=dumps(function),
                                                args=dumps(args),
                                                kwargs=dumps(kwargs)),
                                                workers=workers, nanny=nanny)
        results = {}
        for key, resp in responses.items():
            if resp['status'] == 'OK':
                results[key] = resp['result']
            elif resp['status'] == 'error':
                six.reraise(*clean_exception(**resp))
        raise gen.Return(results)

    def run(self, function, *args, **kwargs):
        """
        Run a function on all workers outside of task scheduling system

        This calls a function on all currently known workers immediately,
        blocks until those results come back, and returns the results
        asynchronously as a dictionary keyed by worker address.  This method
        if generally used for side effects, such and collecting diagnostic
        information or installing libraries.

        Parameters
        ----------
        function: callable
        *args: arguments for remote function
        **kwargs: keyword arguments for remote function
        workers: list
            Workers on which to run the function. Defaults to all known workers.

        Examples
        --------
        >>> c.run(os.getpid)  # doctest: +SKIP
        {'192.168.0.100:9000': 1234,
         '192.168.0.101:9000': 4321,
         '192.168.0.102:9000': 5555}

        Restrict computation to particular workers with the ``workers=``
        keyword argument.

        >>> c.run(os.getpid, workers=['192.168.0.100:9000',
        ...                           '192.168.0.101:9000'])  # doctest: +SKIP
        {'192.168.0.100:9000': 1234,
         '192.168.0.101:9000': 4321}
        """
        return sync(self.loop, self._run, function, *args, **kwargs)

    @gen.coroutine
    def _run_coroutine(self, function, *args, **kwargs):
        workers = kwargs.pop('workers', None)
        wait = kwargs.pop('wait', True)
        responses = yield self.scheduler.broadcast(msg=dict(op='run_coroutine',
                                                function=dumps(function),
                                                args=dumps(args),
                                                kwargs=dumps(kwargs),
                                                wait=wait),
                                                workers=workers)
        if not wait:
            raise gen.Return(None)
        else:
            results = {}
            for key, resp in responses.items():
                if resp['status'] == 'OK':
                    results[key] = resp['result']
                elif resp['status'] == 'error':
                    six.reraise(*clean_exception(**resp))
            raise gen.Return(results)

    def run_coroutine(self, function, *args, **kwargs):
        """
        Spawn a coroutine on all workers.

        This spaws a coroutine on all currently known workers and then waits
        for the coroutine on each worker.  The coroutines' results are returned
        as a dictionary keyed by worker address.

        Parameters
        ----------
        function: a coroutine function
            (typically a function wrapped in gen.coroutine or
             a Python 3.5+ async function)
        *args: arguments for remote function
        **kwargs: keyword arguments for remote function
        wait: boolean (default True)
            Whether to wait for coroutines to end.
        workers: list
            Workers on which to run the function. Defaults to all known workers.

        """
        return sync(self.loop, self._run_coroutine, function, *args, **kwargs)

    def _graph_to_futures(self, dsk, keys, restrictions=None,
            loose_restrictions=None, allow_other_workers=True, priority=None,
            resources=None):

        keyset = set(keys)
        flatkeys = list(map(tokey, keys))
        futures = {key: self._Future(key, self) for key in keyset}

        values = {k for k, v in dsk.items() if isinstance(v, Future)
                                            and k not in keyset}
        if values:
            dsk = dask.optimize.inline(dsk, keys=values)

        d = {k: unpack_remotedata(v) for k, v in dsk.items()}
        extra_keys = set.union(*[v[1] for v in d.values()]) if d else set()
        dsk2 = str_graph({k: v[0] for k, v in d.items()}, extra_keys)
        dsk3 = {k: v for k, v in dsk2.items() if k is not v}

        if restrictions:
            restrictions = keymap(tokey, restrictions)
            restrictions = valmap(list, restrictions)

        if loose_restrictions is not None:
            loose_restrictions = list(map(tokey, loose_restrictions))

        dependencies = {tokey(k): set(map(tokey, v[1])) for k, v in d.items()}

        for s in dependencies.values():
            for v in s:
                if v not in self.futures:
                    raise CancelledError(v)

        for k, v in dsk3.items():
            dependencies[k] |= get_dependencies(dsk3, task=v)

        if priority is None:
            dependencies2 = {key: {dep for dep in deps if dep in dependencies}
                             for key, deps in dependencies.items()}
            priority = dask.order.order(dsk3, dependencies2)

        self._send_to_scheduler({'op': 'update-graph',
                                 'tasks': valmap(dumps_task, dsk3),
                                 'dependencies': valmap(list, dependencies),
                                 'keys': list(flatkeys),
                                 'restrictions': restrictions or {},
                                 'loose_restrictions': loose_restrictions,
                                 'priority': priority,
                                 'resources': resources})

        return futures

    @gen.coroutine
    def _get(self, dsk, keys, restrictions=None, loose_restrictions=None,
             resources=None, raise_on_error=True):
        futures = self._graph_to_futures(dsk, set(flatten([keys])),
                restrictions, loose_restrictions, resources=resources)

        packed = pack_data(keys, futures)
        try:
            result = yield self._gather(packed)
        except Exception as e:
            if raise_on_error:
                raise
            else:
                result = 'error', e
                raise gen.Return(result)
        finally:
            for f in futures.values():
                f.release()
        if not raise_on_error:
            result = 'OK', result
        raise gen.Return(result)

    def get(self, dsk, keys, restrictions=None, loose_restrictions=None,
            resources=None, **kwargs):
        """ Compute dask graph

        Parameters
        ----------
        dsk: dict
        keys: object, or nested lists of objects
        restrictions: dict (optional)
            A mapping of {key: {set of worker hostnames}} that restricts where
            jobs can take place

        Examples
        --------
        >>> from operator import add  # doctest: +SKIP
        >>> c = Client('127.0.0.1:8787')  # doctest: +SKIP
        >>> c.get({'x': (add, 1, 2)}, 'x')  # doctest: +SKIP
        3

        See Also
        --------
        Client.compute: Compute asynchronous collections
        """
        return sync(self.loop, self._get, dsk, keys, restrictions=restrictions,
                    loose_restrictions=loose_restrictions,
                    resources=resources)

    def _optimize_insert_futures(self, dsk, keys):
        """ Replace known keys in dask graph with Futures

        When given a Dask graph that might have overlapping keys with our known
        results we replace the values of that graph with futures.  This can be
        used as an optimization to avoid recomputation.

        This returns the same graph if unchanged but a new graph if any changes
        were necessary.
        """
        changed = False
        for key in list(dsk):
            if tokey(key) in self.futures:
                if not changed:
                    changed = True
                    dsk = dict(dsk)
                dsk[key] = self._Future(key, self)

        if changed:
            dsk, _ = dask.optimize.cull(dsk, keys)

        return dsk

    def normalize_collection(self, collection):
        """
        Replace collection's tasks by already existing futures if they exist

        This normalizes the tasks within a collections task graph against the
        known futures within the scheduler.  It returns a copy of the
        collection with a task graph that includes the overlapping futures.

        Examples
        --------
        >>> len(x.dask)  # x is a dask collection with 100 tasks
        100
        >>> set(client.futures).intersection(x.dask)  # some overlap exists
        10

        >>> x = client.normalize_collection(x)
        >>> len(x.dask)  # smaller computational graph
        20

        See Also
        --------
        Client.persist: trigger computation of collection's tasks
        """
        dsk = self._optimize_insert_futures(collection.dask, collection._keys())

        if dsk is collection.dask:
            return collection
        else:
            return redict_collection(collection, dsk)

    def compute(self, collections, sync=False, optimize_graph=True,
            workers=None, allow_other_workers=False, resources=None, **kwargs):
        """ Compute dask collections on cluster

        Parameters
        ----------
        collections: iterable of dask objects or single dask object
            Collections like dask.array or dataframe or dask.value objects
        sync: bool (optional)
            Returns Futures if False (default) or concrete values if True
        optimize_graph: bool
            Whether or not to optimize the underlying graphs
        workers: str, list, dict
            Which workers can run which parts of the computation
            If a string a list then the output collections will run on the listed
                workers, but other sub-computations can run anywhere
            If a dict then keys should be (tuples of) collections and values
                should be addresses or lists.
        allow_other_workers: bool, list
            If True then all restrictions in workers= are considered loose
            If a list then only the keys for the listed collections are loose
        **kwargs:
            Options to pass to the graph optimize calls

        Returns
        -------
        List of Futures if input is a sequence, or a single future otherwise

        Examples
        --------
        >>> from dask import do, value
        >>> from operator import add
        >>> x = dask.do(add)(1, 2)
        >>> y = dask.do(add)(x, x)
        >>> xx, yy = client.compute([x, y])  # doctest: +SKIP
        >>> xx  # doctest: +SKIP
        <Future: status: finished, key: add-8f6e709446674bad78ea8aeecfee188e>
        >>> xx.result()  # doctest: +SKIP
        3
        >>> yy.result()  # doctest: +SKIP
        6

        Also support single arguments

        >>> xx = client.compute(x)  # doctest: +SKIP


        See Also
        --------
        Client.get: Normal synchronous dask.get function
        """
        if isinstance(collections, (list, tuple, set, frozenset)):
            singleton = False
        else:
            collections = [collections]
            singleton = True

        variables = [a for a in collections if isinstance(a, Base)]

        dsk = self.collections_to_dsk(variables, optimize_graph, **kwargs)
        names = ['finalize-%s' % tokenize(v) for v in variables]
        dsk2 = {name: (v._finalize, v._keys()) for name, v in zip(names, variables)}

        restrictions, loose_restrictions = self.get_restrictions(collections,
                workers, allow_other_workers)

        if resources:
            resources = self.expand_resources(resources)

        futures_dict = self._graph_to_futures(merge(dsk2, dsk), names,
                                              restrictions, loose_restrictions,
                                              resources=resources)

        i = 0
        futures = []
        for arg in collections:
            if isinstance(arg, Base):
                futures.append(futures_dict[names[i]])
                i += 1
            else:
                futures.append(arg)

        if sync:
            result = self.gather(futures)
        else:
            result = futures

        if singleton:
            return first(result)
        else:
            return result

    def persist(self, collections, optimize_graph=True, workers=None,
                allow_other_workers=None, resources=None, **kwargs):
        """ Persist dask collections on cluster

        Starts computation of the collection on the cluster in the background.
        Provides a new dask collection that is semantically identical to the
        previous one, but now based off of futures currently in execution.

        Parameters
        ----------
        collections: sequence or single dask object
            Collections like dask.array or dataframe or dask.value objects
        optimize_graph: bool
            Whether or not to optimize the underlying graphs
        workers: str, list, dict
            Which workers can run which parts of the computation
            If a string a list then the output collections will run on the listed
                workers, but other sub-computations can run anywhere
            If a dict then keys should be (tuples of) collections and values
                should be addresses or lists.
        allow_other_workers: bool, list
            If True then all restrictions in workers= are considered loose
            If a list then only the keys for the listed collections are loose
        kwargs:
            Options to pass to the graph optimize calls

        Returns
        -------
        List of collections, or single collection, depending on type of input.

        Examples
        --------
        >>> xx = client.persist(x)  # doctest: +SKIP
        >>> xx, yy = client.persist([x, y])  # doctest: +SKIP


        See Also
        --------
        Client.compute
        """
        if isinstance(collections, (tuple, list, set, frozenset)):
            singleton = False
        else:
            singleton = True
            collections = [collections]

        assert all(isinstance(c, Base) for c in collections)

        dsk = self.collections_to_dsk(collections, optimize_graph, **kwargs)

        names = {k for c in collections for k in flatten(c._keys())}

        restrictions, loose_restrictions = self.get_restrictions(collections,
                workers, allow_other_workers)

        if resources:
            resources = self.expand_resources(resources)

        futures = self._graph_to_futures(dsk, names, restrictions,
                loose_restrictions, resources=resources)

        result = [redict_collection(c, {k: futures[k]
                                        for k in flatten(c._keys())})
                  for c in collections]
        if singleton:
            return first(result)
        else:
            return result

    @gen.coroutine
    def _upload_environment(self, zipfile):
        name = os.path.split(zipfile)[1]
        yield self._upload_large_file(zipfile, name)

        def unzip(dask_worker=None):
            from distributed.utils import log_errors
            import zipfile
            import shutil
            with log_errors():
                a = os.path.join(dask_worker.worker_dir, name)
                b = os.path.join(dask_worker.local_dir, name)
                c = os.path.dirname(b)
                shutil.move(a, b)

                with zipfile.ZipFile(b) as f:
                    f.extractall(path=c)

                for fn in glob(os.path.join(c, name[:-4], 'bin', '*')):
                    st = os.stat(fn)
                    os.chmod(fn, st.st_mode | 64)  # chmod u+x fn

                assert os.path.exists(os.path.join(c, name[:-4]))
                return c

        yield self._run(unzip, nanny=True)
        raise gen.Return(name[:-4])

    def upload_environment(self, name, zipfile):
        return sync(self.loop, self._upload_environment, name, zipfile)

    @gen.coroutine
    def _restart(self):
        self._send_to_scheduler({'op': 'restart'})
        self._restart_event = Event()
        yield self._restart_event.wait()
        self.generation += 1
        self.refcount.clear()

        raise gen.Return(self)

    def restart(self):
        """ Restart the distributed network

        This kills all active work, deletes all data on the network, and
        restarts the worker processes.
        """
        return sync(self.loop, self._restart)

    @gen.coroutine
    def _upload_file(self, filename, raise_on_error=True):
        with open(filename, 'rb') as f:
            data = f.read()
        _, fn = os.path.split(filename)
        d = yield self.scheduler.broadcast(msg={'op': 'upload_file',
                                                'filename': fn,
                                                'data': to_serialize(data)})

        if any(v['status'] == 'error' for v in d.values()):
            exceptions = [loads(v['exception']) for v in d.values()
                          if v['status'] == 'error']
            if raise_on_error:
                raise exceptions[0]
            else:
                raise gen.Return(exceptions[0])

        assert all(len(data) == v['nbytes'] for v in d.values())

    @gen.coroutine
    def _upload_large_file(self, local_filename, remote_filename=None):
        if remote_filename is None:
            remote_filename = os.path.split(local_filename)[1]

        with open(local_filename, 'rb') as f:
            data = f.read()

        [future] = yield self._scatter([data])
        key = future.key
        yield self._replicate(future)

        def dump_to_file(dask_worker=None):
            if not os.path.isabs(remote_filename):
                fn = os.path.join(dask_worker.local_dir, remote_filename)
            else:
                fn = remote_filename
            with open(fn, 'wb') as f:
                f.write(dask_worker.data[key])

            return len(dask_worker.data[key])

        response = yield self._run(dump_to_file)

        assert all(len(data) == v for v in response.values())

    def upload_file(self, filename):
        """ Upload local package to workers

        This sends a local file up to all worker nodes.  This file is placed
        into a temporary directory on Python's system path so any .py, .pyc, .egg
        or .zip  files will be importable.

        Parameters
        ----------
        filename: string
            Filename of .py, .pyc, .egg or .zip file to send to workers

        Examples
        --------
        >>> client.upload_file('mylibrary.egg')  # doctest: +SKIP
        >>> from mylibrary import myfunc  # doctest: +SKIP
        >>> L = c.map(myfunc, seq)  # doctest: +SKIP
        """
        result = sync(self.loop, self._upload_file, filename,
                        raise_on_error=False)
        if isinstance(result, Exception):
            raise result

    @gen.coroutine
    def _rebalance(self, futures=None, workers=None):
        yield _wait(futures)
        keys = list({tokey(f.key) for f in self.futures_of(futures)})
        result = yield self.scheduler.rebalance(keys=keys, workers=workers)
        assert result['status'] == 'OK'

    def rebalance(self, futures=None, workers=None):
        """ Rebalance data within network

        Move data between workers to roughly balance memory burden.  This
        either affects a subset of the keys/workers or the entire network,
        depending on keyword arguments.

        This operation is generally not well tested against normal operation of
        the scheduler.  It it not recommended to use it while waiting on
        computations.

        Parameters
        ----------
        futures: list, optional
            A list of futures to balance, defaults all data
        workers: list, optional
            A list of workers on which to balance, defaults to all workers
        """
        sync(self.loop, self._rebalance, futures, workers),

    @gen.coroutine
    def _replicate(self, futures, n=None, workers=None, branching_factor=2):
        futures = self.futures_of(futures)
        yield _wait(futures)
        keys = {tokey(f.key) for f in futures}
        yield self.scheduler.replicate(keys=list(keys), n=n, workers=workers,
                branching_factor=branching_factor)

    def replicate(self, futures, n=None, workers=None, branching_factor=2):
        """ Set replication of futures within network

        Copy data onto many workers.  This helps to broadcast frequently
        accessed data and it helps to improve resilience.

        This performs a tree copy of the data throughout the network
        individually on each piece of data.  This operation blocks until
        complete.  It does not guarantee replication of data to future workers.

        Parameters
        ----------
        futures: list of futures
            Futures we wish to replicate
        n: int, optional
            Number of processes on the cluster on which to replicate the data.
            Defaults to all.
        workers: list of worker addresses
            Workers on which we want to restrict the replication.
            Defaults to all.
        branching_factor: int, optional
            The number of workers that can copy data in each generation

        Examples
        --------
        >>> x = c.submit(func, *args)  # doctest: +SKIP
        >>> c.replicate([x])  # send to all workers  # doctest: +SKIP
        >>> c.replicate([x], n=3)  # send to three workers  # doctest: +SKIP
        >>> c.replicate([x], workers=['alice', 'bob'])  # send to specific  # doctest: +SKIP
        >>> c.replicate([x], n=1, workers=['alice', 'bob'])  # send to one of specific workers  # doctest: +SKIP
        >>> c.replicate([x], n=1)  # reduce replications # doctest: +SKIP

        See also
        --------
        Client.rebalance
        """
        sync(self.loop, self._replicate, futures, n=n, workers=workers,
                branching_factor=branching_factor)

    def ncores(self, workers=None):
        """ The number of threads/cores available on each worker node

        Parameters
        ----------
        workers: list (optional)
            A list of workers that we care about specifically.
            Leave empty to receive information about all workers.

        Examples
        --------
        >>> c.ncores()  # doctest: +SKIP
        {'192.168.1.141:46784': 8,
         '192.167.1.142:47548': 8,
         '192.167.1.143:47329': 8,
         '192.167.1.144:37297': 8}

        See Also
        --------
        Client.who_has
        Client.has_what
        """
        if (isinstance(workers, tuple)
            and all(isinstance(i, (str, tuple)) for i in workers)):
            workers = list(workers)
        if workers is not None and not isinstance(workers, (list, set)):
            workers = [workers]
        return sync(self.loop, self.scheduler.ncores, workers=workers)

    def who_has(self, futures=None):
        """ The workers storing each future's data

        Parameters
        ----------
        futures: list (optional)
            A list of futures, defaults to all data

        Examples
        --------
        >>> x, y, z = c.map(inc, [1, 2, 3])  # doctest: +SKIP
        >>> wait([x, y, z])  # doctest: +SKIP
        >>> c.who_has()  # doctest: +SKIP
        {'inc-1c8dd6be1c21646c71f76c16d09304ea': ['192.168.1.141:46784'],
         'inc-1e297fc27658d7b67b3a758f16bcf47a': ['192.168.1.141:46784'],
         'inc-fd65c238a7ea60f6a01bf4c8a5fcf44b': ['192.168.1.141:46784']}

        >>> c.who_has([x, y])  # doctest: +SKIP
        {'inc-1c8dd6be1c21646c71f76c16d09304ea': ['192.168.1.141:46784'],
         'inc-1e297fc27658d7b67b3a758f16bcf47a': ['192.168.1.141:46784']}

        See Also
        --------
        Client.has_what
        Client.ncores
        """
        if futures is not None:
            futures = self.futures_of(futures)
            keys = list({f.key for f in futures})
        else:
            keys = None
        return sync(self.loop, self.scheduler.who_has, keys=keys)

    def has_what(self, workers=None):
        """ Which keys are held by which workers

        Parameters
        ----------
        workers: list (optional)
            A list of worker addresses, defaults to all

        Examples
        --------
        >>> x, y, z = c.map(inc, [1, 2, 3])  # doctest: +SKIP
        >>> wait([x, y, z])  # doctest: +SKIP
        >>> c.has_what()  # doctest: +SKIP
        {'192.168.1.141:46784': ['inc-1c8dd6be1c21646c71f76c16d09304ea',
                                 'inc-fd65c238a7ea60f6a01bf4c8a5fcf44b',
                                 'inc-1e297fc27658d7b67b3a758f16bcf47a']}

        See Also
        --------
        Client.who_has
        Client.ncores
        """
        if (isinstance(workers, tuple)
            and all(isinstance(i, (str, tuple)) for i in workers)):
            workers = list(workers)
        if workers is not None and not isinstance(workers, (list, set)):
            workers = [workers]
        return sync(self.loop, self.scheduler.has_what, workers=workers)

    def stacks(self, workers=None):
        """ The task queues on each worker

        Parameters
        ----------
        workers: list (optional)
            A list of worker addresses, defaults to all

        Examples
        --------
        >>> x, y, z = c.map(inc, [1, 2, 3])  # doctest: +SKIP
        >>> c.stacks()  # doctest: +SKIP
        {'192.168.1.141:46784': ['inc-1c8dd6be1c21646c71f76c16d09304ea',
                                 'inc-fd65c238a7ea60f6a01bf4c8a5fcf44b',
                                 'inc-1e297fc27658d7b67b3a758f16bcf47a']}

        See Also
        --------
        Client.processing
        Client.who_has
        Client.has_what
        Client.ncores
        """
        if (isinstance(workers, tuple)
            and all(isinstance(i, (str, tuple)) for i in workers)):
            workers = list(workers)
        if workers is not None and not isinstance(workers, (list, set)):
            workers = [workers]
        return sync(self.loop, self.scheduler.stacks, workers=workers)

    def processing(self, workers=None):
        """ The tasks currently running on each worker

        Parameters
        ----------
        workers: list (optional)
            A list of worker addresses, defaults to all

        Examples
        --------
        >>> x, y, z = c.map(inc, [1, 2, 3])  # doctest: +SKIP
        >>> c.processing()  # doctest: +SKIP
        {'192.168.1.141:46784': ['inc-1c8dd6be1c21646c71f76c16d09304ea',
                                 'inc-fd65c238a7ea60f6a01bf4c8a5fcf44b',
                                 'inc-1e297fc27658d7b67b3a758f16bcf47a']}

        See Also
        --------
        Client.stacks
        Client.who_has
        Client.has_what
        Client.ncores
        """
        if (isinstance(workers, tuple)
            and all(isinstance(i, (str, tuple)) for i in workers)):
            workers = list(workers)
        if workers is not None and not isinstance(workers, (list, set)):
            workers = [workers]
        return valmap(set, sync(self.loop, self.scheduler.processing,
                                workers=workers))

    def nbytes(self, keys=None, summary=True):
        """ The bytes taken up by each key on the cluster

        This is as measured by ``sys.getsizeof`` which may not accurately
        reflect the true cost.

        Parameters
        ----------
        keys: list (optional)
            A list of keys, defaults to all keys
        summary: boolean, (optional)
            Summarize keys into key types

        Examples
        --------
        >>> x, y, z = c.map(inc, [1, 2, 3])  # doctest: +SKIP
        >>> c.nbytes(summary=False)  # doctest: +SKIP
        {'inc-1c8dd6be1c21646c71f76c16d09304ea': 28,
         'inc-1e297fc27658d7b67b3a758f16bcf47a': 28,
         'inc-fd65c238a7ea60f6a01bf4c8a5fcf44b': 28}

        >>> c.nbytes(summary=True)  # doctest: +SKIP
        {'inc': 84}

        See Also
        --------
        Client.who_has
        """
        return sync(self.loop, self.scheduler.nbytes, keys=keys,
                    summary=summary)

    def scheduler_info(self):
        """ Basic information about the workers in the cluster

        Examples
        --------
        >>> c.scheduler_info()  # doctest: +SKIP
        {'id': '2de2b6da-69ee-11e6-ab6a-e82aea155996',
         'services': {},
         'type': 'Scheduler',
         'workers': {'127.0.0.1:40575': {'active': 0,
                                         'last-seen': 1472038237.4845693,
                                         'name': '127.0.0.1:40575',
                                         'services': {},
                                         'stored': 0,
                                         'time-delay': 0.0061032772064208984}}}
        """
        return sync(self.loop, self.scheduler.identity)

    def get_versions(self, check=False):
        """ Return version info for the scheduler, all workers and myself

        Parameters
        ----------
        check : boolean, default False
            raise ValueError if all required & optional packages
            do not match

        Examples
        --------
        >>> c.get_versions()  # doctest: +SKIP
        """
        client = get_versions()
        try:
            scheduler = sync(self.loop, self.scheduler.versions)
        except KeyError:
            scheduler = None

        def f(worker=None):

            # use our local version
            try:
                from distributed.versions import get_versions
                return get_versions()
            except ImportError:
                return None

        workers = sync(self.loop, self._run, f)
        result = {'scheduler': scheduler, 'workers': workers, 'client': client}

        if check:
            # we care about the required & optional packages matching
            extract = lambda x: merge(result[x]['packages'].values())
            client_versions = extract('client')
            scheduler_versions = extract('scheduler')

            for pkg, cv in client_versions.items():
                sv = scheduler_versions[pkg]
                if sv != cv:
                    raise ValueError("package [{package}] is version [{client}] "
                                     "on client and [{scheduler}] on scheduler!".format(
                                         package=pkg,
                                         client=cv,
                                         scheduler=sv))

            for w, d in workers.items():
                worker_versions = merge(d['packages'].values())
                for pkg, cv in client_versions.items():
                    wv = worker_versions[pkg]
                    if wv != cv:
                        raise ValueError("package [{package}] is version [{client}] "
                                         "on client and [{worker}] on worker [{w}]!".format(
                                             package=pkg,
                                             client=cv,
                                             worker=wv,
                                             w=w))

        return result

    def futures_of(self, futures):
        return futures_of(futures, client=self)

    def start_ipython(self, *args, **kwargs):
        raise Exception("Method moved to start_ipython_workers")

    @gen.coroutine
    def _start_ipython_workers(self, workers):
        if workers is None:
            workers = yield self.scheduler.ncores()

        responses = yield self.scheduler.broadcast(
            msg=dict(op='start_ipython'), workers=workers,
        )
        raise gen.Return((workers, responses))

    def start_ipython_workers(self, workers=None, magic_names=False,
                              qtconsole=False, qtconsole_args=None):
        """ Start IPython kernels on workers

        Parameters
        ----------
        workers: list (optional)
            A list of worker addresses, defaults to all

        magic_names: str or list(str) (optional)
            If defined, register IPython magics with these names for
            executing code on the workers.  If string has asterix then expand
            asterix into 0, 1, ..., n for n workers

        qtconsole: bool (optional)
            If True, launch a Jupyter QtConsole connected to the worker(s).

        qtconsole_args: list(str) (optional)
            Additional arguments to pass to the qtconsole on startup.

        Examples
        --------
        >>> info = c.start_ipython_workers() # doctest: +SKIP
        >>> %remote info['192.168.1.101:5752'] worker.data  # doctest: +SKIP
        {'x': 1, 'y': 100}

        >>> c.start_ipython_workers('192.168.1.101:5752', magic_names='w') # doctest: +SKIP
        >>> %w worker.data  # doctest: +SKIP
        {'x': 1, 'y': 100}

        >>> c.start_ipython_workers('192.168.1.101:5752', qtconsole=True) # doctest: +SKIP

        Add asterix * in magic names to add one magic per worker

        >>> c.start_ipython_workers(magic_names='w_*') # doctest: +SKIP
        >>> %w_0 worker.data  # doctest: +SKIP
        {'x': 1, 'y': 100}
        >>> %w_1 worker.data  # doctest: +SKIP
        {'z': 5}

        Returns
        -------
        iter_connection_info: list
            List of connection_info dicts containing info necessary
            to connect Jupyter clients to the workers.

        See Also
        --------
        Client.start_ipython_scheduler: start ipython on the scheduler
        """
        if isinstance(workers, six.string_types):
            workers = [workers]

        (workers, info_dict) = sync(self.loop, self._start_ipython_workers, workers)

        if magic_names and isinstance(magic_names, six.string_types):
            if '*' in magic_names:
                magic_names = [magic_names.replace('*', str(i))
                                for i in range(len(workers))]
            else:
                magic_names = [magic_names]

        if 'IPython' in sys.modules:
            from ._ipython_utils import register_remote_magic
            register_remote_magic()
        if magic_names:
            from ._ipython_utils import register_worker_magic
            for worker, magic_name in zip(workers, magic_names):
                connection_info = info_dict[worker]
                register_worker_magic(connection_info, magic_name)
        if qtconsole:
            from ._ipython_utils import connect_qtconsole
            for worker, connection_info in info_dict.items():
                name = 'dask-' + worker.replace(':', '-').replace('/', '-')
                connect_qtconsole(connection_info, name=name,
                                  extra_args=qtconsole_args,
                                  )
        return info_dict

    def start_ipython_scheduler(self, magic_name='scheduler_if_ipython',
                                qtconsole=False, qtconsole_args=None):
        """ Start IPython kernel on the scheduler

        Parameters
        ----------
        magic_name: str or None (optional)
            If defined, register IPython magic with this name for
            executing code on the scheduler.
            If not defined, register %scheduler magic if IPython is running.

        qtconsole: bool (optional)
            If True, launch a Jupyter QtConsole connected to the worker(s).

        qtconsole_args: list(str) (optional)
            Additional arguments to pass to the qtconsole on startup.

        Examples
        --------
        >>> c.start_ipython_scheduler() # doctest: +SKIP
        >>> %scheduler scheduler.processing  # doctest: +SKIP
        {'127.0.0.1:3595': {'inc-1', 'inc-2'},
         '127.0.0.1:53589': {'inc-2', 'add-5'}}

        >>> c.start_ipython_scheduler(qtconsole=True) # doctest: +SKIP

        Returns
        -------
        connection_info: dict
            connection_info dict containing info necessary
            to connect Jupyter clients to the scheduler.

        See Also
        --------
        Client.start_ipython_workers: Start IPython on the workers
        """
        info = sync(self.loop, self.scheduler.start_ipython)
        if magic_name == 'scheduler_if_ipython':
            # default to %scheduler if in IPython, no magic otherwise
            in_ipython = False
            if 'IPython' in sys.modules:
                from IPython import get_ipython
                in_ipython = bool(get_ipython())
            if in_ipython:
                magic_name = 'scheduler'
            else:
                magic_name = None
        if magic_name:
            from ._ipython_utils import register_worker_magic
            register_worker_magic(info, magic_name)
        if qtconsole:
            from ._ipython_utils import connect_qtconsole
            connect_qtconsole(info, name='dask-scheduler',
                              extra_args=qtconsole_args,)
        return info

    @staticmethod
    def expand_resources(resources):
        assert isinstance(resources, dict)
        out = {}
        for k, v in resources.items():
            if not isinstance(k, tuple):
                k = (k,)
            for kk in k:
                if hasattr(kk, '_keys'):
                    for kkk in kk._keys():
                        out[tokey(kkk)] = v
                else:
                    out[tokey(kk)] = v
        return out

    @staticmethod
    def get_restrictions(collections, workers, allow_other_workers):
        """ Get restrictions from inputs to compute/persist """
        if isinstance(workers, (str, tuple, list)):
            workers = {tuple(collections): workers}
        if isinstance(workers, dict):
            restrictions = {}
            for colls, ws in workers.items():
                if isinstance(ws, str):
                    ws = [ws]
                if hasattr(colls, '._keys'):
                    keys = flatten(colls._keys())
                else:
                    keys = list({k for c in flatten(colls)
                                    for k in flatten(c._keys())})
                restrictions.update({k: ws for k in keys})
        else:
            restrictions = {}

        if allow_other_workers is True:
            loose_restrictions = list(restrictions)
        elif allow_other_workers:
            loose_restrictions = list({k for c in flatten(allow_other_workers)
                                         for k in c._keys()})
        else:
            loose_restrictions = []

        return restrictions, loose_restrictions

    @staticmethod
    def collections_to_dsk(collections, *args, **kwargs):
        return collections_to_dsk(collections, *args, **kwargs)


Executor = Client


def CompatibleExecutor(*args, **kwargs):
    raise Exception("This has been moved to the Client.get_executor() method")


@gen.coroutine
def _wait(fs, timeout=None, return_when='ALL_COMPLETED'):
    if timeout is not None and not isinstance(timeout, Number):
        raise TypeError("timeout= keyword received a non-numeric value.\n"
                "Beware that wait expects a list of values\n"
                "  Bad:  wait(x, y, z)\n"
                "  Good: wait([x, y, z])")
    fs = futures_of(fs)
    if return_when == 'ALL_COMPLETED':
        future = All({f.event.wait() for f in fs})
        if timeout is not None:
            future = gen.with_timeout(timedelta(seconds=timeout), future)
        yield future
        done, not_done = set(fs), set()
        cancelled = [f.key for f in done
                     if f.status == 'cancelled']
        if cancelled:
            raise CancelledError(cancelled)
    else:
        raise NotImplementedError("Only return_when='ALL_COMPLETED' supported")

    raise gen.Return(DoneAndNotDoneFutures(done, not_done))


ALL_COMPLETED = 'ALL_COMPLETED'


def wait(fs, timeout=None, return_when='ALL_COMPLETED'):
    """ Wait until all futures are complete

    Parameters
    ----------
    fs: list of futures
    timeout: number, optional
        Time in seconds after which to raise a gen.TimeoutError

    Returns
    -------
    Named tuple of completed, not completed
    """
    client = default_client()
    result = sync(client.loop, _wait, fs, timeout=timeout,
                  return_when=return_when)
    return result


@gen.coroutine
def _as_completed(fs, queue):
    fs = futures_of(fs)
    groups = groupby(lambda f: f.key, fs)
    firsts = [v[0] for v in groups.values()]
    wait_iterator = gen.WaitIterator(*[f.event.wait() for f in firsts])

    while not wait_iterator.done():
        yield wait_iterator.next()
        # TODO: handle case of restarted futures
        future = firsts[wait_iterator.current_index]
        for f in groups[future.key]:
            queue.put_nowait(f)


@gen.coroutine
def _first_completed(futures):
    """ Return a single completed future

    See Also:
        _as_completed
    """
    q = Queue()
    yield _as_completed(futures, q)
    result = yield q.get()
    raise gen.Return(result)


class AsCompleted(object):
    """
    Return futures in the order in which they complete

    This returns an iterator that yields the input future objects in the order
    in which they complete.  Calling ``next`` on the iterator will block until
    the next future completes, irrespective of order.

    Additionally, you can also add more futures to this object during
    computation with the ``.add`` method

    Examples
    --------
    >>> x, y, z = client.map(inc, [1, 2, 3])  # doctest: +SKIP
    >>> for future in as_completed([x, y, z]):  # doctest: +SKIP
    ...     print(future.result())  # doctest: +SKIP
    3
    2
    4

    Add more futures during computation

    >>> x, y, z = client.map(inc, [1, 2, 3])  # doctest: +SKIP
    >>> ac = as_completed([x, y, z])  # doctest: +SKIP
    >>> for future in ac:  # doctest: +SKIP
    ...     print(future.result())  # doctest: +SKIP
    ...     if random.random() < 0.5:  # doctest: +SKIP
    ...         ac.add(c.submit(double, future))  # doctest: +SKIP
    4
    2
    8
    3
    6
    12
    24

    Optionally wait until the result has been gathered as well

    >>> ac = as_completed([x, y, z], results=True)  # doctest: +SKIP
    >>> for future, result in ac:  # doctest: +SKIP
    ...     print(result)  # doctest: +SKIP
    2
    4
    3
    """
    def __init__(self, futures=None, loop=None, with_results=False):
        if futures is None:
            futures = []
        self.futures = defaultdict(lambda: 0)
        self.queue = pyQueue()
        self.lock = Lock()
        self.loop = loop or default_client().loop
        self.condition = Condition()
        self.with_results = with_results

        if futures:
            for future in futures:
                self.add(future)

    @gen.coroutine
    def track_future(self, future):
        yield _wait(future)
        if self.with_results:
            result = yield future._result()
        with self.lock:
            self.futures[future] -= 1
            if not self.futures[future]:
                del self.futures[future]
            if self.with_results:
                self.queue.put_nowait((future, result))
            else:
                self.queue.put_nowait(future)
            self.condition.notify()

    def add(self, future):
        """ Add a future to the collection

        This future will emit from the iterator once it finishes
        """
        if not isinstance(future, Future):
            raise TypeError("Input must be a future, got %s" % str(future))
        with self.lock:
            self.futures[future] += 1
        self.loop.add_callback(self.track_future, future)

    def __iter__(self):
        return self

    def __aiter__(self):
        return self

    def __next__(self):
        with self.lock:
            if not self.futures and self.queue.empty():
                raise StopIteration()
        return self.queue.get()

    @gen.coroutine
    def __anext__(self):
        if not self.futures and self.queue.empty():
            raise StopAsyncIteration  # flake8: noqa
        while self.queue.empty():
            yield self.condition.wait()
        raise gen.Return(self.queue.get())

    next = __next__

    def next_batch(self, block=True):
        """ Get next batch of futures from as_completed iterator

        Parameters
        ----------
        block: bool, optional
            If True then wait until we have some result, otherwise return
            immediately, even with an empty list.  Defaults to True.

        Examples
        --------
        >>> ac = as_completed(futures)  # doctest: +SKIP
        >>> client.gather(ac.next_batch())  # doctest: +SKIP
        [4, 1, 3]

        >>> client.gather(ac.next_batch(block=False))  # doctest: +SKIP
        []

        Returns
        -------
        List of futures or (future, result) tuples
        """
        if block:
            batch = [next(self)]
        else:
            batch = []
        while not self.queue.empty():
            batch.append(self.queue.get())
        return batch

    def batches(self):
        """
        Yield all finished futures at once rather than one-by-one

        This returns an iterator of lists of futures or lists of
        (future, result) tuples rather than individual futures or individual
        (future, result) tuples.  It will yield these as soon as possible
        without waiting.

        Examples
        --------
        >>> for batch in as_completed(futures).batches():  # doctest: +SKIP
        ...     results = client.gather(batch)
        ...     print(results)
        [4, 2]
        [1, 3, 7]
        [5]
        [6]
        """
        while True:
            try:
                yield self.next_batch(block=True)
            except StopIteration:
                return


as_completed = AsCompleted


def default_client(c=None):
    """ Return an client if exactly one has started """
    c = c or _get_global_client()
    if c:
        return c
    else:
        raise ValueError("No clients found\n"
                "Start an client and point it to the scheduler address\n"
                "  from distributed import Client\n"
                "  client = Client('ip-addr-of-scheduler:8786')\n")


def ensure_default_get(client):
    if _globals['get'] != client.get:
        print("Setting global dask scheduler to use distributed")
        dask.set_options(get=client.get)


def redict_collection(c, dsk):
    from dask.delayed import Delayed
    if isinstance(c, Delayed):
        return Delayed(c.key, [dsk])
    else:
        cc = copy.copy(c)
        cc.dask = dsk
        return cc


def futures_of(o, client=None):
    """ Future objects in a collection """
    stack = [o]
    futures = set()
    while stack:
        x = stack.pop()
        if type(x) in (tuple, set, list):
            stack.extend(x)
        if type(x) is dict:
            stack.extend(x.values())
        if isinstance(x, Future):
            futures.add(x)
        if hasattr(x, 'dask'):
            stack.extend(x.dask.values())

    if client is not None:
        bad = {f for f in futures if f.cancelled()}
        if bad:
            raise CancelledError(bad)

    return list(futures)


@contextmanager
def temp_default_client(c):
    """ Set the default client for the duration of the context

    Parameters
    ----------
    c : Client
        This is what default_client() will return within the with-block.
    """
    old_exec = default_client()
    _set_global_client(c)
    try:
        yield
    finally:
        _set_global_client(old_exec)


def _shutdown_global_client():
    """
    Force shutdown of global client.  This cleans up when a client
    wasn't shutdown explicitly, e.g. interactive sessions.
    """
    c = _get_global_client()
    if c is not None:
        c.shutdown(timeout=2)


atexit.register(_shutdown_global_client)<|MERGE_RESOLUTION|>--- conflicted
+++ resolved
@@ -389,13 +389,10 @@
         self.extensions = {}
         self.scheduler_file = scheduler_file
         self._startup_kwargs = kwargs
-<<<<<<< HEAD
         self.security = security or Security()
         assert isinstance(self.security, Security)
         self.connection_args = self.security.get_connection_args('client')
-=======
         self._connecting_to_scheduler = False
->>>>>>> 15505295
 
         if hasattr(address, "scheduler_address"):
             # It's a LocalCluster or LocalCluster-compatible object
@@ -546,16 +543,11 @@
             self._connecting_to_scheduler):
             return
 
-<<<<<<< HEAD
-        comm = yield connect(self.scheduler.address, timeout=timeout,
-                             connection_args=self.connection_args)
-=======
         self._connecting_to_scheduler = True
->>>>>>> 15505295
 
         try:
-            comm = yield connect(self.scheduler.address,
-                                 timeout=timeout)
+            comm = yield connect(self.scheduler.address, timeout=timeout,
+                                 connection_args=self.connection_args)
 
             yield self.scheduler.identity()
 
