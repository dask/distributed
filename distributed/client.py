--- conflicted
+++ resolved
@@ -548,11 +548,6 @@
         else:
             return sync(self.loop, func, *args, **kwargs)
 
-<<<<<<< HEAD
-    def __str__(self):
-        if self._loop_runner.is_started():
-            n = self._loop_runner.run_sync(self.scheduler.ncores)
-=======
     def __repr__(self):
         # Note: avoid doing I/O here...
         info = self._scheduler_identity
@@ -561,7 +556,6 @@
             workers = info.get('workers', {})
             nworkers = len(workers)
             ncores = sum(w['ncores'] for w in workers.values())
->>>>>>> 97cf98d8
             return '<%s: scheduler=%r processes=%d cores=%d>' % (
                 self.__class__.__name__, addr, nworkers, ncores)
         elif self.scheduler is not None:
