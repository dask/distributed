--- conflicted
+++ resolved
@@ -25,11 +25,7 @@
 from importlib.metadata import PackageNotFoundError, version
 from numbers import Number
 from queue import Queue as pyQueue
-<<<<<<< HEAD
-from typing import Any, ClassVar, Coroutine, Literal, NamedTuple, Sequence, TypedDict
-=======
-from typing import Any, ClassVar, Literal, TypedDict
->>>>>>> ff6327fd
+from typing import Any, ClassVar, Literal, NamedTuple, TypedDict
 
 from packaging.version import parse as parse_version
 from tlz import first, groupby, keymap, merge, partition_all, valmap
@@ -3061,14 +3057,10 @@
                     ip = get_ipython()
                     if ip is not None:
                         # The current cell
-<<<<<<< HEAD
                         code.append(SourceCode(code=ip.history_manager._i00, **kwargs))  # type: ignore
-=======
-                        code.append(ip.history_manager._i00)
                 except ImportError:
                     pass  # No IPython
 
->>>>>>> ff6327fd
                 break
 
             # Ignore IPython related wrapping functions to user code
