import asyncio
import atexit
from collections import defaultdict
from collections.abc import Iterator
from concurrent.futures import ThreadPoolExecutor
from concurrent.futures._base import DoneAndNotDoneFutures
from contextlib import contextmanager
import copy
import errno
from functools import partial
import html
import inspect
import itertools
import json
import logging
from numbers import Number, Integral
import os
import sys
import uuid
import threading
import socket
from queue import Queue as pyQueue
import warnings
import weakref

import dask
from dask.base import tokenize, normalize_token, collections_to_dsk
from dask.core import flatten, get_dependencies
from dask.optimization import SubgraphCallable
from dask.compatibility import apply
from dask.utils import ensure_dict, format_bytes, funcname

from tlz import first, groupby, merge, valmap, keymap, partition_all

try:
    from dask.delayed import single_key
except ImportError:
    single_key = first
from tornado import gen
from tornado.ioloop import IOLoop

from .batched import BatchedSend
from .utils_comm import (
    WrappedKey,
    unpack_remotedata,
    pack_data,
    subs_multiple,
    scatter_to_workers,
    gather_from_workers,
    retry_operation,
)
from .cfexecutor import ClientExecutor
from .core import connect, rpc, clean_exception, CommClosedError, PooledRPCCall
from .metrics import time
from .node import Node
from .protocol import to_serialize
from .protocol.pickle import dumps, loads
from .publish import Datasets
from .pubsub import PubSubClientExtension
from .security import Security
from .sizeof import sizeof
from .threadpoolexecutor import rejoin
from .worker import dumps_task, get_client, get_worker, secede
from .diagnostics.plugin import WorkerPlugin
from .utils import (
    All,
    sync,
    ignoring,
    tokey,
    log_errors,
    str_graph,
    key_split,
    thread_state,
    no_default,
    PeriodicCallback,
    LoopRunner,
    parse_timedelta,
    shutting_down,
    Any,
    has_keyword,
    format_dashboard_link,
    TimeoutError,
    CancelledError,
)
from . import versions as version_module


logger = logging.getLogger(__name__)

_global_clients = weakref.WeakValueDictionary()
_global_client_index = [0]


DEFAULT_EXTENSIONS = [PubSubClientExtension]


def _get_global_client():
    L = sorted(list(_global_clients), reverse=True)
    for k in L:
        c = _global_clients[k]
        if c.status != "closed":
            return c
        else:
            del _global_clients[k]
    del L
    return None


def _set_global_client(c):
    if c is not None:
        _global_clients[_global_client_index[0]] = c
        _global_client_index[0] += 1


def _del_global_client(c):
    for k in list(_global_clients):
        try:
            if _global_clients[k] is c:
                del _global_clients[k]
        except KeyError:
            pass


class Future(WrappedKey):
    """ A remotely running computation

    A Future is a local proxy to a result running on a remote worker.  A user
    manages future objects in the local Python process to determine what
    happens in the larger cluster.

    Parameters
    ----------
    key: str, or tuple
        Key of remote data to which this future refers
    client: Client
        Client that should own this future.  Defaults to _get_global_client()
    inform: bool
        Do we inform the scheduler that we need an update on this future

    Examples
    --------
    Futures typically emerge from Client computations

    >>> my_future = client.submit(add, 1, 2)  # doctest: +SKIP

    We can track the progress and results of a future

    >>> my_future  # doctest: +SKIP
    <Future: status: finished, key: add-8f6e709446674bad78ea8aeecfee188e>

    We can get the result or the exception and traceback from the future

    >>> my_future.result()  # doctest: +SKIP

    See Also
    --------
    Client:  Creates futures
    """

    _cb_executor = None
    _cb_executor_pid = None

    def __init__(self, key, client=None, inform=True, state=None):
        self.key = key
        self._cleared = False
        tkey = tokey(key)
        self.client = client or _get_global_client()
        self.client._inc_ref(tkey)
        self._generation = self.client.generation

        if tkey in self.client.futures:
            self._state = self.client.futures[tkey]
        else:
            self._state = self.client.futures[tkey] = FutureState()

        if inform:
            self.client._send_to_scheduler(
                {
                    "op": "client-desires-keys",
                    "keys": [tokey(key)],
                    "client": self.client.id,
                }
            )

        if state is not None:
            try:
                handler = self.client._state_handlers[state]
            except KeyError:
                pass
            else:
                handler(key=key)

    @property
    def executor(self):
        return self.client

    @property
    def status(self):
        return self._state.status

    def done(self):
        """ Is the computation complete? """
        return self._state.done()

    def result(self, timeout=None):
        """ Wait until computation completes, gather result to local process.

        If *timeout* seconds are elapsed before returning, a
        ``dask.distributed.TimeoutError`` is raised.
        """
        if self.client.asynchronous:
            return self.client.sync(self._result, callback_timeout=timeout)

        # shorten error traceback
        result = self.client.sync(self._result, callback_timeout=timeout, raiseit=False)
        if self.status == "error":
            typ, exc, tb = result
            raise exc.with_traceback(tb)
        elif self.status == "cancelled":
            raise result
        else:
            return result

    async def _result(self, raiseit=True):
        await self._state.wait()
        if self.status == "error":
            exc = clean_exception(self._state.exception, self._state.traceback)
            if raiseit:
                typ, exc, tb = exc
                raise exc.with_traceback(tb)
            else:
                return exc
        elif self.status == "cancelled":
            exception = CancelledError(self.key)
            if raiseit:
                raise exception
            else:
                return exception
        else:
            result = await self.client._gather([self])
            return result[0]

    async def _exception(self):
        await self._state.wait()
        if self.status == "error":
            return self._state.exception
        else:
            return None

    def exception(self, timeout=None, **kwargs):
        """ Return the exception of a failed task

        If *timeout* seconds are elapsed before returning, a
        ``dask.distributed.TimeoutError`` is raised.

        See Also
        --------
        Future.traceback
        """
        return self.client.sync(self._exception, callback_timeout=timeout, **kwargs)

    def add_done_callback(self, fn):
        """ Call callback on future when callback has finished

        The callback ``fn`` should take the future as its only argument.  This
        will be called regardless of if the future completes successfully,
        errs, or is cancelled

        The callback is executed in a separate thread.
        """
        cls = Future
        if cls._cb_executor is None or cls._cb_executor_pid != os.getpid():
            try:
                cls._cb_executor = ThreadPoolExecutor(
                    1, thread_name_prefix="Dask-Callback-Thread"
                )
            except TypeError:
                cls._cb_executor = ThreadPoolExecutor(1)
            cls._cb_executor_pid = os.getpid()

        def execute_callback(fut):
            try:
                fn(fut)
            except BaseException:
                logger.exception("Error in callback %s of %s:", fn, fut)

        self.client.loop.add_callback(
            done_callback, self, partial(cls._cb_executor.submit, execute_callback)
        )

    def cancel(self, **kwargs):
        """ Cancel request to run this future

        See Also
        --------
        Client.cancel
        """
        return self.client.cancel([self], **kwargs)

    def retry(self, **kwargs):
        """ Retry this future if it has failed

        See Also
        --------
        Client.retry
        """
        return self.client.retry([self], **kwargs)

    def cancelled(self):
        """ Returns True if the future has been cancelled """
        return self._state.status == "cancelled"

    async def _traceback(self):
        await self._state.wait()
        if self.status == "error":
            return self._state.traceback
        else:
            return None

    def traceback(self, timeout=None, **kwargs):
        """ Return the traceback of a failed task

        This returns a traceback object.  You can inspect this object using the
        ``traceback`` module.  Alternatively if you call ``future.result()``
        this traceback will accompany the raised exception.

        If *timeout* seconds are elapsed before returning, a
        ``dask.distributed.TimeoutError`` is raised.

        Examples
        --------
        >>> import traceback  # doctest: +SKIP
        >>> tb = future.traceback()  # doctest: +SKIP
        >>> traceback.format_tb(tb)  # doctest: +SKIP
        [...]

        See Also
        --------
        Future.exception
        """
        return self.client.sync(self._traceback, callback_timeout=timeout, **kwargs)

    @property
    def type(self):
        return self._state.type

    def release(self, _in_destructor=False):
        # NOTE: this method can be called from different threads
        # (see e.g. Client.get() or Future.__del__())
        if not self._cleared and self.client.generation == self._generation:
            self._cleared = True
            try:
                self.client.loop.add_callback(self.client._dec_ref, tokey(self.key))
            except TypeError:
                pass  # Shutting down, add_callback may be None

    def __getstate__(self):
        return (self.key, self.client.scheduler.address)

    def __setstate__(self, state):
        key, address = state
        c = get_client(address)
        Future.__init__(self, key, c)
        c._send_to_scheduler(
            {
                "op": "update-graph",
                "tasks": {},
                "keys": [tokey(self.key)],
                "client": c.id,
            }
        )

    def __del__(self):
        try:
            self.release()
        except RuntimeError:  # closed event loop
            pass

    def __repr__(self):
        if self.type:
            try:
                typ = self.type.__module__.split(".")[0] + "." + self.type.__name__
            except AttributeError:
                typ = str(self.type)
            return "<Future: %s, type: %s, key: %s>" % (self.status, typ, self.key)
        else:
            return "<Future: %s, key: %s>" % (self.status, self.key)

    def _repr_html_(self):
        text = "<b>Future: %s</b> " % html.escape(key_split(self.key))
        text += (
            '<font color="gray">status: </font>'
            '<font color="%(color)s">%(status)s</font>, '
        ) % {
            "status": self.status,
            "color": "red" if self.status == "error" else "black",
        }
        if self.type:
            try:
                typ = self.type.__module__.split(".")[0] + "." + self.type.__name__
            except AttributeError:
                typ = str(self.type)
            text += '<font color="gray">type: </font>%s, ' % typ
        text += '<font color="gray">key: </font>%s' % html.escape(str(self.key))
        return text

    def __await__(self):
        return self.result().__await__()


class FutureState:
    """A Future's internal state.

    This is shared between all Futures with the same key and client.
    """

    __slots__ = ("_event", "status", "type", "exception", "traceback")

    def __init__(self):
        self._event = None
        self.status = "pending"
        self.type = None

    def _get_event(self):
        # Can't create Event eagerly in constructor as it can fetch
        # its IOLoop from the wrong thread
        # (https://github.com/tornadoweb/tornado/issues/2189)
        event = self._event
        if event is None:
            event = self._event = asyncio.Event()
        return event

    def cancel(self):
        self.status = "cancelled"
        self.exception = CancelledError()
        self._get_event().set()

    def finish(self, type=None):
        self.status = "finished"
        self._get_event().set()
        if type is not None:
            self.type = type

    def lose(self):
        self.status = "lost"
        self._get_event().clear()

    def retry(self):
        self.status = "pending"
        self._get_event().clear()

    def set_error(self, exception, traceback):
        _, exception, traceback = clean_exception(exception, traceback)

        self.status = "error"
        self.exception = exception
        self.traceback = traceback
        self._get_event().set()

    def done(self):
        return self._event is not None and self._event.is_set()

    def reset(self):
        self.status = "pending"
        if self._event is not None:
            self._event.clear()

    async def wait(self, timeout=None):
        await asyncio.wait_for(self._get_event().wait(), timeout)

    def __repr__(self):
        return "<%s: %s>" % (self.__class__.__name__, self.status)


async def done_callback(future, callback):
    """ Coroutine that waits on future, then calls callback """
    while future.status == "pending":
        await future._state.wait()
    callback(future)


@partial(normalize_token.register, Future)
def normalize_future(f):
    return [f.key, type(f)]


class AllExit(Exception):
    """Custom exception class to exit All(...) early.
    """


class Client(Node):
    """ Connect to and submit computation to a Dask cluster

    The Client connects users to a Dask cluster.  It provides an asynchronous
    user interface around functions and futures.  This class resembles
    executors in ``concurrent.futures`` but also allows ``Future`` objects
    within ``submit/map`` calls.  When a Client is instantiated it takes over
    all ``dask.compute`` and ``dask.persist`` calls by default.

    It is also common to create a Client without specifying the scheduler
    address , like ``Client()``.  In this case the Client creates a
    :class:`LocalCluster` in the background and connects to that.  Any extra
    keywords are passed from Client to LocalCluster in this case.  See the
    LocalCluster documentation for more information.

    Parameters
    ----------
    address: string, or Cluster
        This can be the address of a ``Scheduler`` server like a string
        ``'127.0.0.1:8786'`` or a cluster object like ``LocalCluster()``
    timeout: int
        Timeout duration for initial connection to the scheduler
    set_as_default: bool (True)
        Claim this scheduler as the global dask scheduler
    scheduler_file: string (optional)
        Path to a file with scheduler information if available
    security: Security or bool, optional
        Optional security information. If creating a local cluster can also
        pass in ``True``, in which case temporary self-signed credentials will
        be created automatically.
    asynchronous: bool (False by default)
        Set to True if using this client within async/await functions or within
        Tornado gen.coroutines.  Otherwise this should remain False for normal
        use.
    name: string (optional)
        Gives the client a name that will be included in logs generated on
        the scheduler for matters relating to this client
    direct_to_workers: bool (optional)
        Whether or not to connect directly to the workers, or to ask
        the scheduler to serve as intermediary.
    heartbeat_interval: int
        Time in milliseconds between heartbeats to scheduler
    **kwargs:
        If you do not pass a scheduler address, Client will create a
        ``LocalCluster`` object, passing any extra keyword arguments.

    Examples
    --------
    Provide cluster's scheduler node address on initialization:

    >>> client = Client('127.0.0.1:8786')  # doctest: +SKIP

    Use ``submit`` method to send individual computations to the cluster

    >>> a = client.submit(add, 1, 2)  # doctest: +SKIP
    >>> b = client.submit(add, 10, 20)  # doctest: +SKIP

    Continue using submit or map on results to build up larger computations

    >>> c = client.submit(add, a, b)  # doctest: +SKIP

    Gather results with the ``gather`` method.

    >>> client.gather(c)  # doctest: +SKIP
    33

    You can also call Client with no arguments in order to create your own
    local cluster.

    >>> client = Client()  # makes your own local "cluster" # doctest: +SKIP

    Extra keywords will be passed directly to LocalCluster

    >>> client = Client(processes=False, threads_per_worker=1)  # doctest: +SKIP

    See Also
    --------
    distributed.scheduler.Scheduler: Internal scheduler
    distributed.LocalCluster:
    """

    _instances = weakref.WeakSet()

    def __init__(
        self,
        address=None,
        loop=None,
        timeout=no_default,
        set_as_default=True,
        scheduler_file=None,
        security=None,
        asynchronous=False,
        name=None,
        heartbeat_interval=None,
        serializers=None,
        deserializers=None,
        extensions=DEFAULT_EXTENSIONS,
        direct_to_workers=None,
        **kwargs,
    ):
        if timeout == no_default:
            timeout = dask.config.get("distributed.comm.timeouts.connect")
        if timeout is not None:
            timeout = parse_timedelta(timeout, "s")
        self._timeout = timeout

        self.futures = dict()
        self.refcount = defaultdict(lambda: 0)
        self.coroutines = []
        if name is None:
            name = dask.config.get("client-name", None)
        self.id = (
            type(self).__name__
            + ("-" + name + "-" if name else "-")
            + str(uuid.uuid1(clock_seq=os.getpid()))
        )
        self.generation = 0
        self.status = "newly-created"
        self._pending_msg_buffer = []
        self.extensions = {}
        self.scheduler_file = scheduler_file
        self._startup_kwargs = kwargs
        self.cluster = None
        self.scheduler = None
        self._scheduler_identity = {}
        # A reentrant-lock on the refcounts for futures associated with this
        # client. Should be held by individual operations modifying refcounts,
        # or any bulk operation that needs to ensure the set of futures doesn't
        # change during operation.
        self._refcount_lock = threading.RLock()
        self.datasets = Datasets(self)
        self._serializers = serializers
        if deserializers is None:
            deserializers = serializers
        self._deserializers = deserializers
        self.direct_to_workers = direct_to_workers

        # Communication
        self.scheduler_comm = None

        if address is None:
            address = dask.config.get("scheduler-address", None)
            if address:
                logger.info("Config value `scheduler-address` found: %s", address)

        if address is not None and kwargs:
            raise ValueError(
                "Unexpected keyword arguments: {}".format(str(sorted(kwargs)))
            )

        if isinstance(address, (rpc, PooledRPCCall)):
            self.scheduler = address
        elif hasattr(address, "scheduler_address"):
            # It's a LocalCluster or LocalCluster-compatible object
            self.cluster = address
            with ignoring(AttributeError):
                loop = address.loop
            if security is None:
                security = getattr(self.cluster, "security", None)

        if security is None:
            security = Security()
        elif security is True:
            security = Security.temporary()
            self._startup_kwargs["security"] = security
        elif not isinstance(security, Security):
            raise TypeError("security must be a Security object")

        self.security = security

        if name == "worker":
            self.connection_args = self.security.get_connection_args("worker")
        else:
            self.connection_args = self.security.get_connection_args("client")

        self._connecting_to_scheduler = False
        self._asynchronous = asynchronous
        self._should_close_loop = not loop
        self._loop_runner = LoopRunner(loop=loop, asynchronous=asynchronous)
        self.loop = self._loop_runner.loop

        self._gather_keys = None
        self._gather_future = None

        if heartbeat_interval is None:
            heartbeat_interval = dask.config.get("distributed.client.heartbeat")
        heartbeat_interval = parse_timedelta(heartbeat_interval, default="ms")

        self._periodic_callbacks = dict()
        self._periodic_callbacks["scheduler-info"] = PeriodicCallback(
            self._update_scheduler_info, 2000, io_loop=self.loop
        )
        self._periodic_callbacks["heartbeat"] = PeriodicCallback(
            self._heartbeat, heartbeat_interval * 1000, io_loop=self.loop
        )

        self._start_arg = address
        if set_as_default:
            self._set_config = dask.config.set(
                scheduler="dask.distributed", shuffle="tasks"
            )

        self._stream_handlers = {
            "key-in-memory": self._handle_key_in_memory,
            "lost-data": self._handle_lost_data,
            "cancelled-key": self._handle_cancelled_key,
            "task-retried": self._handle_retried_key,
            "task-erred": self._handle_task_erred,
            "restart": self._handle_restart,
            "error": self._handle_error,
        }

        self._state_handlers = {
            "memory": self._handle_key_in_memory,
            "lost": self._handle_lost_data,
            "erred": self._handle_task_erred,
        }

        super(Client, self).__init__(
            connection_args=self.connection_args,
            io_loop=self.loop,
            serializers=serializers,
            deserializers=deserializers,
            timeout=timeout,
        )

        for ext in extensions:
            ext(self)

        self.start(timeout=timeout)
        Client._instances.add(self)

        from distributed.recreate_exceptions import ReplayExceptionClient

        ReplayExceptionClient(self)

    @classmethod
    def current(cls):
        """ Return global client if one exists, otherwise raise ValueError """
        return default_client()

    @property
    def asynchronous(self):
        """ Are we running in the event loop?

        This is true if the user signaled that we might be when creating the
        client as in the following::

            client = Client(asynchronous=True)

        However, we override this expectation if we can definitively tell that
        we are running from a thread that is not the event loop.  This is
        common when calling get_client() from within a worker task.  Even
        though the client was originally created in asynchronous mode we may
        find ourselves in contexts when it is better to operate synchronously.
        """
        return self._asynchronous and self.loop is IOLoop.current()

    @property
    def dashboard_link(self):
        scheduler, info = self._get_scheduler_info()
        try:
            return self.cluster.dashboard_link
        except AttributeError:
            protocol, rest = scheduler.address.split("://")

            port = info["services"]["dashboard"]
            if protocol == "inproc":
                host = "localhost"
            else:
                host = rest.split(":")[0]

            return format_dashboard_link(host, port)

    def sync(self, func, *args, asynchronous=None, callback_timeout=None, **kwargs):
        if (
            asynchronous
            or self.asynchronous
            or getattr(thread_state, "asynchronous", False)
        ):
            future = func(*args, **kwargs)
            if callback_timeout is not None:
                future = asyncio.wait_for(future, callback_timeout)
            return future
        else:
            return sync(
                self.loop, func, *args, callback_timeout=callback_timeout, **kwargs
            )

    def _get_scheduler_info(self):
        from .scheduler import Scheduler

        if (
            self.cluster
            and hasattr(self.cluster, "scheduler")
            and isinstance(self.cluster.scheduler, Scheduler)
        ):
            info = self.cluster.scheduler.identity()
            scheduler = self.cluster.scheduler
        elif (
            self._loop_runner.is_started()
            and self.scheduler
            and not (self.asynchronous and self.loop is IOLoop.current())
        ):
            info = sync(self.loop, self.scheduler.identity)
            scheduler = self.scheduler
        else:
            info = self._scheduler_identity
            scheduler = self.scheduler

        return scheduler, info

    def __repr__(self):
        # Note: avoid doing I/O here...
        info = self._scheduler_identity
        addr = info.get("address")
        if addr:
            workers = info.get("workers", {})
            nworkers = len(workers)
            nthreads = sum(w["nthreads"] for w in workers.values())
            text = "<%s: %r processes=%d threads=%d" % (
                self.__class__.__name__,
                addr,
                nworkers,
                nthreads,
            )
            memory = [w["memory_limit"] for w in workers.values()]
            if all(memory):
                text += ", memory=" + format_bytes(sum(memory))
            text += ">"
            return text

        elif self.scheduler is not None:
            return "<%s: scheduler=%r>" % (
                self.__class__.__name__,
                self.scheduler.address,
            )
        else:
            return "<%s: not connected>" % (self.__class__.__name__,)

    def _repr_html_(self):
        scheduler, info = self._get_scheduler_info()

        text = (
            '<h3 style="text-align: left;">Client</h3>\n'
            '<ul style="text-align: left; list-style: none; margin: 0; padding: 0;">\n'
        )
        if scheduler is not None:
            text += "  <li><b>Scheduler: </b>%s</li>\n" % scheduler.address
        else:
            text += "  <li><b>Scheduler: not connected</b></li>\n"

        if info and "dashboard" in info["services"]:
            text += (
                "  <li><b>Dashboard: </b><a href='%(web)s' target='_blank'>%(web)s</a></li>\n"
                % {"web": self.dashboard_link}
            )

        text += "</ul>\n"

        if info:
            workers = list(info["workers"].values())
            cores = sum(w["nthreads"] for w in workers)
            if all(isinstance(w["memory_limit"], Number) for w in workers):
                memory = sum(w["memory_limit"] for w in workers)
                memory = format_bytes(memory)
            else:
                memory = ""

            text2 = (
                '<h3 style="text-align: left;">Cluster</h3>\n'
                '<ul style="text-align: left; list-style:none; margin: 0; padding: 0;">\n'
                "  <li><b>Workers: </b>%d</li>\n"
                "  <li><b>Cores: </b>%d</li>\n"
                "  <li><b>Memory: </b>%s</li>\n"
                "</ul>\n"
            ) % (len(workers), cores, memory)

            return (
                '<table style="border: 2px solid white;">\n'
                "<tr>\n"
                '<td style="vertical-align: top; border: 0px solid white">\n%s</td>\n'
                '<td style="vertical-align: top; border: 0px solid white">\n%s</td>\n'
                "</tr>\n</table>"
            ) % (text, text2)

        else:
            return text

    def start(self, **kwargs):
        """ Start scheduler running in separate thread """
        if self.status != "newly-created":
            return

        self._loop_runner.start()

        _set_global_client(self)
        self.status = "connecting"

        if self.asynchronous:
            self._started = asyncio.ensure_future(self._start(**kwargs))
        else:
            sync(self.loop, self._start, **kwargs)

    def __await__(self):
        if hasattr(self, "_started"):
            return self._started.__await__()
        else:

            async def _():
                return self

            return _().__await__()

    def _send_to_scheduler_safe(self, msg):
        if self.status in ("running", "closing"):
            try:
                self.scheduler_comm.send(msg)
            except (CommClosedError, AttributeError):
                if self.status == "running":
                    raise
        elif self.status in ("connecting", "newly-created"):
            self._pending_msg_buffer.append(msg)

    def _send_to_scheduler(self, msg):
        if self.status in ("running", "closing", "connecting", "newly-created"):
            self.loop.add_callback(self._send_to_scheduler_safe, msg)
        else:
            raise Exception(
                "Tried sending message after closing.  Status: %s\n"
                "Message: %s" % (self.status, msg)
            )

    async def _start(self, timeout=no_default, **kwargs):

        await super().start()

        if timeout == no_default:
            timeout = self._timeout
        if timeout is not None:
            timeout = parse_timedelta(timeout, "s")

        address = self._start_arg
        if self.cluster is not None:
            # Ensure the cluster is started (no-op if already running)
            try:
                await self.cluster
            except Exception:
                logger.info(
                    "Tried to start cluster and received an error. Proceeding.",
                    exc_info=True,
                )
            address = self.cluster.scheduler_address
        elif self.scheduler_file is not None:
            while not os.path.exists(self.scheduler_file):
                await asyncio.sleep(0.01)
            for i in range(10):
                try:
                    with open(self.scheduler_file) as f:
                        cfg = json.load(f)
                    address = cfg["address"]
                    break
                except (ValueError, KeyError):  # JSON file not yet flushed
                    await asyncio.sleep(0.01)
        elif self._start_arg is None:
            from .deploy import LocalCluster

            try:
                self.cluster = await LocalCluster(
                    loop=self.loop,
                    asynchronous=self._asynchronous,
                    **self._startup_kwargs,
                )
            except (OSError, socket.error) as e:
                if e.errno != errno.EADDRINUSE:
                    raise
                # The default port was taken, use a random one
                self.cluster = await LocalCluster(
                    scheduler_port=0,
                    loop=self.loop,
                    asynchronous=True,
                    **self._startup_kwargs,
                )

            # Wait for all workers to be ready
            # XXX should be a LocalCluster method instead
            while not self.cluster.workers or len(self.cluster.scheduler.workers) < len(
                self.cluster.workers
            ):
                await asyncio.sleep(0.01)

            address = self.cluster.scheduler_address

        self._gather_semaphore = asyncio.Semaphore(5)

        if self.scheduler is None:
            self.scheduler = self.rpc(address)
        self.scheduler_comm = None

        try:
            await self._ensure_connected(timeout=timeout)
        except OSError:
            await self._close()
            raise

        for pc in self._periodic_callbacks.values():
            pc.start()

        self._handle_scheduler_coroutine = asyncio.ensure_future(self._handle_report())
        self.coroutines.append(self._handle_scheduler_coroutine)

        return self

    async def _reconnect(self):
        with log_errors():
            assert self.scheduler_comm.comm.closed()

            self.status = "connecting"
            self.scheduler_comm = None

            for st in self.futures.values():
                st.cancel()
            self.futures.clear()

            timeout = self._timeout
            deadline = self.loop.time() + timeout
            while timeout > 0 and self.status == "connecting":
                try:
                    await self._ensure_connected(timeout=timeout)
                    break
                except EnvironmentError:
                    # Wait a bit before retrying
                    await asyncio.sleep(0.1)
                    timeout = deadline - self.loop.time()
            else:
                logger.error(
                    "Failed to reconnect to scheduler after %.2f "
                    "seconds, closing client",
                    self._timeout,
                )
                await self._close()

    async def _ensure_connected(self, timeout=None):
        if (
            self.scheduler_comm
            and not self.scheduler_comm.closed()
            or self._connecting_to_scheduler
            or self.scheduler is None
        ):
            return

        self._connecting_to_scheduler = True

        try:
            comm = await connect(
                self.scheduler.address, timeout=timeout, **self.connection_args,
            )
            comm.name = "Client->Scheduler"
            if timeout is not None:
                await asyncio.wait_for(self._update_scheduler_info(), timeout)
            else:
                await self._update_scheduler_info()
            await comm.write(
                {
                    "op": "register-client",
                    "client": self.id,
                    "reply": False,
                    "versions": version_module.get_versions(),
                }
            )
        except Exception as e:
            if self.status == "closed":
                return
            else:
                raise
        finally:
            self._connecting_to_scheduler = False
        if timeout is not None:
            msg = await asyncio.wait_for(comm.read(), timeout)
        else:
            msg = await comm.read()
        assert len(msg) == 1
        assert msg[0]["op"] == "stream-start"

        if msg[0].get("warning"):
            warnings.warn(version_module.VersionMismatchWarning(msg[0]["warning"]))

        bcomm = BatchedSend(interval="10ms", loop=self.loop)
        bcomm.start(comm)
        self.scheduler_comm = bcomm

        _set_global_client(self)
        self.status = "running"

        for msg in self._pending_msg_buffer:
            self._send_to_scheduler(msg)
        del self._pending_msg_buffer[:]

        logger.debug("Started scheduling coroutines. Synchronized")

    async def _update_scheduler_info(self):
        if self.status not in ("running", "connecting"):
            return
        try:
            self._scheduler_identity = await self.scheduler.identity()
        except EnvironmentError:
            logger.debug("Not able to query scheduler for identity")

    async def _wait_for_workers(self, n_workers=0):
        info = await self.scheduler.identity()
        while n_workers and len(info["workers"]) < n_workers:
            await asyncio.sleep(0.1)
            info = await self.scheduler.identity()

    def wait_for_workers(self, n_workers=0):
        """Blocking call to wait for n workers before continuing"""
        return self.sync(self._wait_for_workers, n_workers)

    def _heartbeat(self):
        if self.scheduler_comm:
            self.scheduler_comm.send({"op": "heartbeat-client"})

    def __enter__(self):
        if not self._loop_runner.is_started():
            self.start()
        return self

    async def __aenter__(self):
        await self._started
        return self

    async def __aexit__(self, typ, value, traceback):
        await self._close()

    def __exit__(self, type, value, traceback):
        self.close()

    def __del__(self):
        self.close()

    def _inc_ref(self, key):
        with self._refcount_lock:
            self.refcount[key] += 1

    def _dec_ref(self, key):
        with self._refcount_lock:
            self.refcount[key] -= 1
            if self.refcount[key] == 0:
                del self.refcount[key]
                self._release_key(key)

    def _release_key(self, key):
        """ Release key from distributed memory """
        logger.debug("Release key %s", key)
        st = self.futures.pop(key, None)
        if st is not None:
            st.cancel()
        if self.status != "closed":
            self._send_to_scheduler(
                {"op": "client-releases-keys", "keys": [key], "client": self.id}
            )

    async def _handle_report(self):
        """ Listen to scheduler """
        with log_errors():
            try:
                while True:
                    if self.scheduler_comm is None:
                        break
                    try:
                        msgs = await self.scheduler_comm.comm.read()
                    except CommClosedError:
                        if self.status == "running":
                            logger.info("Client report stream closed to scheduler")
                            logger.info("Reconnecting...")
                            self.status = "connecting"
                            await self._reconnect()
                            continue
                        else:
                            break
                    if not isinstance(msgs, (list, tuple)):
                        msgs = (msgs,)

                    breakout = False
                    for msg in msgs:
                        logger.debug("Client receives message %s", msg)

                        if "status" in msg and "error" in msg["status"]:
                            typ, exc, tb = clean_exception(**msg)
                            raise exc.with_traceback(tb)

                        op = msg.pop("op")

                        if op == "close" or op == "stream-closed":
                            breakout = True
                            break

                        try:
                            handler = self._stream_handlers[op]
                            result = handler(**msg)
                            if inspect.isawaitable(result):
                                await result
                        except Exception as e:
                            logger.exception(e)
                    if breakout:
                        break
            except CancelledError:
                pass

    def _handle_key_in_memory(self, key=None, type=None, workers=None):
        state = self.futures.get(key)
        if state is not None:
            if type and not state.type:  # Type exists and not yet set
                try:
                    type = loads(type)
                except Exception:
                    type = None
                # Here, `type` may be a str if actual type failed
                # serializing in Worker
            else:
                type = None
            state.finish(type)

    def _handle_lost_data(self, key=None):
        state = self.futures.get(key)
        if state is not None:
            state.lose()

    def _handle_cancelled_key(self, key=None):
        state = self.futures.get(key)
        if state is not None:
            state.cancel()

    def _handle_retried_key(self, key=None):
        state = self.futures.get(key)
        if state is not None:
            state.retry()

    def _handle_task_erred(self, key=None, exception=None, traceback=None):
        state = self.futures.get(key)
        if state is not None:
            state.set_error(exception, traceback)

    def _handle_restart(self):
        logger.info("Receive restart signal from scheduler")
        for state in self.futures.values():
            state.cancel()
        self.futures.clear()
        with ignoring(AttributeError):
            self._restart_event.set()

    def _handle_error(self, exception=None):
        logger.warning("Scheduler exception:")
        logger.exception(exception)

    async def _close(self, fast=False):
        """ Send close signal and wait until scheduler completes """
        if self.status == "closed":
            return

        self.status = "closing"

        for pc in self._periodic_callbacks.values():
            pc.stop()

        with log_errors():
            _del_global_client(self)
            self._scheduler_identity = {}
            with ignoring(AttributeError):
                # clear the dask.config set keys
                with self._set_config:
                    pass
            if self.get == dask.config.get("get", None):
                del dask.config.config["get"]

            if (
                self.scheduler_comm
                and self.scheduler_comm.comm
                and not self.scheduler_comm.comm.closed()
            ):
                self._send_to_scheduler({"op": "close-client"})
                self._send_to_scheduler({"op": "close-stream"})

            # Give the scheduler 'stream-closed' message 100ms to come through
            # This makes the shutdown slightly smoother and quieter
            with ignoring(AttributeError, asyncio.CancelledError, TimeoutError):
                await asyncio.wait_for(
                    asyncio.shield(self._handle_scheduler_coroutine), 0.1
                )

            if (
                self.scheduler_comm
                and self.scheduler_comm.comm
                and not self.scheduler_comm.comm.closed()
            ):
                await self.scheduler_comm.close()

            for key in list(self.futures):
                self._release_key(key=key)

            if self._start_arg is None:
                with ignoring(AttributeError):
                    await self.cluster.close()

            await self.rpc.close()

            self.status = "closed"

            if _get_global_client() is self:
                _set_global_client(None)

            coroutines = set(self.coroutines)
            for f in self.coroutines:
                # cancel() works on asyncio futures (Tornado 5)
                # but is a no-op on Tornado futures
                with ignoring(RuntimeError):
                    f.cancel()
                if f.cancelled():
                    coroutines.remove(f)
            del self.coroutines[:]

            if not fast:
                with ignoring(TimeoutError, asyncio.CancelledError):
                    await asyncio.wait_for(asyncio.gather(*coroutines), 2)

            with ignoring(AttributeError):
                await self.scheduler.close_rpc()

            self.scheduler = None

        self.status = "closed"

    _shutdown = _close

    def close(self, timeout=no_default):
        """ Close this client

        Clients will also close automatically when your Python session ends

        If you started a client without arguments like ``Client()`` then this
        will also close the local cluster that was started at the same time.

        See Also
        --------
        Client.restart
        """
        if timeout == no_default:
            timeout = self._timeout * 2
        # XXX handling of self.status here is not thread-safe
        if self.status == "closed":
            return
        self.status = "closing"

        for pc in self._periodic_callbacks.values():
            pc.stop()

        if self.asynchronous:
            future = self._close()
            if timeout:
                future = asyncio.wait_for(future, timeout)
            return future

        if self._start_arg is None:
            with ignoring(AttributeError):
                f = self.cluster.close()
                if asyncio.iscoroutine(f):

                    async def _():
                        await f

                    self.sync(_)

        sync(self.loop, self._close, fast=True)

        assert self.status == "closed"

        if self._should_close_loop and not shutting_down():
            self._loop_runner.stop()

    async def _shutdown(self):
        logger.info("Shutting down scheduler from Client")
        if self.cluster:
            await self.cluster.close()
        else:
            with ignoring(CommClosedError):
                self.status = "closing"
                await self.scheduler.terminate(close_workers=True)

    def shutdown(self):
        """ Shut down the connected scheduler and workers

        Note, this may disrupt other clients that may be using the same
        scheduler and workers.

        See also
        --------
        Client.close: close only this client
        """
        return self.sync(self._shutdown)

    def get_executor(self, **kwargs):
        """
        Return a concurrent.futures Executor for submitting tasks on this Client

        Parameters
        ----------
        **kwargs:
            Any submit()- or map()- compatible arguments, such as
            `workers` or `resources`.

        Returns
        -------
        An Executor object that's fully compatible with the concurrent.futures
        API.
        """
        return ClientExecutor(self, **kwargs)

    def submit(
        self,
        func,
        *args,
        key=None,
        workers=None,
        resources=None,
        retries=None,
        priority=0,
        fifo_timeout="100 ms",
        allow_other_workers=False,
        actor=False,
        actors=False,
        pure=None,
        **kwargs,
    ):

        """ Submit a function application to the scheduler

        Parameters
        ----------
        func: callable
        *args:
        **kwargs:
        pure: bool (defaults to True)
            Whether or not the function is pure.  Set ``pure=False`` for
            impure functions like ``np.random.random``.
        workers: set, iterable of sets
            A set of worker hostnames on which computations may be performed.
            Leave empty to default to all workers (common case)
        key: str
            Unique identifier for the task.  Defaults to function-name and hash
        allow_other_workers: bool (defaults to False)
            Used with `workers`. Indicates whether or not the computations
            may be performed on workers that are not in the `workers` set(s).
        retries: int (default to 0)
            Number of allowed automatic retries if the task fails
        priority: Number
            Optional prioritization of task.  Zero is default.
            Higher priorities take precedence
        fifo_timeout: str timedelta (default '100ms')
            Allowed amount of time between calls to consider the same priority
        resources: dict (defaults to {})
            Defines the `resources` this job requires on the worker; e.g.
            ``{'GPU': 2}``. See :doc:`worker resources <resources>` for details
            on defining resources.
        actor: bool (default False)
            Whether this task should exist on the worker as a stateful actor.
            See :doc:`actors` for additional details.
        actors: bool (default False)
            Alias for `actor`

        Examples
        --------
        >>> c = client.submit(add, a, b)  # doctest: +SKIP

        Returns
        -------
        Future

        See Also
        --------
        Client.map: Submit on many arguments at once
        """
        if not callable(func):
            raise TypeError("First input to submit must be a callable function")

        actor = actor or actors
        if pure is None:
            pure = not actor

        if allow_other_workers not in (True, False, None):
            raise TypeError("allow_other_workers= must be True or False")

        if key is None:
            if pure:
                key = funcname(func) + "-" + tokenize(func, kwargs, *args)
            else:
                key = funcname(func) + "-" + str(uuid.uuid4())

        skey = tokey(key)

        with self._refcount_lock:
            if skey in self.futures:
                return Future(key, self, inform=False)

        if allow_other_workers and workers is None:
            raise ValueError("Only use allow_other_workers= if using workers=")

        if isinstance(workers, (str, Number)):
            workers = [workers]
        if workers is not None:
            restrictions = {skey: workers}
            loose_restrictions = [skey] if allow_other_workers else []
        else:
            restrictions = {}
            loose_restrictions = []

        if kwargs:
            dsk = {skey: (apply, func, list(args), kwargs)}
        else:
            dsk = {skey: (func,) + tuple(args)}

        futures = self._graph_to_futures(
            dsk,
            [skey],
            restrictions,
            loose_restrictions,
            priority={skey: 0},
            user_priority=priority,
            resources={skey: resources} if resources else None,
            retries=retries,
            fifo_timeout=fifo_timeout,
            actors=actor,
        )

        logger.debug("Submit %s(...), %s", funcname(func), key)

        return futures[skey]

    def map(
        self,
        func,
        *iterables,
        key=None,
        workers=None,
        retries=None,
        resources=None,
        priority=0,
        allow_other_workers=False,
        fifo_timeout="100 ms",
        actor=False,
        actors=False,
        pure=None,
<<<<<<< HEAD
        batch_size=None,
        **kwargs
=======
        **kwargs,
>>>>>>> ee8cff49
    ):
        """ Map a function on a sequence of arguments

        Arguments can be normal objects or Futures

        Parameters
        ----------
        func: callable
        iterables: Iterables
            List-like objects to map over.  They should have the same length.
        key: str, list
            Prefix for task names if string.  Explicit names if list.
        pure: bool (defaults to True)
            Whether or not the function is pure.  Set ``pure=False`` for
            impure functions like ``np.random.random``.
        workers: set, iterable of sets
            A set of worker hostnames on which computations may be performed.
            Leave empty to default to all workers (common case)
        allow_other_workers: bool (defaults to False)
            Used with `workers`. Indicates whether or not the computations
            may be performed on workers that are not in the `workers` set(s).
        retries: int (default to 0)
            Number of allowed automatic retries if a task fails
        priority: Number
            Optional prioritization of task.  Zero is default.
            Higher priorities take precedence
        fifo_timeout: str timedelta (default '100ms')
            Allowed amount of time between calls to consider the same priority
        resources: dict (defaults to {})
            Defines the `resources` each instance of this mapped task requires
            on the worker; e.g. ``{'GPU': 2}``. See
            :doc:`worker resources <resources>` for details on defining
            resources.
        actor: bool (default False)
            Whether these tasks should exist on the worker as stateful actors.
            See :doc:`actors` for additional details.
        actors: bool (default False)
            Alias for `actor`
        batch_size : int, optional
            Submit tasks to the scheduler in batches of (at most) ``batch_size``.
            Larger batch sizes can be useful for very large ``iterables``,
            as the cluster can start processing tasks while later ones are
            submitted asynchronously.
        **kwargs: dict
            Extra keywords to send to the function.
            Large values will be included explicitly in the task graph.

        Examples
        --------
        >>> L = client.map(func, sequence)  # doctest: +SKIP

        Returns
        -------
        List, iterator, or Queue of futures, depending on the type of the
        inputs.

        See also
        --------
        Client.submit: Submit a single function
        """
        if not callable(func):
            raise TypeError("First input to map must be a callable function")

        if all(isinstance(it, pyQueue) for it in iterables) or all(
            isinstance(i, Iterator) for i in iterables
        ):
            raise TypeError(
                "Dask no longer supports mapping over Iterators or Queues."
                "Consider using a normal for loop and Client.submit"
            )
        total_length = sum(len(x) for x in iterables)

        if batch_size and batch_size > 1 and total_length > batch_size:
            return sum(
                [
                    self.map(
                        func,
                        batch,
                        key=key,
                        workers=workers,
                        retries=retries,
                        priority=priority,
                        allow_other_workers=allow_other_workers,
                        fifo_timeout=fifo_timeout,
                        resources=resources,
                        actor=actor,
                        actors=actors,
                        pure=pure,
                        **kwargs
                    )
                    for batch in partition_all(batch_size, *iterables)
                ],
                [],
            )

        key = key or funcname(func)
        actor = actor or actors
        if pure is None:
            pure = not actor

        if allow_other_workers and workers is None:
            raise ValueError("Only use allow_other_workers= if using workers=")

        iterables = list(zip(*zip(*iterables)))
        if isinstance(key, list):
            keys = key
        else:
            if pure:
                keys = [
                    key + "-" + tokenize(func, kwargs, *args)
                    for args in zip(*iterables)
                ]
            else:
                uid = str(uuid.uuid4())
                keys = (
                    [
                        key + "-" + uid + "-" + str(i)
                        for i in range(min(map(len, iterables)))
                    ]
                    if iterables
                    else []
                )

        if not kwargs:
            dsk = {key: (func,) + args for key, args in zip(keys, zip(*iterables))}
        else:
            kwargs2 = {}
            dsk = {}
            for k, v in kwargs.items():
                if sizeof(v) > 1e5:
                    vv = dask.delayed(v)
                    kwargs2[k] = vv._key
                    dsk.update(vv.dask)
                else:
                    kwargs2[k] = v
            dsk.update(
                {
                    key: (apply, func, (tuple, list(args)), kwargs2)
                    for key, args in zip(keys, zip(*iterables))
                }
            )

        if isinstance(workers, (str, Number)):
            workers = [workers]
        if isinstance(workers, (list, set)):
            if workers and isinstance(first(workers), (list, set)):
                if len(workers) != len(keys):
                    raise ValueError(
                        "You only provided %d worker restrictions"
                        " for a sequence of length %d" % (len(workers), len(keys))
                    )
                restrictions = dict(zip(keys, workers))
            else:
                restrictions = {k: workers for k in keys}
        elif workers is None:
            restrictions = {}
        else:
            raise TypeError("Workers must be a list or set of workers or None")
        if allow_other_workers not in (True, False, None):
            raise TypeError("allow_other_workers= must be True or False")
        if allow_other_workers is True:
            loose_restrictions = set(keys)
        else:
            loose_restrictions = set()

        internal_priority = dict(zip(keys, range(len(keys))))

        if resources:
            resources = {k: resources for k in keys}
        else:
            resources = None

        futures = self._graph_to_futures(
            dsk,
            keys,
            restrictions,
            loose_restrictions,
            priority=internal_priority,
            resources=resources,
            retries=retries,
            user_priority=priority,
            fifo_timeout=fifo_timeout,
            actors=actor,
        )
        logger.debug("map(%s, ...)", funcname(func))

        return [futures[tokey(k)] for k in keys]

    async def _gather(self, futures, errors="raise", direct=None, local_worker=None):
        unpacked, future_set = unpack_remotedata(futures, byte_keys=True)
        keys = [tokey(future.key) for future in future_set]
        bad_data = dict()
        data = {}

        if direct is None:
            direct = self.direct_to_workers
        if direct is None:
            try:
                w = get_worker()
            except Exception:
                direct = False
            else:
                if w.scheduler.address == self.scheduler.address:
                    direct = True

        async def wait(k):
            """ Want to stop the All(...) early if we find an error """
            st = self.futures[k]
            await st.wait()
            if st.status != "finished" and errors == "raise":
                raise AllExit()

        while True:
            logger.debug("Waiting on futures to clear before gather")

            with ignoring(AllExit):
                await All(
                    [wait(key) for key in keys if key in self.futures],
                    quiet_exceptions=AllExit,
                )

            failed = ("error", "cancelled")

            exceptions = set()
            bad_keys = set()
            for key in keys:
                if key not in self.futures or self.futures[key].status in failed:
                    exceptions.add(key)
                    if errors == "raise":
                        try:
                            st = self.futures[key]
                            exception = st.exception
                            traceback = st.traceback
                        except (KeyError, AttributeError):
                            exc = CancelledError(key)
                        else:
                            raise exception.with_traceback(traceback)
                        raise exc
                    if errors == "skip":
                        bad_keys.add(key)
                        bad_data[key] = None
                    else:
                        raise ValueError("Bad value, `errors=%s`" % errors)

            keys = [k for k in keys if k not in bad_keys and k not in data]

            if local_worker:  # look inside local worker
                data.update(
                    {k: local_worker.data[k] for k in keys if k in local_worker.data}
                )
                keys = [k for k in keys if k not in data]

            # We now do an actual remote communication with workers or scheduler
            if self._gather_future:  # attach onto another pending gather request
                self._gather_keys |= set(keys)
                response = await self._gather_future
            else:  # no one waiting, go ahead
                self._gather_keys = set(keys)
                future = asyncio.ensure_future(
                    self._gather_remote(direct, local_worker)
                )
                if self._gather_keys is None:
                    self._gather_future = None
                else:
                    self._gather_future = future
                response = await future

            if response["status"] == "error":
                log = logger.warning if errors == "raise" else logger.debug
                log(
                    "Couldn't gather %s keys, rescheduling %s",
                    len(response["keys"]),
                    response["keys"],
                )
                for key in response["keys"]:
                    self._send_to_scheduler({"op": "report-key", "key": key})
                for key in response["keys"]:
                    try:
                        self.futures[key].reset()
                    except KeyError:  # TODO: verify that this is safe
                        pass
            else:
                break

        if bad_data and errors == "skip" and isinstance(unpacked, list):
            unpacked = [f for f in unpacked if f not in bad_data]

        data.update(response["data"])
        result = pack_data(unpacked, merge(data, bad_data))
        return result

    async def _gather_remote(self, direct, local_worker):
        """ Perform gather with workers or scheduler

        This method exists to limit and batch many concurrent gathers into a
        few.  In controls access using a Tornado semaphore, and picks up keys
        from other requests made recently.
        """
        async with self._gather_semaphore:
            keys = list(self._gather_keys)
            self._gather_keys = None  # clear state, these keys are being sent off
            self._gather_future = None

            if direct or local_worker:  # gather directly from workers
                who_has = await retry_operation(self.scheduler.who_has, keys=keys)
                data2, missing_keys, missing_workers = await gather_from_workers(
                    who_has, rpc=self.rpc, close=False
                )
                response = {"status": "OK", "data": data2}
                if missing_keys:
                    keys2 = [key for key in keys if key not in data2]
                    response = await retry_operation(self.scheduler.gather, keys=keys2)
                    if response["status"] == "OK":
                        response["data"].update(data2)

            else:  # ask scheduler to gather data for us
                response = await retry_operation(self.scheduler.gather, keys=keys)

        return response

    def gather(self, futures, errors="raise", direct=None, asynchronous=None):
        """ Gather futures from distributed memory

        Accepts a future, nested container of futures, iterator, or queue.
        The return type will match the input type.

        Parameters
        ----------
        futures: Collection of futures
            This can be a possibly nested collection of Future objects.
            Collections can be lists, sets, or dictionaries
        errors: string
            Either 'raise' or 'skip' if we should raise if a future has erred
            or skip its inclusion in the output collection
        direct: boolean
            Whether or not to connect directly to the workers, or to ask
            the scheduler to serve as intermediary.  This can also be set when
            creating the Client.

        Returns
        -------
        results: a collection of the same type as the input, but now with
        gathered results rather than futures

        Examples
        --------
        >>> from operator import add  # doctest: +SKIP
        >>> c = Client('127.0.0.1:8787')  # doctest: +SKIP
        >>> x = c.submit(add, 1, 2)  # doctest: +SKIP
        >>> c.gather(x)  # doctest: +SKIP
        3
        >>> c.gather([x, [x], x])  # support lists and dicts # doctest: +SKIP
        [3, [3], 3]

        See Also
        --------
        Client.scatter: Send data out to cluster
        """
        if isinstance(futures, pyQueue):
            raise TypeError(
                "Dask no longer supports gathering over Iterators and Queues. "
                "Consider using a normal for loop and Client.submit/gather"
            )

        elif isinstance(futures, Iterator):
            return (self.gather(f, errors=errors, direct=direct) for f in futures)
        else:
            if hasattr(thread_state, "execution_state"):  # within worker task
                local_worker = thread_state.execution_state["worker"]
            else:
                local_worker = None
            return self.sync(
                self._gather,
                futures,
                errors=errors,
                direct=direct,
                local_worker=local_worker,
                asynchronous=asynchronous,
            )

    async def _scatter(
        self,
        data,
        workers=None,
        broadcast=False,
        direct=None,
        local_worker=None,
        timeout=no_default,
        hash=True,
    ):
        if timeout == no_default:
            timeout = self._timeout
        if isinstance(workers, (str, Number)):
            workers = [workers]
        if isinstance(data, dict) and not all(
            isinstance(k, (bytes, str)) for k in data
        ):
            d = await self._scatter(keymap(tokey, data), workers, broadcast)
            return {k: d[tokey(k)] for k in data}

        if isinstance(data, type(range(0))):
            data = list(data)
        input_type = type(data)
        names = False
        unpack = False
        if isinstance(data, Iterator):
            data = list(data)
        if isinstance(data, (set, frozenset)):
            data = list(data)
        if not isinstance(data, (dict, list, tuple, set, frozenset)):
            unpack = True
            data = [data]
        if isinstance(data, (list, tuple)):
            if hash:
                names = [type(x).__name__ + "-" + tokenize(x) for x in data]
            else:
                names = [type(x).__name__ + "-" + uuid.uuid4().hex for x in data]
            data = dict(zip(names, data))

        assert isinstance(data, dict)

        types = valmap(type, data)

        if direct is None:
            direct = self.direct_to_workers
        if direct is None:
            try:
                w = get_worker()
            except Exception:
                direct = False
            else:
                if w.scheduler.address == self.scheduler.address:
                    direct = True

        if local_worker:  # running within task
            local_worker.update_data(data=data, report=False)

            await self.scheduler.update_data(
                who_has={key: [local_worker.address] for key in data},
                nbytes=valmap(sizeof, data),
                client=self.id,
            )

        else:
            data2 = valmap(to_serialize, data)
            if direct:
                nthreads = None
                start = time()
                while not nthreads:
                    if nthreads is not None:
                        await asyncio.sleep(0.1)
                    if time() > start + timeout:
                        raise TimeoutError("No valid workers found")
                    nthreads = await self.scheduler.ncores(workers=workers)
                if not nthreads:
                    raise ValueError("No valid workers")

                _, who_has, nbytes = await scatter_to_workers(
                    nthreads, data2, report=False, rpc=self.rpc
                )

                await self.scheduler.update_data(
                    who_has=who_has, nbytes=nbytes, client=self.id
                )
            else:
                await self.scheduler.scatter(
                    data=data2,
                    workers=workers,
                    client=self.id,
                    broadcast=broadcast,
                    timeout=timeout,
                )

        out = {k: Future(k, self, inform=False) for k in data}
        for key, typ in types.items():
            self.futures[key].finish(type=typ)

        if direct and broadcast:
            n = None if broadcast is True else broadcast
            await self._replicate(list(out.values()), workers=workers, n=n)

        if issubclass(input_type, (list, tuple, set, frozenset)):
            out = input_type(out[k] for k in names)

        if unpack:
            assert len(out) == 1
            out = list(out.values())[0]
        return out

    def scatter(
        self,
        data,
        workers=None,
        broadcast=False,
        direct=None,
        hash=True,
        timeout=no_default,
        asynchronous=None,
    ):
        """ Scatter data into distributed memory

        This moves data from the local client process into the workers of the
        distributed scheduler.  Note that it is often better to submit jobs to
        your workers to have them load the data rather than loading data
        locally and then scattering it out to them.

        Parameters
        ----------
        data: list, dict, or object
            Data to scatter out to workers.  Output type matches input type.
        workers: list of tuples (optional)
            Optionally constrain locations of data.
            Specify workers as hostname/port pairs, e.g. ``('127.0.0.1', 8787)``.
        broadcast: bool (defaults to False)
            Whether to send each data element to all workers.
            By default we round-robin based on number of cores.
        direct: bool (defaults to automatically check)
            Whether or not to connect directly to the workers, or to ask
            the scheduler to serve as intermediary.  This can also be set when
            creating the Client.
        hash: bool (optional)
            Whether or not to hash data to determine key.
            If False then this uses a random key

        Returns
        -------
        List, dict, iterator, or queue of futures matching the type of input.

        Examples
        --------
        >>> c = Client('127.0.0.1:8787')  # doctest: +SKIP
        >>> c.scatter(1) # doctest: +SKIP
        <Future: status: finished, key: c0a8a20f903a4915b94db8de3ea63195>

        >>> c.scatter([1, 2, 3])  # doctest: +SKIP
        [<Future: status: finished, key: c0a8a20f903a4915b94db8de3ea63195>,
         <Future: status: finished, key: 58e78e1b34eb49a68c65b54815d1b158>,
         <Future: status: finished, key: d3395e15f605bc35ab1bac6341a285e2>]

        >>> c.scatter({'x': 1, 'y': 2, 'z': 3})  # doctest: +SKIP
        {'x': <Future: status: finished, key: x>,
         'y': <Future: status: finished, key: y>,
         'z': <Future: status: finished, key: z>}

        Constrain location of data to subset of workers

        >>> c.scatter([1, 2, 3], workers=[('hostname', 8788)])   # doctest: +SKIP

        Broadcast data to all workers

        >>> [future] = c.scatter([element], broadcast=True)  # doctest: +SKIP

        Send scattered data to parallelized function using client futures
        interface

        >>> data = c.scatter(data, broadcast=True)  # doctest: +SKIP
        >>> res = [c.submit(func, data, i) for i in range(100)]

        See Also
        --------
        Client.gather: Gather data back to local process
        """
        if timeout == no_default:
            timeout = self._timeout
        if isinstance(data, pyQueue) or isinstance(data, Iterator):
            raise TypeError(
                "Dask no longer supports mapping over Iterators or Queues."
                "Consider using a normal for loop and Client.submit"
            )

        if hasattr(thread_state, "execution_state"):  # within worker task
            local_worker = thread_state.execution_state["worker"]
        else:
            local_worker = None
        return self.sync(
            self._scatter,
            data,
            workers=workers,
            broadcast=broadcast,
            direct=direct,
            local_worker=local_worker,
            timeout=timeout,
            asynchronous=asynchronous,
            hash=hash,
        )

    async def _cancel(self, futures, force=False):
        keys = list({tokey(f.key) for f in futures_of(futures)})
        await self.scheduler.cancel(keys=keys, client=self.id, force=force)
        for k in keys:
            st = self.futures.pop(k, None)
            if st is not None:
                st.cancel()

    def cancel(self, futures, asynchronous=None, force=False):
        """
        Cancel running futures

        This stops future tasks from being scheduled if they have not yet run
        and deletes them if they have already run.  After calling, this result
        and all dependent results will no longer be accessible

        Parameters
        ----------
        futures: list of Futures
        force: boolean (False)
            Cancel this future even if other clients desire it
        """
        return self.sync(self._cancel, futures, asynchronous=asynchronous, force=force)

    async def _retry(self, futures):
        keys = list({tokey(f.key) for f in futures_of(futures)})
        response = await self.scheduler.retry(keys=keys, client=self.id)
        for key in response:
            st = self.futures[key]
            st.retry()

    def retry(self, futures, asynchronous=None):
        """
        Retry failed futures

        Parameters
        ----------
        futures: list of Futures
        """
        return self.sync(self._retry, futures, asynchronous=asynchronous)

    @gen.coroutine
    def _publish_dataset(self, *args, name=None, **kwargs):
        with log_errors():
            coroutines = []

            def add_coro(name, data):
                keys = [tokey(f.key) for f in futures_of(data)]
                coroutines.append(
                    self.scheduler.publish_put(
                        keys=keys, name=name, data=to_serialize(data), client=self.id
                    )
                )

            if name:
                if len(args) == 0:
                    raise ValueError(
                        "If name is provided, expecting call signature like"
                        " publish_dataset(df, name='ds')"
                    )
                # in case this is a singleton, collapse it
                elif len(args) == 1:
                    args = args[0]
                add_coro(name, args)

            for name, data in kwargs.items():
                add_coro(name, data)

            yield coroutines

    def publish_dataset(self, *args, **kwargs):
        """
        Publish named datasets to scheduler

        This stores a named reference to a dask collection or list of futures
        on the scheduler.  These references are available to other Clients
        which can download the collection or futures with ``get_dataset``.

        Datasets are not immediately computed.  You may wish to call
        ``Client.persist`` prior to publishing a dataset.

        Parameters
        ----------
        args : list of objects to publish as name
        name : optional name of the dataset to publish
        kwargs: dict
            named collections to publish on the scheduler

        Examples
        --------
        Publishing client:

        >>> df = dd.read_csv('s3://...')  # doctest: +SKIP
        >>> df = c.persist(df) # doctest: +SKIP
        >>> c.publish_dataset(my_dataset=df)  # doctest: +SKIP

        Alternative invocation
        >>> c.publish_dataset(df, name='my_dataset')

        Receiving client:

        >>> c.list_datasets()  # doctest: +SKIP
        ['my_dataset']
        >>> df2 = c.get_dataset('my_dataset')  # doctest: +SKIP

        Returns
        -------
        None

        See Also
        --------
        Client.list_datasets
        Client.get_dataset
        Client.unpublish_dataset
        Client.persist
        """
        return self.sync(self._publish_dataset, *args, **kwargs)

    def unpublish_dataset(self, name, **kwargs):
        """
        Remove named datasets from scheduler

        Examples
        --------
        >>> c.list_datasets()  # doctest: +SKIP
        ['my_dataset']
        >>> c.unpublish_datasets('my_dataset')  # doctest: +SKIP
        >>> c.list_datasets()  # doctest: +SKIP
        []

        See Also
        --------
        Client.publish_dataset
        """
        return self.sync(self.scheduler.publish_delete, name=name, **kwargs)

    def list_datasets(self, **kwargs):
        """
        List named datasets available on the scheduler

        See Also
        --------
        Client.publish_dataset
        Client.get_dataset
        """
        return self.sync(self.scheduler.publish_list, **kwargs)

    async def _get_dataset(self, name):
        out = await self.scheduler.publish_get(name=name, client=self.id)
        if out is None:
            raise KeyError("Dataset '%s' not found" % name)

        with temp_default_client(self):
            data = out["data"]
        return data

    def get_dataset(self, name, **kwargs):
        """
        Get named dataset from the scheduler

        See Also
        --------
        Client.publish_dataset
        Client.list_datasets
        """
        return self.sync(self._get_dataset, name, **kwargs)

    async def _run_on_scheduler(self, function, *args, wait=True, **kwargs):
        response = await self.scheduler.run_function(
            function=dumps(function), args=dumps(args), kwargs=dumps(kwargs), wait=wait
        )
        if response["status"] == "error":
            typ, exc, tb = clean_exception(**response)
            raise exc.with_traceback(tb)
        else:
            return response["result"]

    def run_on_scheduler(self, function, *args, **kwargs):
        """ Run a function on the scheduler process

        This is typically used for live debugging.  The function should take a
        keyword argument ``dask_scheduler=``, which will be given the scheduler
        object itself.

        Examples
        --------

        >>> def get_number_of_tasks(dask_scheduler=None):
        ...     return len(dask_scheduler.tasks)

        >>> client.run_on_scheduler(get_number_of_tasks)  # doctest: +SKIP
        100

        Run asynchronous functions in the background:

        >>> async def print_state(dask_scheduler):  # doctest: +SKIP
        ...    while True:
        ...        print(dask_scheduler.status)
        ...        await asyncio.sleep(1)

        >>> c.run(print_state, wait=False)  # doctest: +SKIP

        See Also
        --------
        Client.run: Run a function on all workers
        Client.start_ipython_scheduler: Start an IPython session on scheduler
        """
        return self.sync(self._run_on_scheduler, function, *args, **kwargs)

    async def _run(
        self, function, *args, nanny=False, workers=None, wait=True, **kwargs
    ):
        responses = await self.scheduler.broadcast(
            msg=dict(
                op="run",
                function=dumps(function),
                args=dumps(args),
                wait=wait,
                kwargs=dumps(kwargs),
            ),
            workers=workers,
            nanny=nanny,
        )
        results = {}
        for key, resp in responses.items():
            if resp["status"] == "OK":
                results[key] = resp["result"]
            elif resp["status"] == "error":
                typ, exc, tb = clean_exception(**resp)
                raise exc.with_traceback(tb)
        if wait:
            return results

    def run(self, function, *args, **kwargs):
        """
        Run a function on all workers outside of task scheduling system

        This calls a function on all currently known workers immediately,
        blocks until those results come back, and returns the results
        asynchronously as a dictionary keyed by worker address.  This method
        if generally used for side effects, such and collecting diagnostic
        information or installing libraries.

        If your function takes an input argument named ``dask_worker`` then
        that variable will be populated with the worker itself.

        Parameters
        ----------
        function: callable
        *args: arguments for remote function
        **kwargs: keyword arguments for remote function
        workers: list
            Workers on which to run the function. Defaults to all known workers.
        wait: boolean (optional)
            If the function is asynchronous whether or not to wait until that
            function finishes.
        nanny : bool, defualt False
            Whether to run ``function`` on the nanny. By default, the function
            is run on the worker process.  If specified, the addresses in
            ``workers`` should still be the worker addresses, not the nanny addresses.

        Examples
        --------
        >>> c.run(os.getpid)  # doctest: +SKIP
        {'192.168.0.100:9000': 1234,
         '192.168.0.101:9000': 4321,
         '192.168.0.102:9000': 5555}

        Restrict computation to particular workers with the ``workers=``
        keyword argument.

        >>> c.run(os.getpid, workers=['192.168.0.100:9000',
        ...                           '192.168.0.101:9000'])  # doctest: +SKIP
        {'192.168.0.100:9000': 1234,
         '192.168.0.101:9000': 4321}

        >>> def get_status(dask_worker):
        ...     return dask_worker.status

        >>> c.run(get_hostname)  # doctest: +SKIP
        {'192.168.0.100:9000': 'running',
         '192.168.0.101:9000': 'running}

        Run asynchronous functions in the background:

        >>> async def print_state(dask_worker):  # doctest: +SKIP
        ...    while True:
        ...        print(dask_worker.status)
        ...        await asyncio.sleep(1)

        >>> c.run(print_state, wait=False)  # doctest: +SKIP
        """
        return self.sync(self._run, function, *args, **kwargs)

    def run_coroutine(self, function, *args, **kwargs):
        """
        Spawn a coroutine on all workers.

        This spaws a coroutine on all currently known workers and then waits
        for the coroutine on each worker.  The coroutines' results are returned
        as a dictionary keyed by worker address.

        Parameters
        ----------
        function: a coroutine function
            (typically a function wrapped in gen.coroutine or
             a Python 3.5+ async function)
        *args: arguments for remote function
        **kwargs: keyword arguments for remote function
        wait: boolean (default True)
            Whether to wait for coroutines to end.
        workers: list
            Workers on which to run the function. Defaults to all known workers.

        """
        warnings.warn(
            "This method has been deprecated. "
            "Instead use Client.run which detects async functions "
            "automatically",
            stacklevel=2,
        )
        return self.run(function, *args, **kwargs)

    def _graph_to_futures(
        self,
        dsk,
        keys,
        restrictions=None,
        loose_restrictions=None,
        priority=None,
        user_priority=0,
        resources=None,
        retries=None,
        fifo_timeout=0,
        actors=None,
    ):
        with self._refcount_lock:
            if resources:
                resources = self._expand_resources(
                    resources, all_keys=itertools.chain(dsk, keys)
                )
                resources = {tokey(k): v for k, v in resources.items()}

            if retries:
                retries = self._expand_retries(
                    retries, all_keys=itertools.chain(dsk, keys)
                )

            if actors is not None and actors is not True and actors is not False:
                actors = list(self._expand_key(actors))

            keyset = set(keys)

            values = {
                k: v
                for k, v in dsk.items()
                if isinstance(v, Future) and k not in keyset
            }
            if values:
                dsk = subs_multiple(dsk, values)

            d = {k: unpack_remotedata(v, byte_keys=True) for k, v in dsk.items()}
            extra_futures = set.union(*[v[1] for v in d.values()]) if d else set()
            extra_keys = {tokey(future.key) for future in extra_futures}
            dsk2 = str_graph({k: v[0] for k, v in d.items()}, extra_keys)
            dsk3 = {k: v for k, v in dsk2.items() if k is not v}
            for future in extra_futures:
                if future.client is not self:
                    msg = "Inputs contain futures that were created by another client."
                    raise ValueError(msg)

            if restrictions:
                restrictions = keymap(tokey, restrictions)
                restrictions = valmap(list, restrictions)

            if loose_restrictions is not None:
                loose_restrictions = list(map(tokey, loose_restrictions))

            future_dependencies = {
                tokey(k): {tokey(f.key) for f in v[1]} for k, v in d.items()
            }

            for s in future_dependencies.values():
                for v in s:
                    if v not in self.futures:
                        raise CancelledError(v)

            dependencies = {k: get_dependencies(dsk, k) for k in dsk}

            if priority is None:
                priority = dask.order.order(dsk, dependencies=dependencies)
                priority = keymap(tokey, priority)

            dependencies = {
                tokey(k): [tokey(dep) for dep in deps]
                for k, deps in dependencies.items()
            }
            for k, deps in future_dependencies.items():
                if deps:
                    dependencies[k] = list(set(dependencies.get(k, ())) | deps)

            if isinstance(retries, Number) and retries > 0:
                retries = {k: retries for k in dsk3}

            futures = {key: Future(key, self, inform=False) for key in keyset}
            self._send_to_scheduler(
                {
                    "op": "update-graph",
                    "tasks": valmap(dumps_task, dsk3),
                    "dependencies": dependencies,
                    "keys": list(map(tokey, keys)),
                    "restrictions": restrictions or {},
                    "loose_restrictions": loose_restrictions,
                    "priority": priority,
                    "user_priority": user_priority,
                    "resources": resources,
                    "submitting_task": getattr(thread_state, "key", None),
                    "retries": retries,
                    "fifo_timeout": fifo_timeout,
                    "actors": actors,
                }
            )
            return futures

    def get(
        self,
        dsk,
        keys,
        restrictions=None,
        loose_restrictions=None,
        resources=None,
        sync=True,
        asynchronous=None,
        direct=None,
        retries=None,
        priority=0,
        fifo_timeout="60s",
        actors=None,
        **kwargs,
    ):
        """ Compute dask graph

        Parameters
        ----------
        dsk: dict
        keys: object, or nested lists of objects
        restrictions: dict (optional)
            A mapping of {key: {set of worker hostnames}} that restricts where
            jobs can take place
        retries: int (default to 0)
            Number of allowed automatic retries if computing a result fails
        priority: Number
            Optional prioritization of task.  Zero is default.
            Higher priorities take precedence
        sync: bool (optional)
            Returns Futures if False or concrete values if True (default).
        direct: bool
            Whether or not to connect directly to the workers, or to ask
            the scheduler to serve as intermediary.  This can also be set when
            creating the Client.

        Examples
        --------
        >>> from operator import add  # doctest: +SKIP
        >>> c = Client('127.0.0.1:8787')  # doctest: +SKIP
        >>> c.get({'x': (add, 1, 2)}, 'x')  # doctest: +SKIP
        3

        See Also
        --------
        Client.compute: Compute asynchronous collections
        """
        futures = self._graph_to_futures(
            dsk,
            keys=set(flatten([keys])),
            restrictions=restrictions,
            loose_restrictions=loose_restrictions,
            resources=resources,
            fifo_timeout=fifo_timeout,
            retries=retries,
            user_priority=priority,
            actors=actors,
        )
        packed = pack_data(keys, futures)
        if sync:
            if getattr(thread_state, "key", False):
                try:
                    secede()
                    should_rejoin = True
                except Exception:
                    should_rejoin = False
            try:
                results = self.gather(packed, asynchronous=asynchronous, direct=direct)
            finally:
                for f in futures.values():
                    f.release()
                if getattr(thread_state, "key", False) and should_rejoin:
                    rejoin()
            return results
        return packed

    def _optimize_insert_futures(self, dsk, keys):
        """ Replace known keys in dask graph with Futures

        When given a Dask graph that might have overlapping keys with our known
        results we replace the values of that graph with futures.  This can be
        used as an optimization to avoid recomputation.

        This returns the same graph if unchanged but a new graph if any changes
        were necessary.
        """
        with self._refcount_lock:
            changed = False
            for key in list(dsk):
                if tokey(key) in self.futures:
                    if not changed:
                        changed = True
                        dsk = ensure_dict(dsk)
                    dsk[key] = Future(key, self, inform=False)

        if changed:
            dsk, _ = dask.optimization.cull(dsk, keys)

        return dsk

    def normalize_collection(self, collection):
        """
        Replace collection's tasks by already existing futures if they exist

        This normalizes the tasks within a collections task graph against the
        known futures within the scheduler.  It returns a copy of the
        collection with a task graph that includes the overlapping futures.

        Examples
        --------
        >>> len(x.__dask_graph__())  # x is a dask collection with 100 tasks  # doctest: +SKIP
        100
        >>> set(client.futures).intersection(x.__dask_graph__())  # some overlap exists  # doctest: +SKIP
        10

        >>> x = client.normalize_collection(x)  # doctest: +SKIP
        >>> len(x.__dask_graph__())  # smaller computational graph  # doctest: +SKIP
        20

        See Also
        --------
        Client.persist: trigger computation of collection's tasks
        """
        dsk_orig = collection.__dask_graph__()
        dsk = self._optimize_insert_futures(dsk_orig, collection.__dask_keys__())

        if dsk is dsk_orig:
            return collection
        else:
            return redict_collection(collection, dsk)

    def compute(
        self,
        collections,
        sync=False,
        optimize_graph=True,
        workers=None,
        allow_other_workers=False,
        resources=None,
        retries=0,
        priority=0,
        fifo_timeout="60s",
        actors=None,
        traverse=True,
        **kwargs,
    ):
        """ Compute dask collections on cluster

        Parameters
        ----------
        collections: iterable of dask objects or single dask object
            Collections like dask.array or dataframe or dask.value objects
        sync: bool (optional)
            Returns Futures if False (default) or concrete values if True
        optimize_graph: bool
            Whether or not to optimize the underlying graphs
        workers: str, list, dict
            Which workers can run which parts of the computation
            If a string a list then the output collections will run on the listed
            workers, but other sub-computations can run anywhere
            If a dict then keys should be (tuples of) collections and values
            should be addresses or lists.
        allow_other_workers: bool, list
            If True then all restrictions in workers= are considered loose
            If a list then only the keys for the listed collections are loose
        retries: int (default to 0)
            Number of allowed automatic retries if computing a result fails
        priority: Number
            Optional prioritization of task.  Zero is default.
            Higher priorities take precedence
        fifo_timeout: timedelta str (defaults to '60s')
            Allowed amount of time between calls to consider the same priority
        traverse: bool (defaults to True)
            By default dask traverses builtin python collections looking for
            dask objects passed to ``compute``. For large collections this can
            be expensive. If none of the arguments contain any dask objects,
            set ``traverse=False`` to avoid doing this traversal.
        resources: dict (defaults to {})
            Defines the `resources` these tasks require on the worker. Can
            specify global resources (``{'GPU': 2}``), or per-task resources
            (``{'x': {'GPU': 1}, 'y': {'SSD': 4}}``), but not both.
            See :doc:`worker resources <resources>` for details on defining
            resources.
        actors: bool or dict (default None)
            Whether these tasks should exist on the worker as stateful actors.
            Specified on a global (True/False) or per-task (``{'x': True,
            'y': False}``) basis. See :doc:`actors` for additional details.
        **kwargs:
            Options to pass to the graph optimize calls

        Returns
        -------
        List of Futures if input is a sequence, or a single future otherwise

        Examples
        --------
        >>> from dask import delayed
        >>> from operator import add
        >>> x = delayed(add)(1, 2)
        >>> y = delayed(add)(x, x)
        >>> xx, yy = client.compute([x, y])  # doctest: +SKIP
        >>> xx  # doctest: +SKIP
        <Future: status: finished, key: add-8f6e709446674bad78ea8aeecfee188e>
        >>> xx.result()  # doctest: +SKIP
        3
        >>> yy.result()  # doctest: +SKIP
        6

        Also support single arguments

        >>> xx = client.compute(x)  # doctest: +SKIP

        See Also
        --------
        Client.get: Normal synchronous dask.get function
        """
        if isinstance(collections, (list, tuple, set, frozenset)):
            singleton = False
        else:
            collections = [collections]
            singleton = True

        if traverse:
            collections = tuple(
                dask.delayed(a)
                if isinstance(a, (list, set, tuple, dict, Iterator))
                else a
                for a in collections
            )

        variables = [a for a in collections if dask.is_dask_collection(a)]

        dsk = self.collections_to_dsk(variables, optimize_graph, **kwargs)
        names = ["finalize-%s" % tokenize(v) for v in variables]
        dsk2 = {}
        for i, (name, v) in enumerate(zip(names, variables)):
            func, extra_args = v.__dask_postcompute__()
            keys = v.__dask_keys__()
            if func is single_key and len(keys) == 1 and not extra_args:
                names[i] = keys[0]
            else:
                dsk2[name] = (func, keys) + extra_args

        restrictions, loose_restrictions = self.get_restrictions(
            collections, workers, allow_other_workers
        )

        if not isinstance(priority, Number):
            priority = {k: p for c, p in priority.items() for k in self._expand_key(c)}

        futures_dict = self._graph_to_futures(
            merge(dsk2, dsk),
            names,
            restrictions,
            loose_restrictions,
            resources=resources,
            retries=retries,
            user_priority=priority,
            fifo_timeout=fifo_timeout,
            actors=actors,
        )

        i = 0
        futures = []
        for arg in collections:
            if dask.is_dask_collection(arg):
                futures.append(futures_dict[names[i]])
                i += 1
            else:
                futures.append(arg)

        if sync:
            result = self.gather(futures)
        else:
            result = futures

        if singleton:
            return first(result)
        else:
            return result

    def persist(
        self,
        collections,
        optimize_graph=True,
        workers=None,
        allow_other_workers=None,
        resources=None,
        retries=None,
        priority=0,
        fifo_timeout="60s",
        actors=None,
        **kwargs,
    ):
        """ Persist dask collections on cluster

        Starts computation of the collection on the cluster in the background.
        Provides a new dask collection that is semantically identical to the
        previous one, but now based off of futures currently in execution.

        Parameters
        ----------
        collections: sequence or single dask object
            Collections like dask.array or dataframe or dask.value objects
        optimize_graph: bool
            Whether or not to optimize the underlying graphs
        workers: str, list, dict
            Which workers can run which parts of the computation
            If a string a list then the output collections will run on the listed
            workers, but other sub-computations can run anywhere
            If a dict then keys should be (tuples of) collections and values
            should be addresses or lists.
        allow_other_workers: bool, list
            If True then all restrictions in workers= are considered loose
            If a list then only the keys for the listed collections are loose
        retries: int (default to 0)
            Number of allowed automatic retries if computing a result fails
        priority: Number
            Optional prioritization of task.  Zero is default.
            Higher priorities take precedence
        fifo_timeout: timedelta str (defaults to '60s')
            Allowed amount of time between calls to consider the same priority
        resources: dict (defaults to {})
            Defines the `resources` these tasks require on the worker. Can
            specify global resources (``{'GPU': 2}``), or per-task resources
            (``{'x': {'GPU': 1}, 'y': {'SSD': 4}}``), but not both.
            See :doc:`worker resources <resources>` for details on defining
            resources.
        actors: bool or dict (default None)
            Whether these tasks should exist on the worker as stateful actors.
            Specified on a global (True/False) or per-task (``{'x': True,
            'y': False}``) basis. See :doc:`actors` for additional details.
        **kwargs:
            Options to pass to the graph optimize calls

        Returns
        -------
        List of collections, or single collection, depending on type of input.

        Examples
        --------
        >>> xx = client.persist(x)  # doctest: +SKIP
        >>> xx, yy = client.persist([x, y])  # doctest: +SKIP

        See Also
        --------
        Client.compute
        """
        if isinstance(collections, (tuple, list, set, frozenset)):
            singleton = False
        else:
            singleton = True
            collections = [collections]

        assert all(map(dask.is_dask_collection, collections))

        dsk = self.collections_to_dsk(collections, optimize_graph, **kwargs)

        names = {k for c in collections for k in flatten(c.__dask_keys__())}

        restrictions, loose_restrictions = self.get_restrictions(
            collections, workers, allow_other_workers
        )

        if not isinstance(priority, Number):
            priority = {k: p for c, p in priority.items() for k in self._expand_key(c)}

        futures = self._graph_to_futures(
            dsk,
            names,
            restrictions,
            loose_restrictions,
            resources=resources,
            retries=retries,
            user_priority=priority,
            fifo_timeout=fifo_timeout,
            actors=actors,
        )

        postpersists = [c.__dask_postpersist__() for c in collections]
        result = [
            func({k: futures[k] for k in flatten(c.__dask_keys__())}, *args)
            for (func, args), c in zip(postpersists, collections)
        ]

        if singleton:
            return first(result)
        else:
            return result

    async def _restart(self, timeout=no_default):
        if timeout == no_default:
            timeout = self._timeout * 2
        self._send_to_scheduler({"op": "restart", "timeout": timeout})
        self._restart_event = asyncio.Event()
        try:
            await asyncio.wait_for(
                self._restart_event.wait(), self.loop.time() + timeout
            )
        except TimeoutError:
            logger.error("Restart timed out after %f seconds", timeout)
            pass
        self.generation += 1
        with self._refcount_lock:
            self.refcount.clear()

        return self

    def restart(self, **kwargs):
        """ Restart the distributed network

        This kills all active work, deletes all data on the network, and
        restarts the worker processes.
        """
        return self.sync(self._restart, **kwargs)

    async def _upload_file(self, filename, raise_on_error=True):
        with open(filename, "rb") as f:
            data = f.read()
        _, fn = os.path.split(filename)
        d = await self.scheduler.broadcast(
            msg={"op": "upload_file", "filename": fn, "data": to_serialize(data)}
        )

        if any(v["status"] == "error" for v in d.values()):
            exceptions = [v["exception"] for v in d.values() if v["status"] == "error"]
            if raise_on_error:
                raise exceptions[0]
            else:
                return exceptions[0]

        assert all(len(data) == v["nbytes"] for v in d.values())

    async def _upload_large_file(self, local_filename, remote_filename=None):
        if remote_filename is None:
            remote_filename = os.path.split(local_filename)[1]

        with open(local_filename, "rb") as f:
            data = f.read()

        [future] = await self._scatter([data])
        key = future.key
        await self._replicate(future)

        def dump_to_file(dask_worker=None):
            if not os.path.isabs(remote_filename):
                fn = os.path.join(dask_worker.local_directory, remote_filename)
            else:
                fn = remote_filename
            with open(fn, "wb") as f:
                f.write(dask_worker.data[key])

            return len(dask_worker.data[key])

        response = await self._run(dump_to_file)

        assert all(len(data) == v for v in response.values())

    def upload_file(self, filename, **kwargs):
        """ Upload local package to workers

        This sends a local file up to all worker nodes.  This file is placed
        into a temporary directory on Python's system path so any .py,  .egg
        or .zip  files will be importable.

        Parameters
        ----------
        filename: string
            Filename of .py, .egg or .zip file to send to workers

        Examples
        --------
        >>> client.upload_file('mylibrary.egg')  # doctest: +SKIP
        >>> from mylibrary import myfunc  # doctest: +SKIP
        >>> L = c.map(myfunc, seq)  # doctest: +SKIP
        """
        result = self.sync(
            self._upload_file, filename, raise_on_error=self.asynchronous, **kwargs
        )
        if isinstance(result, Exception):
            raise result
        else:
            return result

    async def _rebalance(self, futures=None, workers=None):
        await _wait(futures)
        keys = list({tokey(f.key) for f in self.futures_of(futures)})
        result = await self.scheduler.rebalance(keys=keys, workers=workers)
        if result["status"] == "missing-data":
            raise ValueError(
                f"During rebalance {len(result['keys'])} keys were found to be missing"
            )
        assert result["status"] == "OK"

    def rebalance(self, futures=None, workers=None, **kwargs):
        """ Rebalance data within network

        Move data between workers to roughly balance memory burden.  This
        either affects a subset of the keys/workers or the entire network,
        depending on keyword arguments.

        This operation is generally not well tested against normal operation of
        the scheduler.  It is not recommended to use it while waiting on
        computations.

        Parameters
        ----------
        futures: list, optional
            A list of futures to balance, defaults all data
        workers: list, optional
            A list of workers on which to balance, defaults to all workers
        """
        return self.sync(self._rebalance, futures, workers, **kwargs)

    async def _replicate(self, futures, n=None, workers=None, branching_factor=2):
        futures = self.futures_of(futures)
        await _wait(futures)
        keys = {tokey(f.key) for f in futures}
        await self.scheduler.replicate(
            keys=list(keys), n=n, workers=workers, branching_factor=branching_factor
        )

    def replicate(self, futures, n=None, workers=None, branching_factor=2, **kwargs):
        """ Set replication of futures within network

        Copy data onto many workers.  This helps to broadcast frequently
        accessed data and it helps to improve resilience.

        This performs a tree copy of the data throughout the network
        individually on each piece of data.  This operation blocks until
        complete.  It does not guarantee replication of data to future workers.

        Parameters
        ----------
        futures: list of futures
            Futures we wish to replicate
        n: int, optional
            Number of processes on the cluster on which to replicate the data.
            Defaults to all.
        workers: list of worker addresses
            Workers on which we want to restrict the replication.
            Defaults to all.
        branching_factor: int, optional
            The number of workers that can copy data in each generation

        Examples
        --------
        >>> x = c.submit(func, *args)  # doctest: +SKIP
        >>> c.replicate([x])  # send to all workers  # doctest: +SKIP
        >>> c.replicate([x], n=3)  # send to three workers  # doctest: +SKIP
        >>> c.replicate([x], workers=['alice', 'bob'])  # send to specific  # doctest: +SKIP
        >>> c.replicate([x], n=1, workers=['alice', 'bob'])  # send to one of specific workers  # doctest: +SKIP
        >>> c.replicate([x], n=1)  # reduce replications # doctest: +SKIP

        See also
        --------
        Client.rebalance
        """
        return self.sync(
            self._replicate,
            futures,
            n=n,
            workers=workers,
            branching_factor=branching_factor,
            **kwargs,
        )

    def nthreads(self, workers=None, **kwargs):
        """ The number of threads/cores available on each worker node

        Parameters
        ----------
        workers: list (optional)
            A list of workers that we care about specifically.
            Leave empty to receive information about all workers.

        Examples
        --------
        >>> c.threads()  # doctest: +SKIP
        {'192.168.1.141:46784': 8,
         '192.167.1.142:47548': 8,
         '192.167.1.143:47329': 8,
         '192.167.1.144:37297': 8}

        See Also
        --------
        Client.who_has
        Client.has_what
        """
        if isinstance(workers, tuple) and all(
            isinstance(i, (str, tuple)) for i in workers
        ):
            workers = list(workers)
        if workers is not None and not isinstance(workers, (tuple, list, set)):
            workers = [workers]
        return self.sync(self.scheduler.ncores, workers=workers, **kwargs)

    ncores = nthreads

    def who_has(self, futures=None, **kwargs):
        """ The workers storing each future's data

        Parameters
        ----------
        futures: list (optional)
            A list of futures, defaults to all data

        Examples
        --------
        >>> x, y, z = c.map(inc, [1, 2, 3])  # doctest: +SKIP
        >>> wait([x, y, z])  # doctest: +SKIP
        >>> c.who_has()  # doctest: +SKIP
        {'inc-1c8dd6be1c21646c71f76c16d09304ea': ['192.168.1.141:46784'],
         'inc-1e297fc27658d7b67b3a758f16bcf47a': ['192.168.1.141:46784'],
         'inc-fd65c238a7ea60f6a01bf4c8a5fcf44b': ['192.168.1.141:46784']}

        >>> c.who_has([x, y])  # doctest: +SKIP
        {'inc-1c8dd6be1c21646c71f76c16d09304ea': ['192.168.1.141:46784'],
         'inc-1e297fc27658d7b67b3a758f16bcf47a': ['192.168.1.141:46784']}

        See Also
        --------
        Client.has_what
        Client.nthreads
        """
        if futures is not None:
            futures = self.futures_of(futures)
            keys = list(map(tokey, {f.key for f in futures}))
        else:
            keys = None
        return self.sync(self.scheduler.who_has, keys=keys, **kwargs)

    def has_what(self, workers=None, **kwargs):
        """ Which keys are held by which workers

        This returns the keys of the data that are held in each worker's
        memory.

        Parameters
        ----------
        workers: list (optional)
            A list of worker addresses, defaults to all

        Examples
        --------
        >>> x, y, z = c.map(inc, [1, 2, 3])  # doctest: +SKIP
        >>> wait([x, y, z])  # doctest: +SKIP
        >>> c.has_what()  # doctest: +SKIP
        {'192.168.1.141:46784': ['inc-1c8dd6be1c21646c71f76c16d09304ea',
                                 'inc-fd65c238a7ea60f6a01bf4c8a5fcf44b',
                                 'inc-1e297fc27658d7b67b3a758f16bcf47a']}

        See Also
        --------
        Client.who_has
        Client.nthreads
        Client.processing
        """
        if isinstance(workers, tuple) and all(
            isinstance(i, (str, tuple)) for i in workers
        ):
            workers = list(workers)
        if workers is not None and not isinstance(workers, (tuple, list, set)):
            workers = [workers]
        return self.sync(self.scheduler.has_what, workers=workers, **kwargs)

    def processing(self, workers=None):
        """ The tasks currently running on each worker

        Parameters
        ----------
        workers: list (optional)
            A list of worker addresses, defaults to all

        Examples
        --------
        >>> x, y, z = c.map(inc, [1, 2, 3])  # doctest: +SKIP
        >>> c.processing()  # doctest: +SKIP
        {'192.168.1.141:46784': ['inc-1c8dd6be1c21646c71f76c16d09304ea',
                                 'inc-fd65c238a7ea60f6a01bf4c8a5fcf44b',
                                 'inc-1e297fc27658d7b67b3a758f16bcf47a']}

        See Also
        --------
        Client.who_has
        Client.has_what
        Client.nthreads
        """
        if isinstance(workers, tuple) and all(
            isinstance(i, (str, tuple)) for i in workers
        ):
            workers = list(workers)
        if workers is not None and not isinstance(workers, (tuple, list, set)):
            workers = [workers]
        return self.sync(self.scheduler.processing, workers=workers)

    def nbytes(self, keys=None, summary=True, **kwargs):
        """ The bytes taken up by each key on the cluster

        This is as measured by ``sys.getsizeof`` which may not accurately
        reflect the true cost.

        Parameters
        ----------
        keys: list (optional)
            A list of keys, defaults to all keys
        summary: boolean, (optional)
            Summarize keys into key types

        Examples
        --------
        >>> x, y, z = c.map(inc, [1, 2, 3])  # doctest: +SKIP
        >>> c.nbytes(summary=False)  # doctest: +SKIP
        {'inc-1c8dd6be1c21646c71f76c16d09304ea': 28,
         'inc-1e297fc27658d7b67b3a758f16bcf47a': 28,
         'inc-fd65c238a7ea60f6a01bf4c8a5fcf44b': 28}

        >>> c.nbytes(summary=True)  # doctest: +SKIP
        {'inc': 84}

        See Also
        --------
        Client.who_has
        """
        return self.sync(self.scheduler.nbytes, keys=keys, summary=summary, **kwargs)

    def call_stack(self, futures=None, keys=None):
        """ The actively running call stack of all relevant keys

        You can specify data of interest either by providing futures or
        collections in the ``futures=`` keyword or a list of explicit keys in
        the ``keys=`` keyword.  If neither are provided then all call stacks
        will be returned.

        Parameters
        ----------
        futures: list (optional)
            List of futures, defaults to all data
        keys: list (optional)
            List of key names, defaults to all data

        Examples
        --------
        >>> df = dd.read_parquet(...).persist()  # doctest: +SKIP
        >>> client.call_stack(df)  # call on collections

        >>> client.call_stack()  # Or call with no arguments for all activity  # doctest: +SKIP
        """
        keys = keys or []
        if futures is not None:
            futures = self.futures_of(futures)
            keys += list(map(tokey, {f.key for f in futures}))
        return self.sync(self.scheduler.call_stack, keys=keys or None)

    def profile(
        self,
        key=None,
        start=None,
        stop=None,
        workers=None,
        merge_workers=True,
        plot=False,
        filename=None,
        server=False,
        scheduler=False,
    ):
        """ Collect statistical profiling information about recent work

        Parameters
        ----------
        key: str
            Key prefix to select, this is typically a function name like 'inc'
            Leave as None to collect all data
        start: time
        stop: time
        workers: list
            List of workers to restrict profile information
        server : bool
            If true, return the profile of the worker's administrative thread
            rather than the worker threads.
            This is useful when profiling Dask itself, rather than user code.
        scheduler: bool
            If true, return the profile information from the scheduler's
            administrative thread rather than the workers.
            This is useful when profiling Dask's scheduling itself.
        plot: boolean or string
            Whether or not to return a plot object
        filename: str
            Filename to save the plot

        Examples
        --------
        >>> client.profile()  # call on collections
        >>> client.profile(filename='dask-profile.html')  # save to html file
        """
        return self.sync(
            self._profile,
            key=key,
            workers=workers,
            merge_workers=merge_workers,
            start=start,
            stop=stop,
            plot=plot,
            filename=filename,
            server=server,
            scheduler=scheduler,
        )

    async def _profile(
        self,
        key=None,
        start=None,
        stop=None,
        workers=None,
        merge_workers=True,
        plot=False,
        filename=None,
        server=False,
        scheduler=False,
    ):
        if isinstance(workers, (str, Number)):
            workers = [workers]

        state = await self.scheduler.profile(
            key=key,
            workers=workers,
            merge_workers=merge_workers,
            start=start,
            stop=stop,
            server=server,
            scheduler=scheduler,
        )

        if filename:
            plot = True

        if plot:
            from . import profile

            data = profile.plot_data(state)
            figure, source = profile.plot_figure(data, sizing_mode="stretch_both")

            if plot == "save" and not filename:
                filename = "dask-profile.html"

            if filename:
                from bokeh.plotting import output_file, save

                output_file(filename=filename, title="Dask Profile")
                save(figure, filename=filename)
            return (state, figure)

        else:
            return state

    def scheduler_info(self, **kwargs):
        """ Basic information about the workers in the cluster

        Examples
        --------
        >>> c.scheduler_info()  # doctest: +SKIP
        {'id': '2de2b6da-69ee-11e6-ab6a-e82aea155996',
         'services': {},
         'type': 'Scheduler',
         'workers': {'127.0.0.1:40575': {'active': 0,
                                         'last-seen': 1472038237.4845693,
                                         'name': '127.0.0.1:40575',
                                         'services': {},
                                         'stored': 0,
                                         'time-delay': 0.0061032772064208984}}}
        """
        if not self.asynchronous:
            self.sync(self._update_scheduler_info)
        return self._scheduler_identity

    def write_scheduler_file(self, scheduler_file):
        """ Write the scheduler information to a json file.

        This facilitates easy sharing of scheduler information using a file
        system. The scheduler file can be used to instantiate a second Client
        using the same scheduler.

        Parameters
        ----------
        scheduler_file: str
            Path to a write the scheduler file.

        Examples
        --------
        >>> client = Client()  # doctest: +SKIP
        >>> client.write_scheduler_file('scheduler.json')  # doctest: +SKIP
        # connect to previous client's scheduler
        >>> client2 = Client(scheduler_file='scheduler.json')  # doctest: +SKIP
        """
        if self.scheduler_file:
            raise ValueError("Scheduler file already set")
        else:
            self.scheduler_file = scheduler_file

        with open(self.scheduler_file, "w") as f:
            json.dump(self.scheduler_info(), f, indent=2)

    def get_metadata(self, keys, default=no_default):
        """ Get arbitrary metadata from scheduler

        See set_metadata for the full docstring with examples

        Parameters
        ----------
        keys: key or list
            Key to access.  If a list then gets within a nested collection
        default: optional
            If the key does not exist then return this value instead.
            If not provided then this raises a KeyError if the key is not
            present

        See also
        --------
        Client.set_metadata
        """
        if not isinstance(keys, (list, tuple)):
            keys = (keys,)
        return self.sync(self.scheduler.get_metadata, keys=keys, default=default)

    def get_scheduler_logs(self, n=None):
        """ Get logs from scheduler

        Parameters
        ----------
        n : int
            Number of logs to retrive.  Maxes out at 10000 by default,
            confiruable in config.yaml::log-length

        Returns
        -------
        Logs in reversed order (newest first)
        """
        return self.sync(self.scheduler.logs, n=n)

    def get_worker_logs(self, n=None, workers=None, nanny=False):
        """ Get logs from workers

        Parameters
        ----------
        n : int
            Number of logs to retrive.  Maxes out at 10000 by default,
            confiruable in config.yaml::log-length
        workers : iterable
            List of worker addresses to retrieve.  Gets all workers by default.
        nanny : bool, default False
            Whether to get the logs from the workers (False) or the nannies (True). If
            specified, the addresses in `workers` should still be the worker addresses,
            not the nanny addresses.

        Returns
        -------
        Dictionary mapping worker address to logs.
        Logs are returned in reversed order (newest first)
        """
        return self.sync(self.scheduler.worker_logs, n=n, workers=workers, nanny=nanny)

    def retire_workers(self, workers=None, close_workers=True, **kwargs):
        """ Retire certain workers on the scheduler

        See dask.distributed.Scheduler.retire_workers for the full docstring.

        Examples
        --------
        You can get information about active workers using the following:

        >>> workers = client.scheduler_info()['workers']

        From that list you may want to select some workers to close

        >>> client.retire_workers(workers=['tcp://address:port', ...])

        See Also
        --------
        dask.distributed.Scheduler.retire_workers
        """
        return self.sync(
            self.scheduler.retire_workers,
            workers=workers,
            close_workers=close_workers,
            **kwargs,
        )

    def set_metadata(self, key, value):
        """ Set arbitrary metadata in the scheduler

        This allows you to store small amounts of data on the central scheduler
        process for administrative purposes.  Data should be msgpack
        serializable (ints, strings, lists, dicts)

        If the key corresponds to a task then that key will be cleaned up when
        the task is forgotten by the scheduler.

        If the key is a list then it will be assumed that you want to index
        into a nested dictionary structure using those keys.  For example if
        you call the following::

            >>> client.set_metadata(['a', 'b', 'c'], 123)

        Then this is the same as setting

            >>> scheduler.task_metadata['a']['b']['c'] = 123

        The lower level dictionaries will be created on demand.

        Examples
        --------
        >>> client.set_metadata('x', 123)  # doctest: +SKIP
        >>> client.get_metadata('x')  # doctest: +SKIP
        123

        >>> client.set_metadata(['x', 'y'], 123)  # doctest: +SKIP
        >>> client.get_metadata('x')  # doctest: +SKIP
        {'y': 123}

        >>> client.set_metadata(['x', 'w', 'z'], 456)  # doctest: +SKIP
        >>> client.get_metadata('x')  # doctest: +SKIP
        {'y': 123, 'w': {'z': 456}}

        >>> client.get_metadata(['x', 'w'])  # doctest: +SKIP
        {'z': 456}

        See Also
        --------
        get_metadata
        """
        if not isinstance(key, list):
            key = (key,)
        return self.sync(self.scheduler.set_metadata, keys=key, value=value)

    def get_versions(self, check=False, packages=[]):
        """ Return version info for the scheduler, all workers and myself

        Parameters
        ----------
        check : boolean, default False
            raise ValueError if all required & optional packages
            do not match
        packages : List[str]
            Extra package names to check

        Examples
        --------
        >>> c.get_versions()  # doctest: +SKIP

        >>> c.get_versions(packages=['sklearn', 'geopandas'])  # doctest: +SKIP
        """
        return self.sync(self._get_versions, check=check, packages=packages)

    async def _get_versions(self, check=False, packages=[]):
        client = version_module.get_versions(packages=packages)
        try:
            scheduler = await self.scheduler.versions(packages=packages)
        except KeyError:
            scheduler = None
        except TypeError:  # packages keyword not supported
            scheduler = await self.scheduler.versions()  # this raises

        workers = await self.scheduler.broadcast(
            msg={"op": "versions", "packages": packages}
        )
        result = {"scheduler": scheduler, "workers": workers, "client": client}

        if check:
            msg = version_module.error_message(scheduler, workers, client)
            if msg:
                raise ValueError(msg)

        return result

    def futures_of(self, futures):
        return futures_of(futures, client=self)

    def start_ipython(self, *args, **kwargs):
        raise Exception("Method moved to start_ipython_workers")

    async def _start_ipython_workers(self, workers):
        if workers is None:
            workers = await self.scheduler.ncores()

        responses = await self.scheduler.broadcast(
            msg=dict(op="start_ipython"), workers=workers
        )
        return workers, responses

    def start_ipython_workers(
        self, workers=None, magic_names=False, qtconsole=False, qtconsole_args=None
    ):
        """ Start IPython kernels on workers

        Parameters
        ----------
        workers: list (optional)
            A list of worker addresses, defaults to all

        magic_names: str or list(str) (optional)
            If defined, register IPython magics with these names for
            executing code on the workers.  If string has asterix then expand
            asterix into 0, 1, ..., n for n workers

        qtconsole: bool (optional)
            If True, launch a Jupyter QtConsole connected to the worker(s).

        qtconsole_args: list(str) (optional)
            Additional arguments to pass to the qtconsole on startup.

        Examples
        --------
        >>> info = c.start_ipython_workers() # doctest: +SKIP
        >>> %remote info['192.168.1.101:5752'] worker.data  # doctest: +SKIP
        {'x': 1, 'y': 100}

        >>> c.start_ipython_workers('192.168.1.101:5752', magic_names='w') # doctest: +SKIP
        >>> %w worker.data  # doctest: +SKIP
        {'x': 1, 'y': 100}

        >>> c.start_ipython_workers('192.168.1.101:5752', qtconsole=True) # doctest: +SKIP

        Add asterix * in magic names to add one magic per worker

        >>> c.start_ipython_workers(magic_names='w_*') # doctest: +SKIP
        >>> %w_0 worker.data  # doctest: +SKIP
        {'x': 1, 'y': 100}
        >>> %w_1 worker.data  # doctest: +SKIP
        {'z': 5}

        Returns
        -------
        iter_connection_info: list
            List of connection_info dicts containing info necessary
            to connect Jupyter clients to the workers.

        See Also
        --------
        Client.start_ipython_scheduler: start ipython on the scheduler
        """
        if isinstance(workers, (str, Number)):
            workers = [workers]

        (workers, info_dict) = sync(self.loop, self._start_ipython_workers, workers)

        if magic_names and isinstance(magic_names, str):
            if "*" in magic_names:
                magic_names = [
                    magic_names.replace("*", str(i)) for i in range(len(workers))
                ]
            else:
                magic_names = [magic_names]

        if "IPython" in sys.modules:
            from ._ipython_utils import register_remote_magic

            register_remote_magic()
        if magic_names:
            from ._ipython_utils import register_worker_magic

            for worker, magic_name in zip(workers, magic_names):
                connection_info = info_dict[worker]
                register_worker_magic(connection_info, magic_name)
        if qtconsole:
            from ._ipython_utils import connect_qtconsole

            for worker, connection_info in info_dict.items():
                name = "dask-" + worker.replace(":", "-").replace("/", "-")
                connect_qtconsole(connection_info, name=name, extra_args=qtconsole_args)
        return info_dict

    def start_ipython_scheduler(
        self, magic_name="scheduler_if_ipython", qtconsole=False, qtconsole_args=None
    ):
        """ Start IPython kernel on the scheduler

        Parameters
        ----------
        magic_name: str or None (optional)
            If defined, register IPython magic with this name for
            executing code on the scheduler.
            If not defined, register %scheduler magic if IPython is running.

        qtconsole: bool (optional)
            If True, launch a Jupyter QtConsole connected to the worker(s).

        qtconsole_args: list(str) (optional)
            Additional arguments to pass to the qtconsole on startup.

        Examples
        --------
        >>> c.start_ipython_scheduler() # doctest: +SKIP
        >>> %scheduler scheduler.processing  # doctest: +SKIP
        {'127.0.0.1:3595': {'inc-1', 'inc-2'},
         '127.0.0.1:53589': {'inc-2', 'add-5'}}

        >>> c.start_ipython_scheduler(qtconsole=True) # doctest: +SKIP

        Returns
        -------
        connection_info: dict
            connection_info dict containing info necessary
            to connect Jupyter clients to the scheduler.

        See Also
        --------
        Client.start_ipython_workers: Start IPython on the workers
        """
        info = sync(self.loop, self.scheduler.start_ipython)
        if magic_name == "scheduler_if_ipython":
            # default to %scheduler if in IPython, no magic otherwise
            in_ipython = False
            if "IPython" in sys.modules:
                from IPython import get_ipython

                in_ipython = bool(get_ipython())
            if in_ipython:
                magic_name = "scheduler"
            else:
                magic_name = None
        if magic_name:
            from ._ipython_utils import register_worker_magic

            register_worker_magic(info, magic_name)
        if qtconsole:
            from ._ipython_utils import connect_qtconsole

            connect_qtconsole(info, name="dask-scheduler", extra_args=qtconsole_args)
        return info

    @classmethod
    def _expand_key(cls, k):
        """
        Expand a user-provided task key specification, e.g. in a resources
        or retries dictionary.
        """
        if not isinstance(k, tuple):
            k = (k,)
        for kk in k:
            if dask.is_dask_collection(kk):
                for kkk in kk.__dask_keys__():
                    yield tokey(kkk)
            else:
                yield tokey(kk)

    @classmethod
    def _expand_retries(cls, retries, all_keys):
        """
        Expand the user-provided "retries" specification
        to a {task key: Integral} dictionary.
        """
        if retries and isinstance(retries, dict):
            result = {
                name: value
                for key, value in retries.items()
                for name in cls._expand_key(key)
            }
        elif isinstance(retries, Integral):
            # Each task unit may potentially fail, allow retrying all of them
            result = {name: retries for name in all_keys}
        else:
            raise TypeError(
                "`retries` should be an integer or dict, got %r" % (type(retries))
            )
        return keymap(tokey, result)

    def _expand_resources(cls, resources, all_keys):
        """
        Expand the user-provided "resources" specification
        to a {task key: {resource name: Number}} dictionary.
        """
        # Resources can either be a single dict such as {'GPU': 2},
        # indicating a requirement for all keys, or a nested dict
        # such as {'x': {'GPU': 1}, 'y': {'SSD': 4}} indicating
        # per-key requirements
        if not isinstance(resources, dict):
            raise TypeError("`resources` should be a dict, got %r" % (type(resources)))

        per_key_reqs = {}
        global_reqs = {}
        all_keys = list(all_keys)
        for k, v in resources.items():
            if isinstance(v, dict):
                # It's a per-key requirement
                per_key_reqs.update((kk, v) for kk in cls._expand_key(k))
            else:
                # It's a global requirement
                global_reqs.update((kk, {k: v}) for kk in all_keys)

        if global_reqs and per_key_reqs:
            raise ValueError(
                "cannot have both per-key and all-key requirements "
                "in resources dict %r" % (resources,)
            )
        return global_reqs or per_key_reqs

    @classmethod
    def get_restrictions(cls, collections, workers, allow_other_workers):
        """ Get restrictions from inputs to compute/persist """
        if isinstance(workers, (str, tuple, list)):
            workers = {tuple(collections): workers}
        if isinstance(workers, dict):
            restrictions = {}
            for colls, ws in workers.items():
                if isinstance(ws, str):
                    ws = [ws]
                if dask.is_dask_collection(colls):
                    keys = flatten(colls.__dask_keys__())
                else:
                    keys = list(
                        {k for c in flatten(colls) for k in flatten(c.__dask_keys__())}
                    )
                restrictions.update({k: ws for k in keys})
        else:
            restrictions = {}

        if allow_other_workers is True:
            loose_restrictions = list(restrictions)
        elif allow_other_workers:
            loose_restrictions = list(
                {k for c in flatten(allow_other_workers) for k in c.__dask_keys__()}
            )
        else:
            loose_restrictions = []

        return restrictions, loose_restrictions

    @staticmethod
    def collections_to_dsk(collections, *args, **kwargs):
        return collections_to_dsk(collections, *args, **kwargs)

    def get_task_stream(
        self,
        start=None,
        stop=None,
        count=None,
        plot=False,
        filename="task-stream.html",
        bokeh_resources=None,
    ):
        """ Get task stream data from scheduler

        This collects the data present in the diagnostic "Task Stream" plot on
        the dashboard.  It includes the start, stop, transfer, and
        deserialization time of every task for a particular duration.

        Note that the task stream diagnostic does not run by default.  You may
        wish to call this function once before you start work to ensure that
        things start recording, and then again after you have completed.

        Parameters
        ----------
        start: Number or string
            When you want to start recording
            If a number it should be the result of calling time()
            If a string then it should be a time difference before now,
            like '60s' or '500 ms'
        stop: Number or string
            When you want to stop recording
        count: int
            The number of desired records, ignored if both start and stop are
            specified
        plot: boolean, str
            If true then also return a Bokeh figure
            If plot == 'save' then save the figure to a file
        filename: str (optional)
            The filename to save to if you set ``plot='save'``
        bokeh_resources: bokeh.resources.Resources (optional)
            Specifies if the resource component is INLINE or CDN

        Examples
        --------
        >>> client.get_task_stream()  # prime plugin if not already connected
        >>> x.compute()  # do some work
        >>> client.get_task_stream()
        [{'task': ...,
          'type': ...,
          'thread': ...,
          ...}]

        Pass the ``plot=True`` or ``plot='save'`` keywords to get back a Bokeh
        figure

        >>> data, figure = client.get_task_stream(plot='save', filename='myfile.html')

        Alternatively consider the context manager

        >>> from dask.distributed import get_task_stream
        >>> with get_task_stream() as ts:
        ...     x.compute()
        >>> ts.data
        [...]

        Returns
        -------
        L: List[Dict]

        See Also
        --------
        get_task_stream: a context manager version of this method
        """
        return self.sync(
            self._get_task_stream,
            start=start,
            stop=stop,
            count=count,
            plot=plot,
            filename=filename,
            bokeh_resources=bokeh_resources,
        )

    async def _get_task_stream(
        self,
        start=None,
        stop=None,
        count=None,
        plot=False,
        filename="task-stream.html",
        bokeh_resources=None,
    ):
        msgs = await self.scheduler.get_task_stream(start=start, stop=stop, count=count)
        if plot:
            from .diagnostics.task_stream import rectangles

            rects = rectangles(msgs)
            from .dashboard.components.scheduler import task_stream_figure

            source, figure = task_stream_figure(sizing_mode="stretch_both")
            source.data.update(rects)
            if plot == "save":
                from bokeh.plotting import save, output_file

                output_file(filename=filename, title="Dask Task Stream")
                save(figure, filename=filename, resources=bokeh_resources)
            return (msgs, figure)
        else:
            return msgs

    def register_worker_callbacks(self, setup=None):
        """
        Registers a setup callback function for all current and future workers.

        This registers a new setup function for workers in this cluster. The
        function will run immediately on all currently connected workers. It
        will also be run upon connection by any workers that are added in the
        future. Multiple setup functions can be registered - these will be
        called in the order they were added.

        If the function takes an input argument named ``dask_worker`` then
        that variable will be populated with the worker itself.

        Parameters
        ----------
        setup : callable(dask_worker: Worker) -> None
            Function to register and run on all workers
        """
        return self.register_worker_plugin(_WorkerSetupPlugin(setup))

    async def _register_worker_plugin(self, plugin=None, name=None):
        responses = await self.scheduler.register_worker_plugin(
            plugin=dumps(plugin), name=name
        )
        for response in responses.values():
            if response["status"] == "error":
                exc = response["exception"]
                typ = type(exc)
                tb = response["traceback"]
                raise exc.with_traceback(tb)
        return responses

    def register_worker_plugin(self, plugin=None, name=None):
        """
        Registers a lifecycle worker plugin for all current and future workers.

        This registers a new object to handle setup, task state transitions and
        teardown for workers in this cluster. The plugin will instantiate itself
        on all currently connected workers. It will also be run on any worker
        that connects in the future.

        The plugin may include methods ``setup``, ``teardown``, and
        ``transition``.  See the ``dask.distributed.WorkerPlugin`` class or the
        examples below for the interface and docstrings.  It must be
        serializable with the pickle or cloudpickle modules.

        If the plugin has a ``name`` attribute, or if the ``name=`` keyword is
        used then that will control idempotency.  A a plugin with that name has
        already registered then any future plugins will not run.

        For alternatives to plugins, you may also wish to look into preload
        scripts.

        Parameters
        ----------
        plugin: WorkerPlugin
            The plugin object to pass to the workers
        name: str, optional
            A name for the plugin.
            Registering a plugin with the same name will have no effect.

        Examples
        --------
        >>> class MyPlugin(WorkerPlugin):
        ...     def __init__(self, *args, **kwargs):
        ...         pass  # the constructor is up to you
        ...     def setup(self, worker: dask.distributed.Worker):
        ...         pass
        ...     def teardown(self, worker: dask.distributed.Worker):
        ...         pass
        ...     def transition(self, key: str, start: str, finish: str, **kwargs):
        ...         pass

        >>> plugin = MyPlugin(1, 2, 3)
        >>> client.register_worker_plugin(plugin)

        You can get access to the plugin with the ``get_worker`` function

        >>> client.register_worker_plugin(other_plugin, name='my-plugin')
        >>> def f():
        ...    worker = get_worker()
        ...    plugin = worker.plugins['my-plugin']
        ...    return plugin.my_state

        >>> future = client.run(f)

        See Also
        --------
        distributed.WorkerPlugin
        """
        return self.sync(self._register_worker_plugin, plugin=plugin, name=name)


class _WorkerSetupPlugin(WorkerPlugin):
    """ This is used to support older setup functions as callbacks """

    def __init__(self, setup):
        self._setup = setup

    def setup(self, worker):
        if has_keyword(self._setup, "dask_worker"):
            return self._setup(dask_worker=worker)
        else:
            return self._setup()


class Executor(Client):
    """ Deprecated: see Client """

    def __init__(self, *args, **kwargs):
        warnings.warn("Executor has been renamed to Client")
        super(Executor, self).__init__(*args, **kwargs)


def CompatibleExecutor(*args, **kwargs):
    raise Exception("This has been moved to the Client.get_executor() method")


ALL_COMPLETED = "ALL_COMPLETED"
FIRST_COMPLETED = "FIRST_COMPLETED"


async def _wait(fs, timeout=None, return_when=ALL_COMPLETED):
    if timeout is not None and not isinstance(timeout, Number):
        raise TypeError(
            "timeout= keyword received a non-numeric value.\n"
            "Beware that wait expects a list of values\n"
            "  Bad:  wait(x, y, z)\n"
            "  Good: wait([x, y, z])"
        )
    fs = futures_of(fs)
    if return_when == ALL_COMPLETED:
        wait_for = All
    elif return_when == FIRST_COMPLETED:
        wait_for = Any
    else:
        raise NotImplementedError(
            "Only return_when='ALL_COMPLETED' and 'FIRST_COMPLETED' are supported"
        )

    future = wait_for({f._state.wait() for f in fs})
    if timeout is not None:
        future = asyncio.wait_for(future, timeout)
    await future

    done, not_done = (
        {fu for fu in fs if fu.status != "pending"},
        {fu for fu in fs if fu.status == "pending"},
    )
    cancelled = [f.key for f in done if f.status == "cancelled"]
    if cancelled:
        raise CancelledError(cancelled)

    return DoneAndNotDoneFutures(done, not_done)


def wait(fs, timeout=None, return_when=ALL_COMPLETED):
    """ Wait until all/any futures are finished

    Parameters
    ----------
    fs: list of futures
    timeout: number, optional
        Time in seconds after which to raise a ``dask.distributed.TimeoutError``
    return_when: str, optional
        One of `ALL_COMPLETED` or `FIRST_COMPLETED`

    Returns
    -------
    Named tuple of completed, not completed
    """
    client = default_client()
    result = client.sync(_wait, fs, timeout=timeout, return_when=return_when)
    return result


async def _as_completed(fs, queue):
    fs = futures_of(fs)
    groups = groupby(lambda f: f.key, fs)
    firsts = [v[0] for v in groups.values()]
    wait_iterator = gen.WaitIterator(
        *map(asyncio.ensure_future, [f._state.wait() for f in firsts])
    )

    while not wait_iterator.done():
        await wait_iterator.next()
        # TODO: handle case of restarted futures
        future = firsts[wait_iterator.current_index]
        for f in groups[future.key]:
            queue.put_nowait(f)


async def _first_completed(futures):
    """ Return a single completed future

    See Also:
        _as_completed
    """
    q = asyncio.Queue()
    await _as_completed(futures, q)
    result = await q.get()
    return result


class as_completed:
    """
    Return futures in the order in which they complete

    This returns an iterator that yields the input future objects in the order
    in which they complete.  Calling ``next`` on the iterator will block until
    the next future completes, irrespective of order.

    Additionally, you can also add more futures to this object during
    computation with the ``.add`` method

    Parameters
    ----------
    futures: Collection of futures
        A list of Future objects to be iterated over in the order in which they
        complete
    with_results: bool (False)
        Whether to wait and include results of futures as well;
        in this case `as_completed` yields a tuple of (future, result)
    raise_errors: bool (True)
        Whether we should raise when the result of a future raises an exception;
        only affects behavior when `with_results=True`.

    Examples
    --------
    >>> x, y, z = client.map(inc, [1, 2, 3])  # doctest: +SKIP
    >>> for future in as_completed([x, y, z]):  # doctest: +SKIP
    ...     print(future.result())  # doctest: +SKIP
    3
    2
    4

    Add more futures during computation

    >>> x, y, z = client.map(inc, [1, 2, 3])  # doctest: +SKIP
    >>> ac = as_completed([x, y, z])  # doctest: +SKIP
    >>> for future in ac:  # doctest: +SKIP
    ...     print(future.result())  # doctest: +SKIP
    ...     if random.random() < 0.5:  # doctest: +SKIP
    ...         ac.add(c.submit(double, future))  # doctest: +SKIP
    4
    2
    8
    3
    6
    12
    24

    Optionally wait until the result has been gathered as well

    >>> ac = as_completed([x, y, z], with_results=True)  # doctest: +SKIP
    >>> for future, result in ac:  # doctest: +SKIP
    ...     print(result)  # doctest: +SKIP
    2
    4
    3
    """

    def __init__(self, futures=None, loop=None, with_results=False, raise_errors=True):
        if futures is None:
            futures = []
        self.futures = defaultdict(lambda: 0)
        self.queue = pyQueue()
        self.lock = threading.Lock()
        self.loop = loop or default_client().loop
        self.thread_condition = threading.Condition()
        self.with_results = with_results
        self.raise_errors = raise_errors

        if futures:
            self.update(futures)

    @property
    def condition(self):
        try:
            return self._condition
        except AttributeError:
            self._condition = asyncio.Condition()
            return self._condition

    async def _track_future(self, future):
        try:
            await _wait(future)
        except CancelledError:
            pass
        if self.with_results:
            try:
                result = await future._result(raiseit=False)
            except CancelledError as exc:
                result = exc
        with self.lock:
            if future in self.futures:
                self.futures[future] -= 1
                if not self.futures[future]:
                    del self.futures[future]
                if self.with_results:
                    self.queue.put_nowait((future, result))
                else:
                    self.queue.put_nowait(future)
                async with self.condition:
                    self.condition.notify()
                with self.thread_condition:
                    self.thread_condition.notify()

    def update(self, futures):
        """ Add multiple futures to the collection.

        The added futures will emit from the iterator once they finish"""
        with self.lock:
            for f in futures:
                if not isinstance(f, Future):
                    raise TypeError("Input must be a future, got %s" % f)
                self.futures[f] += 1
                self.loop.add_callback(self._track_future, f)

    def add(self, future):
        """ Add a future to the collection

        This future will emit from the iterator once it finishes
        """
        self.update((future,))

    def is_empty(self):
        """Returns True if there no completed or computing futures"""
        return not self.count()

    def has_ready(self):
        """Returns True if there are completed futures available."""
        return not self.queue.empty()

    def count(self):
        """ Return the number of futures yet to be returned

        This includes both the number of futures still computing, as well as
        those that are finished, but have not yet been returned from this
        iterator.
        """
        with self.lock:
            return len(self.futures) + len(self.queue.queue)

    def __repr__(self):
        return "<as_completed: waiting={} done={}>".format(
            len(self.futures), len(self.queue.queue)
        )

    def __iter__(self):
        return self

    def __aiter__(self):
        return self

    def _get_and_raise(self):
        res = self.queue.get()
        if self.with_results:
            future, result = res
            if self.raise_errors and future.status == "error":
                typ, exc, tb = result
                raise exc.with_traceback(tb)
        return res

    def __next__(self):
        while self.queue.empty():
            if self.is_empty():
                raise StopIteration()
            with self.thread_condition:
                self.thread_condition.wait(timeout=0.100)
        return self._get_and_raise()

    async def __anext__(self):
        if not self.futures and self.queue.empty():
            raise StopAsyncIteration
        while self.queue.empty():
            if not self.futures:
                raise StopAsyncIteration
            async with self.condition:
                await self.condition.wait()

        return self._get_and_raise()

    next = __next__

    def next_batch(self, block=True):
        """ Get the next batch of completed futures.

        Parameters
        ----------
        block: bool, optional
            If True then wait until we have some result, otherwise return
            immediately, even with an empty list.  Defaults to True.

        Examples
        --------
        >>> ac = as_completed(futures)  # doctest: +SKIP
        >>> client.gather(ac.next_batch())  # doctest: +SKIP
        [4, 1, 3]

        >>> client.gather(ac.next_batch(block=False))  # doctest: +SKIP
        []

        Returns
        -------
        List of futures or (future, result) tuples
        """
        if block:
            batch = [next(self)]
        else:
            batch = []
        while not self.queue.empty():
            batch.append(self.queue.get())
        return batch

    def batches(self):
        """
        Yield all finished futures at once rather than one-by-one

        This returns an iterator of lists of futures or lists of
        (future, result) tuples rather than individual futures or individual
        (future, result) tuples.  It will yield these as soon as possible
        without waiting.

        Examples
        --------
        >>> for batch in as_completed(futures).batches():  # doctest: +SKIP
        ...     results = client.gather(batch)
        ...     print(results)
        [4, 2]
        [1, 3, 7]
        [5]
        [6]
        """
        while True:
            try:
                yield self.next_batch(block=True)
            except StopIteration:
                return

    def clear(self):
        """ Clear out all submitted futures """
        with self.lock:
            self.futures.clear()
            while not self.queue.empty():
                self.queue.get()


def AsCompleted(*args, **kwargs):
    raise Exception("This has moved to as_completed")


def default_client(c=None):
    """ Return a client if one has started """
    c = c or _get_global_client()
    if c:
        return c
    else:
        raise ValueError(
            "No clients found\n"
            "Start a client and point it to the scheduler address\n"
            "  from distributed import Client\n"
            "  client = Client('ip-addr-of-scheduler:8786')\n"
        )


def ensure_default_get(client):
    dask.config.set(scheduler="dask.distributed")
    _set_global_client(client)


def redict_collection(c, dsk):
    from dask.delayed import Delayed

    if isinstance(c, Delayed):
        return Delayed(c.key, dsk)
    else:
        cc = copy.copy(c)
        cc.dask = dsk
        return cc


def futures_of(o, client=None):
    """ Future objects in a collection

    Parameters
    ----------
    o: collection
        A possibly nested collection of Dask objects

    Examples
    --------
    >>> futures_of(my_dask_dataframe)
    [<Future: finished key: ...>,
     <Future: pending  key: ...>]

    Returns
    -------
    futures : List[Future]
        A list of futures held by those collections
    """
    stack = [o]
    seen = set()
    futures = list()
    while stack:
        x = stack.pop()
        if type(x) in (tuple, set, list):
            stack.extend(x)
        elif type(x) is dict:
            stack.extend(x.values())
        elif type(x) is SubgraphCallable:
            stack.extend(x.dsk.values())
        elif isinstance(x, Future):
            if x not in seen:
                seen.add(x)
                futures.append(x)
        elif dask.is_dask_collection(x):
            stack.extend(x.__dask_graph__().values())

    if client is not None:
        bad = {f for f in futures if f.cancelled()}
        if bad:
            raise CancelledError(bad)

    return futures[::-1]


def fire_and_forget(obj):
    """ Run tasks at least once, even if we release the futures

    Under normal operation Dask will not run any tasks for which there is not
    an active future (this avoids unnecessary work in many situations).
    However sometimes you want to just fire off a task, not track its future,
    and expect it to finish eventually.  You can use this function on a future
    or collection of futures to ask Dask to complete the task even if no active
    client is tracking it.

    The results will not be kept in memory after the task completes (unless
    there is an active future) so this is only useful for tasks that depend on
    side effects.

    Parameters
    ----------
    obj: Future, list, dict, dask collection
        The futures that you want to run at least once

    Examples
    --------
    >>> fire_and_forget(client.submit(func, *args))  # doctest: +SKIP
    """
    futures = futures_of(obj)
    for future in futures:
        future.client._send_to_scheduler(
            {
                "op": "client-desires-keys",
                "keys": [tokey(future.key)],
                "client": "fire-and-forget",
            }
        )


class get_task_stream:
    """
    Collect task stream within a context block

    This provides diagnostic information about every task that was run during
    the time when this block was active.

    This must be used as a context manager.

    Parameters
    ----------
    plot: boolean, str
        If true then also return a Bokeh figure
        If plot == 'save' then save the figure to a file
    filename: str (optional)
        The filename to save to if you set ``plot='save'``

    Examples
    --------
    >>> with get_task_stream() as ts:
    ...     x.compute()
    >>> ts.data
    [...]

    Get back a Bokeh figure and optionally save to a file

    >>> with get_task_stream(plot='save', filename='task-stream.html') as ts:
    ...    x.compute()
    >>> ts.figure
    <Bokeh Figure>

    To share this file with others you may wish to upload and serve it online.
    A common way to do this is to upload the file as a gist, and then serve it
    on https://raw.githack.com ::

       $ python -m pip install gist
       $ gist task-stream.html
       https://gist.github.com/8a5b3c74b10b413f612bb5e250856ceb

    You can then navigate to that site, click the "Raw" button to the right of
    the ``task-stream.html`` file, and then provide that URL to
    https://raw.githack.com .  This process should provide a sharable link that
    others can use to see your task stream plot.

    See Also
    --------
    Client.get_task_stream: Function version of this context manager
    """

    def __init__(self, client=None, plot=False, filename="task-stream.html"):
        self.data = []
        self._plot = plot
        self._filename = filename
        self.figure = None
        self.client = client or default_client()
        self.client.get_task_stream(start=0, stop=0)  # ensure plugin

    def __enter__(self):
        self.start = time()
        return self

    def __exit__(self, typ, value, traceback):
        L = self.client.get_task_stream(
            start=self.start, plot=self._plot, filename=self._filename
        )
        if self._plot:
            L, self.figure = L
        self.data.extend(L)

    async def __aenter__(self):
        return self

    async def __aexit__(self, typ, value, traceback):
        L = await self.client.get_task_stream(
            start=self.start, plot=self._plot, filename=self._filename
        )
        if self._plot:
            L, self.figure = L
        self.data.extend(L)


class performance_report:
    """ Gather performance report

    This creates a static HTML file that includes many of the same plots of the
    dashboard for later viewing.

    The resulting file uses JavaScript, and so must be viewed with a web
    browser.  Locally we recommend using ``python -m http.server`` or hosting
    the file live online.

    Examples
    --------
    >>> with performance_report(filename="myfile.html"):
    ...     x.compute()

    $ python -m http.server
    $ open myfile.html
    """

    def __init__(self, filename="dask-report.html"):
        self.filename = filename

    async def __aenter__(self):
        self.start = time()
        await get_client().get_task_stream(start=0, stop=0)  # ensure plugin

    async def __aexit__(self, typ, value, traceback, code=None):
        if not code:
            try:
                frame = inspect.currentframe().f_back
                code = inspect.getsource(frame)
            except Exception:
                code = ""
        data = await get_client().scheduler.performance_report(
            start=self.start, code=code
        )
        with open(self.filename, "w") as f:
            f.write(data)

    def __enter__(self):
        get_client().sync(self.__aenter__)

    def __exit__(self, typ, value, traceback):
        try:
            frame = inspect.currentframe().f_back
            code = inspect.getsource(frame)
        except Exception:
            code = ""
        get_client().sync(self.__aexit__, type, value, traceback, code=code)


@contextmanager
def temp_default_client(c):
    """ Set the default client for the duration of the context

    Parameters
    ----------
    c : Client
        This is what default_client() will return within the with-block.
    """
    old_exec = default_client()
    _set_global_client(c)
    try:
        yield
    finally:
        _set_global_client(old_exec)


def _close_global_client():
    """
    Force close of global client.  This cleans up when a client
    wasn't close explicitly, e.g. interactive sessions.
    """
    c = _get_global_client()
    if c is not None:
        c._should_close_loop = False
        c.close(timeout=2)


atexit.register(_close_global_client)<|MERGE_RESOLUTION|>--- conflicted
+++ resolved
@@ -1540,12 +1540,8 @@
         actor=False,
         actors=False,
         pure=None,
-<<<<<<< HEAD
         batch_size=None,
-        **kwargs
-=======
         **kwargs,
->>>>>>> ee8cff49
     ):
         """ Map a function on a sequence of arguments
 
