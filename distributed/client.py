from __future__ import print_function, division, absolute_import

from collections import defaultdict, Iterator, Iterable
from concurrent.futures import ThreadPoolExecutor
from concurrent.futures._base import DoneAndNotDoneFutures, CancelledError
from contextlib import contextmanager
import copy
from datetime import timedelta
import errno
from functools import partial
from glob import glob
import json
import logging
from numbers import Number
import os
import sys
from time import sleep
import uuid
from threading import Thread, Lock
import six
import socket

import dask
from dask.base import tokenize, normalize_token, Base, collections_to_dsk
from dask.core import flatten, get_dependencies
from dask.compatibility import apply, unicode
from dask.context import _globals
from toolz import first, groupby, merge, valmap, keymap
from tornado import gen
from tornado.gen import TimeoutError
from tornado.locks import Event, Condition
from tornado.ioloop import IOLoop, PeriodicCallback
from tornado.queues import Queue

from .batched import BatchedSend
from .utils_comm import WrappedKey, unpack_remotedata, pack_data
from .cfexecutor import ClientExecutor
from .compatibility import Queue as pyQueue, Empty, isqueue
from .core import connect, rpc, clean_exception, CommClosedError
from .node import Node
from .protocol import to_serialize
from .protocol.pickle import dumps, loads
from .security import Security
from .worker import dumps_task
from .utils import (All, sync, funcname, ignoring, queue_to_iterator,
        tokey, log_errors, str_graph)
from .versions import get_versions

logger = logging.getLogger(__name__)

_global_client = [None]


class Future(WrappedKey):
    """ A remotely running computation

    A Future is a local proxy to a result running on a remote worker.  A user
    manages future objects in the local Python process to determine what
    happens in the larger cluster.

    Examples
    --------

    Futures typically emerge from Client computations

    >>> my_future = client.submit(add, 1, 2)  # doctest: +SKIP

    We can track the progress and results of a future

    >>> my_future  # doctest: +SKIP
    <Future: status: finished, key: add-8f6e709446674bad78ea8aeecfee188e>

    We can get the result or the exception and traceback from the future

    >>> my_future.result()  # doctest: +SKIP

    See Also
    --------
    Client:  Creates futures
    """
    _cb_executor = None
    _cb_executor_pid = None

    def __init__(self, key, client):
        self.key = key
        self._cleared = False
        tkey = tokey(key)
        self.client = client
        self.client._inc_ref(tkey)
        self._generation = self.client.generation

        if tkey in client.futures:
            self._state = client.futures[tkey]
        else:
            self._state = client.futures[tkey] = FutureState(Event())

    @property
    def executor(self):
        return self.client

    @property
    def status(self):
        return self._state.status

    @property
    def event(self):
        return self._state.event

    def done(self):
        """ Is the computation complete? """
        return self.event.is_set()

    def result(self, timeout=None):
        """ Wait until computation completes. Gather result to local process.

        If *timeout* seconds are elapsed before returning, a TimeoutError
        is raised.
        """
        result = sync(self.client.loop,
                      self._result, raiseit=False, callback_timeout=timeout)
        if self.status == 'error':
            six.reraise(*result)
        elif self.status == 'cancelled':
            raise result
        else:
            return result

    @gen.coroutine
    def _result(self, raiseit=True):
        yield self._state.event.wait()
        if self.status == 'error':
            exc = clean_exception(self._state.exception,
                                  self._state.traceback)
            if raiseit:
                six.reraise(*exc)
            else:
                raise gen.Return(exc)
        elif self.status == 'cancelled':
            exception = CancelledError(self.key)
            if raiseit:
                raise exception
            else:
                raise gen.Return(exception)
        else:
            result = yield self.client._gather([self])
            raise gen.Return(result[0])

    @gen.coroutine
    def _exception(self):
        yield self.event.wait()
        if self.status == 'error':
            raise gen.Return(self._state.exception)
        else:
            raise gen.Return(None)

    def exception(self, timeout=None):
        """ Return the exception of a failed task

        If *timeout* seconds are elapsed before returning, a TimeoutError
        is raised.

        See Also
        --------
        Future.traceback
        """
        return sync(self.client.loop,
                    self._exception, callback_timeout=timeout)

    def add_done_callback(self, fn):
        """ Call callback on future when callback has finished

        The callback ``fn`` should take the future as its only argument.  This
        will be called regardless of if the future completes successfully,
        errs, or is cancelled

        The callback is executed in a separate thread.
        """
        cls = Future
        if cls._cb_executor is None or cls._cb_executor_pid != os.getpid():
            cls._cb_executor = ThreadPoolExecutor(1)
            cls._cb_executor_pid = os.getpid()

        def execute_callback(fut):
            try:
                fn(fut)
            except BaseException:
                logger.exception("Error in callback %s of %s:", fn, fut)

        self.client.loop.add_callback(done_callback, self,
                                      partial(cls._cb_executor.submit, execute_callback))

    def cancel(self):
        """ Returns True if the future has been cancelled """
        return self.client.cancel([self])

    def cancelled(self):
        """ Returns True if the future has been cancelled """
        return self._state.status == 'cancelled'

    @gen.coroutine
    def _traceback(self):
        yield self.event.wait()
        if self.status == 'error':
            raise gen.Return(self._state.traceback)
        else:
            raise gen.Return(None)

    def traceback(self, timeout=None):
        """ Return the traceback of a failed task

        This returns a traceback object.  You can inspect this object using the
        ``traceback`` module.  Alternatively if you call ``future.result()``
        this traceback will accompany the raised exception.

        If *timeout* seconds are elapsed before returning, a TimeoutError
        is raised.

        Examples
        --------
        >>> import traceback  # doctest: +SKIP
        >>> tb = future.traceback()  # doctest: +SKIP
        >>> traceback.export_tb(tb)  # doctest: +SKIP
        [...]

        See Also
        --------
        Future.exception
        """
        return sync(self.client.loop,
                    self._traceback, callback_timeout=timeout)

    @property
    def type(self):
        return self._state.type

    def release(self):
        if not self._cleared and self.client.generation == self._generation:
            self._cleared = True
            self.client._dec_ref(tokey(self.key))

    def __getstate__(self):
        return self.key

    def __setstate__(self, key):
        c = default_client()
        Future.__init__(self, key, c)
        c._send_to_scheduler({'op': 'update-graph', 'tasks': {},
                              'keys': [tokey(self.key)], 'client': c.id})

    def __del__(self):
        self.release()

    def __str__(self):
        if self.type:
            try:
                typ = self.type.__name__
            except AttributeError:
                typ = str(self.type)
            return '<Future: status: %s, type: %s, key: %s>' % (self.status,
                    typ, self.key)
        else:
            return '<Future: status: %s, key: %s>' % (self.status, self.key)

    __repr__ = __str__

    def __await__(self):
        return self._result().__await__()


class FutureState(object):
    """A Future's internal state.

    This is shared between all Futures with the same key and client.
    """
    __slots__ = ('event', 'status', 'type', 'exception', 'traceback')

    def __init__(self, event):
        self.event = event
        self.status = 'pending'
        self.type = None

    def cancel(self):
        self.status = 'cancelled'
        self.event.set()

    def finish(self, type=None):
        self.status = 'finished'
        self.event.set()
        if type is not None:
            self.type = type

    def lose(self):
        self.status = 'lost'
        self.event.clear()

    def set_error(self, exception, traceback):
        self.status = 'error'
        self.exception = exception
        self.traceback = traceback
        self.event.set()

    def __str__(self):
        return '<%s: %s>' % (self.__class__.__name__, self.status)

    __repr__ = __str__


@gen.coroutine
def done_callback(future, callback):
    """ Coroutine that waits on future, then calls callback """
    while future.status == 'pending':
        yield future.event.wait()
    callback(future)


@partial(normalize_token.register, Future)
def normalize_future(f):
    return [f.key, type(f)]


class AllExit(Exception):
    """Custom exception class to exit All(...) early.
    """


class Client(Node):
    """ Drive computations on a distributed cluster

    The Client connects users to a distributed compute cluster.  It provides
    an asynchronous user interface around functions and futures.  This class
    resembles executors in ``concurrent.futures`` but also allows ``Future``
    objects within ``submit/map`` calls.

    Parameters
    ----------
    address: string, tuple, or ``LocalCluster``
        This can be the address of a ``Scheduler`` server, either
        as a string ``'127.0.0.1:8787'`` or tuple ``('127.0.0.1', 8787)``
        or it can be a local ``LocalCluster`` object.

    Examples
    --------
    Provide cluster's head node address on initialization:

    >>> client = Client('127.0.0.1:8787')  # doctest: +SKIP

    Use ``submit`` method to send individual computations to the cluster

    >>> a = client.submit(add, 1, 2)  # doctest: +SKIP
    >>> b = client.submit(add, 10, 20)  # doctest: +SKIP

    Continue using submit or map on results to build up larger computations

    >>> c = client.submit(add, a, b)  # doctest: +SKIP

    Gather results with the ``gather`` method.

    >>> client.gather([c])  # doctest: +SKIP
    33

    See Also
    --------
    distributed.scheduler.Scheduler: Internal scheduler
    """
    def __init__(self, address=None, start=True, loop=None, timeout=5,
                 set_as_default=True, scheduler_file=None,
                 security=None, **kwargs):
        self.futures = dict()
        self.refcount = defaultdict(lambda: 0)
        self._should_close_loop = loop is None and start
        self.loop = loop or IOLoop() if start else IOLoop.current()
        self.coroutines = []
        self.id = str(uuid.uuid1())
        self.generation = 0
        self.status = None
        self._pending_msg_buffer = []
        self.extensions = {}
        self.scheduler_file = scheduler_file
        self._startup_kwargs = kwargs
        self.security = security or Security()
        assert isinstance(self.security, Security)
        self.connection_args = self.security.get_connection_args('client')

        if hasattr(address, "scheduler_address"):
            # It's a LocalCluster or LocalCluster-compatible object
            self.cluster = address
        else:
            self.cluster = None
        self._start_arg = address
        if set_as_default:
            self._previous_get = _globals.get('get')
            dask.set_options(get=self.get)
            self._previous_shuffle = _globals.get('shuffle')
            dask.set_options(shuffle='tasks')

        self._handlers = {
            'key-in-memory': self._handle_key_in_memory,
            'lost-data': self._handle_lost_data,
            'cancelled-key': self._handle_cancelled_key,
            'task-erred': self._handle_task_erred,
            'restart': self._handle_restart,
            'error': self._handle_error
        }

        super(Client, self).__init__(connection_args=self.connection_args,
                                     io_loop=self.loop)

        if start:
            self.start(timeout=timeout)

        from distributed.channels import ChannelClient
        ChannelClient(self)  # registers itself on construction
        from distributed.recreate_exceptions import ReplayExceptionClient
        ReplayExceptionClient(self)

    def __str__(self):
        if hasattr(self, '_loop_thread'):
            n = sync(self.loop, self.scheduler.ncores)
            return '<%s: scheduler=%r processes=%d cores=%d>' % (
                    self.__class__.__name__,
                    self.scheduler.address, len(n), sum(n.values()))
        elif hasattr(self, 'scheduler'):
            return '<%s: scheduler=%r>' % (
                    self.__class__.__name__, self.scheduler.address)
        else:
            return '<%s: not connected>' % (self.__class__.__name__,)

    __repr__ = __str__

    def start(self, **kwargs):
        """ Start scheduler running in separate thread """
        if hasattr(self, '_loop_thread'):
            return
        if not self.loop._running:
            from threading import Thread
            self._loop_thread = Thread(target=self.loop.start)
            self._loop_thread.daemon = True
            self._loop_thread.start()
            while not self.loop._running:
                sleep(0.001)
        pc = PeriodicCallback(lambda: None, 1000, io_loop=self.loop)
        self.loop.add_callback(pc.start)
        _global_client[0] = self
        sync(self.loop, self._start, **kwargs)
        self.status = 'running'

    def _send_to_scheduler(self, msg):
        if self.status is 'running':
            self.loop.add_callback(self.scheduler_comm.send, msg)
        elif self.status is 'connecting':
            self._pending_msg_buffer.append(msg)
        else:
            raise Exception("Client not running.  Status: %s" % self.status)

    @gen.coroutine
    def _start(self, timeout=5, **kwargs):
        address = self._start_arg
        if self.cluster is not None:
            # Ensure the cluster is started (no-op if already running)
            yield self.cluster._start()
            address = self.cluster.scheduler_address
        elif self.scheduler_file is not None:
            while not os.path.exists(self.scheduler_file):
                yield gen.sleep(0.01)
            for i in range(10):
                try:
                    with open(self.scheduler_file) as f:
                        cfg = json.load(f)
                    address = cfg['address']
                    break
                except (ValueError, KeyError):  # JSON file not yet flushed
                    yield gen.sleep(0.01)
        elif self._start_arg is None:
            # Special case: if Client() was instantiated without a
            # scheduler address or cluster reference, spawn a new cluster
            from .deploy import LocalCluster

            try:
                self.cluster = LocalCluster(loop=self.loop, start=False,
                                            **self._startup_kwargs)
                yield self.cluster._start()
            except (OSError, socket.error) as e:
                if e.errno != errno.EADDRINUSE:
                    raise
                # The default port was taken, use a random one
                self.cluster = LocalCluster(scheduler_port=0, loop=self.loop,
                                            start=False, **self._startup_kwargs)
                yield self.cluster._start()

            # Wait for all workers to be ready
            while (not self.cluster.workers or
                   len(self.cluster.scheduler.ncores) < len(self.cluster.workers)):
                yield gen.sleep(0.01)

            address = self.cluster.scheduler_address

<<<<<<< HEAD
        self.scheduler = rpc(self._start_arg, timeout=timeout,
                             connection_args=self.connection_args)
=======
        self.scheduler = rpc(address, timeout=timeout)
>>>>>>> e9357c9d
        self.scheduler_comm = None

        yield self._ensure_connected(timeout=timeout)

        self.coroutines.append(self._handle_report())

    @gen.coroutine
    def _reconnect(self, timeout=0.1):
        with log_errors():
            assert self.scheduler_comm.comm.closed()
            self.status = 'connecting'
            self.scheduler_comm = None

            for st in self.futures.values():
                st.cancel()
            self.futures.clear()

            while self.status == 'connecting':
                try:
                    yield self._ensure_connected()
                    break
                except EnvironmentError:
                    yield gen.sleep(timeout)

    @gen.coroutine
    def _ensure_connected(self, timeout=5):
        if self.scheduler_comm and not self.scheduler_comm.closed():
            return

        comm = yield connect(self.scheduler.address, timeout=timeout,
                             connection_args=self.connection_args)

        yield self.scheduler.identity()

        yield comm.write({'op': 'register-client',
                          'client': self.id, 'reply': False})
        msg = yield comm.read()
        assert len(msg) == 1
        assert msg[0]['op'] == 'stream-start'

        bcomm = BatchedSend(interval=10, loop=self.loop)
        bcomm.start(comm)
        self.scheduler_comm = bcomm

        _global_client[0] = self
        self.status = 'running'

        for msg in self._pending_msg_buffer:
            self._send_to_scheduler(msg)
        del self._pending_msg_buffer[:]

        logger.debug("Started scheduling coroutines. Synchronized")

    def __enter__(self):
        if not self.loop._running:
            self.start()
        return self

    def __exit__(self, type, value, traceback):
        self.shutdown()

    def __del__(self):
        self.shutdown()

    def _inc_ref(self, key):
        self.refcount[key] += 1

    def _dec_ref(self, key):
        self.refcount[key] -= 1
        if self.refcount[key] == 0:
            del self.refcount[key]
            self._release_key(key)

    def _release_key(self, key):
        """ Release key from distributed memory """
        logger.debug("Release key %s", key)
        st = self.futures.pop(key, None)
        if st is not None:
            st.cancel()
        if self.status != 'closed':
            self._send_to_scheduler({'op': 'client-releases-keys',
                                     'keys': [key],
                                     'client': self.id})

    @gen.coroutine
    def _handle_report(self):
        """ Listen to scheduler """
        with log_errors():
            while True:
                try:
                    msgs = yield self.scheduler_comm.comm.read()
                except CommClosedError:
                    if self.status == 'running':
                        logger.warn("Client report stream closed to scheduler")
                        logger.info("Reconnecting...")
                        self.status = 'connecting'
                        yield self._reconnect()
                        continue
                    else:
                        break
                if not isinstance(msgs, list):
                    msgs = [msgs]

                breakout = False
                for msg in msgs:
                    logger.debug("Client receives message %s", msg)

                    if 'status' in msg and 'error' in msg['status']:
                        six.reraise(*clean_exception(**msg))

                    op = msg.pop('op')

                    if op == 'close' or op == 'stream-closed':
                        breakout = True
                        break

                    try:
                        handler = self._handlers[op]
                        handler(**msg)
                    except Exception as e:
                        logger.exception(e)
                if breakout:
                    break

    def _handle_key_in_memory(self, key=None, type=None, workers=None):
        state = self.futures.get(key)
        if state is not None:
            if type and not state.type:  # Type exists and not yet set
                type = loads(type)
                # Here, `type` may be a str if actual type failed
                # serializing in Worker
            else:
                type = None
            state.finish(type)

    def _handle_lost_data(self, key=None):
        state = self.futures.get(key)
        if state is not None:
            state.lose()

    def _handle_cancelled_key(self, key=None):
        state = self.futures.get(key)
        if state is not None:
            state.cancel()

    def _handle_task_erred(self, key=None, exception=None, traceback=None):
        state = self.futures.get(key)
        if state is not None:
            try:
                exception = loads(exception)
            except TypeError:
                exception = Exception("Undeserializable exception", exception)
            if traceback:
                traceback = loads(traceback)
            else:
                traceback = None
            state.set_error(exception, traceback)

    def _handle_restart(self):
        logger.info("Receive restart signal from scheduler")
        for state in self.futures.values():
            state.cancel()
        self.futures.clear()
        with ignoring(AttributeError):
            self._restart_event.set()

    def _handle_error(self, exception=None):
        logger.warn("Scheduler exception:")
        logger.exception(exception)

    @gen.coroutine
    def _shutdown(self, fast=False):
        """ Send shutdown signal and wait until scheduler completes """
        with log_errors():
            if self.status == 'closed':
                raise gen.Return()
            if self.status == 'running':
                self._send_to_scheduler({'op': 'close-stream'})
            self.status = 'closed'
            if _global_client[0] is self:
                _global_client[0] = None
            if not fast:
                with ignoring(TimeoutError):
                    yield [gen.with_timeout(timedelta(seconds=2), f)
                            for f in self.coroutines]
            with ignoring(AttributeError):
                yield self.scheduler_comm.close()
            with ignoring(AttributeError):
                self.scheduler.close_rpc()

    def shutdown(self, timeout=10):
        """ Send shutdown signal and wait until scheduler terminates

        This cancels all currently running tasks, clears the state of the
        scheduler, and shuts down all workers and scheduler.

        You do not need to call this when you finish your session.  You only
        need to call this if you want to take down the distributed cluster.

        See Also
        --------
        Client.restart
        """
        # XXX handling of self.status here is not thread-safe
        if self.status == 'closed':
            return

        if self._start_arg is None:
            with ignoring(AttributeError):
                self.cluster.close()

        sync(self.loop, self._shutdown, fast=True)
        assert self.status == 'closed'

        if self._should_close_loop:
            sync(self.loop, self.loop.stop)
            self.loop.close(all_fds=True)
            self._loop_thread.join(timeout=timeout)
        with ignoring(AttributeError):
            dask.set_options(get=self._previous_get)
        with ignoring(AttributeError):
            dask.set_options(shuffle=self._previous_shuffle)
        if self.get == _globals.get('get'):
            del _globals['get']

    def get_executor(self, **kwargs):
        """ Return a concurrent.futures Executor for submitting tasks
        on this Client.

        Parameters
        ----------
        **kwargs:
            Any submit()- or map()- compatible arguments, such as
            `workers` or `resources`.

        Returns
        -------
        An Executor object that's fully compatible with the concurrent.futures
        API.
        """
        return ClientExecutor(self, **kwargs)

    def submit(self, func, *args, **kwargs):
        """ Submit a function application to the scheduler

        Parameters
        ----------
        func: callable
        *args:
        **kwargs:
        pure: bool (defaults to True)
            Whether or not the function is pure.  Set ``pure=False`` for
            impure functions like ``np.random.random``.
        workers: set, iterable of sets
            A set of worker hostnames on which computations may be performed.
            Leave empty to default to all workers (common case)
        allow_other_workers: bool (defaults to False)
            Used with `workers`. Inidicates whether or not the computations
            may be performed on workers that are not in the `workers` set(s).

        Examples
        --------
        >>> c = client.submit(add, a, b)  # doctest: +SKIP

        Returns
        -------
        Future

        See Also
        --------
        Client.map: Submit on many arguments at once
        """
        if not callable(func):
            raise TypeError("First input to submit must be a callable function")

        key = kwargs.pop('key', None)
        pure = kwargs.pop('pure', True)
        workers = kwargs.pop('workers', None)
        resources = kwargs.pop('resources', None)
        allow_other_workers = kwargs.pop('allow_other_workers', False)

        if allow_other_workers not in (True, False, None):
            raise TypeError("allow_other_workers= must be True or False")

        if key is None:
            if pure:
                key = funcname(func) + '-' + tokenize(func, kwargs, *args)
            else:
                key = funcname(func) + '-' + str(uuid.uuid4())

        skey = tokey(key)

        if skey in self.futures:
            return Future(key, self)

        if allow_other_workers and workers is None:
            raise ValueError("Only use allow_other_workers= if using workers=")

        if isinstance(workers, six.string_types):
            workers = [workers]
        if workers is not None:
            restrictions = {skey: workers}
            loose_restrictions = [skey] if allow_other_workers else []
        else:
            restrictions = {}
            loose_restrictions = []

        if kwargs:
            dsk = {skey: (apply, func, list(args), kwargs)}
        else:
            dsk = {skey: (func,) + tuple(args)}

        futures = self._graph_to_futures(dsk, [skey], restrictions,
                loose_restrictions, priority={skey: 0},
                resources={skey: resources} if resources else None)

        logger.debug("Submit %s(...), %s", funcname(func), key)

        return futures[skey]

    def _threaded_map(self, q_out, func, qs_in, **kwargs):
        """ Internal function for mapping Queue """
        if isqueue(qs_in[0]):
            get = pyQueue.get
        elif isinstance(qs_in[0], Iterator):
            get = next
        else:
            raise NotImplementedError()

        while True:
            try:
                args = [get(q) for q in qs_in]
            except StopIteration as e:
                q_out.put(e)
                break
            f = self.submit(func, *args, **kwargs)
            q_out.put(f)

    def map(self, func, *iterables, **kwargs):
        """ Map a function on a sequence of arguments

        Arguments can be normal objects or Futures

        Parameters
        ----------
        func: callable
        iterables: Iterables, Iterators, or Queues
        key: str, list
            Prefix for task names if string.  Explicit names if list.
        pure: bool (defaults to True)
            Whether or not the function is pure.  Set ``pure=False`` for
            impure functions like ``np.random.random``.
        workers: set, iterable of sets
            A set of worker hostnames on which computations may be performed.
            Leave empty to default to all workers (common case)

        Examples
        --------
        >>> L = client.map(func, sequence)  # doctest: +SKIP

        Returns
        -------
        List, iterator, or Queue of futures, depending on the type of the
        inputs.

        See also
        --------
        Client.submit: Submit a single function
        """
        if not callable(func):
            raise TypeError("First input to map must be a callable function")

        if (all(map(isqueue, iterables)) or
            all(isinstance(i, Iterator) for i in iterables)):
            maxsize = kwargs.pop('maxsize', 0)
            q_out = pyQueue(maxsize=maxsize)
            t = Thread(target=self._threaded_map, args=(q_out, func, iterables),
                                                  kwargs=kwargs)
            t.daemon = True
            t.start()
            if isqueue(iterables[0]):
                return q_out
            else:
                return queue_to_iterator(q_out)

        key = kwargs.pop('key', None)
        key = key or funcname(func)
        pure = kwargs.pop('pure', True)
        workers = kwargs.pop('workers', None)
        resources = kwargs.pop('resources', None)
        allow_other_workers = kwargs.pop('allow_other_workers', False)

        if allow_other_workers and workers is None:
            raise ValueError("Only use allow_other_workers= if using workers=")

        iterables = list(zip(*zip(*iterables)))
        if isinstance(key, list):
            keys = key
        else:
            if pure:
                keys = [key + '-' + tokenize(func, kwargs, *args)
                        for args in zip(*iterables)]
            else:
                uid = str(uuid.uuid4())
                keys = [key + '-' + uid + '-' + str(i)
                        for i in range(min(map(len, iterables)))] if iterables else []

        if not kwargs:
            dsk = {key: (func,) + args
                   for key, args in zip(keys, zip(*iterables))}
        else:
            dsk = {key: (apply, func, (tuple, list(args)), kwargs)
                   for key, args in zip(keys, zip(*iterables))}

        if isinstance(workers, six.string_types):
            workers = [workers]
        if isinstance(workers, (list, set)):
            if workers and isinstance(first(workers), (list, set)):
                if len(workers) != len(keys):
                    raise ValueError("You only provided %d worker restrictions"
                    " for a sequence of length %d" % (len(workers), len(keys)))
                restrictions = dict(zip(keys, workers))
            else:
                restrictions = {k: workers for k in keys}
        elif workers is None:
            restrictions = {}
        else:
            raise TypeError("Workers must be a list or set of workers or None")
        if allow_other_workers not in (True, False, None):
            raise TypeError("allow_other_workers= must be True or False")
        if allow_other_workers is True:
            loose_restrictions = set(keys)
        else:
            loose_restrictions = set()

        priority = dict(zip(keys, range(len(keys))))

        if resources:
            resources = {k: resources for k in keys}
        else:
            resources = None

        futures = self._graph_to_futures(dsk, keys, restrictions,
                loose_restrictions, priority=priority, resources=resources)
        logger.debug("map(%s, ...)", funcname(func))

        return [futures[tokey(k)] for k in keys]

    @gen.coroutine
    def _gather(self, futures, errors='raise'):
        futures2, keys = unpack_remotedata(futures, byte_keys=True)
        keys = [tokey(key) for key in keys]
        bad_data = dict()

        @gen.coroutine
        def wait(k):
            """ Want to stop the All(...) early if we find an error """
            st = self.futures[k]
            yield st.event.wait()
            if st.status != 'finished':
                raise AllExit()

        while True:
            logger.debug("Waiting on futures to clear before gather")

            with ignoring(AllExit):
                yield All([wait(key) for key in keys if key in self.futures])

            failed = ('error', 'cancelled')

            exceptions = set()
            bad_keys = set()
            for key in keys:
                if (key not in self.futures or
                        self.futures[key].status in failed):
                    exceptions.add(key)
                    if errors == 'raise':
                        try:
                            st = self.futures[key]
                            exception = st.exception
                            traceback = st.traceback
                        except (AttributeError, KeyError):
                            six.reraise(CancelledError,
                                        CancelledError(key),
                                        None)
                        else:
                            six.reraise(type(exception),
                                        exception,
                                        traceback)
                    if errors == 'skip':
                        bad_keys.add(key)
                        bad_data[key] = None
                    else:
                        raise ValueError("Bad value, `errors=%s`" % errors)
            keys = [k for k in keys if k not in bad_keys]

            response = yield self.scheduler.gather(keys=keys)

            if response['status'] == 'error':
                logger.warn("Couldn't gather keys %s", response['keys'])
                for key in response['keys']:
                    self._send_to_scheduler({'op': 'report-key',
                                             'key': key})
                for key in response['keys']:
                    self.futures[key].event.clear()
            else:
                break

        if bad_data and errors == 'skip' and isinstance(futures2, list):
            futures2 = [f for f in futures2 if f not in bad_data]

        data = response['data']
        result = pack_data(futures2, merge(data, bad_data))
        raise gen.Return(result)

    def _threaded_gather(self, qin, qout, **kwargs):
        """ Internal function for gathering Queue """
        while True:
            L = [qin.get()]
            while qin.empty():
                try:
                    L.append(qin.get_nowait())
                except Empty:
                    break
            results = self.gather(L, **kwargs)
            for item in results:
                qout.put(item)

    def gather(self, futures, errors='raise', maxsize=0):
        """ Gather futures from distributed memory

        Accepts a future, nested container of futures, iterator, or queue.
        The return type will match the input type.

        Parameters
        ----------
        futures: Collection of futures
            This can be a possibly nested collection of Future objects.
            Collections can be lists, sets, iterators, queues or dictionaries
        errors: string
            Either 'raise' or 'skip' if we should raise if a future has erred
            or skip its inclusion in the output collection
        maxsize: int
            If the input is a queue then this produces an output queue with a
            maximum size.

        Returns
        -------
        results: a collection of the same type as the input, but now with
        gathered results rather than futures

        Examples
        --------
        >>> from operator import add  # doctest: +SKIP
        >>> c = Client('127.0.0.1:8787')  # doctest: +SKIP
        >>> x = c.submit(add, 1, 2)  # doctest: +SKIP
        >>> c.gather(x)  # doctest: +SKIP
        3
        >>> c.gather([x, [x], x])  # support lists and dicts # doctest: +SKIP
        [3, [3], 3]

        >>> seq = c.gather(iter([x, x]))  # support iterators # doctest: +SKIP
        >>> next(seq)  # doctest: +SKIP
        3

        See Also
        --------
        Client.scatter: Send data out to cluster
        """
        if isqueue(futures):
            qout = pyQueue(maxsize=maxsize)
            t = Thread(target=self._threaded_gather, args=(futures, qout),
                        kwargs={'errors': errors})
            t.daemon = True
            t.start()
            return qout
        elif isinstance(futures, Iterator):
            return (self.gather(f, errors=errors) for f in futures)
        else:
            return sync(self.loop, self._gather, futures, errors=errors)

    @gen.coroutine
    def _scatter(self, data, workers=None, broadcast=False):
        if isinstance(workers, six.string_types):
            workers = [workers]
        if isinstance(data, dict) and not all(isinstance(k, (bytes, unicode))
                                              for k in data):
            d = yield self._scatter(keymap(tokey, data), workers, broadcast)
            raise gen.Return({k: d[tokey(k)] for k in data})

        unpack = False
        if isinstance(data, dict):
            data2 = valmap(to_serialize, data)
            types = valmap(type, data)
        elif isinstance(data, (list, tuple, set, frozenset)):
            data2 = list(map(to_serialize, data))
            types = list(map(type, data))
        elif isinstance(data, (Iterable, Iterator)):
            data2 = list(map(to_serialize, data))
            types = list(map(type, data))
        else:
            data2 = [to_serialize(data)]
            types = [type(data)]
            unpack = True
        keys = yield self.scheduler.scatter(data=data2, workers=workers,
                                            client=self.id,
                                            broadcast=broadcast)
        if isinstance(data, dict):
            out = {k: Future(k, self) for k in keys}
        elif isinstance(data, (tuple, list, set, frozenset)):
            out = type(data)([Future(k, self) for k in keys])
        elif isinstance(data, (Iterable, Iterator)):
            out = [Future(k, self) for k in keys]
        else:
            out = [Future(k, self) for k in keys]

        for key in keys:
            self.futures[key].finish(type=None)

        if isinstance(types, list):
            for key, typ in zip(keys, types):
                self.futures[key].type = typ
        elif isinstance(types, dict):
            for key in keys:
                self.futures[key].type = types[key]

        if unpack:
            out = out[0]

        raise gen.Return(out)

    def _threaded_scatter(self, q_or_i, qout, **kwargs):
        """ Internal function for scattering Iterable/Queue data """
        while True:
            if isqueue(q_or_i):
                L = [q_or_i.get()]
                while not q_or_i.empty():
                    try:
                        L.append(q_or_i.get_nowait())
                    except Empty:
                        break
            else:
                try:
                    L = [next(q_or_i)]
                except StopIteration as e:
                    qout.put(e)
                    break

            futures = self.scatter(L, **kwargs)
            for future in futures:
                qout.put(future)

    def scatter(self, data, workers=None, broadcast=False, maxsize=0):
        """ Scatter data into distributed memory

        This moves data from the local client process into the workers of the
        distributed scheduler.  Note that it is often better to submit jobs to
        your workers to have them load the data rather than loading data
        locally and then scattering it out to them.

        Parameters
        ----------
        data: list, iterator, dict, Queue, or object
            Data to scatter out to workers.  Output type matches input type.
        workers: list of tuples (optional)
            Optionally constrain locations of data.
            Specify workers as hostname/port pairs, e.g. ``('127.0.0.1', 8787)``.
        broadcast: bool (defaults to False)
            Whether to send each data element to all workers.
            By default we round-robin based on number of cores.
        maxsize: int (optional)
            Maximum size of queue if using queues, 0 implies infinite

        Returns
        -------
        List, dict, iterator, or queue of futures matching the type of input.

        Examples
        --------
        >>> c = Client('127.0.0.1:8787')  # doctest: +SKIP
        >>> c.scatter(1) # doctest: +SKIP
        <Future: status: finished, key: c0a8a20f903a4915b94db8de3ea63195>

        >>> c.scatter([1, 2, 3])  # doctest: +SKIP
        [<Future: status: finished, key: c0a8a20f903a4915b94db8de3ea63195>,
         <Future: status: finished, key: 58e78e1b34eb49a68c65b54815d1b158>,
         <Future: status: finished, key: d3395e15f605bc35ab1bac6341a285e2>]

        >>> c.scatter({'x': 1, 'y': 2, 'z': 3})  # doctest: +SKIP
        {'x': <Future: status: finished, key: x>,
         'y': <Future: status: finished, key: y>,
         'z': <Future: status: finished, key: z>}

        Constrain location of data to subset of workers

        >>> c.scatter([1, 2, 3], workers=[('hostname', 8788)])   # doctest: +SKIP

        Handle streaming sequences of data with iterators or queues

        >>> seq = c.scatter(iter([1, 2, 3]))  # doctest: +SKIP
        >>> next(seq)  # doctest: +SKIP
        <Future: status: finished, key: c0a8a20f903a4915b94db8de3ea63195>,

        Broadcast data to all workers

        >>> [future] = c.scatter([element], broadcast=True)  # doctest: +SKIP

        See Also
        --------
        Client.gather: Gather data back to local process
        """
        if isqueue(data) or isinstance(data, Iterator):
            logger.debug("Starting thread for streaming data")
            qout = pyQueue(maxsize=maxsize)

            t = Thread(target=self._threaded_scatter,
                       args=(data, qout),
                       kwargs={'workers': workers, 'broadcast': broadcast})
            t.daemon = True
            t.start()

            if isqueue(data):
                return qout
            else:
                return queue_to_iterator(qout)
        else:
            return sync(self.loop, self._scatter, data, workers=workers,
                        broadcast=broadcast)

    @gen.coroutine
    def _cancel(self, futures):
        keys = {tokey(f.key) for f in futures_of(futures)}
        yield self.scheduler.cancel(keys=list(keys), client=self.id)
        for k in keys:
            st = self.futures.pop(k, None)
            if st is not None:
                st.cancel()

    def cancel(self, futures):
        """
        Cancel running futures

        This stops future tasks from being scheduled if they have not yet run
        and deletes them if they have already run.  After calling, this result
        and all dependent results will no longer be accessible

        Parameters
        ----------
        futures: list of Futures
        """
        return sync(self.loop, self._cancel, futures)

    @gen.coroutine
    def _publish_dataset(self, **kwargs):
        with log_errors():
            coroutines = []
            for name, data in kwargs.items():
                keys = [tokey(f.key) for f in futures_of(data)]
                coroutines.append(self.scheduler.publish_put(keys=keys,
                    name=tokey(name), data=dumps(data), client=self.id))

            yield coroutines

    def publish_dataset(self, **kwargs):
        """
        Publish named datasets to scheduler

        This stores a named reference to a dask collection or list of futures
        on the scheduler.  These references are available to other Clients
        which can download the collection or futures with ``get_dataset``.

        Datasets are not immediately computed.  You may wish to call
        ``Client.persist`` prior to publishing a dataset.

        Parameters
        ----------
        kwargs: dict
            named collections to publish on the scheduler

        Examples
        --------
        Publishing client:

        >>> df = dd.read_csv('s3://...')  # doctest: +SKIP
        >>> df = c.persist(df) # doctest: +SKIP
        >>> c.publish_dataset(my_dataset=df)  # doctest: +SKIP

        Receiving client:

        >>> c.list_datasets()  # doctest: +SKIP
        ['my_dataset']
        >>> df2 = c.get_dataset('my_dataset')  # doctest: +SKIP

        Returns
        -------
        None

        See Also
        --------
        Client.list_datasets
        Client.get_dataset
        Client.unpublish_dataset
        Client.persist
        """
        return sync(self.loop, self._publish_dataset, **kwargs)

    def unpublish_dataset(self, name):
        """
        Remove named datasets from scheduler

        Examples
        --------
        >>> c.list_datasets()  # doctest: +SKIP
        ['my_dataset']
        >>> c.unpublish_datasets('my_dataset')  # doctest: +SKIP
        >>> c.list_datasets()  # doctest: +SKIP
        []

        See Also
        --------
        Client.publish_dataset
        """
        return sync(self.loop, self.scheduler.publish_delete, name=name)

    def list_datasets(self):
        """
        List named datasets available on the scheduler

        See Also
        --------
        Client.publish_dataset
        Client.get_dataset
        """
        return sync(self.loop, self.scheduler.publish_list)

    @gen.coroutine
    def _get_dataset(self, name):
        out = yield self.scheduler.publish_get(name=name, client=self.id)

        with temp_default_client(self):
            data = loads(out['data'])
        raise gen.Return(data)

    def get_dataset(self, name):
        """
        Get named dataset from the scheduler

        See Also
        --------
        Client.publish_dataset
        Client.list_datasets
        """
        return sync(self.loop, self._get_dataset, tokey(name))

    @gen.coroutine
    def _run_on_scheduler(self, function, *args, **kwargs):
        response = yield self.scheduler.run_function(function=dumps(function),
                                                     args=dumps(args),
                                                     kwargs=dumps(kwargs))
        if response['status'] == 'error':
            six.reraise(*clean_exception(**response))
        else:
            raise gen.Return(response['result'])

    def run_on_scheduler(self, function, *args, **kwargs):
        """ Run a function on the scheduler process

        This is typically used for live debugging.  The function should take a
        keyword argument ``dask_scheduler=``, which will be given the scheduler
        object itself.

        Examples
        --------

        >>> def get_number_of_tasks(dask_scheduler=None):
        ...     return len(dask_scheduler.task_state)

        >>> client.run_on_scheduler(get_number_of_tasks)  # doctest: +SKIP
        100

        See Also
        --------
        Client.run: Run a function on all workers
        Client.start_ipython_scheduler: Start an IPython session on scheduler
        """
        return sync(self.loop, self._run_on_scheduler, function, *args,
                **kwargs)

    @gen.coroutine
    def _run(self, function, *args, **kwargs):
        nanny = kwargs.pop('nanny', False)
        workers = kwargs.pop('workers', None)
        responses = yield self.scheduler.broadcast(msg=dict(op='run',
                                                function=dumps(function),
                                                args=dumps(args),
                                                kwargs=dumps(kwargs)),
                                                workers=workers, nanny=nanny)
        results = {}
        for key, resp in responses.items():
            if resp['status'] == 'OK':
                results[key] = resp['result']
            elif resp['status'] == 'error':
                six.reraise(*clean_exception(**resp))
        raise gen.Return(results)

    def run(self, function, *args, **kwargs):
        """
        Run a function on all workers outside of task scheduling system

        This calls a function on all currently known workers immediately,
        blocks until those results come back, and returns the results
        asynchronously as a dictionary keyed by worker address.  This method
        if generally used for side effects, such and collecting diagnostic
        information or installing libraries.

        Parameters
        ----------
        function: callable
        *args: arguments for remote function
        **kwargs: keyword arguments for remote function
        workers: list
            Workers on which to run the function. Defaults to all known workers.

        Examples
        --------
        >>> c.run(os.getpid)  # doctest: +SKIP
        {'192.168.0.100:9000': 1234,
         '192.168.0.101:9000': 4321,
         '192.168.0.102:9000': 5555}

        Restrict computation to particular workers with the ``workers=``
        keyword argument.

        >>> c.run(os.getpid, workers=['192.168.0.100:9000',
        ...                           '192.168.0.101:9000'])  # doctest: +SKIP
        {'192.168.0.100:9000': 1234,
         '192.168.0.101:9000': 4321}
        """
        return sync(self.loop, self._run, function, *args, **kwargs)

    @gen.coroutine
    def _run_coroutine(self, function, *args, **kwargs):
        workers = kwargs.pop('workers', None)
        wait = kwargs.pop('wait', True)
        responses = yield self.scheduler.broadcast(msg=dict(op='run_coroutine',
                                                function=dumps(function),
                                                args=dumps(args),
                                                kwargs=dumps(kwargs),
                                                wait=wait),
                                                workers=workers)
        if not wait:
            raise gen.Return(None)
        else:
            results = {}
            for key, resp in responses.items():
                if resp['status'] == 'OK':
                    results[key] = resp['result']
                elif resp['status'] == 'error':
                    six.reraise(*clean_exception(**resp))
            raise gen.Return(results)

    def run_coroutine(self, function, *args, **kwargs):
        """
        Spawn a coroutine on all workers.

        This spaws a coroutine on all currently known workers and then waits
        for the coroutine on each worker.  The coroutines' results are returned
        as a dictionary keyed by worker address.

        Parameters
        ----------
        function: a coroutine function
            (typically a function wrapped in gen.coroutine or
             a Python 3.5+ async function)
        *args: arguments for remote function
        **kwargs: keyword arguments for remote function
        wait: boolean (default True)
            Whether to wait for coroutines to end.
        workers: list
            Workers on which to run the function. Defaults to all known workers.

        """
        return sync(self.loop, self._run_coroutine, function, *args, **kwargs)

    def _graph_to_futures(self, dsk, keys, restrictions=None,
            loose_restrictions=None, allow_other_workers=True, priority=None,
            resources=None):

        keyset = set(keys)
        flatkeys = list(map(tokey, keys))
        futures = {key: Future(key, self) for key in keyset}

        values = {k for k, v in dsk.items() if isinstance(v, Future)
                                            and k not in keyset}
        if values:
            dsk = dask.optimize.inline(dsk, keys=values)

        d = {k: unpack_remotedata(v) for k, v in dsk.items()}
        extra_keys = set.union(*[v[1] for v in d.values()]) if d else set()
        dsk2 = str_graph({k: v[0] for k, v in d.items()}, extra_keys)
        dsk3 = {k: v for k, v in dsk2.items() if k is not v}

        if restrictions:
            restrictions = keymap(tokey, restrictions)
            restrictions = valmap(list, restrictions)

        if loose_restrictions is not None:
            loose_restrictions = list(map(tokey, loose_restrictions))

        dependencies = {tokey(k): set(map(tokey, v[1])) for k, v in d.items()}

        for s in dependencies.values():
            for v in s:
                if v not in self.futures:
                    raise CancelledError(v)

        for k, v in dsk3.items():
            dependencies[k] |= get_dependencies(dsk3, task=v)

        if priority is None:
            dependencies2 = {key: {dep for dep in deps if dep in dependencies}
                             for key, deps in dependencies.items()}
            priority = dask.order.order(dsk3, dependencies2)

        self._send_to_scheduler({'op': 'update-graph',
                                 'tasks': valmap(dumps_task, dsk3),
                                 'dependencies': valmap(list, dependencies),
                                 'keys': list(flatkeys),
                                 'restrictions': restrictions or {},
                                 'loose_restrictions': loose_restrictions,
                                 'priority': priority,
                                 'resources': resources})

        return futures

    @gen.coroutine
    def _get(self, dsk, keys, restrictions=None, loose_restrictions=None,
             resources=None, raise_on_error=True):
        futures = self._graph_to_futures(dsk, set(flatten([keys])),
                restrictions, loose_restrictions, resources=resources)

        packed = pack_data(keys, futures)
        try:
            result = yield self._gather(packed)
        except Exception as e:
            if raise_on_error:
                raise
            else:
                result = 'error', e
                raise gen.Return(result)
        finally:
            for f in futures.values():
                f.release()
        if not raise_on_error:
            result = 'OK', result
        raise gen.Return(result)

    def get(self, dsk, keys, restrictions=None, loose_restrictions=None,
            resources=None, **kwargs):
        """ Compute dask graph

        Parameters
        ----------
        dsk: dict
        keys: object, or nested lists of objects
        restrictions: dict (optional)
            A mapping of {key: {set of worker hostnames}} that restricts where
            jobs can take place

        Examples
        --------
        >>> from operator import add  # doctest: +SKIP
        >>> c = Client('127.0.0.1:8787')  # doctest: +SKIP
        >>> c.get({'x': (add, 1, 2)}, 'x')  # doctest: +SKIP
        3

        See Also
        --------
        Client.compute: Compute asynchronous collections
        """
        return sync(self.loop, self._get, dsk, keys, restrictions=restrictions,
                    loose_restrictions=loose_restrictions,
                    resources=resources)

    def _optimize_insert_futures(self, dsk, keys):
        """ Replace known keys in dask graph with Futures

        When given a Dask graph that might have overlapping keys with our known
        results we replace the values of that graph with futures.  This can be
        used as an optimization to avoid recomputation.

        This returns the same graph if unchanged but a new graph if any changes
        were necessary.
        """
        changed = False
        for key in list(dsk):
            if tokey(key) in self.futures:
                if not changed:
                    changed = True
                    dsk = dict(dsk)
                dsk[key] = Future(key, self)

        if changed:
            dsk, _ = dask.optimize.cull(dsk, keys)

        return dsk

    def normalize_collection(self, collection):
        """
        Replace collection's tasks by already existing futures if they exist

        This normalizes the tasks within a collections task graph against the
        known futures within the scheduler.  It returns a copy of the
        collection with a task graph that includes the overlapping futures.

        Examples
        --------
        >>> len(x.dask)  # x is a dask collection with 100 tasks
        100
        >>> set(client.futures).intersection(x.dask)  # some overlap exists
        10

        >>> x = client.normalize_collection(x)
        >>> len(x.dask)  # smaller computational graph
        20

        See Also
        --------
        Client.persist: trigger computation of collection's tasks
        """
        dsk = self._optimize_insert_futures(collection.dask, collection._keys())

        if dsk is collection.dask:
            return collection
        else:
            return redict_collection(collection, dsk)

    def compute(self, collections, sync=False, optimize_graph=True,
            workers=None, allow_other_workers=False, resources=None, **kwargs):
        """ Compute dask collections on cluster

        Parameters
        ----------
        collections: iterable of dask objects or single dask object
            Collections like dask.array or dataframe or dask.value objects
        sync: bool (optional)
            Returns Futures if False (default) or concrete values if True
        optimize_graph: bool
            Whether or not to optimize the underlying graphs
        workers: str, list, dict
            Which workers can run which parts of the computation
            If a string a list then the output collections will run on the listed
                workers, but other sub-computations can run anywhere
            If a dict then keys should be (tuples of) collections and values
                should be addresses or lists.
        allow_other_workers: bool, list
            If True then all restrictions in workers= are considered loose
            If a list then only the keys for the listed collections are loose
        **kwargs:
            Options to pass to the graph optimize calls

        Returns
        -------
        List of Futures if input is a sequence, or a single future otherwise

        Examples
        --------
        >>> from dask import do, value
        >>> from operator import add
        >>> x = dask.do(add)(1, 2)
        >>> y = dask.do(add)(x, x)
        >>> xx, yy = client.compute([x, y])  # doctest: +SKIP
        >>> xx  # doctest: +SKIP
        <Future: status: finished, key: add-8f6e709446674bad78ea8aeecfee188e>
        >>> xx.result()  # doctest: +SKIP
        3
        >>> yy.result()  # doctest: +SKIP
        6

        Also support single arguments

        >>> xx = client.compute(x)  # doctest: +SKIP


        See Also
        --------
        Client.get: Normal synchronous dask.get function
        """
        if isinstance(collections, (list, tuple, set, frozenset)):
            singleton = False
        else:
            collections = [collections]
            singleton = True

        variables = [a for a in collections if isinstance(a, Base)]

        dsk = self.collections_to_dsk(variables, optimize_graph, **kwargs)
        names = ['finalize-%s' % tokenize(v) for v in variables]
        dsk2 = {name: (v._finalize, v._keys()) for name, v in zip(names, variables)}

        restrictions, loose_restrictions = self.get_restrictions(collections,
                workers, allow_other_workers)

        if resources:
            resources = self.expand_resources(resources)

        futures_dict = self._graph_to_futures(merge(dsk2, dsk), names,
                                              restrictions, loose_restrictions,
                                              resources=resources)

        i = 0
        futures = []
        for arg in collections:
            if isinstance(arg, Base):
                futures.append(futures_dict[names[i]])
                i += 1
            else:
                futures.append(arg)

        if sync:
            result = self.gather(futures)
        else:
            result = futures

        if singleton:
            return first(result)
        else:
            return result

    def persist(self, collections, optimize_graph=True, workers=None,
                allow_other_workers=None, resources=None, **kwargs):
        """ Persist dask collections on cluster

        Starts computation of the collection on the cluster in the background.
        Provides a new dask collection that is semantically identical to the
        previous one, but now based off of futures currently in execution.

        Parameters
        ----------
        collections: sequence or single dask object
            Collections like dask.array or dataframe or dask.value objects
        optimize_graph: bool
            Whether or not to optimize the underlying graphs
        workers: str, list, dict
            Which workers can run which parts of the computation
            If a string a list then the output collections will run on the listed
                workers, but other sub-computations can run anywhere
            If a dict then keys should be (tuples of) collections and values
                should be addresses or lists.
        allow_other_workers: bool, list
            If True then all restrictions in workers= are considered loose
            If a list then only the keys for the listed collections are loose
        kwargs:
            Options to pass to the graph optimize calls

        Returns
        -------
        List of collections, or single collection, depending on type of input.

        Examples
        --------
        >>> xx = client.persist(x)  # doctest: +SKIP
        >>> xx, yy = client.persist([x, y])  # doctest: +SKIP


        See Also
        --------
        Client.compute
        """
        if isinstance(collections, (tuple, list, set, frozenset)):
            singleton = False
        else:
            singleton = True
            collections = [collections]

        assert all(isinstance(c, Base) for c in collections)

        dsk = self.collections_to_dsk(collections, optimize_graph, **kwargs)

        names = {k for c in collections for k in flatten(c._keys())}

        restrictions, loose_restrictions = self.get_restrictions(collections,
                workers, allow_other_workers)

        if resources:
            resources = self.expand_resources(resources)

        futures = self._graph_to_futures(dsk, names, restrictions,
                loose_restrictions, resources=resources)

        result = [redict_collection(c, {k: futures[k]
                                        for k in flatten(c._keys())})
                  for c in collections]
        if singleton:
            return first(result)
        else:
            return result

    @gen.coroutine
    def _upload_environment(self, zipfile):
        name = os.path.split(zipfile)[1]
        yield self._upload_large_file(zipfile, name)

        def unzip(dask_worker=None):
            from distributed.utils import log_errors
            import zipfile
            import shutil
            with log_errors():
                a = os.path.join(dask_worker.worker_dir, name)
                b = os.path.join(dask_worker.local_dir, name)
                c = os.path.dirname(b)
                shutil.move(a, b)

                with zipfile.ZipFile(b) as f:
                    f.extractall(path=c)

                for fn in glob(os.path.join(c, name[:-4], 'bin', '*')):
                    st = os.stat(fn)
                    os.chmod(fn, st.st_mode | 64)  # chmod u+x fn

                assert os.path.exists(os.path.join(c, name[:-4]))
                return c

        yield self._run(unzip, nanny=True)
        raise gen.Return(name[:-4])

    def upload_environment(self, name, zipfile):
        return sync(self.loop, self._upload_environment, name, zipfile)

    @gen.coroutine
    def _restart(self):
        self._send_to_scheduler({'op': 'restart'})
        self._restart_event = Event()
        yield self._restart_event.wait()
        self.generation += 1
        self.refcount.clear()

        raise gen.Return(self)

    def restart(self):
        """ Restart the distributed network

        This kills all active work, deletes all data on the network, and
        restarts the worker processes.
        """
        return sync(self.loop, self._restart)

    @gen.coroutine
    def _upload_file(self, filename, raise_on_error=True):
        with open(filename, 'rb') as f:
            data = f.read()
        _, fn = os.path.split(filename)
        d = yield self.scheduler.broadcast(msg={'op': 'upload_file',
                                                'filename': fn,
                                                'data': to_serialize(data)})

        if any(v['status'] == 'error' for v in d.values()):
            exceptions = [loads(v['exception']) for v in d.values()
                          if v['status'] == 'error']
            if raise_on_error:
                raise exceptions[0]
            else:
                raise gen.Return(exceptions[0])

        assert all(len(data) == v['nbytes'] for v in d.values())

    @gen.coroutine
    def _upload_large_file(self, local_filename, remote_filename=None):
        if remote_filename is None:
            remote_filename = os.path.split(local_filename)[1]

        with open(local_filename, 'rb') as f:
            data = f.read()

        [future] = yield self._scatter([data])
        key = future.key
        yield self._replicate(future)

        def dump_to_file(dask_worker=None):
            if not os.path.isabs(remote_filename):
                fn = os.path.join(dask_worker.local_dir, remote_filename)
            else:
                fn = remote_filename
            with open(fn, 'wb') as f:
                f.write(dask_worker.data[key])

            return len(dask_worker.data[key])

        response = yield self._run(dump_to_file)

        assert all(len(data) == v for v in response.values())

    def upload_file(self, filename):
        """ Upload local package to workers

        This sends a local file up to all worker nodes.  This file is placed
        into a temporary directory on Python's system path so any .py, .pyc, .egg
        or .zip  files will be importable.

        Parameters
        ----------
        filename: string
            Filename of .py, .pyc, .egg or .zip file to send to workers

        Examples
        --------
        >>> client.upload_file('mylibrary.egg')  # doctest: +SKIP
        >>> from mylibrary import myfunc  # doctest: +SKIP
        >>> L = c.map(myfunc, seq)  # doctest: +SKIP
        """
        result = sync(self.loop, self._upload_file, filename,
                        raise_on_error=False)
        if isinstance(result, Exception):
            raise result

    @gen.coroutine
    def _rebalance(self, futures=None, workers=None):
        yield _wait(futures)
        keys = list({tokey(f.key) for f in self.futures_of(futures)})
        result = yield self.scheduler.rebalance(keys=keys, workers=workers)
        assert result['status'] == 'OK'

    def rebalance(self, futures=None, workers=None):
        """ Rebalance data within network

        Move data between workers to roughly balance memory burden.  This
        either affects a subset of the keys/workers or the entire network,
        depending on keyword arguments.

        This operation is generally not well tested against normal operation of
        the scheduler.  It it not recommended to use it while waiting on
        computations.

        Parameters
        ----------
        futures: list, optional
            A list of futures to balance, defaults all data
        workers: list, optional
            A list of workers on which to balance, defaults to all workers
        """
        sync(self.loop, self._rebalance, futures, workers),

    @gen.coroutine
    def _replicate(self, futures, n=None, workers=None, branching_factor=2):
        futures = self.futures_of(futures)
        yield _wait(futures)
        keys = {tokey(f.key) for f in futures}
        yield self.scheduler.replicate(keys=list(keys), n=n, workers=workers,
                branching_factor=branching_factor)

    def replicate(self, futures, n=None, workers=None, branching_factor=2):
        """ Set replication of futures within network

        Copy data onto many workers.  This helps to broadcast frequently
        accessed data and it helps to improve resilience.

        This performs a tree copy of the data throughout the network
        individually on each piece of data.  This operation blocks until
        complete.  It does not guarantee replication of data to future workers.

        Parameters
        ----------
        futures: list of futures
            Futures we wish to replicate
        n: int, optional
            Number of processes on the cluster on which to replicate the data.
            Defaults to all.
        workers: list of worker addresses
            Workers on which we want to restrict the replication.
            Defaults to all.
        branching_factor: int, optional
            The number of workers that can copy data in each generation

        Examples
        --------
        >>> x = c.submit(func, *args)  # doctest: +SKIP
        >>> c.replicate([x])  # send to all workers  # doctest: +SKIP
        >>> c.replicate([x], n=3)  # send to three workers  # doctest: +SKIP
        >>> c.replicate([x], workers=['alice', 'bob'])  # send to specific  # doctest: +SKIP
        >>> c.replicate([x], n=1, workers=['alice', 'bob'])  # send to one of specific workers  # doctest: +SKIP
        >>> c.replicate([x], n=1)  # reduce replications # doctest: +SKIP

        See also
        --------
        Client.rebalance
        """
        sync(self.loop, self._replicate, futures, n=n, workers=workers,
                branching_factor=branching_factor)

    def ncores(self, workers=None):
        """ The number of threads/cores available on each worker node

        Parameters
        ----------
        workers: list (optional)
            A list of workers that we care about specifically.
            Leave empty to receive information about all workers.

        Examples
        --------
        >>> c.ncores()  # doctest: +SKIP
        {'192.168.1.141:46784': 8,
         '192.167.1.142:47548': 8,
         '192.167.1.143:47329': 8,
         '192.167.1.144:37297': 8}

        See Also
        --------
        Client.who_has
        Client.has_what
        """
        if (isinstance(workers, tuple)
            and all(isinstance(i, (str, tuple)) for i in workers)):
            workers = list(workers)
        if workers is not None and not isinstance(workers, (list, set)):
            workers = [workers]
        return sync(self.loop, self.scheduler.ncores, workers=workers)

    def who_has(self, futures=None):
        """ The workers storing each future's data

        Parameters
        ----------
        futures: list (optional)
            A list of futures, defaults to all data

        Examples
        --------
        >>> x, y, z = c.map(inc, [1, 2, 3])  # doctest: +SKIP
        >>> wait([x, y, z])  # doctest: +SKIP
        >>> c.who_has()  # doctest: +SKIP
        {'inc-1c8dd6be1c21646c71f76c16d09304ea': ['192.168.1.141:46784'],
         'inc-1e297fc27658d7b67b3a758f16bcf47a': ['192.168.1.141:46784'],
         'inc-fd65c238a7ea60f6a01bf4c8a5fcf44b': ['192.168.1.141:46784']}

        >>> c.who_has([x, y])  # doctest: +SKIP
        {'inc-1c8dd6be1c21646c71f76c16d09304ea': ['192.168.1.141:46784'],
         'inc-1e297fc27658d7b67b3a758f16bcf47a': ['192.168.1.141:46784']}

        See Also
        --------
        Client.has_what
        Client.ncores
        """
        if futures is not None:
            futures = self.futures_of(futures)
            keys = list({f.key for f in futures})
        else:
            keys = None
        return sync(self.loop, self.scheduler.who_has, keys=keys)

    def has_what(self, workers=None):
        """ Which keys are held by which workers

        Parameters
        ----------
        workers: list (optional)
            A list of worker addresses, defaults to all

        Examples
        --------
        >>> x, y, z = c.map(inc, [1, 2, 3])  # doctest: +SKIP
        >>> wait([x, y, z])  # doctest: +SKIP
        >>> c.has_what()  # doctest: +SKIP
        {'192.168.1.141:46784': ['inc-1c8dd6be1c21646c71f76c16d09304ea',
                                 'inc-fd65c238a7ea60f6a01bf4c8a5fcf44b',
                                 'inc-1e297fc27658d7b67b3a758f16bcf47a']}

        See Also
        --------
        Client.who_has
        Client.ncores
        """
        if (isinstance(workers, tuple)
            and all(isinstance(i, (str, tuple)) for i in workers)):
            workers = list(workers)
        if workers is not None and not isinstance(workers, (list, set)):
            workers = [workers]
        return sync(self.loop, self.scheduler.has_what, workers=workers)

    def stacks(self, workers=None):
        """ The task queues on each worker

        Parameters
        ----------
        workers: list (optional)
            A list of worker addresses, defaults to all

        Examples
        --------
        >>> x, y, z = c.map(inc, [1, 2, 3])  # doctest: +SKIP
        >>> c.stacks()  # doctest: +SKIP
        {'192.168.1.141:46784': ['inc-1c8dd6be1c21646c71f76c16d09304ea',
                                 'inc-fd65c238a7ea60f6a01bf4c8a5fcf44b',
                                 'inc-1e297fc27658d7b67b3a758f16bcf47a']}

        See Also
        --------
        Client.processing
        Client.who_has
        Client.has_what
        Client.ncores
        """
        if (isinstance(workers, tuple)
            and all(isinstance(i, (str, tuple)) for i in workers)):
            workers = list(workers)
        if workers is not None and not isinstance(workers, (list, set)):
            workers = [workers]
        return sync(self.loop, self.scheduler.stacks, workers=workers)

    def processing(self, workers=None):
        """ The tasks currently running on each worker

        Parameters
        ----------
        workers: list (optional)
            A list of worker addresses, defaults to all

        Examples
        --------
        >>> x, y, z = c.map(inc, [1, 2, 3])  # doctest: +SKIP
        >>> c.processing()  # doctest: +SKIP
        {'192.168.1.141:46784': ['inc-1c8dd6be1c21646c71f76c16d09304ea',
                                 'inc-fd65c238a7ea60f6a01bf4c8a5fcf44b',
                                 'inc-1e297fc27658d7b67b3a758f16bcf47a']}

        See Also
        --------
        Client.stacks
        Client.who_has
        Client.has_what
        Client.ncores
        """
        if (isinstance(workers, tuple)
            and all(isinstance(i, (str, tuple)) for i in workers)):
            workers = list(workers)
        if workers is not None and not isinstance(workers, (list, set)):
            workers = [workers]
        return valmap(set, sync(self.loop, self.scheduler.processing,
                                workers=workers))

    def nbytes(self, keys=None, summary=True):
        """ The bytes taken up by each key on the cluster

        This is as measured by ``sys.getsizeof`` which may not accurately
        reflect the true cost.

        Parameters
        ----------
        keys: list (optional)
            A list of keys, defaults to all keys
        summary: boolean, (optional)
            Summarize keys into key types

        Examples
        --------
        >>> x, y, z = c.map(inc, [1, 2, 3])  # doctest: +SKIP
        >>> c.nbytes(summary=False)  # doctest: +SKIP
        {'inc-1c8dd6be1c21646c71f76c16d09304ea': 28,
         'inc-1e297fc27658d7b67b3a758f16bcf47a': 28,
         'inc-fd65c238a7ea60f6a01bf4c8a5fcf44b': 28}

        >>> c.nbytes(summary=True)  # doctest: +SKIP
        {'inc': 84}

        See Also
        --------
        Client.who_has
        """
        return sync(self.loop, self.scheduler.nbytes, keys=keys,
                    summary=summary)

    def scheduler_info(self):
        """ Basic information about the workers in the cluster

        Examples
        --------
        >>> c.scheduler_info()  # doctest: +SKIP
        {'id': '2de2b6da-69ee-11e6-ab6a-e82aea155996',
         'services': {},
         'type': 'Scheduler',
         'workers': {'127.0.0.1:40575': {'active': 0,
                                         'last-seen': 1472038237.4845693,
                                         'name': '127.0.0.1:40575',
                                         'services': {},
                                         'stored': 0,
                                         'time-delay': 0.0061032772064208984}}}
        """
        return sync(self.loop, self.scheduler.identity)

    def get_versions(self, check=False):
        """ Return version info for the scheduler, all workers and myself

        Parameters
        ----------
        check : boolean, default False
            raise ValueError if all required & optional packages
            do not match

        Examples
        --------
        >>> c.get_versions()  # doctest: +SKIP
        """
        client = get_versions()
        try:
            scheduler = sync(self.loop, self.scheduler.versions)
        except KeyError:
            scheduler = None

        def f(worker=None):

            # use our local version
            try:
                from distributed.versions import get_versions
                return get_versions()
            except ImportError:
                return None

        workers = sync(self.loop, self._run, f)
        result = {'scheduler': scheduler, 'workers': workers, 'client': client}

        if check:
            # we care about the required & optional packages matching
            extract = lambda x: merge(result[x]['packages'].values())
            client_versions = extract('client')
            scheduler_versions = extract('scheduler')

            for pkg, cv in client_versions.items():
                sv = scheduler_versions[pkg]
                if sv != cv:
                    raise ValueError("package [{package}] is version [{client}] "
                                     "on client and [{scheduler}] on scheduler!".format(
                                         package=pkg,
                                         client=cv,
                                         scheduler=sv))

            for w, d in workers.items():
                worker_versions = merge(d['packages'].values())
                for pkg, cv in client_versions.items():
                    wv = worker_versions[pkg]
                    if wv != cv:
                        raise ValueError("package [{package}] is version [{client}] "
                                         "on client and [{worker}] on worker [{w}]!".format(
                                             package=pkg,
                                             client=cv,
                                             worker=wv,
                                             w=w))

        return result

    def futures_of(self, futures):
        return futures_of(futures, client=self)

    def start_ipython(self, *args, **kwargs):
        raise Exception("Method moved to start_ipython_workers")

    @gen.coroutine
    def _start_ipython_workers(self, workers):
        if workers is None:
            workers = yield self.scheduler.ncores()

        responses = yield self.scheduler.broadcast(
            msg=dict(op='start_ipython'), workers=workers,
        )
        raise gen.Return((workers, responses))

    def start_ipython_workers(self, workers=None, magic_names=False,
                              qtconsole=False, qtconsole_args=None):
        """ Start IPython kernels on workers

        Parameters
        ----------
        workers: list (optional)
            A list of worker addresses, defaults to all

        magic_names: str or list(str) (optional)
            If defined, register IPython magics with these names for
            executing code on the workers.  If string has asterix then expand
            asterix into 0, 1, ..., n for n workers

        qtconsole: bool (optional)
            If True, launch a Jupyter QtConsole connected to the worker(s).

        qtconsole_args: list(str) (optional)
            Additional arguments to pass to the qtconsole on startup.

        Examples
        --------
        >>> info = c.start_ipython_workers() # doctest: +SKIP
        >>> %remote info['192.168.1.101:5752'] worker.data  # doctest: +SKIP
        {'x': 1, 'y': 100}

        >>> c.start_ipython_workers('192.168.1.101:5752', magic_names='w') # doctest: +SKIP
        >>> %w worker.data  # doctest: +SKIP
        {'x': 1, 'y': 100}

        >>> c.start_ipython_workers('192.168.1.101:5752', qtconsole=True) # doctest: +SKIP

        Add asterix * in magic names to add one magic per worker

        >>> c.start_ipython_workers(magic_names='w_*') # doctest: +SKIP
        >>> %w_0 worker.data  # doctest: +SKIP
        {'x': 1, 'y': 100}
        >>> %w_1 worker.data  # doctest: +SKIP
        {'z': 5}

        Returns
        -------
        iter_connection_info: list
            List of connection_info dicts containing info necessary
            to connect Jupyter clients to the workers.

        See Also
        --------
        Client.start_ipython_scheduler: start ipython on the scheduler
        """
        if isinstance(workers, six.string_types):
            workers = [workers]

        (workers, info_dict) = sync(self.loop, self._start_ipython_workers, workers)

        if magic_names and isinstance(magic_names, six.string_types):
            if '*' in magic_names:
                magic_names = [magic_names.replace('*', str(i))
                                for i in range(len(workers))]
            else:
                magic_names = [magic_names]

        if 'IPython' in sys.modules:
            from ._ipython_utils import register_remote_magic
            register_remote_magic()
        if magic_names:
            from ._ipython_utils import register_worker_magic
            for worker, magic_name in zip(workers, magic_names):
                connection_info = info_dict[worker]
                register_worker_magic(connection_info, magic_name)
        if qtconsole:
            from ._ipython_utils import connect_qtconsole
            for worker, connection_info in info_dict.items():
                name = 'dask-' + worker.replace(':', '-').replace('/', '-')
                connect_qtconsole(connection_info, name=name,
                                  extra_args=qtconsole_args,
                                  )
        return info_dict

    def start_ipython_scheduler(self, magic_name='scheduler_if_ipython',
                                qtconsole=False, qtconsole_args=None):
        """ Start IPython kernel on the scheduler

        Parameters
        ----------
        magic_name: str or None (optional)
            If defined, register IPython magic with this name for
            executing code on the scheduler.
            If not defined, register %scheduler magic if IPython is running.

        qtconsole: bool (optional)
            If True, launch a Jupyter QtConsole connected to the worker(s).

        qtconsole_args: list(str) (optional)
            Additional arguments to pass to the qtconsole on startup.

        Examples
        --------
        >>> c.start_ipython_scheduler() # doctest: +SKIP
        >>> %scheduler scheduler.processing  # doctest: +SKIP
        {'127.0.0.1:3595': {'inc-1', 'inc-2'},
         '127.0.0.1:53589': {'inc-2', 'add-5'}}

        >>> c.start_ipython_scheduler(qtconsole=True) # doctest: +SKIP

        Returns
        -------
        connection_info: dict
            connection_info dict containing info necessary
            to connect Jupyter clients to the scheduler.

        See Also
        --------
        Client.start_ipython_workers: Start IPython on the workers
        """
        info = sync(self.loop, self.scheduler.start_ipython)
        if magic_name == 'scheduler_if_ipython':
            # default to %scheduler if in IPython, no magic otherwise
            in_ipython = False
            if 'IPython' in sys.modules:
                from IPython import get_ipython
                in_ipython = bool(get_ipython())
            if in_ipython:
                magic_name = 'scheduler'
            else:
                magic_name = None
        if magic_name:
            from ._ipython_utils import register_worker_magic
            register_worker_magic(info, magic_name)
        if qtconsole:
            from ._ipython_utils import connect_qtconsole
            connect_qtconsole(info, name='dask-scheduler',
                              extra_args=qtconsole_args,)
        return info

    @staticmethod
    def expand_resources(resources):
        assert isinstance(resources, dict)
        out = {}
        for k, v in resources.items():
            if not isinstance(k, tuple):
                k = (k,)
            for kk in k:
                if hasattr(kk, '_keys'):
                    for kkk in kk._keys():
                        out[tokey(kkk)] = v
                else:
                    out[tokey(kk)] = v
        return out

    @staticmethod
    def get_restrictions(collections, workers, allow_other_workers):
        """ Get restrictions from inputs to compute/persist """
        if isinstance(workers, (str, tuple, list)):
            workers = {tuple(collections): workers}
        if isinstance(workers, dict):
            restrictions = {}
            for colls, ws in workers.items():
                if isinstance(ws, str):
                    ws = [ws]
                if hasattr(colls, '._keys'):
                    keys = flatten(colls._keys())
                else:
                    keys = list({k for c in flatten(colls)
                                    for k in flatten(c._keys())})
                restrictions.update({k: ws for k in keys})
        else:
            restrictions = {}

        if allow_other_workers is True:
            loose_restrictions = list(restrictions)
        elif allow_other_workers:
            loose_restrictions = list({k for c in flatten(allow_other_workers)
                                         for k in c._keys()})
        else:
            loose_restrictions = []

        return restrictions, loose_restrictions

    @staticmethod
    def collections_to_dsk(collections, *args, **kwargs):
        return collections_to_dsk(collections, *args, **kwargs)


Executor = Client


def CompatibleExecutor(*args, **kwargs):
    raise Exception("This has been moved to the Client.get_executor() method")


@gen.coroutine
def _wait(fs, timeout=None, return_when='ALL_COMPLETED'):
    if timeout is not None and not isinstance(timeout, Number):
        raise TypeError("timeout= keyword received a non-numeric value.\n"
                "Beware that wait expects a list of values\n"
                "  Bad:  wait(x, y, z)\n"
                "  Good: wait([x, y, z])")
    fs = futures_of(fs)
    if return_when == 'ALL_COMPLETED':
        future = All({f.event.wait() for f in fs})
        if timeout is not None:
            future = gen.with_timeout(timedelta(seconds=timeout), future)
        yield future
        done, not_done = set(fs), set()
        cancelled = [f.key for f in done
                     if f.status == 'cancelled']
        if cancelled:
            raise CancelledError(cancelled)
    else:
        raise NotImplementedError("Only return_when='ALL_COMPLETED' supported")

    raise gen.Return(DoneAndNotDoneFutures(done, not_done))


ALL_COMPLETED = 'ALL_COMPLETED'


def wait(fs, timeout=None, return_when='ALL_COMPLETED'):
    """ Wait until all futures are complete

    Parameters
    ----------
    fs: list of futures
    timeout: number, optional
        Time in seconds after which to raise a gen.TimeoutError

    Returns
    -------
    Named tuple of completed, not completed
    """
    client = default_client()
    result = sync(client.loop, _wait, fs, timeout=timeout,
                  return_when=return_when)
    return result


@gen.coroutine
def _as_completed(fs, queue):
    fs = futures_of(fs)
    groups = groupby(lambda f: f.key, fs)
    firsts = [v[0] for v in groups.values()]
    wait_iterator = gen.WaitIterator(*[f.event.wait() for f in firsts])

    while not wait_iterator.done():
        yield wait_iterator.next()
        # TODO: handle case of restarted futures
        future = firsts[wait_iterator.current_index]
        for f in groups[future.key]:
            queue.put_nowait(f)


@gen.coroutine
def _first_completed(futures):
    """ Return a single completed future

    See Also:
        _as_completed
    """
    q = Queue()
    yield _as_completed(futures, q)
    result = yield q.get()
    raise gen.Return(result)


class AsCompleted(object):
    """
    Return futures in the order in which they complete

    This returns an iterator that yields the input future objects in the order
    in which they complete.  Calling ``next`` on the iterator will block until
    the next future completes, irrespective of order.

    Additionally, you can also add more futures to this object during
    computation with the ``.add`` method

    Examples
    --------
    >>> x, y, z = client.map(inc, [1, 2, 3])  # doctest: +SKIP
    >>> for future in as_completed([x, y, z]):  # doctest: +SKIP
    ...     print(future.result())  # doctest: +SKIP
    3
    2
    4

    Add more futures during computation

    >>> x, y, z = client.map(inc, [1, 2, 3])  # doctest: +SKIP
    >>> ac = as_completed([x, y, z])  # doctest: +SKIP
    >>> for future in ac:  # doctest: +SKIP
    ...     print(future.result())  # doctest: +SKIP
    ...     if random.random() < 0.5:  # doctest: +SKIP
    ...         ac.add(c.submit(double, future))  # doctest: +SKIP
    4
    2
    8
    3
    6
    12
    24

    Optionally wait until the result has been gathered as well

    >>> ac = as_completed([x, y, z], results=True)  # doctest: +SKIP
    >>> for future, result in ac:  # doctest: +SKIP
    ...     print(result)  # doctest: +SKIP
    2
    4
    3
    """
    def __init__(self, futures=None, loop=None, with_results=False):
        if futures is None:
            futures = []
        self.futures = defaultdict(lambda: 0)
        self.queue = pyQueue()
        self.lock = Lock()
        self.loop = loop or default_client().loop
        self.condition = Condition()
        self.with_results = with_results

        if futures:
            for future in futures:
                self.add(future)

    @gen.coroutine
    def track_future(self, future):
        yield _wait(future)
        if self.with_results:
            result = yield future._result()
        with self.lock:
            self.futures[future] -= 1
            if not self.futures[future]:
                del self.futures[future]
            if self.with_results:
                self.queue.put_nowait((future, result))
            else:
                self.queue.put_nowait(future)
            self.condition.notify()

    def add(self, future):
        """ Add a future to the collection

        This future will emit from the iterator once it finishes
        """
        if type(future) is not Future:
            raise TypeError("Input must be a future, got %s" % str(future))
        with self.lock:
            self.futures[future] += 1
        self.loop.add_callback(self.track_future, future)

    def __iter__(self):
        return self

    def __aiter__(self):
        return self

    def __next__(self):
        with self.lock:
            if not self.futures and self.queue.empty():
                raise StopIteration()
        return self.queue.get()

    @gen.coroutine
    def __anext__(self):
        if not self.futures and self.queue.empty():
            raise StopAsyncIteration  # flake8: noqa
        while self.queue.empty():
            yield self.condition.wait()
        raise gen.Return(self.queue.get())

    next = __next__

    def next_batch(self, block=True):
        """ Get next batch of futures from as_completed iterator

        Parameters
        ----------
        block: bool, optional
            If True then wait until we have some result, otherwise return
            immediately, even with an empty list.  Defaults to True.

        Examples
        --------
        >>> ac = as_completed(futures)  # doctest: +SKIP
        >>> client.gather(ac.next_batch())  # doctest: +SKIP
        [4, 1, 3]

        >>> client.gather(ac.next_batch(block=False))  # doctest: +SKIP
        []

        Returns
        -------
        List of futures or (future, result) tuples
        """
        if block:
            batch = [next(self)]
        else:
            batch = []
        while not self.queue.empty():
            batch.append(self.queue.get())
        return batch

    def batches(self):
        """
        Yield all finished futures at once rather than one-by-one

        This returns an iterator of lists of futures or lists of
        (future, result) tuples rather than individual futures or individual
        (future, result) tuples.  It will yield these as soon as possible
        without waiting.

        Examples
        --------
        >>> for batch in as_completed(futures).batches():  # doctest: +SKIP
        ...     results = client.gather(batch)
        ...     print(results)
        [4, 2]
        [1, 3, 7]
        [5]
        [6]
        """
        while True:
            yield self.next_batch(block=True)


as_completed = AsCompleted


def default_client(c=None):
    """ Return an client if exactly one has started """
    if c:
        return c
    if _global_client[0]:
        return _global_client[0]
    else:
        raise ValueError("No clients found\n"
                "Start an client and point it to the scheduler address\n"
                "  from distributed import Client\n"
                "  client = Client('ip-addr-of-scheduler:8786')\n")


def ensure_default_get(client):
    if _globals['get'] != client.get:
        print("Setting global dask scheduler to use distributed")
        dask.set_options(get=client.get)


def redict_collection(c, dsk):
    from dask.delayed import Delayed
    if isinstance(c, Delayed):
        return Delayed(c.key, [dsk])
    else:
        cc = copy.copy(c)
        cc.dask = dsk
        return cc


def futures_of(o, client=None):
    """ Future objects in a collection """
    stack = [o]
    futures = set()
    while stack:
        x = stack.pop()
        if type(x) in (tuple, set, list):
            stack.extend(x)
        if type(x) is dict:
            stack.extend(x.values())
        if type(x) is Future:
            futures.add(x)
        if hasattr(x, 'dask'):
            stack.extend(x.dask.values())

    if client is not None:
        bad = {f for f in futures if f.cancelled()}
        if bad:
            raise CancelledError(bad)

    return list(futures)


@contextmanager
def temp_default_client(c):
    """ Set the default client for the duration of the context

    Parameters
    ----------
    c : Client
        This is what default_client() will return within the with-block.
    """
    old_exec = default_client()
    _global_client[0] = c
    try:
        yield
    finally:
        _global_client[0] = old_exec<|MERGE_RESOLUTION|>--- conflicted
+++ resolved
@@ -494,12 +494,8 @@
 
             address = self.cluster.scheduler_address
 
-<<<<<<< HEAD
-        self.scheduler = rpc(self._start_arg, timeout=timeout,
+        self.scheduler = rpc(address, timeout=timeout,
                              connection_args=self.connection_args)
-=======
-        self.scheduler = rpc(address, timeout=timeout)
->>>>>>> e9357c9d
         self.scheduler_comm = None
 
         yield self._ensure_connected(timeout=timeout)
