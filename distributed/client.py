--- conflicted
+++ resolved
@@ -47,12 +47,8 @@
 from dask.widgets import get_template
 
 from distributed.core import ErrorMessage
-<<<<<<< HEAD
+from distributed.protocol.serialize import _is_dumpable
 from distributed.utils import Deadline, wait_for
-=======
-from distributed.protocol.serialize import _is_dumpable
-from distributed.utils import wait_for
->>>>>>> 8301cb70
 
 try:
     from dask.delayed import single_key
