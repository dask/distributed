--- conflicted
+++ resolved
@@ -51,13 +51,8 @@
 from .threadpoolexecutor import rejoin
 from .worker import dumps_task, get_client, get_worker, secede
 from .utils import (All, sync, funcname, ignoring, queue_to_iterator,
-<<<<<<< HEAD
-                    tokey, log_errors, str_graph, key_split, format_bytes,
-                    PeriodicCallback)
-=======
                     tokey, log_errors, str_graph, key_split, format_bytes, asciitable,
-                    thread_state, no_default)
->>>>>>> 5253f45e
+                    thread_state, no_default, PeriodicCallback)
 from .versions import get_versions
 
 
@@ -638,12 +633,8 @@
                 self._should_close_loop = True
             while not self.loop._running:
                 sleep(0.001)
-<<<<<<< HEAD
+
         pc = PeriodicCallback(lambda: None, 1000)
-=======
-
-        pc = PeriodicCallback(lambda: None, 1000, io_loop=self.loop)
->>>>>>> 5253f45e
         self.loop.add_callback(pc.start)
         _set_global_client(self)
         self.status = 'connecting'
