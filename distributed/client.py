import asyncio
import atexit
from collections import defaultdict
from collections.abc import Iterator
from concurrent.futures import ThreadPoolExecutor
from concurrent.futures._base import DoneAndNotDoneFutures
from contextlib import contextmanager
import copy
import errno
from functools import partial
import html
import inspect
import itertools
import json
import logging
from numbers import Number, Integral
import os
import sys
import uuid
import threading
import socket
from queue import Queue as pyQueue
import warnings
import weakref

import dask
from dask.base import tokenize, normalize_token, collections_to_dsk
from dask.core import flatten, get_dependencies
from dask.optimization import SubgraphCallable
from dask.compatibility import apply
from dask.utils import ensure_dict, format_bytes, funcname

try:
    from cytoolz import first, groupby, merge, valmap, keymap
except ImportError:
    from toolz import first, groupby, merge, valmap, keymap
try:
    from dask.delayed import single_key
except ImportError:
    single_key = first
from tornado import gen
from tornado.ioloop import IOLoop

from .batched import BatchedSend
from .utils_comm import (
    WrappedKey,
    unpack_remotedata,
    pack_data,
    subs_multiple,
    scatter_to_workers,
    gather_from_workers,
    retry_operation,
)
from .cfexecutor import ClientExecutor
from .core import connect, rpc, clean_exception, CommClosedError, PooledRPCCall
from .metrics import time
from .node import Node
from .protocol import to_serialize
from .protocol.pickle import dumps, loads
from .publish import Datasets
from .pubsub import PubSubClientExtension
from .security import Security
from .sizeof import sizeof
from .threadpoolexecutor import rejoin
from .worker import dumps_task, get_client, get_worker, secede
from .diagnostics.plugin import WorkerPlugin
from .utils import (
    All,
    sync,
    ignoring,
    tokey,
    log_errors,
    str_graph,
    key_split,
    thread_state,
    no_default,
    PeriodicCallback,
    LoopRunner,
    parse_timedelta,
    shutting_down,
    Any,
    has_keyword,
    format_dashboard_link,
    TimeoutError,
    CancelledError,
)
from . import versions as version_module


logger = logging.getLogger(__name__)

_global_clients = weakref.WeakValueDictionary()
_global_client_index = [0]


DEFAULT_EXTENSIONS = [PubSubClientExtension]


def _get_global_client():
    L = sorted(list(_global_clients), reverse=True)
    for k in L:
        c = _global_clients[k]
        if c.status != "closed":
            return c
        else:
            del _global_clients[k]
    del L
    return None


def _set_global_client(c):
    if c is not None:
        _global_clients[_global_client_index[0]] = c
        _global_client_index[0] += 1


def _del_global_client(c):
    for k in list(_global_clients):
        try:
            if _global_clients[k] is c:
                del _global_clients[k]
        except KeyError:
            pass


class Future(WrappedKey):
    """ A remotely running computation

    A Future is a local proxy to a result running on a remote worker.  A user
    manages future objects in the local Python process to determine what
    happens in the larger cluster.

    Parameters
    ----------
    key: str, or tuple
        Key of remote data to which this future refers
    client: Client
        Client that should own this future.  Defaults to _get_global_client()
    inform: bool
        Do we inform the scheduler that we need an update on this future

    Examples
    --------
    Futures typically emerge from Client computations

    >>> my_future = client.submit(add, 1, 2)  # doctest: +SKIP

    We can track the progress and results of a future

    >>> my_future  # doctest: +SKIP
    <Future: status: finished, key: add-8f6e709446674bad78ea8aeecfee188e>

    We can get the result or the exception and traceback from the future

    >>> my_future.result()  # doctest: +SKIP

    See Also
    --------
    Client:  Creates futures
    """

    _cb_executor = None
    _cb_executor_pid = None

    def __init__(self, key, client=None, inform=True, state=None):
        self.key = key
        self._cleared = False
        tkey = tokey(key)
        self.client = client or _get_global_client()
        self.client._inc_ref(tkey)
        self._generation = self.client.generation

        if tkey in self.client.futures:
            self._state = self.client.futures[tkey]
        else:
            self._state = self.client.futures[tkey] = FutureState()

        if inform:
            self.client._send_to_scheduler(
                {
                    "op": "client-desires-keys",
                    "keys": [tokey(key)],
                    "client": self.client.id,
                }
            )

        if state is not None:
            try:
                handler = self.client._state_handlers[state]
            except KeyError:
                pass
            else:
                handler(key=key)

    @property
    def executor(self):
        return self.client

    @property
    def status(self):
        return self._state.status

    def done(self):
        """ Is the computation complete? """
        return self._state.done()

    def result(self, timeout=None):
        """ Wait until computation completes, gather result to local process.

        If *timeout* seconds are elapsed before returning, a
        ``dask.distributed.TimeoutError`` is raised.
        """
        if self.client.asynchronous:
            return self.client.sync(self._result, callback_timeout=timeout)

        # shorten error traceback
        result = self.client.sync(self._result, callback_timeout=timeout, raiseit=False)
        if self.status == "error":
            typ, exc, tb = result
            raise exc.with_traceback(tb)
        elif self.status == "cancelled":
            raise result
        else:
            return result

    async def _result(self, raiseit=True):
        await self._state.wait()
        if self.status == "error":
            exc = clean_exception(self._state.exception, self._state.traceback)
            if raiseit:
                typ, exc, tb = exc
                raise exc.with_traceback(tb)
            else:
                return exc
        elif self.status == "cancelled":
            exception = CancelledError(self.key)
            if raiseit:
                raise exception
            else:
                return exception
        else:
            result = await self.client._gather([self])
            return result[0]

    async def _exception(self):
        await self._state.wait()
        if self.status == "error":
            return self._state.exception
        else:
            return None

    def exception(self, timeout=None, **kwargs):
        """ Return the exception of a failed task

        If *timeout* seconds are elapsed before returning, a
        ``dask.distributed.TimeoutError`` is raised.

        See Also
        --------
        Future.traceback
        """
        return self.client.sync(self._exception, callback_timeout=timeout, **kwargs)

    def add_done_callback(self, fn):
        """ Call callback on future when callback has finished

        The callback ``fn`` should take the future as its only argument.  This
        will be called regardless of if the future completes successfully,
        errs, or is cancelled

        The callback is executed in a separate thread.
        """
        cls = Future
        if cls._cb_executor is None or cls._cb_executor_pid != os.getpid():
            try:
                cls._cb_executor = ThreadPoolExecutor(
                    1, thread_name_prefix="Dask-Callback-Thread"
                )
            except TypeError:
                cls._cb_executor = ThreadPoolExecutor(1)
            cls._cb_executor_pid = os.getpid()

        def execute_callback(fut):
            try:
                fn(fut)
            except BaseException:
                logger.exception("Error in callback %s of %s:", fn, fut)

        self.client.loop.add_callback(
            done_callback, self, partial(cls._cb_executor.submit, execute_callback)
        )

    def cancel(self, **kwargs):
        """ Cancel request to run this future

        See Also
        --------
        Client.cancel
        """
        return self.client.cancel([self], **kwargs)

    def retry(self, **kwargs):
        """ Retry this future if it has failed

        See Also
        --------
        Client.retry
        """
        return self.client.retry([self], **kwargs)

    def cancelled(self):
        """ Returns True if the future has been cancelled """
        return self._state.status == "cancelled"

    async def _traceback(self):
        await self._state.wait()
        if self.status == "error":
            return self._state.traceback
        else:
            return None

    def traceback(self, timeout=None, **kwargs):
        """ Return the traceback of a failed task

        This returns a traceback object.  You can inspect this object using the
        ``traceback`` module.  Alternatively if you call ``future.result()``
        this traceback will accompany the raised exception.

        If *timeout* seconds are elapsed before returning, a
        ``dask.distributed.TimeoutError`` is raised.

        Examples
        --------
        >>> import traceback  # doctest: +SKIP
        >>> tb = future.traceback()  # doctest: +SKIP
        >>> traceback.format_tb(tb)  # doctest: +SKIP
        [...]

        See Also
        --------
        Future.exception
        """
        return self.client.sync(self._traceback, callback_timeout=timeout, **kwargs)

    @property
    def type(self):
        return self._state.type

    def release(self, _in_destructor=False):
        # NOTE: this method can be called from different threads
        # (see e.g. Client.get() or Future.__del__())
        if not self._cleared and self.client.generation == self._generation:
            self._cleared = True
            try:
                self.client.loop.add_callback(self.client._dec_ref, tokey(self.key))
            except TypeError:
                pass  # Shutting down, add_callback may be None

    def __getstate__(self):
        return (self.key, self.client.scheduler.address)

    def __setstate__(self, state):
        key, address = state
        c = get_client(address)
        Future.__init__(self, key, c)
        c._send_to_scheduler(
            {
                "op": "update-graph",
                "tasks": {},
                "keys": [tokey(self.key)],
                "client": c.id,
            }
        )

    def __del__(self):
        try:
            self.release()
        except RuntimeError:  # closed event loop
            pass

    def __repr__(self):
        if self.type:
            try:
                typ = self.type.__module__.split(".")[0] + "." + self.type.__name__
            except AttributeError:
                typ = str(self.type)
            return "<Future: %s, type: %s, key: %s>" % (self.status, typ, self.key)
        else:
            return "<Future: %s, key: %s>" % (self.status, self.key)

    def _repr_html_(self):
        text = "<b>Future: %s</b> " % html.escape(key_split(self.key))
        text += (
            '<font color="gray">status: </font>'
            '<font color="%(color)s">%(status)s</font>, '
        ) % {
            "status": self.status,
            "color": "red" if self.status == "error" else "black",
        }
        if self.type:
            try:
                typ = self.type.__module__.split(".")[0] + "." + self.type.__name__
            except AttributeError:
                typ = str(self.type)
            text += '<font color="gray">type: </font>%s, ' % typ
        text += '<font color="gray">key: </font>%s' % html.escape(str(self.key))
        return text

    def __await__(self):
        return self.result().__await__()


class FutureState:
    """A Future's internal state.

    This is shared between all Futures with the same key and client.
    """

    __slots__ = ("_event", "status", "type", "exception", "traceback")

    def __init__(self):
        self._event = None
        self.status = "pending"
        self.type = None

    def _get_event(self):
        # Can't create Event eagerly in constructor as it can fetch
        # its IOLoop from the wrong thread
        # (https://github.com/tornadoweb/tornado/issues/2189)
        event = self._event
        if event is None:
            event = self._event = asyncio.Event()
        return event

    def cancel(self):
        self.status = "cancelled"
        self.exception = CancelledError()
        self._get_event().set()

    def finish(self, type=None):
        self.status = "finished"
        self._get_event().set()
        if type is not None:
            self.type = type

    def lose(self):
        self.status = "lost"
        self._get_event().clear()

    def retry(self):
        self.status = "pending"
        self._get_event().clear()

    def set_error(self, exception, traceback):
        _, exception, traceback = clean_exception(exception, traceback)

        self.status = "error"
        self.exception = exception
        self.traceback = traceback
        self._get_event().set()

    def done(self):
        return self._event is not None and self._event.is_set()

    def reset(self):
        self.status = "pending"
        if self._event is not None:
            self._event.clear()

    async def wait(self, timeout=None):
        await asyncio.wait_for(self._get_event().wait(), timeout)

    def __repr__(self):
        return "<%s: %s>" % (self.__class__.__name__, self.status)


async def done_callback(future, callback):
    """ Coroutine that waits on future, then calls callback """
    while future.status == "pending":
        await future._state.wait()
    callback(future)


@partial(normalize_token.register, Future)
def normalize_future(f):
    return [f.key, type(f)]


class AllExit(Exception):
    """Custom exception class to exit All(...) early.
    """


class Client(Node):
    """ Connect to and submit computation to a Dask cluster

    The Client connects users to a Dask cluster.  It provides an asynchronous
    user interface around functions and futures.  This class resembles
    executors in ``concurrent.futures`` but also allows ``Future`` objects
    within ``submit/map`` calls.  When a Client is instantiated it takes over
    all ``dask.compute`` and ``dask.persist`` calls by default.

    It is also common to create a Client without specifying the scheduler
    address , like ``Client()``.  In this case the Client creates a
    ``LocalCluster`` in the background and connects to that.  Any extra
    keywords are passed from Client to LocalCluster in this case.  See the
    LocalCluster documentation for more information.

    Parameters
    ----------
    address: string, or Cluster
        This can be the address of a ``Scheduler`` server like a string
        ``'127.0.0.1:8786'`` or a cluster object like ``LocalCluster()``
    timeout: int
        Timeout duration for initial connection to the scheduler
    set_as_default: bool (True)
        Claim this scheduler as the global dask scheduler
    scheduler_file: string (optional)
        Path to a file with scheduler information if available
    security: Security or bool, optional
        Optional security information. If creating a local cluster can also
        pass in ``True``, in which case temporary self-signed credentials will
        be created automatically.
    asynchronous: bool (False by default)
        Set to True if using this client within async/await functions or within
        Tornado gen.coroutines.  Otherwise this should remain False for normal
        use.
    name: string (optional)
        Gives the client a name that will be included in logs generated on
        the scheduler for matters relating to this client
    direct_to_workers: bool (optional)
        Whether or not to connect directly to the workers, or to ask
        the scheduler to serve as intermediary.
    heartbeat_interval: int
        Time in milliseconds between heartbeats to scheduler
    **kwargs:
        If you do not pass a scheduler address, Client will create a
        ``LocalCluster`` object, passing any extra keyword arguments.

    Examples
    --------
    Provide cluster's scheduler node address on initialization:

    >>> client = Client('127.0.0.1:8786')  # doctest: +SKIP

    Use ``submit`` method to send individual computations to the cluster

    >>> a = client.submit(add, 1, 2)  # doctest: +SKIP
    >>> b = client.submit(add, 10, 20)  # doctest: +SKIP

    Continue using submit or map on results to build up larger computations

    >>> c = client.submit(add, a, b)  # doctest: +SKIP

    Gather results with the ``gather`` method.

    >>> client.gather(c)  # doctest: +SKIP
    33

    You can also call Client with no arguments in order to create your own
    local cluster.

    >>> client = Client()  # makes your own local "cluster" # doctest: +SKIP

    Extra keywords will be passed directly to LocalCluster

    >>> client = Client(processes=False, threads_per_worker=1)  # doctest: +SKIP

    See Also
    --------
    distributed.scheduler.Scheduler: Internal scheduler
    distributed.deploy.local.LocalCluster:
    """

    _instances = weakref.WeakSet()

    def __init__(
        self,
        address=None,
        loop=None,
        timeout=no_default,
        set_as_default=True,
        scheduler_file=None,
        security=None,
        asynchronous=False,
        name=None,
        heartbeat_interval=None,
        serializers=None,
        deserializers=None,
        extensions=DEFAULT_EXTENSIONS,
        direct_to_workers=None,
        **kwargs
    ):
        if timeout == no_default:
            timeout = dask.config.get("distributed.comm.timeouts.connect")
        if timeout is not None:
            timeout = parse_timedelta(timeout, "s")
        self._timeout = timeout

        self.futures = dict()
        self.refcount = defaultdict(lambda: 0)
        self.coroutines = []
        if name is None:
            name = dask.config.get("client-name", None)
        self.id = (
            type(self).__name__
            + ("-" + name + "-" if name else "-")
            + str(uuid.uuid1(clock_seq=os.getpid()))
        )
        self.generation = 0
        self.status = "newly-created"
        self._pending_msg_buffer = []
        self.extensions = {}
        self.scheduler_file = scheduler_file
        self._startup_kwargs = kwargs
        self.cluster = None
        self.scheduler = None
        self._scheduler_identity = {}
        # A reentrant-lock on the refcounts for futures associated with this
        # client. Should be held by individual operations modifying refcounts,
        # or any bulk operation that needs to ensure the set of futures doesn't
        # change during operation.
        self._refcount_lock = threading.RLock()
        self.datasets = Datasets(self)
        self._serializers = serializers
        if deserializers is None:
            deserializers = serializers
        self._deserializers = deserializers
        self.direct_to_workers = direct_to_workers

        # Communication
        self.scheduler_comm = None

        if address is None:
            address = dask.config.get("scheduler-address", None)
            if address:
                logger.info("Config value `scheduler-address` found: %s", address)

        if address is not None and kwargs:
            raise ValueError(
                "Unexpected keyword arguments: {}".format(str(sorted(kwargs)))
            )

        if isinstance(address, (rpc, PooledRPCCall)):
            self.scheduler = address
        elif hasattr(address, "scheduler_address"):
            # It's a LocalCluster or LocalCluster-compatible object
            self.cluster = address
            with ignoring(AttributeError):
                loop = address.loop
            if security is None:
                security = getattr(self.cluster, "security", None)

        if security is None:
            security = Security()
        elif security is True:
            security = Security.temporary()
            self._startup_kwargs["security"] = security
        elif not isinstance(security, Security):
            raise TypeError("security must be a Security object")

        self.security = security

        if name == "worker":
            self.connection_args = self.security.get_connection_args("worker")
        else:
            self.connection_args = self.security.get_connection_args("client")

        self._connecting_to_scheduler = False
        self._asynchronous = asynchronous
        self._should_close_loop = not loop
        self._loop_runner = LoopRunner(loop=loop, asynchronous=asynchronous)
        self.loop = self._loop_runner.loop

        self._gather_keys = None
        self._gather_future = None

        if heartbeat_interval is None:
            heartbeat_interval = dask.config.get("distributed.client.heartbeat")
        heartbeat_interval = parse_timedelta(heartbeat_interval, default="ms")

        self._periodic_callbacks = dict()
        self._periodic_callbacks["scheduler-info"] = PeriodicCallback(
            self._update_scheduler_info, 2000, io_loop=self.loop
        )
        self._periodic_callbacks["heartbeat"] = PeriodicCallback(
            self._heartbeat, heartbeat_interval * 1000, io_loop=self.loop
        )

        self._start_arg = address
        if set_as_default:
            self._set_config = dask.config.set(
                scheduler="dask.distributed", shuffle="tasks"
            )

        self._stream_handlers = {
            "key-in-memory": self._handle_key_in_memory,
            "lost-data": self._handle_lost_data,
            "cancelled-key": self._handle_cancelled_key,
            "task-retried": self._handle_retried_key,
            "task-erred": self._handle_task_erred,
            "restart": self._handle_restart,
            "error": self._handle_error,
            "scheduler-shutdown": self._scheduler_shutdown,
        }

        self._state_handlers = {
            "memory": self._handle_key_in_memory,
            "lost": self._handle_lost_data,
            "erred": self._handle_task_erred,
        }

        super(Client, self).__init__(
            connection_args=self.connection_args,
            io_loop=self.loop,
            serializers=serializers,
            deserializers=deserializers,
            timeout=timeout,
        )

        for ext in extensions:
            ext(self)

        self.start(timeout=timeout)
        Client._instances.add(self)

        from distributed.recreate_exceptions import ReplayExceptionClient

        ReplayExceptionClient(self)

    @classmethod
    def current(cls):
        """ Return global client if one exists, otherwise raise ValueError """
        return default_client()

    @property
    def asynchronous(self):
        """ Are we running in the event loop?

        This is true if the user signaled that we might be when creating the
        client as in the following::

            client = Client(asynchronous=True)

        However, we override this expectation if we can definitively tell that
        we are running from a thread that is not the event loop.  This is
        common when calling get_client() from within a worker task.  Even
        though the client was originally created in asynchronous mode we may
        find ourselves in contexts when it is better to operate synchronously.
        """
        return self._asynchronous and self.loop is IOLoop.current()

    @property
    def dashboard_link(self):
        scheduler, info = self._get_scheduler_info()
        try:
            return self.cluster.dashboard_link
        except AttributeError:
            protocol, rest = scheduler.address.split("://")

            port = info["services"]["dashboard"]
            if protocol == "inproc":
                host = "localhost"
            else:
                host = rest.split(":")[0]

            return format_dashboard_link(host, port)

    def sync(self, func, *args, asynchronous=None, callback_timeout=None, **kwargs):
        if (
            asynchronous
            or self.asynchronous
            or getattr(thread_state, "asynchronous", False)
        ):
            future = func(*args, **kwargs)
            if callback_timeout is not None:
                future = asyncio.wait_for(future, callback_timeout)
            return future
        else:
            return sync(
                self.loop, func, *args, callback_timeout=callback_timeout, **kwargs
            )

    def _get_scheduler_info(self):
        from .scheduler import Scheduler

        if (
            self.cluster
            and hasattr(self.cluster, "scheduler")
            and isinstance(self.cluster.scheduler, Scheduler)
        ):
            info = self.cluster.scheduler.identity()
            scheduler = self.cluster.scheduler
        elif (
            self._loop_runner.is_started()
            and self.scheduler
            and not (self.asynchronous and self.loop is IOLoop.current())
        ):
            info = sync(self.loop, self.scheduler.identity)
            scheduler = self.scheduler
        else:
            info = self._scheduler_identity
            scheduler = self.scheduler

        return scheduler, info

    def __repr__(self):
        # Note: avoid doing I/O here...
        info = self._scheduler_identity
        addr = info.get("address")
        if addr:
            workers = info.get("workers", {})
            nworkers = len(workers)
            nthreads = sum(w["nthreads"] for w in workers.values())
            text = "<%s: %r processes=%d threads=%d" % (
                self.__class__.__name__,
                addr,
                nworkers,
                nthreads,
            )
            memory = [w["memory_limit"] for w in workers.values()]
            if all(memory):
                text += ", memory=" + format_bytes(sum(memory))
            text += ">"
            return text

        elif self.scheduler is not None:
            return "<%s: scheduler=%r>" % (
                self.__class__.__name__,
                self.scheduler.address,
            )
        else:
            return "<%s: not connected>" % (self.__class__.__name__,)

    def _repr_html_(self):
        scheduler, info = self._get_scheduler_info()

        text = (
            '<h3 style="text-align: left;">Client</h3>\n'
            '<ul style="text-align: left; list-style: none; margin: 0; padding: 0;">\n'
        )
        if scheduler is not None:
            text += "  <li><b>Scheduler: </b>%s</li>\n" % scheduler.address
        else:
            text += "  <li><b>Scheduler: not connected</b></li>\n"

        if info and "dashboard" in info["services"]:
            text += (
                "  <li><b>Dashboard: </b><a href='%(web)s' target='_blank'>%(web)s</a>\n"
                % {"web": self.dashboard_link}
            )

        text += "</ul>\n"

        if info:
            workers = list(info["workers"].values())
            cores = sum(w["nthreads"] for w in workers)
            if all(isinstance(w["memory_limit"], Number) for w in workers):
                memory = sum(w["memory_limit"] for w in workers)
                memory = format_bytes(memory)
            else:
                memory = ""

            text2 = (
                '<h3 style="text-align: left;">Cluster</h3>\n'
                '<ul style="text-align: left; list-style:none; margin: 0; padding: 0;">\n'
                "  <li><b>Workers: </b>%d</li>\n"
                "  <li><b>Cores: </b>%d</li>\n"
                "  <li><b>Memory: </b>%s</li>\n"
                "</ul>\n"
            ) % (len(workers), cores, memory)

            return (
                '<table style="border: 2px solid white;">\n'
                "<tr>\n"
                '<td style="vertical-align: top; border: 0px solid white">\n%s</td>\n'
                '<td style="vertical-align: top; border: 0px solid white">\n%s</td>\n'
                "</tr>\n</table>"
            ) % (text, text2)

        else:
            return text

    def start(self, **kwargs):
        """ Start scheduler running in separate thread """
        if self.status != "newly-created":
            return

        self._loop_runner.start()

        _set_global_client(self)
        self.status = "connecting"

        if self.asynchronous:
            self._started = asyncio.ensure_future(self._start(**kwargs))
        else:
            sync(self.loop, self._start, **kwargs)

    def __await__(self):
        if hasattr(self, "_started"):
            return self._started.__await__()
        else:

            async def _():
                return self

            return _().__await__()

    def _send_to_scheduler_safe(self, msg):
        if self.status in ("running", "closing"):
            try:
                self.scheduler_comm.send(msg)
            except (CommClosedError, AttributeError):
                if self.status == "running":
                    raise
        elif self.status in ("connecting", "newly-created"):
            self._pending_msg_buffer.append(msg)

    def _send_to_scheduler(self, msg):
        if self.status in ("running", "closing", "connecting", "newly-created"):
            self.loop.add_callback(self._send_to_scheduler_safe, msg)
        else:
            raise Exception(
                "Tried sending message after closing.  Status: %s\n"
                "Message: %s" % (self.status, msg)
            )

    async def _start(self, timeout=no_default, **kwargs):
        if timeout == no_default:
            timeout = self._timeout
        if timeout is not None:
            timeout = parse_timedelta(timeout, "s")

        address = self._start_arg
        if self.cluster is not None:
            # Ensure the cluster is started (no-op if already running)
            try:
                await self.cluster
            except Exception:
                logger.info(
                    "Tried to start cluster and received an error. Proceeding.",
                    exc_info=True,
                )
            address = self.cluster.scheduler_address
        elif self.scheduler_file is not None:
            while not os.path.exists(self.scheduler_file):
                await asyncio.sleep(0.01)
            for i in range(10):
                try:
                    with open(self.scheduler_file) as f:
                        cfg = json.load(f)
                    address = cfg["address"]
                    break
                except (ValueError, KeyError):  # JSON file not yet flushed
                    await asyncio.sleep(0.01)
        elif self._start_arg is None:
            from .deploy import LocalCluster

            try:
                self.cluster = await LocalCluster(
                    loop=self.loop,
                    asynchronous=self._asynchronous,
                    **self._startup_kwargs
                )
            except (OSError, socket.error) as e:
                if e.errno != errno.EADDRINUSE:
                    raise
                # The default port was taken, use a random one
                self.cluster = await LocalCluster(
                    scheduler_port=0,
                    loop=self.loop,
                    asynchronous=True,
                    **self._startup_kwargs
                )

            # Wait for all workers to be ready
            # XXX should be a LocalCluster method instead
            while not self.cluster.workers or len(self.cluster.scheduler.workers) < len(
                self.cluster.workers
            ):
                await asyncio.sleep(0.01)

            address = self.cluster.scheduler_address

        self._gather_semaphore = asyncio.Semaphore(5)

        if self.scheduler is None:
            self.scheduler = self.rpc(address)
        self.scheduler_comm = None

        try:
            await self._ensure_connected(timeout=timeout)
        except OSError:
            await self._close()
            raise

        for pc in self._periodic_callbacks.values():
            pc.start()

        self._handle_scheduler_coroutine = asyncio.ensure_future(self._handle_report())
        self.coroutines.append(self._handle_scheduler_coroutine)

        return self

    async def _reconnect(self):
        with log_errors():
            assert self.scheduler_comm.comm.closed()

            self.status = "connecting"
            self.scheduler_comm = None

            for st in self.futures.values():
                st.cancel()
            self.futures.clear()

            timeout = self._timeout
            deadline = self.loop.time() + timeout
            while timeout > 0 and self.status == "connecting":
                try:
                    await self._ensure_connected(timeout=timeout)
                    break
                except EnvironmentError:
                    # Wait a bit before retrying
                    await asyncio.sleep(0.1)
                    timeout = deadline - self.loop.time()
            else:
                logger.error(
                    "Failed to reconnect to scheduler after %.2f "
                    "seconds, closing client",
                    self._timeout,
                )
                await self._close()

    async def _ensure_connected(self, timeout=None):
        if (
            self.scheduler_comm
            and not self.scheduler_comm.closed()
            or self._connecting_to_scheduler
            or self.scheduler is None
        ):
            return

        self._connecting_to_scheduler = True

        try:
            comm = await connect(
                self.scheduler.address,
                timeout=timeout,
                connection_args=self.connection_args,
            )
            comm.name = "Client->Scheduler"
            if timeout is not None:
                await asyncio.wait_for(self._update_scheduler_info(), timeout)
            else:
                await self._update_scheduler_info()
            await comm.write(
                {
                    "op": "register-client",
                    "client": self.id,
                    "reply": False,
                    "versions": version_module.get_versions(),
                }
            )
        except Exception as e:
            if self.status == "closed":
                return
            else:
                raise
        finally:
            self._connecting_to_scheduler = False
        if timeout is not None:
            msg = await asyncio.wait_for(comm.read(), timeout)
        else:
            msg = await comm.read()
        assert len(msg) == 1
        assert msg[0]["op"] == "stream-start"

        if msg[0].get("warning"):
            warnings.warn(version_module.VersionMismatchWarning(msg[0]["warning"]))

        bcomm = BatchedSend(interval="10ms", loop=self.loop)
        bcomm.start(comm)
        self.scheduler_comm = bcomm

        _set_global_client(self)
        self.status = "running"

        for msg in self._pending_msg_buffer:
            self._send_to_scheduler(msg)
        del self._pending_msg_buffer[:]

        logger.debug("Started scheduling coroutines. Synchronized")

    async def _update_scheduler_info(self):
        if self.status not in ("running", "connecting"):
            return
        try:
            self._scheduler_identity = await self.scheduler.identity()
        except EnvironmentError:
            logger.debug("Not able to query scheduler for identity")

    async def _wait_for_workers(self, n_workers=0):
        info = await self.scheduler.identity()
        while n_workers and len(info["workers"]) < n_workers:
            await asyncio.sleep(0.1)
            info = await self.scheduler.identity()

    def wait_for_workers(self, n_workers=0):
        """Blocking call to wait for n workers before continuing"""
        return self.sync(self._wait_for_workers, n_workers)

    def _heartbeat(self):
        if self.scheduler_comm:
            self.scheduler_comm.send({"op": "heartbeat-client"})

    def __enter__(self):
        if not self._loop_runner.is_started():
            self.start()
        return self

    async def __aenter__(self):
        await self._started
        return self

    async def __aexit__(self, typ, value, traceback):
        await self._close()

    def __exit__(self, type, value, traceback):
        self.close()

    def __del__(self):
        self.close()

    def _inc_ref(self, key):
        with self._refcount_lock:
            self.refcount[key] += 1

    def _dec_ref(self, key):
        with self._refcount_lock:
            self.refcount[key] -= 1
            if self.refcount[key] == 0:
                del self.refcount[key]
                self._release_key(key)

    def _release_key(self, key):
        """ Release key from distributed memory """
        logger.debug("Release key %s", key)
        st = self.futures.pop(key, None)
        if st is not None:
            st.cancel()
        if self.status != "closed":
            self._send_to_scheduler(
                {"op": "client-releases-keys", "keys": [key], "client": self.id}
            )

    async def _handle_report(self):
        """ Listen to scheduler """
        with log_errors():
            try:
                while True:
                    if self.scheduler_comm is None:
                        break
                    try:
                        msgs = await self.scheduler_comm.comm.read()
                    except CommClosedError:
                        if self.status == "running":
                            logger.info("Client report stream closed to scheduler")
                            logger.info("Reconnecting...")
                            self.status = "connecting"
                            await self._reconnect()
                            continue
                        else:
                            break
                    if not isinstance(msgs, (list, tuple)):
                        msgs = (msgs,)

                    breakout = False
                    for msg in msgs:
                        logger.debug("Client receives message %s", msg)

                        if "status" in msg and "error" in msg["status"]:
                            typ, exc, tb = clean_exception(**msg)
                            raise exc.with_traceback(tb)

                        op = msg.pop("op")

                        if op == "close" or op == "stream-closed":
                            breakout = True
                            break

                        try:
                            handler = self._stream_handlers[op]
                            result = handler(**msg)
                            if inspect.isawaitable(result):
                                await result
                        except Exception as e:
                            logger.exception(e)
                    if breakout:
                        break
            except CancelledError:
                pass

    def _handle_key_in_memory(self, key=None, type=None, workers=None):
        state = self.futures.get(key)
        if state is not None:
            if type and not state.type:  # Type exists and not yet set
                try:
                    type = loads(type)
                except Exception:
                    type = None
                # Here, `type` may be a str if actual type failed
                # serializing in Worker
            else:
                type = None
            state.finish(type)

    def _handle_lost_data(self, key=None):
        state = self.futures.get(key)
        if state is not None:
            state.lose()

    def _handle_cancelled_key(self, key=None):
        state = self.futures.get(key)
        if state is not None:
            state.cancel()

    def _handle_retried_key(self, key=None):
        state = self.futures.get(key)
        if state is not None:
            state.retry()

    def _handle_task_erred(self, key=None, exception=None, traceback=None):
        state = self.futures.get(key)
        if state is not None:
            state.set_error(exception, traceback)

    def _handle_restart(self):
        logger.info("Receive restart signal from scheduler")
        for state in self.futures.values():
            state.cancel()
        self.futures.clear()
        with ignoring(AttributeError):
            self._restart_event.set()

    def _handle_error(self, exception=None):
        logger.warning("Scheduler exception:")
        logger.exception(exception)

    async def _close(self, fast=False):
        """ Send close signal and wait until scheduler completes """
        if self.status == "closed":
            return

        self.status = "closing"

        for pc in self._periodic_callbacks.values():
            pc.stop()

        with log_errors():
            _del_global_client(self)
            self._scheduler_identity = {}
            with ignoring(AttributeError):
                # clear the dask.config set keys
                with self._set_config:
                    pass
            if self.get == dask.config.get("get", None):
                del dask.config.config["get"]
<<<<<<< HEAD
            if self.status == "closed":
                return
=======
>>>>>>> cc7ecdf2

            if (
                self.scheduler_comm
                and self.scheduler_comm.comm
                and not self.scheduler_comm.comm.closed()
            ):
                self._send_to_scheduler({"op": "close-client"})
                self._send_to_scheduler({"op": "close-stream"})

            # Give the scheduler 'stream-closed' message 100ms to come through
            # This makes the shutdown slightly smoother and quieter
            with ignoring(AttributeError, asyncio.CancelledError, TimeoutError):
                await asyncio.wait_for(
                    asyncio.shield(self._handle_scheduler_coroutine), 0.1
                )

            if (
                self.scheduler_comm
                and self.scheduler_comm.comm
                and not self.scheduler_comm.comm.closed()
            ):
                await self.scheduler_comm.close()

            for key in list(self.futures):
                self._release_key(key=key)

            if self._start_arg is None:
                with ignoring(AttributeError):
                    await self.cluster.close()

            await self.rpc.close()

            self.status = "closed"

            if _get_global_client() is self:
                _set_global_client(None)

            coroutines = set(self.coroutines)
            for f in self.coroutines:
                # cancel() works on asyncio futures (Tornado 5)
                # but is a no-op on Tornado futures
                with ignoring(RuntimeError):
                    f.cancel()
                if f.cancelled():
                    coroutines.remove(f)
            del self.coroutines[:]

            if not fast:
                with ignoring(TimeoutError, asyncio.CancelledError):
                    await asyncio.wait_for(asyncio.gather(*coroutines), 2)

            with ignoring(AttributeError):
                await self.scheduler.close_rpc()

            self.scheduler = None

        self.status = "closed"

    _shutdown = _close

    def close(self, timeout=no_default):
        """ Close this client

        Clients will also close automatically when your Python session ends

        If you started a client without arguments like ``Client()`` then this
        will also close the local cluster that was started at the same time.

        See Also
        --------
        Client.restart
        """
        if timeout == no_default:
            timeout = self._timeout * 2
        # XXX handling of self.status here is not thread-safe
        if self.status == "closed":
            return
        self.status = "closing"

        for pc in self._periodic_callbacks.values():
            pc.stop()

        if self.asynchronous:
            future = self._close()
            if timeout:
                future = asyncio.wait_for(future, timeout)
            return future

        if self._start_arg is None:
            with ignoring(AttributeError):
                f = self.cluster.close()
                if asyncio.iscoroutine(f):

                    async def _():
                        await f

                    self.sync(_)

        sync(self.loop, self._close, fast=True)

        assert self.status == "closed"

        if self._should_close_loop and not shutting_down():
            self._loop_runner.stop()

    async def _shutdown(self):
        logger.info("Shutting down scheduler from Client")
        if self.cluster:
            await self.cluster.close()
        else:
            with ignoring(CommClosedError):
                self.status = "closing"
                await self.scheduler.terminate(close_workers=True)

    def shutdown(self):
        """ Shut down the connected scheduler and workers

        Note, this may disrupt other clients that may be using the same
        scheudler and workers.

        See also
        --------
        Client.close: close only this client
        """
        return self.sync(self._shutdown)

    def _scheduler_shutdown(self):
        @gen.coroutine
        def _():
            yield self._close(fast=True)

        self.loop.add_callback(_)

    def get_executor(self, **kwargs):
        """
        Return a concurrent.futures Executor for submitting tasks on this Client

        Parameters
        ----------
        **kwargs:
            Any submit()- or map()- compatible arguments, such as
            `workers` or `resources`.

        Returns
        -------
        An Executor object that's fully compatible with the concurrent.futures
        API.
        """
        return ClientExecutor(self, **kwargs)

    def submit(
        self,
        func,
        *args,
        key=None,
        workers=None,
        resources=None,
        retries=None,
        priority=0,
        fifo_timeout="100 ms",
        allow_other_workers=False,
        actor=False,
        actors=False,
        pure=None,
        **kwargs
    ):

        """ Submit a function application to the scheduler

        Parameters
        ----------
        func: callable
        *args:
        **kwargs:
        pure: bool (defaults to True)
            Whether or not the function is pure.  Set ``pure=False`` for
            impure functions like ``np.random.random``.
        workers: set, iterable of sets
            A set of worker hostnames on which computations may be performed.
            Leave empty to default to all workers (common case)
        key: str
            Unique identifier for the task.  Defaults to function-name and hash
        allow_other_workers: bool (defaults to False)
            Used with `workers`. Indicates whether or not the computations
            may be performed on workers that are not in the `workers` set(s).
        retries: int (default to 0)
            Number of allowed automatic retries if the task fails
        priority: Number
            Optional prioritization of task.  Zero is default.
            Higher priorities take precedence
        fifo_timeout: str timedelta (default '100ms')
            Allowed amount of time between calls to consider the same priority
        resources: dict (defaults to {})
            Defines the `resources` this job requires on the worker; e.g.
            ``{'GPU': 2}``. See :doc:`worker resources <resources>` for details
            on defining resources.
        actor: bool (default False)
            Whether this task should exist on the worker as a stateful actor.
            See :doc:`actors` for additional details.
        actors: bool (default False)
            Alias for `actor`

        Examples
        --------
        >>> c = client.submit(add, a, b)  # doctest: +SKIP

        Returns
        -------
        Future

        See Also
        --------
        Client.map: Submit on many arguments at once
        """
        if not callable(func):
            raise TypeError("First input to submit must be a callable function")

        actor = actor or actors
        if pure is None:
            pure = not actor

        if allow_other_workers not in (True, False, None):
            raise TypeError("allow_other_workers= must be True or False")

        if key is None:
            if pure:
                key = funcname(func) + "-" + tokenize(func, kwargs, *args)
            else:
                key = funcname(func) + "-" + str(uuid.uuid4())

        skey = tokey(key)

        with self._refcount_lock:
            if skey in self.futures:
                return Future(key, self, inform=False)

        if allow_other_workers and workers is None:
            raise ValueError("Only use allow_other_workers= if using workers=")

        if isinstance(workers, (str, Number)):
            workers = [workers]
        if workers is not None:
            restrictions = {skey: workers}
            loose_restrictions = [skey] if allow_other_workers else []
        else:
            restrictions = {}
            loose_restrictions = []

        if kwargs:
            dsk = {skey: (apply, func, list(args), kwargs)}
        else:
            dsk = {skey: (func,) + tuple(args)}

        futures = self._graph_to_futures(
            dsk,
            [skey],
            restrictions,
            loose_restrictions,
            priority={skey: 0},
            user_priority=priority,
            resources={skey: resources} if resources else None,
            retries=retries,
            fifo_timeout=fifo_timeout,
            actors=actor,
        )

        logger.debug("Submit %s(...), %s", funcname(func), key)

        return futures[skey]

    def map(
        self,
        func,
        *iterables,
        key=None,
        workers=None,
        retries=None,
        resources=None,
        priority=0,
        allow_other_workers=False,
        fifo_timeout="100 ms",
        actor=False,
        actors=False,
        pure=None,
        **kwargs
    ):
        """ Map a function on a sequence of arguments

        Arguments can be normal objects or Futures

        Parameters
        ----------
        func: callable
        iterables: Iterables
            List-like objects to map over.  They should have the same length.
        key: str, list
            Prefix for task names if string.  Explicit names if list.
        pure: bool (defaults to True)
            Whether or not the function is pure.  Set ``pure=False`` for
            impure functions like ``np.random.random``.
        workers: set, iterable of sets
            A set of worker hostnames on which computations may be performed.
            Leave empty to default to all workers (common case)
        allow_other_workers: bool (defaults to False)
            Used with `workers`. Indicates whether or not the computations
            may be performed on workers that are not in the `workers` set(s).
        retries: int (default to 0)
            Number of allowed automatic retries if a task fails
        priority: Number
            Optional prioritization of task.  Zero is default.
            Higher priorities take precedence
        fifo_timeout: str timedelta (default '100ms')
            Allowed amount of time between calls to consider the same priority
        resources: dict (defaults to {})
            Defines the `resources` each instance of this mapped task requires
            on the worker; e.g. ``{'GPU': 2}``. See
            :doc:`worker resources <resources>` for details on defining
            resources.
        actor: bool (default False)
            Whether these tasks should exist on the worker as stateful actors.
            See :doc:`actors` for additional details.
        actors: bool (default False)
            Alias for `actor`
        **kwargs: dict
            Extra keywords to send to the function.
            Large values will be included explicitly in the task graph.

        Examples
        --------
        >>> L = client.map(func, sequence)  # doctest: +SKIP

        Returns
        -------
        List, iterator, or Queue of futures, depending on the type of the
        inputs.

        See also
        --------
        Client.submit: Submit a single function
        """
        key = key or funcname(func)
        actor = actor or actors
        if pure is None:
            pure = not actor

        if not callable(func):
            raise TypeError("First input to map must be a callable function")

        if all(isinstance(it, pyQueue) for it in iterables) or all(
            isinstance(i, Iterator) for i in iterables
        ):
            raise TypeError(
                "Dask no longer supports mapping over Iterators or Queues."
                "Consider using a normal for loop and Client.submit"
            )

        if allow_other_workers and workers is None:
            raise ValueError("Only use allow_other_workers= if using workers=")

        iterables = list(zip(*zip(*iterables)))
        if isinstance(key, list):
            keys = key
        else:
            if pure:
                keys = [
                    key + "-" + tokenize(func, kwargs, *args)
                    for args in zip(*iterables)
                ]
            else:
                uid = str(uuid.uuid4())
                keys = (
                    [
                        key + "-" + uid + "-" + str(i)
                        for i in range(min(map(len, iterables)))
                    ]
                    if iterables
                    else []
                )

        if not kwargs:
            dsk = {key: (func,) + args for key, args in zip(keys, zip(*iterables))}
        else:
            kwargs2 = {}
            dsk = {}
            for k, v in kwargs.items():
                if sizeof(v) > 1e5:
                    vv = dask.delayed(v)
                    kwargs2[k] = vv._key
                    dsk.update(vv.dask)
                else:
                    kwargs2[k] = v
            dsk.update(
                {
                    key: (apply, func, (tuple, list(args)), kwargs2)
                    for key, args in zip(keys, zip(*iterables))
                }
            )

        if isinstance(workers, (str, Number)):
            workers = [workers]
        if isinstance(workers, (list, set)):
            if workers and isinstance(first(workers), (list, set)):
                if len(workers) != len(keys):
                    raise ValueError(
                        "You only provided %d worker restrictions"
                        " for a sequence of length %d" % (len(workers), len(keys))
                    )
                restrictions = dict(zip(keys, workers))
            else:
                restrictions = {k: workers for k in keys}
        elif workers is None:
            restrictions = {}
        else:
            raise TypeError("Workers must be a list or set of workers or None")
        if allow_other_workers not in (True, False, None):
            raise TypeError("allow_other_workers= must be True or False")
        if allow_other_workers is True:
            loose_restrictions = set(keys)
        else:
            loose_restrictions = set()

        internal_priority = dict(zip(keys, range(len(keys))))

        if resources:
            resources = {k: resources for k in keys}
        else:
            resources = None

        futures = self._graph_to_futures(
            dsk,
            keys,
            restrictions,
            loose_restrictions,
            priority=internal_priority,
            resources=resources,
            retries=retries,
            user_priority=priority,
            fifo_timeout=fifo_timeout,
            actors=actor,
        )
        logger.debug("map(%s, ...)", funcname(func))

        return [futures[tokey(k)] for k in keys]

    async def _gather(self, futures, errors="raise", direct=None, local_worker=None):
        unpacked, future_set = unpack_remotedata(futures, byte_keys=True)
        keys = [tokey(future.key) for future in future_set]
        bad_data = dict()
        data = {}

        if direct is None:
            direct = self.direct_to_workers
        if direct is None:
            try:
                w = get_worker()
            except Exception:
                direct = False
            else:
                if w.scheduler.address == self.scheduler.address:
                    direct = True

        async def wait(k):
            """ Want to stop the All(...) early if we find an error """
            st = self.futures[k]
            await st.wait()
            if st.status != "finished" and errors == "raise":
                raise AllExit()

        while True:
            logger.debug("Waiting on futures to clear before gather")

            with ignoring(AllExit):
                await All(
                    [wait(key) for key in keys if key in self.futures],
                    quiet_exceptions=AllExit,
                )

            failed = ("error", "cancelled")

            exceptions = set()
            bad_keys = set()
            for key in keys:
                if key not in self.futures or self.futures[key].status in failed:
                    exceptions.add(key)
                    if errors == "raise":
                        try:
                            st = self.futures[key]
                            exception = st.exception
                            traceback = st.traceback
                        except (KeyError, AttributeError):
                            exc = CancelledError(key)
                        else:
                            raise exception.with_traceback(traceback)
                        raise exc
                    if errors == "skip":
                        bad_keys.add(key)
                        bad_data[key] = None
                    else:
                        raise ValueError("Bad value, `errors=%s`" % errors)

            keys = [k for k in keys if k not in bad_keys and k not in data]

            if local_worker:  # look inside local worker
                data.update(
                    {k: local_worker.data[k] for k in keys if k in local_worker.data}
                )
                keys = [k for k in keys if k not in data]

            # We now do an actual remote communication with workers or scheduler
            if self._gather_future:  # attach onto another pending gather request
                self._gather_keys |= set(keys)
                response = await self._gather_future
            else:  # no one waiting, go ahead
                self._gather_keys = set(keys)
                future = asyncio.ensure_future(
                    self._gather_remote(direct, local_worker)
                )
                if self._gather_keys is None:
                    self._gather_future = None
                else:
                    self._gather_future = future
                response = await future

            if response["status"] == "error":
                log = logger.warning if errors == "raise" else logger.debug
                log(
                    "Couldn't gather %s keys, rescheduling %s",
                    len(response["keys"]),
                    response["keys"],
                )
                for key in response["keys"]:
                    self._send_to_scheduler({"op": "report-key", "key": key})
                for key in response["keys"]:
                    try:
                        self.futures[key].reset()
                    except KeyError:  # TODO: verify that this is safe
                        pass
            else:
                break

        if bad_data and errors == "skip" and isinstance(unpacked, list):
            unpacked = [f for f in unpacked if f not in bad_data]

        data.update(response["data"])
        result = pack_data(unpacked, merge(data, bad_data))
        return result

    async def _gather_remote(self, direct, local_worker):
        """ Perform gather with workers or scheduler

        This method exists to limit and batch many concurrent gathers into a
        few.  In controls access using a Tornado semaphore, and picks up keys
        from other requests made recently.
        """
        async with self._gather_semaphore:
            keys = list(self._gather_keys)
            self._gather_keys = None  # clear state, these keys are being sent off
            self._gather_future = None

            if direct or local_worker:  # gather directly from workers
                who_has = await retry_operation(self.scheduler.who_has, keys=keys)
                data2, missing_keys, missing_workers = await gather_from_workers(
                    who_has, rpc=self.rpc, close=False
                )
                response = {"status": "OK", "data": data2}
                if missing_keys:
                    keys2 = [key for key in keys if key not in data2]
                    response = await retry_operation(self.scheduler.gather, keys=keys2)
                    if response["status"] == "OK":
                        response["data"].update(data2)

            else:  # ask scheduler to gather data for us
                response = await retry_operation(self.scheduler.gather, keys=keys)

        return response

    def gather(self, futures, errors="raise", direct=None, asynchronous=None):
        """ Gather futures from distributed memory

        Accepts a future, nested container of futures, iterator, or queue.
        The return type will match the input type.

        Parameters
        ----------
        futures: Collection of futures
            This can be a possibly nested collection of Future objects.
            Collections can be lists, sets, or dictionaries
        errors: string
            Either 'raise' or 'skip' if we should raise if a future has erred
            or skip its inclusion in the output collection
        direct: boolean
            Whether or not to connect directly to the workers, or to ask
            the scheduler to serve as intermediary.  This can also be set when
            creating the Client.

        Returns
        -------
        results: a collection of the same type as the input, but now with
        gathered results rather than futures

        Examples
        --------
        >>> from operator import add  # doctest: +SKIP
        >>> c = Client('127.0.0.1:8787')  # doctest: +SKIP
        >>> x = c.submit(add, 1, 2)  # doctest: +SKIP
        >>> c.gather(x)  # doctest: +SKIP
        3
        >>> c.gather([x, [x], x])  # support lists and dicts # doctest: +SKIP
        [3, [3], 3]

        See Also
        --------
        Client.scatter: Send data out to cluster
        """
        if isinstance(futures, pyQueue):
            raise TypeError(
                "Dask no longer supports gathering over Iterators and Queues. "
                "Consider using a normal for loop and Client.submit/gather"
            )

        elif isinstance(futures, Iterator):
            return (self.gather(f, errors=errors, direct=direct) for f in futures)
        else:
            if hasattr(thread_state, "execution_state"):  # within worker task
                local_worker = thread_state.execution_state["worker"]
            else:
                local_worker = None
            return self.sync(
                self._gather,
                futures,
                errors=errors,
                direct=direct,
                local_worker=local_worker,
                asynchronous=asynchronous,
            )

    async def _scatter(
        self,
        data,
        workers=None,
        broadcast=False,
        direct=None,
        local_worker=None,
        timeout=no_default,
        hash=True,
    ):
        if timeout == no_default:
            timeout = self._timeout
        if isinstance(workers, (str, Number)):
            workers = [workers]
        if isinstance(data, dict) and not all(
            isinstance(k, (bytes, str)) for k in data
        ):
            d = await self._scatter(keymap(tokey, data), workers, broadcast)
            return {k: d[tokey(k)] for k in data}

        if isinstance(data, type(range(0))):
            data = list(data)
        input_type = type(data)
        names = False
        unpack = False
        if isinstance(data, Iterator):
            data = list(data)
        if isinstance(data, (set, frozenset)):
            data = list(data)
        if not isinstance(data, (dict, list, tuple, set, frozenset)):
            unpack = True
            data = [data]
        if isinstance(data, (list, tuple)):
            if hash:
                names = [type(x).__name__ + "-" + tokenize(x) for x in data]
            else:
                names = [type(x).__name__ + "-" + uuid.uuid4().hex for x in data]
            data = dict(zip(names, data))

        assert isinstance(data, dict)

        types = valmap(type, data)

        if direct is None:
            direct = self.direct_to_workers
        if direct is None:
            try:
                w = get_worker()
            except Exception:
                direct = False
            else:
                if w.scheduler.address == self.scheduler.address:
                    direct = True

        if local_worker:  # running within task
            local_worker.update_data(data=data, report=False)

            await self.scheduler.update_data(
                who_has={key: [local_worker.address] for key in data},
                nbytes=valmap(sizeof, data),
                client=self.id,
            )

        else:
            data2 = valmap(to_serialize, data)
            if direct:
                nthreads = None
                start = time()
                while not nthreads:
                    if nthreads is not None:
                        await asyncio.sleep(0.1)
                    if time() > start + timeout:
                        raise TimeoutError("No valid workers found")
                    nthreads = await self.scheduler.ncores(workers=workers)
                if not nthreads:
                    raise ValueError("No valid workers")

                _, who_has, nbytes = await scatter_to_workers(
                    nthreads, data2, report=False, rpc=self.rpc
                )

                await self.scheduler.update_data(
                    who_has=who_has, nbytes=nbytes, client=self.id
                )
            else:
                await self.scheduler.scatter(
                    data=data2,
                    workers=workers,
                    client=self.id,
                    broadcast=broadcast,
                    timeout=timeout,
                )

        out = {k: Future(k, self, inform=False) for k in data}
        for key, typ in types.items():
            self.futures[key].finish(type=typ)

        if direct and broadcast:
            n = None if broadcast is True else broadcast
            await self._replicate(list(out.values()), workers=workers, n=n)

        if issubclass(input_type, (list, tuple, set, frozenset)):
            out = input_type(out[k] for k in names)

        if unpack:
            assert len(out) == 1
            out = list(out.values())[0]
        return out

    def scatter(
        self,
        data,
        workers=None,
        broadcast=False,
        direct=None,
        hash=True,
        timeout=no_default,
        asynchronous=None,
    ):
        """ Scatter data into distributed memory

        This moves data from the local client process into the workers of the
        distributed scheduler.  Note that it is often better to submit jobs to
        your workers to have them load the data rather than loading data
        locally and then scattering it out to them.

        Parameters
        ----------
        data: list, dict, or object
            Data to scatter out to workers.  Output type matches input type.
        workers: list of tuples (optional)
            Optionally constrain locations of data.
            Specify workers as hostname/port pairs, e.g. ``('127.0.0.1', 8787)``.
        broadcast: bool (defaults to False)
            Whether to send each data element to all workers.
            By default we round-robin based on number of cores.
        direct: bool (defaults to automatically check)
            Whether or not to connect directly to the workers, or to ask
            the scheduler to serve as intermediary.  This can also be set when
            creating the Client.
        hash: bool (optional)
            Whether or not to hash data to determine key.
            If False then this uses a random key

        Returns
        -------
        List, dict, iterator, or queue of futures matching the type of input.

        Examples
        --------
        >>> c = Client('127.0.0.1:8787')  # doctest: +SKIP
        >>> c.scatter(1) # doctest: +SKIP
        <Future: status: finished, key: c0a8a20f903a4915b94db8de3ea63195>

        >>> c.scatter([1, 2, 3])  # doctest: +SKIP
        [<Future: status: finished, key: c0a8a20f903a4915b94db8de3ea63195>,
         <Future: status: finished, key: 58e78e1b34eb49a68c65b54815d1b158>,
         <Future: status: finished, key: d3395e15f605bc35ab1bac6341a285e2>]

        >>> c.scatter({'x': 1, 'y': 2, 'z': 3})  # doctest: +SKIP
        {'x': <Future: status: finished, key: x>,
         'y': <Future: status: finished, key: y>,
         'z': <Future: status: finished, key: z>}

        Constrain location of data to subset of workers

        >>> c.scatter([1, 2, 3], workers=[('hostname', 8788)])   # doctest: +SKIP

        Broadcast data to all workers

        >>> [future] = c.scatter([element], broadcast=True)  # doctest: +SKIP

        Send scattered data to parallelized function using client futures
        interface

        >>> data = c.scatter(data, broadcast=True)  # doctest: +SKIP
        >>> res = [c.submit(func, data, i) for i in range(100)]

        See Also
        --------
        Client.gather: Gather data back to local process
        """
        if timeout == no_default:
            timeout = self._timeout
        if isinstance(data, pyQueue) or isinstance(data, Iterator):
            raise TypeError(
                "Dask no longer supports mapping over Iterators or Queues."
                "Consider using a normal for loop and Client.submit"
            )

        if hasattr(thread_state, "execution_state"):  # within worker task
            local_worker = thread_state.execution_state["worker"]
        else:
            local_worker = None
        return self.sync(
            self._scatter,
            data,
            workers=workers,
            broadcast=broadcast,
            direct=direct,
            local_worker=local_worker,
            timeout=timeout,
            asynchronous=asynchronous,
            hash=hash,
        )

    async def _cancel(self, futures, force=False):
        keys = list({tokey(f.key) for f in futures_of(futures)})
        await self.scheduler.cancel(keys=keys, client=self.id, force=force)
        for k in keys:
            st = self.futures.pop(k, None)
            if st is not None:
                st.cancel()

    def cancel(self, futures, asynchronous=None, force=False):
        """
        Cancel running futures

        This stops future tasks from being scheduled if they have not yet run
        and deletes them if they have already run.  After calling, this result
        and all dependent results will no longer be accessible

        Parameters
        ----------
        futures: list of Futures
        force: boolean (False)
            Cancel this future even if other clients desire it
        """
        return self.sync(self._cancel, futures, asynchronous=asynchronous, force=force)

    async def _retry(self, futures):
        keys = list({tokey(f.key) for f in futures_of(futures)})
        response = await self.scheduler.retry(keys=keys, client=self.id)
        for key in response:
            st = self.futures[key]
            st.retry()

    def retry(self, futures, asynchronous=None):
        """
        Retry failed futures

        Parameters
        ----------
        futures: list of Futures
        """
        return self.sync(self._retry, futures, asynchronous=asynchronous)

    @gen.coroutine
    def _publish_dataset(self, *args, name=None, **kwargs):
        with log_errors():
            coroutines = []

            def add_coro(name, data):
                keys = [tokey(f.key) for f in futures_of(data)]
                coroutines.append(
                    self.scheduler.publish_put(
                        keys=keys, name=name, data=to_serialize(data), client=self.id
                    )
                )

            if name:
                if len(args) == 0:
                    raise ValueError(
                        "If name is provided, expecting call signature like"
                        " publish_dataset(df, name='ds')"
                    )
                # in case this is a singleton, collapse it
                elif len(args) == 1:
                    args = args[0]
                add_coro(name, args)

            for name, data in kwargs.items():
                add_coro(name, data)

            yield coroutines

    def publish_dataset(self, *args, **kwargs):
        """
        Publish named datasets to scheduler

        This stores a named reference to a dask collection or list of futures
        on the scheduler.  These references are available to other Clients
        which can download the collection or futures with ``get_dataset``.

        Datasets are not immediately computed.  You may wish to call
        ``Client.persist`` prior to publishing a dataset.

        Parameters
        ----------
        args : list of objects to publish as name
        name : optional name of the dataset to publish
        kwargs: dict
            named collections to publish on the scheduler

        Examples
        --------
        Publishing client:

        >>> df = dd.read_csv('s3://...')  # doctest: +SKIP
        >>> df = c.persist(df) # doctest: +SKIP
        >>> c.publish_dataset(my_dataset=df)  # doctest: +SKIP

        Alternative invocation
        >>> c.publish_dataset(df, name='my_dataset')

        Receiving client:

        >>> c.list_datasets()  # doctest: +SKIP
        ['my_dataset']
        >>> df2 = c.get_dataset('my_dataset')  # doctest: +SKIP

        Returns
        -------
        None

        See Also
        --------
        Client.list_datasets
        Client.get_dataset
        Client.unpublish_dataset
        Client.persist
        """
        return self.sync(self._publish_dataset, *args, **kwargs)

    def unpublish_dataset(self, name, **kwargs):
        """
        Remove named datasets from scheduler

        Examples
        --------
        >>> c.list_datasets()  # doctest: +SKIP
        ['my_dataset']
        >>> c.unpublish_datasets('my_dataset')  # doctest: +SKIP
        >>> c.list_datasets()  # doctest: +SKIP
        []

        See Also
        --------
        Client.publish_dataset
        """
        return self.sync(self.scheduler.publish_delete, name=name, **kwargs)

    def list_datasets(self, **kwargs):
        """
        List named datasets available on the scheduler

        See Also
        --------
        Client.publish_dataset
        Client.get_dataset
        """
        return self.sync(self.scheduler.publish_list, **kwargs)

    async def _get_dataset(self, name):
        out = await self.scheduler.publish_get(name=name, client=self.id)
        if out is None:
            raise KeyError("Dataset '%s' not found" % name)

        with temp_default_client(self):
            data = out["data"]
        return data

    def get_dataset(self, name, **kwargs):
        """
        Get named dataset from the scheduler

        See Also
        --------
        Client.publish_dataset
        Client.list_datasets
        """
        return self.sync(self._get_dataset, name, **kwargs)

    async def _run_on_scheduler(self, function, *args, wait=True, **kwargs):
        response = await self.scheduler.run_function(
            function=dumps(function), args=dumps(args), kwargs=dumps(kwargs), wait=wait
        )
        if response["status"] == "error":
            typ, exc, tb = clean_exception(**response)
            raise exc.with_traceback(tb)
        else:
            return response["result"]

    def run_on_scheduler(self, function, *args, **kwargs):
        """ Run a function on the scheduler process

        This is typically used for live debugging.  The function should take a
        keyword argument ``dask_scheduler=``, which will be given the scheduler
        object itself.

        Examples
        --------

        >>> def get_number_of_tasks(dask_scheduler=None):
        ...     return len(dask_scheduler.tasks)

        >>> client.run_on_scheduler(get_number_of_tasks)  # doctest: +SKIP
        100

        Run asynchronous functions in the background:

        >>> async def print_state(dask_scheduler):  # doctest: +SKIP
        ...    while True:
        ...        print(dask_scheduler.status)
        ...        await asyncio.sleep(1)

        >>> c.run(print_state, wait=False)  # doctest: +SKIP

        See Also
        --------
        Client.run: Run a function on all workers
        Client.start_ipython_scheduler: Start an IPython session on scheduler
        """
        return self.sync(self._run_on_scheduler, function, *args, **kwargs)

    async def _run(
        self, function, *args, nanny=False, workers=None, wait=True, **kwargs
    ):
        responses = await self.scheduler.broadcast(
            msg=dict(
                op="run",
                function=dumps(function),
                args=dumps(args),
                wait=wait,
                kwargs=dumps(kwargs),
            ),
            workers=workers,
            nanny=nanny,
        )
        results = {}
        for key, resp in responses.items():
            if resp["status"] == "OK":
                results[key] = resp["result"]
            elif resp["status"] == "error":
                typ, exc, tb = clean_exception(**resp)
                raise exc.with_traceback(tb)
        if wait:
            return results

    def run(self, function, *args, **kwargs):
        """
        Run a function on all workers outside of task scheduling system

        This calls a function on all currently known workers immediately,
        blocks until those results come back, and returns the results
        asynchronously as a dictionary keyed by worker address.  This method
        if generally used for side effects, such and collecting diagnostic
        information or installing libraries.

        If your function takes an input argument named ``dask_worker`` then
        that variable will be populated with the worker itself.

        Parameters
        ----------
        function: callable
        *args: arguments for remote function
        **kwargs: keyword arguments for remote function
        workers: list
            Workers on which to run the function. Defaults to all known workers.
        wait: boolean (optional)
            If the function is asynchronous whether or not to wait until that
            function finishes.
        nanny : bool, defualt False
            Whether to run ``function`` on the nanny. By default, the function
            is run on the worker process.  If specified, the addresses in
            ``workers`` should still be the worker addresses, not the nanny addresses.

        Examples
        --------
        >>> c.run(os.getpid)  # doctest: +SKIP
        {'192.168.0.100:9000': 1234,
         '192.168.0.101:9000': 4321,
         '192.168.0.102:9000': 5555}

        Restrict computation to particular workers with the ``workers=``
        keyword argument.

        >>> c.run(os.getpid, workers=['192.168.0.100:9000',
        ...                           '192.168.0.101:9000'])  # doctest: +SKIP
        {'192.168.0.100:9000': 1234,
         '192.168.0.101:9000': 4321}

        >>> def get_status(dask_worker):
        ...     return dask_worker.status

        >>> c.run(get_hostname)  # doctest: +SKIP
        {'192.168.0.100:9000': 'running',
         '192.168.0.101:9000': 'running}

        Run asynchronous functions in the background:

        >>> async def print_state(dask_worker):  # doctest: +SKIP
        ...    while True:
        ...        print(dask_worker.status)
        ...        await asyncio.sleep(1)

        >>> c.run(print_state, wait=False)  # doctest: +SKIP
        """
        return self.sync(self._run, function, *args, **kwargs)

    def run_coroutine(self, function, *args, **kwargs):
        """
        Spawn a coroutine on all workers.

        This spaws a coroutine on all currently known workers and then waits
        for the coroutine on each worker.  The coroutines' results are returned
        as a dictionary keyed by worker address.

        Parameters
        ----------
        function: a coroutine function
            (typically a function wrapped in gen.coroutine or
             a Python 3.5+ async function)
        *args: arguments for remote function
        **kwargs: keyword arguments for remote function
        wait: boolean (default True)
            Whether to wait for coroutines to end.
        workers: list
            Workers on which to run the function. Defaults to all known workers.

        """
        warnings.warn(
            "This method has been deprecated. "
            "Instead use Client.run which detects async functions "
            "automatically",
            stacklevel=2,
        )
        return self.run(function, *args, **kwargs)

    def _graph_to_futures(
        self,
        dsk,
        keys,
        restrictions=None,
        loose_restrictions=None,
        priority=None,
        user_priority=0,
        resources=None,
        retries=None,
        fifo_timeout=0,
        actors=None,
    ):
        with self._refcount_lock:
            if resources:
                resources = self._expand_resources(
                    resources, all_keys=itertools.chain(dsk, keys)
                )
                resources = {tokey(k): v for k, v in resources.items()}

            if retries:
                retries = self._expand_retries(
                    retries, all_keys=itertools.chain(dsk, keys)
                )

            if actors is not None and actors is not True and actors is not False:
                actors = list(self._expand_key(actors))

            keyset = set(keys)
            flatkeys = list(map(tokey, keys))
            futures = {key: Future(key, self, inform=False) for key in keyset}

            values = {
                k: v
                for k, v in dsk.items()
                if isinstance(v, Future) and k not in keyset
            }
            if values:
                dsk = subs_multiple(dsk, values)

            d = {k: unpack_remotedata(v, byte_keys=True) for k, v in dsk.items()}
            extra_futures = set.union(*[v[1] for v in d.values()]) if d else set()
            extra_keys = {tokey(future.key) for future in extra_futures}
            dsk2 = str_graph({k: v[0] for k, v in d.items()}, extra_keys)
            dsk3 = {k: v for k, v in dsk2.items() if k is not v}
            for future in extra_futures:
                if future.client is not self:
                    msg = "Inputs contain futures that were created by another client."
                    raise ValueError(msg)

            if restrictions:
                restrictions = keymap(tokey, restrictions)
                restrictions = valmap(list, restrictions)

            if loose_restrictions is not None:
                loose_restrictions = list(map(tokey, loose_restrictions))

            future_dependencies = {
                tokey(k): {tokey(f.key) for f in v[1]} for k, v in d.items()
            }

            for s in future_dependencies.values():
                for v in s:
                    if v not in self.futures:
                        raise CancelledError(v)

            dependencies = {k: get_dependencies(dsk, k) for k in dsk}

            if priority is None:
                priority = dask.order.order(dsk, dependencies=dependencies)
                priority = keymap(tokey, priority)

            dependencies = {
                tokey(k): [tokey(dep) for dep in deps]
                for k, deps in dependencies.items()
            }
            for k, deps in future_dependencies.items():
                if deps:
                    dependencies[k] = list(set(dependencies.get(k, ())) | deps)

            if isinstance(retries, Number) and retries > 0:
                retries = {k: retries for k in dsk3}

            self._send_to_scheduler(
                {
                    "op": "update-graph",
                    "tasks": valmap(dumps_task, dsk3),
                    "dependencies": dependencies,
                    "keys": list(flatkeys),
                    "restrictions": restrictions or {},
                    "loose_restrictions": loose_restrictions,
                    "priority": priority,
                    "user_priority": user_priority,
                    "resources": resources,
                    "submitting_task": getattr(thread_state, "key", None),
                    "retries": retries,
                    "fifo_timeout": fifo_timeout,
                    "actors": actors,
                }
            )
            return futures

    def get(
        self,
        dsk,
        keys,
        restrictions=None,
        loose_restrictions=None,
        resources=None,
        sync=True,
        asynchronous=None,
        direct=None,
        retries=None,
        priority=0,
        fifo_timeout="60s",
        actors=None,
        **kwargs
    ):
        """ Compute dask graph

        Parameters
        ----------
        dsk: dict
        keys: object, or nested lists of objects
        restrictions: dict (optional)
            A mapping of {key: {set of worker hostnames}} that restricts where
            jobs can take place
        retries: int (default to 0)
            Number of allowed automatic retries if computing a result fails
        priority: Number
            Optional prioritization of task.  Zero is default.
            Higher priorities take precedence
        sync: bool (optional)
            Returns Futures if False or concrete values if True (default).
        direct: bool
            Whether or not to connect directly to the workers, or to ask
            the scheduler to serve as intermediary.  This can also be set when
            creating the Client.

        Examples
        --------
        >>> from operator import add  # doctest: +SKIP
        >>> c = Client('127.0.0.1:8787')  # doctest: +SKIP
        >>> c.get({'x': (add, 1, 2)}, 'x')  # doctest: +SKIP
        3

        See Also
        --------
        Client.compute: Compute asynchronous collections
        """
        futures = self._graph_to_futures(
            dsk,
            keys=set(flatten([keys])),
            restrictions=restrictions,
            loose_restrictions=loose_restrictions,
            resources=resources,
            fifo_timeout=fifo_timeout,
            retries=retries,
            user_priority=priority,
            actors=actors,
        )
        packed = pack_data(keys, futures)
        if sync:
            if getattr(thread_state, "key", False):
                try:
                    secede()
                    should_rejoin = True
                except Exception:
                    should_rejoin = False
            try:
                results = self.gather(packed, asynchronous=asynchronous, direct=direct)
            finally:
                for f in futures.values():
                    f.release()
                if getattr(thread_state, "key", False) and should_rejoin:
                    rejoin()
            return results
        return packed

    def _optimize_insert_futures(self, dsk, keys):
        """ Replace known keys in dask graph with Futures

        When given a Dask graph that might have overlapping keys with our known
        results we replace the values of that graph with futures.  This can be
        used as an optimization to avoid recomputation.

        This returns the same graph if unchanged but a new graph if any changes
        were necessary.
        """
        with self._refcount_lock:
            changed = False
            for key in list(dsk):
                if tokey(key) in self.futures:
                    if not changed:
                        changed = True
                        dsk = ensure_dict(dsk)
                    dsk[key] = Future(key, self, inform=False)

        if changed:
            dsk, _ = dask.optimization.cull(dsk, keys)

        return dsk

    def normalize_collection(self, collection):
        """
        Replace collection's tasks by already existing futures if they exist

        This normalizes the tasks within a collections task graph against the
        known futures within the scheduler.  It returns a copy of the
        collection with a task graph that includes the overlapping futures.

        Examples
        --------
        >>> len(x.__dask_graph__())  # x is a dask collection with 100 tasks  # doctest: +SKIP
        100
        >>> set(client.futures).intersection(x.__dask_graph__())  # some overlap exists  # doctest: +SKIP
        10

        >>> x = client.normalize_collection(x)  # doctest: +SKIP
        >>> len(x.__dask_graph__())  # smaller computational graph  # doctest: +SKIP
        20

        See Also
        --------
        Client.persist: trigger computation of collection's tasks
        """
        dsk_orig = collection.__dask_graph__()
        dsk = self._optimize_insert_futures(dsk_orig, collection.__dask_keys__())

        if dsk is dsk_orig:
            return collection
        else:
            return redict_collection(collection, dsk)

    def compute(
        self,
        collections,
        sync=False,
        optimize_graph=True,
        workers=None,
        allow_other_workers=False,
        resources=None,
        retries=0,
        priority=0,
        fifo_timeout="60s",
        actors=None,
        traverse=True,
        **kwargs
    ):
        """ Compute dask collections on cluster

        Parameters
        ----------
        collections: iterable of dask objects or single dask object
            Collections like dask.array or dataframe or dask.value objects
        sync: bool (optional)
            Returns Futures if False (default) or concrete values if True
        optimize_graph: bool
            Whether or not to optimize the underlying graphs
        workers: str, list, dict
            Which workers can run which parts of the computation
            If a string a list then the output collections will run on the listed
            workers, but other sub-computations can run anywhere
            If a dict then keys should be (tuples of) collections and values
            should be addresses or lists.
        allow_other_workers: bool, list
            If True then all restrictions in workers= are considered loose
            If a list then only the keys for the listed collections are loose
        retries: int (default to 0)
            Number of allowed automatic retries if computing a result fails
        priority: Number
            Optional prioritization of task.  Zero is default.
            Higher priorities take precedence
        fifo_timeout: timedelta str (defaults to '60s')
            Allowed amount of time between calls to consider the same priority
        traverse: bool (defaults to True)
            By default dask traverses builtin python collections looking for
            dask objects passed to ``compute``. For large collections this can
            be expensive. If none of the arguments contain any dask objects,
            set ``traverse=False`` to avoid doing this traversal.
        resources: dict (defaults to {})
            Defines the `resources` these tasks require on the worker. Can
            specify global resources (``{'GPU': 2}``), or per-task resources
            (``{'x': {'GPU': 1}, 'y': {'SSD': 4}}``), but not both.
            See :doc:`worker resources <resources>` for details on defining
            resources.
        actors: bool or dict (default None)
            Whether these tasks should exist on the worker as stateful actors.
            Specified on a global (True/False) or per-task (``{'x': True,
            'y': False}``) basis. See :doc:`actors` for additional details.
        **kwargs:
            Options to pass to the graph optimize calls

        Returns
        -------
        List of Futures if input is a sequence, or a single future otherwise

        Examples
        --------
        >>> from dask import delayed
        >>> from operator import add
        >>> x = delayed(add)(1, 2)
        >>> y = delayed(add)(x, x)
        >>> xx, yy = client.compute([x, y])  # doctest: +SKIP
        >>> xx  # doctest: +SKIP
        <Future: status: finished, key: add-8f6e709446674bad78ea8aeecfee188e>
        >>> xx.result()  # doctest: +SKIP
        3
        >>> yy.result()  # doctest: +SKIP
        6

        Also support single arguments

        >>> xx = client.compute(x)  # doctest: +SKIP

        See Also
        --------
        Client.get: Normal synchronous dask.get function
        """
        if isinstance(collections, (list, tuple, set, frozenset)):
            singleton = False
        else:
            collections = [collections]
            singleton = True

        if traverse:
            collections = tuple(
                dask.delayed(a)
                if isinstance(a, (list, set, tuple, dict, Iterator))
                else a
                for a in collections
            )

        variables = [a for a in collections if dask.is_dask_collection(a)]

        dsk = self.collections_to_dsk(variables, optimize_graph, **kwargs)
        names = ["finalize-%s" % tokenize(v) for v in variables]
        dsk2 = {}
        for i, (name, v) in enumerate(zip(names, variables)):
            func, extra_args = v.__dask_postcompute__()
            keys = v.__dask_keys__()
            if func is single_key and len(keys) == 1 and not extra_args:
                names[i] = keys[0]
            else:
                dsk2[name] = (func, keys) + extra_args

        restrictions, loose_restrictions = self.get_restrictions(
            collections, workers, allow_other_workers
        )

        if not isinstance(priority, Number):
            priority = {k: p for c, p in priority.items() for k in self._expand_key(c)}

        futures_dict = self._graph_to_futures(
            merge(dsk2, dsk),
            names,
            restrictions,
            loose_restrictions,
            resources=resources,
            retries=retries,
            user_priority=priority,
            fifo_timeout=fifo_timeout,
            actors=actors,
        )

        i = 0
        futures = []
        for arg in collections:
            if dask.is_dask_collection(arg):
                futures.append(futures_dict[names[i]])
                i += 1
            else:
                futures.append(arg)

        if sync:
            result = self.gather(futures)
        else:
            result = futures

        if singleton:
            return first(result)
        else:
            return result

    def persist(
        self,
        collections,
        optimize_graph=True,
        workers=None,
        allow_other_workers=None,
        resources=None,
        retries=None,
        priority=0,
        fifo_timeout="60s",
        actors=None,
        **kwargs
    ):
        """ Persist dask collections on cluster

        Starts computation of the collection on the cluster in the background.
        Provides a new dask collection that is semantically identical to the
        previous one, but now based off of futures currently in execution.

        Parameters
        ----------
        collections: sequence or single dask object
            Collections like dask.array or dataframe or dask.value objects
        optimize_graph: bool
            Whether or not to optimize the underlying graphs
        workers: str, list, dict
            Which workers can run which parts of the computation
            If a string a list then the output collections will run on the listed
            workers, but other sub-computations can run anywhere
            If a dict then keys should be (tuples of) collections and values
            should be addresses or lists.
        allow_other_workers: bool, list
            If True then all restrictions in workers= are considered loose
            If a list then only the keys for the listed collections are loose
        retries: int (default to 0)
            Number of allowed automatic retries if computing a result fails
        priority: Number
            Optional prioritization of task.  Zero is default.
            Higher priorities take precedence
        fifo_timeout: timedelta str (defaults to '60s')
            Allowed amount of time between calls to consider the same priority
        resources: dict (defaults to {})
            Defines the `resources` these tasks require on the worker. Can
            specify global resources (``{'GPU': 2}``), or per-task resources
            (``{'x': {'GPU': 1}, 'y': {'SSD': 4}}``), but not both.
            See :doc:`worker resources <resources>` for details on defining
            resources.
        actors: bool or dict (default None)
            Whether these tasks should exist on the worker as stateful actors.
            Specified on a global (True/False) or per-task (``{'x': True,
            'y': False}``) basis. See :doc:`actors` for additional details.
        **kwargs:
            Options to pass to the graph optimize calls

        Returns
        -------
        List of collections, or single collection, depending on type of input.

        Examples
        --------
        >>> xx = client.persist(x)  # doctest: +SKIP
        >>> xx, yy = client.persist([x, y])  # doctest: +SKIP

        See Also
        --------
        Client.compute
        """
        if isinstance(collections, (tuple, list, set, frozenset)):
            singleton = False
        else:
            singleton = True
            collections = [collections]

        assert all(map(dask.is_dask_collection, collections))

        dsk = self.collections_to_dsk(collections, optimize_graph, **kwargs)

        names = {k for c in collections for k in flatten(c.__dask_keys__())}

        restrictions, loose_restrictions = self.get_restrictions(
            collections, workers, allow_other_workers
        )

        if not isinstance(priority, Number):
            priority = {k: p for c, p in priority.items() for k in self._expand_key(c)}

        futures = self._graph_to_futures(
            dsk,
            names,
            restrictions,
            loose_restrictions,
            resources=resources,
            retries=retries,
            user_priority=priority,
            fifo_timeout=fifo_timeout,
            actors=actors,
        )

        postpersists = [c.__dask_postpersist__() for c in collections]
        result = [
            func({k: futures[k] for k in flatten(c.__dask_keys__())}, *args)
            for (func, args), c in zip(postpersists, collections)
        ]

        if singleton:
            return first(result)
        else:
            return result

    async def _restart(self, timeout=no_default):
        if timeout == no_default:
            timeout = self._timeout * 2
        self._send_to_scheduler({"op": "restart", "timeout": timeout})
        self._restart_event = asyncio.Event()
        try:
            await asyncio.wait_for(
                self._restart_event.wait(), self.loop.time() + timeout
            )
        except TimeoutError:
            logger.error("Restart timed out after %f seconds", timeout)
            pass
        self.generation += 1
        with self._refcount_lock:
            self.refcount.clear()

        return self

    def restart(self, **kwargs):
        """ Restart the distributed network

        This kills all active work, deletes all data on the network, and
        restarts the worker processes.
        """
        return self.sync(self._restart, **kwargs)

    async def _upload_file(self, filename, raise_on_error=True):
        with open(filename, "rb") as f:
            data = f.read()
        _, fn = os.path.split(filename)
        d = await self.scheduler.broadcast(
            msg={"op": "upload_file", "filename": fn, "data": to_serialize(data)}
        )

        if any(v["status"] == "error" for v in d.values()):
            exceptions = [v["exception"] for v in d.values() if v["status"] == "error"]
            if raise_on_error:
                raise exceptions[0]
            else:
                return exceptions[0]

        assert all(len(data) == v["nbytes"] for v in d.values())

    async def _upload_large_file(self, local_filename, remote_filename=None):
        if remote_filename is None:
            remote_filename = os.path.split(local_filename)[1]

        with open(local_filename, "rb") as f:
            data = f.read()

        [future] = await self._scatter([data])
        key = future.key
        await self._replicate(future)

        def dump_to_file(dask_worker=None):
            if not os.path.isabs(remote_filename):
                fn = os.path.join(dask_worker.local_directory, remote_filename)
            else:
                fn = remote_filename
            with open(fn, "wb") as f:
                f.write(dask_worker.data[key])

            return len(dask_worker.data[key])

        response = await self._run(dump_to_file)

        assert all(len(data) == v for v in response.values())

    def upload_file(self, filename, **kwargs):
        """ Upload local package to workers

        This sends a local file up to all worker nodes.  This file is placed
        into a temporary directory on Python's system path so any .py,  .egg
        or .zip  files will be importable.

        Parameters
        ----------
        filename: string
            Filename of .py, .egg or .zip file to send to workers

        Examples
        --------
        >>> client.upload_file('mylibrary.egg')  # doctest: +SKIP
        >>> from mylibrary import myfunc  # doctest: +SKIP
        >>> L = c.map(myfunc, seq)  # doctest: +SKIP
        """
        result = self.sync(
            self._upload_file, filename, raise_on_error=self.asynchronous, **kwargs
        )
        if isinstance(result, Exception):
            raise result
        else:
            return result

    async def _rebalance(self, futures=None, workers=None):
        await _wait(futures)
        keys = list({tokey(f.key) for f in self.futures_of(futures)})
        result = await self.scheduler.rebalance(keys=keys, workers=workers)
        assert result["status"] == "OK"

    def rebalance(self, futures=None, workers=None, **kwargs):
        """ Rebalance data within network

        Move data between workers to roughly balance memory burden.  This
        either affects a subset of the keys/workers or the entire network,
        depending on keyword arguments.

        This operation is generally not well tested against normal operation of
        the scheduler.  It it not recommended to use it while waiting on
        computations.

        Parameters
        ----------
        futures: list, optional
            A list of futures to balance, defaults all data
        workers: list, optional
            A list of workers on which to balance, defaults to all workers
        """
        return self.sync(self._rebalance, futures, workers, **kwargs)

    async def _replicate(self, futures, n=None, workers=None, branching_factor=2):
        futures = self.futures_of(futures)
        await _wait(futures)
        keys = {tokey(f.key) for f in futures}
        await self.scheduler.replicate(
            keys=list(keys), n=n, workers=workers, branching_factor=branching_factor
        )

    def replicate(self, futures, n=None, workers=None, branching_factor=2, **kwargs):
        """ Set replication of futures within network

        Copy data onto many workers.  This helps to broadcast frequently
        accessed data and it helps to improve resilience.

        This performs a tree copy of the data throughout the network
        individually on each piece of data.  This operation blocks until
        complete.  It does not guarantee replication of data to future workers.

        Parameters
        ----------
        futures: list of futures
            Futures we wish to replicate
        n: int, optional
            Number of processes on the cluster on which to replicate the data.
            Defaults to all.
        workers: list of worker addresses
            Workers on which we want to restrict the replication.
            Defaults to all.
        branching_factor: int, optional
            The number of workers that can copy data in each generation

        Examples
        --------
        >>> x = c.submit(func, *args)  # doctest: +SKIP
        >>> c.replicate([x])  # send to all workers  # doctest: +SKIP
        >>> c.replicate([x], n=3)  # send to three workers  # doctest: +SKIP
        >>> c.replicate([x], workers=['alice', 'bob'])  # send to specific  # doctest: +SKIP
        >>> c.replicate([x], n=1, workers=['alice', 'bob'])  # send to one of specific workers  # doctest: +SKIP
        >>> c.replicate([x], n=1)  # reduce replications # doctest: +SKIP

        See also
        --------
        Client.rebalance
        """
        return self.sync(
            self._replicate,
            futures,
            n=n,
            workers=workers,
            branching_factor=branching_factor,
            **kwargs
        )

    def nthreads(self, workers=None, **kwargs):
        """ The number of threads/cores available on each worker node

        Parameters
        ----------
        workers: list (optional)
            A list of workers that we care about specifically.
            Leave empty to receive information about all workers.

        Examples
        --------
        >>> c.threads()  # doctest: +SKIP
        {'192.168.1.141:46784': 8,
         '192.167.1.142:47548': 8,
         '192.167.1.143:47329': 8,
         '192.167.1.144:37297': 8}

        See Also
        --------
        Client.who_has
        Client.has_what
        """
        if isinstance(workers, tuple) and all(
            isinstance(i, (str, tuple)) for i in workers
        ):
            workers = list(workers)
        if workers is not None and not isinstance(workers, (tuple, list, set)):
            workers = [workers]
        return self.sync(self.scheduler.ncores, workers=workers, **kwargs)

    ncores = nthreads

    def who_has(self, futures=None, **kwargs):
        """ The workers storing each future's data

        Parameters
        ----------
        futures: list (optional)
            A list of futures, defaults to all data

        Examples
        --------
        >>> x, y, z = c.map(inc, [1, 2, 3])  # doctest: +SKIP
        >>> wait([x, y, z])  # doctest: +SKIP
        >>> c.who_has()  # doctest: +SKIP
        {'inc-1c8dd6be1c21646c71f76c16d09304ea': ['192.168.1.141:46784'],
         'inc-1e297fc27658d7b67b3a758f16bcf47a': ['192.168.1.141:46784'],
         'inc-fd65c238a7ea60f6a01bf4c8a5fcf44b': ['192.168.1.141:46784']}

        >>> c.who_has([x, y])  # doctest: +SKIP
        {'inc-1c8dd6be1c21646c71f76c16d09304ea': ['192.168.1.141:46784'],
         'inc-1e297fc27658d7b67b3a758f16bcf47a': ['192.168.1.141:46784']}

        See Also
        --------
        Client.has_what
        Client.nthreads
        """
        if futures is not None:
            futures = self.futures_of(futures)
            keys = list(map(tokey, {f.key for f in futures}))
        else:
            keys = None
        return self.sync(self.scheduler.who_has, keys=keys, **kwargs)

    def has_what(self, workers=None, **kwargs):
        """ Which keys are held by which workers

        This returns the keys of the data that are held in each worker's
        memory.

        Parameters
        ----------
        workers: list (optional)
            A list of worker addresses, defaults to all

        Examples
        --------
        >>> x, y, z = c.map(inc, [1, 2, 3])  # doctest: +SKIP
        >>> wait([x, y, z])  # doctest: +SKIP
        >>> c.has_what()  # doctest: +SKIP
        {'192.168.1.141:46784': ['inc-1c8dd6be1c21646c71f76c16d09304ea',
                                 'inc-fd65c238a7ea60f6a01bf4c8a5fcf44b',
                                 'inc-1e297fc27658d7b67b3a758f16bcf47a']}

        See Also
        --------
        Client.who_has
        Client.nthreads
        Client.processing
        """
        if isinstance(workers, tuple) and all(
            isinstance(i, (str, tuple)) for i in workers
        ):
            workers = list(workers)
        if workers is not None and not isinstance(workers, (tuple, list, set)):
            workers = [workers]
        return self.sync(self.scheduler.has_what, workers=workers, **kwargs)

    def processing(self, workers=None):
        """ The tasks currently running on each worker

        Parameters
        ----------
        workers: list (optional)
            A list of worker addresses, defaults to all

        Examples
        --------
        >>> x, y, z = c.map(inc, [1, 2, 3])  # doctest: +SKIP
        >>> c.processing()  # doctest: +SKIP
        {'192.168.1.141:46784': ['inc-1c8dd6be1c21646c71f76c16d09304ea',
                                 'inc-fd65c238a7ea60f6a01bf4c8a5fcf44b',
                                 'inc-1e297fc27658d7b67b3a758f16bcf47a']}

        See Also
        --------
        Client.who_has
        Client.has_what
        Client.nthreads
        """
        if isinstance(workers, tuple) and all(
            isinstance(i, (str, tuple)) for i in workers
        ):
            workers = list(workers)
        if workers is not None and not isinstance(workers, (tuple, list, set)):
            workers = [workers]
        return self.sync(self.scheduler.processing, workers=workers)

    def nbytes(self, keys=None, summary=True, **kwargs):
        """ The bytes taken up by each key on the cluster

        This is as measured by ``sys.getsizeof`` which may not accurately
        reflect the true cost.

        Parameters
        ----------
        keys: list (optional)
            A list of keys, defaults to all keys
        summary: boolean, (optional)
            Summarize keys into key types

        Examples
        --------
        >>> x, y, z = c.map(inc, [1, 2, 3])  # doctest: +SKIP
        >>> c.nbytes(summary=False)  # doctest: +SKIP
        {'inc-1c8dd6be1c21646c71f76c16d09304ea': 28,
         'inc-1e297fc27658d7b67b3a758f16bcf47a': 28,
         'inc-fd65c238a7ea60f6a01bf4c8a5fcf44b': 28}

        >>> c.nbytes(summary=True)  # doctest: +SKIP
        {'inc': 84}

        See Also
        --------
        Client.who_has
        """
        return self.sync(self.scheduler.nbytes, keys=keys, summary=summary, **kwargs)

    def call_stack(self, futures=None, keys=None):
        """ The actively running call stack of all relevant keys

        You can specify data of interest either by providing futures or
        collections in the ``futures=`` keyword or a list of explicit keys in
        the ``keys=`` keyword.  If neither are provided then all call stacks
        will be returned.

        Parameters
        ----------
        futures: list (optional)
            List of futures, defaults to all data
        keys: list (optional)
            List of key names, defaults to all data

        Examples
        --------
        >>> df = dd.read_parquet(...).persist()  # doctest: +SKIP
        >>> client.call_stack(df)  # call on collections

        >>> client.call_stack()  # Or call with no arguments for all activity  # doctest: +SKIP
        """
        keys = keys or []
        if futures is not None:
            futures = self.futures_of(futures)
            keys += list(map(tokey, {f.key for f in futures}))
        return self.sync(self.scheduler.call_stack, keys=keys or None)

    def profile(
        self,
        key=None,
        start=None,
        stop=None,
        workers=None,
        merge_workers=True,
        plot=False,
        filename=None,
        server=False,
        scheduler=False,
    ):
        """ Collect statistical profiling information about recent work

        Parameters
        ----------
        key: str
            Key prefix to select, this is typically a function name like 'inc'
            Leave as None to collect all data
        start: time
        stop: time
        workers: list
            List of workers to restrict profile information
        server : bool
            If true, return the profile of the worker's administrative thread
            rather than the worker threads.
            This is useful when profiling Dask itself, rather than user code.
        scheduler: bool
            If true, return the profile information from the scheduler's
            administrative thread rather than the workers.
            This is useful when profiling Dask's scheduling itself.
        plot: boolean or string
            Whether or not to return a plot object
        filename: str
            Filename to save the plot

        Examples
        --------
        >>> client.profile()  # call on collections
        >>> client.profile(filename='dask-profile.html')  # save to html file
        """
        return self.sync(
            self._profile,
            key=key,
            workers=workers,
            merge_workers=merge_workers,
            start=start,
            stop=stop,
            plot=plot,
            filename=filename,
            server=server,
            scheduler=scheduler,
        )

    async def _profile(
        self,
        key=None,
        start=None,
        stop=None,
        workers=None,
        merge_workers=True,
        plot=False,
        filename=None,
        server=False,
        scheduler=False,
    ):
        if isinstance(workers, (str, Number)):
            workers = [workers]

        state = await self.scheduler.profile(
            key=key,
            workers=workers,
            merge_workers=merge_workers,
            start=start,
            stop=stop,
            server=server,
            scheduler=scheduler,
        )

        if filename:
            plot = True

        if plot:
            from . import profile

            data = profile.plot_data(state)
            figure, source = profile.plot_figure(data, sizing_mode="stretch_both")

            if plot == "save" and not filename:
                filename = "dask-profile.html"

            if filename:
                from bokeh.plotting import save

                save(figure, title="Dask Profile", filename=filename)
            return (state, figure)

        else:
            return state

    def scheduler_info(self, **kwargs):
        """ Basic information about the workers in the cluster

        Examples
        --------
        >>> c.scheduler_info()  # doctest: +SKIP
        {'id': '2de2b6da-69ee-11e6-ab6a-e82aea155996',
         'services': {},
         'type': 'Scheduler',
         'workers': {'127.0.0.1:40575': {'active': 0,
                                         'last-seen': 1472038237.4845693,
                                         'name': '127.0.0.1:40575',
                                         'services': {},
                                         'stored': 0,
                                         'time-delay': 0.0061032772064208984}}}
        """
        if not self.asynchronous:
            self.sync(self._update_scheduler_info)
        return self._scheduler_identity

    def write_scheduler_file(self, scheduler_file):
        """ Write the scheduler information to a json file.

        This facilitates easy sharing of scheduler information using a file
        system. The scheduler file can be used to instantiate a second Client
        using the same scheduler.

        Parameters
        ----------
        scheduler_file: str
            Path to a write the scheduler file.

        Examples
        --------
        >>> client = Client()  # doctest: +SKIP
        >>> client.write_scheduler_file('scheduler.json')  # doctest: +SKIP
        # connect to previous client's scheduler
        >>> client2 = Client(scheduler_file='scheduler.json')  # doctest: +SKIP
        """
        if self.scheduler_file:
            raise ValueError("Scheduler file already set")
        else:
            self.scheduler_file = scheduler_file

        with open(self.scheduler_file, "w") as f:
            json.dump(self.scheduler_info(), f, indent=2)

    def get_metadata(self, keys, default=no_default):
        """ Get arbitrary metadata from scheduler

        See set_metadata for the full docstring with examples

        Parameters
        ----------
        keys: key or list
            Key to access.  If a list then gets within a nested collection
        default: optional
            If the key does not exist then return this value instead.
            If not provided then this raises a KeyError if the key is not
            present

        See also
        --------
        Client.set_metadata
        """
        if not isinstance(keys, (list, tuple)):
            keys = (keys,)
        return self.sync(self.scheduler.get_metadata, keys=keys, default=default)

    def get_scheduler_logs(self, n=None):
        """ Get logs from scheduler

        Parameters
        ----------
        n : int
            Number of logs to retrive.  Maxes out at 10000 by default,
            confiruable in config.yaml::log-length

        Returns
        -------
        Logs in reversed order (newest first)
        """
        return self.sync(self.scheduler.logs, n=n)

    def get_worker_logs(self, n=None, workers=None, nanny=False):
        """ Get logs from workers

        Parameters
        ----------
        n : int
            Number of logs to retrive.  Maxes out at 10000 by default,
            confiruable in config.yaml::log-length
        workers : iterable
            List of worker addresses to retrieve.  Gets all workers by default.
        nanny : bool, default False
            Whether to get the logs from the workers (False) or the nannies (True). If
            specified, the addresses in `workers` should still be the worker addresses,
            not the nanny addresses.

        Returns
        -------
        Dictionary mapping worker address to logs.
        Logs are returned in reversed order (newest first)
        """
        return self.sync(self.scheduler.worker_logs, n=n, workers=workers, nanny=nanny)

    def retire_workers(self, workers=None, close_workers=True, **kwargs):
        """ Retire certain workers on the scheduler

        See dask.distributed.Scheduler.retire_workers for the full docstring.

        Examples
        --------
        You can get information about active workers using the following:
        >>> workers = client.scheduler_info()['workers']

        From that list you may want to select some workers to close
        >>> client.retire_workers(workers=['tcp://address:port', ...])

        See Also
        --------
        dask.distributed.Scheduler.retire_workers
        """
        return self.sync(
            self.scheduler.retire_workers,
            workers=workers,
            close_workers=close_workers,
            **kwargs
        )

    def set_metadata(self, key, value):
        """ Set arbitrary metadata in the scheduler

        This allows you to store small amounts of data on the central scheduler
        process for administrative purposes.  Data should be msgpack
        serializable (ints, strings, lists, dicts)

        If the key corresponds to a task then that key will be cleaned up when
        the task is forgotten by the scheduler.

        If the key is a list then it will be assumed that you want to index
        into a nested dictionary structure using those keys.  For example if
        you call the following::

            >>> client.set_metadata(['a', 'b', 'c'], 123)

        Then this is the same as setting

            >>> scheduler.task_metadata['a']['b']['c'] = 123

        The lower level dictionaries will be created on demand.

        Examples
        --------
        >>> client.set_metadata('x', 123)  # doctest: +SKIP
        >>> client.get_metadata('x')  # doctest: +SKIP
        123

        >>> client.set_metadata(['x', 'y'], 123)  # doctest: +SKIP
        >>> client.get_metadata('x')  # doctest: +SKIP
        {'y': 123}

        >>> client.set_metadata(['x', 'w', 'z'], 456)  # doctest: +SKIP
        >>> client.get_metadata('x')  # doctest: +SKIP
        {'y': 123, 'w': {'z': 456}}

        >>> client.get_metadata(['x', 'w'])  # doctest: +SKIP
        {'z': 456}

        See Also
        --------
        get_metadata
        """
        if not isinstance(key, list):
            key = (key,)
        return self.sync(self.scheduler.set_metadata, keys=key, value=value)

    def get_versions(self, check=False, packages=[]):
        """ Return version info for the scheduler, all workers and myself

        Parameters
        ----------
        check : boolean, default False
            raise ValueError if all required & optional packages
            do not match
        packages : List[str]
            Extra package names to check

        Examples
        --------
        >>> c.get_versions()  # doctest: +SKIP

        >>> c.get_versions(packages=['sklearn', 'geopandas'])  # doctest: +SKIP
        """
        return self.sync(self._get_versions, check=check, packages=packages)

    async def _get_versions(self, check=False, packages=[]):
        client = version_module.get_versions(packages=packages)
        try:
            scheduler = await self.scheduler.versions(packages=packages)
        except KeyError:
            scheduler = None
        except TypeError:  # packages keyword not supported
            scheduler = await self.scheduler.versions()  # this raises

        workers = await self.scheduler.broadcast(
            msg={"op": "versions", "packages": packages}
        )
        result = {"scheduler": scheduler, "workers": workers, "client": client}

        if check:
            msg = version_module.error_message(scheduler, workers, client)
            if msg:
                raise ValueError(msg)

        return result

    def futures_of(self, futures):
        return futures_of(futures, client=self)

    def start_ipython(self, *args, **kwargs):
        raise Exception("Method moved to start_ipython_workers")

    async def _start_ipython_workers(self, workers):
        if workers is None:
            workers = await self.scheduler.ncores()

        responses = await self.scheduler.broadcast(
            msg=dict(op="start_ipython"), workers=workers
        )
        return workers, responses

    def start_ipython_workers(
        self, workers=None, magic_names=False, qtconsole=False, qtconsole_args=None
    ):
        """ Start IPython kernels on workers

        Parameters
        ----------
        workers: list (optional)
            A list of worker addresses, defaults to all

        magic_names: str or list(str) (optional)
            If defined, register IPython magics with these names for
            executing code on the workers.  If string has asterix then expand
            asterix into 0, 1, ..., n for n workers

        qtconsole: bool (optional)
            If True, launch a Jupyter QtConsole connected to the worker(s).

        qtconsole_args: list(str) (optional)
            Additional arguments to pass to the qtconsole on startup.

        Examples
        --------
        >>> info = c.start_ipython_workers() # doctest: +SKIP
        >>> %remote info['192.168.1.101:5752'] worker.data  # doctest: +SKIP
        {'x': 1, 'y': 100}

        >>> c.start_ipython_workers('192.168.1.101:5752', magic_names='w') # doctest: +SKIP
        >>> %w worker.data  # doctest: +SKIP
        {'x': 1, 'y': 100}

        >>> c.start_ipython_workers('192.168.1.101:5752', qtconsole=True) # doctest: +SKIP

        Add asterix * in magic names to add one magic per worker

        >>> c.start_ipython_workers(magic_names='w_*') # doctest: +SKIP
        >>> %w_0 worker.data  # doctest: +SKIP
        {'x': 1, 'y': 100}
        >>> %w_1 worker.data  # doctest: +SKIP
        {'z': 5}

        Returns
        -------
        iter_connection_info: list
            List of connection_info dicts containing info necessary
            to connect Jupyter clients to the workers.

        See Also
        --------
        Client.start_ipython_scheduler: start ipython on the scheduler
        """
        if isinstance(workers, (str, Number)):
            workers = [workers]

        (workers, info_dict) = sync(self.loop, self._start_ipython_workers, workers)

        if magic_names and isinstance(magic_names, str):
            if "*" in magic_names:
                magic_names = [
                    magic_names.replace("*", str(i)) for i in range(len(workers))
                ]
            else:
                magic_names = [magic_names]

        if "IPython" in sys.modules:
            from ._ipython_utils import register_remote_magic

            register_remote_magic()
        if magic_names:
            from ._ipython_utils import register_worker_magic

            for worker, magic_name in zip(workers, magic_names):
                connection_info = info_dict[worker]
                register_worker_magic(connection_info, magic_name)
        if qtconsole:
            from ._ipython_utils import connect_qtconsole

            for worker, connection_info in info_dict.items():
                name = "dask-" + worker.replace(":", "-").replace("/", "-")
                connect_qtconsole(connection_info, name=name, extra_args=qtconsole_args)
        return info_dict

    def start_ipython_scheduler(
        self, magic_name="scheduler_if_ipython", qtconsole=False, qtconsole_args=None
    ):
        """ Start IPython kernel on the scheduler

        Parameters
        ----------
        magic_name: str or None (optional)
            If defined, register IPython magic with this name for
            executing code on the scheduler.
            If not defined, register %scheduler magic if IPython is running.

        qtconsole: bool (optional)
            If True, launch a Jupyter QtConsole connected to the worker(s).

        qtconsole_args: list(str) (optional)
            Additional arguments to pass to the qtconsole on startup.

        Examples
        --------
        >>> c.start_ipython_scheduler() # doctest: +SKIP
        >>> %scheduler scheduler.processing  # doctest: +SKIP
        {'127.0.0.1:3595': {'inc-1', 'inc-2'},
         '127.0.0.1:53589': {'inc-2', 'add-5'}}

        >>> c.start_ipython_scheduler(qtconsole=True) # doctest: +SKIP

        Returns
        -------
        connection_info: dict
            connection_info dict containing info necessary
            to connect Jupyter clients to the scheduler.

        See Also
        --------
        Client.start_ipython_workers: Start IPython on the workers
        """
        info = sync(self.loop, self.scheduler.start_ipython)
        if magic_name == "scheduler_if_ipython":
            # default to %scheduler if in IPython, no magic otherwise
            in_ipython = False
            if "IPython" in sys.modules:
                from IPython import get_ipython

                in_ipython = bool(get_ipython())
            if in_ipython:
                magic_name = "scheduler"
            else:
                magic_name = None
        if magic_name:
            from ._ipython_utils import register_worker_magic

            register_worker_magic(info, magic_name)
        if qtconsole:
            from ._ipython_utils import connect_qtconsole

            connect_qtconsole(info, name="dask-scheduler", extra_args=qtconsole_args)
        return info

    @classmethod
    def _expand_key(cls, k):
        """
        Expand a user-provided task key specification, e.g. in a resources
        or retries dictionary.
        """
        if not isinstance(k, tuple):
            k = (k,)
        for kk in k:
            if dask.is_dask_collection(kk):
                for kkk in kk.__dask_keys__():
                    yield tokey(kkk)
            else:
                yield tokey(kk)

    @classmethod
    def _expand_retries(cls, retries, all_keys):
        """
        Expand the user-provided "retries" specification
        to a {task key: Integral} dictionary.
        """
        if retries and isinstance(retries, dict):
            result = {
                name: value
                for key, value in retries.items()
                for name in cls._expand_key(key)
            }
        elif isinstance(retries, Integral):
            # Each task unit may potentially fail, allow retrying all of them
            result = {name: retries for name in all_keys}
        else:
            raise TypeError(
                "`retries` should be an integer or dict, got %r" % (type(retries))
            )
        return keymap(tokey, result)

    def _expand_resources(cls, resources, all_keys):
        """
        Expand the user-provided "resources" specification
        to a {task key: {resource name: Number}} dictionary.
        """
        # Resources can either be a single dict such as {'GPU': 2},
        # indicating a requirement for all keys, or a nested dict
        # such as {'x': {'GPU': 1}, 'y': {'SSD': 4}} indicating
        # per-key requirements
        if not isinstance(resources, dict):
            raise TypeError("`resources` should be a dict, got %r" % (type(resources)))

        per_key_reqs = {}
        global_reqs = {}
        all_keys = list(all_keys)
        for k, v in resources.items():
            if isinstance(v, dict):
                # It's a per-key requirement
                per_key_reqs.update((kk, v) for kk in cls._expand_key(k))
            else:
                # It's a global requirement
                global_reqs.update((kk, {k: v}) for kk in all_keys)

        if global_reqs and per_key_reqs:
            raise ValueError(
                "cannot have both per-key and all-key requirements "
                "in resources dict %r" % (resources,)
            )
        return global_reqs or per_key_reqs

    @classmethod
    def get_restrictions(cls, collections, workers, allow_other_workers):
        """ Get restrictions from inputs to compute/persist """
        if isinstance(workers, (str, tuple, list)):
            workers = {tuple(collections): workers}
        if isinstance(workers, dict):
            restrictions = {}
            for colls, ws in workers.items():
                if isinstance(ws, str):
                    ws = [ws]
                if dask.is_dask_collection(colls):
                    keys = flatten(colls.__dask_keys__())
                else:
                    keys = list(
                        {k for c in flatten(colls) for k in flatten(c.__dask_keys__())}
                    )
                restrictions.update({k: ws for k in keys})
        else:
            restrictions = {}

        if allow_other_workers is True:
            loose_restrictions = list(restrictions)
        elif allow_other_workers:
            loose_restrictions = list(
                {k for c in flatten(allow_other_workers) for k in c.__dask_keys__()}
            )
        else:
            loose_restrictions = []

        return restrictions, loose_restrictions

    @staticmethod
    def collections_to_dsk(collections, *args, **kwargs):
        return collections_to_dsk(collections, *args, **kwargs)

    def get_task_stream(
        self, start=None, stop=None, count=None, plot=False, filename="task-stream.html"
    ):
        """ Get task stream data from scheduler

        This collects the data present in the diagnostic "Task Stream" plot on
        the dashboard.  It includes the start, stop, transfer, and
        deserialization time of every task for a particular duration.

        Note that the task stream diagnostic does not run by default.  You may
        wish to call this function once before you start work to ensure that
        things start recording, and then again after you have completed.

        Parameters
        ----------
        start: Number or string
            When you want to start recording
            If a number it should be the result of calling time()
            If a string then it should be a time difference before now,
            like '60s' or '500 ms'
        stop: Number or string
            When you want to stop recording
        count: int
            The number of desired records, ignored if both start and stop are
            specified
        plot: boolean, str
            If true then also return a Bokeh figure
            If plot == 'save' then save the figure to a file
        filename: str (optional)
            The filename to save to if you set ``plot='save'``

        Examples
        --------
        >>> client.get_task_stream()  # prime plugin if not already connected
        >>> x.compute()  # do some work
        >>> client.get_task_stream()
        [{'task': ...,
          'type': ...,
          'thread': ...,
          ...}]

        Pass the ``plot=True`` or ``plot='save'`` keywords to get back a Bokeh
        figure

        >>> data, figure = client.get_task_stream(plot='save', filename='myfile.html')

        Alternatively consider the context manager

        >>> from dask.distributed import get_task_stream
        >>> with get_task_stream() as ts:
        ...     x.compute()
        >>> ts.data
        [...]

        Returns
        -------
        L: List[Dict]

        See Also
        --------
        get_task_stream: a context manager version of this method
        """
        return self.sync(
            self._get_task_stream,
            start=start,
            stop=stop,
            count=count,
            plot=plot,
            filename=filename,
        )

    async def _get_task_stream(
        self, start=None, stop=None, count=None, plot=False, filename="task-stream.html"
    ):
        msgs = await self.scheduler.get_task_stream(start=start, stop=stop, count=count)
        if plot:
            from .diagnostics.task_stream import rectangles

            rects = rectangles(msgs)
            from .dashboard.components.scheduler import task_stream_figure

            source, figure = task_stream_figure(sizing_mode="stretch_both")
            source.data.update(rects)
            if plot == "save":
                from bokeh.plotting import save

                save(figure, title="Dask Task Stream", filename=filename)
            return (msgs, figure)
        else:
            return msgs

    def register_worker_callbacks(self, setup=None):
        """
        Registers a setup callback function for all current and future workers.

        This registers a new setup function for workers in this cluster. The
        function will run immediately on all currently connected workers. It
        will also be run upon connection by any workers that are added in the
        future. Multiple setup functions can be registered - these will be
        called in the order they were added.

        If the function takes an input argument named ``dask_worker`` then
        that variable will be populated with the worker itself.

        Parameters
        ----------
        setup : callable(dask_worker: Worker) -> None
            Function to register and run on all workers
        """
        return self.register_worker_plugin(_WorkerSetupPlugin(setup))

    async def _register_worker_plugin(self, plugin=None, name=None):
        responses = await self.scheduler.register_worker_plugin(
            plugin=dumps(plugin), name=name
        )
        for response in responses.values():
            if response["status"] == "error":
                exc = response["exception"]
                typ = type(exc)
                tb = response["traceback"]
                raise exc.with_traceback(tb)
        return responses

    def register_worker_plugin(self, plugin=None, name=None):
        """
        Registers a lifecycle worker plugin for all current and future workers.

        This registers a new object to handle setup, task state transitions and
        teardown for workers in this cluster. The plugin will instantiate itself
        on all currently connected workers. It will also be run on any worker
        that connects in the future.

        The plugin may include methods ``setup``, ``teardown``, and
        ``transition``.  See the ``dask.distributed.WorkerPlugin`` class or the
        examples below for the interface and docstrings.  It must be
        serializable with the pickle or cloudpickle modules.

        If the plugin has a ``name`` attribute, or if the ``name=`` keyword is
        used then that will control idempotency.  A a plugin with that name has
        already registered then any future plugins will not run.

        For alternatives to plugins, you may also wish to look into preload
        scripts.

        Parameters
        ----------
        plugin: WorkerPlugin
            The plugin object to pass to the workers
        name: str, optional
            A name for the plugin.
            Registering a plugin with the same name will have no effect.

        Examples
        --------
        >>> class MyPlugin(WorkerPlugin):
        ...     def __init__(self, *args, **kwargs):
        ...         pass  # the constructor is up to you
        ...     def setup(self, worker: dask.distributed.Worker):
        ...         pass
        ...     def teardown(self, worker: dask.distributed.Worker):
        ...         pass
        ...     def transition(self, key: str, start: str, finish: str, **kwargs):
        ...         pass

        >>> plugin = MyPlugin(1, 2, 3)
        >>> client.register_worker_plugin(plugin)

        You can get access to the plugin with the ``get_worker`` function

        >>> client.register_worker_plugin(other_plugin, name='my-plugin')
        >>> def f():
        ...    worker = get_worker()
        ...    plugin = worker.plugins['my-plugin']
        ...    return plugin.my_state

        >>> future = client.run(f)

        See Also
        --------
        distributed.WorkerPlugin
        """
        return self.sync(self._register_worker_plugin, plugin=plugin, name=name)


class _WorkerSetupPlugin(WorkerPlugin):
    """ This is used to support older setup functions as callbacks """

    def __init__(self, setup):
        self._setup = setup

    def setup(self, worker):
        if has_keyword(self._setup, "dask_worker"):
            return self._setup(dask_worker=worker)
        else:
            return self._setup()


class Executor(Client):
    """ Deprecated: see Client """

    def __init__(self, *args, **kwargs):
        warnings.warn("Executor has been renamed to Client")
        super(Executor, self).__init__(*args, **kwargs)


def CompatibleExecutor(*args, **kwargs):
    raise Exception("This has been moved to the Client.get_executor() method")


ALL_COMPLETED = "ALL_COMPLETED"
FIRST_COMPLETED = "FIRST_COMPLETED"


async def _wait(fs, timeout=None, return_when=ALL_COMPLETED):
    if timeout is not None and not isinstance(timeout, Number):
        raise TypeError(
            "timeout= keyword received a non-numeric value.\n"
            "Beware that wait expects a list of values\n"
            "  Bad:  wait(x, y, z)\n"
            "  Good: wait([x, y, z])"
        )
    fs = futures_of(fs)
    if return_when == ALL_COMPLETED:
        wait_for = All
    elif return_when == FIRST_COMPLETED:
        wait_for = Any
    else:
        raise NotImplementedError(
            "Only return_when='ALL_COMPLETED' and 'FIRST_COMPLETED' are supported"
        )

    future = wait_for({f._state.wait() for f in fs})
    if timeout is not None:
        future = asyncio.wait_for(future, timeout)
    await future

    done, not_done = (
        {fu for fu in fs if fu.status != "pending"},
        {fu for fu in fs if fu.status == "pending"},
    )
    cancelled = [f.key for f in done if f.status == "cancelled"]
    if cancelled:
        raise CancelledError(cancelled)

    return DoneAndNotDoneFutures(done, not_done)


def wait(fs, timeout=None, return_when=ALL_COMPLETED):
    """ Wait until all/any futures are finished

    Parameters
    ----------
    fs: list of futures
    timeout: number, optional
        Time in seconds after which to raise a ``dask.distributed.TimeoutError``
    return_when: str, optional
        One of `ALL_COMPLETED` or `FIRST_COMPLETED`

    Returns
    -------
    Named tuple of completed, not completed
    """
    client = default_client()
    result = client.sync(_wait, fs, timeout=timeout, return_when=return_when)
    return result


async def _as_completed(fs, queue):
    fs = futures_of(fs)
    groups = groupby(lambda f: f.key, fs)
    firsts = [v[0] for v in groups.values()]
    wait_iterator = gen.WaitIterator(
        *map(asyncio.ensure_future, [f._state.wait() for f in firsts])
    )

    while not wait_iterator.done():
        await wait_iterator.next()
        # TODO: handle case of restarted futures
        future = firsts[wait_iterator.current_index]
        for f in groups[future.key]:
            queue.put_nowait(f)


async def _first_completed(futures):
    """ Return a single completed future

    See Also:
        _as_completed
    """
    q = asyncio.Queue()
    await _as_completed(futures, q)
    result = await q.get()
    return result


class as_completed:
    """
    Return futures in the order in which they complete

    This returns an iterator that yields the input future objects in the order
    in which they complete.  Calling ``next`` on the iterator will block until
    the next future completes, irrespective of order.

    Additionally, you can also add more futures to this object during
    computation with the ``.add`` method

    Parameters
    ----------
    futures: Collection of futures
        A list of Future objects to be iterated over in the order in which they
        complete
    with_results: bool (False)
        Whether to wait and include results of futures as well;
        in this case `as_completed` yields a tuple of (future, result)
    raise_errors: bool (True)
        Whether we should raise when the result of a future raises an exception;
        only affects behavior when `with_results=True`.

    Examples
    --------
    >>> x, y, z = client.map(inc, [1, 2, 3])  # doctest: +SKIP
    >>> for future in as_completed([x, y, z]):  # doctest: +SKIP
    ...     print(future.result())  # doctest: +SKIP
    3
    2
    4

    Add more futures during computation

    >>> x, y, z = client.map(inc, [1, 2, 3])  # doctest: +SKIP
    >>> ac = as_completed([x, y, z])  # doctest: +SKIP
    >>> for future in ac:  # doctest: +SKIP
    ...     print(future.result())  # doctest: +SKIP
    ...     if random.random() < 0.5:  # doctest: +SKIP
    ...         ac.add(c.submit(double, future))  # doctest: +SKIP
    4
    2
    8
    3
    6
    12
    24

    Optionally wait until the result has been gathered as well

    >>> ac = as_completed([x, y, z], with_results=True)  # doctest: +SKIP
    >>> for future, result in ac:  # doctest: +SKIP
    ...     print(result)  # doctest: +SKIP
    2
    4
    3
    """

    def __init__(self, futures=None, loop=None, with_results=False, raise_errors=True):
        if futures is None:
            futures = []
        self.futures = defaultdict(lambda: 0)
        self.queue = pyQueue()
        self.lock = threading.Lock()
        self.loop = loop or default_client().loop
        self.thread_condition = threading.Condition()
        self.with_results = with_results
        self.raise_errors = raise_errors

        if futures:
            self.update(futures)

    @property
    def condition(self):
        try:
            return self._condition
        except AttributeError:
            self._condition = asyncio.Condition()
            return self._condition

    async def _track_future(self, future):
        try:
            await _wait(future)
        except CancelledError:
            pass
        if self.with_results:
            try:
                result = await future._result(raiseit=False)
            except CancelledError as exc:
                result = exc
        with self.lock:
            self.futures[future] -= 1
            if not self.futures[future]:
                del self.futures[future]
            if self.with_results:
                self.queue.put_nowait((future, result))
            else:
                self.queue.put_nowait(future)
            async with self.condition:
                self.condition.notify()
            with self.thread_condition:
                self.thread_condition.notify()

    def update(self, futures):
        """ Add multiple futures to the collection.

        The added futures will emit from the iterator once they finish"""
        with self.lock:
            for f in futures:
                if not isinstance(f, Future):
                    raise TypeError("Input must be a future, got %s" % f)
                self.futures[f] += 1
                self.loop.add_callback(self._track_future, f)

    def add(self, future):
        """ Add a future to the collection

        This future will emit from the iterator once it finishes
        """
        self.update((future,))

    def is_empty(self):
        """Returns True if there no completed or computing futures"""
        return not self.count()

    def has_ready(self):
        """Returns True if there are completed futures available."""
        return not self.queue.empty()

    def count(self):
        """ Return the number of futures yet to be returned

        This includes both the number of futures still computing, as well as
        those that are finished, but have not yet been returned from this
        iterator.
        """
        with self.lock:
            return len(self.futures) + len(self.queue.queue)

    def __iter__(self):
        return self

    def __aiter__(self):
        return self

    def _get_and_raise(self):
        res = self.queue.get()
        if self.with_results:
            future, result = res
            if self.raise_errors and future.status == "error":
                typ, exc, tb = result
                raise exc.with_traceback(tb)
        return res

    def __next__(self):
        while self.queue.empty():
            if self.is_empty():
                raise StopIteration()
            with self.thread_condition:
                self.thread_condition.wait(timeout=0.100)
        return self._get_and_raise()

    async def __anext__(self):
        if not self.futures and self.queue.empty():
            raise StopAsyncIteration
        while self.queue.empty():
            if not self.futures:
                raise StopAsyncIteration
            async with self.condition:
                await self.condition.wait()

        return self._get_and_raise()

    next = __next__

    def next_batch(self, block=True):
        """ Get the next batch of completed futures.

        Parameters
        ----------
        block: bool, optional
            If True then wait until we have some result, otherwise return
            immediately, even with an empty list.  Defaults to True.

        Examples
        --------
        >>> ac = as_completed(futures)  # doctest: +SKIP
        >>> client.gather(ac.next_batch())  # doctest: +SKIP
        [4, 1, 3]

        >>> client.gather(ac.next_batch(block=False))  # doctest: +SKIP
        []

        Returns
        -------
        List of futures or (future, result) tuples
        """
        if block:
            batch = [next(self)]
        else:
            batch = []
        while not self.queue.empty():
            batch.append(self.queue.get())
        return batch

    def batches(self):
        """
        Yield all finished futures at once rather than one-by-one

        This returns an iterator of lists of futures or lists of
        (future, result) tuples rather than individual futures or individual
        (future, result) tuples.  It will yield these as soon as possible
        without waiting.

        Examples
        --------
        >>> for batch in as_completed(futures).batches():  # doctest: +SKIP
        ...     results = client.gather(batch)
        ...     print(results)
        [4, 2]
        [1, 3, 7]
        [5]
        [6]
        """
        while True:
            try:
                yield self.next_batch(block=True)
            except StopIteration:
                return


def AsCompleted(*args, **kwargs):
    raise Exception("This has moved to as_completed")


def default_client(c=None):
    """ Return a client if one has started """
    c = c or _get_global_client()
    if c:
        return c
    else:
        raise ValueError(
            "No clients found\n"
            "Start a client and point it to the scheduler address\n"
            "  from distributed import Client\n"
            "  client = Client('ip-addr-of-scheduler:8786')\n"
        )


def ensure_default_get(client):
    dask.config.set(scheduler="dask.distributed")
    _set_global_client(client)


def redict_collection(c, dsk):
    from dask.delayed import Delayed

    if isinstance(c, Delayed):
        return Delayed(c.key, dsk)
    else:
        cc = copy.copy(c)
        cc.dask = dsk
        return cc


def futures_of(o, client=None):
    """ Future objects in a collection

    Parameters
    ----------
    o: collection
        A possibly nested collection of Dask objects

    Examples
    --------
    >>> futures_of(my_dask_dataframe)
    [<Future: finished key: ...>,
     <Future: pending  key: ...>]

    Returns
    -------
    futures : List[Future]
        A list of futures held by those collections
    """
    stack = [o]
    seen = set()
    futures = list()
    while stack:
        x = stack.pop()
        if type(x) in (tuple, set, list):
            stack.extend(x)
        elif type(x) is dict:
            stack.extend(x.values())
        elif type(x) is SubgraphCallable:
            stack.extend(x.dsk.values())
        elif isinstance(x, Future):
            if x not in seen:
                seen.add(x)
                futures.append(x)
        elif dask.is_dask_collection(x):
            stack.extend(x.__dask_graph__().values())

    if client is not None:
        bad = {f for f in futures if f.cancelled()}
        if bad:
            raise CancelledError(bad)

    return futures[::-1]


def fire_and_forget(obj):
    """ Run tasks at least once, even if we release the futures

    Under normal operation Dask will not run any tasks for which there is not
    an active future (this avoids unnecessary work in many situations).
    However sometimes you want to just fire off a task, not track its future,
    and expect it to finish eventually.  You can use this function on a future
    or collection of futures to ask Dask to complete the task even if no active
    client is tracking it.

    The results will not be kept in memory after the task completes (unless
    there is an active future) so this is only useful for tasks that depend on
    side effects.

    Parameters
    ----------
    obj: Future, list, dict, dask collection
        The futures that you want to run at least once

    Examples
    --------
    >>> fire_and_forget(client.submit(func, *args))  # doctest: +SKIP
    """
    futures = futures_of(obj)
    for future in futures:
        future.client._send_to_scheduler(
            {
                "op": "client-desires-keys",
                "keys": [tokey(future.key)],
                "client": "fire-and-forget",
            }
        )


class get_task_stream:
    """
    Collect task stream within a context block

    This provides diagnostic information about every task that was run during
    the time when this block was active.

    This must be used as a context manager.

    Parameters
    ----------
    plot: boolean, str
        If true then also return a Bokeh figure
        If plot == 'save' then save the figure to a file
    filename: str (optional)
        The filename to save to if you set ``plot='save'``

    Examples
    --------
    >>> with get_task_stream() as ts:
    ...     x.compute()
    >>> ts.data
    [...]

    Get back a Bokeh figure and optionally save to a file

    >>> with get_task_stream(plot='save', filename='task-stream.html') as ts:
    ...    x.compute()
    >>> ts.figure
    <Bokeh Figure>

    To share this file with others you may wish to upload and serve it online.
    A common way to do this is to upload the file as a gist, and then serve it
    on https://raw.githack.com ::

       $ python -m pip install gist
       $ gist task-stream.html
       https://gist.github.com/8a5b3c74b10b413f612bb5e250856ceb

    You can then navigate to that site, click the "Raw" button to the right of
    the ``task-stream.html`` file, and then provide that URL to
    https://raw.githack.com .  This process should provide a sharable link that
    others can use to see your task stream plot.

    See Also
    --------
    Client.get_task_stream: Function version of this context manager
    """

    def __init__(self, client=None, plot=False, filename="task-stream.html"):
        self.data = []
        self._plot = plot
        self._filename = filename
        self.figure = None
        self.client = client or default_client()
        self.client.get_task_stream(start=0, stop=0)  # ensure plugin

    def __enter__(self):
        self.start = time()
        return self

    def __exit__(self, typ, value, traceback):
        L = self.client.get_task_stream(
            start=self.start, plot=self._plot, filename=self._filename
        )
        if self._plot:
            L, self.figure = L
        self.data.extend(L)

    async def __aenter__(self):
        return self

    async def __aexit__(self, typ, value, traceback):
        L = await self.client.get_task_stream(
            start=self.start, plot=self._plot, filename=self._filename
        )
        if self._plot:
            L, self.figure = L
        self.data.extend(L)


class performance_report:
    """ Gather performance report

    This creates a static HTML file that includes many of the same plots of the
    dashboard for later viewing.

    The resulting file uses JavaScript, and so must be viewed with a web
    browser.  Locally we recommend using ``python -m http.server`` or hosting
    the file live online.

    Examples
    --------
    >>> with performance_report(filename="myfile.html"):
    ...     x.compute()

    $ python -m http.server
    $ open myfile.html
    """

    def __init__(self, filename="dask-report.html"):
        self.filename = filename

    async def __aenter__(self):
        self.start = time()
        await get_client().get_task_stream(start=0, stop=0)  # ensure plugin

    async def __aexit__(self, typ, value, traceback, code=None):
        if not code:
            frame = inspect.currentframe().f_back
            code = inspect.getsource(frame)
        data = await get_client().scheduler.performance_report(
            start=self.start, code=code
        )
        with open(self.filename, "w") as f:
            f.write(data)

    def __enter__(self):
        get_client().sync(self.__aenter__)

    def __exit__(self, typ, value, traceback):
        frame = inspect.currentframe().f_back
        code = inspect.getsource(frame)
        get_client().sync(self.__aexit__, type, value, traceback, code=code)


@contextmanager
def temp_default_client(c):
    """ Set the default client for the duration of the context

    Parameters
    ----------
    c : Client
        This is what default_client() will return within the with-block.
    """
    old_exec = default_client()
    _set_global_client(c)
    try:
        yield
    finally:
        _set_global_client(old_exec)


def _close_global_client():
    """
    Force close of global client.  This cleans up when a client
    wasn't close explicitly, e.g. interactive sessions.
    """
    c = _get_global_client()
    if c is not None:
        c._should_close_loop = False
        c.close(timeout=2)


atexit.register(_close_global_client)<|MERGE_RESOLUTION|>--- conflicted
+++ resolved
@@ -1265,11 +1265,8 @@
                     pass
             if self.get == dask.config.get("get", None):
                 del dask.config.config["get"]
-<<<<<<< HEAD
             if self.status == "closed":
                 return
-=======
->>>>>>> cc7ecdf2
 
             if (
                 self.scheduler_comm
