--- conflicted
+++ resolved
@@ -53,10 +53,7 @@
 )
 from .diagnostics.plugin import UploadFile, WorkerPlugin, _get_worker_plugin_name
 from .metrics import time
-<<<<<<< HEAD
-from .objects import HasWhat, SchedulerInfo, WhoHas
-=======
->>>>>>> 9d4f0bf2
+from .objects import SchedulerInfo
 from .protocol import to_serialize
 from .protocol.pickle import dumps, loads
 from .publish import Datasets
