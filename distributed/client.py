--- conflicted
+++ resolved
@@ -131,7 +131,6 @@
 TOPIC_PREFIX_FORWARDED_LOG_RECORD = "forwarded-log-record"
 
 
-<<<<<<< HEAD
 def _clean_excepthook(func):
     @wraps(func)
     def wrapper(exc_type, exc, tb):
@@ -170,13 +169,13 @@
 
 def _restore_exception_hook():
     sys.excepthook = original_excepthook
-=======
+
+
 class SourceCode(NamedTuple):
     code: str
     lineno_frame: int
     lineno_relative: int
     filename: str
->>>>>>> 3286d2f8
 
 
 def _get_global_client() -> Client | None:
