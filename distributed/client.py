--- conflicted
+++ resolved
@@ -323,13 +323,8 @@
     """
 
 
-<<<<<<< HEAD
 class Client(Node):
-    """ Drive computations on a distributed cluster
-=======
-class Client(object):
     """ Connect to and drive computation on a distributed Dask cluster
->>>>>>> ef0c3978
 
     The Client connects users to a dask.distributed compute cluster.  It
     provides an asynchronous user interface around functions and futures.  This
