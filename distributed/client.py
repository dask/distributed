from __future__ import annotations

import asyncio
import atexit
import copy
import inspect
import json
import logging
import os
import pickle
import re
import sys
import threading
import traceback
import uuid
import warnings
import weakref
from collections import defaultdict
from collections.abc import Collection, Coroutine, Iterator, Sequence
from concurrent.futures import ThreadPoolExecutor
from concurrent.futures._base import DoneAndNotDoneFutures
from contextlib import asynccontextmanager, contextmanager, suppress
from contextvars import ContextVar
from functools import partial
from importlib.metadata import PackageNotFoundError, version
from numbers import Number
from queue import Queue as pyQueue
from typing import Any, ClassVar, Literal, NamedTuple, TypedDict

from packaging.version import parse as parse_version
from tlz import first, groupby, merge, partition_all, valmap

import dask
from dask.base import collections_to_dsk, normalize_token, tokenize
from dask.core import flatten
from dask.highlevelgraph import HighLevelGraph
from dask.optimization import SubgraphCallable
from dask.utils import (
    apply,
    ensure_dict,
    format_bytes,
    funcname,
    parse_timedelta,
<<<<<<< HEAD
    shorten_traceback,
    stringify,
=======
>>>>>>> 22eb33a2
    typename,
)
from dask.widgets import get_template

from distributed.core import ErrorMessage
from distributed.protocol.serialize import _is_dumpable
from distributed.utils import Deadline, validate_key, wait_for

try:
    from dask.delayed import single_key
except ImportError:
    single_key = first
from tornado import gen
from tornado.ioloop import IOLoop

import distributed.utils
from distributed import cluster_dump, preloading
from distributed import versions as version_module
from distributed.batched import BatchedSend
from distributed.cfexecutor import ClientExecutor
from distributed.compatibility import PeriodicCallback
from distributed.core import (
    CommClosedError,
    ConnectionPool,
    PooledRPCCall,
    Status,
    clean_exception,
    connect,
    rpc,
)
from distributed.diagnostics.plugin import (
    ForwardLoggingPlugin,
    NannyPlugin,
    SchedulerUploadFile,
    UploadFile,
    WorkerPlugin,
    _get_plugin_name,
)
from distributed.metrics import time
from distributed.objects import HasWhat, SchedulerInfo, WhoHas
from distributed.protocol import to_serialize
from distributed.protocol.pickle import dumps, loads
from distributed.publish import Datasets
from distributed.pubsub import PubSubClientExtension
from distributed.security import Security
from distributed.sizeof import sizeof
from distributed.threadpoolexecutor import rejoin
from distributed.utils import (
    CancelledError,
    LoopRunner,
    NoOpAwaitable,
    SyncMethodMixin,
    TimeoutError,
    format_dashboard_link,
    has_keyword,
    import_term,
    is_python_shutting_down,
    log_errors,
    no_default,
    sync,
    thread_state,
)
from distributed.utils_comm import (
    WrappedKey,
    gather_from_workers,
    pack_data,
    retry_operation,
    scatter_to_workers,
    unpack_remotedata,
)
from distributed.worker import get_client, get_worker, secede

logger = logging.getLogger(__name__)

_global_clients: weakref.WeakValueDictionary[
    int, Client
] = weakref.WeakValueDictionary()
_global_client_index = [0]

_current_client: ContextVar[Client | None] = ContextVar("_current_client", default=None)

DEFAULT_EXTENSIONS = {
    "pubsub": PubSubClientExtension,
}

TOPIC_PREFIX_FORWARDED_LOG_RECORD = "forwarded-log-record"


class SourceCode(NamedTuple):
    code: str
    lineno_frame: int
    lineno_relative: int
    filename: str


def _get_global_client() -> Client | None:
    c = _current_client.get()
    if c:
        return c
    L = sorted(list(_global_clients), reverse=True)
    for k in L:
        c = _global_clients[k]
        if c.status != "closed":
            return c
        else:
            del _global_clients[k]
    return None


def _set_global_client(c: Client | None) -> None:
    if c is not None:
        c._set_as_default = True
        _global_clients[_global_client_index[0]] = c
        _global_client_index[0] += 1


def _del_global_client(c: Client) -> None:
    for k in list(_global_clients):
        try:
            if _global_clients[k] is c:
                del _global_clients[k]
        except KeyError:  # pragma: no cover
            pass


class Future(WrappedKey):
    """A remotely running computation

    A Future is a local proxy to a result running on a remote worker.  A user
    manages future objects in the local Python process to determine what
    happens in the larger cluster.

    Parameters
    ----------
    key: str, or tuple
        Key of remote data to which this future refers
    client: Client
        Client that should own this future.  Defaults to _get_global_client()
    inform: bool
        Do we inform the scheduler that we need an update on this future
    state: FutureState
        The state of the future

    Examples
    --------
    Futures typically emerge from Client computations

    >>> my_future = client.submit(add, 1, 2)  # doctest: +SKIP

    We can track the progress and results of a future

    >>> my_future  # doctest: +SKIP
    <Future: status: finished, key: add-8f6e709446674bad78ea8aeecfee188e>

    We can get the result or the exception and traceback from the future

    >>> my_future.result()  # doctest: +SKIP

    See Also
    --------
    Client:  Creates futures
    """

    _cb_executor = None
    _cb_executor_pid = None

    def __init__(self, key, client=None, inform=True, state=None):
        self.key = key
        self._cleared = False
        self._client = client
        self._input_state = state
        self._inform = inform
        self._state = None
        self._bind_late()

    @property
    def client(self):
        self._bind_late()
        return self._client

    def _bind_late(self):
        if not self._client:
            try:
                client = get_client()
            except ValueError:
                client = None
            self._client = client
        if self._client and not self._state:
            self._client._inc_ref(self.key)
            self._generation = self._client.generation

            if self.key in self._client.futures:
                self._state = self._client.futures[self.key]
            else:
                self._state = self._client.futures[self.key] = FutureState()

            if self._inform:
                self._client._send_to_scheduler(
                    {
                        "op": "client-desires-keys",
                        "keys": [self.key],
                        "client": self._client.id,
                    }
                )

            if self._input_state is not None:
                try:
                    handler = self._client._state_handlers[self._input_state]
                except KeyError:
                    pass
                else:
                    handler(key=self.key)

    def _verify_initialized(self):
        if not self.client or not self._state:
            raise RuntimeError(
                f"{type(self)} object not properly initialized. This can happen"
                " if the object is being deserialized outside of the context of"
                " a Client or Worker."
            )

    @property
    def executor(self):
        """Returns the executor, which is the client.

        Returns
        -------
        Client
            The executor
        """
        return self.client

    @property
    def status(self):
        """Returns the status

        Returns
        -------
        str
            The status
        """
        return self._state.status

    def done(self):
        """Returns whether or not the computation completed.

        Returns
        -------
        bool
            True if the computation is complete, otherwise False
        """
        return self._state.done()

    def result(self, timeout=None):
        """Wait until computation completes, gather result to local process.

        Parameters
        ----------
        timeout : number, optional
            Time in seconds after which to raise a
            ``dask.distributed.TimeoutError``

        Raises
        ------
        dask.distributed.TimeoutError
            If *timeout* seconds are elapsed before returning, a
            ``dask.distributed.TimeoutError`` is raised.

        Returns
        -------
        result
            The result of the computation. Or a coroutine if the client is asynchronous.
        """
        self._verify_initialized()
        with shorten_traceback():
            return self.client.sync(self._result, callback_timeout=timeout)

    async def _result(self, raiseit=True):
        await self._state.wait()
        if self.status == "error":
            exc = clean_exception(self._state.exception, self._state.traceback)
            if raiseit:
                typ, exc, tb = exc
                raise exc.with_traceback(tb)
            else:
                return exc
        elif self.status == "cancelled":
            exception = CancelledError(self.key)
            if raiseit:
                raise exception
            else:
                return exception
        else:
            result = await self.client._gather([self])
            return result[0]

    async def _exception(self):
        await self._state.wait()
        if self.status == "error":
            return self._state.exception
        else:
            return None

    def exception(self, timeout=None, **kwargs):
        """Return the exception of a failed task

        Parameters
        ----------
        timeout : number, optional
            Time in seconds after which to raise a
            ``dask.distributed.TimeoutError``
        **kwargs : dict
            Optional keyword arguments for the function

        Returns
        -------
        Exception
            The exception that was raised
            If *timeout* seconds are elapsed before returning, a
            ``dask.distributed.TimeoutError`` is raised.

        See Also
        --------
        Future.traceback
        """
        self._verify_initialized()
        return self.client.sync(self._exception, callback_timeout=timeout, **kwargs)

    def add_done_callback(self, fn):
        """Call callback on future when callback has finished

        The callback ``fn`` should take the future as its only argument.  This
        will be called regardless of if the future completes successfully,
        errs, or is cancelled

        The callback is executed in a separate thread.

        Parameters
        ----------
        fn : callable
            The method or function to be called
        """
        self._verify_initialized()
        cls = Future
        if cls._cb_executor is None or cls._cb_executor_pid != os.getpid():
            try:
                cls._cb_executor = ThreadPoolExecutor(
                    1, thread_name_prefix="Dask-Callback-Thread"
                )
            except TypeError:
                cls._cb_executor = ThreadPoolExecutor(1)
            cls._cb_executor_pid = os.getpid()

        def execute_callback(fut):
            try:
                fn(fut)
            except BaseException:
                logger.exception("Error in callback %s of %s:", fn, fut)

        self.client.loop.add_callback(
            done_callback, self, partial(cls._cb_executor.submit, execute_callback)
        )

    def cancel(self, **kwargs):
        """Cancel the request to run this future

        See Also
        --------
        Client.cancel
        """
        self._verify_initialized()
        return self.client.cancel([self], **kwargs)

    def retry(self, **kwargs):
        """Retry this future if it has failed

        See Also
        --------
        Client.retry
        """
        self._verify_initialized()
        return self.client.retry([self], **kwargs)

    def cancelled(self):
        """Returns True if the future has been cancelled

        Returns
        -------
        bool
            True if the future was 'cancelled', otherwise False
        """
        return self._state.status == "cancelled"

    async def _traceback(self):
        await self._state.wait()
        if self.status == "error":
            return self._state.traceback
        else:
            return None

    def traceback(self, timeout=None, **kwargs):
        """Return the traceback of a failed task

        This returns a traceback object.  You can inspect this object using the
        ``traceback`` module.  Alternatively if you call ``future.result()``
        this traceback will accompany the raised exception.

        Parameters
        ----------
        timeout : number, optional
            Time in seconds after which to raise a
            ``dask.distributed.TimeoutError``
            If *timeout* seconds are elapsed before returning, a
            ``dask.distributed.TimeoutError`` is raised.

        Examples
        --------
        >>> import traceback  # doctest: +SKIP
        >>> tb = future.traceback()  # doctest: +SKIP
        >>> traceback.format_tb(tb)  # doctest: +SKIP
        [...]

        Returns
        -------
        traceback
            The traceback object. Or a coroutine if the client is asynchronous.

        See Also
        --------
        Future.exception
        """
        self._verify_initialized()
        return self.client.sync(self._traceback, callback_timeout=timeout, **kwargs)

    @property
    def type(self):
        """Returns the type"""
        return self._state.type

    def release(self):
        """
        Notes
        -----
        This method can be called from different threads
        (see e.g. Client.get() or Future.__del__())
        """
        self._verify_initialized()
        if not self._cleared and self.client.generation == self._generation:
            self._cleared = True
            try:
                self.client.loop.add_callback(self.client._dec_ref, self.key)
            except TypeError:  # pragma: no cover
                pass  # Shutting down, add_callback may be None

    def __reduce__(self) -> str | tuple[Any, ...]:
        return Future, (self.key,)

    def __del__(self):
        try:
            self.release()
        except AttributeError:
            # Occasionally we see this error when shutting down the client
            # https://github.com/dask/distributed/issues/4305
            if not sys.is_finalizing():
                raise
        except RuntimeError:  # closed event loop
            pass

    def __repr__(self):
        if self.type:
            return (
                f"<Future: {self.status}, type: {typename(self.type)}, key: {self.key}>"
            )
        else:
            return f"<Future: {self.status}, key: {self.key}>"

    def _repr_html_(self):
        return get_template("future.html.j2").render(
            key=str(self.key),
            type=typename(self.type),
            status=self.status,
        )

    def __await__(self):
        return self.result().__await__()


class FutureState:
    """A Future's internal state.

    This is shared between all Futures with the same key and client.
    """

    __slots__ = ("_event", "status", "type", "exception", "traceback")

    def __init__(self):
        self._event = None
        self.status = "pending"
        self.type = None

    def _get_event(self):
        # Can't create Event eagerly in constructor as it can fetch
        # its IOLoop from the wrong thread
        # (https://github.com/tornadoweb/tornado/issues/2189)
        event = self._event
        if event is None:
            event = self._event = asyncio.Event()
        return event

    def cancel(self):
        """Cancels the operation"""
        self.status = "cancelled"
        self.exception = CancelledError()
        self._get_event().set()

    def finish(self, type=None):
        """Sets the status to 'finished' and sets the event

        Parameters
        ----------
        type : any
            The type
        """
        self.status = "finished"
        self._get_event().set()
        if type is not None:
            self.type = type

    def lose(self):
        """Sets the status to 'lost' and clears the event"""
        self.status = "lost"
        self._get_event().clear()

    def retry(self):
        """Sets the status to 'pending' and clears the event"""
        self.status = "pending"
        self._get_event().clear()

    def set_error(self, exception, traceback):
        """Sets the error data

        Sets the status to 'error'. Sets the exception, the traceback,
        and the event

        Parameters
        ----------
        exception: Exception
            The exception
        traceback: Exception
            The traceback
        """
        _, exception, traceback = clean_exception(exception, traceback)

        self.status = "error"
        self.exception = exception
        self.traceback = traceback
        self._get_event().set()

    def done(self):
        """Returns 'True' if the event is not None and the event is set"""
        return self._event is not None and self._event.is_set()

    def reset(self):
        """Sets the status to 'pending' and clears the event"""
        self.status = "pending"
        if self._event is not None:
            self._event.clear()

    async def wait(self, timeout=None):
        """Wait for the awaitable to complete with a timeout.

        Parameters
        ----------
        timeout : number, optional
            Time in seconds after which to raise a
            ``dask.distributed.TimeoutError``
        """
        await wait_for(self._get_event().wait(), timeout)

    def __repr__(self):
        return f"<{self.__class__.__name__}: {self.status}>"


async def done_callback(future, callback):
    """Coroutine that waits on the future, then calls the callback

    Parameters
    ----------
    future : asyncio.Future
        The future
    callback : callable
        The callback
    """
    while future.status == "pending":
        await future._state.wait()
    callback(future)


@partial(normalize_token.register, Future)
def normalize_future(f):
    """Returns the key and the type as a list

    Parameters
    ----------
    list
        The key and the type
    """
    return [f.key, type(f)]


class AllExit(Exception):
    """Custom exception class to exit All(...) early."""


def _handle_print(event):
    _, msg = event
    if not isinstance(msg, dict):
        # someone must have manually logged a print event with a hand-crafted
        # payload, rather than by calling worker.print(). In that case simply
        # print the payload and hope it works.
        print(msg)
        return

    args = msg.get("args")
    if not isinstance(args, tuple):
        # worker.print() will always send us a tuple of args, even if it's an
        # empty tuple.
        raise TypeError(
            f"_handle_print: client received non-tuple print args: {args!r}"
        )

    file = msg.get("file")
    if file == 1:
        file = sys.stdout
    elif file == 2:
        file = sys.stderr
    elif file is not None:
        raise TypeError(
            f"_handle_print: client received unsupported file kwarg: {file!r}"
        )

    print(
        *args, sep=msg.get("sep"), end=msg.get("end"), file=file, flush=msg.get("flush")
    )


def _handle_warn(event):
    _, msg = event
    if not isinstance(msg, dict):
        # someone must have manually logged a warn event with a hand-crafted
        # payload, rather than by calling worker.warn(). In that case simply
        # warn the payload and hope it works.
        warnings.warn(msg)
    else:
        if "message" not in msg:
            # TypeError makes sense here because it's analogous to calling a
            # function without a required positional argument
            raise TypeError(
                "_handle_warn: client received a warn event missing the required "
                '"message" argument.'
            )
        if "category" in msg:
            category = pickle.loads(msg["category"])
        else:
            category = None
        warnings.warn(
            pickle.loads(msg["message"]),
            category=category,
        )


def _maybe_call_security_loader(address):
    security_loader_term = dask.config.get("distributed.client.security-loader")
    if security_loader_term:
        try:
            security_loader = import_term(security_loader_term)
        except Exception as exc:
            raise ImportError(
                f"Failed to import `{security_loader_term}` configured at "
                f"`distributed.client.security-loader` - is this module "
                f"installed?"
            ) from exc
        return security_loader({"address": address})
    return None


class VersionsDict(TypedDict):
    scheduler: dict[str, dict[str, Any]]
    workers: dict[str, dict[str, dict[str, Any]]]
    client: dict[str, dict[str, Any]]


class Client(SyncMethodMixin):
    """Connect to and submit computation to a Dask cluster

    The Client connects users to a Dask cluster.  It provides an asynchronous
    user interface around functions and futures.  This class resembles
    executors in ``concurrent.futures`` but also allows ``Future`` objects
    within ``submit/map`` calls.  When a Client is instantiated it takes over
    all ``dask.compute`` and ``dask.persist`` calls by default.

    It is also common to create a Client without specifying the scheduler
    address , like ``Client()``.  In this case the Client creates a
    :class:`LocalCluster` in the background and connects to that.  Any extra
    keywords are passed from Client to LocalCluster in this case.  See the
    LocalCluster documentation for more information.

    Parameters
    ----------
    address: string, or Cluster
        This can be the address of a ``Scheduler`` server like a string
        ``'127.0.0.1:8786'`` or a cluster object like ``LocalCluster()``
    loop
        The event loop
    timeout: int (defaults to configuration ``distributed.comm.timeouts.connect``)
        Timeout duration for initial connection to the scheduler
    set_as_default: bool (True)
        Use this Client as the global dask scheduler
    scheduler_file: string (optional)
        Path to a file with scheduler information if available
    security: Security or bool, optional
        Optional security information. If creating a local cluster can also
        pass in ``True``, in which case temporary self-signed credentials will
        be created automatically.
    asynchronous: bool (False by default)
        Set to True if using this client within async/await functions or within
        Tornado gen.coroutines.  Otherwise this should remain False for normal
        use.
    name: string (optional)
        Gives the client a name that will be included in logs generated on
        the scheduler for matters relating to this client
    heartbeat_interval: int (optional)
        Time in milliseconds between heartbeats to scheduler
    serializers
        Iterable of approaches to use when serializing the object.
        See :ref:`serialization` for more.
    deserializers
        Iterable of approaches to use when deserializing the object.
        See :ref:`serialization` for more.
    extensions : list
        The extensions
    direct_to_workers: bool (optional)
        Whether or not to connect directly to the workers, or to ask
        the scheduler to serve as intermediary.
    connection_limit : int
        The number of open comms to maintain at once in the connection pool

    **kwargs:
        If you do not pass a scheduler address, Client will create a
        ``LocalCluster`` object, passing any extra keyword arguments.

    Examples
    --------
    Provide cluster's scheduler node address on initialization:

    >>> client = Client('127.0.0.1:8786')  # doctest: +SKIP

    Use ``submit`` method to send individual computations to the cluster

    >>> a = client.submit(add, 1, 2)  # doctest: +SKIP
    >>> b = client.submit(add, 10, 20)  # doctest: +SKIP

    Continue using submit or map on results to build up larger computations

    >>> c = client.submit(add, a, b)  # doctest: +SKIP

    Gather results with the ``gather`` method.

    >>> client.gather(c)  # doctest: +SKIP
    33

    You can also call Client with no arguments in order to create your own
    local cluster.

    >>> client = Client()  # makes your own local "cluster" # doctest: +SKIP

    Extra keywords will be passed directly to LocalCluster

    >>> client = Client(n_workers=2, threads_per_worker=4)  # doctest: +SKIP

    See Also
    --------
    distributed.scheduler.Scheduler: Internal scheduler
    distributed.LocalCluster:
    """

    _instances: ClassVar[weakref.WeakSet[Client]] = weakref.WeakSet()

    _default_event_handlers = {"print": _handle_print, "warn": _handle_warn}

    preloads: preloading.PreloadManager
    __loop: IOLoop | None = None

    def __init__(
        self,
        address=None,
        loop=None,
        timeout=no_default,
        set_as_default=True,
        scheduler_file=None,
        security=None,
        asynchronous=False,
        name=None,
        heartbeat_interval=None,
        serializers=None,
        deserializers=None,
        extensions=DEFAULT_EXTENSIONS,
        direct_to_workers=None,
        connection_limit=512,
        **kwargs,
    ):
        if timeout == no_default:
            timeout = dask.config.get("distributed.comm.timeouts.connect")
        if timeout is not None:
            timeout = parse_timedelta(timeout, "s")
        self._timeout = timeout

        self.futures = dict()
        self.refcount = defaultdict(lambda: 0)
        self._handle_report_task = None
        if name is None:
            name = dask.config.get("client-name", None)
        self.id = (
            type(self).__name__
            + ("-" + name + "-" if name else "-")
            + str(uuid.uuid1(clock_seq=os.getpid()))
        )
        self.generation = 0
        self.status = "newly-created"
        self._pending_msg_buffer = []
        self.extensions = {}
        self.scheduler_file = scheduler_file
        self._startup_kwargs = kwargs
        self.cluster = None
        self.scheduler = None
        self._scheduler_identity = {}
        # A reentrant-lock on the refcounts for futures associated with this
        # client. Should be held by individual operations modifying refcounts,
        # or any bulk operation that needs to ensure the set of futures doesn't
        # change during operation.
        self._refcount_lock = threading.RLock()
        self.datasets = Datasets(self)
        self._serializers = serializers
        if deserializers is None:
            deserializers = serializers
        self._deserializers = deserializers
        self.direct_to_workers = direct_to_workers
        self._previous_as_current = None

        # Communication
        self.scheduler_comm = None

        if address is None:
            address = dask.config.get("scheduler-address", None)
            if address:
                logger.info("Config value `scheduler-address` found: %s", address)

        if address is not None and kwargs:
            raise ValueError(f"Unexpected keyword arguments: {sorted(kwargs)}")

        if isinstance(address, (rpc, PooledRPCCall)):
            self.scheduler = address
        elif isinstance(getattr(address, "scheduler_address", None), str):
            # It's a LocalCluster or LocalCluster-compatible object
            self.cluster = address
            status = self.cluster.status
            if status in (Status.closed, Status.closing):
                raise RuntimeError(
                    f"Trying to connect to an already closed or closing Cluster {self.cluster}."
                )
            with suppress(AttributeError):
                loop = address.loop
            if security is None:
                security = getattr(self.cluster, "security", None)
        elif address is not None and not isinstance(address, str):
            raise TypeError(
                "Scheduler address must be a string or a Cluster instance, got {}".format(
                    type(address)
                )
            )

        # If connecting to an address and no explicit security is configured, attempt
        # to load security credentials with a security loader (if configured).
        if security is None and isinstance(address, str):
            security = _maybe_call_security_loader(address)

        if security is None:
            security = Security()
        elif isinstance(security, dict):
            security = Security(**security)
        elif security is True:
            security = Security.temporary()
            self._startup_kwargs["security"] = security
        elif not isinstance(security, Security):  # pragma: no cover
            raise TypeError("security must be a Security object")

        self.security = security

        if name == "worker":
            self.connection_args = self.security.get_connection_args("worker")
        else:
            self.connection_args = self.security.get_connection_args("client")

        self._asynchronous = asynchronous
        self._loop_runner = LoopRunner(loop=loop, asynchronous=asynchronous)
        self._connecting_to_scheduler = False

        self._gather_keys = None
        self._gather_future = None

        if heartbeat_interval is None:
            heartbeat_interval = dask.config.get("distributed.client.heartbeat")
        heartbeat_interval = parse_timedelta(heartbeat_interval, default="ms")

        scheduler_info_interval = parse_timedelta(
            dask.config.get("distributed.client.scheduler-info-interval", default="ms")
        )

        self._periodic_callbacks = dict()
        self._periodic_callbacks["scheduler-info"] = PeriodicCallback(
            self._update_scheduler_info, scheduler_info_interval * 1000
        )
        self._periodic_callbacks["heartbeat"] = PeriodicCallback(
            self._heartbeat, heartbeat_interval * 1000
        )

        self._start_arg = address
        self._set_as_default = set_as_default
        if set_as_default:
            self._set_config = dask.config.set(scheduler="dask.distributed")
        self._event_handlers = {}

        self._stream_handlers = {
            "key-in-memory": self._handle_key_in_memory,
            "lost-data": self._handle_lost_data,
            "cancelled-keys": self._handle_cancelled_keys,
            "task-retried": self._handle_retried_key,
            "task-erred": self._handle_task_erred,
            "restart": self._handle_restart,
            "error": self._handle_error,
            "event": self._handle_event,
        }

        self._state_handlers = {
            "memory": self._handle_key_in_memory,
            "lost": self._handle_lost_data,
            "erred": self._handle_task_erred,
        }

        self.rpc = ConnectionPool(
            limit=connection_limit,
            serializers=serializers,
            deserializers=deserializers,
            deserialize=True,
            connection_args=self.connection_args,
            timeout=timeout,
            server=self,
        )

        self.extensions = {
            name: extension(self) for name, extension in extensions.items()
        }

        preload = dask.config.get("distributed.client.preload")
        preload_argv = dask.config.get("distributed.client.preload-argv")
        self.preloads = preloading.process_preloads(self, preload, preload_argv)

        self.start(timeout=timeout)
        Client._instances.add(self)

        from distributed.recreate_tasks import ReplayTaskClient

        ReplayTaskClient(self)

    @property
    def io_loop(self) -> IOLoop | None:
        warnings.warn(
            "The io_loop property is deprecated", DeprecationWarning, stacklevel=2
        )
        return self.loop

    @io_loop.setter
    def io_loop(self, value: IOLoop) -> None:
        warnings.warn(
            "The io_loop property is deprecated", DeprecationWarning, stacklevel=2
        )
        self.loop = value

    @property
    def loop(self) -> IOLoop | None:
        loop = self.__loop
        if loop is None:
            # If the loop is not running when this is called, the LoopRunner.loop
            # property will raise a DeprecationWarning
            # However subsequent calls might occur - eg atexit, where a stopped
            # loop is still acceptable - so we cache access to the loop.
            self.__loop = loop = self._loop_runner.loop
        return loop

    @loop.setter
    def loop(self, value: IOLoop) -> None:
        warnings.warn(
            "setting the loop property is deprecated", DeprecationWarning, stacklevel=2
        )
        self.__loop = value

    @contextmanager
    def as_current(self):
        """Thread-local, Task-local context manager that causes the Client.current
        class method to return self. Any Future objects deserialized inside this
        context manager will be automatically attached to this Client.
        """
        tok = _current_client.set(self)
        with dask.config.set(scheduler="dask.distributed"):
            try:
                yield
            finally:
                _current_client.reset(tok)

    @classmethod
    def current(cls, allow_global=True):
        """When running within the context of `as_client`, return the context-local
        current client. Otherwise, return the latest initialised Client.
        If no Client instances exist, raise ValueError.
        If allow_global is set to False, raise ValueError if running outside of
        the `as_client` context manager.

        Parameters
        ----------
        allow_global : bool
            If True returns the default client

        Returns
        -------
        Client
            The current client

        Raises
        ------
        ValueError
            If there is no client set, a ValueError is raised

        See also
        --------
        default_client
        """
        out = _current_client.get()
        if out:
            return out
        if allow_global:
            return default_client()
        raise ValueError("Not running inside the `as_current` context manager")

    @property
    def dashboard_link(self):
        """Link to the scheduler's dashboard.

        Returns
        -------
        str
            Dashboard URL.

        Examples
        --------
        Opening the dashboard in your default web browser:

        >>> import webbrowser
        >>> from distributed import Client
        >>> client = Client()
        >>> webbrowser.open(client.dashboard_link)

        """
        try:
            return self.cluster.dashboard_link
        except AttributeError:
            scheduler, info = self._get_scheduler_info()
            if scheduler is None:
                return None
            else:
                protocol, rest = scheduler.address.split("://")

            port = info["services"]["dashboard"]
            if protocol == "inproc":
                host = "localhost"
            else:
                host = rest.split(":")[0]

            return format_dashboard_link(host, port)

    def _get_scheduler_info(self):
        from distributed.scheduler import Scheduler

        if (
            self.cluster
            and hasattr(self.cluster, "scheduler")
            and isinstance(self.cluster.scheduler, Scheduler)
        ):
            info = self.cluster.scheduler.identity()
            scheduler = self.cluster.scheduler
        elif (
            self._loop_runner.is_started() and self.scheduler and not self.asynchronous
        ):
            info = sync(self.loop, self.scheduler.identity)
            scheduler = self.scheduler
        else:
            info = self._scheduler_identity
            scheduler = self.scheduler

        return scheduler, SchedulerInfo(info)

    def __repr__(self):
        # Note: avoid doing I/O here...
        info = self._scheduler_identity
        addr = info.get("address")
        if addr:
            workers = info.get("workers", {})
            nworkers = len(workers)
            nthreads = sum(w["nthreads"] for w in workers.values())
            text = "<%s: %r processes=%d threads=%d" % (
                self.__class__.__name__,
                addr,
                nworkers,
                nthreads,
            )
            memory = [w["memory_limit"] for w in workers.values()]
            if all(memory):
                text += ", memory=" + format_bytes(sum(memory))
            text += ">"
            return text

        elif self.scheduler is not None:
            return "<{}: scheduler={!r}>".format(
                self.__class__.__name__,
                self.scheduler.address,
            )
        else:
            return f"<{self.__class__.__name__}: No scheduler connected>"

    def _repr_html_(self):
        try:
            dle_version = parse_version(version("dask-labextension"))
            JUPYTERLAB = False if dle_version < parse_version("6.0.0") else True
        except PackageNotFoundError:
            JUPYTERLAB = False

        scheduler, info = self._get_scheduler_info()

        return get_template("client.html.j2").render(
            id=self.id,
            scheduler=scheduler,
            info=info,
            cluster=self.cluster,
            scheduler_file=self.scheduler_file,
            dashboard_link=self.dashboard_link,
            jupyterlab=JUPYTERLAB,
        )

    def start(self, **kwargs):
        """Start scheduler running in separate thread"""
        if self.status != "newly-created":
            return

        self._loop_runner.start()
        if self._set_as_default:
            _set_global_client(self)

        if self.asynchronous:
            self._started = asyncio.ensure_future(self._start(**kwargs))
        else:
            sync(self.loop, self._start, **kwargs)

    def __await__(self):
        if hasattr(self, "_started"):
            return self._started.__await__()
        else:

            async def _():
                return self

            return _().__await__()

    def _send_to_scheduler_safe(self, msg):
        if self.status in ("running", "closing"):
            try:
                self.scheduler_comm.send(msg)
            except (CommClosedError, AttributeError):
                if self.status == "running":
                    raise
        elif self.status in ("connecting", "newly-created"):
            self._pending_msg_buffer.append(msg)

    def _send_to_scheduler(self, msg):
        if self.status in ("running", "closing", "connecting", "newly-created"):
            self.loop.add_callback(self._send_to_scheduler_safe, msg)
        else:
            raise Exception(
                "Tried sending message after closing.  Status: %s\n"
                "Message: %s" % (self.status, msg)
            )

    async def _start(self, timeout=no_default, **kwargs):
        self.status = "connecting"

        await self.rpc.start()

        if timeout == no_default:
            timeout = self._timeout
        if timeout is not None:
            timeout = parse_timedelta(timeout, "s")

        address = self._start_arg
        if self.cluster is not None:
            # Ensure the cluster is started (no-op if already running)
            try:
                await self.cluster
            except Exception:
                logger.info(
                    "Tried to start cluster and received an error. Proceeding.",
                    exc_info=True,
                )
            address = self.cluster.scheduler_address
        elif self.scheduler_file is not None:
            while not os.path.exists(self.scheduler_file):
                await asyncio.sleep(0.01)
            for _ in range(10):
                try:
                    with open(self.scheduler_file) as f:
                        cfg = json.load(f)
                    address = cfg["address"]
                    break
                except (ValueError, KeyError):  # JSON file not yet flushed
                    await asyncio.sleep(0.01)
        elif self._start_arg is None:
            from distributed.deploy import LocalCluster

            self.cluster = await LocalCluster(
                loop=self.loop,
                asynchronous=self._asynchronous,
                **self._startup_kwargs,
            )
            address = self.cluster.scheduler_address

        self._gather_semaphore = asyncio.Semaphore(5)

        if self.scheduler is None:
            self.scheduler = self.rpc(address)
        self.scheduler_comm = None

        try:
            await self._ensure_connected(timeout=timeout)
        except (OSError, ImportError):
            await self._close()
            raise

        for pc in self._periodic_callbacks.values():
            pc.start()

        for topic, handler in Client._default_event_handlers.items():
            self.subscribe_topic(topic, handler)

        await self.preloads.start()

        self._handle_report_task = asyncio.create_task(self._handle_report())

        return self

    @log_errors
    async def _reconnect(self):
        assert self.scheduler_comm.comm.closed()

        self.status = "connecting"
        self.scheduler_comm = None

        for st in self.futures.values():
            st.cancel()
        self.futures.clear()

        timeout = self._timeout
        deadline = time() + timeout
        while timeout > 0 and self.status == "connecting":
            try:
                await self._ensure_connected(timeout=timeout)
                break
            except OSError:
                # Wait a bit before retrying
                await asyncio.sleep(0.1)
                timeout = deadline - time()
            except ImportError:
                await self._close()
                break

        else:
            logger.error(
                "Failed to reconnect to scheduler after %.2f "
                "seconds, closing client",
                self._timeout,
            )
            await self._close()

    async def _ensure_connected(self, timeout=None):
        if (
            self.scheduler_comm
            and not self.scheduler_comm.closed()
            or self._connecting_to_scheduler
            or self.scheduler is None
        ):
            return

        self._connecting_to_scheduler = True

        try:
            comm = await connect(
                self.scheduler.address, timeout=timeout, **self.connection_args
            )
            comm.name = "Client->Scheduler"
            if timeout is not None:
                await wait_for(self._update_scheduler_info(), timeout)
            else:
                await self._update_scheduler_info()
            await comm.write(
                {
                    "op": "register-client",
                    "client": self.id,
                    "reply": False,
                    "versions": version_module.get_versions(),
                }
            )
        except Exception:
            if self.status == "closed":
                return
            else:
                raise
        finally:
            self._connecting_to_scheduler = False
        if timeout is not None:
            msg = await wait_for(comm.read(), timeout)
        else:
            msg = await comm.read()
        assert len(msg) == 1
        assert msg[0]["op"] == "stream-start"

        if msg[0].get("error"):
            raise ImportError(msg[0]["error"])
        if msg[0].get("warning"):
            warnings.warn(version_module.VersionMismatchWarning(msg[0]["warning"]))

        bcomm = BatchedSend(interval="10ms", loop=self.loop)
        bcomm.start(comm)
        self.scheduler_comm = bcomm
        self.status = "running"

        for msg in self._pending_msg_buffer:
            self._send_to_scheduler(msg)
        del self._pending_msg_buffer[:]

        logger.debug("Started scheduling coroutines. Synchronized")

    async def _update_scheduler_info(self):
        if self.status not in ("running", "connecting") or self.scheduler is None:
            return
        try:
            self._scheduler_identity = SchedulerInfo(await self.scheduler.identity())
        except OSError:
            logger.debug("Not able to query scheduler for identity")

    async def _wait_for_workers(
        self, n_workers: int, timeout: float | None = None
    ) -> None:
        info = await self.scheduler.identity()
        self._scheduler_identity = SchedulerInfo(info)
        if timeout:
            deadline = time() + parse_timedelta(timeout)
        else:
            deadline = None

        def running_workers(info):
            return len(
                [
                    ws
                    for ws in info["workers"].values()
                    if ws["status"] == Status.running.name
                ]
            )

        while running_workers(info) < n_workers:
            if deadline and time() > deadline:
                raise TimeoutError(
                    "Only %d/%d workers arrived after %s"
                    % (running_workers(info), n_workers, timeout)
                )
            await asyncio.sleep(0.1)
            info = await self.scheduler.identity()
            self._scheduler_identity = SchedulerInfo(info)

    def wait_for_workers(
        self,
        n_workers: int | str = no_default,
        timeout: float | None = None,
    ) -> None:
        """Blocking call to wait for n workers before continuing

        Parameters
        ----------
        n_workers : int
            The number of workers
        timeout : number, optional
            Time in seconds after which to raise a
            ``dask.distributed.TimeoutError``
        """
        if n_workers is no_default:
            warnings.warn(
                "Please specify the `n_workers` argument when using `Client.wait_for_workers`. Not specifying `n_workers` will no longer be supported in future versions.",
                FutureWarning,
            )
            n_workers = 0
        elif not isinstance(n_workers, int) or n_workers < 1:
            raise ValueError(
                f"`n_workers` must be a positive integer. Instead got {n_workers}."
            )

        if self.cluster is None:
            return self.sync(self._wait_for_workers, n_workers, timeout=timeout)

        return self.cluster.wait_for_workers(n_workers, timeout)

    def _heartbeat(self):
        # Don't send heartbeat if scheduler comm or cluster are already closed
        if self.scheduler_comm is not None and not (
            self.scheduler_comm.comm.closed()
            or (self.cluster and self.cluster.status in (Status.closed, Status.closing))
        ):
            self.scheduler_comm.send({"op": "heartbeat-client"})

    def __enter__(self):
        if not self._loop_runner.is_started():
            self.start()
        if self._set_as_default:
            self._previous_as_current = _current_client.set(self)
        return self

    async def __aenter__(self):
        await self
        if self._set_as_default:
            self._previous_as_current = _current_client.set(self)
        return self

    async def __aexit__(self, exc_type, exc_value, traceback):
        if self._previous_as_current:
            try:
                _current_client.reset(self._previous_as_current)
            except ValueError as e:
                if not e.args[0].endswith(" was created in a different Context"):
                    raise  # pragma: nocover
                warnings.warn(
                    "It is deprecated to enter and exit the Client context "
                    "manager from different tasks",
                    DeprecationWarning,
                    stacklevel=2,
                )
        await self._close(
            # if we're handling an exception, we assume that it's more
            # important to deliver that exception than shutdown gracefully.
            fast=exc_type
            is not None
        )

    def __exit__(self, exc_type, exc_value, traceback):
        if self._previous_as_current:
            try:
                _current_client.reset(self._previous_as_current)
            except ValueError as e:
                if not e.args[0].endswith(" was created in a different Context"):
                    raise  # pragma: nocover
                warnings.warn(
                    "It is deprecated to enter and exit the Client context "
                    "manager from different threads",
                    DeprecationWarning,
                    stacklevel=2,
                )
        self.close()

    def __del__(self):
        # If the loop never got assigned, we failed early in the constructor,
        # nothing to do
        if self.__loop is not None:
            self.close()

    def _inc_ref(self, key):
        with self._refcount_lock:
            self.refcount[key] += 1

    def _dec_ref(self, key):
        with self._refcount_lock:
            self.refcount[key] -= 1
            if self.refcount[key] == 0:
                del self.refcount[key]
                self._release_key(key)

    def _release_key(self, key):
        """Release key from distributed memory"""
        logger.debug("Release key %s", key)
        st = self.futures.pop(key, None)
        if st is not None:
            st.cancel()
        if self.status != "closed":
            self._send_to_scheduler(
                {"op": "client-releases-keys", "keys": [key], "client": self.id}
            )

    @log_errors
    async def _handle_report(self):
        """Listen to scheduler"""
        try:
            while True:
                if self.scheduler_comm is None:
                    break
                try:
                    msgs = await self.scheduler_comm.comm.read()
                except CommClosedError:
                    if is_python_shutting_down():
                        return
                    if self.status == "running":
                        if self.cluster and self.cluster.status in (
                            Status.closed,
                            Status.closing,
                        ):
                            # Don't attempt to reconnect if cluster are already closed.
                            # Instead close down the client.
                            await self._close()
                            return
                        logger.info("Client report stream closed to scheduler")
                        logger.info("Reconnecting...")
                        self.status = "connecting"
                        await self._reconnect()
                        continue
                    else:
                        break
                if not isinstance(msgs, (list, tuple)):
                    msgs = (msgs,)

                breakout = False
                for msg in msgs:
                    logger.debug("Client receives message %s", msg)

                    if "status" in msg and "error" in msg["status"]:
                        typ, exc, tb = clean_exception(**msg)
                        raise exc.with_traceback(tb)

                    op = msg.pop("op")

                    if op == "close" or op == "stream-closed":
                        breakout = True
                        break

                    try:
                        handler = self._stream_handlers[op]
                        result = handler(**msg)
                        if inspect.isawaitable(result):
                            await result
                    except Exception as e:
                        logger.exception(e)
                if breakout:
                    break
        except (CancelledError, asyncio.CancelledError):
            pass

    def _handle_key_in_memory(self, key=None, type=None, workers=None):
        state = self.futures.get(key)
        if state is not None:
            if type and not state.type:  # Type exists and not yet set
                try:
                    type = loads(type)
                except Exception:
                    type = None
                # Here, `type` may be a str if actual type failed
                # serializing in Worker
            else:
                type = None
            state.finish(type)

    def _handle_lost_data(self, key=None):
        state = self.futures.get(key)
        if state is not None:
            state.lose()

    def _handle_cancelled_keys(self, keys):
        for key in keys:
            state = self.futures.get(key)
            if state is not None:
                state.cancel()

    def _handle_retried_key(self, key=None):
        state = self.futures.get(key)
        if state is not None:
            state.retry()

    def _handle_task_erred(self, key=None, exception=None, traceback=None):
        state = self.futures.get(key)
        if state is not None:
            state.set_error(exception, traceback)

    def _handle_restart(self):
        logger.info("Receive restart signal from scheduler")
        for state in self.futures.values():
            state.cancel()
        self.futures.clear()
        self.generation += 1
        with self._refcount_lock:
            self.refcount.clear()

    def _handle_error(self, exception=None):
        logger.warning("Scheduler exception:")
        logger.exception(exception)

    @asynccontextmanager
    async def _wait_for_handle_report_task(self, fast=False):
        current_task = asyncio.current_task()
        handle_report_task = self._handle_report_task
        # Give the scheduler 'stream-closed' message 100ms to come through
        # This makes the shutdown slightly smoother and quieter
        should_wait = (
            handle_report_task is not None and handle_report_task is not current_task
        )
        if should_wait:
            with suppress(asyncio.CancelledError, TimeoutError):
                await wait_for(asyncio.shield(handle_report_task), 0.1)

        yield

        if should_wait:
            with suppress(TimeoutError, asyncio.CancelledError):
                await wait_for(handle_report_task, 0 if fast else 2)

    async def _close(self, fast=False):
        """
        Send close signal and wait until scheduler completes

        If fast is True, the client will close forcefully, by cancelling tasks
        the background _handle_report_task.
        """
        # TODO: aclose more forcefully by aborting the RPC and cancelling all
        # background tasks.
        # see https://trio.readthedocs.io/en/stable/reference-io.html#trio.aclose_forcefully
        if self.status == "closed":
            return

        self.status = "closing"

        await self.preloads.teardown()

        with suppress(AttributeError):
            for pc in self._periodic_callbacks.values():
                pc.stop()

        with log_errors():
            _del_global_client(self)
            self._scheduler_identity = {}
            if self._set_as_default and not _get_global_client():
                with suppress(AttributeError):
                    # clear the dask.config set keys
                    with self._set_config:
                        pass
            if self.get == dask.config.get("get", None):
                del dask.config.config["get"]

            if (
                self.scheduler_comm
                and self.scheduler_comm.comm
                and not self.scheduler_comm.comm.closed()
            ):
                self._send_to_scheduler({"op": "close-client"})
                self._send_to_scheduler({"op": "close-stream"})
            async with self._wait_for_handle_report_task(fast=fast):
                if (
                    self.scheduler_comm
                    and self.scheduler_comm.comm
                    and not self.scheduler_comm.comm.closed()
                ):
                    await self.scheduler_comm.close()

                for key in list(self.futures):
                    self._release_key(key=key)

                if self._start_arg is None:
                    with suppress(AttributeError):
                        await self.cluster.close()

                await self.rpc.close()

                self.status = "closed"

                if _get_global_client() is self:
                    _set_global_client(None)

            with suppress(AttributeError):
                await self.scheduler.close_rpc()

            self.scheduler = None

        self.status = "closed"

    def close(self, timeout=no_default):
        """Close this client

        Clients will also close automatically when your Python session ends

        If you started a client without arguments like ``Client()`` then this
        will also close the local cluster that was started at the same time.


        Parameters
        ----------
        timeout : number
            Time in seconds after which to raise a
            ``dask.distributed.TimeoutError``

        See Also
        --------
        Client.restart
        """
        if timeout == no_default:
            timeout = self._timeout * 2
        # XXX handling of self.status here is not thread-safe
        if self.status in ["closed", "newly-created"]:
            if self.asynchronous:
                return NoOpAwaitable()
            return
        self.status = "closing"

        with suppress(AttributeError):
            for pc in self._periodic_callbacks.values():
                pc.stop()

        if self.asynchronous:
            coro = self._close()
            if timeout:
                coro = wait_for(coro, timeout)
            return coro

        if self._start_arg is None:
            with suppress(AttributeError):
                f = self.cluster.close()
                if asyncio.iscoroutine(f):

                    async def _():
                        await f

                    self.sync(_)

        sync(self.loop, self._close, fast=True, callback_timeout=timeout)

        assert self.status == "closed"

        if not sys.is_finalizing():
            self._loop_runner.stop()

    async def _shutdown(self):
        logger.info("Shutting down scheduler from Client")

        self.status = "closing"
        for pc in self._periodic_callbacks.values():
            pc.stop()

        async with self._wait_for_handle_report_task():
            if self.cluster:
                await self.cluster.close()
            else:
                with suppress(CommClosedError):
                    await self.scheduler.terminate()

        await self._close()

    def shutdown(self):
        """Shut down the connected scheduler and workers

        Note, this may disrupt other clients that may be using the same
        scheduler and workers.

        See Also
        --------
        Client.close : close only this client
        """
        return self.sync(self._shutdown)

    def get_executor(self, **kwargs):
        """
        Return a concurrent.futures Executor for submitting tasks on this
        Client

        Parameters
        ----------
        **kwargs
            Any submit()- or map()- compatible arguments, such as
            `workers` or `resources`.

        Returns
        -------
        ClientExecutor
            An Executor object that's fully compatible with the
            concurrent.futures API.
        """
        return ClientExecutor(self, **kwargs)

    def submit(
        self,
        func,
        *args,
        key=None,
        workers=None,
        resources=None,
        retries=None,
        priority=0,
        fifo_timeout="100 ms",
        allow_other_workers=False,
        actor=False,
        actors=False,
        pure=True,
        **kwargs,
    ):
        """Submit a function application to the scheduler

        Parameters
        ----------
        func : callable
            Callable to be scheduled as ``func(*args **kwargs)``. If ``func`` returns a
            coroutine, it will be run on the main event loop of a worker. Otherwise
            ``func`` will be run in a worker's task executor pool (see
            ``Worker.executors`` for more information.)
        *args : tuple
            Optional positional arguments
        key : str
            Unique identifier for the task.  Defaults to function-name and hash
        workers : string or iterable of strings
            A set of worker addresses or hostnames on which computations may be
            performed. Leave empty to default to all workers (common case)
        resources : dict (defaults to {})
            Defines the ``resources`` each instance of this mapped task
            requires on the worker; e.g. ``{'GPU': 2}``.
            See :doc:`worker resources <resources>` for details on defining
            resources.
        retries : int (default to 0)
            Number of allowed automatic retries if the task fails
        priority : Number
            Optional prioritization of task.  Zero is default.
            Higher priorities take precedence
        fifo_timeout : str timedelta (default '100ms')
            Allowed amount of time between calls to consider the same priority
        allow_other_workers : bool (defaults to False)
            Used with ``workers``. Indicates whether or not the computations
            may be performed on workers that are not in the `workers` set(s).
        actor : bool (default False)
            Whether this task should exist on the worker as a stateful actor.
            See :doc:`actors` for additional details.
        actors : bool (default False)
            Alias for `actor`
        pure : bool (defaults to True)
            Whether or not the function is pure.  Set ``pure=False`` for
            impure functions like ``np.random.random``. Note that if both
            ``actor`` and ``pure`` kwargs are set to True, then the value
            of ``pure`` will be reverted to False, since an actor is stateful.
            See :ref:`pure functions` for more details.
        **kwargs

        Examples
        --------
        >>> c = client.submit(add, a, b)  # doctest: +SKIP

        Notes
        -----
        The current implementation of a task graph resolution searches for occurrences of ``key``
        and replaces it with a corresponding ``Future`` result. That can lead to unwanted
        substitution of strings passed as arguments to a task if these strings match some ``key``
        that already exists on a cluster. To avoid these situations it is required to use unique
        values if a ``key`` is set manually.
        See https://github.com/dask/dask/issues/9969 to track progress on resolving this issue.

        Returns
        -------
        Future
            If running in asynchronous mode, returns the future. Otherwise
            returns the concrete value

        Raises
        ------
        TypeError
            If 'func' is not callable, a TypeError is raised
        ValueError
            If 'allow_other_workers'is True and 'workers' is None, a
            ValueError is raised

        See Also
        --------
        Client.map : Submit on many arguments at once
        """
        if not callable(func):
            raise TypeError("First input to submit must be a callable function")

        actor = actor or actors
        if actor:
            pure = not actor

        if allow_other_workers not in (True, False, None):
            raise TypeError("allow_other_workers= must be True or False")

        if key is None:
            if pure:
                key = funcname(func) + "-" + tokenize(func, kwargs, *args)
            else:
                key = funcname(func) + "-" + str(uuid.uuid4())

        with self._refcount_lock:
            if key in self.futures:
                return Future(key, self, inform=False)

        if allow_other_workers and workers is None:
            raise ValueError("Only use allow_other_workers= if using workers=")

        if isinstance(workers, (str, Number)):
            workers = [workers]

        if kwargs:
            dsk = {key: (apply, func, list(args), kwargs)}
        else:
            dsk = {key: (func,) + tuple(args)}

        futures = self._graph_to_futures(
            dsk,
            [key],
            workers=workers,
            allow_other_workers=allow_other_workers,
            internal_priority={key: 0},
            user_priority=priority,
            resources=resources,
            retries=retries,
            fifo_timeout=fifo_timeout,
            actors=actor,
        )

        logger.debug("Submit %s(...), %s", funcname(func), key)

        return futures[key]

    def map(
        self,
        func,
        *iterables,
        key=None,
        workers=None,
        retries=None,
        resources=None,
        priority=0,
        allow_other_workers=False,
        fifo_timeout="100 ms",
        actor=False,
        actors=False,
        pure=True,
        batch_size=None,
        **kwargs,
    ):
        """Map a function on a sequence of arguments

        Arguments can be normal objects or Futures

        Parameters
        ----------
        func : callable
            Callable to be scheduled for execution. If ``func`` returns a coroutine, it
            will be run on the main event loop of a worker. Otherwise ``func`` will be
            run in a worker's task executor pool (see ``Worker.executors`` for more
            information.)
        iterables : Iterables
            List-like objects to map over.  They should have the same length.
        key : str, list
            Prefix for task names if string.  Explicit names if list.
        workers : string or iterable of strings
            A set of worker hostnames on which computations may be performed.
            Leave empty to default to all workers (common case)
        retries : int (default to 0)
            Number of allowed automatic retries if a task fails
        resources : dict (defaults to {})
            Defines the `resources` each instance of this mapped task requires
            on the worker; e.g. ``{'GPU': 2}``.
            See :doc:`worker resources <resources>` for details on defining
            resources.
        priority : Number
            Optional prioritization of task.  Zero is default.
            Higher priorities take precedence
        allow_other_workers : bool (defaults to False)
            Used with `workers`. Indicates whether or not the computations
            may be performed on workers that are not in the `workers` set(s).
        fifo_timeout : str timedelta (default '100ms')
            Allowed amount of time between calls to consider the same priority
        actor : bool (default False)
            Whether these tasks should exist on the worker as stateful actors.
            See :doc:`actors` for additional details.
        actors : bool (default False)
            Alias for `actor`
        pure : bool (defaults to True)
            Whether or not the function is pure.  Set ``pure=False`` for
            impure functions like ``np.random.random``. Note that if both
            ``actor`` and ``pure`` kwargs are set to True, then the value
            of ``pure`` will be reverted to False, since an actor is stateful.
            See :ref:`pure functions` for more details.
        batch_size : int, optional (default: just one batch whose size is the entire iterable)
            Submit tasks to the scheduler in batches of (at most)
            ``batch_size``.
            The tradeoff in batch size is that large batches avoid more per-batch overhead,
            but batches that are too big can take a long time to submit and unreasonably delay
            the cluster from starting its processing.
        **kwargs : dict
            Extra keyword arguments to send to the function.
            Large values will be included explicitly in the task graph.

        Examples
        --------
        >>> L = client.map(func, sequence)  # doctest: +SKIP

        Notes
        -----
        The current implementation of a task graph resolution searches for occurrences of ``key``
        and replaces it with a corresponding ``Future`` result. That can lead to unwanted
        substitution of strings passed as arguments to a task if these strings match some ``key``
        that already exists on a cluster. To avoid these situations it is required to use unique
        values if a ``key`` is set manually.
        See https://github.com/dask/dask/issues/9969 to track progress on resolving this issue.

        Returns
        -------
        List, iterator, or Queue of futures, depending on the type of the
        inputs.

        See Also
        --------
        Client.submit : Submit a single function
        """
        if not callable(func):
            raise TypeError("First input to map must be a callable function")

        if all(isinstance(it, pyQueue) for it in iterables) or all(
            isinstance(i, Iterator) for i in iterables
        ):
            raise TypeError(
                "Dask no longer supports mapping over Iterators or Queues."
                "Consider using a normal for loop and Client.submit"
            )
        total_length = sum(len(x) for x in iterables)

        if batch_size and batch_size > 1 and total_length > batch_size:
            batches = list(
                zip(*(partition_all(batch_size, iterable) for iterable in iterables))
            )
            if isinstance(key, list):
                keys = [list(element) for element in partition_all(batch_size, key)]
            else:
                keys = [key for _ in range(len(batches))]
            return sum(
                (
                    self.map(
                        func,
                        *batch,
                        key=key,
                        workers=workers,
                        retries=retries,
                        priority=priority,
                        allow_other_workers=allow_other_workers,
                        fifo_timeout=fifo_timeout,
                        resources=resources,
                        actor=actor,
                        actors=actors,
                        pure=pure,
                        **kwargs,
                    )
                    for key, batch in zip(keys, batches)
                ),
                [],
            )

        key = key or funcname(func)
        actor = actor or actors
        if actor:
            pure = not actor

        if allow_other_workers and workers is None:
            raise ValueError("Only use allow_other_workers= if using workers=")

        iterables = list(zip(*zip(*iterables)))
        if isinstance(key, list):
            keys = key
        else:
            if pure:
                keys = [
                    key + "-" + tokenize(func, kwargs, *args)
                    for args in zip(*iterables)
                ]
            else:
                uid = str(uuid.uuid4())
                keys = (
                    [
                        key + "-" + uid + "-" + str(i)
                        for i in range(min(map(len, iterables)))
                    ]
                    if iterables
                    else []
                )

        if not kwargs:
            dsk = {key: (func,) + args for key, args in zip(keys, zip(*iterables))}
        else:
            kwargs2 = {}
            dsk = {}
            for k, v in kwargs.items():
                if sizeof(v) > 1e5:
                    vv = dask.delayed(v)
                    kwargs2[k] = vv._key
                    dsk.update(vv.dask)
                else:
                    kwargs2[k] = v
            dsk.update(
                {
                    key: (apply, func, (tuple, list(args)), kwargs2)
                    for key, args in zip(keys, zip(*iterables))
                }
            )

        if isinstance(workers, (str, Number)):
            workers = [workers]
        if workers is not None and not isinstance(workers, (list, set)):
            raise TypeError("Workers must be a list or set of workers or None")

        internal_priority = dict(zip(keys, range(len(keys))))

        futures = self._graph_to_futures(
            dsk,
            keys,
            workers=workers,
            allow_other_workers=allow_other_workers,
            internal_priority=internal_priority,
            resources=resources,
            retries=retries,
            user_priority=priority,
            fifo_timeout=fifo_timeout,
            actors=actor,
        )
        logger.debug("map(%s, ...)", funcname(func))

        return [futures[k] for k in keys]

    async def _gather(self, futures, errors="raise", direct=None, local_worker=None):
        unpacked, future_set = unpack_remotedata(futures, byte_keys=True)
        mismatched_futures = [f for f in future_set if f.client is not self]
        if mismatched_futures:
            raise ValueError(
                "Cannot gather Futures created by another client. "
                f"These are the {len(mismatched_futures)} (out of {len(futures)}) "
                f"mismatched Futures and their client IDs (this client is {self.id}): "
                f"{ {f: f.client.id for f in mismatched_futures} }"
            )
        keys = [future.key for future in future_set]
        bad_data = dict()
        data = {}

        if direct is None:
            direct = self.direct_to_workers
        if direct is None:
            try:
                w = get_worker()
            except Exception:
                direct = False
            else:
                if w.scheduler.address == self.scheduler.address:
                    direct = True

        async def wait(k):
            """Want to stop the All(...) early if we find an error"""
            try:
                st = self.futures[k]
            except KeyError:
                raise AllExit()
            else:
                await st.wait()
            if st.status != "finished" and errors == "raise":
                raise AllExit()

        while True:
            logger.debug("Waiting on futures to clear before gather")

            with suppress(AllExit):
                await distributed.utils.All(
                    [wait(key) for key in keys if key in self.futures],
                    quiet_exceptions=AllExit,
                )

            failed = ("error", "cancelled")

            exceptions = set()
            bad_keys = set()
            for key in keys:
                if key not in self.futures or self.futures[key].status in failed:
                    exceptions.add(key)
                    if errors == "raise":
                        try:
                            st = self.futures[key]
                            exception = st.exception
                            traceback = st.traceback
                        except (KeyError, AttributeError):
                            exc = CancelledError(key)
                        else:
                            raise exception.with_traceback(traceback)
                        raise exc
                    if errors == "skip":
                        bad_keys.add(key)
                        bad_data[key] = None
                    else:  # pragma: no cover
                        raise ValueError("Bad value, `errors=%s`" % errors)

            keys = [k for k in keys if k not in bad_keys and k not in data]

            if local_worker:  # look inside local worker
                data.update(
                    {k: local_worker.data[k] for k in keys if k in local_worker.data}
                )
                keys = [k for k in keys if k not in data]

            # We now do an actual remote communication with workers or scheduler
            if self._gather_future:  # attach onto another pending gather request
                self._gather_keys |= set(keys)
                response = await self._gather_future
            else:  # no one waiting, go ahead
                self._gather_keys = set(keys)
                future = asyncio.ensure_future(
                    self._gather_remote(direct, local_worker)
                )
                if self._gather_keys is None:
                    self._gather_future = None
                else:
                    self._gather_future = future
                response = await future

            if response["status"] == "error":
                log = logger.warning if errors == "raise" else logger.debug
                log(
                    "Couldn't gather %s keys, rescheduling %s",
                    len(response["keys"]),
                    response["keys"],
                )
                for key in response["keys"]:
                    self._send_to_scheduler({"op": "report-key", "key": key})
                for key in response["keys"]:
                    try:
                        self.futures[key].reset()
                    except KeyError:  # TODO: verify that this is safe
                        pass
            else:  # pragma: no cover
                break

        if bad_data and errors == "skip" and isinstance(unpacked, list):
            unpacked = [f for f in unpacked if f not in bad_data]

        data.update(response["data"])
        result = pack_data(unpacked, merge(data, bad_data))
        return result

    async def _gather_remote(self, direct: bool, local_worker: bool) -> dict[str, Any]:
        """Perform gather with workers or scheduler

        This method exists to limit and batch many concurrent gathers into a
        few.  In controls access using a Tornado semaphore, and picks up keys
        from other requests made recently.
        """
        async with self._gather_semaphore:
            keys = list(self._gather_keys)
            self._gather_keys = None  # clear state, these keys are being sent off
            self._gather_future = None

            if direct or local_worker:  # gather directly from workers
                who_has = await retry_operation(self.scheduler.who_has, keys=keys)
                data, missing_keys, failed_keys, _ = await gather_from_workers(
                    who_has, rpc=self.rpc
                )
                response: dict[str, Any] = {"status": "OK", "data": data}
                if missing_keys or failed_keys:
                    response = await retry_operation(
                        self.scheduler.gather, keys=missing_keys + failed_keys
                    )
                    if response["status"] == "OK":
                        response["data"].update(data)

            else:  # ask scheduler to gather data for us
                response = await retry_operation(self.scheduler.gather, keys=keys)

        return response

    def gather(self, futures, errors="raise", direct=None, asynchronous=None):
        """Gather futures from distributed memory

        Accepts a future, nested container of futures, iterator, or queue.
        The return type will match the input type.

        Parameters
        ----------
        futures : Collection of futures
            This can be a possibly nested collection of Future objects.
            Collections can be lists, sets, or dictionaries
        errors : string
            Either 'raise' or 'skip' if we should raise if a future has erred
            or skip its inclusion in the output collection
        direct : boolean
            Whether or not to connect directly to the workers, or to ask
            the scheduler to serve as intermediary.  This can also be set when
            creating the Client.
        asynchronous: bool
            If True the client is in asynchronous mode

        Returns
        -------
        results: a collection of the same type as the input, but now with
        gathered results rather than futures

        Examples
        --------
        >>> from operator import add  # doctest: +SKIP
        >>> c = Client('127.0.0.1:8787')  # doctest: +SKIP
        >>> x = c.submit(add, 1, 2)  # doctest: +SKIP
        >>> c.gather(x)  # doctest: +SKIP
        3
        >>> c.gather([x, [x], x])  # support lists and dicts # doctest: +SKIP
        [3, [3], 3]

        See Also
        --------
        Client.scatter : Send data out to cluster
        """
        if isinstance(futures, pyQueue):
            raise TypeError(
                "Dask no longer supports gathering over Iterators and Queues. "
                "Consider using a normal for loop and Client.submit/gather"
            )

        if isinstance(futures, Iterator):
            return (self.gather(f, errors=errors, direct=direct) for f in futures)

        try:
            local_worker = get_worker()
        except ValueError:
            local_worker = None

        with shorten_traceback():
            return self.sync(
                self._gather,
                futures,
                errors=errors,
                direct=direct,
                local_worker=local_worker,
                asynchronous=asynchronous,
            )

    async def _scatter(
        self,
        data,
        workers=None,
        broadcast=False,
        direct=None,
        local_worker=None,
        timeout=no_default,
        hash=True,
    ):
        if timeout == no_default:
            timeout = self._timeout
        if isinstance(workers, (str, Number)):
            workers = [workers]

        if isinstance(data, type(range(0))):
            data = list(data)
        input_type = type(data)
        names = False
        unpack = False
        if isinstance(data, Iterator):
            data = list(data)
        if isinstance(data, (set, frozenset)):
            data = list(data)
        if not isinstance(data, (dict, list, tuple, set, frozenset)):
            unpack = True
            data = [data]
        if isinstance(data, (list, tuple)):
            if hash:
                names = [type(x).__name__ + "-" + tokenize(x) for x in data]
            else:
                names = [type(x).__name__ + "-" + uuid.uuid4().hex for x in data]
            data = dict(zip(names, data))

        assert isinstance(data, dict)

        types = valmap(type, data)

        if direct is None:
            direct = self.direct_to_workers
        if direct is None:
            try:
                w = get_worker()
            except Exception:
                direct = False
            else:
                if w.scheduler.address == self.scheduler.address:
                    direct = True

        if local_worker:  # running within task
            local_worker.update_data(data=data)

            await self.scheduler.update_data(
                who_has={key: [local_worker.address] for key in data},
                nbytes=valmap(sizeof, data),
                client=self.id,
            )

        else:
            data2 = valmap(to_serialize, data)
            if direct:
                nthreads = None
                start = time()
                while not nthreads:
                    if nthreads is not None:
                        await asyncio.sleep(0.1)
                    if time() > start + timeout:
                        raise TimeoutError("No valid workers found")
                    # Exclude paused and closing_gracefully workers
                    nthreads = await self.scheduler.ncores_running(workers=workers)
                if not nthreads:  # pragma: no cover
                    raise ValueError("No valid workers found")

                _, who_has, nbytes = await scatter_to_workers(
                    nthreads, data2, rpc=self.rpc
                )

                await self.scheduler.update_data(
                    who_has=who_has, nbytes=nbytes, client=self.id
                )
            else:
                await self.scheduler.scatter(
                    data=data2,
                    workers=workers,
                    client=self.id,
                    broadcast=broadcast,
                    timeout=timeout,
                )

        out = {k: Future(k, self, inform=False) for k in data}
        for key, typ in types.items():
            self.futures[key].finish(type=typ)

        if direct and broadcast:
            n = None if broadcast is True else broadcast
            await self._replicate(list(out.values()), workers=workers, n=n)

        if issubclass(input_type, (list, tuple, set, frozenset)):
            out = input_type(out[k] for k in names)

        if unpack:
            assert len(out) == 1
            out = list(out.values())[0]
        return out

    def scatter(
        self,
        data,
        workers=None,
        broadcast=False,
        direct=None,
        hash=True,
        timeout=no_default,
        asynchronous=None,
    ):
        """Scatter data into distributed memory

        This moves data from the local client process into the workers of the
        distributed scheduler.  Note that it is often better to submit jobs to
        your workers to have them load the data rather than loading data
        locally and then scattering it out to them.

        Parameters
        ----------
        data : list, dict, or object
            Data to scatter out to workers.  Output type matches input type.
        workers : list of tuples (optional)
            Optionally constrain locations of data.
            Specify workers as hostname/port pairs, e.g.
            ``('127.0.0.1', 8787)``.
        broadcast : bool (defaults to False)
            Whether to send each data element to all workers.
            By default we round-robin based on number of cores.

            .. note::
               Setting this flag to True is incompatible with the Active Memory
               Manager's :ref:`ReduceReplicas` policy. If you wish to use it, you must
               first disable the policy or disable the AMM entirely.
        direct : bool (defaults to automatically check)
            Whether or not to connect directly to the workers, or to ask
            the scheduler to serve as intermediary.  This can also be set when
            creating the Client.
        hash : bool (optional)
            Whether or not to hash data to determine key.
            If False then this uses a random key
        timeout : number, optional
            Time in seconds after which to raise a
            ``dask.distributed.TimeoutError``
        asynchronous: bool
            If True the client is in asynchronous mode

        Returns
        -------
        List, dict, iterator, or queue of futures matching the type of input.

        Examples
        --------
        >>> c = Client('127.0.0.1:8787')  # doctest: +SKIP
        >>> c.scatter(1) # doctest: +SKIP
        <Future: status: finished, key: c0a8a20f903a4915b94db8de3ea63195>

        >>> c.scatter([1, 2, 3])  # doctest: +SKIP
        [<Future: status: finished, key: c0a8a20f903a4915b94db8de3ea63195>,
         <Future: status: finished, key: 58e78e1b34eb49a68c65b54815d1b158>,
         <Future: status: finished, key: d3395e15f605bc35ab1bac6341a285e2>]

        >>> c.scatter({'x': 1, 'y': 2, 'z': 3})  # doctest: +SKIP
        {'x': <Future: status: finished, key: x>,
         'y': <Future: status: finished, key: y>,
         'z': <Future: status: finished, key: z>}

        Constrain location of data to subset of workers

        >>> c.scatter([1, 2, 3], workers=[('hostname', 8788)])   # doctest: +SKIP

        Broadcast data to all workers

        >>> [future] = c.scatter([element], broadcast=True)  # doctest: +SKIP

        Send scattered data to parallelized function using client futures
        interface

        >>> data = c.scatter(data, broadcast=True)  # doctest: +SKIP
        >>> res = [c.submit(func, data, i) for i in range(100)]

        Notes
        -----
        Scattering a dictionary uses ``dict`` keys to create ``Future`` keys.
        The current implementation of a task graph resolution searches for occurrences of ``key``
        and replaces it with a corresponding ``Future`` result. That can lead to unwanted
        substitution of strings passed as arguments to a task if these strings match some ``key``
        that already exists on a cluster. To avoid these situations it is required to use unique
        values if a ``key`` is set manually.
        See https://github.com/dask/dask/issues/9969 to track progress on resolving this issue.

        See Also
        --------
        Client.gather : Gather data back to local process
        """
        if timeout == no_default:
            timeout = self._timeout
        if isinstance(data, pyQueue) or isinstance(data, Iterator):
            raise TypeError(
                "Dask no longer supports mapping over Iterators or Queues."
                "Consider using a normal for loop and Client.submit"
            )

        try:
            local_worker = get_worker()
        except ValueError:
            local_worker = None
        return self.sync(
            self._scatter,
            data,
            workers=workers,
            broadcast=broadcast,
            direct=direct,
            local_worker=local_worker,
            timeout=timeout,
            asynchronous=asynchronous,
            hash=hash,
        )

    async def _cancel(self, futures, force=False):
        # FIXME: This method is asynchronous since interacting with the FutureState below requires an event loop.
        keys = list({f.key for f in futures_of(futures)})
        self._send_to_scheduler({"op": "cancel-keys", "keys": keys, "force": force})
        for k in keys:
            st = self.futures.pop(k, None)
            if st is not None:
                st.cancel()

    def cancel(self, futures, asynchronous=None, force=False):
        """
        Cancel running futures
        This stops future tasks from being scheduled if they have not yet run
        and deletes them if they have already run.  After calling, this result
        and all dependent results will no longer be accessible

        Parameters
        ----------
        futures : List[Future]
            The list of Futures
        asynchronous: bool
            If True the client is in asynchronous mode
        force : boolean (False)
            Cancel this future even if other clients desire it
        """
        return self.sync(self._cancel, futures, asynchronous=asynchronous, force=force)

    async def _retry(self, futures):
        keys = list({f.key for f in futures_of(futures)})
        response = await self.scheduler.retry(keys=keys, client=self.id)
        for key in response:
            st = self.futures[key]
            st.retry()

    def retry(self, futures, asynchronous=None):
        """
        Retry failed futures

        Parameters
        ----------
        futures : list of Futures
            The list of Futures
        asynchronous: bool
            If True the client is in asynchronous mode
        """
        return self.sync(self._retry, futures, asynchronous=asynchronous)

    @log_errors
    async def _publish_dataset(self, *args, name=None, override=False, **kwargs):
        coroutines = []

        def add_coro(name, data):
            keys = [f.key for f in futures_of(data)]
            coroutines.append(
                self.scheduler.publish_put(
                    keys=keys,
                    name=name,
                    data=to_serialize(data),
                    override=override,
                    client=self.id,
                )
            )

        if name:
            if len(args) == 0:
                raise ValueError(
                    "If name is provided, expecting call signature like"
                    " publish_dataset(df, name='ds')"
                )
            # in case this is a singleton, collapse it
            elif len(args) == 1:
                args = args[0]
            add_coro(name, args)

        for name, data in kwargs.items():
            add_coro(name, data)

        await asyncio.gather(*coroutines)

    def publish_dataset(self, *args, **kwargs):
        """
        Publish named datasets to scheduler

        This stores a named reference to a dask collection or list of futures
        on the scheduler.  These references are available to other Clients
        which can download the collection or futures with ``get_dataset``.

        Datasets are not immediately computed.  You may wish to call
        ``Client.persist`` prior to publishing a dataset.

        Parameters
        ----------
        args : list of objects to publish as name
        kwargs : dict
            named collections to publish on the scheduler

        Examples
        --------
        Publishing client:

        >>> df = dd.read_csv('s3://...')  # doctest: +SKIP
        >>> df = c.persist(df) # doctest: +SKIP
        >>> c.publish_dataset(my_dataset=df)  # doctest: +SKIP

        Alternative invocation
        >>> c.publish_dataset(df, name='my_dataset')

        Receiving client:

        >>> c.list_datasets()  # doctest: +SKIP
        ['my_dataset']
        >>> df2 = c.get_dataset('my_dataset')  # doctest: +SKIP

        Returns
        -------
        None

        See Also
        --------
        Client.list_datasets
        Client.get_dataset
        Client.unpublish_dataset
        Client.persist
        """
        return self.sync(self._publish_dataset, *args, **kwargs)

    def unpublish_dataset(self, name, **kwargs):
        """
        Remove named datasets from scheduler

        Parameters
        ----------
        name : str
            The name of the dataset to unpublish

        Examples
        --------
        >>> c.list_datasets()  # doctest: +SKIP
        ['my_dataset']
        >>> c.unpublish_dataset('my_dataset')  # doctest: +SKIP
        >>> c.list_datasets()  # doctest: +SKIP
        []

        See Also
        --------
        Client.publish_dataset
        """
        return self.sync(self.scheduler.publish_delete, name=name, **kwargs)

    def list_datasets(self, **kwargs):
        """
        List named datasets available on the scheduler

        See Also
        --------
        Client.publish_dataset
        Client.get_dataset
        """
        return self.sync(self.scheduler.publish_list, **kwargs)

    async def _get_dataset(self, name, default=no_default):
        with self.as_current():
            out = await self.scheduler.publish_get(name=name, client=self.id)

        if out is None:
            if default is no_default:
                raise KeyError(f"Dataset '{name}' not found")
            else:
                return default
        return out["data"]

    def get_dataset(self, name, default=no_default, **kwargs):
        """
        Get named dataset from the scheduler if present.
        Return the default or raise a KeyError if not present.

        Parameters
        ----------
        name : str
            name of the dataset to retrieve
        default : str
            optional, not set by default
            If set, do not raise a KeyError if the name is not present but
            return this default
        kwargs : dict
            additional keyword arguments to _get_dataset

        Returns
        -------
        The dataset from the scheduler, if present

        See Also
        --------
        Client.publish_dataset
        Client.list_datasets
        """
        return self.sync(self._get_dataset, name, default=default, **kwargs)

    async def _run_on_scheduler(self, function, *args, wait=True, **kwargs):
        response = await self.scheduler.run_function(
            function=dumps(function),
            args=dumps(args),
            kwargs=dumps(kwargs),
            wait=wait,
        )
        if response["status"] == "error":
            typ, exc, tb = clean_exception(**response)
            raise exc.with_traceback(tb)
        else:
            return response["result"]

    def run_on_scheduler(self, function, *args, **kwargs):
        """Run a function on the scheduler process

        This is typically used for live debugging.  The function should take a
        keyword argument ``dask_scheduler=``, which will be given the scheduler
        object itself.

        Parameters
        ----------
        function : callable
            The function to run on the scheduler process
        *args : tuple
            Optional arguments for the function
        **kwargs : dict
            Optional keyword arguments for the function

        Examples
        --------
        >>> def get_number_of_tasks(dask_scheduler=None):
        ...     return len(dask_scheduler.tasks)

        >>> client.run_on_scheduler(get_number_of_tasks)  # doctest: +SKIP
        100

        Run asynchronous functions in the background:

        >>> async def print_state(dask_scheduler):  # doctest: +SKIP
        ...    while True:
        ...        print(dask_scheduler.status)
        ...        await asyncio.sleep(1)

        >>> c.run(print_state, wait=False)  # doctest: +SKIP

        See Also
        --------
        Client.run : Run a function on all workers
        """
        return self.sync(self._run_on_scheduler, function, *args, **kwargs)

    async def _run(
        self,
        function,
        *args,
        nanny: bool = False,
        workers: list[str] | None = None,
        wait: bool = True,
        on_error: Literal["raise", "return", "ignore"] = "raise",
        **kwargs,
    ):
        responses = await self.scheduler.broadcast(
            msg=dict(
                op="run",
                function=dumps(function),
                args=dumps(args),
                wait=wait,
                kwargs=dumps(kwargs),
            ),
            workers=workers,
            nanny=nanny,
            on_error="return_pickle",
        )
        results = {}
        for key, resp in responses.items():
            if isinstance(resp, bytes):
                # Pickled RPC exception
                exc = loads(resp)
                assert isinstance(exc, Exception)
            elif resp["status"] == "error":
                # Exception raised by the remote function
                _, exc, tb = clean_exception(**resp)
                exc = exc.with_traceback(tb)
            else:
                assert resp["status"] == "OK"
                results[key] = resp["result"]
                continue

            if on_error == "raise":
                raise exc
            elif on_error == "return":
                results[key] = exc
            elif on_error != "ignore":
                raise ValueError(
                    "on_error must be 'raise', 'return', or 'ignore'; "
                    f"got {on_error!r}"
                )

        if wait:
            return results

    def run(
        self,
        function,
        *args,
        workers: list[str] | None = None,
        wait: bool = True,
        nanny: bool = False,
        on_error: Literal["raise", "return", "ignore"] = "raise",
        **kwargs,
    ):
        """
        Run a function on all workers outside of task scheduling system

        This calls a function on all currently known workers immediately,
        blocks until those results come back, and returns the results
        asynchronously as a dictionary keyed by worker address.  This method
        is generally used for side effects such as collecting diagnostic
        information or installing libraries.

        If your function takes an input argument named ``dask_worker`` then
        that variable will be populated with the worker itself.

        Parameters
        ----------
        function : callable
            The function to run
        *args : tuple
            Optional arguments for the remote function
        **kwargs : dict
            Optional keyword arguments for the remote function
        workers : list
            Workers on which to run the function. Defaults to all known
            workers.
        wait : boolean (optional)
            If the function is asynchronous whether or not to wait until that
            function finishes.
        nanny : bool, default False
            Whether to run ``function`` on the nanny. By default, the function
            is run on the worker process.  If specified, the addresses in
            ``workers`` should still be the worker addresses, not the nanny addresses.
        on_error: "raise" | "return" | "ignore"
            If the function raises an error on a worker:

            raise
                (default) Re-raise the exception on the client.
                The output from other workers will be lost.
            return
                Return the Exception object instead of the function output for
                the worker
            ignore
                Ignore the exception and remove the worker from the result dict

        Examples
        --------
        >>> c.run(os.getpid)  # doctest: +SKIP
        {'192.168.0.100:9000': 1234,
         '192.168.0.101:9000': 4321,
         '192.168.0.102:9000': 5555}

        Restrict computation to particular workers with the ``workers=``
        keyword argument.

        >>> c.run(os.getpid, workers=['192.168.0.100:9000',
        ...                           '192.168.0.101:9000'])  # doctest: +SKIP
        {'192.168.0.100:9000': 1234,
         '192.168.0.101:9000': 4321}

        >>> def get_status(dask_worker):
        ...     return dask_worker.status

        >>> c.run(get_status)  # doctest: +SKIP
        {'192.168.0.100:9000': 'running',
         '192.168.0.101:9000': 'running}

        Run asynchronous functions in the background:

        >>> async def print_state(dask_worker):  # doctest: +SKIP
        ...    while True:
        ...        print(dask_worker.status)
        ...        await asyncio.sleep(1)

        >>> c.run(print_state, wait=False)  # doctest: +SKIP
        """
        return self.sync(
            self._run,
            function,
            *args,
            workers=workers,
            wait=wait,
            nanny=nanny,
            on_error=on_error,
            **kwargs,
        )

    @staticmethod
    def _get_computation_code(
        stacklevel: int | None = None, nframes: int = 1
    ) -> tuple[SourceCode, ...]:
        """Walk up the stack to the user code and extract the code surrounding
        the compute/submit/persist call. All modules encountered which are
        ignored through the option
        `distributed.diagnostics.computations.ignore-modules` will be ignored.
        This can be used to exclude commonly used libraries which wrap
        dask/distributed compute calls.

        ``stacklevel`` may be used to explicitly indicate from which frame on
        the stack to get the source code.
        """
        if nframes <= 0:
            return ()
        ignore_modules = dask.config.get(
            "distributed.diagnostics.computations.ignore-modules"
        )
        if not isinstance(ignore_modules, list):
            raise TypeError(
                "Ignored modules must be a list. Instead got "
                f"({type(ignore_modules)}, {ignore_modules})"
            )
        pattern: re.Pattern | None = None
        if stacklevel is None:
            if ignore_modules:
                pattern = re.compile("|".join([f"(?:{mod})" for mod in ignore_modules]))
        else:
            # stacklevel 0 or less - shows dask internals which likely isn't helpful
            stacklevel = stacklevel if stacklevel > 0 else 1

        code: list[SourceCode] = []
        for i, (fr, lineno_frame) in enumerate(
            traceback.walk_stack(sys._getframe().f_back), 1
        ):
            if len(code) >= nframes:
                break
            elif stacklevel is not None and i != stacklevel:
                continue
            elif pattern is not None and (
                pattern.match(fr.f_globals.get("__name__", ""))
                or fr.f_code.co_name in ("<listcomp>", "<dictcomp>")
            ):
                continue

            kwargs = dict(
                lineno_frame=lineno_frame,
                lineno_relative=lineno_frame - fr.f_code.co_firstlineno,
                filename=fr.f_code.co_filename,
            )

            try:
                code.append(SourceCode(code=inspect.getsource(fr), **kwargs))  # type: ignore
            except OSError:
                try:
                    from IPython import get_ipython

                    ip = get_ipython()
                    if ip is not None:
                        # The current cell
                        code.append(SourceCode(code=ip.history_manager._i00, **kwargs))  # type: ignore
                except ImportError:
                    pass  # No IPython

                break

            # Ignore IPython related wrapping functions to user code
            if hasattr(fr.f_back, "f_globals"):
                module_name = sys.modules[fr.f_back.f_globals["__name__"]].__name__  # type: ignore
                if module_name.endswith("interactiveshell"):
                    break
        return tuple(reversed(code))

    def _graph_to_futures(
        self,
        dsk,
        keys,
        workers=None,
        allow_other_workers=None,
        internal_priority=None,
        user_priority=0,
        resources=None,
        retries=None,
        fifo_timeout=0,
        actors=None,
    ):
        with self._refcount_lock:
            if actors is not None and actors is not True and actors is not False:
                actors = list(self._expand_key(actors))

            # Make sure `dsk` is a high level graph
            if not isinstance(dsk, HighLevelGraph):
                dsk = HighLevelGraph.from_collections(id(dsk), dsk, dependencies=())

            annotations = {}
            if user_priority:
                annotations["priority"] = user_priority
            if workers:
                if not isinstance(workers, (list, tuple, set)):
                    workers = [workers]
                annotations["workers"] = workers
            if retries:
                annotations["retries"] = retries
            if allow_other_workers not in (True, False, None):
                raise TypeError("allow_other_workers= must be True, False, or None")
            if allow_other_workers:
                annotations["allow_other_workers"] = allow_other_workers
            if resources:
                annotations["resources"] = resources

            # Merge global and local annotations
            annotations = merge(dask.get_annotations(), annotations)

            # Pack the high level graph before sending it to the scheduler
            keyset = set(keys)

            # Validate keys
            for key in keyset:
                validate_key(key)

            # Create futures before sending graph (helps avoid contention)
            futures = {key: Future(key, self, inform=False) for key in keyset}
            # Circular import
            from distributed.protocol import serialize
            from distributed.protocol.serialize import ToPickle

            header, frames = serialize(ToPickle(dsk), on_error="raise")
            nbytes = len(header) + sum(map(len, frames))
            if nbytes > 10_000_000:
                warnings.warn(
                    f"Sending large graph of size {format_bytes(nbytes)}.\n"
                    "This may cause some slowdown.\n"
                    "Consider scattering data ahead of time and using futures."
                )

            computations = self._get_computation_code(
                nframes=dask.config.get("distributed.diagnostics.computations.nframes")
            )
            self._send_to_scheduler(
                {
                    "op": "update-graph",
                    "graph_header": header,
                    "graph_frames": frames,
                    "keys": list(keys),
                    "internal_priority": internal_priority,
                    "submitting_task": getattr(thread_state, "key", None),
                    "fifo_timeout": fifo_timeout,
                    "actors": actors,
                    "code": ToPickle(computations),
                    "annotations": ToPickle(annotations),
                }
            )
            return futures

    def get(
        self,
        dsk,
        keys,
        workers=None,
        allow_other_workers=None,
        resources=None,
        sync=True,
        asynchronous=None,
        direct=None,
        retries=None,
        priority=0,
        fifo_timeout="60s",
        actors=None,
        **kwargs,
    ):
        """Compute dask graph

        Parameters
        ----------
        dsk : dict
        keys : object, or nested lists of objects
        workers : string or iterable of strings
            A set of worker addresses or hostnames on which computations may be
            performed. Leave empty to default to all workers (common case)
        allow_other_workers : bool (defaults to False)
            Used with ``workers``. Indicates whether or not the computations
            may be performed on workers that are not in the `workers` set(s).
        resources : dict (defaults to {})
            Defines the ``resources`` each instance of this mapped task
            requires on the worker; e.g. ``{'GPU': 2}``.
            See :doc:`worker resources <resources>` for details on defining
            resources.
        sync : bool (optional)
            Returns Futures if False or concrete values if True (default).
        asynchronous: bool
            If True the client is in asynchronous mode
        direct : bool
            Whether or not to connect directly to the workers, or to ask
            the scheduler to serve as intermediary.  This can also be set when
            creating the Client.
        retries : int (default to 0)
            Number of allowed automatic retries if computing a result fails
        priority : Number
            Optional prioritization of task.  Zero is default.
            Higher priorities take precedence
        fifo_timeout : timedelta str (defaults to '60s')
            Allowed amount of time between calls to consider the same priority
        actors : bool or dict (default None)
            Whether these tasks should exist on the worker as stateful actors.
            Specified on a global (True/False) or per-task (``{'x': True,
            'y': False}``) basis. See :doc:`actors` for additional details.


        Returns
        -------
        results
            If 'sync' is True, returns the results. Otherwise, returns the
            known data packed
            If 'sync' is False, returns the known data. Otherwise, returns
            the results

        Examples
        --------
        >>> from operator import add  # doctest: +SKIP
        >>> c = Client('127.0.0.1:8787')  # doctest: +SKIP
        >>> c.get({'x': (add, 1, 2)}, 'x')  # doctest: +SKIP
        3

        See Also
        --------
        Client.compute : Compute asynchronous collections
        """
        futures = self._graph_to_futures(
            dsk,
            keys=set(flatten([keys])),
            workers=workers,
            allow_other_workers=allow_other_workers,
            resources=resources,
            fifo_timeout=fifo_timeout,
            retries=retries,
            user_priority=priority,
            actors=actors,
        )
        packed = pack_data(keys, futures)
        if sync:
            if getattr(thread_state, "key", False):
                try:
                    secede()
                    should_rejoin = True
                except Exception:
                    should_rejoin = False
            try:
                results = self.gather(packed, asynchronous=asynchronous, direct=direct)
            finally:
                for f in futures.values():
                    f.release()
                if getattr(thread_state, "key", False) and should_rejoin:
                    rejoin()
            return results
        return packed

    def _optimize_insert_futures(self, dsk, keys):
        """Replace known keys in dask graph with Futures

        When given a Dask graph that might have overlapping keys with our known
        results we replace the values of that graph with futures.  This can be
        used as an optimization to avoid recomputation.

        This returns the same graph if unchanged but a new graph if any changes
        were necessary.
        """
        with self._refcount_lock:
            changed = False
            for key in list(dsk):
                if key in self.futures:
                    if not changed:
                        changed = True
                        dsk = ensure_dict(dsk)
                    dsk[key] = Future(key, self, inform=False)

        if changed:
            dsk, _ = dask.optimization.cull(dsk, keys)

        return dsk

    def normalize_collection(self, collection):
        """
        Replace collection's tasks by already existing futures if they exist

        This normalizes the tasks within a collections task graph against the
        known futures within the scheduler.  It returns a copy of the
        collection with a task graph that includes the overlapping futures.

        Parameters
        ----------
        collection : dask object
            Collection like dask.array or dataframe or dask.value objects

        Returns
        -------
        collection : dask object
            Collection with its tasks replaced with any existing futures.

        Examples
        --------
        >>> len(x.__dask_graph__())  # x is a dask collection with 100 tasks  # doctest: +SKIP
        100
        >>> set(client.futures).intersection(x.__dask_graph__())  # some overlap exists  # doctest: +SKIP
        10

        >>> x = client.normalize_collection(x)  # doctest: +SKIP
        >>> len(x.__dask_graph__())  # smaller computational graph  # doctest: +SKIP
        20

        See Also
        --------
        Client.persist : trigger computation of collection's tasks
        """
        dsk_orig = collection.__dask_graph__()
        dsk = self._optimize_insert_futures(dsk_orig, collection.__dask_keys__())

        if dsk is dsk_orig:
            return collection
        else:
            return redict_collection(collection, dsk)

    def compute(
        self,
        collections,
        sync=False,
        optimize_graph=True,
        workers=None,
        allow_other_workers=False,
        resources=None,
        retries=0,
        priority=0,
        fifo_timeout="60s",
        actors=None,
        traverse=True,
        **kwargs,
    ):
        """Compute dask collections on cluster

        Parameters
        ----------
        collections : iterable of dask objects or single dask object
            Collections like dask.array or dataframe or dask.value objects
        sync : bool (optional)
            Returns Futures if False (default) or concrete values if True
        optimize_graph : bool
            Whether or not to optimize the underlying graphs
        workers : string or iterable of strings
            A set of worker hostnames on which computations may be performed.
            Leave empty to default to all workers (common case)
        allow_other_workers : bool (defaults to False)
            Used with `workers`. Indicates whether or not the computations
            may be performed on workers that are not in the `workers` set(s).
        retries : int (default to 0)
            Number of allowed automatic retries if computing a result fails
        priority : Number
            Optional prioritization of task.  Zero is default.
            Higher priorities take precedence
        fifo_timeout : timedelta str (defaults to '60s')
            Allowed amount of time between calls to consider the same priority
        traverse : bool (defaults to True)
            By default dask traverses builtin python collections looking for
            dask objects passed to ``compute``. For large collections this can
            be expensive. If none of the arguments contain any dask objects,
            set ``traverse=False`` to avoid doing this traversal.
        resources : dict (defaults to {})
            Defines the `resources` each instance of this mapped task requires
            on the worker; e.g. ``{'GPU': 2}``.
            See :doc:`worker resources <resources>` for details on defining
            resources.
        actors : bool or dict (default None)
            Whether these tasks should exist on the worker as stateful actors.
            Specified on a global (True/False) or per-task (``{'x': True,
            'y': False}``) basis. See :doc:`actors` for additional details.
        **kwargs
            Options to pass to the graph optimize calls

        Returns
        -------
        List of Futures if input is a sequence, or a single future otherwise

        Examples
        --------
        >>> from dask import delayed
        >>> from operator import add
        >>> x = delayed(add)(1, 2)
        >>> y = delayed(add)(x, x)
        >>> xx, yy = client.compute([x, y])  # doctest: +SKIP
        >>> xx  # doctest: +SKIP
        <Future: status: finished, key: add-8f6e709446674bad78ea8aeecfee188e>
        >>> xx.result()  # doctest: +SKIP
        3
        >>> yy.result()  # doctest: +SKIP
        6

        Also support single arguments

        >>> xx = client.compute(x)  # doctest: +SKIP

        See Also
        --------
        Client.get : Normal synchronous dask.get function
        """
        if isinstance(collections, (list, tuple, set, frozenset)):
            singleton = False
        else:
            collections = [collections]
            singleton = True

        if traverse:
            collections = tuple(
                dask.delayed(a)
                if isinstance(a, (list, set, tuple, dict, Iterator))
                else a
                for a in collections
            )

        variables = [a for a in collections if dask.is_dask_collection(a)]

        dsk = self.collections_to_dsk(variables, optimize_graph, **kwargs)
        names = ["finalize-%s" % tokenize(v) for v in variables]
        dsk2 = {}
        for i, (name, v) in enumerate(zip(names, variables)):
            func, extra_args = v.__dask_postcompute__()
            keys = v.__dask_keys__()
            if func is single_key and len(keys) == 1 and not extra_args:
                names[i] = keys[0]
            else:
                dsk2[name] = (func, keys) + extra_args

        if not isinstance(dsk, HighLevelGraph):
            dsk = HighLevelGraph.from_collections(id(dsk), dsk, dependencies=())

        # Let's append the finalize graph to dsk
        finalize_name = tokenize(names)
        layers = {finalize_name: dsk2}
        layers.update(dsk.layers)
        dependencies = {finalize_name: set(dsk.layers.keys())}
        dependencies.update(dsk.dependencies)
        dsk = HighLevelGraph(layers, dependencies)

        futures_dict = self._graph_to_futures(
            dsk,
            names,
            workers=workers,
            allow_other_workers=allow_other_workers,
            resources=resources,
            retries=retries,
            user_priority=priority,
            fifo_timeout=fifo_timeout,
            actors=actors,
        )

        i = 0
        futures = []
        for arg in collections:
            if dask.is_dask_collection(arg):
                futures.append(futures_dict[names[i]])
                i += 1
            else:
                futures.append(arg)

        if sync:
            result = self.gather(futures)
        else:
            result = futures

        if singleton:
            return first(result)
        else:
            return result

    def persist(
        self,
        collections,
        optimize_graph=True,
        workers=None,
        allow_other_workers=None,
        resources=None,
        retries=None,
        priority=0,
        fifo_timeout="60s",
        actors=None,
        **kwargs,
    ):
        """Persist dask collections on cluster

        Starts computation of the collection on the cluster in the background.
        Provides a new dask collection that is semantically identical to the
        previous one, but now based off of futures currently in execution.

        Parameters
        ----------
        collections : sequence or single dask object
            Collections like dask.array or dataframe or dask.value objects
        optimize_graph : bool
            Whether or not to optimize the underlying graphs
        workers : string or iterable of strings
            A set of worker hostnames on which computations may be performed.
            Leave empty to default to all workers (common case)
        allow_other_workers : bool (defaults to False)
            Used with `workers`. Indicates whether or not the computations
            may be performed on workers that are not in the `workers` set(s).
        retries : int (default to 0)
            Number of allowed automatic retries if computing a result fails
        priority : Number
            Optional prioritization of task.  Zero is default.
            Higher priorities take precedence
        fifo_timeout : timedelta str (defaults to '60s')
            Allowed amount of time between calls to consider the same priority
        resources : dict (defaults to {})
            Defines the `resources` each instance of this mapped task requires
            on the worker; e.g. ``{'GPU': 2}``.
            See :doc:`worker resources <resources>` for details on defining
            resources.
        actors : bool or dict (default None)
            Whether these tasks should exist on the worker as stateful actors.
            Specified on a global (True/False) or per-task (``{'x': True,
            'y': False}``) basis. See :doc:`actors` for additional details.
        **kwargs
            Options to pass to the graph optimize calls

        Returns
        -------
        List of collections, or single collection, depending on type of input.

        Examples
        --------
        >>> xx = client.persist(x)  # doctest: +SKIP
        >>> xx, yy = client.persist([x, y])  # doctest: +SKIP

        See Also
        --------
        Client.compute
        """
        if isinstance(collections, (tuple, list, set, frozenset)):
            singleton = False
        else:
            singleton = True
            collections = [collections]

        assert all(map(dask.is_dask_collection, collections))

        dsk = self.collections_to_dsk(collections, optimize_graph, **kwargs)

        names = {k for c in collections for k in flatten(c.__dask_keys__())}

        futures = self._graph_to_futures(
            dsk,
            names,
            workers=workers,
            allow_other_workers=allow_other_workers,
            resources=resources,
            retries=retries,
            user_priority=priority,
            fifo_timeout=fifo_timeout,
            actors=actors,
        )

        postpersists = [c.__dask_postpersist__() for c in collections]
        result = [
            func({k: futures[k] for k in flatten(c.__dask_keys__())}, *args)
            for (func, args), c in zip(postpersists, collections)
        ]

        if singleton:
            return first(result)
        else:
            return result

    async def _restart(self, timeout=no_default, wait_for_workers=True):
        if timeout == no_default:
            timeout = self._timeout * 4
        if timeout is not None:
            timeout = parse_timedelta(timeout, "s")

        await self.scheduler.restart(timeout=timeout, wait_for_workers=wait_for_workers)
        return self

    def restart(self, timeout=no_default, wait_for_workers=True):
        """
        Restart all workers. Reset local state. Optionally wait for workers to return.

        Workers without nannies are shut down, hoping an external deployment system
        will restart them. Therefore, if not using nannies and your deployment system
        does not automatically restart workers, ``restart`` will just shut down all
        workers, then time out!

        After ``restart``, all connected workers are new, regardless of whether ``TimeoutError``
        was raised. Any workers that failed to shut down in time are removed, and
        may or may not shut down on their own in the future.

        Parameters
        ----------
        timeout:
            How long to wait for workers to shut down and come back, if ``wait_for_workers``
            is True, otherwise just how long to wait for workers to shut down.
            Raises ``asyncio.TimeoutError`` if this is exceeded.
        wait_for_workers:
            Whether to wait for all workers to reconnect, or just for them to shut down
            (default True). Use ``restart(wait_for_workers=False)`` combined with
            :meth:`Client.wait_for_workers` for granular control over how many workers to
            wait for.

        See also
        --------
        Scheduler.restart
        Client.restart_workers
        """
        return self.sync(
            self._restart, timeout=timeout, wait_for_workers=wait_for_workers
        )

    async def _restart_workers(
        self,
        workers: list[str],
        timeout: int | float | None = None,
        raise_for_error: bool = True,
    ) -> dict[str, str | ErrorMessage]:
        info = self.scheduler_info()
        name_to_addr = {meta["name"]: addr for addr, meta in info["workers"].items()}
        worker_addrs = [name_to_addr.get(w, w) for w in workers]

        restart_out: dict[str, str | ErrorMessage] = await self.scheduler.broadcast(
            msg={"op": "restart", "timeout": timeout},
            workers=worker_addrs,
            nanny=True,
        )

        # Map keys back to original `workers` input names/addresses
        results = {w: restart_out[w_addr] for w, w_addr in zip(workers, worker_addrs)}

        timeout_workers = [w for w, status in results.items() if status == "timed out"]
        if timeout_workers and raise_for_error:
            raise TimeoutError(
                f"The following workers failed to restart with {timeout} seconds: {timeout_workers}"
            )

        errored: list[ErrorMessage] = [m for m in results.values() if "exception" in m]  # type: ignore
        if errored and raise_for_error:
            raise pickle.loads(errored[0]["exception"])  # type: ignore
        return results

    def restart_workers(
        self,
        workers: list[str],
        timeout: int | float | None = None,
        raise_for_error: bool = True,
    ) -> dict[str, str]:
        """Restart a specified set of workers

        .. note::

            Only workers being monitored by a :class:`distributed.Nanny` can be restarted.

        See ``Nanny.restart`` for more details.

        Parameters
        ----------
        workers : list[str]
            Workers to restart. This can be a list of worker addresses, names, or a both.
        timeout : int | float | None
            Number of seconds to wait
        raise_for_error: bool (default True)
            Whether to raise a :py:class:`TimeoutError` if restarting worker(s) doesn't
            finish within ``timeout``, or another exception caused from restarting
            worker(s).

        Returns
        -------
        dict[str, str]
            Mapping of worker and restart status, the keys will match the original
            values passed in via ``workers``.

        Notes
        -----
        This method differs from :meth:`Client.restart` in that this method
        simply restarts the specified set of workers, while ``Client.restart``
        will restart all workers and also reset local state on the cluster
        (e.g. all keys are released).

        Additionally, this method does not gracefully handle tasks that are
        being executed when a worker is restarted. These tasks may fail or have
        their suspicious count incremented.

        Examples
        --------
        You can get information about active workers using the following:

        >>> workers = client.scheduler_info()['workers']

        From that list you may want to select some workers to restart

        >>> client.restart_workers(workers=['tcp://address:port', ...])

        See Also
        --------
        Client.restart
        """
        info = self.scheduler_info()

        for worker, meta in info["workers"].items():
            if (worker in workers or meta["name"] in workers) and meta["nanny"] is None:
                raise ValueError(
                    f"Restarting workers requires a nanny to be used. Worker {worker} has type {info['workers'][worker]['type']}."
                )
        return self.sync(
            self._restart_workers,
            workers=workers,
            timeout=timeout,
            raise_for_error=raise_for_error,
        )

    async def _upload_large_file(self, local_filename, remote_filename=None):
        if remote_filename is None:
            remote_filename = os.path.split(local_filename)[1]

        with open(local_filename, "rb") as f:
            data = f.read()

        [future] = await self._scatter([data])
        key = future.key
        await self._replicate(future)

        def dump_to_file(dask_worker=None):
            if not os.path.isabs(remote_filename):
                fn = os.path.join(dask_worker.local_directory, remote_filename)
            else:
                fn = remote_filename
            with open(fn, "wb") as f:
                f.write(dask_worker.data[key])

            return len(dask_worker.data[key])

        response = await self._run(dump_to_file)

        assert all(len(data) == v for v in response.values())

    def upload_file(self, filename, load: bool = True):
        """Upload local package to scheduler and workers

        This sends a local file up to the scheduler and all worker nodes.
        This file is placed into the working directory of each node, see config option
        ``temporary-directory`` (defaults to :py:func:`tempfile.gettempdir`).

        This directory will be added to the Python's system path so any ``.py``,
        ``.egg`` or ``.zip``  files will be importable.

        Parameters
        ----------
        filename : string
            Filename of ``.py``, ``.egg``, or ``.zip`` file to send to workers
        load : bool, optional
            Whether or not to import the module as part of the upload process.
            Defaults to ``True``.

        Examples
        --------
        >>> client.upload_file('mylibrary.egg')  # doctest: +SKIP
        >>> from mylibrary import myfunc  # doctest: +SKIP
        >>> L = client.map(myfunc, seq)  # doctest: +SKIP
        """
        name = filename + str(uuid.uuid4())

        async def _():
            results = await asyncio.gather(
                self.register_scheduler_plugin(
                    SchedulerUploadFile(filename, load=load), name=name
                ),
                self.register_worker_plugin(UploadFile(filename, load=load), name=name),
            )
            return results[1]  # Results from workers upload

        return self.sync(_)

    async def _rebalance(self, futures=None, workers=None):
        if futures is not None:
            await _wait(futures)
            keys = list({f.key for f in self.futures_of(futures)})
        else:
            keys = None
        result = await self.scheduler.rebalance(keys=keys, workers=workers)
        if result["status"] == "partial-fail":
            raise KeyError(f"Could not rebalance keys: {result['keys']}")
        assert result["status"] == "OK", result

    def rebalance(self, futures=None, workers=None, **kwargs):
        """Rebalance data within network

        Move data between workers to roughly balance memory burden.  This
        either affects a subset of the keys/workers or the entire network,
        depending on keyword arguments.

        For details on the algorithm and configuration options, refer to the matching
        scheduler-side method :meth:`~distributed.scheduler.Scheduler.rebalance`.

        .. warning::
           This operation is generally not well tested against normal operation of the
           scheduler. It is not recommended to use it while waiting on computations.

        Parameters
        ----------
        futures : list, optional
            A list of futures to balance, defaults all data
        workers : list, optional
            A list of workers on which to balance, defaults to all workers
        **kwargs : dict
            Optional keyword arguments for the function
        """
        return self.sync(self._rebalance, futures, workers, **kwargs)

    async def _replicate(self, futures, n=None, workers=None, branching_factor=2):
        futures = self.futures_of(futures)
        await _wait(futures)
        keys = {f.key for f in futures}
        await self.scheduler.replicate(
            keys=list(keys), n=n, workers=workers, branching_factor=branching_factor
        )

    def replicate(self, futures, n=None, workers=None, branching_factor=2, **kwargs):
        """Set replication of futures within network

        Copy data onto many workers.  This helps to broadcast frequently
        accessed data and can improve resilience.

        This performs a tree copy of the data throughout the network
        individually on each piece of data.  This operation blocks until
        complete.  It does not guarantee replication of data to future workers.

        .. note::
           This method is incompatible with the Active Memory Manager's
           :ref:`ReduceReplicas` policy. If you wish to use it, you must first disable
           the policy or disable the AMM entirely.

        Parameters
        ----------
        futures : list of futures
            Futures we wish to replicate
        n : int, optional
            Number of processes on the cluster on which to replicate the data.
            Defaults to all.
        workers : list of worker addresses
            Workers on which we want to restrict the replication.
            Defaults to all.
        branching_factor : int, optional
            The number of workers that can copy data in each generation
        **kwargs : dict
            Optional keyword arguments for the remote function

        Examples
        --------
        >>> x = c.submit(func, *args)  # doctest: +SKIP
        >>> c.replicate([x])  # send to all workers  # doctest: +SKIP
        >>> c.replicate([x], n=3)  # send to three workers  # doctest: +SKIP
        >>> c.replicate([x], workers=['alice', 'bob'])  # send to specific  # doctest: +SKIP
        >>> c.replicate([x], n=1, workers=['alice', 'bob'])  # send to one of specific workers  # doctest: +SKIP
        >>> c.replicate([x], n=1)  # reduce replications # doctest: +SKIP

        See Also
        --------
        Client.rebalance
        """
        return self.sync(
            self._replicate,
            futures,
            n=n,
            workers=workers,
            branching_factor=branching_factor,
            **kwargs,
        )

    def nthreads(self, workers=None, **kwargs):
        """The number of threads/cores available on each worker node

        Parameters
        ----------
        workers : list (optional)
            A list of workers that we care about specifically.
            Leave empty to receive information about all workers.
        **kwargs : dict
            Optional keyword arguments for the remote function

        Examples
        --------
        >>> c.nthreads()  # doctest: +SKIP
        {'192.168.1.141:46784': 8,
         '192.167.1.142:47548': 8,
         '192.167.1.143:47329': 8,
         '192.167.1.144:37297': 8}

        See Also
        --------
        Client.who_has
        Client.has_what
        """
        if isinstance(workers, tuple) and all(
            isinstance(i, (str, tuple)) for i in workers
        ):
            workers = list(workers)
        if workers is not None and not isinstance(workers, (tuple, list, set)):
            workers = [workers]
        return self.sync(self.scheduler.ncores, workers=workers, **kwargs)

    ncores = nthreads

    def who_has(self, futures=None, **kwargs):
        """The workers storing each future's data

        Parameters
        ----------
        futures : list (optional)
            A list of futures, defaults to all data
        **kwargs : dict
            Optional keyword arguments for the remote function

        Examples
        --------
        >>> x, y, z = c.map(inc, [1, 2, 3])  # doctest: +SKIP
        >>> wait([x, y, z])  # doctest: +SKIP
        >>> c.who_has()  # doctest: +SKIP
        {'inc-1c8dd6be1c21646c71f76c16d09304ea': ['192.168.1.141:46784'],
         'inc-1e297fc27658d7b67b3a758f16bcf47a': ['192.168.1.141:46784'],
         'inc-fd65c238a7ea60f6a01bf4c8a5fcf44b': ['192.168.1.141:46784']}

        >>> c.who_has([x, y])  # doctest: +SKIP
        {'inc-1c8dd6be1c21646c71f76c16d09304ea': ['192.168.1.141:46784'],
         'inc-1e297fc27658d7b67b3a758f16bcf47a': ['192.168.1.141:46784']}

        See Also
        --------
        Client.has_what
        Client.nthreads
        """
        if futures is not None:
            futures = self.futures_of(futures)
            keys = list({f.key for f in futures})
        else:
            keys = None

        async def _():
            return WhoHas(await self.scheduler.who_has(keys=keys, **kwargs))

        return self.sync(_)

    def has_what(self, workers=None, **kwargs):
        """Which keys are held by which workers

        This returns the keys of the data that are held in each worker's
        memory.

        Parameters
        ----------
        workers : list (optional)
            A list of worker addresses, defaults to all
        **kwargs : dict
            Optional keyword arguments for the remote function

        Examples
        --------
        >>> x, y, z = c.map(inc, [1, 2, 3])  # doctest: +SKIP
        >>> wait([x, y, z])  # doctest: +SKIP
        >>> c.has_what()  # doctest: +SKIP
        {'192.168.1.141:46784': ['inc-1c8dd6be1c21646c71f76c16d09304ea',
                                 'inc-fd65c238a7ea60f6a01bf4c8a5fcf44b',
                                 'inc-1e297fc27658d7b67b3a758f16bcf47a']}

        See Also
        --------
        Client.who_has
        Client.nthreads
        Client.processing
        """
        if isinstance(workers, tuple) and all(
            isinstance(i, (str, tuple)) for i in workers
        ):
            workers = list(workers)
        if workers is not None and not isinstance(workers, (tuple, list, set)):
            workers = [workers]

        async def _():
            return HasWhat(await self.scheduler.has_what(workers=workers, **kwargs))

        return self.sync(_)

    def processing(self, workers=None):
        """The tasks currently running on each worker

        Parameters
        ----------
        workers : list (optional)
            A list of worker addresses, defaults to all

        Examples
        --------
        >>> x, y, z = c.map(inc, [1, 2, 3])  # doctest: +SKIP
        >>> c.processing()  # doctest: +SKIP
        {'192.168.1.141:46784': ['inc-1c8dd6be1c21646c71f76c16d09304ea',
                                 'inc-fd65c238a7ea60f6a01bf4c8a5fcf44b',
                                 'inc-1e297fc27658d7b67b3a758f16bcf47a']}

        See Also
        --------
        Client.who_has
        Client.has_what
        Client.nthreads
        """
        if isinstance(workers, tuple) and all(
            isinstance(i, (str, tuple)) for i in workers
        ):
            workers = list(workers)
        if workers is not None and not isinstance(workers, (tuple, list, set)):
            workers = [workers]
        return self.sync(self.scheduler.processing, workers=workers)

    def nbytes(self, keys=None, summary=True, **kwargs):
        """The bytes taken up by each key on the cluster

        This is as measured by ``sys.getsizeof`` which may not accurately
        reflect the true cost.

        Parameters
        ----------
        keys : list (optional)
            A list of keys, defaults to all keys
        summary : boolean, (optional)
            Summarize keys into key types
        **kwargs : dict
            Optional keyword arguments for the remote function

        Examples
        --------
        >>> x, y, z = c.map(inc, [1, 2, 3])  # doctest: +SKIP
        >>> c.nbytes(summary=False)  # doctest: +SKIP
        {'inc-1c8dd6be1c21646c71f76c16d09304ea': 28,
         'inc-1e297fc27658d7b67b3a758f16bcf47a': 28,
         'inc-fd65c238a7ea60f6a01bf4c8a5fcf44b': 28}

        >>> c.nbytes(summary=True)  # doctest: +SKIP
        {'inc': 84}

        See Also
        --------
        Client.who_has
        """
        return self.sync(self.scheduler.nbytes, keys=keys, summary=summary, **kwargs)

    def call_stack(self, futures=None, keys=None):
        """The actively running call stack of all relevant keys

        You can specify data of interest either by providing futures or
        collections in the ``futures=`` keyword or a list of explicit keys in
        the ``keys=`` keyword.  If neither are provided then all call stacks
        will be returned.

        Parameters
        ----------
        futures : list (optional)
            List of futures, defaults to all data
        keys : list (optional)
            List of key names, defaults to all data

        Examples
        --------
        >>> df = dd.read_parquet(...).persist()  # doctest: +SKIP
        >>> client.call_stack(df)  # call on collections

        >>> client.call_stack()  # Or call with no arguments for all activity  # doctest: +SKIP
        """
        keys = keys or []
        if futures is not None:
            futures = self.futures_of(futures)
            keys += list({f.key for f in futures})
        return self.sync(self.scheduler.call_stack, keys=keys or None)

    def profile(
        self,
        key=None,
        start=None,
        stop=None,
        workers=None,
        merge_workers=True,
        plot=False,
        filename=None,
        server=False,
        scheduler=False,
    ):
        """Collect statistical profiling information about recent work

        Parameters
        ----------
        key : str
            Key prefix to select, this is typically a function name like 'inc'
            Leave as None to collect all data
        start : time
        stop : time
        workers : list
            List of workers to restrict profile information
        server : bool
            If true, return the profile of the worker's administrative thread
            rather than the worker threads.
            This is useful when profiling Dask itself, rather than user code.
        scheduler : bool
            If true, return the profile information from the scheduler's
            administrative thread rather than the workers.
            This is useful when profiling Dask's scheduling itself.
        plot : boolean or string
            Whether or not to return a plot object
        filename : str
            Filename to save the plot

        Examples
        --------
        >>> client.profile()  # call on collections
        >>> client.profile(filename='dask-profile.html')  # save to html file
        """
        return self.sync(
            self._profile,
            key=key,
            workers=workers,
            merge_workers=merge_workers,
            start=start,
            stop=stop,
            plot=plot,
            filename=filename,
            server=server,
            scheduler=scheduler,
        )

    async def _profile(
        self,
        key=None,
        start=None,
        stop=None,
        workers=None,
        merge_workers=True,
        plot=False,
        filename=None,
        server=False,
        scheduler=False,
    ):
        if isinstance(workers, (str, Number)):
            workers = [workers]

        state = await self.scheduler.profile(
            key=key,
            workers=workers,
            merge_workers=merge_workers,
            start=start,
            stop=stop,
            server=server,
            scheduler=scheduler,
        )

        if filename:
            plot = True

        if plot:
            from distributed import profile

            data = profile.plot_data(state)
            figure, source = profile.plot_figure(data, sizing_mode="stretch_both")

            if plot == "save" and not filename:
                filename = "dask-profile.html"

            if filename:
                from bokeh.plotting import output_file, save

                output_file(filename=filename, title="Dask Profile")
                save(figure, filename=filename)
            return (state, figure)

        else:
            return state

    def scheduler_info(self, **kwargs):
        """Basic information about the workers in the cluster

        Parameters
        ----------
        **kwargs : dict
            Optional keyword arguments for the remote function

        Examples
        --------
        >>> c.scheduler_info()  # doctest: +SKIP
        {'id': '2de2b6da-69ee-11e6-ab6a-e82aea155996',
         'services': {},
         'type': 'Scheduler',
         'workers': {'127.0.0.1:40575': {'active': 0,
                                         'last-seen': 1472038237.4845693,
                                         'name': '127.0.0.1:40575',
                                         'services': {},
                                         'stored': 0,
                                         'time-delay': 0.0061032772064208984}}}
        """
        if not self.asynchronous:
            self.sync(self._update_scheduler_info)
        return self._scheduler_identity

    def dump_cluster_state(
        self,
        filename: str = "dask-cluster-dump",
        write_from_scheduler: bool | None = None,
        exclude: Collection[str] = ("run_spec",),
        format: Literal["msgpack", "yaml"] = "msgpack",
        **storage_options,
    ):
        """Extract a dump of the entire cluster state and persist to disk or a URL.
        This is intended for debugging purposes only.

        Warning: Memory usage on the scheduler (and client, if writing the dump locally)
        can be large. On a large or long-running cluster, this can take several minutes.
        The scheduler may be unresponsive while the dump is processed.

        Results will be stored in a dict::

            {
                "scheduler": {...},  # scheduler state
                "workers": {
                    worker_addr: {...},  # worker state
                    ...
                }
                "versions": {
                    "scheduler": {...},
                    "workers": {
                        worker_addr: {...},
                        ...
                    }
                }
            }

        Parameters
        ----------
        filename:
            The path or URL to write to. The appropriate file suffix (``.msgpack.gz`` or
            ``.yaml``) will be appended automatically.

            Must be a path supported by :func:`fsspec.open` (like ``s3://my-bucket/cluster-dump``,
            or ``cluster-dumps/dump``). See ``write_from_scheduler`` to control whether
            the dump is written directly to ``filename`` from the scheduler, or sent
            back to the client over the network, then written locally.
        write_from_scheduler:
            If None (default), infer based on whether ``filename`` looks like a URL
            or a local path: True if the filename contains ``://`` (like
            ``s3://my-bucket/cluster-dump``), False otherwise (like ``local_dir/cluster-dump``).

            If True, write cluster state directly to ``filename`` from the scheduler.
            If ``filename`` is a local path, the dump will be written to that
            path on the *scheduler's* filesystem, so be careful if the scheduler is running
            on ephemeral hardware. Useful when the scheduler is attached to a network
            filesystem or persistent disk, or for writing to buckets.

            If False, transfer cluster state from the scheduler back to the client
            over the network, then write it to ``filename``. This is much less
            efficient for large dumps, but useful when the scheduler doesn't have
            access to any persistent storage.
        exclude:
            A collection of attribute names which are supposed to be excluded
            from the dump, e.g. to exclude code, tracebacks, logs, etc.

            Defaults to exclude ``run_spec``, which is the serialized user code.
            This is typically not required for debugging. To allow serialization
            of this, pass an empty tuple.
        format:
            Either ``"msgpack"`` or ``"yaml"``. If msgpack is used (default),
            the output will be stored in a gzipped file as msgpack.

            To read::

                import gzip, msgpack
                with gzip.open("filename") as fd:
                    state = msgpack.unpack(fd)

            or::

                import yaml
                try:
                    from yaml import CLoader as Loader
                except ImportError:
                    from yaml import Loader
                with open("filename") as fd:
                    state = yaml.load(fd, Loader=Loader)
        **storage_options:
            Any additional arguments to :func:`fsspec.open` when writing to a URL.
        """
        return self.sync(
            self._dump_cluster_state,
            filename=filename,
            write_from_scheduler=write_from_scheduler,
            exclude=exclude,
            format=format,
            **storage_options,
        )

    async def _dump_cluster_state(
        self,
        filename: str = "dask-cluster-dump",
        write_from_scheduler: bool | None = None,
        exclude: Collection[str] = cluster_dump.DEFAULT_CLUSTER_DUMP_EXCLUDE,
        format: Literal["msgpack", "yaml"] = cluster_dump.DEFAULT_CLUSTER_DUMP_FORMAT,
        **storage_options,
    ):
        filename = str(filename)
        if write_from_scheduler is None:
            write_from_scheduler = "://" in filename

        if write_from_scheduler:
            await self.scheduler.dump_cluster_state_to_url(
                url=filename,
                exclude=exclude,
                format=format,
                **storage_options,
            )
        else:
            await cluster_dump.write_state(
                partial(self.scheduler.get_cluster_state, exclude=exclude),
                filename,
                format,
                **storage_options,
            )

    def write_scheduler_file(self, scheduler_file):
        """Write the scheduler information to a json file.

        This facilitates easy sharing of scheduler information using a file
        system. The scheduler file can be used to instantiate a second Client
        using the same scheduler.

        Parameters
        ----------
        scheduler_file : str
            Path to a write the scheduler file.

        Examples
        --------
        >>> client = Client()  # doctest: +SKIP
        >>> client.write_scheduler_file('scheduler.json')  # doctest: +SKIP
        # connect to previous client's scheduler
        >>> client2 = Client(scheduler_file='scheduler.json')  # doctest: +SKIP
        """
        if self.scheduler_file:
            raise ValueError("Scheduler file already set")
        else:
            self.scheduler_file = scheduler_file

        with open(self.scheduler_file, "w") as f:
            json.dump(self.scheduler_info(), f, indent=2)

    def get_metadata(self, keys, default=no_default):
        """Get arbitrary metadata from scheduler

        See set_metadata for the full docstring with examples

        Parameters
        ----------
        keys : key or list
            Key to access.  If a list then gets within a nested collection
        default : optional
            If the key does not exist then return this value instead.
            If not provided then this raises a KeyError if the key is not
            present

        See Also
        --------
        Client.set_metadata
        """
        if not isinstance(keys, (list, tuple)):
            keys = (keys,)
        return self.sync(self.scheduler.get_metadata, keys=keys, default=default)

    def get_scheduler_logs(self, n=None):
        """Get logs from scheduler

        Parameters
        ----------
        n : int
            Number of logs to retrieve.  Maxes out at 10000 by default,
            configurable via the ``distributed.admin.log-length``
            configuration value.

        Returns
        -------
        Logs in reversed order (newest first)
        """
        return self.sync(self.scheduler.logs, n=n)

    def get_worker_logs(self, n=None, workers=None, nanny=False):
        """Get logs from workers

        Parameters
        ----------
        n : int
            Number of logs to retrieve.  Maxes out at 10000 by default,
            configurable via the ``distributed.admin.log-length``
            configuration value.
        workers : iterable
            List of worker addresses to retrieve.  Gets all workers by default.
        nanny : bool, default False
            Whether to get the logs from the workers (False) or the nannies
            (True). If specified, the addresses in `workers` should still be
            the worker addresses, not the nanny addresses.

        Returns
        -------
        Dictionary mapping worker address to logs.
        Logs are returned in reversed order (newest first)
        """
        return self.sync(self.scheduler.worker_logs, n=n, workers=workers, nanny=nanny)

    def benchmark_hardware(self) -> dict:
        """
        Run a benchmark on the workers for memory, disk, and network bandwidths

        Returns
        -------
        result: dict
            A dictionary mapping the names "disk", "memory", and "network" to
            dictionaries mapping sizes to bandwidths.  These bandwidths are
            averaged over many workers running computations across the cluster.
        """
        return self.sync(self.scheduler.benchmark_hardware)

    def log_event(self, topic: str | Collection[str], msg: Any):
        """Log an event under a given topic

        Parameters
        ----------
        topic : str, list[str]
            Name of the topic under which to log an event. To log the same
            event under multiple topics, pass a list of topic names.
        msg
            Event message to log. Note this must be msgpack serializable.

        Examples
        --------
        >>> from time import time
        >>> client.log_event("current-time", time())
        """
        if not _is_dumpable(msg):
            raise TypeError(
                f"Message must be msgpack serializable. Got {type(msg)=} instead."
            )
        return self.sync(self.scheduler.log_event, topic=topic, msg=msg)

    def get_events(self, topic: str | None = None):
        """Retrieve structured topic logs

        Parameters
        ----------
        topic : str, optional
            Name of topic log to retrieve events for. If no ``topic`` is
            provided, then logs for all topics will be returned.
        """
        return self.sync(self.scheduler.events, topic=topic)

    async def _handle_event(self, topic, event):
        if topic not in self._event_handlers:
            self.unsubscribe_topic(topic)
            return
        handler = self._event_handlers[topic]
        ret = handler(event)
        if inspect.isawaitable(ret):
            await ret

    def subscribe_topic(self, topic, handler):
        """Subscribe to a topic and execute a handler for every received event

        Parameters
        ----------
        topic: str
            The topic name
        handler: callable or coroutine function
            A handler called for every received event. The handler must accept a
            single argument `event` which is a tuple `(timestamp, msg)` where
            timestamp refers to the clock on the scheduler.

        Examples
        --------

        >>> import logging
        >>> logger = logging.getLogger("myLogger")  # Log config not shown
        >>> client.subscribe_topic("topic-name", lambda: logger.info)

        See Also
        --------
        dask.distributed.Client.unsubscribe_topic
        dask.distributed.Client.get_events
        dask.distributed.Client.log_event
        """
        if topic in self._event_handlers:
            logger.info("Handler for %s already set. Overwriting.", topic)
        self._event_handlers[topic] = handler
        msg = {"op": "subscribe-topic", "topic": topic, "client": self.id}
        self._send_to_scheduler(msg)

    def unsubscribe_topic(self, topic):
        """Unsubscribe from a topic and remove event handler

        See Also
        --------
        dask.distributed.Client.subscribe_topic
        dask.distributed.Client.get_events
        dask.distributed.Client.log_event
        """
        if topic in self._event_handlers:
            msg = {"op": "unsubscribe-topic", "topic": topic, "client": self.id}
            self._send_to_scheduler(msg)
        else:
            raise ValueError(f"No event handler known for topic {topic}.")

    def retire_workers(
        self, workers: list[str] | None = None, close_workers: bool = True, **kwargs
    ):
        """Retire certain workers on the scheduler

        See :meth:`distributed.Scheduler.retire_workers` for the full docstring.

        Parameters
        ----------
        workers
        close_workers
        **kwargs : dict
            Optional keyword arguments for the remote function

        Examples
        --------
        You can get information about active workers using the following:

        >>> workers = client.scheduler_info()['workers']

        From that list you may want to select some workers to close

        >>> client.retire_workers(workers=['tcp://address:port', ...])

        See Also
        --------
        dask.distributed.Scheduler.retire_workers
        """
        return self.sync(
            self.scheduler.retire_workers,
            workers=workers,
            close_workers=close_workers,
            **kwargs,
        )

    def set_metadata(self, key, value):
        """Set arbitrary metadata in the scheduler

        This allows you to store small amounts of data on the central scheduler
        process for administrative purposes.  Data should be msgpack
        serializable (ints, strings, lists, dicts)

        If the key corresponds to a task then that key will be cleaned up when
        the task is forgotten by the scheduler.

        If the key is a list then it will be assumed that you want to index
        into a nested dictionary structure using those keys.  For example if
        you call the following::

            >>> client.set_metadata(['a', 'b', 'c'], 123)

        Then this is the same as setting

            >>> scheduler.task_metadata['a']['b']['c'] = 123

        The lower level dictionaries will be created on demand.

        Examples
        --------
        >>> client.set_metadata('x', 123)  # doctest: +SKIP
        >>> client.get_metadata('x')  # doctest: +SKIP
        123

        >>> client.set_metadata(['x', 'y'], 123)  # doctest: +SKIP
        >>> client.get_metadata('x')  # doctest: +SKIP
        {'y': 123}

        >>> client.set_metadata(['x', 'w', 'z'], 456)  # doctest: +SKIP
        >>> client.get_metadata('x')  # doctest: +SKIP
        {'y': 123, 'w': {'z': 456}}

        >>> client.get_metadata(['x', 'w'])  # doctest: +SKIP
        {'z': 456}

        See Also
        --------
        get_metadata
        """
        if not isinstance(key, list):
            key = (key,)
        return self.sync(self.scheduler.set_metadata, keys=key, value=value)

    def get_versions(
        self, check: bool = False, packages: Sequence[str] | None = None
    ) -> VersionsDict | Coroutine[Any, Any, VersionsDict]:
        """Return version info for the scheduler, all workers and myself

        Parameters
        ----------
        check
            raise ValueError if all required & optional packages
            do not match
        packages
            Extra package names to check

        Examples
        --------
        >>> c.get_versions()  # doctest: +SKIP

        >>> c.get_versions(packages=['sklearn', 'geopandas'])  # doctest: +SKIP
        """
        return self.sync(self._get_versions, check=check, packages=packages or [])

    async def _get_versions(
        self, check: bool = False, packages: Sequence[str] | None = None
    ) -> VersionsDict:
        packages = packages or []
        client = version_module.get_versions(packages=packages)
        scheduler = await self.scheduler.versions(packages=packages)
        workers = await self.scheduler.broadcast(
            msg={"op": "versions", "packages": packages},
            on_error="ignore",
        )
        result = VersionsDict(scheduler=scheduler, workers=workers, client=client)

        if check:
            msg = version_module.error_message(scheduler, workers, client)
            if msg["warning"]:
                warnings.warn(msg["warning"])
            if msg["error"]:
                raise ValueError(msg["error"])

        return result

    def futures_of(self, futures):
        """Wrapper method of futures_of

        Parameters
        ----------
        futures : tuple
            The futures
        """
        return futures_of(futures, client=self)

    @classmethod
    def _expand_key(cls, k):
        """
        Expand a user-provided task key specification, e.g. in a resources
        or retries dictionary.
        """
        if not isinstance(k, tuple):
            k = (k,)
        for kk in k:
            if dask.is_dask_collection(kk):
                yield from kk.__dask_keys__()
            else:
                yield kk

    @staticmethod
    def collections_to_dsk(collections, *args, **kwargs):
        """Convert many collections into a single dask graph, after optimization"""
        return collections_to_dsk(collections, *args, **kwargs)

    async def _story(self, *keys_or_stimuli: str, on_error="raise"):
        assert on_error in ("raise", "ignore")

        try:
            flat_stories = await self.scheduler.get_story(
                keys_or_stimuli=keys_or_stimuli
            )
            flat_stories = [("scheduler", *msg) for msg in flat_stories]
        except Exception:
            if on_error == "raise":
                raise
            elif on_error == "ignore":
                flat_stories = []
            else:
                raise ValueError(f"on_error not in {'raise', 'ignore'}")

        responses = await self.scheduler.broadcast(
            msg={"op": "get_story", "keys_or_stimuli": keys_or_stimuli},
            on_error=on_error,
        )
        for worker, stories in responses.items():
            flat_stories.extend((worker, *msg) for msg in stories)
        return flat_stories

    def story(self, *keys_or_stimuli, on_error="raise"):
        """Returns a cluster-wide story for the given keys or stimulus_id's"""
        return self.sync(self._story, *keys_or_stimuli, on_error=on_error)

    def get_task_stream(
        self,
        start=None,
        stop=None,
        count=None,
        plot=False,
        filename="task-stream.html",
        bokeh_resources=None,
    ):
        """Get task stream data from scheduler

        This collects the data present in the diagnostic "Task Stream" plot on
        the dashboard.  It includes the start, stop, transfer, and
        deserialization time of every task for a particular duration.

        Note that the task stream diagnostic does not run by default.  You may
        wish to call this function once before you start work to ensure that
        things start recording, and then again after you have completed.

        Parameters
        ----------
        start : Number or string
            When you want to start recording
            If a number it should be the result of calling time()
            If a string then it should be a time difference before now,
            like '60s' or '500 ms'
        stop : Number or string
            When you want to stop recording
        count : int
            The number of desired records, ignored if both start and stop are
            specified
        plot : boolean, str
            If true then also return a Bokeh figure
            If plot == 'save' then save the figure to a file
        filename : str (optional)
            The filename to save to if you set ``plot='save'``
        bokeh_resources : bokeh.resources.Resources (optional)
            Specifies if the resource component is INLINE or CDN

        Examples
        --------
        >>> client.get_task_stream()  # prime plugin if not already connected
        >>> x.compute()  # do some work
        >>> client.get_task_stream()
        [{'task': ...,
          'type': ...,
          'thread': ...,
          ...}]

        Pass the ``plot=True`` or ``plot='save'`` keywords to get back a Bokeh
        figure

        >>> data, figure = client.get_task_stream(plot='save', filename='myfile.html')

        Alternatively consider the context manager

        >>> from dask.distributed import get_task_stream
        >>> with get_task_stream() as ts:
        ...     x.compute()
        >>> ts.data
        [...]

        Returns
        -------
        L: List[Dict]

        See Also
        --------
        get_task_stream : a context manager version of this method
        """
        return self.sync(
            self._get_task_stream,
            start=start,
            stop=stop,
            count=count,
            plot=plot,
            filename=filename,
            bokeh_resources=bokeh_resources,
        )

    async def _get_task_stream(
        self,
        start=None,
        stop=None,
        count=None,
        plot=False,
        filename="task-stream.html",
        bokeh_resources=None,
    ):
        msgs = await self.scheduler.get_task_stream(start=start, stop=stop, count=count)
        if plot:
            from distributed.diagnostics.task_stream import rectangles

            rects = rectangles(msgs)
            from distributed.dashboard.components.scheduler import task_stream_figure

            source, figure = task_stream_figure(sizing_mode="stretch_both")
            source.data.update(rects)
            if plot == "save":
                from bokeh.plotting import output_file, save

                output_file(filename=filename, title="Dask Task Stream")
                save(figure, filename=filename, resources=bokeh_resources)
            return (msgs, figure)
        else:
            return msgs

    async def _register_scheduler_plugin(self, plugin, name, idempotent=False):
        return await self.scheduler.register_scheduler_plugin(
            plugin=dumps(plugin),
            name=name,
            idempotent=idempotent,
        )

    def register_scheduler_plugin(self, plugin, name=None, idempotent=False):
        """Register a scheduler plugin.

        See https://distributed.readthedocs.io/en/latest/plugins.html#scheduler-plugins

        Parameters
        ----------
        plugin : SchedulerPlugin
            SchedulerPlugin instance to pass to the scheduler.
        name : str
            Name for the plugin; if None, a name is taken from the
            plugin instance or automatically generated if not present.
        idempotent : bool
            Do not re-register if a plugin of the given name already exists.
        """
        if name is None:
            name = _get_plugin_name(plugin)

        return self.sync(
            self._register_scheduler_plugin,
            plugin=plugin,
            name=name,
            idempotent=idempotent,
        )

    async def _unregister_scheduler_plugin(self, name):
        return await self.scheduler.unregister_scheduler_plugin(name=name)

    def unregister_scheduler_plugin(self, name):
        """Unregisters a scheduler plugin

        See https://distributed.readthedocs.io/en/latest/plugins.html#scheduler-plugins

        Parameters
        ----------
        name : str
            Name of the plugin to unregister. See the :meth:`Client.register_scheduler_plugin`
            docstring for more information.

        Examples
        --------
        >>> class MyPlugin(SchedulerPlugin):
        ...     def __init__(self, *args, **kwargs):
        ...         pass  # the constructor is up to you
        ...     async def start(self, scheduler: Scheduler) -> None:
        ...         pass
        ...     async def before_close(self) -> None:
        ...         pass
        ...     async def close(self) -> None:
        ...         pass
        ...     def restart(self, scheduler: Scheduler) -> None:
        ...         pass

        >>> plugin = MyPlugin(1, 2, 3)
        >>> client.register_scheduler_plugin(plugin, name='foo')
        >>> client.unregister_scheduler_plugin(name='foo')

        See Also
        --------
        register_scheduler_plugin
        """
        return self.sync(self._unregister_scheduler_plugin, name=name)

    def register_worker_callbacks(self, setup=None):
        """
        Registers a setup callback function for all current and future workers.

        This registers a new setup function for workers in this cluster. The
        function will run immediately on all currently connected workers. It
        will also be run upon connection by any workers that are added in the
        future. Multiple setup functions can be registered - these will be
        called in the order they were added.

        If the function takes an input argument named ``dask_worker`` then
        that variable will be populated with the worker itself.

        Parameters
        ----------
        setup : callable(dask_worker: Worker) -> None
            Function to register and run on all workers
        """
        return self.register_worker_plugin(_WorkerSetupPlugin(setup))

    async def _register_worker_plugin(self, plugin=None, name=None, nanny=None):
        if nanny or nanny is None and isinstance(plugin, NannyPlugin):
            method = self.scheduler.register_nanny_plugin
        else:
            method = self.scheduler.register_worker_plugin

        responses = await method(plugin=dumps(plugin), name=name)
        for response in responses.values():
            if response["status"] == "error":
                _, exc, tb = clean_exception(
                    response["exception"], response["traceback"]
                )
                raise exc.with_traceback(tb)
        return responses

    def register_worker_plugin(self, plugin=None, name=None, nanny=None):
        """
        Registers a lifecycle worker plugin for all current and future workers.

        This registers a new object to handle setup, task state transitions and
        teardown for workers in this cluster. The plugin will instantiate
        itself on all currently connected workers. It will also be run on any
        worker that connects in the future.

        The plugin may include methods ``setup``, ``teardown``, ``transition``,
        and ``release_key``.  See the
        ``dask.distributed.WorkerPlugin`` class or the examples below for the
        interface and docstrings.  It must be serializable with the pickle or
        cloudpickle modules.

        If the plugin has a ``name`` attribute, or if the ``name=`` keyword is
        used then that will control idempotency.  If a plugin with that name has
        already been registered, then it will be removed and replaced by the new one.

        For alternatives to plugins, you may also wish to look into preload
        scripts.

        Parameters
        ----------
        plugin : WorkerPlugin or NannyPlugin
            WorkerPlugin or NannyPlugin instance to register.
        name : str, optional
            A name for the plugin.
            Registering a plugin with the same name will have no effect.
            If plugin has no name attribute a random name is used.
        nanny : bool, optional
            Whether to register the plugin with workers or nannies.

        Examples
        --------
        >>> class MyPlugin(WorkerPlugin):
        ...     def __init__(self, *args, **kwargs):
        ...         pass  # the constructor is up to you
        ...     def setup(self, worker: dask.distributed.Worker):
        ...         pass
        ...     def teardown(self, worker: dask.distributed.Worker):
        ...         pass
        ...     def transition(self, key: str, start: str, finish: str,
        ...                    **kwargs):
        ...         pass
        ...     def release_key(self, key: str, state: str, cause: str | None, reason: None, report: bool):
        ...         pass

        >>> plugin = MyPlugin(1, 2, 3)
        >>> client.register_worker_plugin(plugin)

        You can get access to the plugin with the ``get_worker`` function

        >>> client.register_worker_plugin(other_plugin, name='my-plugin')
        >>> def f():
        ...    worker = get_worker()
        ...    plugin = worker.plugins['my-plugin']
        ...    return plugin.my_state

        >>> future = client.run(f)

        See Also
        --------
        distributed.WorkerPlugin
        unregister_worker_plugin
        """
        if name is None:
            name = _get_plugin_name(plugin)

        assert name

        return self.sync(
            self._register_worker_plugin, plugin=plugin, name=name, nanny=nanny
        )

    async def _unregister_worker_plugin(self, name, nanny=None):
        if nanny:
            responses = await self.scheduler.unregister_nanny_plugin(name=name)
        else:
            responses = await self.scheduler.unregister_worker_plugin(name=name)

        for response in responses.values():
            if response["status"] == "error":
                exc = response["exception"]
                tb = response["traceback"]
                raise exc.with_traceback(tb)
        return responses

    def unregister_worker_plugin(self, name, nanny=None):
        """Unregisters a lifecycle worker plugin

        This unregisters an existing worker plugin. As part of the unregistration process
        the plugin's ``teardown`` method will be called.

        Parameters
        ----------
        name : str
            Name of the plugin to unregister. See the :meth:`Client.register_worker_plugin`
            docstring for more information.

        Examples
        --------
        >>> class MyPlugin(WorkerPlugin):
        ...     def __init__(self, *args, **kwargs):
        ...         pass  # the constructor is up to you
        ...     def setup(self, worker: dask.distributed.Worker):
        ...         pass
        ...     def teardown(self, worker: dask.distributed.Worker):
        ...         pass
        ...     def transition(self, key: str, start: str, finish: str, **kwargs):
        ...         pass
        ...     def release_key(self, key: str, state: str, cause: str | None, reason: None, report: bool):
        ...         pass

        >>> plugin = MyPlugin(1, 2, 3)
        >>> client.register_worker_plugin(plugin, name='foo')
        >>> client.unregister_worker_plugin(name='foo')

        See Also
        --------
        register_worker_plugin
        """
        return self.sync(self._unregister_worker_plugin, name=name, nanny=nanny)

    @property
    def amm(self):
        """Convenience accessors for the :doc:`active_memory_manager`"""
        from distributed.active_memory_manager import AMMClientProxy

        return AMMClientProxy(self)

    def _handle_forwarded_log_record(self, event):
        _, record_attrs = event
        record = logging.makeLogRecord(record_attrs)
        dest_logger = logging.getLogger(record.name)
        dest_logger.handle(record)

    def forward_logging(self, logger_name=None, level=logging.NOTSET):
        """
        Begin forwarding the given logger (by default the root) and all loggers
        under it from worker tasks to the client process. Whenever the named
        logger handles a LogRecord on the worker-side, the record will be
        serialized, sent to the client, and handled by the logger with the same
        name on the client-side.

        Note that worker-side loggers will only handle LogRecords if their level
        is set appropriately, and the client-side logger will only emit the
        forwarded LogRecord if its own level is likewise set appropriately. For
        example, if your submitted task logs a DEBUG message to logger "foo",
        then in order for ``forward_logging()`` to cause that message to be
        emitted in your client session, you must ensure that the logger "foo"
        have its level set to DEBUG (or lower) in the worker process *and* in the
        client process.

        Parameters
        ----------
        logger_name : str, optional
            The name of the logger to begin forwarding. The usual rules of the
            ``logging`` module's hierarchical naming system apply. For example,
            if ``name`` is ``"foo"``, then not only ``"foo"``, but also
            ``"foo.bar"``, ``"foo.baz"``, etc. will be forwarded. If ``name`` is
            ``None``, this indicates the root logger, and so *all* loggers will
            be forwarded.

            Note that a logger will only forward a given LogRecord if the
            logger's level is sufficient for the LogRecord to be handled at all.

        level : str | int, optional
            Optionally restrict forwarding to LogRecords of this level or
            higher, even if the forwarded logger's own level is lower.

        Examples
        --------
        For purposes of the examples, suppose we configure client-side logging
        as a user might: with a single StreamHandler attached to the root logger
        with an output level of INFO and a simple output format::

            import logging
            import distributed
            import io, yaml

            TYPICAL_LOGGING_CONFIG = '''
            version: 1
            handlers:
              console:
                class : logging.StreamHandler
                formatter: default
                level   : INFO
            formatters:
              default:
                format: '%(asctime)s %(levelname)-8s [worker %(worker)s] %(name)-15s %(message)s'
                datefmt: '%Y-%m-%d %H:%M:%S'
            root:
              handlers:
                - console
            '''
            config = yaml.safe_load(io.StringIO(TYPICAL_LOGGING_CONFIG))
            logging.config.dictConfig(config)

        Now create a client and begin forwarding the root logger from workers
        back to our local client process.

        >>> client = distributed.Client()
        >>> client.forward_logging()  # forward the root logger at any handled level

        Then submit a task that does some error logging on a worker. We see
        output from the client-side StreamHandler.

        >>> def do_error():
        ...     logging.getLogger("user.module").error("Hello error")
        ...     return 42
        >>> client.submit(do_error).result()
        2022-11-09 03:43:25 ERROR    [worker tcp://127.0.0.1:34783] user.module     Hello error
        42

        Note how an attribute ``"worker"`` is also added by dask to the
        forwarded LogRecord, which our custom formatter uses. This is useful for
        identifying exactly which worker logged the error.

        One nuance worth highlighting: even though our client-side root logger
        is configured with a level of INFO, the worker-side root loggers still
        have their default level of ERROR because we haven't done any explicit
        logging configuration on the workers. Therefore worker-side INFO logs
        will *not* be forwarded because they never even get handled in the first
        place.

        >>> def do_info_1():
        ...     # no output on the client side
        ...     logging.getLogger("user.module").info("Hello info the first time")
        ...     return 84
        >>> client.submit(do_info_1).result()
        84

        It is necessary to set the client-side logger's level to INFO before the info
        message will be handled and forwarded to the client. In other words, the
        "effective" level of the client-side forwarded logging is the maximum of each
        logger's client-side and worker-side levels.

        >>> def do_info_2():
        ...     logger = logging.getLogger("user.module")
        ...     logger.setLevel(logging.INFO)
        ...     # now produces output on the client side
        ...     logger.info("Hello info the second time")
        ...     return 84
        >>> client.submit(do_info_2).result()
        2022-11-09 03:57:39 INFO     [worker tcp://127.0.0.1:42815] user.module     Hello info the second time
        84
        """

        plugin_name = f"forward-logging-{logger_name or '<root>'}"
        topic = f"{TOPIC_PREFIX_FORWARDED_LOG_RECORD}-{plugin_name}"
        # note that subscription is idempotent
        self.subscribe_topic(topic, self._handle_forwarded_log_record)
        # note that any existing plugin with the same name will automatically be
        # removed and torn down (see distributed.worker.Worker.plugin_add()), so
        # this is effectively idempotent, i.e., forwarding the same logger twice
        # won't cause every LogRecord to be forwarded twice
        return self.register_worker_plugin(
            ForwardLoggingPlugin(logger_name, level, topic), plugin_name
        )

    def unforward_logging(self, logger_name=None):
        """
        Stop forwarding the given logger (default root) from worker tasks to the
        client process.
        """
        plugin_name = f"forward-logging-{logger_name or '<root>'}"
        topic = f"{TOPIC_PREFIX_FORWARDED_LOG_RECORD}-{plugin_name}"
        self.unsubscribe_topic(topic)
        return self.unregister_worker_plugin(plugin_name)


class _WorkerSetupPlugin(WorkerPlugin):
    """This is used to support older setup functions as callbacks"""

    def __init__(self, setup):
        self._setup = setup

    def setup(self, worker):
        if has_keyword(self._setup, "dask_worker"):
            return self._setup(dask_worker=worker)
        else:
            return self._setup()


def CompatibleExecutor(*args, **kwargs):
    raise Exception("This has been moved to the Client.get_executor() method")


ALL_COMPLETED = "ALL_COMPLETED"
FIRST_COMPLETED = "FIRST_COMPLETED"


async def _wait(fs, timeout=None, return_when=ALL_COMPLETED):
    if timeout is not None and not isinstance(timeout, Number):
        raise TypeError(
            "timeout= keyword received a non-numeric value.\n"
            "Beware that wait expects a list of values\n"
            "  Bad:  wait(x, y, z)\n"
            "  Good: wait([x, y, z])"
        )
    fs = futures_of(fs)
    if return_when == ALL_COMPLETED:
        future = distributed.utils.All({f._state.wait() for f in fs})
    elif return_when == FIRST_COMPLETED:
        future = distributed.utils.Any({f._state.wait() for f in fs})
    else:
        raise NotImplementedError(
            "Only return_when='ALL_COMPLETED' and 'FIRST_COMPLETED' are supported"
        )

    if timeout is not None:
        future = wait_for(future, timeout)
    await future

    done, not_done = (
        {fu for fu in fs if fu.status != "pending"},
        {fu for fu in fs if fu.status == "pending"},
    )
    cancelled = [f.key for f in done if f.status == "cancelled"]
    if cancelled:
        raise CancelledError(cancelled)

    return DoneAndNotDoneFutures(done, not_done)


def wait(fs, timeout=None, return_when=ALL_COMPLETED):
    """Wait until all/any futures are finished

    Parameters
    ----------
    fs : List[Future]
    timeout : number, string, optional
        Time after which to raise a ``dask.distributed.TimeoutError``.
        Can be a string like ``"10 minutes"`` or a number of seconds to wait.
    return_when : str, optional
        One of `ALL_COMPLETED` or `FIRST_COMPLETED`

    Returns
    -------
    Named tuple of completed, not completed
    """
    if timeout is not None and isinstance(timeout, (Number, str)):
        timeout = parse_timedelta(timeout, default="s")
    client = default_client()
    result = client.sync(_wait, fs, timeout=timeout, return_when=return_when)
    return result


async def _as_completed(fs, queue):
    fs = futures_of(fs)
    groups = groupby(lambda f: f.key, fs)
    firsts = [v[0] for v in groups.values()]
    wait_iterator = gen.WaitIterator(
        *map(asyncio.ensure_future, [f._state.wait() for f in firsts])
    )

    while not wait_iterator.done():
        await wait_iterator.next()
        # TODO: handle case of restarted futures
        future = firsts[wait_iterator.current_index]
        for f in groups[future.key]:
            queue.put_nowait(f)


async def _first_completed(futures):
    """Return a single completed future

    See Also:
        _as_completed
    """
    q = asyncio.Queue()
    await _as_completed(futures, q)
    result = await q.get()
    return result


class as_completed:
    """
    Return futures in the order in which they complete

    This returns an iterator that yields the input future objects in the order
    in which they complete.  Calling ``next`` on the iterator will block until
    the next future completes, irrespective of order.

    Additionally, you can also add more futures to this object during
    computation with the ``.add`` method

    Parameters
    ----------
    futures: Collection of futures
        A list of Future objects to be iterated over in the order in which they
        complete
    with_results: bool (False)
        Whether to wait and include results of futures as well;
        in this case ``as_completed`` yields a tuple of (future, result)
    raise_errors: bool (True)
        Whether we should raise when the result of a future raises an
        exception; only affects behavior when ``with_results=True``.
    timeout: int (optional)
        The returned iterator raises a ``dask.distributed.TimeoutError``
        if ``__next__()`` or ``__anext__()`` is called and the result
        isn't available after timeout seconds from the original call to
        ``as_completed()``. If timeout is not specified or ``None``, there is no limit
        to the wait time.

    Examples
    --------
    >>> x, y, z = client.map(inc, [1, 2, 3])  # doctest: +SKIP
    >>> for future in as_completed([x, y, z]):  # doctest: +SKIP
    ...     print(future.result())  # doctest: +SKIP
    3
    2
    4

    Add more futures during computation

    >>> x, y, z = client.map(inc, [1, 2, 3])  # doctest: +SKIP
    >>> ac = as_completed([x, y, z])  # doctest: +SKIP
    >>> for future in ac:  # doctest: +SKIP
    ...     print(future.result())  # doctest: +SKIP
    ...     if random.random() < 0.5:  # doctest: +SKIP
    ...         ac.add(c.submit(double, future))  # doctest: +SKIP
    4
    2
    8
    3
    6
    12
    24

    Optionally wait until the result has been gathered as well

    >>> ac = as_completed([x, y, z], with_results=True)  # doctest: +SKIP
    >>> for future, result in ac:  # doctest: +SKIP
    ...     print(result)  # doctest: +SKIP
    2
    4
    3
    """

    def __init__(
        self,
        futures=None,
        loop=None,
        with_results=False,
        raise_errors=True,
        *,
        timeout=None,
    ):
        if futures is None:
            futures = []
        self.futures = defaultdict(lambda: 0)
        self.queue = pyQueue()
        self.lock = threading.Lock()
        self.loop = loop or default_client().loop
        self.thread_condition = threading.Condition()
        self.with_results = with_results
        self.raise_errors = raise_errors
        self._deadline = Deadline.after(parse_timedelta(timeout))

        if futures:
            self.update(futures)

    @property
    def condition(self):
        try:
            return self._condition
        except AttributeError:
            self._condition = asyncio.Condition()
            return self._condition

    async def _track_future(self, future):
        try:
            await _wait(future)
        except CancelledError:
            pass
        if self.with_results:
            try:
                result = await future._result(raiseit=False)
            except CancelledError as exc:
                result = exc
        with self.lock:
            if future in self.futures:
                self.futures[future] -= 1
                if not self.futures[future]:
                    del self.futures[future]
                if self.with_results:
                    self.queue.put_nowait((future, result))
                else:
                    self.queue.put_nowait(future)
                async with self.condition:
                    self.condition.notify()
                with self.thread_condition:
                    self.thread_condition.notify()

    def update(self, futures):
        """Add multiple futures to the collection.

        The added futures will emit from the iterator once they finish"""
        from distributed.actor import BaseActorFuture

        with self.lock:
            for f in futures:
                if not isinstance(f, (Future, BaseActorFuture)):
                    raise TypeError("Input must be a future, got %s" % f)
                self.futures[f] += 1
                self.loop.add_callback(self._track_future, f)

    def add(self, future):
        """Add a future to the collection

        This future will emit from the iterator once it finishes
        """
        self.update((future,))

    def is_empty(self):
        """Returns True if there no completed or computing futures"""
        return not self.count()

    def has_ready(self):
        """Returns True if there are completed futures available."""
        return not self.queue.empty()

    def count(self):
        """Return the number of futures yet to be returned

        This includes both the number of futures still computing, as well as
        those that are finished, but have not yet been returned from this
        iterator.
        """
        with self.lock:
            return len(self.futures) + len(self.queue.queue)

    def __repr__(self):
        return "<as_completed: waiting={} done={}>".format(
            len(self.futures), len(self.queue.queue)
        )

    def __iter__(self):
        return self

    def __aiter__(self):
        return self

    def _get_and_raise(self):
        res = self.queue.get()
        if self.with_results:
            future, result = res
            if self.raise_errors and future.status == "error":
                typ, exc, tb = result
                raise exc.with_traceback(tb)
            elif future.status == "cancelled":
                res = (res[0], CancelledError(future.key))
        return res

    def __next__(self):
        while self.queue.empty():
            if self._deadline.expired:
                raise TimeoutError()
            if self.is_empty():
                raise StopIteration()
            with self.thread_condition:
                self.thread_condition.wait(timeout=0.100)
        return self._get_and_raise()

    async def __anext__(self):
        if not self._deadline.expires:
            return await self._anext()
        return await wait_for(self._anext(), self._deadline.remaining)

    async def _anext(self):
        if not self.futures and self.queue.empty():
            raise StopAsyncIteration
        while self.queue.empty():
            if not self.futures:
                raise StopAsyncIteration
            async with self.condition:
                await self.condition.wait()

        return self._get_and_raise()

    next = __next__

    def next_batch(self, block=True):
        """Get the next batch of completed futures.

        Parameters
        ----------
        block : bool, optional
            If True then wait until we have some result, otherwise return
            immediately, even with an empty list.  Defaults to True.

        Examples
        --------
        >>> ac = as_completed(futures)  # doctest: +SKIP
        >>> client.gather(ac.next_batch())  # doctest: +SKIP
        [4, 1, 3]

        >>> client.gather(ac.next_batch(block=False))  # doctest: +SKIP
        []

        Returns
        -------
        List of futures or (future, result) tuples
        """
        if block:
            batch = [next(self)]
        else:
            batch = []
        while not self.queue.empty():
            batch.append(self.queue.get())
        return batch

    def batches(self):
        """
        Yield all finished futures at once rather than one-by-one

        This returns an iterator of lists of futures or lists of
        (future, result) tuples rather than individual futures or individual
        (future, result) tuples.  It will yield these as soon as possible
        without waiting.

        Examples
        --------
        >>> for batch in as_completed(futures).batches():  # doctest: +SKIP
        ...     results = client.gather(batch)
        ...     print(results)
        [4, 2]
        [1, 3, 7]
        [5]
        [6]
        """
        while True:
            try:
                yield self.next_batch(block=True)
            except StopIteration:
                return

    def clear(self):
        """Clear out all submitted futures"""
        with self.lock:
            self.futures.clear()
            while not self.queue.empty():
                self.queue.get()


def AsCompleted(*args, **kwargs):
    raise Exception("This has moved to as_completed")


def default_client(c=None):
    """Return a client if one has started

    Parameters
    ----------
    c : Client
        The client to return. If None, the default client is returned.

    Returns
    -------
    c : Client
        The client, if one has started

    See also
    --------
    Client.current (alias)
    """
    c = c or _get_global_client()
    if c:
        return c
    else:
        raise ValueError(
            "No clients found\n"
            "Start a client and point it to the scheduler address\n"
            "  from distributed import Client\n"
            "  client = Client('ip-addr-of-scheduler:8786')\n"
        )


def ensure_default_client(client):
    """Ensures the client passed as argument is set as the default

    Parameters
    ----------
    client : Client
        The client
    """
    _set_global_client(client)


def redict_collection(c, dsk):
    """Change the dictionary in the collection

    Parameters
    ----------
    c : collection
        The collection
    dsk : dict
        The dictionary

    Returns
    -------
    c : Delayed
        If the collection is a 'Delayed' object the collection is returned
    cc : collection
        If the collection is not a 'Delayed' object a copy of the
        collection with xthe new dictionary is returned

    """
    from dask.delayed import Delayed

    if isinstance(c, Delayed):
        return Delayed(c.key, dsk)
    else:
        cc = copy.copy(c)
        cc.dask = dsk
        return cc


def futures_of(o, client=None):
    """Future objects in a collection

    Parameters
    ----------
    o : collection
        A possibly nested collection of Dask objects
    client : Client, optional
        The client

    Examples
    --------
    >>> futures_of(my_dask_dataframe)
    [<Future: finished key: ...>,
     <Future: pending  key: ...>]

    Raises
    ------
    CancelledError
        If one of the futures is cancelled a CancelledError is raised

    Returns
    -------
    futures : List[Future]
        A list of futures held by those collections
    """
    stack = [o]
    seen = set()
    futures = list()
    while stack:
        x = stack.pop()
        if type(x) in (tuple, set, list):
            stack.extend(x)
        elif type(x) is dict:
            stack.extend(x.values())
        elif type(x) is SubgraphCallable:
            stack.extend(x.dsk.values())
        elif isinstance(x, Future):
            if x not in seen:
                seen.add(x)
                futures.append(x)
        elif dask.is_dask_collection(x):
            stack.extend(x.__dask_graph__().values())

    if client is not None:
        bad = {f for f in futures if f.cancelled()}
        if bad:
            raise CancelledError(bad)

    return futures[::-1]


def fire_and_forget(obj):
    """Run tasks at least once, even if we release the futures

    Under normal operation Dask will not run any tasks for which there is not
    an active future (this avoids unnecessary work in many situations).
    However sometimes you want to just fire off a task, not track its future,
    and expect it to finish eventually.  You can use this function on a future
    or collection of futures to ask Dask to complete the task even if no active
    client is tracking it.

    The results will not be kept in memory after the task completes (unless
    there is an active future) so this is only useful for tasks that depend on
    side effects.

    Parameters
    ----------
    obj : Future, list, dict, dask collection
        The futures that you want to run at least once

    Examples
    --------
    >>> fire_and_forget(client.submit(func, *args))  # doctest: +SKIP
    """
    futures = futures_of(obj)
    for future in futures:
        future.client._send_to_scheduler(
            {
                "op": "client-desires-keys",
                "keys": [future.key],
                "client": "fire-and-forget",
            }
        )


class get_task_stream:
    """
    Collect task stream within a context block

    This provides diagnostic information about every task that was run during
    the time when this block was active.

    This must be used as a context manager.

    Parameters
    ----------
    plot: boolean, str
        If true then also return a Bokeh figure
        If plot == 'save' then save the figure to a file
    filename: str (optional)
        The filename to save to if you set ``plot='save'``

    Examples
    --------
    >>> with get_task_stream() as ts:
    ...     x.compute()
    >>> ts.data
    [...]

    Get back a Bokeh figure and optionally save to a file

    >>> with get_task_stream(plot='save', filename='task-stream.html') as ts:
    ...    x.compute()
    >>> ts.figure
    <Bokeh Figure>

    To share this file with others you may wish to upload and serve it online.
    A common way to do this is to upload the file as a gist, and then serve it
    on https://raw.githack.com ::

       $ python -m pip install gist
       $ gist task-stream.html
       https://gist.github.com/8a5b3c74b10b413f612bb5e250856ceb

    You can then navigate to that site, click the "Raw" button to the right of
    the ``task-stream.html`` file, and then provide that URL to
    https://raw.githack.com .  This process should provide a sharable link that
    others can use to see your task stream plot.

    See Also
    --------
    Client.get_task_stream: Function version of this context manager
    """

    def __init__(self, client=None, plot=False, filename="task-stream.html"):
        self.data = []
        self._plot = plot
        self._filename = filename
        self.figure = None
        self.client = client or default_client()
        self.client.get_task_stream(start=0, stop=0)  # ensure plugin

    def __enter__(self):
        self.start = time()
        return self

    def __exit__(self, exc_type, exc_value, traceback):
        L = self.client.get_task_stream(
            start=self.start, plot=self._plot, filename=self._filename
        )
        if self._plot:
            L, self.figure = L
        self.data.extend(L)

    async def __aenter__(self):
        return self

    async def __aexit__(self, exc_type, exc_value, traceback):
        L = await self.client.get_task_stream(
            start=self.start, plot=self._plot, filename=self._filename
        )
        if self._plot:
            L, self.figure = L
        self.data.extend(L)


class performance_report:
    """Gather performance report

    This creates a static HTML file that includes many of the same plots of the
    dashboard for later viewing.

    The resulting file uses JavaScript, and so must be viewed with a web
    browser.  Locally we recommend using ``python -m http.server`` or hosting
    the file live online.

    Parameters
    ----------
    filename: str, optional
        The filename to save the performance report locally

    stacklevel: int, optional
        The code execution frame utilized for populating the Calling Code section
        of the report. Defaults to `1` which is the frame calling ``performance_report``

    mode: str, optional
        Mode parameter to pass to :func:`bokeh.io.output.output_file`. Defaults to ``None``.

    storage_options: dict, optional
         Any additional arguments to :func:`fsspec.open` when writing to a URL.

    Examples
    --------
    >>> with performance_report(filename="myfile.html", stacklevel=1):
    ...     x.compute()
    """

    def __init__(
        self, filename="dask-report.html", stacklevel=1, mode=None, storage_options=None
    ):
        self.filename = filename
        # stacklevel 0 or less - shows dask internals which likely isn't helpful
        self._stacklevel = stacklevel if stacklevel > 0 else 1
        self.mode = mode
        self.storage_options = storage_options or {}

    async def __aenter__(self):
        self.start = time()
        self.last_count = await get_client().run_on_scheduler(
            lambda dask_scheduler: dask_scheduler.monitor.count
        )
        await get_client().get_task_stream(start=0, stop=0)  # ensure plugin

    async def __aexit__(self, exc_type, exc_value, traceback, code=None):
        import fsspec

        client = get_client()
        if code is None:
            frames = client._get_computation_code(self._stacklevel + 1, nframes=1)
            code = frames[0].code if frames else "<Code not available>"
        data = await client.scheduler.performance_report(
            start=self.start, last_count=self.last_count, code=code, mode=self.mode
        )
        with fsspec.open(
            self.filename, mode="w", compression="infer", **self.storage_options
        ) as f:
            f.write(data)

    def __enter__(self):
        get_client().sync(self.__aenter__)

    def __exit__(self, exc_type, exc_value, traceback):
        client = get_client()
        frames = client._get_computation_code(self._stacklevel + 1, nframes=1)
        code = frames[0].code if frames else "<Code not available>"
        client.sync(self.__aexit__, exc_type, exc_value, traceback, code=code)


class get_task_metadata:
    """Collect task metadata within a context block

    This gathers ``TaskState`` metadata and final state from the scheduler
    for tasks which are submitted and finished within the scope of this
    context manager.

    Examples
    --------
    >>> with get_task_metadata() as tasks:
    ...     x.compute()
    >>> tasks.metadata
    {...}
    >>> tasks.state
    {...}
    """

    def __init__(self):
        self.name = f"task-metadata-{uuid.uuid4().hex}"
        self.keys = set()
        self.metadata = None
        self.state = None

    async def __aenter__(self):
        await get_client().scheduler.start_task_metadata(name=self.name)
        return self

    async def __aexit__(self, exc_type, exc_value, traceback):
        response = await get_client().scheduler.stop_task_metadata(name=self.name)
        self.metadata = response["metadata"]
        self.state = response["state"]

    def __enter__(self):
        return get_client().sync(self.__aenter__)

    def __exit__(self, exc_type, exc_value, traceback):
        return get_client().sync(self.__aexit__, exc_type, exc_value, traceback)


@contextmanager
def temp_default_client(c):
    """Set the default client for the duration of the context

    .. note::
       This function should be used exclusively for unit testing the default
       client functionality. In all other cases, please use
       ``Client.as_current`` instead.

    .. note::
       Unlike ``Client.as_current``, this context manager is neither
       thread-local nor task-local.

    Parameters
    ----------
    c : Client
        This is what default_client() will return within the with-block.
    """
    old_exec = default_client()
    _set_global_client(c)
    try:
        with c.as_current():
            yield
    finally:
        _set_global_client(old_exec)


def _close_global_client():
    """
    Force close of global client.  This cleans up when a client
    wasn't close explicitly, e.g. interactive sessions.
    """
    c = _get_global_client()
    if c is not None:
        c._should_close_loop = False
        with suppress(TimeoutError, RuntimeError):
            if c.asynchronous:
                c.loop.add_callback(c.close, timeout=3)
            else:
                c.close(timeout=3)


atexit.register(_close_global_client)<|MERGE_RESOLUTION|>--- conflicted
+++ resolved
@@ -41,11 +41,7 @@
     format_bytes,
     funcname,
     parse_timedelta,
-<<<<<<< HEAD
     shorten_traceback,
-    stringify,
-=======
->>>>>>> 22eb33a2
     typename,
 )
 from dask.widgets import get_template
