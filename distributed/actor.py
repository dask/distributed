from __future__ import annotations

import abc
import functools
import sys
import threading
<<<<<<< HEAD
from collections.abc import Generator
=======
from collections.abc import Awaitable, Generator
>>>>>>> 57639c14
from dataclasses import dataclass
from datetime import timedelta
from typing import Generic, Literal, NoReturn, TypeVar

from tornado.ioloop import IOLoop

from distributed.client import Future
from distributed.protocol import to_serialize
from distributed.utils import LateLoopEvent, iscoroutinefunction, sync, thread_state
from distributed.utils_comm import WrappedKey
from distributed.worker import get_client, get_worker

<<<<<<< HEAD
if sys.version_info >= (3, 9):
    from collections.abc import Awaitable
else:
    from typing import Awaitable
=======
_T = TypeVar("_T")


if sys.version_info >= (3, 10):
    from asyncio import Event as _LateLoopEvent
else:
    # In python 3.10 asyncio.Lock and other primitives no longer support
    # passing a loop kwarg to bind to a loop running in another thread
    # e.g. calling from Client(asynchronous=False). Instead the loop is bound
    # as late as possible: when calling any methods that wait on or wake
    # Future instances. See: https://bugs.python.org/issue42392
    class _LateLoopEvent:
        def __init__(self) -> None:
            self._event: asyncio.Event | None = None

        def set(self) -> None:
            if self._event is None:
                self._event = asyncio.Event()
>>>>>>> 57639c14

_T = TypeVar("_T")


class Actor(WrappedKey):
    """Controls an object on a remote worker

    An actor allows remote control of a stateful object living on a remote
    worker.  Method calls on this object trigger operations on the remote
    object and return BaseActorFutures on which we can block to get results.

    Examples
    --------
    >>> class Counter:
    ...    def __init__(self):
    ...        self.n = 0
    ...    def increment(self):
    ...        self.n += 1
    ...        return self.n

    >>> from dask.distributed import Client
    >>> client = Client()

    You can create an actor by submitting a class with the keyword
    ``actor=True``.

    >>> future = client.submit(Counter, actor=True)
    >>> counter = future.result()
    >>> counter
    <Actor: Counter, key=Counter-1234abcd>

    Calling methods on this object immediately returns deferred ``BaseActorFuture``
    objects.  You can call ``.result()`` on these objects to block and get the
    result of the function call.

    >>> future = counter.increment()
    >>> future.result()
    1
    >>> future = counter.increment()
    >>> future.result()
    2
    """

    def __init__(self, cls, address, key, worker=None):
        super().__init__(key)
        self._cls = cls
        self._address = address
        self._key = key
        self._future = None
        self._worker = worker
        self._client = None
        self._try_bind_worker_client()

    def _try_bind_worker_client(self):
        if not self._worker:
            try:
                self._worker = get_worker()
            except ValueError:
                self._worker = None
        if not self._client:
            try:
                self._client = get_client()
                self._future = Future(self._key, inform=False)
                # ^ When running on a worker, only hold a weak reference to the key, otherwise the key could become unreleasable.
            except ValueError:
                self._client = None

    def __repr__(self):
        return f"<Actor: {self._cls.__name__}, key={self.key}>"

    def __reduce__(self):
        return (Actor, (self._cls, self._address, self.key))

    @property
    def _io_loop(self):
        if self._worker is None and self._client is None:
            self._try_bind_worker_client()
        if self._worker:
            return self._worker.loop
        else:
            return self._client.loop

    @property
    def _scheduler_rpc(self):
        if self._worker is None and self._client is None:
            self._try_bind_worker_client()
        if self._worker:
            return self._worker.scheduler
        else:
            return self._client.scheduler

    @property
    def _worker_rpc(self):
        if self._worker is None and self._client is None:
            self._try_bind_worker_client()
        if self._worker:
            return self._worker.rpc(self._address)
        else:
            if self._client.direct_to_workers:
                return self._client.rpc(self._address)
            else:
                return ProxyRPC(self._client.scheduler, self._address)

    @property
    def _asynchronous(self):
        if self._client:
            return self._client.asynchronous
        else:
            return threading.get_ident() == self._worker.thread_id

    def _sync(self, func, *args, **kwargs):
        if self._client:
            return self._client.sync(func, *args, **kwargs)
        else:
            if self._asynchronous:
                return func(*args, **kwargs)
            return sync(self._worker.loop, func, *args, **kwargs)

    def __dir__(self):
        o = set(dir(type(self)))
        o.update(attr for attr in dir(self._cls) if not attr.startswith("_"))
        return sorted(o)

    def __getattr__(self, key):
        if self._future and self._future.status not in ("finished", "pending"):
            raise ValueError(
                "Worker holding Actor was lost.  Status: " + self._future.status
            )
        self._try_bind_worker_client()
        if (
            self._worker
            and self._worker.address == self._address
            and getattr(thread_state, "actor", False)
        ):
            # actor calls actor on same worker
            actor = self._worker.actors[self.key]
            attr = getattr(actor, key)

            if iscoroutinefunction(attr):
                return attr

            elif callable(attr):
                return lambda *args, **kwargs: EagerActorFuture(attr(*args, **kwargs))
            else:
                return attr

        attr = getattr(self._cls, key)

        if callable(attr):

            @functools.wraps(attr)
            def func(*args, **kwargs):
                async def run_actor_function_on_worker():
                    try:
                        result = await self._worker_rpc.actor_execute(
                            function=key,
                            actor=self.key,
                            args=[to_serialize(arg) for arg in args],
                            kwargs={k: to_serialize(v) for k, v in kwargs.items()},
                        )
                    except OSError:
                        if self._future and not self._future.done():
                            await self._future
                            return await run_actor_function_on_worker()
                        else:
                            exc = OSError("Unable to contact Actor's worker")
                            return _Error(exc)
                    if result["status"] == "OK":
                        return _OK(result["result"])
                    return _Error(result["exception"])

                actor_future = ActorFuture(io_loop=self._io_loop)

                async def wait_then_set_result():
                    actor_future._set_result(await run_actor_function_on_worker())

                self._io_loop.add_callback(wait_then_set_result)
                return actor_future

            return func

        else:

            async def get_actor_attribute_from_worker():
                x = await self._worker_rpc.actor_attribute(
                    attribute=key, actor=self.key
                )
                if x["status"] == "OK":
                    return x["result"]
                else:
                    raise x["exception"]

            return self._sync(get_actor_attribute_from_worker)

    @property
    def client(self):
        return self._future.client


class ProxyRPC:
    """
    An rpc-like object that uses the scheduler's rpc to connect to a worker
    """

    def __init__(self, rpc, address):
        self.rpc = rpc
        self._address = address

    def __getattr__(self, key):
        async def func(**msg):
            msg["op"] = key
            result = await self.rpc.proxy(worker=self._address, msg=msg)
            return result

        return func


class BaseActorFuture(abc.ABC, Awaitable[_T]):
    """Future to an actor's method call

    Whenever you call a method on an Actor you get a BaseActorFuture immediately
    while the computation happens in the background.  You can call ``.result``
    to block and collect the full result

    See Also
    --------
    Actor
    """

    @abc.abstractmethod
    def result(self, timeout: str | timedelta | float | None = None) -> _T:
        ...  # pragma: nocover

    @abc.abstractmethod
    def done(self) -> bool:
        ...  # pragma: nocover

    def __repr__(self) -> Literal["<ActorFuture>"]:
        return "<ActorFuture>"


@dataclass(frozen=True, eq=False)
class EagerActorFuture(BaseActorFuture[_T]):
    """Future to an actor's method call when an actor calls another actor on the same worker"""

    _result: _T

    def __await__(self) -> Generator[object, None, _T]:
        return self._result
        yield  # type: ignore[unreachable]

    def result(self, timeout: object = None) -> _T:
        return self._result

    def done(self) -> Literal[True]:
        return True


@dataclass(frozen=True, eq=False)
class _OK(Generic[_T]):
    _v: _T

    def unwrap(self) -> _T:
        return self._v


@dataclass(frozen=True, eq=False)
class _Error:
    _e: Exception

    def unwrap(self) -> NoReturn:
        raise self._e


class ActorFuture(BaseActorFuture[_T]):
    def __init__(self, io_loop: IOLoop):
        self._io_loop = io_loop
        self._event = LateLoopEvent()
        self._out: _Error | _OK[_T] | None = None

    def __await__(self) -> Generator[object, None, _T]:
        return self._result().__await__()

    def done(self) -> bool:
        return self._event.is_set()

    async def _result(self) -> _T:
        await self._event.wait()
        out = self._out
        assert out is not None
        return out.unwrap()

    def _set_result(self, out: _Error | _OK[_T]) -> None:
        self._out = out
        self._event.set()

    def result(self, timeout: str | timedelta | float | None = None) -> _T:
        return sync(self._io_loop, self._result, callback_timeout=timeout)<|MERGE_RESOLUTION|>--- conflicted
+++ resolved
@@ -2,13 +2,8 @@
 
 import abc
 import functools
-import sys
 import threading
-<<<<<<< HEAD
-from collections.abc import Generator
-=======
 from collections.abc import Awaitable, Generator
->>>>>>> 57639c14
 from dataclasses import dataclass
 from datetime import timedelta
 from typing import Generic, Literal, NoReturn, TypeVar
@@ -20,32 +15,6 @@
 from distributed.utils import LateLoopEvent, iscoroutinefunction, sync, thread_state
 from distributed.utils_comm import WrappedKey
 from distributed.worker import get_client, get_worker
-
-<<<<<<< HEAD
-if sys.version_info >= (3, 9):
-    from collections.abc import Awaitable
-else:
-    from typing import Awaitable
-=======
-_T = TypeVar("_T")
-
-
-if sys.version_info >= (3, 10):
-    from asyncio import Event as _LateLoopEvent
-else:
-    # In python 3.10 asyncio.Lock and other primitives no longer support
-    # passing a loop kwarg to bind to a loop running in another thread
-    # e.g. calling from Client(asynchronous=False). Instead the loop is bound
-    # as late as possible: when calling any methods that wait on or wake
-    # Future instances. See: https://bugs.python.org/issue42392
-    class _LateLoopEvent:
-        def __init__(self) -> None:
-            self._event: asyncio.Event | None = None
-
-        def set(self) -> None:
-            if self._event is None:
-                self._event = asyncio.Event()
->>>>>>> 57639c14
 
 _T = TypeVar("_T")
 
