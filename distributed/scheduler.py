--- conflicted
+++ resolved
@@ -6940,11 +6940,7 @@
         return ws.address, ws.identity()
 
     def add_keys(
-<<<<<<< HEAD
-        self, worker: str, keys: Iterable[str] = (), stimulus_id: str | None = None
-=======
         self, worker: str, keys: Collection[str] = (), stimulus_id: str | None = None
->>>>>>> 484fce07
     ) -> Literal["OK", "not found"]:
         """
         Learn that a worker has certain keys
