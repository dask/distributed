from __future__ import print_function, division, absolute_import

from collections import defaultdict, deque, OrderedDict
from datetime import datetime, timedelta
from functools import partial
import json
import logging
import math
from math import log
import os
import pickle
import random
import six
import socket
from timeit import default_timer

from sortedcontainers import SortedSet
try:
    from cytoolz import frequencies, topk
except ImportError:
    from toolz import frequencies, topk
from toolz import memoize, valmap, first, second, keymap, unique, concat, merge
from tornado import gen
from tornado.gen import Return
from tornado.ioloop import IOLoop, PeriodicCallback

from dask.compatibility import PY3, unicode
from dask.core import reverse_dict
from dask.order import order

from .batched import BatchedSend
<<<<<<< HEAD
from .comm import (normalize_address, resolve_address,
                   get_address_host_port, unparse_host_port)
=======
from .comm.core import (normalize_address, resolve_address,
                        get_address_host_port, unparse_host_port)
from .compatibility import finalize
>>>>>>> 9953d596
from .config import config
from .core import (rpc, connect, Server, send_recv,
                   error_message, clean_exception, CommClosedError)
from .metrics import time
from .publish import PublishExtension
from .channels import ChannelScheduler
from .stealing import WorkStealing
from .utils import (All, ignoring, get_ip, ignore_exceptions,
        ensure_ip, get_fileno_limit, log_errors, key_split, mean,
        divide_n_among_bins, validate_key)
from .utils_comm import (scatter_to_workers, gather_from_workers)
from .versions import get_versions


logger = logging.getLogger(__name__)

BANDWIDTH = config.get('bandwidth', 100e6)
ALLOWED_FAILURES = config.get('allowed-failures', 3)

LOG_PDB = config.get('pdb-on-err') or os.environ.get('DASK_ERROR_PDB', False)
DEFAULT_DATA_SIZE = config.get('default-data-size', 1000)


# XXX avoid inheriting from Server? there is some large potential for confusion
# between base and derived attribute namespaces...

class Scheduler(Server):
    """ Dynamic distributed task scheduler

    The scheduler tracks the current state of workers, data, and computations.
    The scheduler listens for events and responds by controlling workers
    appropriately.  It continuously tries to use the workers to execute an ever
    growing dask graph.

    All events are handled quickly, in linear time with respect to their input
    (which is often of constant size) and generally within a millisecond.  To
    accomplish this the scheduler tracks a lot of state.  Every operation
    maintains the consistency of this state.

    The scheduler communicates with the outside world through Comm objects.
    It maintains a consistent and valid view of the world even when listening
    to several clients at once.

    A Scheduler is typically started either with the ``dask-scheduler``
    executable::

         $ dask-scheduler
         Scheduler started at 127.0.0.1:8786

    Or within a LocalCluster a Client starts up without connection
    information::

        >>> c = Client()  # doctest: +SKIP
        >>> c.cluster.scheduler  # doctest: +SKIP
        Scheduler(...)

    Users typically do not interact with the scheduler directly but rather with
    the client object ``Client``.

    **State**

    The scheduler contains the following state variables.  Each variable is
    listed along with what it stores and a brief description.

    * **tasks:** ``{key: task}``:
        Dictionary mapping key to a serialized task like the following:
        ``{'function': b'...', 'args': b'...'}`` or ``{'task': b'...'}``
    * **dependencies:** ``{key: {keys}}``:
        Dictionary showing which keys depend on which others
    * **dependents:** ``{key: {keys}}``:
        Dictionary showing which keys are dependent on which others
    * **task_state:** ``{key: string}``:
        Dictionary listing the current state of every task among the following:
        released, waiting, queue, no-worker, processing, memory, erred
    * **priority:** ``{key: tuple}``:
        A score per key that determines its priority
    * **waiting:** ``{key: {key}}``:
        Dictionary like dependencies but excludes keys already computed
    * **waiting_data:** ``{key: {key}}``:
        Dictionary like dependents but excludes keys already computed
    * **ready:** ``deque(key)``
        Keys that are ready to run, but not yet assigned to a worker
    * **processing:** ``{worker: {key: cost}}``:
        Set of keys currently in execution on each worker and their expected
        duration
    * **rprocessing:** ``{key: worker}``:
        The worker currently executing a particular task
    * **who_has:** ``{key: {worker}}``:
        Where each key lives.  The current state of distributed memory.
    * **has_what:** ``{worker: {key}}``:
        What worker has what keys.  The transpose of who_has.
    * **released:** ``{keys}``
        Set of keys that are known, but released from memory
    * **unrunnable:** ``{key}``
        Keys that we are unable to run
    * **host_restrictions:** ``{key: {hostnames}}``:
        A set of hostnames per key of where that key can be run.  Usually this
        is empty unless a key has been specifically restricted to only run on
        certain hosts.
    * **worker_restrictions:** ``{key: {workers}}``:
        Like host_restrictions except that these include specific host:port
        worker names
    * **loose_restrictions:** ``{key}``:
        Set of keys for which we are allow to violate restrictions (see above)
        if not valid workers are present.
    * **resource_restrictions:** ``{key: {str: Number}}``:
        Resources required by a task, such as ``{'GPU': 1}`` or
        ``{'memory': 1e9}``.  These names must match resources specified when
        creating workers.
    * **worker_resources:** ``{worker: {str: Number}}``:
        The available resources on each worker like ``{'gpu': 2, 'mem': 1e9}``.
        These are abstract quantities that constrain certain tasks from running
        at the same time.
    * **used_resources:** ``{worker: {str: Number}}``:
        The sum of each resource used by all tasks allocated to a particular
        worker.
    * **exceptions:** ``{key: Exception}``:
        A dict mapping keys to remote exceptions
    * **tracebacks:** ``{key: list}``:
        A dict mapping keys to remote tracebacks stored as a list of strings
    * **exceptions_blame:** ``{key: key}``:
        A dict mapping a key to another key on which it depends that has failed
    * **suspicious_tasks:** ``{key: int}``
        Number of times a task has been involved in a worker failure
    * **deleted_keys:** ``{key: {workers}}``
        Locations of workers that have keys that should be deleted
    * **wants_what:** ``{client: {key}}``:
        What keys are wanted by each client..  The transpose of who_wants.
    * **who_wants:** ``{key: {client}}``:
        Which clients want each key.  The active targets of computation.
    * **nbytes:** ``{key: int}``:
        Number of bytes for a key as reported by workers holding that key.
    * **ncores:** ``{worker: int}``:
        Number of cores owned by each worker
    * **idle:** ``{worker}``:
        Set of workers that are not fully utilized
    * **worker_info:** ``{worker: {str: data}}``:
        Information about each worker
    * **host_info:** ``{hostname: dict}``:
        Information about each worker host
    * **worker_bytes:** ``{worker: int}``:
        Number of bytes in memory on each worker
    * **occupancy:** ``{worker: time}``
        Expected runtime for all tasks currently processing on a worker

    * **services:** ``{str: port}``:
        Other services running on this scheduler, like HTTP
    * **loop:** ``IOLoop``:
        The running Tornado IOLoop
    * **comms:** ``[Comm]``:
        A list of Comms from which we both accept stimuli and
        report results
    * **task_duration:** ``{key-prefix: time}``
        Time we expect certain functions to take, e.g. ``{'sum': 0.25}``
    * **coroutines:** ``[Futures]``:
        A list of active futures that control operation
    """
    default_port = 8786

    def __init__(self, center=None, loop=None,
                 delete_interval=500, synchronize_worker_interval=60000,
                 services=None, allowed_failures=ALLOWED_FAILURES,
                 extensions=[ChannelScheduler, PublishExtension, WorkStealing],
                 validate=False, scheduler_file=None, **kwargs):

        # Attributes
        self.allowed_failures = allowed_failures
        self.validate = validate
        self.status = None
        self.delete_interval = delete_interval
        self.synchronize_worker_interval = synchronize_worker_interval
        self.digests = None
        self.service_specs = services or {}
        self.services = {}
        self.scheduler_file = scheduler_file

        # Communication state
        self.loop = loop or IOLoop.current()
        self.worker_comms = dict()
        self.comms = dict()
        self.coroutines = []
        self._worker_coroutines = []
        self._ipython_kernel = None

        # Task state
        self.tasks = dict()
        self.task_state = dict()
        self.dependencies = dict()
        self.dependents = dict()
        self.generation = 0
        self.released = set()
        self.priority = dict()
        self.nbytes = dict()
        self.worker_bytes = dict()
        self.processing = dict()
        self.rprocessing = dict()
        self.task_duration = {prefix: 0.00001 for prefix in fast_tasks}
        self.unknown_durations = defaultdict(set)
        self.host_restrictions = dict()
        self.worker_restrictions = dict()
        self.resource_restrictions = dict()
        self.loose_restrictions = set()
        self.suspicious_tasks = defaultdict(lambda: 0)
        self.waiting = dict()
        self.waiting_data = dict()
        self.ready = deque()
        self.unrunnable = set()
        self.idle = set()
        self.who_has = dict()
        self.has_what = dict()
        self.who_wants = defaultdict(set)
        self.wants_what = defaultdict(set)
        self.exceptions = dict()
        self.tracebacks = dict()
        self.exceptions_blame = dict()
        self.datasets = dict()
        self.n_tasks = 0

        self.idle = SortedSet()
        self.saturated = set()

        # Worker state
        self.ncores = dict()
        self.workers = SortedSet()
        self.total_ncores = 0
        self.total_occupancy = 0
        self.worker_info = dict()
        self.host_info = defaultdict(dict)
        self.worker_resources = dict()
        self.used_resources = dict()
        self.resources = defaultdict(dict)
        self.aliases = dict()
        self.occupancy = dict()

        self.extensions = {}
        self.plugins = []
        self.transition_log = deque(maxlen=config.get('transition-log-length',
                                                      100000))
        self._transition_counter = 0

        self.worker_handlers = {'task-finished': self.handle_task_finished,
                                'task-erred': self.handle_task_erred,
                                'release': self.handle_missing_data,
                                'add-keys': self.add_keys}

        self.client_handlers = {'update-graph': self.update_graph,
                                'client-desires-keys': self.client_desires_keys,
                                'update-data': self.update_data,
                                'report-key': self.report_on_key,
                                'client-releases-keys': self.client_releases_keys,
                                'restart': self.restart}

        self.handlers = {'register-client': self.add_client,
                         'scatter': self.scatter,
                         'register': self.add_worker,
                         'unregister': self.remove_worker,
                         'gather': self.gather,
                         'cancel': self.stimulus_cancel,
                         'feed': self.feed,
                         'terminate': self.close,
                         'broadcast': self.broadcast,
                         'ncores': self.get_ncores,
                         'has_what': self.get_has_what,
                         'who_has': self.get_who_has,
                         'processing': self.get_processing,
                         'nbytes': self.get_nbytes,
                         'versions': self.get_versions,
                         'add_keys': self.add_keys,
                         'rebalance': self.rebalance,
                         'replicate': self.replicate,
                         'start_ipython': self.start_ipython,
                         'run_function': self.run_function,
                         'update_data': self.update_data,
                         'set_resources': self.add_resources,
                         'retire_workers': self.retire_workers}

        self._transitions = {
                 ('released', 'waiting'): self.transition_released_waiting,
                 ('waiting', 'released'): self.transition_waiting_released,
                 ('waiting', 'processing'): self.transition_waiting_processing,
                 ('waiting', 'memory'): self.transition_waiting_memory,
                 ('processing', 'released'): self.transition_processing_released,
                 ('processing', 'memory'): self.transition_processing_memory,
                 ('processing', 'erred'): self.transition_processing_erred,
                 ('no-worker', 'released'): self.transition_no_worker_released,
                 ('no-worker', 'waiting'): self.transition_no_worker_waiting,
                 ('released', 'forgotten'): self.transition_released_forgotten,
                 ('memory', 'forgotten'): self.transition_memory_forgotten,
                 ('erred', 'forgotten'): self.transition_released_forgotten,
                 ('memory', 'released'): self.transition_memory_released,
                 ('released', 'erred'): self.transition_released_erred
        }

        connection_limit = get_fileno_limit() / 2

        super(Scheduler, self).__init__(
            handlers=self.handlers, io_loop=self.loop,
            connection_limit=connection_limit, deserialize=False, **kwargs)

        for ext in extensions:
            ext(self)

    ##################
    # Administration #
    ##################

    def __str__(self):
        return '<Scheduler: "%s" processes: %d cores: %d>' % (
                self.address, len(self.workers), self.total_ncores)

    __repr__ = __str__

    def identity(self, comm=None):
        """ Basic information about ourselves and our cluster """
        d = {'type': type(self).__name__,
             'id': str(self.id),
             'address': self.address,
             'services': {key: v.port for (key, v) in self.services.items()},
             'workers': dict(self.worker_info)}
        return d

    def get_worker_service_addr(self, worker, service_name):
        """
        Get the (host, port) address of the named service on the *worker*.
        Returns None if the service doesn't exist.
        """
        info = self.worker_info[worker]
        port = info['services'].get(service_name)
        if port is None:
            return None
        else:
            return info['host'], port

    def get_versions(self, comm):
        """ Basic information about ourselves and our cluster """
        return get_versions()

    def start_services(self, listen_ip=''):
        for k, v in self.service_specs.items():
            if isinstance(k, tuple):
                k, port = k
            else:
                port = 0

            try:
                service = v(self, io_loop=self.loop)
                service.listen((listen_ip, port))
                self.services[k] = service
            except Exception as e:
                logger.info("Could not launch service: %r", (k, port),
                            exc_info=True)

    def stop_services(self):
        for service in self.services.values():
            service.stop()

    def start(self, addr_or_port=8786, start_queues=True):
        """ Clear out old state and restart all running coroutines """
        collections = [self.tasks, self.dependencies, self.dependents,
                self.waiting, self.waiting_data, self.released, self.priority,
                self.nbytes, self.host_restrictions, self.worker_restrictions,
                self.loose_restrictions, self.ready, self.who_wants,
                self.wants_what, self.unknown_durations]
        for collection in collections:
            collection.clear()

        with ignoring(AttributeError):
            for c in self._worker_coroutines:
                c.cancel()

        for cor in self.coroutines:
            if cor.done():
                exc = cor.exception()
                if exc:
                    raise exc

        if self.status != 'running':
            if isinstance(addr_or_port, int):
                self.ip = get_ip()
                # Listen on all interfaces.  `self.ip` is not suitable
                # as its default value would prevent connecting via 127.0.0.1.
                self.listen(('', addr_or_port))
            else:
                self.listen(addr_or_port)
                try:
                    self.ip, _ = get_address_host_port(self.listen_address)
                except ValueError:
                    # Address scheme does not have a notion of host and port
                    self.ip = get_ip()

            # Services listen on all addresses
            self.start_services()

            self.status = 'running'
            logger.info("  Scheduler at: %25s", self.address)
            for k, v in self.services.items():
                logger.info("%11s at: %25s", k, '%s:%d' % (self.ip, v.port))

        if self.scheduler_file:
            with open(self.scheduler_file, 'w') as f:
                json.dump(self.identity(), f, indent=2)

            fn = self.scheduler_file  # remove file when we close the process
            def del_scheduler_file():
                if os.path.exists(fn):
                    os.remove(fn)

            finalize(self, del_scheduler_file)

        return self.finished()

    @gen.coroutine
    def finished(self):
        """ Wait until all coroutines have ceased """
        while any(not c.done() for c in self.coroutines):
            yield All(self.coroutines)

    def close_comms(self):
        """ Close all active Comms."""
        for comm in self.comms.values():
            comm.abort()
        self.rpc.close()

    @gen.coroutine
    def close(self, comm=None, fast=False):
        """ Send cleanup signal to all coroutines then wait until finished

        See Also
        --------
        Scheduler.cleanup
        """
        if self.status == 'closed':
            return
        logger.info("Scheduler closing...")
        self.stop_services()
        for ext in self.extensions:
            with ignoring(AttributeError):
                ext.teardown()
        logger.info("Scheduler closing all comms")
        yield self.cleanup()
        if not fast:
            yield self.finished()
        self.close_comms()
        self.status = 'closed'
        self.stop()

    @gen.coroutine
    def close_worker(self, stream=None, worker=None):
        """ Remove a worker from the cluster

        This both removes the worker from our local state and also sends a
        signal to the worker to shut down.  This works regardless of whether or
        not the worker has a nanny process restarting it
        """
        with log_errors():
            nanny_addr = self.get_worker_service_addr(worker, 'nanny')
            address = nanny_addr or worker

            self.remove_worker(address=worker)

            with rpc(address) as r:
                yield r.terminate(report=False)

            self.remove_worker(address=worker)

    @gen.coroutine
    def cleanup(self):
        """ Clean up queues and coroutines, prepare to stop """
        if self.status == 'closing':
            raise gen.Return()

        self.status = 'closing'
        logger.debug("Cleaning up coroutines")

        for w, comm in list(self.worker_comms.items()):
            with ignoring(AttributeError):
                yield comm.close()

    ###########
    # Stimuli #
    ###########

    def add_worker(self, comm=None, address=None, keys=(), ncores=None,
                   name=None, resolve_address=True, nbytes=None, now=None,
                   resources=None, host_info=None, **info):
        """ Add a new worker to the cluster """
        with log_errors():
            local_now = time()
            now = now or time()
            info = info or {}
            host_info = host_info or {}

            address = self.coerce_address(address, resolve_address)
            host, port = get_address_host_port(address)
            self.host_info[host]['last-seen'] = local_now

            address = normalize_address(address)

            if address not in self.worker_info:
                self.worker_info[address] = dict()

            if info:
                self.worker_info[address].update(info)

            if host_info:
                self.host_info[host].update(host_info)

            self.worker_info[address]['ncores'] = ncores

            delay = time() - now
            self.worker_info[address]['time-delay'] = delay
            self.worker_info[address]['last-seen'] = time()
            if resources:
                self.add_resources(worker=address, resources=resources)
                self.worker_info[address]['resources'] = resources

            if address in self.workers:
                return 'OK'

            name = name or address
            if name in self.aliases:
                return 'name taken, %s' % name

            if 'addresses' not in self.host_info[host]:
                self.host_info[host].update({'addresses': set(), 'cores': 0})

            self.host_info[host]['addresses'].add(address)
            self.host_info[host]['cores'] += ncores

            self.ncores[address] = ncores
            self.workers.add(address)
            self.total_ncores += ncores
            self.aliases[name] = address
            self.worker_info[address]['name'] = name
            self.worker_info[address]['host'] = host

            if address not in self.processing:
                self.has_what[address] = set()
                self.worker_bytes[address] = 0
                self.processing[address] = dict()
                self.occupancy[address] = 0
                self.check_idle_saturated(address)

            # for key in keys:  # TODO
            #     self.mark_key_in_memory(key, [address])

            self.worker_comms[address] = BatchedSend(interval=5, loop=self.loop)
            self._worker_coroutines.append(self.handle_worker(address))

            if self.ncores[address] > len(self.processing[address]):
                self.idle.add(address)

            for plugin in self.plugins[:]:
                try:
                    plugin.add_worker(scheduler=self, worker=address)
                except Exception as e:
                    logger.exception(e)

            if nbytes:
                for key in nbytes:
                    state = self.task_state.get(key)
                    if state in ('processing', 'waiting'):
                        recommendations = self.transition(key, 'memory',
                                worker=address, nbytes=nbytes[key])
                        self.transitions(recommendations)

            recommendations = {}
            for key in list(self.unrunnable):
                valid = self.valid_workers(key)
                if valid is True or address in valid or name in valid:
                    recommendations[key] = 'waiting'

            if recommendations:
                self.transitions(recommendations)

            logger.info("Register %s", str(address))
            return 'OK'

    def update_graph(self, client=None, tasks=None, keys=None,
                     dependencies=None, restrictions=None, priority=None,
                     loose_restrictions=None, resources=None):
        """
        Add new computations to the internal dask graph

        This happens whenever the Client calls submit, map, get, or compute.
        """
        start = time()
        original_keys = keys
        keys = set(keys)
        self.client_desires_keys(keys=keys, client=client)

        for k in list(tasks):
            if tasks[k] is k:
                del tasks[k]
            if k in self.tasks:
                del tasks[k]

        n = 0
        while len(tasks) != n:  # walk thorough new tasks, cancel any bad deps
            n = len(tasks)
            for k, deps in list(dependencies.items()):
                if any(dep not in self.dependencies and dep not in tasks
                        for dep in deps):  # bad key
                    logger.info('User asked for computation on lost data, %s', k)
                    del tasks[k]
                    del dependencies[k]
                    if k in keys:
                        keys.remove(k)
                    self.report({'op': 'cancelled-key', 'key': k})
                    self.client_releases_keys(keys=[k], client=client)

        stack = list(keys)
        touched = set()
        while stack:
            k = stack.pop()
            if k in self.dependencies:
                continue
            touched.add(k)
            if k not in self.tasks and k in tasks:
                self.tasks[k] = tasks[k]
                self.dependencies[k] = set(dependencies.get(k, ()))
                self.released.add(k)
                self.task_state[k] = 'released'
                for dep in self.dependencies[k]:
                    if dep not in self.dependents:
                        self.dependents[dep] = set()
                    self.dependents[dep].add(k)
                if k not in self.dependents:
                    self.dependents[k] = set()

            stack.extend(self.dependencies[k])

        recommendations = OrderedDict()

        new_priority = priority or order(tasks)  # TODO: define order wrt old graph
        self.generation += 1  # older graph generations take precedence
        for key in set(new_priority) & touched:
            if key not in self.priority:
                self.priority[key] = (self.generation, new_priority[key]) # prefer old

        if restrictions:
            # *restrictions* is a dict keying task ids to lists of
            # restriction specifications (either worker names or addresses)
            worker_restrictions = defaultdict(set)
            host_restrictions = defaultdict(set)
            for k, v in restrictions.items():
                if v is None:
                    continue
                for w in v:
                    try:
                        w = self.coerce_address(w)
                    except ValueError:
                        # Not a valid address, but perhaps it's a hostname
                        host_restrictions[k].add(w)
                    else:
                        worker_restrictions[k].add(w)

            self.worker_restrictions.update(worker_restrictions)
            self.host_restrictions.update(host_restrictions)

            if loose_restrictions:
                self.loose_restrictions |= set(loose_restrictions)

        if resources:
            self.resource_restrictions.update(resources)

        for key in sorted(touched | keys, key=self.priority.get):
            if self.task_state[key] == 'released':
                recommendations[key] = 'waiting'

        for key in touched | keys:
            for dep in self.dependencies[key]:
                if dep in self.exceptions_blame:
                    self.exceptions_blame[key] = self.exceptions_blame[dep]
                    recommendations[key] = 'erred'
                    break

        self.transitions(recommendations)

        for plugin in self.plugins[:]:
            try:
                plugin.update_graph(self, client=client, tasks=tasks,
                        keys=keys, restrictions=restrictions or {},
                        dependencies=dependencies,
                        loose_restrictions=loose_restrictions)
            except Exception as e:
                logger.exception(e)

        for key in keys:
            if self.task_state[key] in ('memory', 'erred'):
                self.report_on_key(key, client=client)

        end = time()
        if self.digests is not None:
            self.digests['update-graph-duration'].add(end - start)

        # TODO: balance workers

    def stimulus_task_finished(self, key=None, worker=None, **kwargs):
        """ Mark that a task has finished execution on a particular worker """
        logger.debug("Stimulus task finished %s, %s", key, worker)
        if key not in self.task_state:
            return {}

        if self.task_state[key] == 'processing':
            recommendations = self.transition(key, 'memory', worker=worker,
                                              **kwargs)

            if self.task_state[key] == 'memory':
                if key not in self.has_what[worker]:
                    self.worker_bytes[worker] += self.nbytes.get(key,
                                                                 DEFAULT_DATA_SIZE)
                self.who_has[key].add(worker)
                self.has_what[worker].add(key)
        else:
            logger.debug("Received already computed task, worker: %s, state: %s"
                         ", key: %s, who_has: %s",
                         worker, self.task_state.get(key), key,
                         self.who_has.get(key))
            if worker not in self.who_has.get(key, ()):
                self.worker_comms[worker].send({'op': 'release-task', 'key': key})
            recommendations = {}

        return recommendations

    def stimulus_task_erred(self, key=None, worker=None,
                        exception=None, traceback=None, **kwargs):
        """ Mark that a task has erred on a particular worker """
        logger.debug("Stimulus task erred %s, %s", key, worker)

        if key not in self.task_state:
            return {}

        if self.task_state[key] == 'processing':
            recommendations = self.transition(key, 'erred', cause=key,
                    exception=exception, traceback=traceback, worker=worker,
                    **kwargs)
        else:
            recommendations = {}

        return recommendations

    def stimulus_missing_data(self, cause=None, key=None, worker=None,
            ensure=True, **kwargs):
        """ Mark that certain keys have gone missing.  Recover. """
        with log_errors():
            logger.debug("Stimulus missing data %s, %s", key, worker)
            if key and self.task_state.get(key) in (None, 'memory'):
                return {}

            recommendations = OrderedDict()

            if self.task_state.get(cause) == 'memory':  # couldn't find this
                for w in set(self.who_has[cause]):  # TODO: this behavior is extreme
                    self.has_what[w].remove(cause)
                    self.who_has[cause].remove(w)
                    self.worker_bytes[w] -= self.nbytes.get(cause,
                                                    DEFAULT_DATA_SIZE)
                recommendations[cause] = 'released'

            if key:
                recommendations[key] = 'released'

            self.transitions(recommendations)

            if self.validate:
                assert cause not in self.who_has

            return {}

    def remove_worker(self, comm=None, address=None, safe=False):
        """
        Remove worker from cluster

        We do this when a worker reports that it plans to leave or when it
        appears to be unresponsive.  This may send its tasks back to a released
        state.
        """
        with log_errors():
            if address not in self.processing:
                return 'already-removed'

            address = self.coerce_address(address)
            host, port = get_address_host_port(address)

            logger.info("Remove worker %s", address)
            with ignoring(AttributeError, CommClosedError):
                self.worker_comms[address].send({'op': 'close'})

            self.host_info[host]['cores'] -= self.ncores[address]
            self.host_info[host]['addresses'].remove(address)
            self.total_ncores -= self.ncores[address]

            if not self.host_info[host]['addresses']:
                del self.host_info[host]

            del self.worker_comms[address]
            del self.ncores[address]
            self.workers.remove(address)
            del self.aliases[self.worker_info[address]['name']]
            del self.worker_info[address]
            if address in self.idle:
                self.idle.remove(address)
            if address in self.saturated:
                self.saturated.remove(address)

            recommendations = OrderedDict()

            in_flight = set(self.processing.pop(address))
            for k in list(in_flight):
                # del self.rprocessing[k]
                if not safe:
                    self.suspicious_tasks[k] += 1
                if not safe and self.suspicious_tasks[k] > self.allowed_failures:
                    e = pickle.dumps(KilledWorker(k, address))
                    r = self.transition(k, 'erred', exception=e, cause=k)
                    recommendations.update(r)
                    in_flight.remove(k)
                else:
                    recommendations[k] = 'released'

            self.total_occupancy -= self.occupancy.pop(address)
            del self.worker_bytes[address]
            self.remove_resources(address)

            for key in self.has_what.pop(address):
                self.who_has[key].remove(address)
                if not self.who_has[key]:
                    if key in self.tasks:
                        recommendations[key] = 'released'
                    else:
                        recommendations[key] = 'forgotten'

            self.transitions(recommendations)

            if self.validate:
                assert all(self.who_has.values()), len(self.who_has)

            for plugin in self.plugins[:]:
                try:
                    plugin.remove_worker(scheduler=self, worker=address)
                except Exception as e:
                    logger.exception(e)

            if not self.processing:
                logger.info("Lost all workers")

            logger.info("Removed worker %s", address)
        return 'OK'

    def stimulus_cancel(self, comm, keys=None, client=None):
        """ Stop execution on a list of keys """
        logger.info("Client %s requests to cancel %d keys", client, len(keys))
        for key in keys:
            self.cancel_key(key, client)

    def cancel_key(self, key, client, retries=5):
        """ Cancel a particular key and all dependents """
        # TODO: this should be converted to use the transition mechanism
        if key not in self.who_wants:  # no key yet, lets try again in 500ms
            if retries:
                self.loop.add_future(gen.sleep(0.2),
                        lambda _: self.cancel_key(key, client, retries - 1))
            return
        if self.who_wants[key] == {client}:  # no one else wants this key
            for dep in list(self.dependents[key]):
                self.cancel_key(dep, client)
        logger.debug("Scheduler cancels key %s", key)
        self.report({'op': 'cancelled-key', 'key': key})
        self.client_releases_keys(keys=[key], client=client)

    def client_desires_keys(self, keys=None, client=None):
        for k in keys:
            self.who_wants[k].add(client)
            self.wants_what[client].add(k)

            if self.task_state.get(k) in ('memory', 'erred'):
                self.report_on_key(k, client=client)

    def client_releases_keys(self, keys=None, client=None):
        """ Remove keys from client desired list """
        keys2 = set()
        for key in list(keys):
            if key in self.wants_what[client]:
                self.wants_what[client].remove(key)
                s = self.who_wants[key]
                s.remove(client)
                if not s:
                    del self.who_wants[key]
                    keys2.add(key)

        for key in keys2:
            if key in self.waiting_data and not self.waiting_data[key]:
                r = self.transition(key, 'released')
                self.transitions(r)
            if key in self.dependents and not self.dependents[key]:
                r = self.transition(key, 'forgotten')
                self.transitions(r)

    def client_wants_keys(self, keys=None, client=None):
        for k in keys:
            self.who_wants[k].add(client)
            self.wants_what[client].add(k)

    ######################################
    # Task Validation (currently unused) #
    ######################################

    def validate_released(self, key):
        assert key in self.dependencies
        assert self.task_state[key] == 'released'
        assert key not in self.waiting_data
        assert key not in self.who_has
        assert key not in self.rprocessing
        # assert key not in self.ready
        assert key not in self.waiting
        assert not any(key in self.waiting_data.get(dep, ())
                       for dep in self.dependencies[key])
        assert key in self.released

    def validate_waiting(self, key):
        assert key in self.waiting
        assert key in self.waiting_data
        assert key not in self.who_has
        assert key not in self.rprocessing
        assert key not in self.released
        for dep in self.dependencies[key]:
            assert (dep in self.who_has) + (dep in self.waiting[key]) == 1
            assert key in self.waiting_data[dep]

    def validate_processing(self, key):
        assert key not in self.waiting
        assert key in self.waiting_data
        assert key in self.rprocessing
        w = self.rprocessing[key]
        assert key in self.processing[w]
        assert key not in self.who_has
        for dep in self.dependencies[key]:
            assert dep in self.who_has
            assert key in self.waiting_data[dep]

    def validate_memory(self, key):
        assert key in self.who_has
        assert key not in self.rprocessing
        assert key not in self.waiting
        assert key not in self.released
        for dep in self.dependents[key]:
            assert (dep in self.who_has) + (dep in self.waiting_data[key]) == 1

    def validate_queue(self, key):
        # assert key in self.ready
        assert key not in self.released
        assert key not in self.rprocessing
        assert key not in self.who_has
        assert key not in self.waiting
        for dep in self.dependencies[key]:
            assert dep in self.who_has

    def validate_no_worker(self, key):
        assert key in self.unrunnable
        assert key not in self.waiting
        assert key not in self.released
        assert key not in self.rprocessing
        assert key not in self.who_has
        for dep in self.dependencies[key]:
            assert dep in self.who_has

    def validate_erred(self, key):
        assert key in self.exceptions_blame
        assert key not in self.who_has

    def validate_key(self, key):
        try:
            try:
                func = getattr(self, 'validate_' + self.task_state[key].replace('-', '_'))
            except KeyError:
                logger.debug("Key lost: %s", key)
            except AttributeError:
                logger.info("self.validate_%s not found",
                            self.task_state[key].replace('-', '_'))
            else:
                func(key)
        except Exception as e:
            logger.exception(e)
            if LOG_PDB:
                import pdb; pdb.set_trace()
            raise

    def validate_state(self, allow_overlap=False):
        validate_state(self.dependencies, self.dependents, self.waiting,
                self.waiting_data, self.ready, self.who_has,
                self.processing, None, self.released, self.who_wants,
                self.wants_what, tasks=self.tasks, erred=self.exceptions_blame,
                allow_overlap=allow_overlap)
        if not (set(self.ncores) ==
                set(self.workers) ==
                set(self.has_what) ==
                set(self.processing) ==
                set(self.worker_info) ==
                set(self.worker_comms)):
            raise ValueError("Workers not the same in all collections")

        assert self.worker_bytes == {w: sum(self.nbytes[k] for k in keys)
                                     for w, keys in self.has_what.items()}

        for key, workers in self.who_has.items():
            for worker in workers:
                assert key in self.has_what[worker]

        for worker, keys in self.has_what.items():
            for key in keys:
                assert worker in self.who_has[key]

        assert all(self.who_has.values())

        for worker, occ in self.occupancy.items():
            assert abs(sum(self.processing[worker].values()) - occ) < 1e-8

    ###################
    # Manage Messages #
    ###################

    def report(self, msg, client=None):
        """
        Publish updates to all listening Queues and Comms

        If the message contains a key then we only send the message to those
        comms that care about the key.
        """
        if client is not None:
            try:
                comm = self.comms[client]
                comm.send(msg)
            except CommClosedError:
                logger.critical("Tried writing to closed comm: %s", msg)
            except KeyError:
                pass

        if 'key' in msg:
            if msg['key'] not in self.who_wants:
                return
            comms = [self.comms[c]
                     for c in self.who_wants.get(msg['key'], ())
                     if c in self.comms]
        else:
            comms = self.comms.values()
        for c in comms:
            try:
                c.send(msg)
                # logger.debug("Scheduler sends message to client %s", msg)
            except CommClosedError:
                logger.critical("Tried writing to closed comm: %s", msg)

    @gen.coroutine
    def add_client(self, comm, client=None):
        """ Add client to network

        We listen to all future messages from this Comm.
        """
        logger.info("Receive client connection: %s", client)
        try:
            yield self.handle_client(comm, client=client)
        finally:
            if not comm.closed():
                self.comms[client].send({'op': 'stream-closed'})
                yield self.comms[client].close()
            del self.comms[client]
            logger.info("Close client connection: %s", client)

    def remove_client(self, client=None):
        """ Remove client from network """
        logger.info("Remove client %s", client)
        self.client_releases_keys(self.wants_what.get(client, ()), client)
        with ignoring(KeyError):
            del self.wants_what[client]

    @gen.coroutine
    def handle_client(self, comm, client=None):
        """
        Listen and respond to messages from clients

        This runs once per Client Comm or Queue.

        See Also
        --------
        Scheduler.worker_stream: The equivalent function for workers
        """
        bcomm = BatchedSend(interval=2, loop=self.loop)
        bcomm.start(comm)
        self.comms[client] = bcomm

        with log_errors(pdb=LOG_PDB):
            bcomm.send({'op': 'stream-start'})

            breakout = False

            while True:
                try:
                    msgs = yield comm.read(deserialize=self.deserialize)
                except (CommClosedError, AssertionError, GeneratorExit):
                    break
                except Exception as e:
                    logger.exception(e)
                    bcomm.send(error_message(e, status='scheduler-error'))
                    continue

                if not isinstance(msgs, list):
                    msgs = [msgs]

                for msg in msgs:
                    # logger.debug("scheduler receives message %s", msg)
                    try:
                        op = msg.pop('op')
                    except Exception as e:
                        logger.exception(e)
                        bcomm.end(error_message(e, status='scheduler-error'))

                    if op == 'close-stream':
                        breakout = True
                        break
                    elif op == 'close':
                        breakout = True
                        self.close()
                        break
                    elif op in self.client_handlers:
                        try:
                            handler = self.client_handlers[op]
                            if 'client' not in msg:
                                msg['client'] = client
                            result = handler(**msg)
                            if isinstance(result, gen.Future):
                                yield result
                        except Exception as e:
                            logger.exception(e)
                            raise
                    else:
                        logger.warn("Bad message: op=%s, %s", op, msg, exc_info=True)

                    if op == 'close':
                        breakout = True
                        break
                if breakout:
                    break

            self.remove_client(client=client)
            logger.debug('Finished handle_client coroutine')

    def send_task_to_worker(self, worker, key):
        """ Send a single computational task to a worker """
        try:
            msg = {'op': 'compute-task',
                   'key': key,
                   'priority': self.priority[key],
                   'duration': self.task_duration.get(key_split(key), 0.5)}
            if key in self.resource_restrictions:
                msg['resource_restrictions'] = self.resource_restrictions[key]

            deps = self.dependencies[key]
            if deps:
                msg['who_has'] = {dep: list(self.who_has[dep]) for dep in deps}
                msg['nbytes'] = {dep: self.nbytes.get(dep) for dep in deps}

            if self.validate and deps:
                assert all(msg['who_has'].values())

            task = self.tasks[key]
            if type(task) is dict:
                msg.update(task)
            else:
                msg['task'] = task

            self.worker_comms[worker].send(msg)
        except CommClosedError:
            logger.info("Tried to send task %r to closed worker %r", key, worker)
            # Worker will be removed by handle_worker()
        except Exception as e:
            logger.exception(e)
            if LOG_PDB:
                import pdb; pdb.set_trace()
            raise

    def handle_uncaught_error(self, **msg):
        logger.exception(clean_exception(**msg)[1])

    def handle_task_finished(self, key=None, **msg):
        validate_key(key)
        r = self.stimulus_task_finished(key=key, **msg)
        self.transitions(r)

    def handle_task_erred(self, key=None, **msg):
        r = self.stimulus_task_erred(key=key, **msg)
        self.transitions(r)

    def handle_missing_data(self, key=None, worker=None, client=None, **msg):
        if self.rprocessing.get(key) != worker:
            return
        r = self.stimulus_missing_data(key=key, ensure=False, **msg)
        self.transitions(r)
        if self.validate:
            assert all(self.who_has.values())

    @gen.coroutine
    def handle_worker(self, worker):
        """
        Listen to responses from a single worker

        This is the main loop for scheduler-worker interaction

        See Also
        --------
        Scheduler.handle_client: Equivalent coroutine for clients
        """
        try:
            comm = yield connect(worker)
        except Exception as e:
            logger.error("Failed to connect to worker %r: %s",
                         worker, e)
            return
        yield comm.write({'op': 'compute-stream', 'reply': False})
        self.worker_comms[worker].start(comm)
        logger.info("Starting worker compute stream, %s", worker)

        io_error = None
        try:
            while True:
                msgs = yield comm.read()
                start = time()

                if not isinstance(msgs, list):
                    msgs = [msgs]

                if worker in self.worker_info and not comm.closed():
                    self.counters['worker-message-length'].add(len(msgs))
                    for msg in msgs:
                        if msg == 'OK':  # from close
                            break

                        if 'status' in msg and 'error' in msg['status']:
                            logger.error("error from worker %s: %s",
                                         worker, clean_exception(**msg)[1])

                        op = msg.pop('op')
                        if op:
                            self.correct_time_delay(worker, msg)
                            handler = self.worker_handlers[op]
                            handler(worker=worker, **msg)

                end = time()
                if self.digests is not None:
                    self.digests['handle-worker-duration'].add(end - start)

        except (CommClosedError, EnvironmentError) as e:
            io_error = e
        except Exception as e:
            logger.exception(e)
            if LOG_PDB:
                import pdb; pdb.set_trace()
            raise
        finally:
            if worker in self.worker_comms:
                # Worker didn't send us a close message
                if io_error:
                    logger.info("Worker %r failed from closed comm: %s",
                                worker, io_error)
                yield comm.close()
                self.remove_worker(address=worker)
            else:
                assert comm.closed()

    def correct_time_delay(self, worker, msg):
        """
        Apply offset time delay in message times.

        Clocks on different workers differ.  We keep track of a relative "now"
        through periodic heartbeats.  We use this known delay to align message
        times to Scheduler local time.  In particular this helps with
        diagnostics.

        Operates in place
        """
        if 'time-delay' in self.worker_info[worker]:
            delay = self.worker_info[worker]['time-delay']
            if 'time' in msg:
                msg['time'] += delay

            if 'startstops' in msg:
                msg['startstops'] = [(a, b + delay, c + delay)
                                     for a, b, c in msg['startstops']]

    def add_plugin(self, plugin):
        """
        Add external plugin to scheduler

        See https://distributed.readthedocs.io/en/latest/plugins.html
        """
        self.plugins.append(plugin)

    def remove_plugin(self, plugin):
        """ Remove external plugin from scheduler """
        self.plugins.remove(plugin)

    ############################
    # Less common interactions #
    ############################

    @gen.coroutine
    def scatter(self, comm=None, data=None, workers=None, client=None,
            broadcast=False, timeout=2):
        """ Send data out to workers

        See also
        --------
        Scheduler.broadcast:
        """
        start = time()
        while not self.workers:
            yield gen.sleep(0.2)
            if time() > start + timeout:
                raise gen.TimeoutError("No workers found")

        if workers is None:
            ncores = self.ncores
        else:
            workers = [self.coerce_address(w) for w in workers]
            ncores = {w: self.ncores[w] for w in workers}

        keys, who_has, nbytes = yield scatter_to_workers(ncores, data,
                                                         report=False,
                                                         serialize=False)

        self.update_data(who_has=who_has, nbytes=nbytes, client=client)

        if broadcast:
            if broadcast == True:
                n = len(ncores)
            else:
                n = broadcast
            yield self.replicate(keys=keys, workers=workers, n=n)

        raise gen.Return(keys)

    @gen.coroutine
    def gather(self, comm=None, keys=None):
        """ Collect data in from workers """
        keys = list(keys)
        who_has = {key: self.who_has.get(key, ()) for key in keys}

        data, missing_keys, missing_workers = yield gather_from_workers(
                who_has, rpc=self.rpc, close=False, permissive=True)
        if not missing_keys:
            result = {'status': 'OK', 'data': data}
        else:
            logger.debug("Couldn't gather keys %s state: %s workers: %s",
                         missing_keys,
                         [self.task_state.get(key) for key in missing_keys],
                         missing_workers)
            result = {'status': 'error', 'keys': missing_keys}
            with log_errors():
                for worker in missing_workers:
                    self.remove_worker(address=worker)  # this is extreme
                for key, workers in missing_keys.items():
                    logger.exception("Workers don't have promised keys. "
                                     "This should never occur")
                    for worker in workers:
                        if worker in self.workers and key in self.has_what[worker]:
                            self.has_what[worker].remove(key)
                            self.who_has[key].remove(worker)
                            self.worker_bytes[worker] -= self.nbytes.get(key, DEFAULT_DATA_SIZE)
                            self.transitions({key: 'released'})

        raise gen.Return(result)

    @gen.coroutine
    def restart(self, client=None):
        """ Restart all workers.  Reset local state. """
        n = len(self.workers)
        with log_errors():
            logger.debug("Send shutdown signal to workers")

            nannies = {addr: self.get_worker_service_addr(addr, 'nanny')
                       for addr in self.worker_info}

            for addr in nannies:
                self.remove_worker(address=addr)

            for client, keys in self.wants_what.items():
                self.client_releases_keys(keys=keys, client=client)

            logger.debug("Send kill signal to nannies: %s", nannies)

            nannies = [rpc(nanny_address)
                       for nanny_address in nannies.values()
                       if nanny_address is not None]
            try:
                resps = yield All([nanny.restart(close=True)
                                   for nanny in nannies])
                assert all(resp == 'OK' for resp in resps)
            finally:
                for nanny in nannies:
                    nanny.close_rpc()

            self.start()

            logger.debug("All workers reporting in")

            self.report({'op': 'restart'})
            for plugin in self.plugins[:]:
                try:
                    plugin.restart(self)
                except Exception as e:
                    logger.exception(e)

    @gen.coroutine
    def broadcast(self, comm=None, msg=None, workers=None, hosts=None,
            nanny=False):
        """ Broadcast message to workers, return all results """
        if workers is None:
            if hosts is None:
                workers = list(self.workers)
            else:
                workers = []
        if hosts is not None:
            for host in hosts:
                if host in self.host_info:
                    workers.extend(self.host_info[host]['addresses'])
        # TODO replace with worker_list

        if nanny:
            addresses = [self.get_worker_service_addr(w, 'nanny')
                         for w in workers]
        else:
            addresses = workers

        results = yield All([send_recv(addr=address, close=True, **msg)
                             for address in addresses
                             if address is not None])

        raise Return(dict(zip(workers, results)))

    @gen.coroutine
    def rebalance(self, comm=None, keys=None, workers=None):
        """ Rebalance keys so that each worker stores roughly equal bytes

        **Policy**

        This orders the workers by what fraction of bytes of the existing keys
        they have.  It walks down this list from most-to-least.  At each worker
        it sends the largest results it can find and sends them to the least
        occupied worker until either the sender or the recipient are at the
        average expected load.
        """
        with log_errors():
            keys = set(keys or self.who_has)
            workers = set(workers or self.workers)

            if not keys.issubset(self.who_has):
                raise Return({'status': 'missing-data',
                              'keys': list(keys - set(self.who_has))})

            workers_by_key = {k: self.who_has.get(k, set()) & workers for k in keys}
            keys_by_worker = {w: set() for w in workers}
            for k, v in workers_by_key.items():
                for vv in v:
                    keys_by_worker[vv].add(k)

            worker_bytes = {w: sum(self.nbytes.get(k, DEFAULT_DATA_SIZE)
                                   for k in v)
                            for w, v in keys_by_worker.items()}
            avg = sum(worker_bytes.values()) / len(worker_bytes)

            sorted_workers = list(map(first, sorted(worker_bytes.items(),
                                              key=second, reverse=True)))

            recipients = iter(reversed(sorted_workers))
            recipient = next(recipients)
            msgs = []  # (sender, recipient, key)
            for sender in sorted_workers[:len(workers) // 2]:
                sender_keys = {k: self.nbytes.get(k, DEFAULT_DATA_SIZE)
                                for k in keys_by_worker[sender]}
                sender_keys = iter(sorted(sender_keys.items(),
                                          key=second, reverse=True))

                try:
                    while worker_bytes[sender] > avg:
                        while (worker_bytes[recipient] < avg and
                               worker_bytes[sender] > avg):
                            k, nb = next(sender_keys)
                            if k not in keys_by_worker[recipient]:
                                keys_by_worker[recipient].add(k)
                                # keys_by_worker[sender].remove(k)
                                msgs.append((sender, recipient, k))
                                worker_bytes[sender] -= nb
                                worker_bytes[recipient] += nb
                        if worker_bytes[sender] > avg:
                            recipient = next(recipients)
                except StopIteration:
                    break

            to_recipients = defaultdict(lambda: defaultdict(list))
            to_senders = defaultdict(list)
            for sender, recipient, key in msgs:
                to_recipients[recipient][key].append(sender)
                to_senders[sender].append(key)

            result = yield {r: self.rpc(addr=r).gather(who_has=v)
                            for r, v in to_recipients.items()}

            if not all(r['status'] == 'OK' for r in result.values()):
                raise Return({'status': 'missing-data',
                              'keys': sum([r['keys'] for r in result
                                                     if 'keys' in r], [])})

            for sender, recipient, key in msgs:
                self.who_has[key].add(recipient)
                self.has_what[recipient].add(key)
                self.worker_bytes[recipient] += self.nbytes.get(key,
                                                        DEFAULT_DATA_SIZE)

            result = yield {r: self.rpc(addr=r).delete_data(keys=v, report=False)
                            for r, v in to_senders.items()}

            for sender, recipient, key in msgs:
                self.who_has[key].remove(sender)
                self.has_what[sender].remove(key)
                self.worker_bytes[sender] -= self.nbytes.get(key,
                                                             DEFAULT_DATA_SIZE)

            raise Return({'status': 'OK'})

    @gen.coroutine
    def replicate(self, comm=None, keys=None, n=None, workers=None,
            branching_factor=2, delete=True):
        """ Replicate data throughout cluster

        This performs a tree copy of the data throughout the network
        individually on each piece of data.

        Parameters
        ----------
        keys: Iterable
            list of keys to replicate
        n: int
            Number of replications we expect to see within the cluster
        branching_factor: int, optional
            The number of workers that can copy data in each generation

        See also
        --------
        Scheduler.rebalance
        """
        workers = set(self.workers_list(workers))
        if n is None:
            n = len(workers)
        n = min(n, len(workers))
        keys = set(keys)

        if n == 0:
            raise ValueError("Can not use replicate to delete data")

        if not keys.issubset(self.who_has):
            raise Return({'status': 'missing-data',
                          'keys': list(keys - set(self.who_has))})

        # Delete extraneous data
        if delete:
            del_keys = {k: random.sample(self.who_has[k] & workers,
                                         len(self.who_has[k] & workers) - n)
                        for k in keys
                        if len(self.who_has[k] & workers) > n}
            del_workers = {k: v for k, v in reverse_dict(del_keys).items() if v}
            yield [self.rpc(addr=worker).delete_data(keys=list(keys),
                                                     report=False)
                    for worker, keys in del_workers.items()]

            for worker, keys in del_workers.items():
                self.has_what[worker] -= keys
                for key in keys:
                    self.who_has[key].remove(worker)
                    self.worker_bytes[worker] -= self.nbytes.get(key,
                                                            DEFAULT_DATA_SIZE)

        keys = {k for k in keys if len(self.who_has[k] & workers) < n}
        # Copy not-yet-filled data
        while keys:
            gathers = defaultdict(dict)
            for k in list(keys):
                missing = workers - self.who_has[k]
                count = min(max(n - len(self.who_has[k] & workers), 0),
                            branching_factor * len(self.who_has[k]))
                if not count:
                    keys.remove(k)
                else:
                    sample = random.sample(missing, count)
                    for w in sample:
                        gathers[w][k] = list(self.who_has[k])

            results = yield {w: self.rpc(addr=w).gather(who_has=who_has)
                                for w, who_has in gathers.items()}
            for w, v in results.items():
                if v['status'] == 'OK':
                    self.add_keys(worker=w, keys=list(gathers[w]))

    def workers_to_close(self, memory_ratio=2):
        """
        Find workers that we can close with low cost

        This returns a list of workers that are good candidates to retire.
        These workers are idle (not running anything) and are storing
        relatively little data relative to their peers.  If all workers are
        idle then we still maintain enough workers to have enough RAM to store
        our data, with a comfortable buffer.

        This is for use with systems like ``distributed.deploy.adaptive``.

        Parameters
        ----------
        memory_factor: Number
            Amount of extra space we want to have for our stored data.
            Defaults two 2, or that we want to have twice as much memory as we
            currently have data.

        Returns
        -------
        to_close: list of workers that are OK to close
        """
        with log_errors():
            if all(self.processing.values()):
                return []

            limit_bytes = {w: self.worker_info[w]['memory_limit']
                            for w in self.worker_info}
            worker_bytes = self.worker_bytes

            limit = sum(limit_bytes.values())
            total = sum(worker_bytes.values())
            idle = sorted(self.idle, key=worker_bytes.get, reverse=True)

            to_close = []

            while idle:
                w = idle.pop()
                limit -= limit_bytes[w]
                if limit >= memory_ratio * total:  # still plenty of space
                    to_close.append(w)
                else:
                    break

            return to_close

    @gen.coroutine
    def retire_workers(self, comm=None, workers=None, remove=True, close=False):
        with log_errors():
            if workers is None:
                while True:
                    try:
                        workers = self.workers_to_close()
                        if workers:
                            yield self.retire_workers(workers=workers,
                                    remove=remove, close=close)
                        raise gen.Return(list(workers))
                    except KeyError:  # keys left during replicate
                        pass

            workers = set(workers)
            keys = set.union(*[self.has_what[w] for w in workers])
            keys = {k for k in keys if self.who_has[k].issubset(workers)}

            other_workers = set(self.worker_info) - workers
            if keys:
                if other_workers:
                    yield self.replicate(keys=keys, workers=other_workers, n=1,
                                        delete=False)
                else:
                    raise gen.Return([])

            if close and workers:
                yield [self.close_worker(worker=w) for w in workers]
            if remove:
                for w in workers:
                    self.remove_worker(address=w, safe=True)

            raise gen.Return(list(workers))

    def add_keys(self, comm=None, worker=None, keys=()):
        """
        Learn that a worker has certain keys

        This should not be used in practice and is mostly here for legacy
        reasons.
        """
        if worker not in self.worker_info:
            return 'not found'
        for key in keys:
            if key in self.who_has:
                if key not in self.has_what[worker]:
                    self.worker_bytes[worker] += self.nbytes.get(key,
                                                            DEFAULT_DATA_SIZE)
                self.has_what[worker].add(key)
                self.who_has[key].add(worker)
            # else:
                # TODO: delete key from worker
        return 'OK'

    def update_data(self, comm=None, who_has=None, nbytes=None, client=None):
        """
        Learn that new data has entered the network from an external source

        See Also
        --------
        Scheduler.mark_key_in_memory
        """
        with log_errors():
            who_has = {k: [self.coerce_address(vv) for vv in v]
                       for k, v in who_has.items()}
            logger.debug("Update data %s", who_has)
            if client:
                self.client_wants_keys(keys=list(who_has), client=client)

            # for key, workers in who_has.items():  # TODO
            #     self.mark_key_in_memory(key, workers)

            self.nbytes.update(nbytes)

            for key, workers in who_has.items():
                if key not in self.dependents:
                    self.dependents[key] = set()
                if key not in self.dependencies:
                    self.dependencies[key] = set()
                self.task_state[key] = 'memory'
                if key not in self.who_has:
                    self.who_has[key] = set()
                for w in workers:
                    if key not in self.has_what[w]:
                        self.worker_bytes[w] += self.nbytes.get(key,
                                                            DEFAULT_DATA_SIZE)
                    self.has_what[w].add(key)
                    self.who_has[key].add(w)
                if key not in self.waiting_data:
                    self.waiting_data[key] = set()
                self.report({'op': 'key-in-memory',
                             'key': key,
                             'workers': list(workers)})

    def report_on_key(self, key, client=None):
        if key not in self.task_state:
            self.report({'op': 'cancelled-key',
                         'key': key}, client=client)
        elif self.task_state[key] == 'memory':
            self.report({'op': 'key-in-memory',
                         'key': key}, client=client)
        elif self.task_state[key] == 'erred':
            failing_key = self.exceptions_blame[key]
            self.report({'op': 'task-erred',
                         'key': key,
                         'exception': self.exceptions[failing_key],
                         'traceback': self.tracebacks.get(failing_key, None)},
                         client=client)


    @gen.coroutine
    def feed(self, comm, function=None, setup=None, teardown=None, interval=1, **kwargs):
        """
        Provides a data Comm to external requester

        Caution: this runs arbitrary Python code on the scheduler.  This should
        eventually be phased out.  It is mostly used by diagnostics.
        """
        import pickle
        with log_errors():
            if function:
                function = pickle.loads(function)
            if setup:
                setup = pickle.loads(setup)
            if teardown:
                teardown = pickle.loads(teardown)
            state = setup(self) if setup else None
            if isinstance(state, gen.Future):
                state = yield state
            try:
                while True:
                    if state is None:
                        response = function(self)
                    else:
                        response = function(self, state)
                    yield comm.write(response)
                    yield gen.sleep(interval)
            except (EnvironmentError, CommClosedError):
                if teardown:
                    teardown(self, state)

    def get_processing(self, comm=None, workers=None):
        if workers is not None:
            workers = set(map(self.coerce_address, workers))
            return {w: list(self.processing[w]) for w in workers}
        else:
            return valmap(list, self.processing)

    def get_who_has(self, comm=None, keys=None):
        if keys is not None:
            return {k: list(self.who_has.get(k, [])) for k in keys}
        else:
            return valmap(list, self.who_has)

    def get_has_what(self, comm=None, workers=None):
        if workers is not None:
            workers = map(self.coerce_address, workers)
            return {w: list(self.has_what.get(w, ())) for w in workers}
        else:
            return valmap(list, self.has_what)

    def get_ncores(self, comm=None, workers=None):
        if workers is not None:
            workers = map(self.coerce_address, workers)
            return {w: self.ncores.get(w, None) for w in workers}
        else:
            return self.ncores

    def get_nbytes(self, comm=None, keys=None, summary=True):
        with log_errors():
            if keys is not None:
                result = {k: self.nbytes[k] for k in keys}
            else:
                result = self.nbytes

            if summary:
                out = defaultdict(lambda: 0)
                for k, v in result.items():
                    out[key_split(k)] += v
                result = out

            return result

    def run_function(self, stream, function, args=(), kwargs={}):
        """ Run a function within this process

        See Also
        --------
        Client.run_on_scheduler:
        """
        from .worker import run
        return run(self, stream, function=function, args=args, kwargs=kwargs)

    #####################
    # State Transitions #
    #####################

    def transition_released_waiting(self, key):
        try:
            if self.validate:
                assert key in self.tasks
                assert key in self.dependencies
                assert key in self.dependents
                assert key not in self.waiting
                assert key not in self.who_has
                assert key not in self.rprocessing
                # assert all(dep in self.task_state
                #            for dep in self.dependencies[key])

            if not all(dep in self.task_state for dep in
                    self.dependencies[key]):
                return {key: 'forgotten'}

            self.waiting[key] = set()

            recommendations = OrderedDict()

            for dep in self.dependencies[key]:
                if dep in self.exceptions_blame:
                    self.exceptions_blame[key] = self.exceptions_blame[dep]
                    recommendations[key] = 'erred'
                    return recommendations

            for dep in self.dependencies[key]:
                if dep not in self.who_has:
                    self.waiting[key].add(dep)
                if dep in self.released:
                    recommendations[dep] = 'waiting'
                else:
                    self.waiting_data[dep].add(key)

            self.waiting_data[key] = {dep for dep in self.dependents[key]
                                          if dep not in self.who_has
                                          and dep not in self.released
                                          and dep not in self.exceptions_blame}

            if not self.waiting[key]:
                if self.workers:
                    self.task_state[key] = 'waiting'
                    recommendations[key] = 'processing'
                else:
                    self.unrunnable.add(key)
                    del self.waiting[key]
                    self.task_state[key] = 'no-worker'
            else:
                self.task_state[key] = 'waiting'

            if self.validate:
                if self.task_state[key] == 'waiting':
                    assert key in self.waiting

            self.released.remove(key)

            return recommendations
        except Exception as e:
            logger.exception(e)
            if LOG_PDB:
                import pdb; pdb.set_trace()
            raise

    def transition_no_worker_waiting(self, key):
        try:
            if self.validate:
                assert key in self.unrunnable
                assert key not in self.waiting
                assert key not in self.who_has
                assert key not in self.rprocessing

            self.unrunnable.remove(key)

            if not all(dep in self.task_state for dep in
                    self.dependencies[key]):
                return {key: 'forgotten'}

            recommendations = OrderedDict()

            self.waiting[key] = set()

            for dep in self.dependencies[key]:
                if dep not in self.who_has:
                    self.waiting[key].add(dep)
                if dep in self.released:
                    recommendations[dep] = 'waiting'
                else:
                    self.waiting_data[dep].add(key)

            self.task_state[key] = 'waiting'

            if not self.waiting[key]:
                if self.workers:
                    recommendations[key] = 'processing'
                else:
                    self.task_state[key] = 'no-worker'

            return recommendations
        except Exception as e:
            logger.exception(e)
            if LOG_PDB:
                import pdb; pdb.set_trace()
            raise

    def transition_waiting_processing(self, key):
        try:
            if self.validate:
                assert key in self.waiting
                assert not self.waiting[key]
                assert key not in self.who_has
                assert key not in self.exceptions_blame
                assert key not in self.rprocessing
                # assert key not in self.readyset
                assert key not in self.unrunnable
                assert all(dep in self.who_has
                           for dep in self.dependencies[key])

            if any(not self.who_has[dep] for dep in self.dependencies[key]):
                return {}

            del self.waiting[key]

            valid_workers = self.valid_workers(key)

            if not valid_workers and key not in self.loose_restrictions and self.ncores:
                self.unrunnable.add(key)
                self.task_state[key] = 'no-worker'
                return {}

            if self.dependencies.get(key, None) or valid_workers is not True:
                worker = decide_worker(self.dependencies, self.occupancy,
                        self.who_has, valid_workers, self.loose_restrictions,
                        partial(self.worker_objective, key), key)
            elif self.idle:
                if len(self.idle) < 20:  # smart but linear in small case
                    worker = min(self.idle, key=self.occupancy.get)
                else:  # dumb but fast in large case
                    worker = self.idle[self.n_tasks % len(self.idle)]
            else:
                if len(self.workers) < 20:  # smart but linear in small case
                    worker = min(self.workers, key=self.occupancy.get)
                else:  # dumb but fast in large case
                    worker = self.workers[self.n_tasks % len(self.workers)]

            assert worker

            ks = key_split(key)

            duration = self.task_duration.get(ks)
            if duration is None:
                self.unknown_durations[ks].add(key)
                duration = 0.5

            comm = (sum(self.nbytes[dep]
                       for dep in self.dependencies[key] - self.has_what[worker])
                    / BANDWIDTH)

            self.processing[worker][key] = duration + comm
            self.rprocessing[key] = worker
            self.occupancy[worker] += duration + comm
            self.total_occupancy += duration + comm
            self.task_state[key] = 'processing'
            self.consume_resources(key, worker)
            self.check_idle_saturated(worker)
            self.n_tasks += 1

            # logger.debug("Send job to worker: %s, %s", worker, key)

            self.send_task_to_worker(worker, key)

            if self.validate:
                assert key not in self.waiting

            return {}
        except Exception as e:
            logger.exception(e)
            if LOG_PDB:
                import pdb; pdb.set_trace()
            raise

    def transition_waiting_memory(self, key, nbytes=None, worker=None, **kwargs):
        try:
            if self.validate:
                assert key not in self.rprocessing
                assert key in self.waiting
                assert self.task_state[key] == 'waiting'

            del self.waiting[key]

            if nbytes is not None:
                self.nbytes[key] = nbytes

            if key not in self.who_has:
                self.who_has[key] = set()

            self.who_has[key].add(worker)
            self.has_what[worker].add(key)
            self.worker_bytes[worker] += nbytes or DEFAULT_DATA_SIZE

            self.check_idle_saturated(worker)

            recommendations = OrderedDict()

            deps = self.dependents.get(key, [])
            if len(deps) > 1:
               deps = sorted(deps, key=self.priority.get, reverse=True)

            for dep in deps:
                if dep in self.waiting:
                    s = self.waiting[dep]
                    s.remove(key)
                    if not s:  # new task ready to run
                        recommendations[dep] = 'processing'

            for dep in self.dependencies.get(key, []):
                if dep in self.waiting_data:
                    s = self.waiting_data[dep]
                    s.remove(key)
                    if (not s and dep and
                        dep not in self.who_wants and
                        not self.waiting_data.get(dep)):
                        recommendations[dep] = 'released'

            if (not self.waiting_data.get(key) and
                key not in self.who_wants):
                recommendations[key] = 'released'
            else:
                msg = {'op': 'key-in-memory',
                       'key': key}
                self.report(msg)

            self.task_state[key] = 'memory'

            if self.validate:
                assert key not in self.rprocessing
                assert key not in self.waiting
                assert self.who_has[key]

            return recommendations
        except Exception as e:
            logger.exception(e)
            if LOG_PDB:
                import pdb; pdb.set_trace()
            raise

    def transition_processing_memory(self, key, nbytes=None, type=None,
            worker=None, startstops=None, **kwargs):
        try:
            if self.validate:
                assert key in self.rprocessing
                w = self.rprocessing[key]
                assert key in self.processing[w]
                assert key not in self.waiting
                assert key not in self.who_has
                assert key not in self.exceptions_blame
                # assert all(dep in self.waiting_data[key ] for dep in
                #         self.dependents[key] if self.task_state[dep] in
                #         ['waiting', 'queue', 'stacks'])
                # assert key not in self.nbytes

                assert self.task_state[key] == 'processing'

            if worker not in self.processing:
                return {key: 'released'}

            if startstops:
                compute_start, compute_stop = [(b, c) for a, b, c in startstops
                                              if a == 'compute'][0]
            else:
                compute_start = compute_stop = None

            #############################
            # Update Timing Information #
            #############################
            if compute_start:
                # Update average task duration for worker
                info = self.worker_info[worker]
                ks = key_split(key)
                old_duration = self.task_duration.get(ks, 0)
                new_duration = compute_stop - compute_start
                if not old_duration:
                    avg_duration = new_duration
                else:
                    avg_duration = (0.5 * old_duration
                                  + 0.5 * new_duration)

                self.task_duration[ks] = avg_duration

                if ks in self.unknown_durations:
                    for k in self.unknown_durations.pop(ks):
                        if k in self.rprocessing:
                            w = self.rprocessing[k]
                            old = self.processing[w][k]
                            comm = (sum(self.nbytes[d] for d in
                                         self.dependencies[k] - self.has_what[w])
                                    / BANDWIDTH)
                            self.processing[w][k] = avg_duration + comm
                            self.occupancy[w] += avg_duration + comm - old
                            self.total_occupancy += avg_duration + comm - old

                info['last-task'] = compute_stop

            ############################
            # Update State Information #
            ############################
            if nbytes is not None:
                self.nbytes[key] = nbytes

            self.who_has[key] = set()
            self.release_resources(key, worker)

            assert worker

            self.who_has[key].add(worker)
            self.has_what[worker].add(key)
            self.worker_bytes[worker] += self.nbytes.get(key,
                                                         DEFAULT_DATA_SIZE)

            w = self.rprocessing.pop(key)
            duration = self.processing[w].pop(key)
            if not self.processing[w]:
                self.total_occupancy -= self.occupancy[w]
                self.occupancy[w] = 0
            else:
                self.total_occupancy -= duration
                self.occupancy[w] -= duration
            self.check_idle_saturated(w)
            if w != worker:
                logger.debug("Unexpected worker completed task, likely due to"
                             " work stealing.  Expected: %s, Got: %s, Key: %s",
                            w, worker, key)
                msg = {'op': 'release-task', 'key': key, 'reason': 'stolen'}
                self.worker_comms[w].send(msg)

            recommendations = OrderedDict()

            deps = self.dependents.get(key, [])
            if len(deps) > 1:
               deps = sorted(deps, key=self.priority.get, reverse=True)

            for dep in deps:
                if dep in self.waiting:
                    s = self.waiting[dep]
                    s.remove(key)
                    if not s:  # new task ready to run
                        recommendations[dep] = 'processing'

            for dep in self.dependencies.get(key, []):
                if dep in self.waiting_data:
                    s = self.waiting_data[dep]
                    s.remove(key)
                    if (not s and dep and
                        dep not in self.who_wants and
                        not self.waiting_data.get(dep)):
                        recommendations[dep] = 'released'

            if (not self.waiting_data.get(key) and
                key not in self.who_wants):
                recommendations[key] = 'released'
            else:
                msg = {'op': 'key-in-memory',
                       'key': key}
                if type is not None:
                    msg['type'] = type
                self.report(msg)

            self.task_state[key] = 'memory'

            if self.validate:
                assert key not in self.rprocessing
                assert key not in self.waiting

            return recommendations
        except Exception as e:
            logger.exception(e)
            if LOG_PDB:
                import pdb; pdb.set_trace()
            raise

    def transition_memory_released(self, key, safe=False):
        try:
            if self.validate:
                assert key in self.who_has
                assert key not in self.released
                # assert key not in self.readyset
                assert key not in self.waiting
                assert key not in self.rprocessing
                if safe:
                    assert not self.waiting_data.get(key)
                # assert key not in self.who_wants

            recommendations = OrderedDict()

            for dep in self.waiting_data.get(key, ()):  # lost dependency
                dep_state = self.task_state[dep]
                if dep_state in ('no-worker', 'processing'):
                    recommendations[dep] = 'waiting'
                if dep_state == 'waiting':
                    self.waiting[dep].add(key)

            workers = self.who_has.pop(key)
            for w in workers:
                if w in self.worker_info:  # in case worker has died
                    self.has_what[w].remove(key)
                    self.worker_bytes[w] -= self.nbytes.get(key,
                                                            DEFAULT_DATA_SIZE)
                    try:
                        self.worker_comms[w].send({'op': 'delete-data',
                                                     'keys': [key], 'report': False})
                    except EnvironmentError:
                        self.loop.add_callback(self.remove_worker, address=w)

            self.released.add(key)

            self.task_state[key] = 'released'
            self.report({'op': 'lost-data', 'key': key})

            if key not in self.tasks: # pure data
                recommendations[key] = 'forgotten'
            elif not all(dep in self.task_state
                         for dep in self.dependencies[key]):
                recommendations[key] = 'forgotten'
            elif key in self.who_wants or self.waiting_data.get(key):
                recommendations[key] = 'waiting'

            if key in self.waiting_data:
                del self.waiting_data[key]

            if self.validate:
                assert key not in self.waiting

            return recommendations
        except Exception as e:
            logger.exception(e)
            if LOG_PDB:
                import pdb; pdb.set_trace()
            raise

    def transition_released_erred(self, key):
        try:
            if self.validate:
                with log_errors(pdb=LOG_PDB):
                    assert key in self.exceptions_blame
                    assert key not in self.who_has
                    assert key not in self.waiting
                    assert key not in self.waiting_data

            recommendations = {}

            failing_key = self.exceptions_blame[key]

            for dep in self.dependents[key]:
                self.exceptions_blame[dep] = failing_key
                if dep not in self.who_has:
                    recommendations[dep] = 'erred'

            self.report({'op': 'task-erred',
                         'key': key,
                         'exception': self.exceptions[failing_key],
                         'traceback': self.tracebacks.get(failing_key, None)})

            self.task_state[key] = 'erred'
            self.released.remove(key)

            # TODO: waiting data?
            return recommendations
        except Exception as e:
            logger.exception(e)
            if LOG_PDB:
                import pdb; pdb.set_trace()
            raise

    def transition_waiting_released(self, key):
        try:
            if self.validate:
                assert key in self.waiting
                assert key in self.waiting_data
                assert key not in self.who_has
                assert key not in self.rprocessing

            recommendations = {}

            del self.waiting[key]

            for dep in self.dependencies[key]:
                if dep in self.waiting_data:
                    if key in self.waiting_data[dep]:
                        self.waiting_data[dep].remove(key)
                    if not self.waiting_data[dep] and dep not in self.who_wants:
                        recommendations[dep] = 'released'
                    assert self.task_state[dep] != 'erred'

            self.task_state[key] = 'released'
            self.released.add(key)

            if self.validate:
                assert not any(key in self.waiting_data.get(dep, ())
                               for dep in self.dependencies[key])

            if any(dep not in self.task_state for dep in
                    self.dependencies[key]):
                recommendations[key] = 'forgotten'

            elif (key not in self.exceptions_blame and
                (key in self.who_wants or self.waiting_data.get(key))):
                recommendations[key] = 'waiting'

            del self.waiting_data[key]

            return recommendations
        except Exception as e:
            logger.exception(e)
            if LOG_PDB:
                import pdb; pdb.set_trace()
            raise

    def transition_processing_released(self, key):
        try:
            if self.validate:
                assert key in self.rprocessing
                assert key not in self.who_has
                assert self.task_state[key] == 'processing'

            w = self.rprocessing.pop(key)
            if w in self.workers:
                duration = self.processing[w].pop(key)
                self.occupancy[w] -= duration
                self.total_occupancy -= duration
                self.check_idle_saturated(w)
                self.release_resources(key, w)

            self.released.add(key)
            self.task_state[key] = 'released'

            recommendations = OrderedDict()

            if any(dep not in self.task_state
                   for dep in self.dependencies[key]):
                recommendations[key] = 'forgotten'
            elif self.waiting_data[key] or key in self.who_wants:
                recommendations[key] = 'waiting'
            else:
                for dep in self.dependencies[key]:
                    if dep not in self.released:
                        assert key in self.waiting_data[dep]
                        self.waiting_data[dep].remove(key)
                        if not self.waiting_data[dep] and dep not in self.who_wants:
                            recommendations[dep] = 'released'
                del self.waiting_data[key]

            if self.validate:
                assert key not in self.rprocessing

            return recommendations
        except Exception as e:
            logger.exception(e)
            if LOG_PDB:
                import pdb; pdb.set_trace()
            raise

    def transition_processing_erred(self, key, cause=None, exception=None,
            traceback=None, **kwargs):
        try:
            if self.validate:
                assert cause or key in self.exceptions_blame
                assert key in self.rprocessing
                assert key not in self.who_has
                assert key not in self.waiting

            if exception:
                self.exceptions[key] = exception
            if traceback:
                self.tracebacks[key] = traceback
            if cause:
                self.exceptions_blame[key] = cause

            failing_key = self.exceptions_blame[key]

            recommendations = {}

            for dep in self.dependents[key]:
                self.exceptions_blame[dep] = key
                recommendations[dep] = 'erred'

            for dep in self.dependencies.get(key, []):
                if dep in self.waiting_data:
                    s = self.waiting_data[dep]
                    if key in s:
                        s.remove(key)
                    if (not s and dep and
                        dep not in self.who_wants and
                        not self.waiting_data.get(dep)):
                        recommendations[dep] = 'released'

            w = self.rprocessing.pop(key)
            if w in self.processing:
                duration = self.processing[w].pop(key)
                self.occupancy[w] -= duration
                self.total_occupancy -= duration
                self.check_idle_saturated(w)
                self.release_resources(key, w)

            del self.waiting_data[key]  # do anything with this?

            self.task_state[key] = 'erred'

            self.report({'op': 'task-erred',
                         'key': key,
                         'exception': self.exceptions[failing_key],
                         'traceback': self.tracebacks.get(failing_key)})

            if self.validate:
                assert key not in self.rprocessing

            return recommendations
        except Exception as e:
            logger.exception(e)
            if LOG_PDB:
                import pdb; pdb.set_trace()
            raise

    def remove_key(self, key):
        if key in self.tasks:
            del self.tasks[key]
        del self.task_state[key]
        if key in self.dependencies:
            del self.dependencies[key]
        del self.dependents[key]
        if key in self.worker_restrictions:
            del self.worker_restrictions[key]
        if key in self.host_restrictions:
            del self.host_restrictions[key]
        if key in self.loose_restrictions:
            self.loose_restrictions.remove(key)
        if key in self.priority:
            del self.priority[key]
        if key in self.exceptions:
            del self.exceptions[key]
        if key in self.exceptions_blame:
            del self.exceptions_blame[key]
        if key in self.released:
            self.released.remove(key)
        if key in self.waiting_data:
            del self.waiting_data[key]
        if key in self.suspicious_tasks:
            del self.suspicious_tasks[key]
        if key in self.nbytes:
            del self.nbytes[key]
        if key in self.resource_restrictions:
            del self.resource_restrictions[key]

    def transition_memory_forgotten(self, key):
        try:
            if self.validate:
                assert key in self.dependents
                assert self.task_state[key] == 'memory'
                assert key in self.waiting_data
                assert key in self.who_has
                assert key not in self.rprocessing
                # assert key not in self.ready
                assert key not in self.waiting

            recommendations = {}

            for dep in self.waiting_data[key]:
                recommendations[dep] = 'forgotten'

            for dep in self.dependents[key]:
                if self.task_state[dep] == 'released':
                    recommendations[dep] = 'forgotten'

            for dep in self.dependencies.get(key, ()):
                try:
                    s = self.dependents[dep]
                    s.remove(key)
                    if not s and dep not in self.who_wants:
                        assert dep is not key
                        recommendations[dep] = 'forgotten'
                except KeyError:
                    pass

            workers = self.who_has.pop(key)
            for w in workers:
                if w in self.worker_info:  # in case worker has died
                    self.has_what[w].remove(key)
                    self.worker_bytes[w] -= self.nbytes.get(key,
                                                            DEFAULT_DATA_SIZE)
                    try:
                        self.worker_comms[w].send({'op': 'delete-data',
                                                     'keys': [key], 'report': False})
                    except EnvironmentError:
                        self.loop.add_callback(self.remove_worker, address=w)

            if self.validate:
                assert all(key not in self.dependents[dep]
                            for dep in self.dependencies[key]
                            if dep in self.task_state)
                assert all(key not in self.waiting_data.get(dep, ())
                            for dep in self.dependencies[key]
                            if dep in self.task_state)

            self.remove_key(key)

            self.report_on_key(key)

            return recommendations
        except Exception as e:
            logger.exception(e)
            if LOG_PDB:
                import pdb; pdb.set_trace()
            raise

    def transition_no_worker_released(self, key):
        try:
            if self.validate:
                assert self.task_state[key] == 'no-worker'
                assert key not in self.who_has

            self.unrunnable.remove(key)
            self.released.add(key)
            self.task_state[key] = 'released'

            for dep in self.dependencies[key]:
                try:
                    self.waiting_data[dep].remove(key)
                except KeyError:  # dep may also be released
                    pass

            del self.waiting_data[key]

            return {}
        except Exception as e:
            logger.exception(e)
            if LOG_PDB:
                import pdb; pdb.set_trace()
            raise

    def transition_released_forgotten(self, key):
        try:
            if self.validate:
                assert key in self.dependencies
                assert self.task_state[key] in ('released', 'erred')
                # assert not self.waiting_data[key]
                if key in self.tasks and self.dependencies[key].issubset(self.task_state):
                    assert key not in self.who_wants
                    assert not self.dependents[key]
                    assert not any(key in self.waiting_data.get(dep, ())
                                   for dep in self.dependencies[key])
                assert key not in self.who_has
                assert key not in self.rprocessing
                # assert key not in self.ready
                assert key not in self.waiting

            recommendations = {}
            for dep in self.dependencies[key]:
                try:
                    s = self.dependents[dep]
                    s.remove(key)
                    if not s and dep not in self.who_wants:
                        assert dep is not key
                        recommendations[dep] = 'forgotten'
                except KeyError:
                    pass

            for dep in self.dependents[key]:
                if self.task_state[dep] not in ('memory', 'error'):
                    recommendations[dep] = 'forgotten'

            for dep in self.dependents[key]:
                if self.task_state[dep] == 'released':
                    recommendations[dep] = 'forgotten'

            for dep in self.dependencies[key]:
                try:
                    self.waiting_data[dep].remove(key)
                except KeyError:
                    pass

            if self.validate:
                assert all(key not in self.dependents[dep]
                            for dep in self.dependencies[key]
                            if dep in self.task_state)
                assert all(key not in self.waiting_data.get(dep, ())
                            for dep in self.dependencies[key]
                            if dep in self.task_state)

            self.remove_key(key)

            self.report_on_key(key)

            return recommendations
        except Exception as e:
            logger.exception(e)
            if LOG_PDB:
                import pdb; pdb.set_trace()
            raise

    def transition(self, key, finish, *args, **kwargs):
        """ Transition a key from its current state to the finish state

        Examples
        --------
        >>> self.transition('x', 'waiting')
        {'x': 'processing'}

        Returns
        -------
        Dictionary of recommendations for future transitions

        See Also
        --------
        Scheduler.transitions: transitive version of this function
        """
        try:
            try:
                start = self.task_state[key]
            except KeyError:
                return {}
            if start == finish:
                return {}

            if (start, finish) in self._transitions:
                func = self._transitions[start, finish]
                recommendations = func(key, *args, **kwargs)
            else:
                func = self._transitions['released', finish]
                assert not args and not kwargs
                a = self.transition(key, 'released')
                if key in a:
                    func = self._transitions['released', a[key]]
                b = func(key)
                a = a.copy()
                a.update(b)
                recommendations = a
                start = 'released'
            finish2 = self.task_state.get(key, 'forgotten')
            self.transition_log.append((key, start, finish2, recommendations,
                                        self._transition_counter))
            self._transition_counter += 1
            if self.validate:
                logger.debug("Transition %s->%s: %s New: %s",
                             start, finish2, key, recommendations)
            for plugin in self.plugins:
                try:
                    plugin.transition(key, start, finish2, *args, **kwargs)
                except Exception:
                    logger.info("Plugin failed with exception", exc_info=True)

            return recommendations
        except Exception as e:
            logger.exception(e)
            if LOG_PDB:
                import pdb; pdb.set_trace()
            raise

    def transitions(self, recommendations):
        """ Process transitions until none are left

        This includes feedback from previous transitions and continues until we
        reach a steady state
        """
        keys = set()
        original = recommendations
        recommendations = recommendations.copy()
        while recommendations:
            key, finish = recommendations.popitem()
            keys.add(key)
            new = self.transition(key, finish)
            recommendations.update(new)

        if self.validate:
            for key in keys:
                self.validate_key(key)

    def transition_story(self, *keys):
        """ Get all transitions that touch one of the input keys """
        keys = set(keys)
        return [t for t in self.transition_log
                if t[0] in keys or keys.intersection(t[3])]

    ##############################
    # Assigning Tasks to Workers #
    ##############################

    def check_idle_saturated(self, worker):
        occ = self.occupancy[worker]
        nc = self.ncores[worker]
        p = len(self.processing[worker])

        avg = self.total_occupancy / self.total_ncores

        if p < nc or occ / nc < avg / 2:
            self.idle.add(worker)
            if worker in self.saturated:
                self.saturated.remove(worker)
        else:
            if worker in self.idle:
                self.idle.remove(worker)

            pending = occ * (p - nc) / p / nc
            if p > nc and pending > 0.4 and pending > 1.9 * avg:
                self.saturated.add(worker)
            elif worker in self.saturated:
                self.saturated.remove(worker)

    def valid_workers(self, key):
        """ Return set of currently valid worker addresses for key

        If all workers are valid then this returns ``True``.
        This checks tracks the following state:

        *  worker_restrictions
        *  host_restrictions
        *  resource_restrictions
        """
        s = True

        if key in self.worker_restrictions:
            s = {w for w in self.worker_restrictions[key] if w in
                    self.worker_info}

        if key in self.host_restrictions:
            # Resolve the alias here rather than early, for the worker
            # may not be connected when host_restrictions is populated
            hr = [self.coerce_hostname(h) for h in self.host_restrictions[key]]
            ss = [self.host_info[h]['addresses']
                  for h in hr if h in self.host_info]
            ss = set.union(*ss) if ss else set()
            if s is True:
                s = ss
            else:
                s |= ss

        if self.resource_restrictions.get(key):
            w = {resource: {w for w, supplied in self.resources[resource].items()
                              if supplied >= required}
                 for resource, required in self.resource_restrictions[key].items()}

            ww = set.intersection(*w.values())

            if s is True:
                s = ww
            else:
                s &= ww

        return s

    def consume_resources(self, key, worker):
        if key in self.resource_restrictions:
            for r, required in self.resource_restrictions[key].items():
                self.used_resources[worker][r] += required

    def release_resources(self, key, worker):
        if key in self.resource_restrictions:
            for r, required in self.resource_restrictions[key].items():
                self.used_resources[worker][r] -= required

    #####################
    # Utility functions #
    #####################

    def add_resources(self, stream=None, worker=None, resources=None):
        if worker not in self.worker_resources:
            self.worker_resources[worker] = resources
            self.used_resources[worker] = resources
            for resource, quantity in resources.items():
                self.resources[resource][worker] = quantity
        return 'OK'

    def remove_resources(self, worker):
        if worker in self.worker_resources:
            del self.used_resources[worker]
            for resource, quantity in self.worker_resources.pop(worker).items():
                del self.resources[resource][worker]

    def coerce_address(self, addr, resolve=True):
        """
        Coerce possible input addresses to canonical form.
        *resolve* can be disabled for testing with fake hostnames.

        Handles strings, tuples, or aliases.
        """
        # XXX how many address-parsing routines do we have?
        if addr in self.aliases:
            addr = self.aliases[addr]
        if isinstance(addr, tuple):
            addr = unparse_host_port(*addr)
        if not isinstance(addr, six.string_types):
            raise TypeError("addresses should be strings or tuples, got %r"
                            % (addr,))

        if resolve:
            addr = resolve_address(addr)
        else:
            addr = normalize_address(addr)

        return addr

    def coerce_hostname(self, host):
        """
        Coerce the hostname of a worker.
        """
        if host in self.aliases:
            return self.worker_info[self.aliases[host]]['host']
        else:
            return host

    def workers_list(self, workers):
        """
        List of qualifying workers

        Takes a list of worker addresses or hostnames.
        Returns a list of all worker addresses that match
        """
        if workers is None:
            return list(self.workers)

        out = set()
        for w in workers:
            if ':' in w:
                out.add(w)
            else:
                out.update({ww for ww in self.workers if w in ww}) # TODO: quadratic
        return list(out)

    def start_ipython(self, comm=None):
        """Start an IPython kernel

        Returns Jupyter connection info dictionary.
        """
        from ._ipython_utils import start_ipython
        if self._ipython_kernel is None:
            self._ipython_kernel = start_ipython(
                ip=self.ip,
                ns={'scheduler': self},
                log=logger,
            )
        return self._ipython_kernel.get_connection_info()

    def worker_objective(self, key, worker):
        """
        Objective function to determine which worker should get the key

        Minimize expected start time.  If a tie then break with data storate.
        """
        comm_bytes = sum([self.nbytes.get(k, DEFAULT_DATA_SIZE)
                          for k in self.dependencies[key]
                          if worker not in self.who_has[k]])
        stack_time = self.occupancy[worker] / self.ncores[worker]
        start_time = comm_bytes / BANDWIDTH + stack_time
        return (start_time, self.worker_bytes[worker])


def decide_worker(dependencies, occupancy, who_has, valid_workers,
                  loose_restrictions, objective, key):
    """
    Decide which worker should take task

    >>> dependencies = {'c': {'b'}, 'b': {'a'}}
    >>> occupancy = {'alice:8000': 0, 'bob:8000': 0}
    >>> who_has = {'a': {'alice:8000'}}
    >>> nbytes = {'a': 100}
    >>> ncores = {'alice:8000': 1, 'bob:8000': 1}
    >>> valid_workers = True
    >>> loose_restrictions = set()

    We choose the worker that has the data on which 'b' depends (alice has 'a')

    >>> decide_worker(dependencies, occupancy, who_has, has_what,
    ...               valid_workers, loose_restrictions, nbytes, ncores, 'b')
    'alice:8000'

    If both Alice and Bob have dependencies then we choose the less-busy worker

    >>> who_has = {'a': {'alice:8000', 'bob:8000'}}
    >>> has_what = {'alice:8000': {'a'}, 'bob:8000': {'a'}}
    >>> decide_worker(dependencies, who_has, has_what,
    ...               valid_workers, loose_restrictions, nbytes, ncores, 'b')
    'bob:8000'

    Optionally provide valid workers of where jobs are allowed to occur

    >>> valid_workers = {'alice:8000', 'charlie:8000'}
    >>> decide_worker(dependencies, who_has, has_what,
    ...               valid_workers, loose_restrictions, nbytes, ncores, 'b')
    'alice:8000'

    If the task requires data communication, then we choose to minimize the
    number of bytes sent between workers. This takes precedence over worker
    occupancy.

    >>> dependencies = {'c': {'a', 'b'}}
    >>> who_has = {'a': {'alice:8000'}, 'b': {'bob:8000'}}
    >>> has_what = {'alice:8000': {'a'}, 'bob:8000': {'b'}}
    >>> nbytes = {'a': 1, 'b': 1000}

    >>> decide_worker(dependencies, who_has, has_what,
    ...               {}, set(), nbytes, ncores, 'c')
    'bob:8000'
    """
    deps = dependencies[key]
    assert all(d in who_has for d in deps)
    workers = frequencies([w for dep in deps
                             for w in who_has[dep]])
    if not workers:
        workers = occupancy
    if valid_workers is not True:
        workers = valid_workers & set(workers)
        if not workers:
            workers = valid_workers
            if not workers:
                if key in loose_restrictions:
                    return decide_worker(dependencies, occupancy, who_has,
                            True, set(), objective, key)

                else:
                    return None
    if not workers or not occupancy:
        return None

    if len(workers) == 1:
        return first(workers)

    return min(workers, key=objective)


def validate_state(dependencies, dependents, waiting, waiting_data, ready,
        who_has, processing, finished_results, released,
        who_wants, wants_what, tasks=None, allow_overlap=False,
        erred=None, **kwargs):
    """
    Validate a current runtime state

    This performs a sequence of checks on the entire graph, running in about
    linear time.  This raises assert errors if anything doesn't check out.
    """
    in_processing = {k for v in processing.values() for k in v}
    keys = {key for key in dependents if not dependents[key]}
    ready_set = set(ready)

    assert set(waiting).issubset(dependencies), "waiting not subset of deps"
    assert set(waiting_data).issubset(dependents), "waiting_data not subset"
    if tasks is not None:
        assert ready_set.issubset(tasks), "All ready tasks are tasks"
        assert set(dependents).issubset(set(tasks) | set(who_has)), "all dependents tasks"
        assert set(dependencies).issubset(set(tasks) | set(who_has)), "all dependencies tasks"

    for k, v in waiting.items():
        assert v, "waiting on empty set"
        assert v.issubset(dependencies[k]), "waiting set not dependencies"
        for vv in v:
            assert vv not in who_has, ("waiting dependency in memory", k, vv)
            assert vv not in released, ("dependency released", k, vv)
        for dep in dependencies[k]:
            assert dep in v or who_has.get(dep), ("dep missing", k, dep)

    for k, v in waiting_data.items():
        for vv in v:
            if vv in released:
                raise ValueError('dependent not in play', k, vv)
            if not (vv in waiting or
                    vv in in_processing):
                raise ValueError('dependent not in play2', k, vv)

    for v in concat(processing.values()):
        assert v in dependencies, "all processing keys in dependencies"

    for key in who_has:
        assert key in waiting_data or key in who_wants

    @memoize
    def check_key(key):
        """ Validate a single key, recurse downwards """
        vals = ([key in waiting,
                 key in ready,
                 key in in_processing,
                 not not who_has.get(key),
                 key in released,
                 key in erred])
        if ((allow_overlap and sum(vals) < 1) or
            (not allow_overlap and sum(vals) != 1)):
            raise ValueError("Key exists in wrong number of places", key, vals)

        for dep in dependencies[key]:
            if dep in dependents:
                check_key(dep)  # Recursive case

        if who_has.get(key):
            assert not any(key in waiting.get(dep, ())
                           for dep in dependents.get(key, ()))
            assert not waiting.get(key)

        if key in in_processing:
            if not all(who_has.get(dep) for dep in dependencies[key]):
                raise ValueError("Key in processing without all deps",
                                 key)
            assert not waiting.get(key)
            assert key not in ready

        if finished_results is not None:
            if key in finished_results:
                assert who_has.get(key)
                assert key in keys

            if key in keys and who_has.get(key):
                assert key in finished_results

        for key, s in who_wants.items():
            assert s, "empty who_wants"
            for client in s:
                assert key in wants_what[client]

        if key in waiting:
            assert waiting[key], 'waiting empty'

        if key in ready:
            assert key not in waiting

        return True

    assert all(map(check_key, keys))


_round_robin = [0]


fast_tasks = {'rechunk-split', 'shuffle-split'}


class KilledWorker(Exception):
    pass<|MERGE_RESOLUTION|>--- conflicted
+++ resolved
@@ -29,14 +29,9 @@
 from dask.order import order
 
 from .batched import BatchedSend
-<<<<<<< HEAD
 from .comm import (normalize_address, resolve_address,
                    get_address_host_port, unparse_host_port)
-=======
-from .comm.core import (normalize_address, resolve_address,
-                        get_address_host_port, unparse_host_port)
 from .compatibility import finalize
->>>>>>> 9953d596
 from .config import config
 from .core import (rpc, connect, Server, send_recv,
                    error_message, clean_exception, CommClosedError)
