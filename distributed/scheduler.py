--- conflicted
+++ resolved
@@ -5737,18 +5737,11 @@
             )
 
         parameters = inspect.signature(plugin.remove_worker).parameters
-<<<<<<< HEAD
-        if "stimulus_id" not in parameters and "kwargs" not in parameters:
-            warnings.warn(
-                "The `stimulus_id` keyword argument has been added to `SchedulerPlugin.remove_worker`. "
-                "Not supporting the `stimulus_id` keyword argument or `**kwargs` will no longer be supported in future versions.",
-=======
         if "kwargs" not in parameters:
             warnings.warn(
                 "The signature of `SchedulerPlugin.remove_worker` now requires `**kwargs` "
                 "to ensure that plugins remain forward-compatible. Not including "
                 "`**kwargs` in the signature will no longer be supported in future versions.",
->>>>>>> 14821537
                 FutureWarning,
             )
 
@@ -8448,13 +8441,7 @@
         except CommClosedError:
             scheduler.remove_plugin(name=self.name)
 
-<<<<<<< HEAD
-    def remove_worker(
-        self, scheduler: Scheduler, worker: str, *, stimulus_id: str
-    ) -> None:
-=======
     def remove_worker(self, scheduler: Scheduler, worker: str, **kwargs: Any) -> None:
->>>>>>> 14821537
         try:
             self.bcomm.send(["remove", worker])
         except CommClosedError:
