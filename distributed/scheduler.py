--- conflicted
+++ resolved
@@ -465,8 +465,7 @@
             self.remove_worker(address=original)
             with ignoring(KeyError):
                 nanny_port = self.worker_info[worker]['services']['nanny']
-                ip, port = worker.split(':')
-                worker = '%s:%s' % (ip, nanny_port)
+                worker = (self.ip, nanny_port)
 
             with rpc(worker) as r:
                 yield r.terminate(report=False)
@@ -1631,12 +1630,7 @@
             return to_close
 
     @gen.coroutine
-<<<<<<< HEAD
-    def retire_workers(self, comm=None, workers=None, remove=True):
-=======
-    def retire_workers(self, stream=None, workers=None, remove=True,
-                       close=False):
->>>>>>> f1eafc96
+    def retire_workers(self, comm=None, workers=None, remove=True, close=False):
         with log_errors():
             if workers is None:
                 while True:
