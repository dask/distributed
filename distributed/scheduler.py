--- conflicted
+++ resolved
@@ -3598,13 +3598,10 @@
     _no_workers_since: float | None  # Note: not None iff there are pending tasks
     no_workers_timeout: float | None
 
-<<<<<<< HEAD
+    _client_connections_added_total: int
+    _client_connections_removed_total: int
     _workers_added_total: int
     _workers_removed_total: int
-=======
-    _client_connections_added_total: int
-    _client_connections_removed_total: int
->>>>>>> 7cf5a360
 
     def __init__(
         self,
@@ -3970,13 +3967,10 @@
         Scheduler._instances.add(self)
         self.rpc.allow_offload = False
 
-<<<<<<< HEAD
+        self._client_connections_added_total = 0
+        self._client_connections_removed_total = 0
         self._workers_added_total = 0
         self._workers_removed_total = 0
-=======
-        self._client_connections_added_total = 0
-        self._client_connections_removed_total = 0
->>>>>>> 7cf5a360
 
     ##################
     # Administration #
