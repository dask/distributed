import asyncio
import heapq
import inspect
import itertools
import json
import logging
import math
import operator
import os
import pickle
import random
import sys
import uuid
import warnings
import weakref
from collections import defaultdict, deque
from collections.abc import (
    Callable,
    Collection,
    Container,
    Hashable,
    Iterable,
    Iterator,
    Mapping,
    Set,
)
from contextlib import suppress
from datetime import timedelta
from functools import partial
from numbers import Number
from typing import Any, ClassVar, Dict, Literal
from typing import cast as pep484_cast

import psutil
from sortedcontainers import SortedDict, SortedSet
from tlz import (
    compose,
    first,
    groupby,
    merge,
    merge_sorted,
    merge_with,
    pluck,
    second,
    valmap,
)
from tornado.ioloop import IOLoop, PeriodicCallback

import dask
from dask.highlevelgraph import HighLevelGraph
from dask.utils import format_bytes, format_time, parse_bytes, parse_timedelta, tmpfile
from dask.widgets import get_template

from distributed import cluster_dump, preloading, profile
from distributed import versions as version_module
from distributed.active_memory_manager import ActiveMemoryManagerExtension, RetireWorker
from distributed.batched import BatchedSend
from distributed.comm import (
    get_address_host,
    normalize_address,
    resolve_address,
    unparse_host_port,
)
from distributed.comm.addressing import addresses_from_user_args
from distributed.core import CommClosedError, Status, clean_exception, rpc, send_recv
from distributed.diagnostics.memory_sampler import MemorySamplerExtension
from distributed.diagnostics.plugin import SchedulerPlugin, _get_plugin_name
from distributed.event import EventExtension
from distributed.http import get_handlers
from distributed.lock import LockExtension
from distributed.metrics import time
from distributed.multi_lock import MultiLockExtension
from distributed.node import ServerNode
from distributed.proctitle import setproctitle
from distributed.protocol.pickle import dumps, loads
from distributed.publish import PublishExtension
from distributed.pubsub import PubSubSchedulerExtension
from distributed.queues import QueueExtension
from distributed.recreate_tasks import ReplayTaskScheduler
from distributed.security import Security
from distributed.semaphore import SemaphoreExtension
from distributed.shuffle import ShuffleSchedulerExtension
from distributed.stealing import WorkStealing
from distributed.utils import (
    All,
    TimeoutError,
    empty_context,
    get_fileno_limit,
    key_split,
    key_split_group,
    log_errors,
    no_default,
    recursive_to_dict,
    validate_key,
)
from distributed.utils_comm import (
    gather_from_workers,
    retry_operation,
    scatter_to_workers,
)
from distributed.utils_perf import disable_gc_diagnosis, enable_gc_diagnosis
from distributed.variable import VariableExtension

try:
    from cython import compiled
except ImportError:
    compiled = False

if compiled:
    from cython import (
        Py_hash_t,
        Py_ssize_t,
        bint,
        cast,
        ccall,
        cclass,
        cfunc,
        declare,
        double,
        exceptval,
        final,
        inline,
        nogil,
    )
else:
    from ctypes import c_double as double
    from ctypes import c_ssize_t as Py_hash_t
    from ctypes import c_ssize_t as Py_ssize_t

    bint = bool

    def cast(T, v, *a, **k):
        return v

    def ccall(func):
        return func

    def cclass(cls):
        return cls

    def cfunc(func):
        return func

    def declare(*a, **k):
        if len(a) == 2:
            return a[1]
        else:
            pass

    def exceptval(*a, **k):
        def wrapper(func):
            return func

        return wrapper

    def final(cls):
        return cls

    def inline(func):
        return func

    def nogil(func):
        return func


logger = logging.getLogger(__name__)


LOG_PDB = dask.config.get("distributed.admin.pdb-on-err")
DEFAULT_DATA_SIZE = declare(
    Py_ssize_t, parse_bytes(dask.config.get("distributed.scheduler.default-data-size"))
)

DEFAULT_EXTENSIONS = {
    "locks": LockExtension,
    "multi_locks": MultiLockExtension,
    "publish": PublishExtension,
    "replay-tasks": ReplayTaskScheduler,
    "queues": QueueExtension,
    "variables": VariableExtension,
    "pubsub": PubSubSchedulerExtension,
    "semaphores": SemaphoreExtension,
    "events": EventExtension,
    "amm": ActiveMemoryManagerExtension,
    "memory_sampler": MemorySamplerExtension,
<<<<<<< HEAD
    "shuffle": ShuffleSchedulerExtension,
=======
>>>>>>> 6e1af62f
    "stealing": WorkStealing,
}

ALL_TASK_STATES = declare(
    set, {"released", "waiting", "no-worker", "processing", "erred", "memory"}
)
globals()["ALL_TASK_STATES"] = ALL_TASK_STATES
COMPILED = declare(bint, compiled)
globals()["COMPILED"] = COMPILED


@final
@cclass
class ClientState:
    """
    A simple object holding information about a client.

    .. attribute:: client_key: str

       A unique identifier for this client.  This is generally an opaque
       string generated by the client itself.

    .. attribute:: wants_what: {TaskState}

       A set of tasks this client wants kept in memory, so that it can
       download its result when desired.  This is the reverse mapping of
       :class:`TaskState.who_wants`.

       Tasks are typically removed from this set when the corresponding
       object in the client's space (for example a ``Future`` or a Dask
       collection) gets garbage-collected.

    """

    _client_key: str
    _hash: Py_hash_t
    _wants_what: set
    _last_seen: double
    _versions: dict

    __slots__ = ("_client_key", "_hash", "_wants_what", "_last_seen", "_versions")

    def __init__(self, client: str, versions: dict = None):
        self._client_key = client
        self._hash = hash(client)
        self._wants_what = set()
        self._last_seen = time()
        self._versions = versions or {}

    def __hash__(self):
        return self._hash

    def __eq__(self, other):
        typ_self: type = type(self)
        typ_other: type = type(other)
        if typ_self == typ_other:
            other_cs: ClientState = other
            return self._client_key == other_cs._client_key
        else:
            return False

    def __repr__(self):
        return "<Client '%s'>" % self._client_key

    def __str__(self):
        return self._client_key

    @property
    def client_key(self):
        return self._client_key

    @property
    def wants_what(self):
        return self._wants_what

    @property
    def last_seen(self):
        return self._last_seen

    @property
    def versions(self):
        return self._versions

    def _to_dict_no_nest(self, *, exclude: "Container[str]" = ()) -> dict:
        """Dictionary representation for debugging purposes.
        Not type stable and not intended for roundtrips.

        See also
        --------
        Client.dump_cluster_state
        distributed.utils.recursive_to_dict
        TaskState._to_dict
        """
        return recursive_to_dict(
            self,
            exclude=set(exclude) | {"versions"},  # type: ignore
            members=True,
        )


@final
@cclass
class MemoryState:
    """Memory readings on a worker or on the whole cluster.

    managed
        Sum of the output of sizeof() for all dask keys held by the worker in memory,
        plus number of bytes spilled to disk
    managed_in_memory
        Sum of the output of sizeof() for the dask keys held in RAM. Note that this may
        be inaccurate, which may cause inaccurate unmanaged memory (see below).
    managed_spilled
        Number of bytes  for the dask keys spilled to the hard drive.
        Note that this is the size on disk; size in memory may be different due to
        compression and inaccuracies in sizeof(). In other words, given the same keys,
        'managed' will change depending if the keys are in memory or spilled.
    process
        Total RSS memory measured by the OS on the worker process.
        This is always exactly equal to managed_in_memory + unmanaged.
    unmanaged
        process - managed_in_memory. This is the sum of

        - Python interpreter and modules
        - global variables
        - memory temporarily allocated by the dask tasks that are currently running
        - memory fragmentation
        - memory leaks
        - memory not yet garbage collected
        - memory not yet free()'d by the Python memory manager to the OS

    unmanaged_old
        Minimum of the 'unmanaged' measures over the last
        ``distributed.memory.recent-to-old-time`` seconds
    unmanaged_recent
        unmanaged - unmanaged_old; in other words process memory that has been recently
        allocated but is not accounted for by dask; hopefully it's mostly a temporary
        spike.
    optimistic
        managed_in_memory + unmanaged_old; in other words the memory held long-term by
        the process under the hopeful assumption that all unmanaged_recent memory is a
        temporary spike
    """

    __slots__ = ("_process", "_managed_in_memory", "_managed_spilled", "_unmanaged_old")

    _process: Py_ssize_t
    _managed_in_memory: Py_ssize_t
    _managed_spilled: Py_ssize_t
    _unmanaged_old: Py_ssize_t

    def __init__(
        self,
        *,
        process: Py_ssize_t,
        unmanaged_old: Py_ssize_t,
        managed_in_memory: Py_ssize_t,
        managed_spilled: Py_ssize_t,
    ):
        # Some data arrives with the heartbeat, some other arrives in realtime as the
        # tasks progress. Also, sizeof() is not guaranteed to return correct results.
        # This can cause glitches where a partial measure is larger than the whole, so
        # we need to force all numbers to add up exactly by definition.
        self._process = process
        self._managed_in_memory = min(self._process, managed_in_memory)
        self._managed_spilled = managed_spilled
        # Subtractions between unsigned ints guaranteed by construction to be >= 0
        self._unmanaged_old = min(unmanaged_old, process - self._managed_in_memory)

    @property
    def process(self) -> Py_ssize_t:
        return self._process

    @property
    def managed_in_memory(self) -> Py_ssize_t:
        return self._managed_in_memory

    @property
    def managed_spilled(self) -> Py_ssize_t:
        return self._managed_spilled

    @property
    def unmanaged_old(self) -> Py_ssize_t:
        return self._unmanaged_old

    @classmethod
    def sum(cls, *infos: "MemoryState") -> "MemoryState":
        process = 0
        unmanaged_old = 0
        managed_in_memory = 0
        managed_spilled = 0
        ms: MemoryState
        for ms in infos:
            process += ms._process
            unmanaged_old += ms._unmanaged_old
            managed_spilled += ms._managed_spilled
            managed_in_memory += ms._managed_in_memory
        return MemoryState(
            process=process,
            unmanaged_old=unmanaged_old,
            managed_in_memory=managed_in_memory,
            managed_spilled=managed_spilled,
        )

    @property
    def managed(self) -> Py_ssize_t:
        return self._managed_in_memory + self._managed_spilled

    @property
    def unmanaged(self) -> Py_ssize_t:
        # This is never negative thanks to __init__
        return self._process - self._managed_in_memory

    @property
    def unmanaged_recent(self) -> Py_ssize_t:
        # This is never negative thanks to __init__
        return self._process - self._managed_in_memory - self._unmanaged_old

    @property
    def optimistic(self) -> Py_ssize_t:
        return self._managed_in_memory + self._unmanaged_old

    def __repr__(self) -> str:
        return (
            f"Process memory (RSS)  : {format_bytes(self._process)}\n"
            f"  - managed by Dask   : {format_bytes(self._managed_in_memory)}\n"
            f"  - unmanaged (old)   : {format_bytes(self._unmanaged_old)}\n"
            f"  - unmanaged (recent): {format_bytes(self.unmanaged_recent)}\n"
            f"Spilled to disk       : {format_bytes(self._managed_spilled)}\n"
        )

    def _to_dict(self, *, exclude: "Container[str]" = ()) -> dict:
        """Dictionary representation for debugging purposes.
        Not type stable and not intended for roundtrips.

        See also
        --------
        Client.dump_cluster_state
        distributed.utils.recursive_to_dict
        """
        return recursive_to_dict(self, exclude=exclude, members=True)


@final
@cclass
class WorkerState:
    """
    A simple object holding information about a worker.

    .. attribute:: address: str

       This worker's unique key.  This can be its connected address
       (such as ``'tcp://127.0.0.1:8891'``) or an alias (such as ``'alice'``).

    .. attribute:: processing: {TaskState: cost}

       A dictionary of tasks that have been submitted to this worker.
       Each task state is associated with the expected cost in seconds
       of running that task, summing both the task's expected computation
       time and the expected communication time of its result.

       If a task is already executing on the worker and the excecution time is
       twice the learned average TaskGroup duration, this will be set to twice
       the current executing time. If the task is unknown, the default task
       duration is used instead of the TaskGroup average.

       Multiple tasks may be submitted to a worker in advance and the worker
       will run them eventually, depending on its execution resources
       (but see :doc:`work-stealing`).

       All the tasks here are in the "processing" state.

       This attribute is kept in sync with :attr:`TaskState.processing_on`.

    .. attribute:: executing: {TaskState: duration}

       A dictionary of tasks that are currently being run on this worker.
       Each task state is asssociated with the duration in seconds which
       the task has been running.

    .. attribute:: has_what: {TaskState}

       An insertion-sorted set-like of tasks which currently reside on this worker.
       All the tasks here are in the "memory" state.

       This is the reverse mapping of :class:`TaskState.who_has`.

    .. attribute:: nbytes: int

       The total memory size, in bytes, used by the tasks this worker
       holds in memory (i.e. the tasks in this worker's :attr:`has_what`).

    .. attribute:: nthreads: int

       The number of CPU threads made available on this worker.

    .. attribute:: resources: {str: Number}

       The available resources on this worker like ``{'gpu': 2}``.
       These are abstract quantities that constrain certain tasks from
       running at the same time on this worker.

    .. attribute:: used_resources: {str: Number}

       The sum of each resource used by all tasks allocated to this worker.
       The numbers in this dictionary can only be less or equal than
       those in this worker's :attr:`resources`.

    .. attribute:: occupancy: double

       The total expected runtime, in seconds, of all tasks currently
       processing on this worker.  This is the sum of all the costs in
       this worker's :attr:`processing` dictionary.

    .. attribute:: status: Status

       Read-only worker status, synced one way from the remote Worker object

    .. attribute:: nanny: str

       Address of the associated Nanny, if present

    .. attribute:: last_seen: Py_ssize_t

       The last time we received a heartbeat from this worker, in local
       scheduler time.

    .. attribute:: actors: {TaskState}

       A set of all TaskStates on this worker that are actors.  This only
       includes those actors whose state actually lives on this worker, not
       actors to which this worker has a reference.

    """

    # XXX need a state field to signal active/removed?

    _actors: set
    _address: str
    _bandwidth: double
    _executing: dict
    _extra: dict
    # _has_what is a dict with all values set to None as rebalance() relies on the
    # property of Python >=3.7 dicts to be insertion-sorted.
    _has_what: dict
    _hash: Py_hash_t
    _last_seen: double
    _local_directory: str
    _memory_limit: Py_ssize_t
    _memory_other_history: "deque[tuple[float, Py_ssize_t]]"
    _memory_unmanaged_old: Py_ssize_t
    _metrics: dict
    _name: object
    _nanny: str
    _nbytes: Py_ssize_t
    _nthreads: Py_ssize_t
    _occupancy: double
    _pid: Py_ssize_t
    _processing: dict
    _long_running: set
    _resources: dict
    _services: dict
    _status: Status
    _time_delay: double
    _used_resources: dict
    _versions: dict

    __slots__ = (
        "_actors",
        "_address",
        "_bandwidth",
        "_extra",
        "_executing",
        "_has_what",
        "_hash",
        "_last_seen",
        "_local_directory",
        "_memory_limit",
        "_memory_other_history",
        "_memory_unmanaged_old",
        "_metrics",
        "_name",
        "_nanny",
        "_nbytes",
        "_nthreads",
        "_occupancy",
        "_pid",
        "_processing",
        "_long_running",
        "_resources",
        "_services",
        "_status",
        "_time_delay",
        "_used_resources",
        "_versions",
    )

    def __init__(
        self,
        *,
        address: str,
        status: Status,
        pid: Py_ssize_t,
        name: object,
        nthreads: Py_ssize_t = 0,
        memory_limit: Py_ssize_t,
        local_directory: str,
        nanny: str,
        services: "dict | None" = None,
        versions: "dict | None" = None,
        extra: "dict | None" = None,
    ):
        self._address = address
        self._pid = pid
        self._name = name
        self._nthreads = nthreads
        self._memory_limit = memory_limit
        self._local_directory = local_directory
        self._services = services or {}
        self._versions = versions or {}
        self._nanny = nanny
        self._status = status

        self._hash = hash(address)
        self._nbytes = 0
        self._occupancy = 0
        self._memory_unmanaged_old = 0
        self._memory_other_history = deque()
        self._metrics = {}
        self._last_seen = 0
        self._time_delay = 0
        self._bandwidth = float(
            parse_bytes(dask.config.get("distributed.scheduler.bandwidth"))
        )

        self._actors = set()
        self._has_what = {}
        self._processing = {}
        self._long_running = set()
        self._executing = {}
        self._resources = {}
        self._used_resources = {}

        self._extra = extra or {}

    def __hash__(self):
        return self._hash

    def __eq__(self, other):
        typ_self: type = type(self)
        typ_other: type = type(other)
        if typ_self == typ_other:
            other_ws: WorkerState = other
            return self._address == other_ws._address
        else:
            return False

    @property
    def actors(self):
        return self._actors

    @property
    def address(self) -> str:
        return self._address

    @property
    def bandwidth(self):
        return self._bandwidth

    @property
    def executing(self):
        return self._executing

    @property
    def extra(self):
        return self._extra

    @property
    def has_what(self) -> "Set[TaskState]":
        return self._has_what.keys()

    @property
    def host(self):
        return get_address_host(self._address)

    @property
    def last_seen(self):
        return self._last_seen

    @property
    def local_directory(self):
        return self._local_directory

    @property
    def memory_limit(self):
        return self._memory_limit

    @property
    def metrics(self):
        return self._metrics

    @property
    def memory(self) -> MemoryState:
        return MemoryState(
            # metrics["memory"] is None if the worker sent a heartbeat before its
            # SystemMonitor ever had a chance to run
            process=self._metrics["memory"] or 0,
            # self._nbytes is instantaneous; metrics may lag behind by a heartbeat
            managed_in_memory=max(
                0, self._nbytes - self._metrics["spilled_nbytes"]["memory"]
            ),
            managed_spilled=self._metrics["spilled_nbytes"]["disk"],
            unmanaged_old=self._memory_unmanaged_old,
        )

    @property
    def name(self):
        return self._name

    @property
    def nanny(self):
        return self._nanny

    @property
    def nbytes(self):
        return self._nbytes

    @nbytes.setter
    def nbytes(self, v: Py_ssize_t):
        self._nbytes = v

    @property
    def nthreads(self):
        return self._nthreads

    @property
    def occupancy(self):
        return self._occupancy

    @occupancy.setter
    def occupancy(self, v: double):
        self._occupancy = v

    @property
    def pid(self):
        return self._pid

    @property
    def processing(self):
        return self._processing

    @property
    def resources(self):
        return self._resources

    @property
    def services(self):
        return self._services

    @property
    def status(self):
        return self._status

    @status.setter
    def status(self, new_status):
        if not isinstance(new_status, Status):
            raise TypeError(f"Expected Status; got {new_status!r}")
        self._status = new_status

    @property
    def time_delay(self):
        return self._time_delay

    @property
    def used_resources(self):
        return self._used_resources

    @property
    def versions(self):
        return self._versions

    @ccall
    def clean(self):
        """Return a version of this object that is appropriate for serialization"""
        ws: WorkerState = WorkerState(
            address=self._address,
            status=self._status,
            pid=self._pid,
            name=self._name,
            nthreads=self._nthreads,
            memory_limit=self._memory_limit,
            local_directory=self._local_directory,
            services=self._services,
            nanny=self._nanny,
            extra=self._extra,
        )
        ts: TaskState
        ws._processing = {ts._key: cost for ts, cost in self._processing.items()}
        ws._executing = {ts._key: duration for ts, duration in self._executing.items()}
        return ws

    def __repr__(self):
        name = f", name: {self.name}" if self.name != self.address else ""
        return (
            f"<WorkerState {self._address!r}{name}, "
            f"status: {self._status.name}, "
            f"memory: {len(self._has_what)}, "
            f"processing: {len(self._processing)}>"
        )

    def _repr_html_(self):
        return get_template("worker_state.html.j2").render(
            address=self.address,
            name=self.name,
            status=self.status.name,
            has_what=self._has_what,
            processing=self.processing,
        )

    @ccall
    @exceptval(check=False)
    def identity(self) -> dict:
        return {
            "type": "Worker",
            "id": self._name,
            "host": self.host,
            "resources": self._resources,
            "local_directory": self._local_directory,
            "name": self._name,
            "nthreads": self._nthreads,
            "memory_limit": self._memory_limit,
            "last_seen": self._last_seen,
            "services": self._services,
            "metrics": self._metrics,
            "nanny": self._nanny,
            **self._extra,
        }

    def _to_dict_no_nest(self, *, exclude: "Container[str]" = ()) -> dict:
        """Dictionary representation for debugging purposes.
        Not type stable and not intended for roundtrips.

        See also
        --------
        Client.dump_cluster_state
        distributed.utils.recursive_to_dict
        TaskState._to_dict
        """
        return recursive_to_dict(
            self,
            exclude=set(exclude) | {"versions"},  # type: ignore
            members=True,
        )


@final
@cclass
class Computation:
    """
    Collection tracking a single compute or persist call

    See also
    --------
    TaskPrefix
    TaskGroup
    TaskState
    """

    _start: double
    _groups: set
    _code: object
    _id: object

    def __init__(self):
        self._start = time()
        self._groups = set()
        self._code = SortedSet()
        self._id = uuid.uuid4()

    @property
    def code(self):
        return self._code

    @property
    def start(self):
        return self._start

    @property
    def stop(self):
        if self.groups:
            return max(tg.stop for tg in self.groups)
        else:
            return -1

    @property
    def states(self):
        tg: TaskGroup
        return merge_with(sum, [tg._states for tg in self._groups])

    @property
    def groups(self):
        return self._groups

    def __repr__(self):
        return (
            f"<Computation {self._id}: "
            + "Tasks: "
            + ", ".join(
                "%s: %d" % (k, v) for (k, v) in sorted(self.states.items()) if v
            )
            + ">"
        )

    def _repr_html_(self):
        return get_template("computation.html.j2").render(
            id=self._id,
            start=self.start,
            stop=self.stop,
            groups=self.groups,
            states=self.states,
            code=self.code,
        )


@final
@cclass
class TaskPrefix:
    """Collection tracking all tasks within a group

    Keys often have a structure like ``("x-123", 0)``
    A group takes the first section, like ``"x"``

    .. attribute:: name: str

       The name of a group of tasks.
       For a task like ``("x-123", 0)`` this is the text ``"x"``

    .. attribute:: states: Dict[str, int]

       The number of tasks in each state,
       like ``{"memory": 10, "processing": 3, "released": 4, ...}``

    .. attribute:: duration_average: float

       An exponentially weighted moving average duration of all tasks with this prefix

    .. attribute:: suspicious: int

       Numbers of times a task was marked as suspicious with this prefix


    See Also
    --------
    TaskGroup
    """

    _name: str
    _all_durations: "defaultdict[str, float]"
    _duration_average: double
    _suspicious: Py_ssize_t
    _groups: list

    def __init__(self, name: str):
        self._name = name
        self._groups = []

        # store timings for each prefix-action
        self._all_durations = defaultdict(float)

        task_durations = dask.config.get("distributed.scheduler.default-task-durations")
        if self._name in task_durations:
            self._duration_average = parse_timedelta(task_durations[self._name])
        else:
            self._duration_average = -1
        self._suspicious = 0

    @property
    def name(self) -> str:
        return self._name

    @property
    def all_durations(self) -> "defaultdict[str, float]":
        return self._all_durations

    @ccall
    @exceptval(check=False)
    def add_duration(self, action: str, start: double, stop: double):
        duration = stop - start
        self._all_durations[action] += duration
        if action == "compute":
            old = self._duration_average
            if old < 0:
                self._duration_average = duration
            else:
                self._duration_average = 0.5 * duration + 0.5 * old

    @property
    def duration_average(self) -> double:
        return self._duration_average

    @property
    def suspicious(self) -> Py_ssize_t:
        return self._suspicious

    @property
    def groups(self):
        return self._groups

    @property
    def states(self):
        tg: TaskGroup
        return merge_with(sum, [tg._states for tg in self._groups])

    @property
    def active(self) -> "list[TaskGroup]":
        tg: TaskGroup
        return [
            tg
            for tg in self._groups
            if any([v != 0 for k, v in tg._states.items() if k != "forgotten"])
        ]

    @property
    def active_states(self):
        tg: TaskGroup
        return merge_with(sum, [tg._states for tg in self.active])

    def __repr__(self):
        return (
            "<"
            + self._name
            + ": "
            + ", ".join(
                "%s: %d" % (k, v) for (k, v) in sorted(self.states.items()) if v
            )
            + ">"
        )

    @property
    def nbytes_total(self):
        tg: TaskGroup
        return sum([tg._nbytes_total for tg in self._groups])

    def __len__(self):
        return sum(map(len, self._groups))

    @property
    def duration(self):
        tg: TaskGroup
        return sum([tg._duration for tg in self._groups])

    @property
    def types(self):
        tg: TaskGroup
        return set().union(*[tg._types for tg in self._groups])


@final
@cclass
class TaskGroup:
    """Collection tracking all tasks within a group

    Keys often have a structure like ``("x-123", 0)``
    A group takes the first section, like ``"x-123"``

    .. attribute:: name: str

       The name of a group of tasks.
       For a task like ``("x-123", 0)`` this is the text ``"x-123"``

    .. attribute:: states: Dict[str, int]

       The number of tasks in each state,
       like ``{"memory": 10, "processing": 3, "released": 4, ...}``

    .. attribute:: dependencies: Set[TaskGroup]

       The other TaskGroups on which this one depends

    .. attribute:: nbytes_total: int

       The total number of bytes that this task group has produced

    .. attribute:: duration: float

       The total amount of time spent on all tasks in this TaskGroup

    .. attribute:: types: Set[str]

       The result types of this TaskGroup

    .. attribute:: last_worker: WorkerState

       The worker most recently assigned a task from this group, or None when the group
       is not identified to be root-like by `SchedulerState.decide_worker`.

    .. attribute:: last_worker_tasks_left: int

       If `last_worker` is not None, the number of times that worker should be assigned
       subsequent tasks until a new worker is chosen.

    See also
    --------
    TaskPrefix
    """

    _name: str
    _prefix: TaskPrefix  # TaskPrefix | None
    _states: dict
    _dependencies: set
    _nbytes_total: Py_ssize_t
    _duration: double
    _types: set
    _start: double
    _stop: double
    _all_durations: "defaultdict[str, float]"
    _last_worker: WorkerState  # WorkerState | None
    _last_worker_tasks_left: Py_ssize_t

    def __init__(self, name: str):
        self._name = name
        self._prefix = None  # type: ignore
        self._states = {state: 0 for state in ALL_TASK_STATES}
        self._states["forgotten"] = 0
        self._dependencies = set()
        self._nbytes_total = 0
        self._duration = 0
        self._types = set()
        self._start = 0.0
        self._stop = 0.0
        self._all_durations = defaultdict(float)
        self._last_worker = None  # type: ignore
        self._last_worker_tasks_left = 0

    @property
    def name(self) -> str:
        return self._name

    @property
    def prefix(self) -> "TaskPrefix | None":
        return self._prefix

    @property
    def states(self) -> dict:
        return self._states

    @property
    def dependencies(self) -> set:
        return self._dependencies

    @property
    def nbytes_total(self):
        return self._nbytes_total

    @property
    def duration(self) -> double:
        return self._duration

    @ccall
    @exceptval(check=False)
    def add_duration(self, action: str, start: double, stop: double):
        duration = stop - start
        self._all_durations[action] += duration
        if action == "compute":
            if self._stop < stop:
                self._stop = stop
            self._start = self._start or start
        self._duration += duration
        self._prefix.add_duration(action, start, stop)

    @property
    def types(self) -> set:
        return self._types

    @property
    def all_durations(self) -> "defaultdict[str, float]":
        return self._all_durations

    @property
    def start(self) -> double:
        return self._start

    @property
    def stop(self) -> double:
        return self._stop

    @property
    def last_worker(self) -> "WorkerState | None":
        return self._last_worker

    @property
    def last_worker_tasks_left(self) -> int:
        return self._last_worker_tasks_left

    @ccall
    def add(self, other: "TaskState"):
        self._states[other._state] += 1
        other._group = self

    def __repr__(self):
        return (
            "<"
            + (self._name or "no-group")
            + ": "
            + ", ".join(
                "%s: %d" % (k, v) for (k, v) in sorted(self._states.items()) if v
            )
            + ">"
        )

    def __len__(self):
        return sum(self._states.values())

    def _to_dict_no_nest(self, *, exclude: "Container[str]" = ()) -> dict:
        """Dictionary representation for debugging purposes.
        Not type stable and not intended for roundtrips.

        See also
        --------
        Client.dump_cluster_state
        distributed.utils.recursive_to_dict
        TaskState._to_dict
        """
        return recursive_to_dict(self, exclude=exclude, members=True)


@final
@cclass
class TaskState:
    """
    A simple object holding information about a task.
    Not to be confused with :class:`distributed.worker_state_machine.TaskState`, which
    holds similar information on the Worker side.

    .. attribute:: key: str

       The key is the unique identifier of a task, generally formed
       from the name of the function, followed by a hash of the function
       and arguments, like ``'inc-ab31c010444977004d656610d2d421ec'``.

    .. attribute:: prefix: TaskPrefix

       The broad class of tasks to which this task belongs like "inc" or
       "read_csv"

    .. attribute:: run_spec: object

       A specification of how to run the task.  The type and meaning of this
       value is opaque to the scheduler, as it is only interpreted by the
       worker to which the task is sent for executing.

       As a special case, this attribute may also be ``None``, in which case
       the task is "pure data" (such as, for example, a piece of data loaded
       in the scheduler using :meth:`Client.scatter`).  A "pure data" task
       cannot be computed again if its value is lost.

    .. attribute:: priority: tuple

       The priority provides each task with a relative ranking which is used
       to break ties when many tasks are being considered for execution.

       This ranking is generally a 2-item tuple.  The first (and dominant)
       item corresponds to when it was submitted.  Generally, earlier tasks
       take precedence.  The second item is determined by the client, and is
       a way to prioritize tasks within a large graph that may be important,
       such as if they are on the critical path, or good to run in order to
       release many dependencies.  This is explained further in
       :doc:`Scheduling Policy <scheduling-policies>`.

    .. attribute:: state: str

       This task's current state.  Valid states include ``released``,
       ``waiting``, ``no-worker``, ``processing``, ``memory``, ``erred``
       and ``forgotten``.  If it is ``forgotten``, the task isn't stored
       in the ``tasks`` dictionary anymore and will probably disappear
       soon from memory.

    .. attribute:: dependencies: {TaskState}

       The set of tasks this task depends on for proper execution.  Only
       tasks still alive are listed in this set.  If, for whatever reason,
       this task also depends on a forgotten task, the
       :attr:`has_lost_dependencies` flag is set.

       A task can only be executed once all its dependencies have already
       been successfully executed and have their result stored on at least
       one worker.  This is tracked by progressively draining the
       :attr:`waiting_on` set.

    .. attribute:: dependents: {TaskState}

       The set of tasks which depend on this task.  Only tasks still alive
       are listed in this set.

       This is the reverse mapping of :attr:`dependencies`.

    .. attribute:: has_lost_dependencies: bool

       Whether any of the dependencies of this task has been forgotten.
       For memory consumption reasons, forgotten tasks are not kept in
       memory even though they may have dependent tasks.  When a task is
       forgotten, therefore, each of its dependents has their
       :attr:`has_lost_dependencies` attribute set to ``True``.

       If :attr:`has_lost_dependencies` is true, this task cannot go
       into the "processing" state anymore.

    .. attribute:: waiting_on: {TaskState}

       The set of tasks this task is waiting on *before* it can be executed.
       This is always a subset of :attr:`dependencies`.  Each time one of the
       dependencies has finished processing, it is removed from the
       :attr:`waiting_on` set.

       Once :attr:`waiting_on` becomes empty, this task can move from the
       "waiting" state to the "processing" state (unless one of the
       dependencies errored out, in which case this task is instead
       marked "erred").

    .. attribute:: waiters: {TaskState}

       The set of tasks which need this task to remain alive.  This is always
       a subset of :attr:`dependents`.  Each time one of the dependents
       has finished processing, it is removed from the :attr:`waiters`
       set.

       Once both :attr:`waiters` and :attr:`who_wants` become empty, this
       task can be released (if it has a non-empty :attr:`run_spec`) or
       forgotten (otherwise) by the scheduler, and by any workers
       in :attr:`who_has`.

       .. note:: Counter-intuitively, :attr:`waiting_on` and
          :attr:`waiters` are not reverse mappings of each other.

    .. attribute:: who_wants: {ClientState}

       The set of clients who want this task's result to remain alive.
       This is the reverse mapping of :attr:`ClientState.wants_what`.

       When a client submits a graph to the scheduler it also specifies
       which output tasks it desires, such that their results are not released
       from memory.

       Once a task has finished executing (i.e. moves into the "memory"
       or "erred" state), the clients in :attr:`who_wants` are notified.

       Once both :attr:`waiters` and :attr:`who_wants` become empty, this
       task can be released (if it has a non-empty :attr:`run_spec`) or
       forgotten (otherwise) by the scheduler, and by any workers
       in :attr:`who_has`.

    .. attribute:: who_has: {WorkerState}

       The set of workers who have this task's result in memory.
       It is non-empty iff the task is in the "memory" state.  There can be
       more than one worker in this set if, for example, :meth:`Client.scatter`
       or :meth:`Client.replicate` was used.

       This is the reverse mapping of :attr:`WorkerState.has_what`.

    .. attribute:: processing_on: WorkerState (or None)

       If this task is in the "processing" state, which worker is currently
       processing it.  Otherwise this is ``None``.

       This attribute is kept in sync with :attr:`WorkerState.processing`.

    .. attribute:: retries: int

       The number of times this task can automatically be retried in case
       of failure.  If a task fails executing (the worker returns with
       an error), its :attr:`retries` attribute is checked.  If it is
       equal to 0, the task is marked "erred".  If it is greater than 0,
       the :attr:`retries` attribute is decremented and execution is
       attempted again.

    .. attribute:: nbytes: int (or None)

       The number of bytes, as determined by ``sizeof``, of the result
       of a finished task.  This number is used for diagnostics and to
       help prioritize work.

    .. attribute:: type: str

       The type of the object as a string.  Only present for tasks that have
       been computed.

    .. attribute:: exception: object

       If this task failed executing, the exception object is stored here.
       Otherwise this is ``None``.

    .. attribute:: traceback: object

       If this task failed executing, the traceback object is stored here.
       Otherwise this is ``None``.

    .. attribute:: exception_blame: TaskState (or None)

       If this task or one of its dependencies failed executing, the
       failed task is stored here (possibly itself).  Otherwise this
       is ``None``.

    .. attribute:: erred_on: set(str)

        Worker addresses on which errors appeared causing this task to be in an error state.

    .. attribute:: suspicious: int

       The number of times this task has been involved in a worker death.

       Some tasks may cause workers to die (such as calling ``os._exit(0)``).
       When a worker dies, all of the tasks on that worker are reassigned
       to others.  This combination of behaviors can cause a bad task to
       catastrophically destroy all workers on the cluster, one after
       another.  Whenever a worker dies, we mark each task currently
       processing on that worker (as recorded by
       :attr:`WorkerState.processing`) as suspicious.

       If a task is involved in three deaths (or some other fixed constant)
       then we mark the task as ``erred``.

    .. attribute:: host_restrictions: {hostnames}

       A set of hostnames where this task can be run (or ``None`` if empty).
       Usually this is empty unless the task has been specifically restricted
       to only run on certain hosts.  A hostname may correspond to one or
       several connected workers.

    .. attribute:: worker_restrictions: {worker addresses}

       A set of complete worker addresses where this can be run (or ``None``
       if empty).  Usually this is empty unless the task has been specifically
       restricted to only run on certain workers.

       Note this is tracking worker addresses, not worker states, since
       the specific workers may not be connected at this time.

    .. attribute:: resource_restrictions: {resource: quantity}

       Resources required by this task, such as ``{'gpu': 1}`` or
       ``{'memory': 1e9}`` (or ``None`` if empty).  These are user-defined
       names and are matched against the contents of each
       :attr:`WorkerState.resources` dictionary.

    .. attribute:: loose_restrictions: bool

       If ``False``, each of :attr:`host_restrictions`,
       :attr:`worker_restrictions` and :attr:`resource_restrictions` is
       a hard constraint: if no worker is available satisfying those
       restrictions, the task cannot go into the "processing" state and
       will instead go into the "no-worker" state.

       If ``True``, the above restrictions are mere preferences: if no worker
       is available satisfying those restrictions, the task can still go
       into the "processing" state and be sent for execution to another
       connected worker.

    .. attribute:: metadata: dict

       Metadata related to task.

    .. attribute:: actor: bool

       Whether or not this task is an Actor.

    .. attribute:: group: TaskGroup

        The group of tasks to which this one belongs.

    .. attribute:: annotations: dict

        Task annotations
    """

    _key: str
    _hash: Py_hash_t
    _prefix: TaskPrefix
    _run_spec: object
    _priority: tuple  # tuple | None
    _state: str  # str | None
    _dependencies: set  # set[TaskState]
    _dependents: set  # set[TaskState]
    _has_lost_dependencies: bint
    _waiting_on: set  # set[TaskState]
    _waiters: set  # set[TaskState]
    _who_wants: set  # set[ClientState]
    _who_has: set  # set[WorkerState]
    _processing_on: WorkerState  # WorkerState | None
    _retries: Py_ssize_t
    _nbytes: Py_ssize_t
    _type: str  # str | None
    _exception: object
    _exception_text: str
    _traceback: object
    _traceback_text: str
    _exception_blame: "TaskState"  # TaskState | None"
    _erred_on: set
    _suspicious: Py_ssize_t
    _host_restrictions: set  # set[str] | None
    _worker_restrictions: set  # set[str] | None
    _resource_restrictions: dict  # dict | None
    _loose_restrictions: bint
    _metadata: dict
    _annotations: dict
    _actor: bint
    _group: TaskGroup  # TaskGroup | None
    _group_key: str

    __slots__ = (
        # === General description ===
        "_actor",
        # Key name
        "_key",
        # Hash of the key name
        "_hash",
        # Key prefix (see key_split())
        "_prefix",
        # How to run the task (None if pure data)
        "_run_spec",
        # Alive dependents and dependencies
        "_dependencies",
        "_dependents",
        # Compute priority
        "_priority",
        # Restrictions
        "_host_restrictions",
        "_worker_restrictions",  # not WorkerStates but addresses
        "_resource_restrictions",
        "_loose_restrictions",
        # === Task state ===
        "_state",
        # Whether some dependencies were forgotten
        "_has_lost_dependencies",
        # If in 'waiting' state, which tasks need to complete
        # before we can run
        "_waiting_on",
        # If in 'waiting' or 'processing' state, which tasks needs us
        # to complete before they can run
        "_waiters",
        # In in 'processing' state, which worker we are processing on
        "_processing_on",
        # If in 'memory' state, Which workers have us
        "_who_has",
        # Which clients want us
        "_who_wants",
        "_exception",
        "_exception_text",
        "_traceback",
        "_traceback_text",
        "_erred_on",
        "_exception_blame",
        "_suspicious",
        "_retries",
        "_nbytes",
        "_type",
        "_group_key",
        "_group",
        "_metadata",
        "_annotations",
    )

    def __init__(self, key: str, run_spec: object):
        self._key = key
        self._hash = hash(key)
        self._run_spec = run_spec
        self._state = None  # type: ignore
        self._exception = None
        self._exception_blame = None  # type: ignore
        self._traceback = None
        self._exception_text = ""
        self._traceback_text = ""
        self._suspicious = 0
        self._retries = 0
        self._nbytes = -1
        self._priority = None  # type: ignore
        self._who_wants = set()
        self._dependencies = set()
        self._dependents = set()
        self._waiting_on = set()
        self._waiters = set()
        self._who_has = set()
        self._processing_on = None  # type: ignore
        self._has_lost_dependencies = False
        self._host_restrictions = None  # type: ignore
        self._worker_restrictions = None  # type: ignore
        self._resource_restrictions = None  # type: ignore
        self._loose_restrictions = False
        self._actor = False
        self._type = None  # type: ignore
        self._group_key = key_split_group(key)
        self._group = None  # type: ignore
        self._metadata = {}
        self._annotations = {}
        self._erred_on = set()

    def __hash__(self):
        return self._hash

    def __eq__(self, other):
        typ_self: type = type(self)
        typ_other: type = type(other)
        if typ_self == typ_other:
            other_ts: TaskState = other
            return self._key == other_ts._key
        else:
            return False

    @property
    def key(self):
        return self._key

    @property
    def prefix(self):
        return self._prefix

    @property
    def run_spec(self):
        return self._run_spec

    @property
    def priority(self) -> "tuple | None":
        return self._priority

    @property
    def state(self) -> "str | None":
        return self._state

    @state.setter
    def state(self, value: str):
        self._group._states[self._state] -= 1
        self._group._states[value] += 1
        self._state = value

    @property
    def dependencies(self) -> "set[TaskState]":
        return self._dependencies

    @property
    def dependents(self) -> "set[TaskState]":
        return self._dependents

    @property
    def has_lost_dependencies(self):
        return self._has_lost_dependencies

    @property
    def waiting_on(self) -> "set[TaskState]":
        return self._waiting_on

    @property
    def waiters(self) -> "set[TaskState]":
        return self._waiters

    @property
    def who_wants(self) -> "set[ClientState]":
        return self._who_wants

    @property
    def who_has(self) -> "set[WorkerState]":
        return self._who_has

    @property
    def processing_on(self) -> "WorkerState | None":
        return self._processing_on

    @processing_on.setter
    def processing_on(self, v: WorkerState) -> None:
        self._processing_on = v

    @property
    def retries(self):
        return self._retries

    @property
    def nbytes(self):
        return self._nbytes

    @nbytes.setter
    def nbytes(self, v: Py_ssize_t):
        self._nbytes = v

    @property
    def type(self) -> "str | None":
        return self._type

    @property
    def exception(self):
        return self._exception

    @property
    def exception_text(self):
        return self._exception_text

    @property
    def traceback(self):
        return self._traceback

    @property
    def traceback_text(self):
        return self._traceback_text

    @property
    def exception_blame(self) -> "TaskState | None":
        return self._exception_blame

    @property
    def suspicious(self):
        return self._suspicious

    @property
    def host_restrictions(self) -> "set[str] | None":
        return self._host_restrictions

    @property
    def worker_restrictions(self) -> "set[str] | None":
        return self._worker_restrictions

    @property
    def resource_restrictions(self) -> "dict | None":
        return self._resource_restrictions

    @property
    def loose_restrictions(self):
        return self._loose_restrictions

    @property
    def metadata(self):
        return self._metadata

    @property
    def annotations(self):
        return self._annotations

    @property
    def actor(self):
        return self._actor

    @property
    def group(self) -> "TaskGroup | None":
        return self._group

    @property
    def group_key(self) -> str:
        return self._group_key

    @property
    def prefix_key(self):
        return self._prefix._name

    @property
    def erred_on(self):
        return self._erred_on

    @ccall
    def add_dependency(self, other: "TaskState"):
        """Add another task as a dependency of this task"""
        self._dependencies.add(other)
        self._group._dependencies.add(other._group)
        other._dependents.add(self)

    @ccall
    @inline
    @nogil
    def get_nbytes(self) -> Py_ssize_t:
        return self._nbytes if self._nbytes >= 0 else DEFAULT_DATA_SIZE

    @ccall
    def set_nbytes(self, nbytes: Py_ssize_t):
        diff: Py_ssize_t = nbytes
        old_nbytes: Py_ssize_t = self._nbytes
        if old_nbytes >= 0:
            diff -= old_nbytes
        self._group._nbytes_total += diff
        ws: WorkerState
        for ws in self._who_has:
            ws._nbytes += diff
        self._nbytes = nbytes

    def __repr__(self):
        return f"<TaskState {self._key!r} {self._state}>"

    def _repr_html_(self):
        return get_template("task_state.html.j2").render(
            state=self._state,
            nbytes=self._nbytes,
            key=self._key,
        )

    @ccall
    def validate(self):
        try:
            for cs in self._who_wants:
                assert isinstance(cs, ClientState), (repr(cs), self._who_wants)
            for ws in self._who_has:
                assert isinstance(ws, WorkerState), (repr(ws), self._who_has)
            for ts in self._dependencies:
                assert isinstance(ts, TaskState), (repr(ts), self._dependencies)
            for ts in self._dependents:
                assert isinstance(ts, TaskState), (repr(ts), self._dependents)
            validate_task_state(self)
        except Exception as e:
            logger.exception(e)
            if LOG_PDB:
                import pdb

                pdb.set_trace()

    def get_nbytes_deps(self):
        nbytes: Py_ssize_t = 0
        ts: TaskState
        for ts in self._dependencies:
            nbytes += ts.get_nbytes()
        return nbytes

    def _to_dict_no_nest(self, *, exclude: "Container[str]" = ()) -> dict:
        """Dictionary representation for debugging purposes.
        Not type stable and not intended for roundtrips.

        See also
        --------
        Client.dump_cluster_state
        distributed.utils.recursive_to_dict

        Notes
        -----
        This class uses ``_to_dict_no_nest`` instead of ``_to_dict``.
        When a task references another task, or when a WorkerState.tasks contains tasks,
        this method is not executed for the inner task, even if the inner task was never
        seen before; you get a repr instead. All tasks should neatly appear under
        Scheduler.tasks. This also prevents a RecursionError during particularly heavy
        loads, which have been observed to happen whenever there's an acyclic dependency
        chain of ~200+ tasks.
        """
        return recursive_to_dict(self, exclude=exclude, members=True)


class _StateLegacyMapping(Mapping):
    """
    A mapping interface mimicking the former Scheduler state dictionaries.
    """

    def __init__(self, states, accessor):
        self._states = states
        self._accessor = accessor

    def __iter__(self):
        return iter(self._states)

    def __len__(self):
        return len(self._states)

    def __getitem__(self, key):
        return self._accessor(self._states[key])

    def __repr__(self):
        return f"{self.__class__}({dict(self)})"


class _OptionalStateLegacyMapping(_StateLegacyMapping):
    """
    Similar to _StateLegacyMapping, but a false-y value is interpreted
    as a missing key.
    """

    # For tasks etc.

    def __iter__(self):
        accessor = self._accessor
        for k, v in self._states.items():
            if accessor(v):
                yield k

    def __len__(self):
        accessor = self._accessor
        return sum(bool(accessor(v)) for v in self._states.values())

    def __getitem__(self, key):
        v = self._accessor(self._states[key])
        if v:
            return v
        else:
            raise KeyError


class _StateLegacySet(Set):
    """
    Similar to _StateLegacyMapping, but exposes a set containing
    all values with a true value.
    """

    # For loose_restrictions

    def __init__(self, states, accessor):
        self._states = states
        self._accessor = accessor

    def __iter__(self):
        return (k for k, v in self._states.items() if self._accessor(v))

    def __len__(self):
        return sum(map(bool, map(self._accessor, self._states.values())))

    def __contains__(self, k):
        st = self._states.get(k)
        return st is not None and bool(self._accessor(st))

    def __repr__(self):
        return f"{self.__class__}({set(self)})"


def _legacy_task_key_set(tasks):
    """
    Transform a set of task states into a set of task keys.
    """
    ts: TaskState
    return {ts._key for ts in tasks}


def _legacy_client_key_set(clients):
    """
    Transform a set of client states into a set of client keys.
    """
    cs: ClientState
    return {cs._client_key for cs in clients}


def _legacy_worker_key_set(workers):
    """
    Transform a set of worker states into a set of worker keys.
    """
    ws: WorkerState
    return {ws._address for ws in workers}


def _legacy_task_key_dict(task_dict: dict):
    """
    Transform a dict of {task state: value} into a dict of {task key: value}.
    """
    ts: TaskState
    return {ts._key: value for ts, value in task_dict.items()}


def _task_key_or_none(task: TaskState):
    return task._key if task is not None else None


@cclass
class SchedulerState:
    """Underlying task state of dynamic scheduler

    Tracks the current state of workers, data, and computations.

    Handles transitions between different task states. Notifies the
    Scheduler of changes by messaging passing through Queues, which the
    Scheduler listens to responds accordingly.

    All events are handled quickly, in linear time with respect to their
    input (which is often of constant size) and generally within a
    millisecond. Additionally when Cythonized, this can be faster still.
    To accomplish this the scheduler tracks a lot of state.  Every
    operation maintains the consistency of this state.

    Users typically do not interact with ``Transitions`` directly. Instead
    users interact with the ``Client``, which in turn engages the
    ``Scheduler`` affecting different transitions here under-the-hood. In
    the background ``Worker``s also engage with the ``Scheduler``
    affecting these state transitions as well.

    **State**

    The ``Transitions`` object contains the following state variables.
    Each variable is listed along with what it stores and a brief
    description.

    * **tasks:** ``{task key: TaskState}``
        Tasks currently known to the scheduler
    * **unrunnable:** ``{TaskState}``
        Tasks in the "no-worker" state

    * **workers:** ``{worker key: WorkerState}``
        Workers currently connected to the scheduler
    * **idle:** ``{WorkerState}``:
        Set of workers that are not fully utilized
    * **saturated:** ``{WorkerState}``:
        Set of workers that are not over-utilized
    * **running:** ``{WorkerState}``:
        Set of workers that are currently in running state

    * **clients:** ``{client key: ClientState}``
        Clients currently connected to the scheduler

    * **task_duration:** ``{key-prefix: time}``
        Time we expect certain functions to take, e.g. ``{'sum': 0.25}``
    """

    _aliases: dict
    _bandwidth: double
    _clients: dict  # dict[str, ClientState]
    _computations: object
    _extensions: dict
    _host_info: dict
    _idle: "SortedDict[str, WorkerState]"
    _idle_dv: dict  # dict[str, WorkerState]
    _n_tasks: Py_ssize_t
    _resources: dict
    _saturated: set  # set[WorkerState]
    _running: set  # set[WorkerState]
    _tasks: dict
    _task_groups: dict
    _task_prefixes: dict
    _task_metadata: dict
    _replicated_tasks: set
    _total_nthreads: Py_ssize_t
    _total_occupancy: double
    _transitions_table: dict
    _unknown_durations: dict
    _unrunnable: set
    _validate: bint
    _workers: "SortedDict[str, WorkerState]"
    _workers_dv: dict  # dict[str, WorkerState]
    _transition_counter: Py_ssize_t
    _plugins: dict  # dict[str, SchedulerPlugin]

    # Variables from dask.config, cached by __init__ for performance
    UNKNOWN_TASK_DURATION: double
    MEMORY_RECENT_TO_OLD_TIME: double
    MEMORY_REBALANCE_MEASURE: str
    MEMORY_REBALANCE_SENDER_MIN: double
    MEMORY_REBALANCE_RECIPIENT_MAX: double
    MEMORY_REBALANCE_HALF_GAP: double

    def __init__(
        self,
        aliases: dict,
        clients: "dict[str, ClientState]",
        workers: "SortedDict[str, WorkerState]",
        host_info: dict,
        resources: dict,
        tasks: dict,
        unrunnable: set,
        validate: bint,
        plugins: "Iterable[SchedulerPlugin]" = (),
        **kwargs,  # Passed verbatim to Server.__init__()
    ):
        self._aliases = aliases
        self._bandwidth = parse_bytes(
            dask.config.get("distributed.scheduler.bandwidth")
        )
        self._clients = clients
        self._clients["fire-and-forget"] = ClientState("fire-and-forget")
        self._extensions = {}
        self._host_info = host_info
        self._idle = SortedDict()
        # Note: cython.cast, not typing.cast!
        self._idle_dv = cast(dict, self._idle)
        self._n_tasks = 0
        self._resources = resources
        self._saturated = set()
        self._tasks = tasks
        self._replicated_tasks = {
            ts for ts in self._tasks.values() if len(ts._who_has) > 1
        }
        self._computations = deque(
            maxlen=dask.config.get("distributed.diagnostics.computations.max-history")
        )
        self._task_groups = {}
        self._task_prefixes = {}
        self._task_metadata = {}
        self._total_nthreads = 0
        self._total_occupancy = 0
        self._transitions_table = {
            ("released", "waiting"): self.transition_released_waiting,
            ("waiting", "released"): self.transition_waiting_released,
            ("waiting", "processing"): self.transition_waiting_processing,
            ("waiting", "memory"): self.transition_waiting_memory,
            ("processing", "released"): self.transition_processing_released,
            ("processing", "memory"): self.transition_processing_memory,
            ("processing", "erred"): self.transition_processing_erred,
            ("no-worker", "released"): self.transition_no_worker_released,
            ("no-worker", "waiting"): self.transition_no_worker_waiting,
            ("no-worker", "memory"): self.transition_no_worker_memory,
            ("released", "forgotten"): self.transition_released_forgotten,
            ("memory", "forgotten"): self.transition_memory_forgotten,
            ("erred", "released"): self.transition_erred_released,
            ("memory", "released"): self.transition_memory_released,
            ("released", "erred"): self.transition_released_erred,
        }
        self._unknown_durations = {}
        self._unrunnable = unrunnable
        self._validate = validate
        self._workers = workers
        # Note: cython.cast, not typing.cast!
        self._workers_dv = cast(dict, self._workers)
        self._running = {
            ws for ws in self._workers.values() if ws.status == Status.running
        }
        self._plugins = {} if not plugins else {_get_plugin_name(p): p for p in plugins}

        # Variables from dask.config, cached by __init__ for performance
        self.UNKNOWN_TASK_DURATION = parse_timedelta(
            dask.config.get("distributed.scheduler.unknown-task-duration")
        )
        self.MEMORY_RECENT_TO_OLD_TIME = parse_timedelta(
            dask.config.get("distributed.worker.memory.recent-to-old-time")
        )
        self.MEMORY_REBALANCE_MEASURE = dask.config.get(
            "distributed.worker.memory.rebalance.measure"
        )
        self.MEMORY_REBALANCE_SENDER_MIN = dask.config.get(
            "distributed.worker.memory.rebalance.sender-min"
        )
        self.MEMORY_REBALANCE_RECIPIENT_MAX = dask.config.get(
            "distributed.worker.memory.rebalance.recipient-max"
        )
        self.MEMORY_REBALANCE_HALF_GAP = (
            dask.config.get("distributed.worker.memory.rebalance.sender-recipient-gap")
            / 2.0
        )
        self._transition_counter = 0

        # Call Server.__init__()
        super().__init__(**kwargs)  # type: ignore

    @property
    def aliases(self):
        return self._aliases

    @property
    def bandwidth(self):
        return self._bandwidth

    @property
    def clients(self):
        return self._clients

    @property
    def computations(self):
        return self._computations

    @property
    def extensions(self):
        return self._extensions

    @property
    def host_info(self):
        return self._host_info

    @property
    def idle(self):
        return self._idle

    @property
    def n_tasks(self):
        return self._n_tasks

    @property
    def resources(self):
        return self._resources

    @property
    def saturated(self) -> "set[WorkerState]":
        return self._saturated

    @property
    def running(self) -> "set[WorkerState]":
        return self._running

    @property
    def tasks(self):
        return self._tasks

    @property
    def task_groups(self):
        return self._task_groups

    @property
    def task_prefixes(self):
        return self._task_prefixes

    @property
    def task_metadata(self):
        return self._task_metadata

    @property
    def replicated_tasks(self):
        return self._replicated_tasks

    @property
    def total_nthreads(self):
        return self._total_nthreads

    @property
    def total_occupancy(self):
        return self._total_occupancy

    @total_occupancy.setter
    def total_occupancy(self, v: double):
        self._total_occupancy = v

    @property
    def transition_counter(self):
        return self._transition_counter

    @property
    def unknown_durations(self):
        return self._unknown_durations

    @property
    def unrunnable(self):
        return self._unrunnable

    @property
    def validate(self):
        return self._validate

    @validate.setter
    def validate(self, v: bint):
        self._validate = v

    @property
    def workers(self):
        return self._workers

    @property
    def plugins(self) -> "dict[str, SchedulerPlugin]":
        return self._plugins

    @property
    def memory(self) -> MemoryState:
        return MemoryState.sum(*(w.memory for w in self.workers.values()))

    @property
    def __pdict__(self):
        return {
            "bandwidth": self._bandwidth,
            "resources": self._resources,
            "saturated": self._saturated,
            "unrunnable": self._unrunnable,
            "n_tasks": self._n_tasks,
            "unknown_durations": self._unknown_durations,
            "validate": self._validate,
            "tasks": self._tasks,
            "task_groups": self._task_groups,
            "task_prefixes": self._task_prefixes,
            "total_nthreads": self._total_nthreads,
            "total_occupancy": self._total_occupancy,
            "extensions": self._extensions,
            "clients": self._clients,
            "workers": self._workers,
            "idle": self._idle,
            "host_info": self._host_info,
        }

    @ccall
    @exceptval(check=False)
    def new_task(
        self, key: str, spec: object, state: str, computation: Computation = None
    ) -> TaskState:
        """Create a new task, and associated states"""
        ts: TaskState = TaskState(key, spec)
        ts._state = state

        tp: TaskPrefix
        prefix_key = key_split(key)
        tp = self._task_prefixes.get(prefix_key)  # type: ignore
        if tp is None:
            self._task_prefixes[prefix_key] = tp = TaskPrefix(prefix_key)
        ts._prefix = tp

        group_key = ts._group_key
        tg: TaskGroup = self._task_groups.get(group_key)  # type: ignore
        if tg is None:
            self._task_groups[group_key] = tg = TaskGroup(group_key)
            if computation:
                computation.groups.add(tg)
            tg._prefix = tp
            tp._groups.append(tg)
        tg.add(ts)

        self._tasks[key] = ts

        return ts

    #####################
    # State Transitions #
    #####################

    def _transition(self, key, finish: str, *args, **kwargs):
        """Transition a key from its current state to the finish state

        Examples
        --------
        >>> self._transition('x', 'waiting')
        {'x': 'processing'}

        Returns
        -------
        Dictionary of recommendations for future transitions

        See Also
        --------
        Scheduler.transitions : transitive version of this function
        """
        parent: SchedulerState = cast(SchedulerState, self)
        ts: TaskState
        start: str
        start_finish: tuple
        finish2: str
        recommendations: dict
        worker_msgs: dict
        client_msgs: dict
        msgs: list
        new_msgs: list
        dependents: set
        dependencies: set
        try:
            recommendations = {}
            worker_msgs = {}
            client_msgs = {}

            ts = parent._tasks.get(key)  # type: ignore
            if ts is None:
                return recommendations, client_msgs, worker_msgs
            start = ts._state
            if start == finish:
                return recommendations, client_msgs, worker_msgs

            if self.plugins:
                dependents = set(ts._dependents)
                dependencies = set(ts._dependencies)

            start_finish = (start, finish)
            func = self._transitions_table.get(start_finish)
            if func is not None:
                recommendations, client_msgs, worker_msgs = func(key, *args, **kwargs)
                self._transition_counter += 1
            elif "released" not in start_finish:
                assert not args and not kwargs, (args, kwargs, start_finish)
                a_recs: dict
                a_cmsgs: dict
                a_wmsgs: dict
                a: tuple = self._transition(key, "released")
                a_recs, a_cmsgs, a_wmsgs = a

                v = a_recs.get(key, finish)
                func = self._transitions_table["released", v]
                b_recs: dict
                b_cmsgs: dict
                b_wmsgs: dict
                b: tuple = func(key)
                b_recs, b_cmsgs, b_wmsgs = b

                recommendations.update(a_recs)
                for c, new_msgs in a_cmsgs.items():
                    msgs = client_msgs.get(c)  # type: ignore
                    if msgs is not None:
                        msgs.extend(new_msgs)
                    else:
                        client_msgs[c] = new_msgs
                for w, new_msgs in a_wmsgs.items():
                    msgs = worker_msgs.get(w)  # type: ignore
                    if msgs is not None:
                        msgs.extend(new_msgs)
                    else:
                        worker_msgs[w] = new_msgs

                recommendations.update(b_recs)
                for c, new_msgs in b_cmsgs.items():
                    msgs = client_msgs.get(c)  # type: ignore
                    if msgs is not None:
                        msgs.extend(new_msgs)
                    else:
                        client_msgs[c] = new_msgs
                for w, new_msgs in b_wmsgs.items():
                    msgs = worker_msgs.get(w)  # type: ignore
                    if msgs is not None:
                        msgs.extend(new_msgs)
                    else:
                        worker_msgs[w] = new_msgs

                start = "released"
            else:
                raise RuntimeError("Impossible transition from %r to %r" % start_finish)

            finish2 = ts._state
            # FIXME downcast antipattern
            scheduler = pep484_cast(Scheduler, self)
            scheduler.transition_log.append(
                (key, start, finish2, recommendations, time())
            )
            if parent._validate:
                logger.debug(
                    "Transitioned %r %s->%s (actual: %s).  Consequence: %s",
                    key,
                    start,
                    finish2,
                    ts._state,
                    dict(recommendations),
                )
            if self.plugins:
                # Temporarily put back forgotten key for plugin to retrieve it
                if ts._state == "forgotten":
                    ts._dependents = dependents
                    ts._dependencies = dependencies
                    parent._tasks[ts._key] = ts
                for plugin in list(self.plugins.values()):
                    try:
                        plugin.transition(key, start, finish2, *args, **kwargs)
                    except Exception:
                        logger.info("Plugin failed with exception", exc_info=True)
                if ts._state == "forgotten":
                    del parent._tasks[ts._key]

            tg: TaskGroup = ts._group
            if ts._state == "forgotten" and tg._name in parent._task_groups:
                # Remove TaskGroup if all tasks are in the forgotten state
                all_forgotten: bint = True
                for s in ALL_TASK_STATES:
                    if tg._states.get(s):
                        all_forgotten = False
                        break
                if all_forgotten:
                    ts._prefix._groups.remove(tg)
                    del parent._task_groups[tg._name]

            return recommendations, client_msgs, worker_msgs
        except Exception:
            logger.exception("Error transitioning %r from %r to %r", key, start, finish)
            if LOG_PDB:
                import pdb

                pdb.set_trace()
            raise

    def _transitions(self, recommendations: dict, client_msgs: dict, worker_msgs: dict):
        """Process transitions until none are left

        This includes feedback from previous transitions and continues until we
        reach a steady state
        """
        keys: set = set()
        recommendations = recommendations.copy()
        msgs: list
        new_msgs: list
        new: tuple
        new_recs: dict
        new_cmsgs: dict
        new_wmsgs: dict
        while recommendations:
            key, finish = recommendations.popitem()
            keys.add(key)

            new = self._transition(key, finish)
            new_recs, new_cmsgs, new_wmsgs = new

            recommendations.update(new_recs)
            for c, new_msgs in new_cmsgs.items():
                msgs = client_msgs.get(c)  # type: ignore
                if msgs is not None:
                    msgs.extend(new_msgs)
                else:
                    client_msgs[c] = new_msgs
            for w, new_msgs in new_wmsgs.items():
                msgs = worker_msgs.get(w)  # type: ignore
                if msgs is not None:
                    msgs.extend(new_msgs)
                else:
                    worker_msgs[w] = new_msgs

        if self._validate:
            # FIXME downcast antipattern
            scheduler = pep484_cast(Scheduler, self)
            for key in keys:
                scheduler.validate_key(key)

    def transition_released_waiting(self, key):
        try:
            ts: TaskState = self._tasks[key]
            dts: TaskState
            recommendations: dict = {}
            client_msgs: dict = {}
            worker_msgs: dict = {}

            if self._validate:
                assert ts._run_spec
                assert not ts._waiting_on
                assert not ts._who_has
                assert not ts._processing_on
                assert not any([dts._state == "forgotten" for dts in ts._dependencies])

            if ts._has_lost_dependencies:
                recommendations[key] = "forgotten"
                return recommendations, client_msgs, worker_msgs

            ts.state = "waiting"

            dts: TaskState
            for dts in ts._dependencies:
                if dts._exception_blame:
                    ts._exception_blame = dts._exception_blame
                    recommendations[key] = "erred"
                    return recommendations, client_msgs, worker_msgs

            for dts in ts._dependencies:
                dep = dts._key
                if not dts._who_has:
                    ts._waiting_on.add(dts)
                if dts._state == "released":
                    recommendations[dep] = "waiting"
                else:
                    dts._waiters.add(ts)

            ts._waiters = {dts for dts in ts._dependents if dts._state == "waiting"}

            if not ts._waiting_on:
                if self._workers_dv:
                    recommendations[key] = "processing"
                else:
                    self._unrunnable.add(ts)
                    ts.state = "no-worker"

            return recommendations, client_msgs, worker_msgs
        except Exception as e:
            logger.exception(e)
            if LOG_PDB:
                import pdb

                pdb.set_trace()
            raise

    def transition_no_worker_waiting(self, key):
        try:
            ts: TaskState = self._tasks[key]
            dts: TaskState
            recommendations: dict = {}
            client_msgs: dict = {}
            worker_msgs: dict = {}

            if self._validate:
                assert ts in self._unrunnable
                assert not ts._waiting_on
                assert not ts._who_has
                assert not ts._processing_on

            self._unrunnable.remove(ts)

            if ts._has_lost_dependencies:
                recommendations[key] = "forgotten"
                return recommendations, client_msgs, worker_msgs

            for dts in ts._dependencies:
                dep = dts._key
                if not dts._who_has:
                    ts._waiting_on.add(dts)
                if dts._state == "released":
                    recommendations[dep] = "waiting"
                else:
                    dts._waiters.add(ts)

            ts.state = "waiting"

            if not ts._waiting_on:
                if self._workers_dv:
                    recommendations[key] = "processing"
                else:
                    self._unrunnable.add(ts)
                    ts.state = "no-worker"

            return recommendations, client_msgs, worker_msgs
        except Exception as e:
            logger.exception(e)
            if LOG_PDB:
                import pdb

                pdb.set_trace()
            raise

    def transition_no_worker_memory(
        self, key, nbytes=None, type=None, typename: str = None, worker=None
    ):
        try:
            ws: WorkerState = self._workers_dv[worker]
            ts: TaskState = self._tasks[key]
            recommendations: dict = {}
            client_msgs: dict = {}
            worker_msgs: dict = {}

            if self._validate:
                assert not ts._processing_on
                assert not ts._waiting_on
                assert ts._state == "no-worker"

            self._unrunnable.remove(ts)

            if nbytes is not None:
                ts.set_nbytes(nbytes)

            self.check_idle_saturated(ws)

            _add_to_memory(
                self, ts, ws, recommendations, client_msgs, type=type, typename=typename
            )
            ts.state = "memory"

            return recommendations, client_msgs, worker_msgs
        except Exception as e:
            logger.exception(e)
            if LOG_PDB:
                import pdb

                pdb.set_trace()
            raise

    @ccall
    @exceptval(check=False)
    def decide_worker(self, ts: TaskState) -> WorkerState:  # -> WorkerState | None
        """
        Decide on a worker for task *ts*. Return a WorkerState.

        If it's a root or root-like task, we place it with its relatives to
        reduce future data tansfer.

        If it has dependencies or restrictions, we use
        `decide_worker_from_deps_and_restrictions`.

        Otherwise, we pick the least occupied worker, or pick from all workers
        in a round-robin fashion.
        """
        if not self._workers_dv:
            return None  # type: ignore

        ws: WorkerState
        tg: TaskGroup = ts._group
        valid_workers: set = self.valid_workers(ts)

        if (
            valid_workers is not None
            and not valid_workers
            and not ts._loose_restrictions
        ):
            self._unrunnable.add(ts)
            ts.state = "no-worker"
            return None  # type: ignore

        # Group is larger than cluster with few dependencies?
        # Minimize future data transfers.
        if (
            valid_workers is None
            and len(tg) > self._total_nthreads * 2
            and len(tg._dependencies) < 5
            and sum(map(len, tg._dependencies)) < 5
        ):
            ws = tg._last_worker

            if not (
                ws and tg._last_worker_tasks_left and ws._address in self._workers_dv
            ):
                # Last-used worker is full or unknown; pick a new worker for the next few tasks
                ws = min(
                    (self._idle_dv or self._workers_dv).values(),
                    key=partial(self.worker_objective, ts),
                )
                tg._last_worker_tasks_left = math.floor(
                    (len(tg) / self._total_nthreads) * ws._nthreads
                )

            # Record `last_worker`, or clear it on the final task
            tg._last_worker = (
                ws if tg.states["released"] + tg.states["waiting"] > 1 else None
            )
            tg._last_worker_tasks_left -= 1
            return ws

        if ts._dependencies or valid_workers is not None:
            ws = decide_worker(
                ts,
                self._workers_dv.values(),
                valid_workers,
                partial(self.worker_objective, ts),
            )
        else:
            # Fastpath when there are no related tasks or restrictions
            worker_pool = self._idle or self._workers
            # Note: cython.cast, not typing.cast!
            worker_pool_dv = cast(dict, worker_pool)
            wp_vals = worker_pool.values()
            n_workers: Py_ssize_t = len(worker_pool_dv)
            if n_workers < 20:  # smart but linear in small case
                ws = min(wp_vals, key=operator.attrgetter("occupancy"))
                if ws._occupancy == 0:
                    # special case to use round-robin; linear search
                    # for next worker with zero occupancy (or just
                    # land back where we started).
                    wp_i: WorkerState
                    start: Py_ssize_t = self._n_tasks % n_workers
                    i: Py_ssize_t
                    for i in range(n_workers):
                        wp_i = wp_vals[(i + start) % n_workers]
                        if wp_i._occupancy == 0:
                            ws = wp_i
                            break
            else:  # dumb but fast in large case
                ws = wp_vals[self._n_tasks % n_workers]

        if self._validate:
            assert ws is None or isinstance(ws, WorkerState), (
                type(ws),
                ws,
            )
            assert ws._address in self._workers_dv

        return ws

    @ccall
    def set_duration_estimate(self, ts: TaskState, ws: WorkerState) -> double:
        """Estimate task duration using worker state and task state.

        If a task takes longer than twice the current average duration we
        estimate the task duration to be 2x current-runtime, otherwise we set it
        to be the average duration.

        See also ``_remove_from_processing``
        """
        exec_time: double = ws._executing.get(ts, 0)
        duration: double = self.get_task_duration(ts)
        total_duration: double
        if exec_time > 2 * duration:
            total_duration = 2 * exec_time
        else:
            comm: double = self.get_comm_cost(ts, ws)
            total_duration = duration + comm
        old = ws._processing.get(ts, 0)
        ws._processing[ts] = total_duration

        if ts not in ws._long_running:
            self._total_occupancy += total_duration - old
            ws._occupancy += total_duration - old

        return total_duration

    def transition_waiting_processing(self, key):
        try:
            ts: TaskState = self._tasks[key]
            dts: TaskState
            recommendations: dict = {}
            client_msgs: dict = {}
            worker_msgs: dict = {}

            if self._validate:
                assert not ts._waiting_on
                assert not ts._who_has
                assert not ts._exception_blame
                assert not ts._processing_on
                assert not ts._has_lost_dependencies
                assert ts not in self._unrunnable
                assert all([dts._who_has for dts in ts._dependencies])

            ws: WorkerState = self.decide_worker(ts)
            if ws is None:
                return recommendations, client_msgs, worker_msgs
            worker = ws._address

            self.set_duration_estimate(ts, ws)
            ts._processing_on = ws
            ts.state = "processing"
            self.consume_resources(ts, ws)
            self.check_idle_saturated(ws)
            self._n_tasks += 1

            if ts._actor:
                ws._actors.add(ts)

            # logger.debug("Send job to worker: %s, %s", worker, key)

            worker_msgs[worker] = [_task_to_msg(self, ts)]

            return recommendations, client_msgs, worker_msgs
        except Exception as e:
            logger.exception(e)
            if LOG_PDB:
                import pdb

                pdb.set_trace()
            raise

    def transition_waiting_memory(
        self, key, nbytes=None, type=None, typename: str = None, worker=None, **kwargs
    ):
        try:
            ws: WorkerState = self._workers_dv[worker]
            ts: TaskState = self._tasks[key]
            recommendations: dict = {}
            client_msgs: dict = {}
            worker_msgs: dict = {}

            if self._validate:
                assert not ts._processing_on
                assert ts._waiting_on
                assert ts._state == "waiting"

            ts._waiting_on.clear()

            if nbytes is not None:
                ts.set_nbytes(nbytes)

            self.check_idle_saturated(ws)

            _add_to_memory(
                self, ts, ws, recommendations, client_msgs, type=type, typename=typename
            )

            if self._validate:
                assert not ts._processing_on
                assert not ts._waiting_on
                assert ts._who_has

            return recommendations, client_msgs, worker_msgs
        except Exception as e:
            logger.exception(e)
            if LOG_PDB:
                import pdb

                pdb.set_trace()
            raise

    def transition_processing_memory(
        self,
        key,
        nbytes=None,
        type=None,
        typename: str = None,
        worker=None,
        startstops=None,
        **kwargs,
    ):
        ws: WorkerState
        wws: WorkerState
        recommendations: dict = {}
        client_msgs: dict = {}
        worker_msgs: dict = {}
        try:
            ts: TaskState = self._tasks[key]

            assert worker
            assert isinstance(worker, str)

            if self._validate:
                assert ts._processing_on
                ws = ts._processing_on
                assert ts in ws._processing
                assert not ts._waiting_on
                assert not ts._who_has, (ts, ts._who_has)
                assert not ts._exception_blame
                assert ts._state == "processing"

            ws = self._workers_dv.get(worker)  # type: ignore
            if ws is None:
                recommendations[key] = "released"
                return recommendations, client_msgs, worker_msgs

            if ws != ts._processing_on:  # someone else has this task
                logger.info(
                    "Unexpected worker completed task. Expected: %s, Got: %s, Key: %s",
                    ts._processing_on,
                    ws,
                    key,
                )
                worker_msgs[ts._processing_on.address] = [
                    {
                        "op": "cancel-compute",
                        "key": key,
                        "stimulus_id": f"processing-memory-{time()}",
                    }
                ]

            #############################
            # Update Timing Information #
            #############################
            if startstops:
                startstop: dict
                for startstop in startstops:
                    ts._group.add_duration(
                        stop=startstop["stop"],
                        start=startstop["start"],
                        action=startstop["action"],
                    )

            s: set = self._unknown_durations.pop(ts._prefix._name, set())
            tts: TaskState
            steal = self.extensions.get("stealing")
            for tts in s:
                if tts._processing_on:
                    self.set_duration_estimate(tts, tts._processing_on)
                    if steal:
                        steal.recalculate_cost(tts)

            ############################
            # Update State Information #
            ############################
            if nbytes is not None:
                ts.set_nbytes(nbytes)

            _remove_from_processing(self, ts)

            _add_to_memory(
                self, ts, ws, recommendations, client_msgs, type=type, typename=typename
            )

            if self._validate:
                assert not ts._processing_on
                assert not ts._waiting_on

            return recommendations, client_msgs, worker_msgs
        except Exception as e:
            logger.exception(e)
            if LOG_PDB:
                import pdb

                pdb.set_trace()
            raise

    def transition_memory_released(self, key, safe: bint = False):
        ws: WorkerState
        try:
            ts: TaskState = self._tasks[key]
            dts: TaskState
            recommendations: dict = {}
            client_msgs: dict = {}
            worker_msgs: dict = {}

            if self._validate:
                assert not ts._waiting_on
                assert not ts._processing_on
                if safe:
                    assert not ts._waiters

            if ts._actor:
                for ws in ts._who_has:
                    ws._actors.discard(ts)
                if ts._who_wants:
                    ts._exception_blame = ts
                    ts._exception = "Worker holding Actor was lost"
                    recommendations[ts._key] = "erred"
                    return (
                        recommendations,
                        client_msgs,
                        worker_msgs,
                    )  # don't try to recreate

            for dts in ts._waiters:
                if dts._state in ("no-worker", "processing"):
                    recommendations[dts._key] = "waiting"
                elif dts._state == "waiting":
                    dts._waiting_on.add(ts)

            # XXX factor this out?
            worker_msg = {
                "op": "free-keys",
                "keys": [key],
                "stimulus_id": f"memory-released-{time()}",
            }
            for ws in ts._who_has:
                worker_msgs[ws._address] = [worker_msg]
            self.remove_all_replicas(ts)

            ts.state = "released"

            report_msg = {"op": "lost-data", "key": key}
            cs: ClientState
            for cs in ts._who_wants:
                client_msgs[cs._client_key] = [report_msg]

            if not ts._run_spec:  # pure data
                recommendations[key] = "forgotten"
            elif ts._has_lost_dependencies:
                recommendations[key] = "forgotten"
            elif ts._who_wants or ts._waiters:
                recommendations[key] = "waiting"

            if self._validate:
                assert not ts._waiting_on

            return recommendations, client_msgs, worker_msgs
        except Exception as e:
            logger.exception(e)
            if LOG_PDB:
                import pdb

                pdb.set_trace()
            raise

    def transition_released_erred(self, key):
        try:
            ts: TaskState = self._tasks[key]
            dts: TaskState
            failing_ts: TaskState
            recommendations: dict = {}
            client_msgs: dict = {}
            worker_msgs: dict = {}

            if self._validate:
                with log_errors(pdb=LOG_PDB):
                    assert ts._exception_blame
                    assert not ts._who_has
                    assert not ts._waiting_on
                    assert not ts._waiters

            failing_ts = ts._exception_blame

            for dts in ts._dependents:
                dts._exception_blame = failing_ts
                if not dts._who_has:
                    recommendations[dts._key] = "erred"

            report_msg = {
                "op": "task-erred",
                "key": key,
                "exception": failing_ts._exception,
                "traceback": failing_ts._traceback,
            }
            cs: ClientState
            for cs in ts._who_wants:
                client_msgs[cs._client_key] = [report_msg]

            ts.state = "erred"

            # TODO: waiting data?
            return recommendations, client_msgs, worker_msgs
        except Exception as e:
            logger.exception(e)
            if LOG_PDB:
                import pdb

                pdb.set_trace()
            raise

    def transition_erred_released(self, key):
        try:
            ts: TaskState = self._tasks[key]
            dts: TaskState
            recommendations: dict = {}
            client_msgs: dict = {}
            worker_msgs: dict = {}

            if self._validate:
                with log_errors(pdb=LOG_PDB):
                    assert ts._exception_blame
                    assert not ts._who_has
                    assert not ts._waiting_on
                    assert not ts._waiters

            ts._exception = None
            ts._exception_blame = None
            ts._traceback = None

            for dts in ts._dependents:
                if dts._state == "erred":
                    recommendations[dts._key] = "waiting"

            w_msg = {
                "op": "free-keys",
                "keys": [key],
                "stimulus_id": f"erred-released-{time()}",
            }
            for ws_addr in ts._erred_on:
                worker_msgs[ws_addr] = [w_msg]
            ts._erred_on.clear()

            report_msg = {"op": "task-retried", "key": key}
            cs: ClientState
            for cs in ts._who_wants:
                client_msgs[cs._client_key] = [report_msg]

            ts.state = "released"

            return recommendations, client_msgs, worker_msgs
        except Exception as e:
            logger.exception(e)
            if LOG_PDB:
                import pdb

                pdb.set_trace()
            raise

    def transition_waiting_released(self, key):
        try:
            ts: TaskState = self._tasks[key]
            recommendations: dict = {}
            client_msgs: dict = {}
            worker_msgs: dict = {}

            if self._validate:
                assert not ts._who_has
                assert not ts._processing_on

            dts: TaskState
            for dts in ts._dependencies:
                if ts in dts._waiters:
                    dts._waiters.discard(ts)
                    if not dts._waiters and not dts._who_wants:
                        recommendations[dts._key] = "released"
            ts._waiting_on.clear()

            ts.state = "released"

            if ts._has_lost_dependencies:
                recommendations[key] = "forgotten"
            elif not ts._exception_blame and (ts._who_wants or ts._waiters):
                recommendations[key] = "waiting"
            else:
                ts._waiters.clear()

            return recommendations, client_msgs, worker_msgs
        except Exception as e:
            logger.exception(e)
            if LOG_PDB:
                import pdb

                pdb.set_trace()
            raise

    def transition_processing_released(self, key):
        try:
            ts: TaskState = self._tasks[key]
            dts: TaskState
            recommendations: dict = {}
            client_msgs: dict = {}
            worker_msgs: dict = {}

            if self._validate:
                assert ts._processing_on
                assert not ts._who_has
                assert not ts._waiting_on
                assert self._tasks[key].state == "processing"

            w: str = _remove_from_processing(self, ts)
            if w:
                worker_msgs[w] = [
                    {
                        "op": "free-keys",
                        "keys": [key],
                        "stimulus_id": f"processing-released-{time()}",
                    }
                ]

            ts.state = "released"

            if ts._has_lost_dependencies:
                recommendations[key] = "forgotten"
            elif ts._waiters or ts._who_wants:
                recommendations[key] = "waiting"

            if recommendations.get(key) != "waiting":
                for dts in ts._dependencies:
                    if dts._state != "released":
                        dts._waiters.discard(ts)
                        if not dts._waiters and not dts._who_wants:
                            recommendations[dts._key] = "released"
                ts._waiters.clear()

            if self._validate:
                assert not ts._processing_on

            return recommendations, client_msgs, worker_msgs
        except Exception as e:
            logger.exception(e)
            if LOG_PDB:
                import pdb

                pdb.set_trace()
            raise

    def transition_processing_erred(
        self,
        key: str,
        cause: str = None,
        exception=None,
        traceback=None,
        exception_text: str = None,
        traceback_text: str = None,
        worker: str = None,
        **kwargs,
    ):
        ws: WorkerState
        try:
            ts: TaskState = self._tasks[key]
            dts: TaskState
            failing_ts: TaskState
            recommendations: dict = {}
            client_msgs: dict = {}
            worker_msgs: dict = {}

            if self._validate:
                assert cause or ts._exception_blame
                assert ts._processing_on
                assert not ts._who_has
                assert not ts._waiting_on

            if ts._actor:
                ws = ts._processing_on
                ws._actors.remove(ts)

            w = _remove_from_processing(self, ts)

            ts._erred_on.add(w or worker)
            if exception is not None:
                ts._exception = exception
                ts._exception_text = exception_text  # type: ignore
            if traceback is not None:
                ts._traceback = traceback
                ts._traceback_text = traceback_text  # type: ignore
            if cause is not None:
                failing_ts = self._tasks[cause]
                ts._exception_blame = failing_ts
            else:
                failing_ts = ts._exception_blame  # type: ignore

            for dts in ts._dependents:
                dts._exception_blame = failing_ts
                recommendations[dts._key] = "erred"

            for dts in ts._dependencies:
                dts._waiters.discard(ts)
                if not dts._waiters and not dts._who_wants:
                    recommendations[dts._key] = "released"

            ts._waiters.clear()  # do anything with this?

            ts.state = "erred"

            report_msg = {
                "op": "task-erred",
                "key": key,
                "exception": failing_ts._exception,
                "traceback": failing_ts._traceback,
            }
            cs: ClientState
            for cs in ts._who_wants:
                client_msgs[cs._client_key] = [report_msg]

            cs = self._clients["fire-and-forget"]
            if ts in cs._wants_what:
                _client_releases_keys(
                    self,
                    cs=cs,
                    keys=[key],
                    recommendations=recommendations,
                )

            if self._validate:
                assert not ts._processing_on

            return recommendations, client_msgs, worker_msgs
        except Exception as e:
            logger.exception(e)
            if LOG_PDB:
                import pdb

                pdb.set_trace()
            raise

    def transition_no_worker_released(self, key):
        try:
            ts: TaskState = self._tasks[key]
            dts: TaskState
            recommendations: dict = {}
            client_msgs: dict = {}
            worker_msgs: dict = {}

            if self._validate:
                assert self._tasks[key].state == "no-worker"
                assert not ts._who_has
                assert not ts._waiting_on

            self._unrunnable.remove(ts)
            ts.state = "released"

            for dts in ts._dependencies:
                dts._waiters.discard(ts)

            ts._waiters.clear()

            return recommendations, client_msgs, worker_msgs
        except Exception as e:
            logger.exception(e)
            if LOG_PDB:
                import pdb

                pdb.set_trace()
            raise

    @ccall
    def remove_key(self, key):
        ts: TaskState = self._tasks.pop(key)
        assert ts._state == "forgotten"
        self._unrunnable.discard(ts)
        cs: ClientState
        for cs in ts._who_wants:
            cs._wants_what.remove(ts)
        ts._who_wants.clear()
        ts._processing_on = None
        ts._exception_blame = ts._exception = ts._traceback = None
        self._task_metadata.pop(key, None)

    def transition_memory_forgotten(self, key):
        ws: WorkerState
        try:
            ts: TaskState = self._tasks[key]
            recommendations: dict = {}
            client_msgs: dict = {}
            worker_msgs: dict = {}

            if self._validate:
                assert ts._state == "memory"
                assert not ts._processing_on
                assert not ts._waiting_on
                if not ts._run_spec:
                    # It's ok to forget a pure data task
                    pass
                elif ts._has_lost_dependencies:
                    # It's ok to forget a task with forgotten dependencies
                    pass
                elif not ts._who_wants and not ts._waiters and not ts._dependents:
                    # It's ok to forget a task that nobody needs
                    pass
                else:
                    assert 0, (ts,)

            if ts._actor:
                for ws in ts._who_has:
                    ws._actors.discard(ts)

            _propagate_forgotten(self, ts, recommendations, worker_msgs)

            client_msgs = _task_to_client_msgs(self, ts)
            self.remove_key(key)

            return recommendations, client_msgs, worker_msgs
        except Exception as e:
            logger.exception(e)
            if LOG_PDB:
                import pdb

                pdb.set_trace()
            raise

    def transition_released_forgotten(self, key):
        try:
            ts: TaskState = self._tasks[key]
            recommendations: dict = {}
            client_msgs: dict = {}
            worker_msgs: dict = {}

            if self._validate:
                assert ts._state in ("released", "erred")
                assert not ts._who_has
                assert not ts._processing_on
                assert not ts._waiting_on, (ts, ts._waiting_on)
                if not ts._run_spec:
                    # It's ok to forget a pure data task
                    pass
                elif ts._has_lost_dependencies:
                    # It's ok to forget a task with forgotten dependencies
                    pass
                elif not ts._who_wants and not ts._waiters and not ts._dependents:
                    # It's ok to forget a task that nobody needs
                    pass
                else:
                    assert 0, (ts,)

            _propagate_forgotten(self, ts, recommendations, worker_msgs)

            client_msgs = _task_to_client_msgs(self, ts)
            self.remove_key(key)

            return recommendations, client_msgs, worker_msgs
        except Exception as e:
            logger.exception(e)
            if LOG_PDB:
                import pdb

                pdb.set_trace()
            raise

    ##############################
    # Assigning Tasks to Workers #
    ##############################

    @ccall
    @exceptval(check=False)
    def check_idle_saturated(self, ws: WorkerState, occ: double = -1.0):
        """Update the status of the idle and saturated state

        The scheduler keeps track of workers that are ..

        -  Saturated: have enough work to stay busy
        -  Idle: do not have enough work to stay busy

        They are considered saturated if they both have enough tasks to occupy
        all of their threads, and if the expected runtime of those tasks is
        large enough.

        This is useful for load balancing and adaptivity.
        """
        if self._total_nthreads == 0 or ws.status == Status.closed:
            return
        if occ < 0:
            occ = ws._occupancy

        nc: Py_ssize_t = ws._nthreads
        p: Py_ssize_t = len(ws._processing)
        avg: double = self._total_occupancy / self._total_nthreads

        idle = self._idle
        saturated: set = self._saturated
        if p < nc or occ < nc * avg / 2:
            idle[ws._address] = ws
            saturated.discard(ws)
        else:
            idle.pop(ws._address, None)

            if p > nc:
                pending: double = occ * (p - nc) / (p * nc)
                if 0.4 < pending > 1.9 * avg:
                    saturated.add(ws)
                    return

            saturated.discard(ws)

    @ccall
    def get_comm_cost(self, ts: TaskState, ws: WorkerState) -> double:
        """
        Get the estimated communication cost (in s.) to compute the task
        on the given worker.
        """
        dts: TaskState
        deps: set = ts._dependencies.difference(ws._has_what)
        nbytes: Py_ssize_t = 0
        for dts in deps:
            nbytes += dts._nbytes
        return nbytes / self._bandwidth

    @ccall
    def get_task_duration(self, ts: TaskState) -> double:
        """Get the estimated computation cost of the given task (not including
        any communication cost).

        If no data has been observed, value of
        `distributed.scheduler.default-task-durations` are used. If none is set
        for this task, `distributed.scheduler.unknown-task-duration` is used
        instead.
        """
        duration: double = ts._prefix._duration_average
        if duration >= 0:
            return duration

        s: set = self._unknown_durations.get(ts._prefix._name)  # type: ignore
        if s is None:
            self._unknown_durations[ts._prefix._name] = s = set()
        s.add(ts)
        return self.UNKNOWN_TASK_DURATION

    @ccall
    @exceptval(check=False)
    def valid_workers(self, ts: TaskState) -> set:  # set[WorkerState] | None
        """Return set of currently valid workers for key

        If all workers are valid then this returns ``None``.
        This checks tracks the following state:

        *  worker_restrictions
        *  host_restrictions
        *  resource_restrictions
        """
        s: set = None  # type: ignore

        if ts._worker_restrictions:
            s = {addr for addr in ts._worker_restrictions if addr in self._workers_dv}

        if ts._host_restrictions:
            # Resolve the alias here rather than early, for the worker
            # may not be connected when host_restrictions is populated
            hr: list = [self.coerce_hostname(h) for h in ts._host_restrictions]
            # XXX need HostState?
            sl: list = []
            for h in hr:
                dh: dict = self._host_info.get(h)  # type: ignore
                if dh is not None:
                    sl.append(dh["addresses"])

            ss: set = set.union(*sl) if sl else set()
            if s is None:
                s = ss
            else:
                s |= ss

        if ts._resource_restrictions:
            dw: dict = {}
            for resource, required in ts._resource_restrictions.items():
                dr: dict = self._resources.get(resource)  # type: ignore
                if dr is None:
                    self._resources[resource] = dr = {}

                sw: set = set()
                for addr, supplied in dr.items():
                    if supplied >= required:
                        sw.add(addr)

                dw[resource] = sw

            ww: set = set.intersection(*dw.values())
            if s is None:
                s = ww
            else:
                s &= ww

        if s is None:
            if len(self._running) < len(self._workers_dv):
                return self._running.copy()
        else:
            s = {self._workers_dv[addr] for addr in s}
            if len(self._running) < len(self._workers_dv):
                s &= self._running

        return s

    @ccall
    def consume_resources(self, ts: TaskState, ws: WorkerState):
        if ts._resource_restrictions:
            for r, required in ts._resource_restrictions.items():
                ws._used_resources[r] += required

    @ccall
    def release_resources(self, ts: TaskState, ws: WorkerState):
        if ts._resource_restrictions:
            for r, required in ts._resource_restrictions.items():
                ws._used_resources[r] -= required

    @ccall
    def coerce_hostname(self, host):
        """
        Coerce the hostname of a worker.
        """
        alias = self._aliases.get(host)
        if alias is not None:
            ws: WorkerState = self._workers_dv[alias]
            return ws.host
        else:
            return host

    @ccall
    @exceptval(check=False)
    def worker_objective(self, ts: TaskState, ws: WorkerState) -> tuple:
        """
        Objective function to determine which worker should get the task

        Minimize expected start time.  If a tie then break with data storage.
        """
        dts: TaskState
        nbytes: Py_ssize_t
        comm_bytes: Py_ssize_t = 0
        for dts in ts._dependencies:
            if ws not in dts._who_has:
                nbytes = dts.get_nbytes()
                comm_bytes += nbytes

        stack_time: double = ws._occupancy / ws._nthreads
        start_time: double = stack_time + comm_bytes / self._bandwidth

        if ts._actor:
            return (len(ws._actors), start_time, ws._nbytes)
        else:
            return (start_time, ws._nbytes)

    @ccall
    def add_replica(self, ts: TaskState, ws: WorkerState):
        """Note that a worker holds a replica of a task with state='memory'"""
        if self._validate:
            assert ws not in ts._who_has
            assert ts not in ws._has_what

        ws._nbytes += ts.get_nbytes()
        ws._has_what[ts] = None
        ts._who_has.add(ws)
        if len(ts._who_has) == 2:
            self._replicated_tasks.add(ts)

    @ccall
    def remove_replica(self, ts: TaskState, ws: WorkerState):
        """Note that a worker no longer holds a replica of a task"""
        ws._nbytes -= ts.get_nbytes()
        del ws._has_what[ts]
        ts._who_has.remove(ws)
        if len(ts._who_has) == 1:
            self._replicated_tasks.remove(ts)

    @ccall
    def remove_all_replicas(self, ts: TaskState):
        """Remove all replicas of a task from all workers"""
        ws: WorkerState
        nbytes: Py_ssize_t = ts.get_nbytes()
        for ws in ts._who_has:
            ws._nbytes -= nbytes
            del ws._has_what[ts]
        if len(ts._who_has) > 1:
            self._replicated_tasks.remove(ts)
        ts._who_has.clear()

    @ccall
    @exceptval(check=False)
    def _reevaluate_occupancy_worker(self, ws: WorkerState):
        """See reevaluate_occupancy"""
        ts: TaskState
        old = ws._occupancy
        for ts in ws._processing:
            self.set_duration_estimate(ts, ws)

        self.check_idle_saturated(ws)
        steal = self.extensions.get("stealing")
        if steal is None:
            return
        if ws._occupancy > old * 1.3 or old > ws._occupancy * 1.3:
            for ts in ws._processing:
                steal.recalculate_cost(ts)


class Scheduler(SchedulerState, ServerNode):
    """Dynamic distributed task scheduler

    The scheduler tracks the current state of workers, data, and computations.
    The scheduler listens for events and responds by controlling workers
    appropriately.  It continuously tries to use the workers to execute an ever
    growing dask graph.

    All events are handled quickly, in linear time with respect to their input
    (which is often of constant size) and generally within a millisecond.  To
    accomplish this the scheduler tracks a lot of state.  Every operation
    maintains the consistency of this state.

    The scheduler communicates with the outside world through Comm objects.
    It maintains a consistent and valid view of the world even when listening
    to several clients at once.

    A Scheduler is typically started either with the ``dask-scheduler``
    executable::

         $ dask-scheduler
         Scheduler started at 127.0.0.1:8786

    Or within a LocalCluster a Client starts up without connection
    information::

        >>> c = Client()  # doctest: +SKIP
        >>> c.cluster.scheduler  # doctest: +SKIP
        Scheduler(...)

    Users typically do not interact with the scheduler directly but rather with
    the client object ``Client``.

    **State**

    The scheduler contains the following state variables.  Each variable is
    listed along with what it stores and a brief description.

    * **tasks:** ``{task key: TaskState}``
        Tasks currently known to the scheduler
    * **unrunnable:** ``{TaskState}``
        Tasks in the "no-worker" state

    * **workers:** ``{worker key: WorkerState}``
        Workers currently connected to the scheduler
    * **idle:** ``{WorkerState}``:
        Set of workers that are not fully utilized
    * **saturated:** ``{WorkerState}``:
        Set of workers that are not over-utilized

    * **host_info:** ``{hostname: dict}``:
        Information about each worker host

    * **clients:** ``{client key: ClientState}``
        Clients currently connected to the scheduler

    * **services:** ``{str: port}``:
        Other services running on this scheduler, like Bokeh
    * **loop:** ``IOLoop``:
        The running Tornado IOLoop
    * **client_comms:** ``{client key: Comm}``
        For each client, a Comm object used to receive task requests and
        report task status updates.
    * **stream_comms:** ``{worker key: Comm}``
        For each worker, a Comm object from which we both accept stimuli and
        report results
    * **task_duration:** ``{key-prefix: time}``
        Time we expect certain functions to take, e.g. ``{'sum': 0.25}``
    """

    default_port = 8786
    _instances: "ClassVar[weakref.WeakSet[Scheduler]]" = weakref.WeakSet()

    def __init__(
        self,
        loop=None,
        delete_interval="500ms",
        synchronize_worker_interval="60s",
        services=None,
        service_kwargs=None,
        allowed_failures=None,
        extensions=None,
        validate=None,
        scheduler_file=None,
        security=None,
        worker_ttl=None,
        idle_timeout=None,
        interface=None,
        host=None,
        port=0,
        protocol=None,
        dashboard_address=None,
        dashboard=None,
        http_prefix="/",
        preload=None,
        preload_argv=(),
        plugins=(),
        **kwargs,
    ):
        self._setup_logging(logger)

        # Attributes
        if allowed_failures is None:
            allowed_failures = dask.config.get("distributed.scheduler.allowed-failures")
        self.allowed_failures = allowed_failures
        if validate is None:
            validate = dask.config.get("distributed.scheduler.validate")
        self.proc = psutil.Process()
        self.delete_interval = parse_timedelta(delete_interval, default="ms")
        self.synchronize_worker_interval = parse_timedelta(
            synchronize_worker_interval, default="ms"
        )
        self.digests = None
        self.service_specs = services or {}
        self.service_kwargs = service_kwargs or {}
        self.services = {}
        self.scheduler_file = scheduler_file
        worker_ttl = worker_ttl or dask.config.get("distributed.scheduler.worker-ttl")
        self.worker_ttl = parse_timedelta(worker_ttl) if worker_ttl else None
        idle_timeout = idle_timeout or dask.config.get(
            "distributed.scheduler.idle-timeout"
        )
        if idle_timeout:
            self.idle_timeout = parse_timedelta(idle_timeout)
        else:
            self.idle_timeout = None
        self.idle_since = time()
        self.time_started = self.idle_since  # compatibility for dask-gateway
        self._lock = asyncio.Lock()
        self.bandwidth_workers = defaultdict(float)
        self.bandwidth_types = defaultdict(float)

        if not preload:
            preload = dask.config.get("distributed.scheduler.preload")
        if not preload_argv:
            preload_argv = dask.config.get("distributed.scheduler.preload-argv")
        self.preloads = preloading.process_preloads(self, preload, preload_argv)

        if isinstance(security, dict):
            security = Security(**security)
        self.security = security or Security()
        assert isinstance(self.security, Security)
        self.connection_args = self.security.get_connection_args("scheduler")
        self.connection_args["handshake_overrides"] = {  # common denominator
            "pickle-protocol": 4
        }

        self._start_address = addresses_from_user_args(
            host=host,
            port=port,
            interface=interface,
            protocol=protocol,
            security=security,
            default_port=self.default_port,
        )

        http_server_modules = dask.config.get("distributed.scheduler.http.routes")
        show_dashboard = dashboard or (dashboard is None and dashboard_address)
        # install vanilla route if show_dashboard but bokeh is not installed
        if show_dashboard:
            try:
                import distributed.dashboard.scheduler
            except ImportError:
                show_dashboard = False
                http_server_modules.append("distributed.http.scheduler.missing_bokeh")
        routes = get_handlers(
            server=self, modules=http_server_modules, prefix=http_prefix
        )
        self.start_http_server(routes, dashboard_address, default_port=8787)
        if show_dashboard:
            distributed.dashboard.scheduler.connect(
                self.http_application, self.http_server, self, prefix=http_prefix
            )

        # Communication state
        self.loop = loop or IOLoop.current()
        self.client_comms = {}
        self.stream_comms = {}
        self._worker_coroutines = []
        self._ipython_kernel = None

        # Task state
        tasks = {}
        for old_attr, new_attr, wrap in [
            ("priority", "priority", None),
            ("dependencies", "dependencies", _legacy_task_key_set),
            ("dependents", "dependents", _legacy_task_key_set),
            ("retries", "retries", None),
        ]:
            func = operator.attrgetter(new_attr)
            if wrap is not None:
                func = compose(wrap, func)
            setattr(self, old_attr, _StateLegacyMapping(tasks, func))

        for old_attr, new_attr, wrap in [
            ("nbytes", "nbytes", None),
            ("who_wants", "who_wants", _legacy_client_key_set),
            ("who_has", "who_has", _legacy_worker_key_set),
            ("waiting", "waiting_on", _legacy_task_key_set),
            ("waiting_data", "waiters", _legacy_task_key_set),
            ("rprocessing", "processing_on", None),
            ("host_restrictions", "host_restrictions", None),
            ("worker_restrictions", "worker_restrictions", None),
            ("resource_restrictions", "resource_restrictions", None),
            ("suspicious_tasks", "suspicious", None),
            ("exceptions", "exception", None),
            ("tracebacks", "traceback", None),
            ("exceptions_blame", "exception_blame", _task_key_or_none),
        ]:
            func = operator.attrgetter(new_attr)
            if wrap is not None:
                func = compose(wrap, func)
            setattr(self, old_attr, _OptionalStateLegacyMapping(tasks, func))

        for old_attr, new_attr, wrap in [
            ("loose_restrictions", "loose_restrictions", None)
        ]:
            func = operator.attrgetter(new_attr)
            if wrap is not None:
                func = compose(wrap, func)
            setattr(self, old_attr, _StateLegacySet(tasks, func))

        self.generation = 0
        self._last_client = None
        self._last_time = 0
        unrunnable = set()

        self.datasets = {}

        # Prefix-keyed containers

        # Client state
        clients = {}
        for old_attr, new_attr, wrap in [
            ("wants_what", "wants_what", _legacy_task_key_set)
        ]:
            func = operator.attrgetter(new_attr)
            if wrap is not None:
                func = compose(wrap, func)
            setattr(self, old_attr, _StateLegacyMapping(clients, func))

        # Worker state
        workers = SortedDict()
        for old_attr, new_attr, wrap in [
            ("nthreads", "nthreads", None),
            ("worker_bytes", "nbytes", None),
            ("worker_resources", "resources", None),
            ("used_resources", "used_resources", None),
            ("occupancy", "occupancy", None),
            ("worker_info", "metrics", None),
            ("processing", "processing", _legacy_task_key_dict),
            ("has_what", "has_what", _legacy_task_key_set),
        ]:
            func = operator.attrgetter(new_attr)
            if wrap is not None:
                func = compose(wrap, func)
            setattr(self, old_attr, _StateLegacyMapping(workers, func))

        host_info = {}
        resources = {}
        aliases = {}

        self._task_state_collections = [unrunnable]

        self._worker_collections = [
            workers,
            host_info,
            resources,
            aliases,
        ]

        self.transition_log = deque(
            maxlen=dask.config.get("distributed.scheduler.transition-log-length")
        )
        self.log = deque(
            maxlen=dask.config.get("distributed.scheduler.transition-log-length")
        )
        self.events = defaultdict(
            partial(
                deque, maxlen=dask.config.get("distributed.scheduler.events-log-length")
            )
        )
        self.event_counts = defaultdict(int)
        self.event_subscriber = defaultdict(set)
        self.worker_plugins = {}
        self.nanny_plugins = {}

        worker_handlers = {
            "task-finished": self.handle_task_finished,
            "task-erred": self.handle_task_erred,
            "release-worker-data": self.release_worker_data,
            "add-keys": self.add_keys,
            "missing-data": self.handle_missing_data,
            "long-running": self.handle_long_running,
            "reschedule": self.reschedule,
            "keep-alive": lambda *args, **kwargs: None,
            "log-event": self.log_worker_event,
            "worker-status-change": self.handle_worker_status_change,
        }

        client_handlers = {
            "update-graph": self.update_graph,
            "update-graph-hlg": self.update_graph_hlg,
            "client-desires-keys": self.client_desires_keys,
            "update-data": self.update_data,
            "report-key": self.report_on_key,
            "client-releases-keys": self.client_releases_keys,
            "heartbeat-client": self.client_heartbeat,
            "close-client": self.remove_client,
            "restart": self.restart,
            "subscribe-topic": self.subscribe_topic,
            "unsubscribe-topic": self.unsubscribe_topic,
        }

        self.handlers = {
            "register-client": self.add_client,
            "scatter": self.scatter,
            "register-worker": self.add_worker,
            "register_nanny": self.add_nanny,
            "unregister": self.remove_worker,
            "gather": self.gather,
            "cancel": self.stimulus_cancel,
            "retry": self.stimulus_retry,
            "feed": self.feed,
            "terminate": self.close,
            "broadcast": self.broadcast,
            "proxy": self.proxy,
            "ncores": self.get_ncores,
            "ncores_running": self.get_ncores_running,
            "has_what": self.get_has_what,
            "who_has": self.get_who_has,
            "processing": self.get_processing,
            "call_stack": self.get_call_stack,
            "profile": self.get_profile,
            "performance_report": self.performance_report,
            "get_logs": self.get_logs,
            "logs": self.get_logs,
            "worker_logs": self.get_worker_logs,
            "log_event": self.log_worker_event,
            "events": self.get_events,
            "nbytes": self.get_nbytes,
            "versions": self.versions,
            "add_keys": self.add_keys,
            "rebalance": self.rebalance,
            "replicate": self.replicate,
            "start_ipython": self.start_ipython,
            "run_function": self.run_function,
            "update_data": self.update_data,
            "set_resources": self.add_resources,
            "retire_workers": self.retire_workers,
            "get_metadata": self.get_metadata,
            "set_metadata": self.set_metadata,
            "set_restrictions": self.set_restrictions,
            "heartbeat_worker": self.heartbeat_worker,
            "get_task_status": self.get_task_status,
            "get_task_stream": self.get_task_stream,
            "get_task_prefix_states": self.get_task_prefix_states,
            "register_scheduler_plugin": self.register_scheduler_plugin,
            "register_worker_plugin": self.register_worker_plugin,
            "unregister_worker_plugin": self.unregister_worker_plugin,
            "register_nanny_plugin": self.register_nanny_plugin,
            "unregister_nanny_plugin": self.unregister_nanny_plugin,
            "adaptive_target": self.adaptive_target,
            "workers_to_close": self.workers_to_close,
            "subscribe_worker_status": self.subscribe_worker_status,
            "start_task_metadata": self.start_task_metadata,
            "stop_task_metadata": self.stop_task_metadata,
            "get_cluster_state": self.get_cluster_state,
            "dump_cluster_state_to_url": self.dump_cluster_state_to_url,
        }

        connection_limit = get_fileno_limit() / 2

        super().__init__(
            # Arguments to SchedulerState
            aliases=aliases,
            clients=clients,
            workers=workers,
            host_info=host_info,
            resources=resources,
            tasks=tasks,
            unrunnable=unrunnable,
            validate=validate,
            plugins=plugins,
            # Arguments to ServerNode
            handlers=self.handlers,
            stream_handlers=merge(worker_handlers, client_handlers),
            io_loop=self.loop,
            connection_limit=connection_limit,
            deserialize=False,
            connection_args=self.connection_args,
            **kwargs,
        )

        if self.worker_ttl:
            pc = PeriodicCallback(self.check_worker_ttl, self.worker_ttl * 1000)
            self.periodic_callbacks["worker-ttl"] = pc

        if self.idle_timeout:
            pc = PeriodicCallback(self.check_idle, self.idle_timeout * 1000 / 4)
            self.periodic_callbacks["idle-timeout"] = pc

        if extensions is None:
            extensions = DEFAULT_EXTENSIONS.copy()
            if not dask.config.get("distributed.scheduler.work-stealing"):
                if "stealing" in extensions:
                    del extensions["stealing"]
<<<<<<< HEAD
        self._extensions = {
            name: extension(self) for name, extension in extensions.items()
        }
=======

        for name, extension in extensions.items():
            self.extensions[name] = extension(self)
>>>>>>> 6e1af62f

        setproctitle("dask-scheduler [not started]")
        Scheduler._instances.add(self)
        self.rpc.allow_offload = False
        self.status = Status.undefined

    ##################
    # Administration #
    ##################

    def __repr__(self):
        parent: SchedulerState = cast(SchedulerState, self)
        return (
            f"<Scheduler {self.address!r}, "
            f"workers: {len(parent._workers_dv)}, "
            f"cores: {parent._total_nthreads}, "
            f"tasks: {len(parent._tasks)}>"
        )

    def _repr_html_(self):
        parent: SchedulerState = cast(SchedulerState, self)
        return get_template("scheduler.html.j2").render(
            address=self.address,
            workers=parent._workers_dv,
            threads=parent._total_nthreads,
            tasks=parent._tasks,
        )

    def identity(self):
        """Basic information about ourselves and our cluster"""
        parent: SchedulerState = cast(SchedulerState, self)
        d = {
            "type": type(self).__name__,
            "id": str(self.id),
            "address": self.address,
            "services": {key: v.port for (key, v) in self.services.items()},
            "started": self.time_started,
            "workers": {
                worker.address: worker.identity()
                for worker in parent._workers_dv.values()
            },
        }
        return d

    def _to_dict(self, *, exclude: "Container[str]" = ()) -> dict:
        """Dictionary representation for debugging purposes.
        Not type stable and not intended for roundtrips.

        See also
        --------
        Server.identity
        Client.dump_cluster_state
        distributed.utils.recursive_to_dict
        """
        info = super()._to_dict(exclude=exclude)
        extra = {
            "transition_log": self.transition_log,
            "log": self.log,
            "tasks": self.tasks,
            "task_groups": self.task_groups,
            # Overwrite dict of WorkerState.identity from info
            "workers": self.workers,
            "clients": self.clients,
            "memory": self.memory,
            "events": self.events,
            "extensions": self.extensions,
        }
        extra = {k: v for k, v in extra.items() if k not in exclude}
        info.update(recursive_to_dict(extra, exclude=exclude))
        return info

    async def get_cluster_state(
        self,
        exclude: "Collection[str]",
    ) -> dict:
        "Produce the state dict used in a cluster state dump"
        # Kick off state-dumping on workers before we block the event loop in `self._to_dict`.
        workers_future = asyncio.gather(
            self.broadcast(
                msg={"op": "dump_state", "exclude": exclude},
                on_error="return",
            ),
            self.broadcast(
                msg={"op": "versions"},
                on_error="ignore",
            ),
        )
        try:
            scheduler_state = self._to_dict(exclude=exclude)

            worker_states, worker_versions = await workers_future
        finally:
            # Ensure the tasks aren't left running if anything fails.
            # Someday (py3.11), use a trio-style TaskGroup for this.
            workers_future.cancel()

        # Convert any RPC errors to strings
        worker_states = {
            k: repr(v) if isinstance(v, Exception) else v
            for k, v in worker_states.items()
        }

        return {
            "scheduler": scheduler_state,
            "workers": worker_states,
            "versions": {"scheduler": self.versions(), "workers": worker_versions},
        }

    async def dump_cluster_state_to_url(
        self,
        url: str,
        exclude: "Collection[str]",
        format: Literal["msgpack", "yaml"],
        **storage_options: Dict[str, Any],
    ) -> None:
        "Write a cluster state dump to an fsspec-compatible URL."
        await cluster_dump.write_state(
            partial(self.get_cluster_state, exclude), url, format, **storage_options
        )

    def get_worker_service_addr(self, worker, service_name, protocol=False):
        """
        Get the (host, port) address of the named service on the *worker*.
        Returns None if the service doesn't exist.

        Parameters
        ----------
        worker : address
        service_name : str
            Common services include 'bokeh' and 'nanny'
        protocol : boolean
            Whether or not to include a full address with protocol (True)
            or just a (host, port) pair
        """
        parent: SchedulerState = cast(SchedulerState, self)
        ws: WorkerState = parent._workers_dv[worker]
        port = ws._services.get(service_name)
        if port is None:
            return None
        elif protocol:
            return "%(protocol)s://%(host)s:%(port)d" % {
                "protocol": ws._address.split("://")[0],
                "host": ws.host,
                "port": port,
            }
        else:
            return ws.host, port

    async def start(self):
        """Clear out old state and restart all running coroutines"""
        await super().start()
        assert self.status != Status.running

        enable_gc_diagnosis()

        self.clear_task_state()

        with suppress(AttributeError):
            for c in self._worker_coroutines:
                c.cancel()

        for addr in self._start_address:
            await self.listen(
                addr,
                allow_offload=False,
                handshake_overrides={"pickle-protocol": 4, "compression": None},
                **self.security.get_listen_args("scheduler"),
            )
            self.ip = get_address_host(self.listen_address)
            listen_ip = self.ip

            if listen_ip == "0.0.0.0":
                listen_ip = ""

        if self.address.startswith("inproc://"):
            listen_ip = "localhost"

        # Services listen on all addresses
        self.start_services(listen_ip)

        for listener in self.listeners:
            logger.info("  Scheduler at: %25s", listener.contact_address)
        for k, v in self.services.items():
            logger.info("%11s at: %25s", k, "%s:%d" % (listen_ip, v.port))

        self.loop.add_callback(self.reevaluate_occupancy)

        if self.scheduler_file:
            with open(self.scheduler_file, "w") as f:
                json.dump(self.identity(), f, indent=2)

            fn = self.scheduler_file  # remove file when we close the process

            def del_scheduler_file():
                if os.path.exists(fn):
                    os.remove(fn)

            weakref.finalize(self, del_scheduler_file)

        for preload in self.preloads:
            await preload.start()

        await asyncio.gather(
            *[plugin.start(self) for plugin in list(self.plugins.values())]
        )

        self.start_periodic_callbacks()

        setproctitle(f"dask-scheduler [{self.address}]")
        return self

    async def close(self, fast=False, close_workers=False):
        """Send cleanup signal to all coroutines then wait until finished

        See Also
        --------
        Scheduler.cleanup
        """
        parent: SchedulerState = cast(SchedulerState, self)
        if self.status in (Status.closing, Status.closed):
            await self.finished()
            return
        self.status = Status.closing

        logger.info("Scheduler closing...")
        setproctitle("dask-scheduler [closing]")

        for preload in self.preloads:
            await preload.teardown()

        if close_workers:
            await self.broadcast(msg={"op": "close_gracefully"}, nanny=True)
            for worker in parent._workers_dv:
                # Report would require the worker to unregister with the
                # currently closing scheduler. This is not necessary and might
                # delay shutdown of the worker unnecessarily
                self.worker_send(worker, {"op": "close", "report": False})
            for i in range(20):  # wait a second for send signals to clear
                if parent._workers_dv:
                    await asyncio.sleep(0.05)
                else:
                    break

        await asyncio.gather(
            *[plugin.close() for plugin in list(self.plugins.values())]
        )

        for pc in self.periodic_callbacks.values():
            pc.stop()
        self.periodic_callbacks.clear()

        self.stop_services()

        for ext in parent._extensions.values():
            with suppress(AttributeError):
                ext.teardown()
        logger.info("Scheduler closing all comms")

        futures = []
        for w, comm in list(self.stream_comms.items()):
            if not comm.closed():
                comm.send({"op": "close", "report": False})
                comm.send({"op": "close-stream"})
            with suppress(AttributeError):
                futures.append(comm.close())

        for future in futures:  # TODO: do all at once
            await future

        for comm in self.client_comms.values():
            comm.abort()

        await self.rpc.close()

        self.status = Status.closed
        self.stop()
        await super().close()

        setproctitle("dask-scheduler [closed]")
        disable_gc_diagnosis()

    async def close_worker(self, worker: str, safe: bool = False):
        """Remove a worker from the cluster

        This both removes the worker from our local state and also sends a
        signal to the worker to shut down.  This works regardless of whether or
        not the worker has a nanny process restarting it
        """
        logger.info("Closing worker %s", worker)
        with log_errors():
            self.log_event(worker, {"action": "close-worker"})
            # FIXME: This does not handle nannies
            self.worker_send(worker, {"op": "close", "report": False})
            await self.remove_worker(address=worker, safe=safe)

    ###########
    # Stimuli #
    ###########

    def heartbeat_worker(
        self,
        comm=None,
        *,
        address,
        resolve_address: bool = True,
        now: float = None,
        resources: dict = None,
        host_info: dict = None,
        metrics: dict,
        executing: dict = None,
        extensions: dict = None,
    ):
        parent: SchedulerState = cast(SchedulerState, self)
        address = self.coerce_address(address, resolve_address)
        address = normalize_address(address)
        ws: WorkerState = parent._workers_dv.get(address)  # type: ignore
        if ws is None:
            return {"status": "missing"}

        host = get_address_host(address)
        local_now = time()
        host_info = host_info or {}

        dh: dict = parent._host_info.setdefault(host, {})
        dh["last-seen"] = local_now

        frac = 1 / len(parent._workers_dv)
        parent._bandwidth = (
            parent._bandwidth * (1 - frac) + metrics["bandwidth"]["total"] * frac
        )
        for other, (bw, count) in metrics["bandwidth"]["workers"].items():
            if (address, other) not in self.bandwidth_workers:
                self.bandwidth_workers[address, other] = bw / count
            else:
                alpha = (1 - frac) ** count
                self.bandwidth_workers[address, other] = self.bandwidth_workers[
                    address, other
                ] * alpha + bw * (1 - alpha)
        for typ, (bw, count) in metrics["bandwidth"]["types"].items():
            if typ not in self.bandwidth_types:
                self.bandwidth_types[typ] = bw / count
            else:
                alpha = (1 - frac) ** count
                self.bandwidth_types[typ] = self.bandwidth_types[typ] * alpha + bw * (
                    1 - alpha
                )

        ws._last_seen = local_now
        if executing is not None:
            ws._executing = {
                parent._tasks[key]: duration
                for key, duration in executing.items()
                if key in parent._tasks
            }

        ws._metrics = metrics

        # Calculate RSS - dask keys, separating "old" and "new" usage
        # See MemoryState for details
        max_memory_unmanaged_old_hist_age = local_now - parent.MEMORY_RECENT_TO_OLD_TIME
        memory_unmanaged_old = ws._memory_unmanaged_old
        while ws._memory_other_history:
            timestamp, size = ws._memory_other_history[0]
            if timestamp >= max_memory_unmanaged_old_hist_age:
                break
            ws._memory_other_history.popleft()
            if size == memory_unmanaged_old:
                memory_unmanaged_old = 0  # recalculate min()

        # metrics["memory"] is None if the worker sent a heartbeat before its
        # SystemMonitor ever had a chance to run.
        # ws._nbytes is updated at a different time and sizeof() may not be accurate,
        # so size may be (temporarily) negative; floor it to zero.
        size = max(
            0,
            (metrics["memory"] or 0) - ws._nbytes + metrics["spilled_nbytes"]["memory"],
        )

        ws._memory_other_history.append((local_now, size))
        if not memory_unmanaged_old:
            # The worker has just been started or the previous minimum has been expunged
            # because too old.
            # Note: this algorithm is capped to 200 * MEMORY_RECENT_TO_OLD_TIME elements
            # cluster-wide by heartbeat_interval(), regardless of the number of workers
            ws._memory_unmanaged_old = min(map(second, ws._memory_other_history))
        elif size < memory_unmanaged_old:
            ws._memory_unmanaged_old = size

        if host_info:
            dh = parent._host_info.setdefault(host, {})
            dh.update(host_info)

        if now:
            ws._time_delay = local_now - now

        if resources:
            self.add_resources(worker=address, resources=resources)

        if extensions:
            for name, data in extensions.items():
                self.extensions[name].heartbeat(ws, data)

        self.log_event(address, merge({"action": "heartbeat"}, metrics))

        return {
            "status": "OK",
            "time": local_now,
            "heartbeat-interval": heartbeat_interval(len(parent._workers_dv)),
        }

    async def add_worker(
        self,
        comm=None,
        *,
        address: str,
        status: str,
        keys=(),
        nthreads=None,
        name=None,
        resolve_address=True,
        nbytes=None,
        types=None,
        now=None,
        resources=None,
        host_info=None,
        memory_limit=None,
        metrics=None,
        pid=0,
        services=None,
        local_directory=None,
        versions=None,
        nanny=None,
        extra=None,
    ):
        """Add a new worker to the cluster"""
        parent: SchedulerState = cast(SchedulerState, self)
        with log_errors():
            address = self.coerce_address(address, resolve_address)
            address = normalize_address(address)
            host = get_address_host(address)

            if address in parent._workers_dv:
                raise ValueError("Worker already exists %s" % address)

            if name in parent._aliases:
                logger.warning(
                    "Worker tried to connect with a duplicate name: %s", name
                )
                msg = {
                    "status": "error",
                    "message": "name taken, %s" % name,
                    "time": time(),
                }
                if comm:
                    await comm.write(msg)
                return

            self.log_event(address, {"action": "add-worker"})
            self.log_event("all", {"action": "add-worker", "worker": address})

            ws: WorkerState
            parent._workers[address] = ws = WorkerState(
                address=address,
                status=Status.lookup[status],  # type: ignore
                pid=pid,
                nthreads=nthreads,
                memory_limit=memory_limit or 0,
                name=name,
                local_directory=local_directory,
                services=services,
                versions=versions,
                nanny=nanny,
                extra=extra,
            )
            if ws._status == Status.running:
                parent._running.add(ws)

            dh: dict = parent._host_info.get(host)  # type: ignore
            if dh is None:
                parent._host_info[host] = dh = {}

            dh_addresses: set = dh.get("addresses")  # type: ignore
            if dh_addresses is None:
                dh["addresses"] = dh_addresses = set()
                dh["nthreads"] = 0

            dh_addresses.add(address)
            dh["nthreads"] += nthreads

            parent._total_nthreads += nthreads
            parent._aliases[name] = address

            self.heartbeat_worker(
                address=address,
                resolve_address=resolve_address,
                now=now,
                resources=resources,
                host_info=host_info,
                metrics=metrics,
            )

            # Do not need to adjust parent._total_occupancy as self.occupancy[ws] cannot
            # exist before this.
            self.check_idle_saturated(ws)

            # for key in keys:  # TODO
            #     self.mark_key_in_memory(key, [address])

            self.stream_comms[address] = BatchedSend(interval="5ms", loop=self.loop)

            if ws._nthreads > len(ws._processing):
                parent._idle[ws._address] = ws

            for plugin in list(self.plugins.values()):
                try:
                    result = plugin.add_worker(scheduler=self, worker=address)
                    if inspect.isawaitable(result):
                        await result
                except Exception as e:
                    logger.exception(e)

            recommendations: dict = {}
            client_msgs: dict = {}
            worker_msgs: dict = {}
            if nbytes:
                assert isinstance(nbytes, dict)
                already_released_keys = []
                for key in nbytes:
                    ts: TaskState = parent._tasks.get(key)  # type: ignore
                    if ts is not None and ts.state != "released":
                        if ts.state == "memory":
                            self.add_keys(worker=address, keys=[key])
                        else:
                            t: tuple = parent._transition(
                                key,
                                "memory",
                                worker=address,
                                nbytes=nbytes[key],
                                typename=types[key],
                            )
                            recommendations, client_msgs, worker_msgs = t
                            parent._transitions(
                                recommendations, client_msgs, worker_msgs
                            )
                            recommendations = {}
                    else:
                        already_released_keys.append(key)
                if already_released_keys:
                    if address not in worker_msgs:
                        worker_msgs[address] = []
                    worker_msgs[address].append(
                        {
                            "op": "remove-replicas",
                            "keys": already_released_keys,
                            "stimulus_id": f"reconnect-already-released-{time()}",
                        }
                    )

            if ws._status == Status.running:
                for ts in parent._unrunnable:
                    valid: set = self.valid_workers(ts)
                    if valid is None or ws in valid:
                        recommendations[ts._key] = "waiting"

            if recommendations:
                parent._transitions(recommendations, client_msgs, worker_msgs)

            self.send_all(client_msgs, worker_msgs)

            logger.info("Register worker %s", ws)

            msg = {
                "status": "OK",
                "time": time(),
                "heartbeat-interval": heartbeat_interval(len(parent._workers_dv)),
                "worker-plugins": self.worker_plugins,
            }

            cs: ClientState
            version_warning = version_module.error_message(
                version_module.get_versions(),
                merge(
                    {w: ws._versions for w, ws in parent._workers_dv.items()},
                    {
                        c: cs._versions
                        for c, cs in parent._clients.items()
                        if cs._versions
                    },
                ),
                versions,
                client_name="This Worker",
            )
            msg.update(version_warning)

            if comm:
                await comm.write(msg)

            await self.handle_worker(comm=comm, worker=address)

    async def add_nanny(self, comm):
        msg = {
            "status": "OK",
            "nanny-plugins": self.nanny_plugins,
        }
        return msg

    def update_graph_hlg(
        self,
        client=None,
        hlg=None,
        keys=None,
        dependencies=None,
        restrictions=None,
        priority=None,
        loose_restrictions=None,
        resources=None,
        submitting_task=None,
        retries=None,
        user_priority=0,
        actors=None,
        fifo_timeout=0,
        code=None,
    ):
        unpacked_graph = HighLevelGraph.__dask_distributed_unpack__(hlg)
        dsk = unpacked_graph["dsk"]
        dependencies = unpacked_graph["deps"]
        annotations = unpacked_graph["annotations"]

        # Remove any self-dependencies (happens on test_publish_bag() and others)
        for k, v in dependencies.items():
            deps = set(v)
            if k in deps:
                deps.remove(k)
            dependencies[k] = deps

        if priority is None:
            # Removing all non-local keys before calling order()
            dsk_keys = set(dsk)  # intersection() of sets is much faster than dict_keys
            stripped_deps = {
                k: v.intersection(dsk_keys)
                for k, v in dependencies.items()
                if k in dsk_keys
            }
            priority = dask.order.order(dsk, dependencies=stripped_deps)

        return self.update_graph(
            client,
            dsk,
            keys,
            dependencies,
            restrictions,
            priority,
            loose_restrictions,
            resources,
            submitting_task,
            retries,
            user_priority,
            actors,
            fifo_timeout,
            annotations,
            code=code,
        )

    def update_graph(
        self,
        client=None,
        tasks=None,
        keys=None,
        dependencies=None,
        restrictions=None,
        priority=None,
        loose_restrictions=None,
        resources=None,
        submitting_task=None,
        retries=None,
        user_priority=0,
        actors=None,
        fifo_timeout=0,
        annotations=None,
        code=None,
    ):
        """
        Add new computations to the internal dask graph

        This happens whenever the Client calls submit, map, get, or compute.
        """
        parent: SchedulerState = cast(SchedulerState, self)
        start = time()
        fifo_timeout = parse_timedelta(fifo_timeout)
        keys = set(keys)
        if len(tasks) > 1:
            self.log_event(
                ["all", client], {"action": "update_graph", "count": len(tasks)}
            )

        # Remove aliases
        for k in list(tasks):
            if tasks[k] is k:
                del tasks[k]

        dependencies = dependencies or {}

        if parent._total_occupancy > 1e-9 and parent._computations:
            # Still working on something. Assign new tasks to same computation
            computation = cast(Computation, parent._computations[-1])
        else:
            computation = Computation()
            parent._computations.append(computation)

        if code and code not in computation._code:  # add new code blocks
            computation._code.add(code)

        n = 0
        while len(tasks) != n:  # walk through new tasks, cancel any bad deps
            n = len(tasks)
            for k, deps in list(dependencies.items()):
                if any(
                    dep not in parent._tasks and dep not in tasks for dep in deps
                ):  # bad key
                    logger.info("User asked for computation on lost data, %s", k)
                    del tasks[k]
                    del dependencies[k]
                    if k in keys:
                        keys.remove(k)
                    self.report({"op": "cancelled-key", "key": k}, client=client)
                    self.client_releases_keys(keys=[k], client=client)

        # Avoid computation that is already finished
        ts: TaskState
        already_in_memory = set()  # tasks that are already done
        for k, v in dependencies.items():
            if v and k in parent._tasks:
                ts = parent._tasks[k]
                if ts._state in ("memory", "erred"):
                    already_in_memory.add(k)

        dts: TaskState
        if already_in_memory:
            dependents = dask.core.reverse_dict(dependencies)
            stack = list(already_in_memory)
            done = set(already_in_memory)
            while stack:  # remove unnecessary dependencies
                key = stack.pop()
                ts = parent._tasks[key]
                try:
                    deps = dependencies[key]
                except KeyError:
                    deps = self.dependencies[key]
                for dep in deps:
                    if dep in dependents:
                        child_deps = dependents[dep]
                    else:
                        child_deps = self.dependencies[dep]
                    if all(d in done for d in child_deps):
                        if dep in parent._tasks and dep not in done:
                            done.add(dep)
                            stack.append(dep)

            for d in done:
                tasks.pop(d, None)
                dependencies.pop(d, None)

        # Get or create task states
        stack = list(keys)
        touched_keys = set()
        touched_tasks = []
        while stack:
            k = stack.pop()
            if k in touched_keys:
                continue
            # XXX Have a method get_task_state(self, k) ?
            ts = parent._tasks.get(k)
            if ts is None:
                ts = parent.new_task(
                    k, tasks.get(k), "released", computation=computation
                )
            elif not ts._run_spec:
                ts._run_spec = tasks.get(k)

            touched_keys.add(k)
            touched_tasks.append(ts)
            stack.extend(dependencies.get(k, ()))

        self.client_desires_keys(keys=keys, client=client)

        # Add dependencies
        for key, deps in dependencies.items():
            ts = parent._tasks.get(key)
            if ts is None or ts._dependencies:
                continue
            for dep in deps:
                dts = parent._tasks[dep]
                ts.add_dependency(dts)

        # Compute priorities
        if isinstance(user_priority, Number):
            user_priority = {k: user_priority for k in tasks}

        annotations = annotations or {}
        restrictions = restrictions or {}
        loose_restrictions = loose_restrictions or []
        resources = resources or {}
        retries = retries or {}

        # Override existing taxonomy with per task annotations
        if annotations:
            if "priority" in annotations:
                user_priority.update(annotations["priority"])

            if "workers" in annotations:
                restrictions.update(annotations["workers"])

            if "allow_other_workers" in annotations:
                loose_restrictions.extend(
                    k for k, v in annotations["allow_other_workers"].items() if v
                )

            if "retries" in annotations:
                retries.update(annotations["retries"])

            if "resources" in annotations:
                resources.update(annotations["resources"])

            for a, kv in annotations.items():
                for k, v in kv.items():
                    # Tasks might have been culled, in which case
                    # we have nothing to annotate.
                    ts = parent._tasks.get(k)
                    if ts is not None:
                        ts._annotations[a] = v

        # Add actors
        if actors is True:
            actors = list(keys)
        for actor in actors or []:
            ts = parent._tasks[actor]
            ts._actor = True

        priority = priority or dask.order.order(
            tasks
        )  # TODO: define order wrt old graph

        if submitting_task:  # sub-tasks get better priority than parent tasks
            ts = parent._tasks.get(submitting_task)
            if ts is not None:
                generation = ts._priority[0] - 0.01
            else:  # super-task already cleaned up
                generation = self.generation
        elif self._last_time + fifo_timeout < start:
            self.generation += 1  # older graph generations take precedence
            generation = self.generation
            self._last_time = start
        else:
            generation = self.generation

        for key in set(priority) & touched_keys:
            ts = parent._tasks[key]
            if ts._priority is None:
                ts._priority = (-(user_priority.get(key, 0)), generation, priority[key])

        # Ensure all runnables have a priority
        runnables = [ts for ts in touched_tasks if ts._run_spec]
        for ts in runnables:
            if ts._priority is None and ts._run_spec:
                ts._priority = (self.generation, 0)

        if restrictions:
            # *restrictions* is a dict keying task ids to lists of
            # restriction specifications (either worker names or addresses)
            for k, v in restrictions.items():
                if v is None:
                    continue
                ts = parent._tasks.get(k)
                if ts is None:
                    continue
                ts._host_restrictions = set()
                ts._worker_restrictions = set()
                # Make sure `v` is a collection and not a single worker name / address
                if not isinstance(v, (list, tuple, set)):
                    v = [v]
                for w in v:
                    try:
                        w = self.coerce_address(w)
                    except ValueError:
                        # Not a valid address, but perhaps it's a hostname
                        ts._host_restrictions.add(w)
                    else:
                        ts._worker_restrictions.add(w)

            if loose_restrictions:
                for k in loose_restrictions:
                    ts = parent._tasks[k]
                    ts._loose_restrictions = True

        if resources:
            for k, v in resources.items():
                if v is None:
                    continue
                assert isinstance(v, dict)
                ts = parent._tasks.get(k)
                if ts is None:
                    continue
                ts._resource_restrictions = v

        if retries:
            for k, v in retries.items():
                assert isinstance(v, int)
                ts = parent._tasks.get(k)
                if ts is None:
                    continue
                ts._retries = v

        # Compute recommendations
        recommendations: dict = {}

        for ts in sorted(runnables, key=operator.attrgetter("priority"), reverse=True):
            if ts._state == "released" and ts._run_spec:
                recommendations[ts._key] = "waiting"

        for ts in touched_tasks:
            for dts in ts._dependencies:
                if dts._exception_blame:
                    ts._exception_blame = dts._exception_blame
                    recommendations[ts._key] = "erred"
                    break

        for plugin in list(self.plugins.values()):
            try:
                plugin.update_graph(
                    self,
                    client=client,
                    tasks=tasks,
                    keys=keys,
                    restrictions=restrictions or {},
                    dependencies=dependencies,
                    priority=priority,
                    loose_restrictions=loose_restrictions,
                    resources=resources,
                    annotations=annotations,
                )
            except Exception as e:
                logger.exception(e)

        self.transitions(recommendations)

        for ts in touched_tasks:
            if ts._state in ("memory", "erred"):
                self.report_on_key(ts=ts, client=client)

        end = time()
        if self.digests is not None:
            self.digests["update-graph-duration"].add(end - start)

        # TODO: balance workers

    def stimulus_task_finished(self, key=None, worker=None, **kwargs):
        """Mark that a task has finished execution on a particular worker"""
        parent: SchedulerState = cast(SchedulerState, self)
        logger.debug("Stimulus task finished %s, %s", key, worker)

        recommendations: dict = {}
        client_msgs: dict = {}
        worker_msgs: dict = {}

        ws: WorkerState = parent._workers_dv[worker]
        ts: TaskState = parent._tasks.get(key)
        if ts is None or ts._state == "released":
            logger.debug(
                "Received already computed task, worker: %s, state: %s"
                ", key: %s, who_has: %s",
                worker,
                ts._state if ts else "forgotten",
                key,
                ts._who_has if ts else {},
            )
            worker_msgs[worker] = [
                {
                    "op": "free-keys",
                    "keys": [key],
                    "stimulus_id": f"already-released-or-forgotten-{time()}",
                }
            ]
        elif ts._state == "memory":
            self.add_keys(worker=worker, keys=[key])
        else:
            ts._metadata.update(kwargs["metadata"])
            r: tuple = parent._transition(key, "memory", worker=worker, **kwargs)
            recommendations, client_msgs, worker_msgs = r

            if ts._state == "memory":
                assert ws in ts._who_has
        return recommendations, client_msgs, worker_msgs

    def stimulus_task_erred(
        self, key=None, worker=None, exception=None, traceback=None, **kwargs
    ):
        """Mark that a task has erred on a particular worker"""
        parent: SchedulerState = cast(SchedulerState, self)
        logger.debug("Stimulus task erred %s, %s", key, worker)

        ts: TaskState = parent._tasks.get(key)
        if ts is None or ts._state != "processing":
            return {}, {}, {}

        if ts._retries > 0:
            ts._retries -= 1
            return parent._transition(key, "waiting")
        else:
            return parent._transition(
                key,
                "erred",
                cause=key,
                exception=exception,
                traceback=traceback,
                worker=worker,
                **kwargs,
            )

    def stimulus_retry(self, keys, client=None):
        parent: SchedulerState = cast(SchedulerState, self)
        logger.info("Client %s requests to retry %d keys", client, len(keys))
        if client:
            self.log_event(client, {"action": "retry", "count": len(keys)})

        stack = list(keys)
        seen = set()
        roots = []
        ts: TaskState
        dts: TaskState
        while stack:
            key = stack.pop()
            seen.add(key)
            ts = parent._tasks[key]
            erred_deps = [dts._key for dts in ts._dependencies if dts._state == "erred"]
            if erred_deps:
                stack.extend(erred_deps)
            else:
                roots.append(key)

        recommendations: dict = {key: "waiting" for key in roots}
        self.transitions(recommendations)

        if parent._validate:
            for key in seen:
                assert not parent._tasks[key].exception_blame

        return tuple(seen)

    async def remove_worker(self, address, safe=False, close=True):
        """
        Remove worker from cluster

        We do this when a worker reports that it plans to leave or when it
        appears to be unresponsive.  This may send its tasks back to a released
        state.
        """
        parent: SchedulerState = cast(SchedulerState, self)
        with log_errors():
            if self.status == Status.closed:
                return

            address = self.coerce_address(address)

            if address not in parent._workers_dv:
                return "already-removed"

            host = get_address_host(address)

            ws: WorkerState = parent._workers_dv[address]

            event_msg = {
                "action": "remove-worker",
                "processing-tasks": dict(ws._processing),
            }
            self.log_event(address, event_msg.copy())
            event_msg["worker"] = address
            self.log_event("all", event_msg)

            logger.info("Remove worker %s", ws)
            if close:
                with suppress(AttributeError, CommClosedError):
                    self.stream_comms[address].send({"op": "close", "report": False})

            self.remove_resources(address)

            dh: dict = parent._host_info[host]
            dh_addresses: set = dh["addresses"]
            dh_addresses.remove(address)
            dh["nthreads"] -= ws._nthreads
            parent._total_nthreads -= ws._nthreads
            if not dh_addresses:
                del parent._host_info[host]

            self.rpc.remove(address)
            del self.stream_comms[address]
            del parent._aliases[ws._name]
            parent._idle.pop(ws._address, None)
            parent._saturated.discard(ws)
            del parent._workers[address]
            ws.status = Status.closed
            parent._running.discard(ws)
            parent._total_occupancy -= ws._occupancy

            recommendations: dict = {}

            ts: TaskState
            for ts in list(ws._processing):
                k = ts._key
                recommendations[k] = "released"
                if not safe:
                    ts._suspicious += 1
                    ts._prefix._suspicious += 1
                    if ts._suspicious > self.allowed_failures:
                        del recommendations[k]
                        e = pickle.dumps(
                            KilledWorker(task=k, last_worker=ws.clean()), protocol=4
                        )
                        r = self.transition(k, "erred", exception=e, cause=k)
                        recommendations.update(r)
                        logger.info(
                            "Task %s marked as failed because %d workers died"
                            " while trying to run it",
                            ts._key,
                            self.allowed_failures,
                        )

            for ts in list(ws._has_what):
                parent.remove_replica(ts, ws)
                if not ts._who_has:
                    if ts._run_spec:
                        recommendations[ts._key] = "released"
                    else:  # pure data
                        recommendations[ts._key] = "forgotten"

            self.transitions(recommendations)

            for plugin in list(self.plugins.values()):
                try:
                    result = plugin.remove_worker(scheduler=self, worker=address)
                    if inspect.isawaitable(result):
                        await result
                except Exception as e:
                    logger.exception(e)

            if not parent._workers_dv:
                logger.info("Lost all workers")

            for w in parent._workers_dv:
                self.bandwidth_workers.pop((address, w), None)
                self.bandwidth_workers.pop((w, address), None)

            def remove_worker_from_events():
                # If the worker isn't registered anymore after the delay, remove from events
                if address not in parent._workers_dv and address in self.events:
                    del self.events[address]

            cleanup_delay = parse_timedelta(
                dask.config.get("distributed.scheduler.events-cleanup-delay")
            )
            self.loop.call_later(cleanup_delay, remove_worker_from_events)
            logger.debug("Removed worker %s", ws)

        return "OK"

    def stimulus_cancel(self, comm, keys=None, client=None, force=False):
        """Stop execution on a list of keys"""
        logger.info("Client %s requests to cancel %d keys", client, len(keys))
        if client:
            self.log_event(
                client, {"action": "cancel", "count": len(keys), "force": force}
            )
        for key in keys:
            self.cancel_key(key, client, force=force)

    def cancel_key(self, key, client, retries=5, force=False):
        """Cancel a particular key and all dependents"""
        # TODO: this should be converted to use the transition mechanism
        parent: SchedulerState = cast(SchedulerState, self)
        ts: TaskState = parent._tasks.get(key)
        dts: TaskState
        try:
            cs: ClientState = parent._clients[client]
        except KeyError:
            return
        if ts is None or not ts._who_wants:  # no key yet, lets try again in a moment
            if retries:
                self.loop.call_later(
                    0.2, lambda: self.cancel_key(key, client, retries - 1)
                )
            return
        if force or ts._who_wants == {cs}:  # no one else wants this key
            for dts in list(ts._dependents):
                self.cancel_key(dts._key, client, force=force)
        logger.info("Scheduler cancels key %s.  Force=%s", key, force)
        self.report({"op": "cancelled-key", "key": key})
        clients = list(ts._who_wants) if force else [cs]
        for cs in clients:
            self.client_releases_keys(keys=[key], client=cs._client_key)

    def client_desires_keys(self, keys=None, client=None):
        parent: SchedulerState = cast(SchedulerState, self)
        cs: ClientState = parent._clients.get(client)
        if cs is None:
            # For publish, queues etc.
            parent._clients[client] = cs = ClientState(client)
        ts: TaskState
        for k in keys:
            ts = parent._tasks.get(k)
            if ts is None:
                # For publish, queues etc.
                ts = parent.new_task(k, None, "released")
            ts._who_wants.add(cs)
            cs._wants_what.add(ts)

            if ts._state in ("memory", "erred"):
                self.report_on_key(ts=ts, client=client)

    def client_releases_keys(self, keys=None, client=None):
        """Remove keys from client desired list"""

        parent: SchedulerState = cast(SchedulerState, self)
        if not isinstance(keys, list):
            keys = list(keys)
        cs: ClientState = parent._clients[client]
        recommendations: dict = {}

        _client_releases_keys(parent, keys=keys, cs=cs, recommendations=recommendations)
        self.transitions(recommendations)

    def client_heartbeat(self, client=None):
        """Handle heartbeats from Client"""
        parent: SchedulerState = cast(SchedulerState, self)
        cs: ClientState = parent._clients[client]
        cs._last_seen = time()

    ###################
    # Task Validation #
    ###################

    def validate_released(self, key):
        parent: SchedulerState = cast(SchedulerState, self)
        ts: TaskState = parent._tasks[key]
        dts: TaskState
        assert ts._state == "released"
        assert not ts._waiters
        assert not ts._waiting_on
        assert not ts._who_has
        assert not ts._processing_on
        assert not any([ts in dts._waiters for dts in ts._dependencies])
        assert ts not in parent._unrunnable

    def validate_waiting(self, key):
        parent: SchedulerState = cast(SchedulerState, self)
        ts: TaskState = parent._tasks[key]
        dts: TaskState
        assert ts._waiting_on
        assert not ts._who_has
        assert not ts._processing_on
        assert ts not in parent._unrunnable
        for dts in ts._dependencies:
            # We are waiting on a dependency iff it's not stored
            assert bool(dts._who_has) != (dts in ts._waiting_on)
            assert ts in dts._waiters  # XXX even if dts._who_has?

    def validate_processing(self, key):
        parent: SchedulerState = cast(SchedulerState, self)
        ts: TaskState = parent._tasks[key]
        dts: TaskState
        assert not ts._waiting_on
        ws: WorkerState = ts._processing_on
        assert ws
        assert ts in ws._processing
        assert not ts._who_has
        for dts in ts._dependencies:
            assert dts._who_has
            assert ts in dts._waiters

    def validate_memory(self, key):
        parent: SchedulerState = cast(SchedulerState, self)
        ts: TaskState = parent._tasks[key]
        dts: TaskState
        assert ts._who_has
        assert bool(ts in parent._replicated_tasks) == (len(ts._who_has) > 1)
        assert not ts._processing_on
        assert not ts._waiting_on
        assert ts not in parent._unrunnable
        for dts in ts._dependents:
            assert (dts in ts._waiters) == (dts._state in ("waiting", "processing"))
            assert ts not in dts._waiting_on

    def validate_no_worker(self, key):
        parent: SchedulerState = cast(SchedulerState, self)
        ts: TaskState = parent._tasks[key]
        dts: TaskState
        assert ts in parent._unrunnable
        assert not ts._waiting_on
        assert ts in parent._unrunnable
        assert not ts._processing_on
        assert not ts._who_has
        for dts in ts._dependencies:
            assert dts._who_has

    def validate_erred(self, key):
        parent: SchedulerState = cast(SchedulerState, self)
        ts: TaskState = parent._tasks[key]
        assert ts._exception_blame
        assert not ts._who_has

    def validate_key(self, key, ts: TaskState = None):
        parent: SchedulerState = cast(SchedulerState, self)
        try:
            if ts is None:
                ts = parent._tasks.get(key)
            if ts is None:
                logger.debug("Key lost: %s", key)
            else:
                ts.validate()
                try:
                    func = getattr(self, "validate_" + ts._state.replace("-", "_"))
                except AttributeError:
                    logger.error(
                        "self.validate_%s not found", ts._state.replace("-", "_")
                    )
                else:
                    func(key)
        except Exception as e:
            logger.exception(e)
            if LOG_PDB:
                import pdb

                pdb.set_trace()
            raise

    def validate_state(self, allow_overlap=False):
        parent: SchedulerState = cast(SchedulerState, self)
        validate_state(parent._tasks, parent._workers, parent._clients)

        if not (set(parent._workers_dv) == set(self.stream_comms)):
            raise ValueError("Workers not the same in all collections")

        ws: WorkerState
        for w, ws in parent._workers_dv.items():
            assert isinstance(w, str), (type(w), w)
            assert isinstance(ws, WorkerState), (type(ws), ws)
            assert ws._address == w
            if not ws._processing:
                assert not ws._occupancy
                assert ws._address in parent._idle_dv
            assert (ws._status == Status.running) == (ws in parent._running)

        for ws in parent._running:
            assert ws._status == Status.running
            assert ws._address in parent._workers_dv

        ts: TaskState
        for k, ts in parent._tasks.items():
            assert isinstance(ts, TaskState), (type(ts), ts)
            assert ts._key == k
            assert bool(ts in parent._replicated_tasks) == (len(ts._who_has) > 1)
            self.validate_key(k, ts)

        for ts in parent._replicated_tasks:
            assert ts._state == "memory"
            assert ts._key in parent._tasks

        c: str
        cs: ClientState
        for c, cs in parent._clients.items():
            # client=None is often used in tests...
            assert c is None or type(c) == str, (type(c), c)
            assert type(cs) == ClientState, (type(cs), cs)
            assert cs._client_key == c

        a = {w: ws._nbytes for w, ws in parent._workers_dv.items()}
        b = {
            w: sum(ts.get_nbytes() for ts in ws._has_what)
            for w, ws in parent._workers_dv.items()
        }
        assert a == b, (a, b)

        actual_total_occupancy = 0
        for worker, ws in parent._workers_dv.items():
            assert abs(sum(ws._processing.values()) - ws._occupancy) < 1e-8
            actual_total_occupancy += ws._occupancy

        assert abs(actual_total_occupancy - parent._total_occupancy) < 1e-8, (
            actual_total_occupancy,
            parent._total_occupancy,
        )

    ###################
    # Manage Messages #
    ###################

    def report(self, msg: dict, ts: TaskState = None, client: str = None):
        """
        Publish updates to all listening Queues and Comms

        If the message contains a key then we only send the message to those
        comms that care about the key.
        """
        parent: SchedulerState = cast(SchedulerState, self)
        if ts is None:
            msg_key = msg.get("key")
            if msg_key is not None:
                tasks: dict = parent._tasks
                ts = tasks.get(msg_key)

        cs: ClientState
        client_comms: dict = self.client_comms
        client_keys: list
        if ts is None:
            # Notify all clients
            client_keys = list(client_comms)
        elif client is None:
            # Notify clients interested in key
            client_keys = [cs._client_key for cs in ts._who_wants]
        else:
            # Notify clients interested in key (including `client`)
            client_keys = [
                cs._client_key for cs in ts._who_wants if cs._client_key != client
            ]
            client_keys.append(client)

        k: str
        for k in client_keys:
            c = client_comms.get(k)
            if c is None:
                continue
            try:
                c.send(msg)
                # logger.debug("Scheduler sends message to client %s", msg)
            except CommClosedError:
                if self.status == Status.running:
                    logger.critical(
                        "Closed comm %r while trying to write %s", c, msg, exc_info=True
                    )

    async def add_client(self, comm, client=None, versions=None):
        """Add client to network

        We listen to all future messages from this Comm.
        """
        parent: SchedulerState = cast(SchedulerState, self)
        assert client is not None
        comm.name = "Scheduler->Client"
        logger.info("Receive client connection: %s", client)
        self.log_event(["all", client], {"action": "add-client", "client": client})
        parent._clients[client] = ClientState(client, versions=versions)

        for plugin in list(self.plugins.values()):
            try:
                plugin.add_client(scheduler=self, client=client)
            except Exception as e:
                logger.exception(e)

        try:
            bcomm = BatchedSend(interval="2ms", loop=self.loop)
            bcomm.start(comm)
            self.client_comms[client] = bcomm
            msg = {"op": "stream-start"}
            ws: WorkerState
            version_warning = version_module.error_message(
                version_module.get_versions(),
                {w: ws._versions for w, ws in parent._workers_dv.items()},
                versions,
            )
            msg.update(version_warning)
            bcomm.send(msg)

            try:
                await self.handle_stream(comm=comm, extra={"client": client})
            finally:
                self.remove_client(client=client)
                logger.debug("Finished handling client %s", client)
        finally:
            if not comm.closed():
                self.client_comms[client].send({"op": "stream-closed"})
            try:
                if not sys.is_finalizing():
                    await self.client_comms[client].close()
                    del self.client_comms[client]
                    if self.status == Status.running:
                        logger.info("Close client connection: %s", client)
            except TypeError:  # comm becomes None during GC
                pass

    def remove_client(self, client=None):
        """Remove client from network"""
        parent: SchedulerState = cast(SchedulerState, self)
        if self.status == Status.running:
            logger.info("Remove client %s", client)
        self.log_event(["all", client], {"action": "remove-client", "client": client})
        try:
            cs: ClientState = parent._clients[client]
        except KeyError:
            # XXX is this a legitimate condition?
            pass
        else:
            ts: TaskState
            self.client_releases_keys(
                keys=[ts._key for ts in cs._wants_what], client=cs._client_key
            )
            del parent._clients[client]

            for plugin in list(self.plugins.values()):
                try:
                    plugin.remove_client(scheduler=self, client=client)
                except Exception as e:
                    logger.exception(e)

        def remove_client_from_events():
            # If the client isn't registered anymore after the delay, remove from events
            if client not in parent._clients and client in self.events:
                del self.events[client]

        cleanup_delay = parse_timedelta(
            dask.config.get("distributed.scheduler.events-cleanup-delay")
        )
        self.loop.call_later(cleanup_delay, remove_client_from_events)

    def send_task_to_worker(self, worker, ts: TaskState, duration: double = -1):
        """Send a single computational task to a worker"""
        parent: SchedulerState = cast(SchedulerState, self)
        try:
            msg: dict = _task_to_msg(parent, ts, duration)
            self.worker_send(worker, msg)
        except Exception as e:
            logger.exception(e)
            if LOG_PDB:
                import pdb

                pdb.set_trace()
            raise

    def handle_uncaught_error(self, **msg):
        logger.exception(clean_exception(**msg)[1])

    def handle_task_finished(self, key=None, worker=None, **msg):
        parent: SchedulerState = cast(SchedulerState, self)
        if worker not in parent._workers_dv:
            return
        validate_key(key)

        recommendations: dict
        client_msgs: dict
        worker_msgs: dict

        r: tuple = self.stimulus_task_finished(key=key, worker=worker, **msg)
        recommendations, client_msgs, worker_msgs = r
        parent._transitions(recommendations, client_msgs, worker_msgs)

        self.send_all(client_msgs, worker_msgs)

    def handle_task_erred(self, key=None, **msg):
        parent: SchedulerState = cast(SchedulerState, self)
        recommendations: dict
        client_msgs: dict
        worker_msgs: dict
        r: tuple = self.stimulus_task_erred(key=key, **msg)
        recommendations, client_msgs, worker_msgs = r
        parent._transitions(recommendations, client_msgs, worker_msgs)

        self.send_all(client_msgs, worker_msgs)

    def handle_missing_data(self, key=None, errant_worker=None, **kwargs):
        """Signal that `errant_worker` does not hold `key`

        This may either indicate that `errant_worker` is dead or that we may be
        working with stale data and need to remove `key` from the workers
        `has_what`.

        If no replica of a task is available anymore, the task is transitioned
        back to released and rescheduled, if possible.

        Parameters
        ----------
        key : str, optional
            Task key that could not be found, by default None
        errant_worker : str, optional
            Address of the worker supposed to hold a replica, by default None
        """
        parent: SchedulerState = cast(SchedulerState, self)
        logger.debug("handle missing data key=%s worker=%s", key, errant_worker)
        self.log_event(errant_worker, {"action": "missing-data", "key": key})
        ts: TaskState = parent._tasks.get(key)
        if ts is None:
            return
        ws: WorkerState = parent._workers_dv.get(errant_worker)

        if ws is not None and ws in ts._who_has:
            parent.remove_replica(ts, ws)
        if ts.state == "memory" and not ts._who_has:
            if ts._run_spec:
                self.transitions({key: "released"})
            else:
                self.transitions({key: "forgotten"})

    def release_worker_data(self, key, worker):
        parent: SchedulerState = cast(SchedulerState, self)
        ws: WorkerState = parent._workers_dv.get(worker)
        ts: TaskState = parent._tasks.get(key)
        if not ws or not ts:
            return
        recommendations: dict = {}
        if ws in ts._who_has:
            parent.remove_replica(ts, ws)
            if not ts._who_has:
                recommendations[ts._key] = "released"
        if recommendations:
            self.transitions(recommendations)

    def handle_long_running(self, key=None, worker=None, compute_duration=None):
        """A task has seceded from the thread pool

        We stop the task from being stolen in the future, and change task
        duration accounting as if the task has stopped.
        """
        parent: SchedulerState = cast(SchedulerState, self)
        if key not in parent._tasks:
            logger.debug("Skipping long_running since key %s was already released", key)
            return
        ts: TaskState = parent._tasks[key]
        steal = parent._extensions.get("stealing")
        if steal is not None:
            steal.remove_key_from_stealable(ts)

        ws: WorkerState = ts._processing_on
        if ws is None:
            logger.debug("Received long-running signal from duplicate task. Ignoring.")
            return

        if compute_duration:
            old_duration: double = ts._prefix._duration_average
            new_duration: double = compute_duration
            avg_duration: double
            if old_duration < 0:
                avg_duration = new_duration
            else:
                avg_duration = 0.5 * old_duration + 0.5 * new_duration

            ts._prefix._duration_average = avg_duration

        occ: double = ws._processing[ts]
        ws._occupancy -= occ
        parent._total_occupancy -= occ
        # Cannot remove from processing since we're using this for things like
        # idleness detection. Idle workers are typically targeted for
        # downscaling but we should not downscale workers with long running
        # tasks
        ws._processing[ts] = 0
        ws._long_running.add(ts)
        self.check_idle_saturated(ws)

    def handle_worker_status_change(self, status: str, worker: str) -> None:
        parent: SchedulerState = cast(SchedulerState, self)
        ws: WorkerState = parent._workers_dv.get(worker)  # type: ignore
        if not ws:
            return
        prev_status = ws._status
        ws._status = Status.lookup[status]  # type: ignore
        if ws._status == prev_status:
            return

        self.log_event(
            ws._address,
            {
                "action": "worker-status-change",
                "prev-status": prev_status.name,
                "status": status,
            },
        )

        if ws._status == Status.running:
            parent._running.add(ws)

            recs = {}
            ts: TaskState
            for ts in parent._unrunnable:
                valid: set = self.valid_workers(ts)
                if valid is None or ws in valid:
                    recs[ts._key] = "waiting"
            if recs:
                client_msgs: dict = {}
                worker_msgs: dict = {}
                parent._transitions(recs, client_msgs, worker_msgs)
                self.send_all(client_msgs, worker_msgs)

        else:
            parent._running.discard(ws)

    async def handle_worker(self, comm=None, worker=None):
        """
        Listen to responses from a single worker

        This is the main loop for scheduler-worker interaction

        See Also
        --------
        Scheduler.handle_client: Equivalent coroutine for clients
        """
        comm.name = "Scheduler connection to worker"
        worker_comm = self.stream_comms[worker]
        worker_comm.start(comm)
        logger.info("Starting worker compute stream, %s", worker)
        try:
            await self.handle_stream(comm=comm, extra={"worker": worker})
        finally:
            if worker in self.stream_comms:
                worker_comm.abort()
                await self.remove_worker(address=worker)

    def add_plugin(
        self,
        plugin: SchedulerPlugin,
        *,
        idempotent: bool = False,
        name: "str | None" = None,
        **kwargs,
    ):
        """Add external plugin to scheduler.

        See https://distributed.readthedocs.io/en/latest/plugins.html

        Parameters
        ----------
        plugin : SchedulerPlugin
            SchedulerPlugin instance to add
        idempotent : bool
            If true, the plugin is assumed to already exist and no
            action is taken.
        name : str
            A name for the plugin, if None, the name attribute is
            checked on the Plugin instance and generated if not
            discovered.
        **kwargs
            Deprecated; additional arguments passed to the `plugin` class if it is
            not already an instance
        """
        if isinstance(plugin, type):
            warnings.warn(
                "Adding plugins by class is deprecated and will be disabled in a "
                "future release. Please add plugins by instance instead.",
                category=FutureWarning,
            )
            plugin = plugin(self, **kwargs)  # type: ignore
        elif kwargs:
            raise ValueError("kwargs provided but plugin is already an instance")

        if name is None:
            name = _get_plugin_name(plugin)

        if name in self.plugins:
            if idempotent:
                return
            warnings.warn(
                f"Scheduler already contains a plugin with name {name}; overwriting.",
                category=UserWarning,
            )

        self.plugins[name] = plugin

    def remove_plugin(
        self,
        name: "str | None" = None,
        plugin: "SchedulerPlugin | None" = None,
    ) -> None:
        """Remove external plugin from scheduler

        Parameters
        ----------
        name : str
            Name of the plugin to remove
        plugin : SchedulerPlugin
            Deprecated; use `name` argument instead. Instance of a
            SchedulerPlugin class to remove;
        """
        # TODO: Remove this block of code once removing plugins by value is disabled
        if bool(name) == bool(plugin):
            raise ValueError("Must provide plugin or name (mutually exclusive)")
        if isinstance(name, SchedulerPlugin):
            # Backwards compatibility - the sig used to be (plugin, name)
            plugin = name
            name = None
        if plugin is not None:
            warnings.warn(
                "Removing scheduler plugins by value is deprecated and will be disabled "
                "in a future release. Please remove scheduler plugins by name instead.",
                category=FutureWarning,
            )
            if hasattr(plugin, "name"):
                name = plugin.name  # type: ignore
            else:
                names = [k for k, v in self.plugins.items() if v is plugin]
                if not names:
                    raise ValueError(
                        f"Could not find {plugin} among the current scheduler plugins"
                    )
                if len(names) > 1:
                    raise ValueError(
                        f"Multiple instances of {plugin} were found in the current "
                        "scheduler plugins; we cannot remove this plugin."
                    )
                name = names[0]
        assert name is not None
        # End deprecated code

        try:
            del self.plugins[name]
        except KeyError:
            raise ValueError(
                f"Could not find plugin {name!r} among the current scheduler plugins"
            )

    async def register_scheduler_plugin(self, plugin, name=None, idempotent=None):
        """Register a plugin on the scheduler."""
        if not dask.config.get("distributed.scheduler.pickle"):
            raise ValueError(
                "Cannot register a scheduler plugin as the scheduler "
                "has been explicitly disallowed from deserializing "
                "arbitrary bytestrings using pickle via the "
                "'distributed.scheduler.pickle' configuration setting."
            )
        plugin = loads(plugin)

        if name is None:
            name = _get_plugin_name(plugin)

        if name in self.plugins and idempotent:
            return

        if hasattr(plugin, "start"):
            result = plugin.start(self)
            if inspect.isawaitable(result):
                await result

        self.add_plugin(plugin, name=name, idempotent=idempotent)

    def worker_send(self, worker, msg):
        """Send message to worker

        This also handles connection failures by adding a callback to remove
        the worker on the next cycle.
        """
        stream_comms: dict = self.stream_comms
        try:
            stream_comms[worker].send(msg)
        except (CommClosedError, AttributeError):
            self.loop.add_callback(self.remove_worker, address=worker)

    def client_send(self, client, msg):
        """Send message to client"""
        client_comms: dict = self.client_comms
        c = client_comms.get(client)
        if c is None:
            return
        try:
            c.send(msg)
        except CommClosedError:
            if self.status == Status.running:
                logger.critical(
                    "Closed comm %r while trying to write %s", c, msg, exc_info=True
                )

    def send_all(self, client_msgs: dict, worker_msgs: dict):
        """Send messages to client and workers"""
        client_comms: dict = self.client_comms
        stream_comms: dict = self.stream_comms
        msgs: list

        for client, msgs in client_msgs.items():
            c = client_comms.get(client)
            if c is None:
                continue
            try:
                c.send(*msgs)
            except CommClosedError:
                if self.status == Status.running:
                    logger.critical(
                        "Closed comm %r while trying to write %s",
                        c,
                        msgs,
                        exc_info=True,
                    )

        for worker, msgs in worker_msgs.items():
            try:
                w = stream_comms[worker]
                w.send(*msgs)
            except KeyError:
                # worker already gone
                pass
            except (CommClosedError, AttributeError):
                self.loop.add_callback(self.remove_worker, address=worker)

    ############################
    # Less common interactions #
    ############################

    async def scatter(
        self,
        comm=None,
        data=None,
        workers=None,
        client=None,
        broadcast=False,
        timeout=2,
    ):
        """Send data out to workers

        See also
        --------
        Scheduler.broadcast:
        """
        parent: SchedulerState = cast(SchedulerState, self)
        ws: WorkerState

        start = time()
        while True:
            if workers is None:
                wss = parent._running
            else:
                workers = [self.coerce_address(w) for w in workers]
                wss = {parent._workers_dv[w] for w in workers}
                wss = {ws for ws in wss if ws._status == Status.running}

            if wss:
                break
            if time() > start + timeout:
                raise TimeoutError("No valid workers found")
            await asyncio.sleep(0.1)

        nthreads = {ws._address: ws.nthreads for ws in wss}

        assert isinstance(data, dict)

        keys, who_has, nbytes = await scatter_to_workers(
            nthreads, data, rpc=self.rpc, report=False
        )

        self.update_data(who_has=who_has, nbytes=nbytes, client=client)

        if broadcast:
            n = len(nthreads) if broadcast is True else broadcast
            await self.replicate(keys=keys, workers=workers, n=n)

        self.log_event(
            [client, "all"], {"action": "scatter", "client": client, "count": len(data)}
        )
        return keys

    async def gather(self, keys, serializers=None):
        """Collect data from workers to the scheduler"""
        parent: SchedulerState = cast(SchedulerState, self)
        ws: WorkerState
        keys = list(keys)
        who_has = {}
        for key in keys:
            ts: TaskState = parent._tasks.get(key)
            if ts is not None:
                who_has[key] = [ws._address for ws in ts._who_has]
            else:
                who_has[key] = []

        data, missing_keys, missing_workers = await gather_from_workers(
            who_has, rpc=self.rpc, close=False, serializers=serializers
        )
        if not missing_keys:
            result = {"status": "OK", "data": data}
        else:
            missing_states = [
                (parent._tasks[key].state if key in parent._tasks else None)
                for key in missing_keys
            ]
            logger.exception(
                "Couldn't gather keys %s state: %s workers: %s",
                missing_keys,
                missing_states,
                missing_workers,
            )
            result = {"status": "error", "keys": missing_keys}
            with log_errors():
                # Remove suspicious workers from the scheduler but allow them to
                # reconnect.
                await asyncio.gather(
                    *(
                        self.remove_worker(address=worker, close=False)
                        for worker in missing_workers
                    )
                )
                recommendations: dict
                client_msgs: dict = {}
                worker_msgs: dict = {}
                for key, workers in missing_keys.items():
                    # Task may already be gone if it was held by a
                    # `missing_worker`
                    ts: TaskState = parent._tasks.get(key)
                    logger.exception(
                        "Workers don't have promised key: %s, %s",
                        str(workers),
                        str(key),
                    )
                    if not workers or ts is None:
                        continue
                    recommendations: dict = {key: "released"}
                    for worker in workers:
                        ws = parent._workers_dv.get(worker)
                        if ws is not None and ws in ts._who_has:
                            parent.remove_replica(ts, ws)
                            parent._transitions(
                                recommendations, client_msgs, worker_msgs
                            )
                self.send_all(client_msgs, worker_msgs)

        self.log_event("all", {"action": "gather", "count": len(keys)})
        return result

    def clear_task_state(self):
        # XXX what about nested state such as ClientState.wants_what
        # (see also fire-and-forget...)
        logger.info("Clear task state")
        for collection in self._task_state_collections:
            collection.clear()

    async def restart(self, client=None, timeout=30):
        """Restart all workers. Reset local state."""
        parent: SchedulerState = cast(SchedulerState, self)
        with log_errors():

            n_workers = len(parent._workers_dv)

            logger.info("Send lost future signal to clients")
            cs: ClientState
            ts: TaskState
            for cs in parent._clients.values():
                self.client_releases_keys(
                    keys=[ts._key for ts in cs._wants_what], client=cs._client_key
                )

            ws: WorkerState
            nannies = {addr: ws._nanny for addr, ws in parent._workers_dv.items()}

            for addr in list(parent._workers_dv):
                try:
                    # Ask the worker to close if it doesn't have a nanny,
                    # otherwise the nanny will kill it anyway
                    await self.remove_worker(address=addr, close=addr not in nannies)
                except Exception:
                    logger.info(
                        "Exception while restarting.  This is normal", exc_info=True
                    )

            self.clear_task_state()

            for plugin in list(self.plugins.values()):
                try:
                    plugin.restart(self)
                except Exception as e:
                    logger.exception(e)

            logger.debug("Send kill signal to nannies: %s", nannies)

            nannies = [
                rpc(nanny_address, connection_args=self.connection_args)
                for nanny_address in nannies.values()
                if nanny_address is not None
            ]

            resps = All(
                [
                    nanny.restart(
                        close=True, timeout=timeout * 0.8, executor_wait=False
                    )
                    for nanny in nannies
                ]
            )
            try:
                resps = await asyncio.wait_for(resps, timeout)
            except TimeoutError:
                logger.error(
                    "Nannies didn't report back restarted within "
                    "timeout.  Continuuing with restart process"
                )
            else:
                if not all(resp == "OK" for resp in resps):
                    logger.error(
                        "Not all workers responded positively: %s", resps, exc_info=True
                    )
            finally:
                await asyncio.gather(*[nanny.close_rpc() for nanny in nannies])

            self.clear_task_state()

            with suppress(AttributeError):
                for c in self._worker_coroutines:
                    c.cancel()

            self.log_event([client, "all"], {"action": "restart", "client": client})
            start = time()
            while time() < start + 10 and len(parent._workers_dv) < n_workers:
                await asyncio.sleep(0.01)

            self.report({"op": "restart"})

    async def broadcast(
        self,
        comm=None,
        *,
        msg: dict,
        workers: "list[str] | None" = None,
        hosts: "list[str] | None" = None,
        nanny: bool = False,
        serializers=None,
        on_error: "Literal['raise', 'return', 'return_pickle', 'ignore']" = "raise",
    ) -> dict:  # dict[str, Any]
        """Broadcast message to workers, return all results"""
        parent: SchedulerState = cast(SchedulerState, self)
        if workers is True:
            warnings.warn(
                "workers=True is deprecated; pass workers=None or omit instead",
                category=FutureWarning,
            )
            workers = None
        if workers is None:
            if hosts is None:
                workers = list(parent._workers_dv)
            else:
                workers = []
        if hosts is not None:
            for host in hosts:
                dh: dict = parent._host_info.get(host)  # type: ignore
                if dh is not None:
                    workers.extend(dh["addresses"])
        # TODO replace with worker_list

        if nanny:
            addresses = [parent._workers_dv[w].nanny for w in workers]
        else:
            addresses = workers

        ERROR = object()

        async def send_message(addr):
            try:
                comm = await self.rpc.connect(addr)
                comm.name = "Scheduler Broadcast"
                try:
                    resp = await send_recv(
                        comm, close=True, serializers=serializers, **msg
                    )
                finally:
                    self.rpc.reuse(addr, comm)
                return resp
            except Exception as e:
                logger.error(f"broadcast to {addr} failed: {e.__class__.__name__}: {e}")
                if on_error == "raise":
                    raise
                elif on_error == "return":
                    return e
                elif on_error == "return_pickle":
                    return dumps(e, protocol=4)
                elif on_error == "ignore":
                    return ERROR
                else:
                    raise ValueError(
                        "on_error must be 'raise', 'return', 'return_pickle', "
                        f"or 'ignore'; got {on_error!r}"
                    )

        results = await All(
            [send_message(address) for address in addresses if address is not None]
        )

        return {k: v for k, v in zip(workers, results) if v is not ERROR}

    async def proxy(self, comm=None, msg=None, worker=None, serializers=None):
        """Proxy a communication through the scheduler to some other worker"""
        d = await self.broadcast(
            comm=comm, msg=msg, workers=[worker], serializers=serializers
        )
        return d[worker]

    async def gather_on_worker(
        self, worker_address: str, who_has: "dict[str, list[str]]"
    ) -> set:
        """Peer-to-peer copy of keys from multiple workers to a single worker

        Parameters
        ----------
        worker_address: str
            Recipient worker address to copy keys to
        who_has: dict[Hashable, list[str]]
            {key: [sender address, sender address, ...], key: ...}

        Returns
        -------
        returns:
            set of keys that failed to be copied
        """
        try:
            result = await retry_operation(
                self.rpc(addr=worker_address).gather, who_has=who_has
            )
        except OSError as e:
            # This can happen e.g. if the worker is going through controlled shutdown;
            # it doesn't necessarily mean that it went unexpectedly missing
            logger.warning(
                f"Communication with worker {worker_address} failed during "
                f"replication: {e.__class__.__name__}: {e}"
            )
            return set(who_has)

        parent: SchedulerState = cast(SchedulerState, self)
        ws: WorkerState = parent._workers_dv.get(worker_address)  # type: ignore

        if ws is None:
            logger.warning(f"Worker {worker_address} lost during replication")
            return set(who_has)
        elif result["status"] == "OK":
            keys_failed = set()
            keys_ok: Set = who_has.keys()
        elif result["status"] == "partial-fail":
            keys_failed = set(result["keys"])
            keys_ok = who_has.keys() - keys_failed
            logger.warning(
                f"Worker {worker_address} failed to acquire keys: {result['keys']}"
            )
        else:  # pragma: nocover
            raise ValueError(f"Unexpected message from {worker_address}: {result}")

        for key in keys_ok:
            ts: TaskState = parent._tasks.get(key)  # type: ignore
            if ts is None or ts._state != "memory":
                logger.warning(f"Key lost during replication: {key}")
                continue
            if ws not in ts._who_has:
                parent.add_replica(ts, ws)

        return keys_failed

    async def delete_worker_data(
        self, worker_address: str, keys: "Collection[str]"
    ) -> None:
        """Delete data from a worker and update the corresponding worker/task states

        Parameters
        ----------
        worker_address: str
            Worker address to delete keys from
        keys: list[str]
            List of keys to delete on the specified worker
        """
        parent: SchedulerState = cast(SchedulerState, self)

        try:
            await retry_operation(
                self.rpc(addr=worker_address).free_keys,
                keys=list(keys),
                stimulus_id=f"delete-data-{time()}",
            )
        except OSError as e:
            # This can happen e.g. if the worker is going through controlled shutdown;
            # it doesn't necessarily mean that it went unexpectedly missing
            logger.warning(
                f"Communication with worker {worker_address} failed during "
                f"replication: {e.__class__.__name__}: {e}"
            )
            return

        ws: WorkerState = parent._workers_dv.get(worker_address)  # type: ignore
        if ws is None:
            return

        for key in keys:
            ts: TaskState = parent._tasks.get(key)  # type: ignore
            if ts is not None and ws in ts._who_has:
                assert ts._state == "memory"
                parent.remove_replica(ts, ws)
                if not ts._who_has:
                    # Last copy deleted
                    self.transitions({key: "released"})

        self.log_event(ws._address, {"action": "remove-worker-data", "keys": keys})

    async def rebalance(
        self,
        comm=None,
        keys: "Iterable[Hashable]" = None,
        workers: "Iterable[str]" = None,
    ) -> dict:
        """Rebalance keys so that each worker ends up with roughly the same process
        memory (managed+unmanaged).

        .. warning::
           This operation is generally not well tested against normal operation of the
           scheduler. It is not recommended to use it while waiting on computations.

        **Algorithm**

        #. Find the mean occupancy of the cluster, defined as data managed by dask +
           unmanaged process memory that has been there for at least 30 seconds
           (``distributed.worker.memory.recent-to-old-time``).
           This lets us ignore temporary spikes caused by task heap usage.

           Alternatively, you may change how memory is measured both for the individual
           workers as well as to calculate the mean through
           ``distributed.worker.memory.rebalance.measure``. Namely, this can be useful
           to disregard inaccurate OS memory measurements.

        #. Discard workers whose occupancy is within 5% of the mean cluster occupancy
           (``distributed.worker.memory.rebalance.sender-recipient-gap`` / 2).
           This helps avoid data from bouncing around the cluster repeatedly.
        #. Workers above the mean are senders; those below are recipients.
        #. Discard senders whose absolute occupancy is below 30%
           (``distributed.worker.memory.rebalance.sender-min``). In other words, no data
           is moved regardless of imbalancing as long as all workers are below 30%.
        #. Discard recipients whose absolute occupancy is above 60%
           (``distributed.worker.memory.rebalance.recipient-max``).
           Note that this threshold by default is the same as
           ``distributed.worker.memory.target`` to prevent workers from accepting data
           and immediately spilling it out to disk.
        #. Iteratively pick the sender and recipient that are farthest from the mean and
           move the *least recently inserted* key between the two, until either all
           senders or all recipients fall within 5% of the mean.

           A recipient will be skipped if it already has a copy of the data. In other
           words, this method does not degrade replication.
           A key will be skipped if there are no recipients available with enough memory
           to accept the key and that don't already hold a copy.

        The least recently insertd (LRI) policy is a greedy choice with the advantage of
        being O(1), trivial to implement (it relies on python dict insertion-sorting)
        and hopefully good enough in most cases. Discarded alternative policies were:

        - Largest first. O(n*log(n)) save for non-trivial additional data structures and
          risks causing the largest chunks of data to repeatedly move around the
          cluster like pinballs.
        - Least recently used (LRU). This information is currently available on the
          workers only and not trivial to replicate on the scheduler; transmitting it
          over the network would be very expensive. Also, note that dask will go out of
          its way to minimise the amount of time intermediate keys are held in memory,
          so in such a case LRI is a close approximation of LRU.

        Parameters
        ----------
        keys: optional
            allowlist of dask keys that should be considered for moving. All other keys
            will be ignored. Note that this offers no guarantee that a key will actually
            be moved (e.g. because it is unnecessary or because there are no viable
            recipient workers for it).
        workers: optional
            allowlist of workers addresses to be considered as senders or recipients.
            All other workers will be ignored. The mean cluster occupancy will be
            calculated only using the allowed workers.
        """
        parent: SchedulerState = cast(SchedulerState, self)

        with log_errors():
            wss: "Collection[WorkerState]"
            if workers is not None:
                wss = [parent._workers_dv[w] for w in workers]
            else:
                wss = parent._workers_dv.values()
            if not wss:
                return {"status": "OK"}

            if keys is not None:
                if not isinstance(keys, Set):
                    keys = set(keys)  # unless already a set-like
                if not keys:
                    return {"status": "OK"}
                missing_data = [
                    k
                    for k in keys
                    if k not in parent._tasks or not parent._tasks[k].who_has
                ]
                if missing_data:
                    return {"status": "partial-fail", "keys": missing_data}

            msgs = self._rebalance_find_msgs(keys, wss)
            if not msgs:
                return {"status": "OK"}

            async with self._lock:
                result = await self._rebalance_move_data(msgs)
                if result["status"] == "partial-fail" and keys is None:
                    # Only return failed keys if the client explicitly asked for them
                    result = {"status": "OK"}
                return result

    def _rebalance_find_msgs(
        self,
        keys: "Set[Hashable] | None",
        workers: "Iterable[WorkerState]",
    ) -> "list[tuple[WorkerState, WorkerState, TaskState]]":
        """Identify workers that need to lose keys and those that can receive them,
        together with how many bytes each needs to lose/receive. Then, pair a sender
        worker with a recipient worker for each key, until the cluster is rebalanced.

        This method only defines the work to be performed; it does not start any network
        transfers itself.

        The big-O complexity is O(wt + ke*log(we)), where

        - wt is the total number of workers on the cluster (or the number of allowed
          workers, if explicitly stated by the user)
        - we is the number of workers that are eligible to be senders or recipients
        - kt is the total number of keys on the cluster (or on the allowed workers)
        - ke is the number of keys that need to be moved in order to achieve a balanced
          cluster

        There is a degenerate edge case O(wt + kt*log(we)) when kt is much greater than
        the number of allowed keys, or when most keys are replicated or cannot be
        moved for some other reason.

        Returns list of tuples to feed into _rebalance_move_data:

        - sender worker
        - recipient worker
        - task to be transferred
        """
        parent: SchedulerState = cast(SchedulerState, self)
        ts: TaskState
        ws: WorkerState

        # Heaps of workers, managed by the heapq module, that need to send/receive data,
        # with how many bytes each needs to send/receive.
        #
        # Each element of the heap is a tuple constructed as follows:
        # - snd_bytes_max/rec_bytes_max: maximum number of bytes to send or receive.
        #   This number is negative, so that the workers farthest from the cluster mean
        #   are at the top of the smallest-first heaps.
        # - snd_bytes_min/rec_bytes_min: minimum number of bytes after sending/receiving
        #   which the worker should not be considered anymore. This is also negative.
        # - arbitrary unique number, there just to to make sure that WorkerState objects
        #   are never used for sorting in the unlikely event that two processes have
        #   exactly the same number of bytes allocated.
        # - WorkerState
        # - iterator of all tasks in memory on the worker (senders only), insertion
        #   sorted (least recently inserted first).
        #   Note that this iterator will typically *not* be exhausted. It will only be
        #   exhausted if, after moving away from the worker all keys that can be moved,
        #   is insufficient to drop snd_bytes_min above 0.
        senders: "list[tuple[int, int, int, WorkerState, Iterator[TaskState]]]" = []
        recipients: "list[tuple[int, int, int, WorkerState]]" = []

        # Output: [(sender, recipient, task), ...]
        msgs: "list[tuple[WorkerState, WorkerState, TaskState]]" = []

        # By default, this is the optimistic memory, meaning total process memory minus
        # unmanaged memory that appeared over the last 30 seconds
        # (distributed.worker.memory.recent-to-old-time).
        # This lets us ignore temporary spikes caused by task heap usage.
        memory_by_worker = [
            (ws, getattr(ws.memory, parent.MEMORY_REBALANCE_MEASURE)) for ws in workers
        ]
        mean_memory = sum(m for _, m in memory_by_worker) // len(memory_by_worker)

        for ws, ws_memory in memory_by_worker:
            if ws.memory_limit:
                half_gap = int(parent.MEMORY_REBALANCE_HALF_GAP * ws.memory_limit)
                sender_min = parent.MEMORY_REBALANCE_SENDER_MIN * ws.memory_limit
                recipient_max = parent.MEMORY_REBALANCE_RECIPIENT_MAX * ws.memory_limit
            else:
                half_gap = 0
                sender_min = 0.0
                recipient_max = math.inf

            if (
                ws._has_what
                and ws_memory >= mean_memory + half_gap
                and ws_memory >= sender_min
            ):
                # This may send the worker below sender_min (by design)
                snd_bytes_max = mean_memory - ws_memory  # negative
                snd_bytes_min = snd_bytes_max + half_gap  # negative
                # See definition of senders above
                senders.append(
                    (snd_bytes_max, snd_bytes_min, id(ws), ws, iter(ws._has_what))
                )
            elif ws_memory < mean_memory - half_gap and ws_memory < recipient_max:
                # This may send the worker above recipient_max (by design)
                rec_bytes_max = ws_memory - mean_memory  # negative
                rec_bytes_min = rec_bytes_max + half_gap  # negative
                # See definition of recipients above
                recipients.append((rec_bytes_max, rec_bytes_min, id(ws), ws))

        # Fast exit in case no transfers are necessary or possible
        if not senders or not recipients:
            self.log_event(
                "all",
                {
                    "action": "rebalance",
                    "senders": len(senders),
                    "recipients": len(recipients),
                    "moved_keys": 0,
                },
            )
            return []

        heapq.heapify(senders)
        heapq.heapify(recipients)

        snd_ws: WorkerState
        rec_ws: WorkerState

        while senders and recipients:
            snd_bytes_max, snd_bytes_min, _, snd_ws, ts_iter = senders[0]

            # Iterate through tasks in memory, least recently inserted first
            for ts in ts_iter:
                if keys is not None and ts.key not in keys:
                    continue
                nbytes = ts.nbytes
                if nbytes + snd_bytes_max > 0:
                    # Moving this task would cause the sender to go below mean and
                    # potentially risk becoming a recipient, which would cause tasks to
                    # bounce around. Move on to the next task of the same sender.
                    continue

                # Find the recipient, farthest from the mean, which
                # 1. has enough available RAM for this task, and
                # 2. doesn't hold a copy of this task already
                # There may not be any that satisfies these conditions; in this case
                # this task won't be moved.
                skipped_recipients = []
                use_recipient = False
                while recipients and not use_recipient:
                    rec_bytes_max, rec_bytes_min, _, rec_ws = recipients[0]
                    if nbytes + rec_bytes_max > 0:
                        # recipients are sorted by rec_bytes_max.
                        # The next ones will be worse; no reason to continue iterating
                        break
                    use_recipient = ts not in rec_ws._has_what
                    if not use_recipient:
                        skipped_recipients.append(heapq.heappop(recipients))

                for recipient in skipped_recipients:
                    heapq.heappush(recipients, recipient)

                if not use_recipient:
                    # This task has no recipients available. Leave it on the sender and
                    # move on to the next task of the same sender.
                    continue

                # Schedule task for transfer from sender to recipient
                msgs.append((snd_ws, rec_ws, ts))

                # *_bytes_max/min are all negative for heap sorting
                snd_bytes_max += nbytes
                snd_bytes_min += nbytes
                rec_bytes_max += nbytes
                rec_bytes_min += nbytes

                # Stop iterating on the tasks of this sender for now and, if it still
                # has bytes to lose, push it back into the senders heap; it may or may
                # not come back on top again.
                if snd_bytes_min < 0:
                    # See definition of senders above
                    heapq.heapreplace(
                        senders,
                        (snd_bytes_max, snd_bytes_min, id(snd_ws), snd_ws, ts_iter),
                    )
                else:
                    heapq.heappop(senders)

                # If recipient still has bytes to gain, push it back into the recipients
                # heap; it may or may not come back on top again.
                if rec_bytes_min < 0:
                    # See definition of recipients above
                    heapq.heapreplace(
                        recipients,
                        (rec_bytes_max, rec_bytes_min, id(rec_ws), rec_ws),
                    )
                else:
                    heapq.heappop(recipients)

                # Move to next sender with the most data to lose.
                # It may or may not be the same sender again.
                break

            else:  # for ts in ts_iter
                # Exhausted tasks on this sender
                heapq.heappop(senders)

        return msgs

    async def _rebalance_move_data(
        self, msgs: "list[tuple[WorkerState, WorkerState, TaskState]]"
    ) -> dict:
        """Perform the actual transfer of data across the network in rebalance().
        Takes in input the output of _rebalance_find_msgs(), that is a list of tuples:

        - sender worker
        - recipient worker
        - task to be transferred

        FIXME this method is not robust when the cluster is not idle.
        """
        snd_ws: WorkerState
        rec_ws: WorkerState
        ts: TaskState

        to_recipients: "defaultdict[str, defaultdict[str, list[str]]]" = defaultdict(
            lambda: defaultdict(list)
        )
        for snd_ws, rec_ws, ts in msgs:
            to_recipients[rec_ws.address][ts._key].append(snd_ws.address)
        failed_keys_by_recipient = dict(
            zip(
                to_recipients,
                await asyncio.gather(
                    *(
                        # Note: this never raises exceptions
                        self.gather_on_worker(w, who_has)
                        for w, who_has in to_recipients.items()
                    )
                ),
            )
        )

        to_senders = defaultdict(list)
        for snd_ws, rec_ws, ts in msgs:
            if ts._key not in failed_keys_by_recipient[rec_ws.address]:
                to_senders[snd_ws.address].append(ts._key)

        # Note: this never raises exceptions
        await asyncio.gather(
            *(self.delete_worker_data(r, v) for r, v in to_senders.items())
        )

        for r, v in to_recipients.items():
            self.log_event(r, {"action": "rebalance", "who_has": v})
        self.log_event(
            "all",
            {
                "action": "rebalance",
                "senders": valmap(len, to_senders),
                "recipients": valmap(len, to_recipients),
                "moved_keys": len(msgs),
            },
        )

        missing_keys = {k for r in failed_keys_by_recipient.values() for k in r}
        if missing_keys:
            return {"status": "partial-fail", "keys": list(missing_keys)}
        else:
            return {"status": "OK"}

    async def replicate(
        self,
        comm=None,
        keys=None,
        n=None,
        workers=None,
        branching_factor=2,
        delete=True,
        lock=True,
    ):
        """Replicate data throughout cluster

        This performs a tree copy of the data throughout the network
        individually on each piece of data.

        Parameters
        ----------
        keys: Iterable
            list of keys to replicate
        n: int
            Number of replications we expect to see within the cluster
        branching_factor: int, optional
            The number of workers that can copy data in each generation.
            The larger the branching factor, the more data we copy in
            a single step, but the more a given worker risks being
            swamped by data requests.

        See also
        --------
        Scheduler.rebalance
        """
        parent: SchedulerState = cast(SchedulerState, self)
        ws: WorkerState
        wws: WorkerState
        ts: TaskState

        assert branching_factor > 0
        async with self._lock if lock else empty_context:
            if workers is not None:
                workers = {parent._workers_dv[w] for w in self.workers_list(workers)}
                workers = {ws for ws in workers if ws._status == Status.running}
            else:
                workers = parent._running

            if n is None:
                n = len(workers)
            else:
                n = min(n, len(workers))
            if n == 0:
                raise ValueError("Can not use replicate to delete data")

            tasks = {parent._tasks[k] for k in keys}
            missing_data = [ts._key for ts in tasks if not ts._who_has]
            if missing_data:
                return {"status": "partial-fail", "keys": missing_data}

            # Delete extraneous data
            if delete:
                del_worker_tasks = defaultdict(set)
                for ts in tasks:
                    del_candidates = tuple(ts._who_has & workers)
                    if len(del_candidates) > n:
                        for ws in random.sample(
                            del_candidates, len(del_candidates) - n
                        ):
                            del_worker_tasks[ws].add(ts)

                # Note: this never raises exceptions
                await asyncio.gather(
                    *[
                        self.delete_worker_data(ws._address, [t.key for t in tasks])
                        for ws, tasks in del_worker_tasks.items()
                    ]
                )

            # Copy not-yet-filled data
            while tasks:
                gathers = defaultdict(dict)
                for ts in list(tasks):
                    if ts._state == "forgotten":
                        # task is no longer needed by any client or dependant task
                        tasks.remove(ts)
                        continue
                    n_missing = n - len(ts._who_has & workers)
                    if n_missing <= 0:
                        # Already replicated enough
                        tasks.remove(ts)
                        continue

                    count = min(n_missing, branching_factor * len(ts._who_has))
                    assert count > 0

                    for ws in random.sample(tuple(workers - ts._who_has), count):
                        gathers[ws._address][ts._key] = [
                            wws._address for wws in ts._who_has
                        ]

                await asyncio.gather(
                    *(
                        # Note: this never raises exceptions
                        self.gather_on_worker(w, who_has)
                        for w, who_has in gathers.items()
                    )
                )
                for r, v in gathers.items():
                    self.log_event(r, {"action": "replicate-add", "who_has": v})

            self.log_event(
                "all",
                {
                    "action": "replicate",
                    "workers": list(workers),
                    "key-count": len(keys),
                    "branching-factor": branching_factor,
                },
            )

    def workers_to_close(
        self,
        comm=None,
        memory_ratio: "int | float | None" = None,
        n: "int | None" = None,
        key: "Callable[[WorkerState], Hashable] | None" = None,
        minimum: "int | None" = None,
        target: "int | None" = None,
        attribute: str = "address",
    ) -> "list[str]":
        """
        Find workers that we can close with low cost

        This returns a list of workers that are good candidates to retire.
        These workers are not running anything and are storing
        relatively little data relative to their peers.  If all workers are
        idle then we still maintain enough workers to have enough RAM to store
        our data, with a comfortable buffer.

        This is for use with systems like ``distributed.deploy.adaptive``.

        Parameters
        ----------
        memory_ratio : Number
            Amount of extra space we want to have for our stored data.
            Defaults to 2, or that we want to have twice as much memory as we
            currently have data.
        n : int
            Number of workers to close
        minimum : int
            Minimum number of workers to keep around
        key : Callable(WorkerState)
            An optional callable mapping a WorkerState object to a group
            affiliation. Groups will be closed together. This is useful when
            closing workers must be done collectively, such as by hostname.
        target : int
            Target number of workers to have after we close
        attribute : str
            The attribute of the WorkerState object to return, like "address"
            or "name".  Defaults to "address".

        Examples
        --------
        >>> scheduler.workers_to_close()
        ['tcp://192.168.0.1:1234', 'tcp://192.168.0.2:1234']

        Group workers by hostname prior to closing

        >>> scheduler.workers_to_close(key=lambda ws: ws.host)
        ['tcp://192.168.0.1:1234', 'tcp://192.168.0.1:4567']

        Remove two workers

        >>> scheduler.workers_to_close(n=2)

        Keep enough workers to have twice as much memory as we we need.

        >>> scheduler.workers_to_close(memory_ratio=2)

        Returns
        -------
        to_close: list of worker addresses that are OK to close

        See Also
        --------
        Scheduler.retire_workers
        """
        parent: SchedulerState = cast(SchedulerState, self)
        if target is not None and n is None:
            n = len(parent._workers_dv) - target
        if n is not None:
            if n < 0:
                n = 0
            target = len(parent._workers_dv) - n

        if n is None and memory_ratio is None:
            memory_ratio = 2

        ws: WorkerState
        with log_errors():
            if not n and all([ws._processing for ws in parent._workers_dv.values()]):
                return []

            if key is None:
                key = operator.attrgetter("address")
            if isinstance(key, bytes) and dask.config.get(
                "distributed.scheduler.pickle"
            ):
                key = pickle.loads(key)

            groups = groupby(key, parent._workers.values())

            limit_bytes = {
                k: sum([ws._memory_limit for ws in v]) for k, v in groups.items()
            }
            group_bytes = {k: sum([ws._nbytes for ws in v]) for k, v in groups.items()}

            limit = sum(limit_bytes.values())
            total = sum(group_bytes.values())

            def _key(group):
                wws: WorkerState
                is_idle = not any([wws._processing for wws in groups[group]])
                bytes = -group_bytes[group]
                return (is_idle, bytes)

            idle = sorted(groups, key=_key)

            to_close = []
            n_remain = len(parent._workers_dv)

            while idle:
                group = idle.pop()
                if n is None and any([ws._processing for ws in groups[group]]):
                    break

                if minimum and n_remain - len(groups[group]) < minimum:
                    break

                limit -= limit_bytes[group]

                if (
                    n is not None and n_remain - len(groups[group]) >= cast(int, target)
                ) or (memory_ratio is not None and limit >= memory_ratio * total):
                    to_close.append(group)
                    n_remain -= len(groups[group])

                else:
                    break

            result = [getattr(ws, attribute) for g in to_close for ws in groups[g]]
            if result:
                logger.debug("Suggest closing workers: %s", result)

            return result

    async def retire_workers(
        self,
        comm=None,
        *,
        workers: "list[str] | None" = None,
        names: "list | None" = None,
        close_workers: bool = False,
        remove: bool = True,
        **kwargs,
    ) -> dict:
        """Gracefully retire workers from cluster

        Parameters
        ----------
        workers: list[str] (optional)
            List of worker addresses to retire.
        names: list (optional)
            List of worker names to retire.
            Mutually exclusive with ``workers``.
            If neither ``workers`` nor ``names`` are provided, we call
            ``workers_to_close`` which finds a good set.
        close_workers: bool (defaults to False)
            Whether or not to actually close the worker explicitly from here.
            Otherwise we expect some external job scheduler to finish off the
            worker.
        remove: bool (defaults to True)
            Whether or not to remove the worker metadata immediately or else
            wait for the worker to contact us
        **kwargs: dict
            Extra options to pass to workers_to_close to determine which
            workers we should drop

        Returns
        -------
        Dictionary mapping worker ID/address to dictionary of information about
        that worker for each retired worker.

        See Also
        --------
        Scheduler.workers_to_close
        """
        parent: SchedulerState = cast(SchedulerState, self)
        ws: WorkerState
        ts: TaskState
        with log_errors():
            # This lock makes retire_workers, rebalance, and replicate mutually
            # exclusive and will no longer be necessary once rebalance and replicate are
            # migrated to the Active Memory Manager.
            # Note that, incidentally, it also prevents multiple calls to retire_workers
            # from running in parallel - this is unnecessary.
            async with self._lock:
                if names is not None:
                    if workers is not None:
                        raise TypeError("names and workers are mutually exclusive")
                    if names:
                        logger.info("Retire worker names %s", names)
                    # Support cases where names are passed through a CLI and become
                    # strings
                    names_set = {str(name) for name in names}
                    wss = {
                        ws
                        for ws in parent._workers_dv.values()
                        if str(ws._name) in names_set
                    }
                elif workers is not None:
                    wss = {
                        parent._workers_dv[address]
                        for address in workers
                        if address in parent._workers_dv
                    }
                else:
                    wss = {
                        parent._workers_dv[address]
                        for address in self.workers_to_close(**kwargs)
                    }
                if not wss:
                    return {}

                stop_amm = False
                amm: ActiveMemoryManagerExtension = self.extensions["amm"]
                if not amm.running:
                    amm = ActiveMemoryManagerExtension(
                        self, policies=set(), register=False, start=True, interval=2.0
                    )
                    stop_amm = True

                try:
                    coros = []
                    for ws in wss:
                        logger.info("Retiring worker %s", ws._address)

                        policy = RetireWorker(ws._address)
                        amm.add_policy(policy)

                        # Change Worker.status to closing_gracefully. Immediately set
                        # the same on the scheduler to prevent race conditions.
                        prev_status = ws.status
                        ws.status = Status.closing_gracefully
                        self.running.discard(ws)
                        self.stream_comms[ws.address].send(
                            {"op": "worker-status-change", "status": ws.status.name}
                        )

                        coros.append(
                            self._track_retire_worker(
                                ws,
                                policy,
                                prev_status=prev_status,
                                close_workers=close_workers,
                                remove=remove,
                            )
                        )

                    # Give the AMM a kick, in addition to its periodic running. This is
                    # to avoid unnecessarily waiting for a potentially arbitrarily long
                    # time (depending on interval settings)
                    amm.run_once()

                    workers_info = dict(await asyncio.gather(*coros))
                    workers_info.pop(None, None)
                finally:
                    if stop_amm:
                        amm.stop()

            self.log_event("all", {"action": "retire-workers", "workers": workers_info})
            self.log_event(list(workers_info), {"action": "retired"})

            return workers_info

    async def _track_retire_worker(
        self,
        ws: WorkerState,
        policy: RetireWorker,
        prev_status: Status,
        close_workers: bool,
        remove: bool,
    ) -> tuple:  # tuple[str | None, dict]
        parent: SchedulerState = cast(SchedulerState, self)

        while not policy.done():
            if policy.no_recipients:
                # Abort retirement. This time we don't need to worry about race
                # conditions and we can wait for a scheduler->worker->scheduler
                # round-trip.
                self.stream_comms[ws.address].send(
                    {"op": "worker-status-change", "status": prev_status.name}
                )
                return None, {}

            # Sleep 0.01s when there are 4 tasks or less
            # Sleep 0.5s when there are 200 or more
            poll_interval = max(0.01, min(0.5, len(ws.has_what) / 400))
            await asyncio.sleep(poll_interval)

        logger.debug(
            "All unique keys on worker %s have been replicated elsewhere", ws._address
        )

        if close_workers and ws._address in parent._workers_dv:
            await self.close_worker(worker=ws._address, safe=True)
        if remove:
            await self.remove_worker(address=ws._address, safe=True)

        logger.info("Retired worker %s", ws._address)
        return ws._address, ws.identity()

    def add_keys(self, worker=None, keys=(), stimulus_id=None):
        """
        Learn that a worker has certain keys

        This should not be used in practice and is mostly here for legacy
        reasons.  However, it is sent by workers from time to time.
        """
        parent: SchedulerState = cast(SchedulerState, self)
        if worker not in parent._workers_dv:
            return "not found"
        ws: WorkerState = parent._workers_dv[worker]
        redundant_replicas = []
        for key in keys:
            ts: TaskState = parent._tasks.get(key)
            if ts is not None and ts._state == "memory":
                if ws not in ts._who_has:
                    parent.add_replica(ts, ws)
            else:
                redundant_replicas.append(key)

        if redundant_replicas:
            if not stimulus_id:
                stimulus_id = f"redundant-replicas-{time()}"
            self.worker_send(
                worker,
                {
                    "op": "remove-replicas",
                    "keys": redundant_replicas,
                    "stimulus_id": stimulus_id,
                },
            )

        return "OK"

    def update_data(
        self,
        *,
        who_has: dict,
        nbytes: dict,
        client=None,
    ):
        """
        Learn that new data has entered the network from an external source

        See Also
        --------
        Scheduler.mark_key_in_memory
        """
        parent: SchedulerState = cast(SchedulerState, self)
        with log_errors():
            who_has = {
                k: [self.coerce_address(vv) for vv in v] for k, v in who_has.items()
            }
            logger.debug("Update data %s", who_has)

            for key, workers in who_has.items():
                ts: TaskState = parent._tasks.get(key)  # type: ignore
                if ts is None:
                    ts = parent.new_task(key, None, "memory")
                ts.state = "memory"
                ts_nbytes = nbytes.get(key, -1)
                if ts_nbytes >= 0:
                    ts.set_nbytes(ts_nbytes)

                for w in workers:
                    ws: WorkerState = parent._workers_dv[w]
                    if ws not in ts._who_has:
                        parent.add_replica(ts, ws)
                self.report(
                    {"op": "key-in-memory", "key": key, "workers": list(workers)}
                )

            if client:
                self.client_desires_keys(keys=list(who_has), client=client)

    def report_on_key(self, key: str = None, ts: TaskState = None, client: str = None):
        parent: SchedulerState = cast(SchedulerState, self)
        if ts is None:
            ts = parent._tasks.get(key)
        elif key is None:
            key = ts._key
        else:
            assert False, (key, ts)
            return

        report_msg: dict
        if ts is None:
            report_msg = {"op": "cancelled-key", "key": key}
        else:
            report_msg = _task_to_report_msg(parent, ts)
        if report_msg is not None:
            self.report(report_msg, ts=ts, client=client)

    async def feed(
        self, comm, function=None, setup=None, teardown=None, interval="1s", **kwargs
    ):
        """
        Provides a data Comm to external requester

        Caution: this runs arbitrary Python code on the scheduler.  This should
        eventually be phased out.  It is mostly used by diagnostics.
        """
        if not dask.config.get("distributed.scheduler.pickle"):
            logger.warn(
                "Tried to call 'feed' route with custom functions, but "
                "pickle is disallowed.  Set the 'distributed.scheduler.pickle'"
                "config value to True to use the 'feed' route (this is mostly "
                "commonly used with progress bars)"
            )
            return

        interval = parse_timedelta(interval)
        with log_errors():
            if function:
                function = pickle.loads(function)
            if setup:
                setup = pickle.loads(setup)
            if teardown:
                teardown = pickle.loads(teardown)
            state = setup(self) if setup else None
            if inspect.isawaitable(state):
                state = await state
            try:
                while self.status == Status.running:
                    if state is None:
                        response = function(self)
                    else:
                        response = function(self, state)
                    await comm.write(response)
                    await asyncio.sleep(interval)
            except OSError:
                pass
            finally:
                if teardown:
                    teardown(self, state)

    def log_worker_event(self, worker=None, topic=None, msg=None):
        self.log_event(topic, msg)

    def subscribe_worker_status(self, comm=None):
        WorkerStatusPlugin(self, comm)
        ident = self.identity()
        for v in ident["workers"].values():
            del v["metrics"]
            del v["last_seen"]
        return ident

    def get_processing(self, workers=None):
        parent: SchedulerState = cast(SchedulerState, self)
        ws: WorkerState
        ts: TaskState
        if workers is not None:
            workers = set(map(self.coerce_address, workers))
            return {
                w: [ts._key for ts in parent._workers_dv[w].processing] for w in workers
            }
        else:
            return {
                w: [ts._key for ts in ws._processing]
                for w, ws in parent._workers_dv.items()
            }

    def get_who_has(self, keys=None):
        parent: SchedulerState = cast(SchedulerState, self)
        ws: WorkerState
        ts: TaskState
        if keys is not None:
            return {
                k: [ws._address for ws in parent._tasks[k].who_has]
                if k in parent._tasks
                else []
                for k in keys
            }
        else:
            return {
                key: [ws._address for ws in ts._who_has]
                for key, ts in parent._tasks.items()
            }

    def get_has_what(self, workers=None):
        parent: SchedulerState = cast(SchedulerState, self)
        ws: WorkerState
        ts: TaskState
        if workers is not None:
            workers = map(self.coerce_address, workers)
            return {
                w: [ts._key for ts in parent._workers_dv[w].has_what]
                if w in parent._workers_dv
                else []
                for w in workers
            }
        else:
            return {
                w: [ts._key for ts in ws.has_what]
                for w, ws in parent._workers_dv.items()
            }

    def get_ncores(self, workers=None):
        parent: SchedulerState = cast(SchedulerState, self)
        ws: WorkerState
        if workers is not None:
            workers = map(self.coerce_address, workers)
            return {
                w: parent._workers_dv[w].nthreads
                for w in workers
                if w in parent._workers_dv
            }
        else:
            return {w: ws._nthreads for w, ws in parent._workers_dv.items()}

    def get_ncores_running(self, workers=None):
        parent: SchedulerState = cast(SchedulerState, self)
        ncores = self.get_ncores(workers=workers)
        return {
            w: n
            for w, n in ncores.items()
            if parent._workers_dv[w].status == Status.running
        }

    async def get_call_stack(self, keys=None):
        parent: SchedulerState = cast(SchedulerState, self)
        ts: TaskState
        dts: TaskState
        if keys is not None:
            stack = list(keys)
            processing = set()
            while stack:
                key = stack.pop()
                ts = parent._tasks[key]
                if ts._state == "waiting":
                    stack.extend([dts._key for dts in ts._dependencies])
                elif ts._state == "processing":
                    processing.add(ts)

            workers = defaultdict(list)
            for ts in processing:
                if ts._processing_on:
                    workers[ts._processing_on.address].append(ts._key)
        else:
            workers = {w: None for w in parent._workers_dv}

        if not workers:
            return {}

        results = await asyncio.gather(
            *(self.rpc(w).call_stack(keys=v) for w, v in workers.items())
        )
        response = {w: r for w, r in zip(workers, results) if r}
        return response

    def get_nbytes(self, keys=None, summary=True):
        parent: SchedulerState = cast(SchedulerState, self)
        ts: TaskState
        with log_errors():
            if keys is not None:
                result = {k: parent._tasks[k].nbytes for k in keys}
            else:
                result = {
                    k: ts._nbytes for k, ts in parent._tasks.items() if ts._nbytes >= 0
                }

            if summary:
                out = defaultdict(lambda: 0)
                for k, v in result.items():
                    out[key_split(k)] += v
                result = dict(out)

            return result

    def run_function(self, comm, function, args=(), kwargs=None, wait=True):
        """Run a function within this process

        See Also
        --------
        Client.run_on_scheduler
        """
        from distributed.worker import run

        if not dask.config.get("distributed.scheduler.pickle"):
            raise ValueError(
                "Cannot run function as the scheduler has been explicitly disallowed from "
                "deserializing arbitrary bytestrings using pickle via the "
                "'distributed.scheduler.pickle' configuration setting."
            )
        kwargs = kwargs or {}
        self.log_event("all", {"action": "run-function", "function": function})
        return run(self, comm, function=function, args=args, kwargs=kwargs, wait=wait)

    def set_metadata(self, keys=None, value=None):
        parent: SchedulerState = cast(SchedulerState, self)
        metadata = parent._task_metadata
        for key in keys[:-1]:
            if key not in metadata or not isinstance(metadata[key], (dict, list)):
                metadata[key] = {}
            metadata = metadata[key]
        metadata[keys[-1]] = value

    def get_metadata(self, keys, default=no_default):
        parent: SchedulerState = cast(SchedulerState, self)
        metadata = parent._task_metadata
        for key in keys[:-1]:
            metadata = metadata[key]
        try:
            return metadata[keys[-1]]
        except KeyError:
            if default != no_default:
                return default
            else:
                raise

    def set_restrictions(self, worker: "dict[str, Collection[str] | str]"):
        ts: TaskState
        for key, restrictions in worker.items():
            ts = self.tasks[key]
            if isinstance(restrictions, str):
                restrictions = {restrictions}
            ts._worker_restrictions = set(restrictions)

    def get_task_prefix_states(self):
        with log_errors():
            state = {}

            for tp in self.task_prefixes.values():
                active_states = tp.active_states
                if any(
                    active_states.get(s)
                    for s in {"memory", "erred", "released", "processing", "waiting"}
                ):
                    state[tp.name] = {
                        "memory": active_states["memory"],
                        "erred": active_states["erred"],
                        "released": active_states["released"],
                        "processing": active_states["processing"],
                        "waiting": active_states["waiting"],
                    }

        return state

    def get_task_status(self, keys=None):
        parent: SchedulerState = cast(SchedulerState, self)
        return {
            key: (parent._tasks[key].state if key in parent._tasks else None)
            for key in keys
        }

    def get_task_stream(self, start=None, stop=None, count=None):
        from distributed.diagnostics.task_stream import TaskStreamPlugin

        if TaskStreamPlugin.name not in self.plugins:
            self.add_plugin(TaskStreamPlugin(self))

        plugin = self.plugins[TaskStreamPlugin.name]

        return plugin.collect(start=start, stop=stop, count=count)

    def start_task_metadata(self, name=None):
        plugin = CollectTaskMetaDataPlugin(scheduler=self, name=name)
        self.add_plugin(plugin)

    def stop_task_metadata(self, name=None):
        plugins = [
            p
            for p in list(self.plugins.values())
            if isinstance(p, CollectTaskMetaDataPlugin) and p.name == name
        ]
        if len(plugins) != 1:
            raise ValueError(
                "Expected to find exactly one CollectTaskMetaDataPlugin "
                f"with name {name} but found {len(plugins)}."
            )

        plugin = plugins[0]
        self.remove_plugin(name=plugin.name)
        return {"metadata": plugin.metadata, "state": plugin.state}

    async def register_worker_plugin(self, comm, plugin, name=None):
        """Registers a worker plugin on all running and future workers"""
        self.worker_plugins[name] = plugin

        responses = await self.broadcast(
            msg=dict(op="plugin-add", plugin=plugin, name=name)
        )
        return responses

    async def unregister_worker_plugin(self, comm, name):
        """Unregisters a worker plugin"""
        try:
            self.worker_plugins.pop(name)
        except KeyError:
            raise ValueError(f"The worker plugin {name} does not exists")

        responses = await self.broadcast(msg=dict(op="plugin-remove", name=name))
        return responses

    async def register_nanny_plugin(self, comm, plugin, name=None):
        """Registers a setup function, and call it on every worker"""
        self.nanny_plugins[name] = plugin

        responses = await self.broadcast(
            msg=dict(op="plugin_add", plugin=plugin, name=name),
            nanny=True,
        )
        return responses

    async def unregister_nanny_plugin(self, comm, name):
        """Unregisters a worker plugin"""
        try:
            self.nanny_plugins.pop(name)
        except KeyError:
            raise ValueError(f"The nanny plugin {name} does not exists")

        responses = await self.broadcast(
            msg=dict(op="plugin_remove", name=name), nanny=True
        )
        return responses

    def transition(self, key, finish: str, *args, **kwargs):
        """Transition a key from its current state to the finish state

        Examples
        --------
        >>> self.transition('x', 'waiting')
        {'x': 'processing'}

        Returns
        -------
        Dictionary of recommendations for future transitions

        See Also
        --------
        Scheduler.transitions: transitive version of this function
        """
        parent: SchedulerState = cast(SchedulerState, self)
        recommendations: dict
        worker_msgs: dict
        client_msgs: dict
        a: tuple = parent._transition(key, finish, *args, **kwargs)
        recommendations, client_msgs, worker_msgs = a
        self.send_all(client_msgs, worker_msgs)
        return recommendations

    def transitions(self, recommendations: dict):
        """Process transitions until none are left

        This includes feedback from previous transitions and continues until we
        reach a steady state
        """
        parent: SchedulerState = cast(SchedulerState, self)
        client_msgs: dict = {}
        worker_msgs: dict = {}
        parent._transitions(recommendations, client_msgs, worker_msgs)
        self.send_all(client_msgs, worker_msgs)

    def story(self, *keys):
        """Get all transitions that touch one of the input keys"""
        keys = {key.key if isinstance(key, TaskState) else key for key in keys}
        return [
            t for t in self.transition_log if t[0] in keys or keys.intersection(t[3])
        ]

    transition_story = story

    def reschedule(self, key=None, worker=None):
        """Reschedule a task

        Things may have shifted and this task may now be better suited to run
        elsewhere
        """
        parent: SchedulerState = cast(SchedulerState, self)
        ts: TaskState
        try:
            ts = parent._tasks[key]
        except KeyError:
            logger.warning(
                "Attempting to reschedule task {}, which was not "
                "found on the scheduler. Aborting reschedule.".format(key)
            )
            return
        if ts._state != "processing":
            return
        if worker and ts._processing_on.address != worker:
            return
        self.transitions({key: "released"})

    #####################
    # Utility functions #
    #####################

    def add_resources(self, worker: str, resources=None):
        parent: SchedulerState = cast(SchedulerState, self)
        ws: WorkerState = parent._workers_dv[worker]
        if resources:
            ws._resources.update(resources)
        ws._used_resources = {}
        for resource, quantity in ws._resources.items():
            ws._used_resources[resource] = 0
            dr: dict = parent._resources.get(resource, None)
            if dr is None:
                parent._resources[resource] = dr = {}
            dr[worker] = quantity
        return "OK"

    def remove_resources(self, worker):
        parent: SchedulerState = cast(SchedulerState, self)
        ws: WorkerState = parent._workers_dv[worker]
        for resource, quantity in ws._resources.items():
            dr: dict = parent._resources.get(resource, None)
            if dr is None:
                parent._resources[resource] = dr = {}
            del dr[worker]

    def coerce_address(self, addr, resolve=True):
        """
        Coerce possible input addresses to canonical form.
        *resolve* can be disabled for testing with fake hostnames.

        Handles strings, tuples, or aliases.
        """
        # XXX how many address-parsing routines do we have?
        parent: SchedulerState = cast(SchedulerState, self)
        if addr in parent._aliases:
            addr = parent._aliases[addr]
        if isinstance(addr, tuple):
            addr = unparse_host_port(*addr)
        if not isinstance(addr, str):
            raise TypeError(f"addresses should be strings or tuples, got {addr!r}")

        if resolve:
            addr = resolve_address(addr)
        else:
            addr = normalize_address(addr)

        return addr

    def workers_list(self, workers):
        """
        List of qualifying workers

        Takes a list of worker addresses or hostnames.
        Returns a list of all worker addresses that match
        """
        parent: SchedulerState = cast(SchedulerState, self)
        if workers is None:
            return list(parent._workers)

        out = set()
        for w in workers:
            if ":" in w:
                out.add(w)
            else:
                out.update({ww for ww in parent._workers if w in ww})  # TODO: quadratic
        return list(out)

    def start_ipython(self):
        """Start an IPython kernel

        Returns Jupyter connection info dictionary.
        """
        from distributed._ipython_utils import start_ipython

        if self._ipython_kernel is None:
            self._ipython_kernel = start_ipython(
                ip=self.ip, ns={"scheduler": self}, log=logger
            )
        return self._ipython_kernel.get_connection_info()

    async def get_profile(
        self,
        comm=None,
        workers=None,
        scheduler=False,
        server=False,
        merge_workers=True,
        start=None,
        stop=None,
        key=None,
    ):
        parent: SchedulerState = cast(SchedulerState, self)
        if workers is None:
            workers = parent._workers_dv
        else:
            workers = set(parent._workers_dv) & set(workers)

        if scheduler:
            return profile.get_profile(self.io_loop.profile, start=start, stop=stop)

        results = await asyncio.gather(
            *(
                self.rpc(w).profile(start=start, stop=stop, key=key, server=server)
                for w in workers
            ),
            return_exceptions=True,
        )

        results = [r for r in results if not isinstance(r, Exception)]

        if merge_workers:
            response = profile.merge(*results)
        else:
            response = dict(zip(workers, results))
        return response

    async def get_profile_metadata(
        self,
        workers: "Iterable[str] | None" = None,
        start: float = 0,
        stop: "float | None" = None,
        profile_cycle_interval: "str | float | None" = None,
    ):
        parent: SchedulerState = cast(SchedulerState, self)
        dt = profile_cycle_interval or dask.config.get(
            "distributed.worker.profile.cycle"
        )
        dt = parse_timedelta(dt, default="ms")

        if workers is None:
            workers = parent._workers_dv
        else:
            workers = set(parent._workers_dv) & set(workers)
        results = await asyncio.gather(
            *(self.rpc(w).profile_metadata(start=start, stop=stop) for w in workers),
            return_exceptions=True,
        )

        results = [r for r in results if not isinstance(r, Exception)]
        counts = [
            (time, sum(pluck(1, group)))
            for time, group in itertools.groupby(
                merge_sorted(
                    *(v["counts"] for v in results),
                ),
                lambda t: t[0] // dt * dt,
            )
        ]

        keys: dict[str, list[list]] = {
            k: [] for v in results for t, d in v["keys"] for k in d
        }

        groups1 = [v["keys"] for v in results]
        groups2 = list(merge_sorted(*groups1, key=first))

        last = 0
        for t, d in groups2:
            tt = t // dt * dt
            if tt > last:
                last = tt
                for k, v in keys.items():
                    v.append([tt, 0])
            for k, v in d.items():
                keys[k][-1][1] += v

        return {"counts": counts, "keys": keys}

    async def performance_report(
        self, start: float, last_count: int, code="", mode=None
    ):
        parent: SchedulerState = cast(SchedulerState, self)
        stop = time()
        # Profiles
        compute, scheduler, workers = await asyncio.gather(
            *[
                self.get_profile(start=start),
                self.get_profile(scheduler=True, start=start),
                self.get_profile(server=True, start=start),
            ]
        )
        from distributed import profile

        def profile_to_figure(state):
            data = profile.plot_data(state)
            figure, source = profile.plot_figure(data, sizing_mode="stretch_both")
            return figure

        compute, scheduler, workers = map(
            profile_to_figure, (compute, scheduler, workers)
        )

        # Task stream
        task_stream = self.get_task_stream(start=start)
        total_tasks = len(task_stream)
        timespent: "defaultdict[str, float]" = defaultdict(float)
        for d in task_stream:
            for x in d["startstops"]:
                timespent[x["action"]] += x["stop"] - x["start"]
        tasks_timings = ""
        for k in sorted(timespent.keys()):
            tasks_timings += f"\n<li> {k} time: {format_time(timespent[k])} </li>"

        from distributed.dashboard.components.scheduler import task_stream_figure
        from distributed.diagnostics.task_stream import rectangles

        rects = rectangles(task_stream)
        source, task_stream = task_stream_figure(sizing_mode="stretch_both")
        source.data.update(rects)

        # Bandwidth
        from distributed.dashboard.components.scheduler import (
            BandwidthTypes,
            BandwidthWorkers,
        )

        bandwidth_workers = BandwidthWorkers(self, sizing_mode="stretch_both")
        bandwidth_workers.update()
        bandwidth_types = BandwidthTypes(self, sizing_mode="stretch_both")
        bandwidth_types.update()

        # System monitor
        from distributed.dashboard.components.shared import SystemMonitor

        sysmon = SystemMonitor(self, last_count=last_count, sizing_mode="stretch_both")
        sysmon.update()

        # Scheduler logs
        from distributed.dashboard.components.scheduler import SchedulerLogs

        logs = SchedulerLogs(self, start=start)

        from bokeh.models import Div, Panel, Tabs

        import distributed

        # HTML
        ws: WorkerState
        html = """
        <h1> Dask Performance Report </h1>

        <i> Select different tabs on the top for additional information </i>

        <h2> Duration: {time} </h2>
        <h2> Tasks Information </h2>
        <ul>
         <li> number of tasks: {ntasks} </li>
         {tasks_timings}
        </ul>

        <h2> Scheduler Information </h2>
        <ul>
          <li> Address: {address} </li>
          <li> Workers: {nworkers} </li>
          <li> Threads: {threads} </li>
          <li> Memory: {memory} </li>
          <li> Dask Version: {dask_version} </li>
          <li> Dask.Distributed Version: {distributed_version} </li>
        </ul>

        <h2> Calling Code </h2>
        <pre>
{code}
        </pre>
        """.format(
            time=format_time(stop - start),
            ntasks=total_tasks,
            tasks_timings=tasks_timings,
            address=self.address,
            nworkers=len(parent._workers_dv),
            threads=sum([ws._nthreads for ws in parent._workers_dv.values()]),
            memory=format_bytes(
                sum([ws._memory_limit for ws in parent._workers_dv.values()])
            ),
            code=code,
            dask_version=dask.__version__,
            distributed_version=distributed.__version__,
        )
        html = Div(
            text=html,
            style={
                "width": "100%",
                "height": "100%",
                "max-width": "1920px",
                "max-height": "1080px",
                "padding": "12px",
                "border": "1px solid lightgray",
                "box-shadow": "inset 1px 0 8px 0 lightgray",
                "overflow": "auto",
            },
        )

        html = Panel(child=html, title="Summary")
        compute = Panel(child=compute, title="Worker Profile (compute)")
        workers = Panel(child=workers, title="Worker Profile (administrative)")
        scheduler = Panel(child=scheduler, title="Scheduler Profile (administrative)")
        task_stream = Panel(child=task_stream, title="Task Stream")
        bandwidth_workers = Panel(
            child=bandwidth_workers.root, title="Bandwidth (Workers)"
        )
        bandwidth_types = Panel(child=bandwidth_types.root, title="Bandwidth (Types)")
        system = Panel(child=sysmon.root, title="System")
        logs = Panel(child=logs.root, title="Scheduler Logs")

        tabs = Tabs(
            tabs=[
                html,
                task_stream,
                system,
                logs,
                compute,
                workers,
                scheduler,
                bandwidth_workers,
                bandwidth_types,
            ]
        )

        from bokeh.core.templates import get_env
        from bokeh.plotting import output_file, save

        with tmpfile(extension=".html") as fn:
            output_file(filename=fn, title="Dask Performance Report", mode=mode)
            template_directory = os.path.join(
                os.path.dirname(os.path.abspath(__file__)), "dashboard", "templates"
            )
            template_environment = get_env()
            template_environment.loader.searchpath.append(template_directory)
            template = template_environment.get_template("performance_report.html")
            save(tabs, filename=fn, template=template)

            with open(fn) as f:
                data = f.read()

        return data

    async def get_worker_logs(self, n=None, workers=None, nanny=False):
        results = await self.broadcast(
            msg={"op": "get_logs", "n": n}, workers=workers, nanny=nanny
        )
        return results

    def log_event(self, name, msg):
        event = (time(), msg)
        if isinstance(name, (list, tuple)):
            for n in name:
                self.events[n].append(event)
                self.event_counts[n] += 1
                self._report_event(n, event)
        else:
            self.events[name].append(event)
            self.event_counts[name] += 1
            self._report_event(name, event)

    def _report_event(self, name, event):
        for client in self.event_subscriber[name]:
            self.report(
                {
                    "op": "event",
                    "topic": name,
                    "event": event,
                },
                client=client,
            )

    def subscribe_topic(self, topic, client):
        self.event_subscriber[topic].add(client)

    def unsubscribe_topic(self, topic, client):
        self.event_subscriber[topic].discard(client)

    def get_events(self, topic=None):
        if topic is not None:
            return tuple(self.events[topic])
        else:
            return valmap(tuple, self.events)

    async def get_worker_monitor_info(self, recent=False, starts=None):
        parent: SchedulerState = cast(SchedulerState, self)
        if starts is None:
            starts = {}
        results = await asyncio.gather(
            *(
                self.rpc(w).get_monitor_info(recent=recent, start=starts.get(w, 0))
                for w in parent._workers_dv
            )
        )
        return dict(zip(parent._workers_dv, results))

    ###########
    # Cleanup #
    ###########

    def reevaluate_occupancy(self, worker_index: Py_ssize_t = 0):
        """Periodically reassess task duration time

        The expected duration of a task can change over time.  Unfortunately we
        don't have a good constant-time way to propagate the effects of these
        changes out to the summaries that they affect, like the total expected
        runtime of each of the workers, or what tasks are stealable.

        In this coroutine we walk through all of the workers and re-align their
        estimates with the current state of tasks.  We do this periodically
        rather than at every transition, and we only do it if the scheduler
        process isn't under load (using psutil.Process.cpu_percent()).  This
        lets us avoid this fringe optimization when we have better things to
        think about.
        """
        parent: SchedulerState = cast(SchedulerState, self)
        try:
            if self.status == Status.closed:
                return
            last = time()
            next_time = timedelta(seconds=0.1)

            if self.proc.cpu_percent() < 50:
                workers: list = list(parent._workers.values())
                nworkers: Py_ssize_t = len(workers)
                i: Py_ssize_t
                for i in range(nworkers):
                    ws: WorkerState = workers[worker_index % nworkers]
                    worker_index += 1
                    try:
                        if ws is None or not ws._processing:
                            continue
                        parent._reevaluate_occupancy_worker(ws)
                    finally:
                        del ws  # lose ref

                    duration = time() - last
                    if duration > 0.005:  # 5ms since last release
                        next_time = timedelta(seconds=duration * 5)  # 25ms gap
                        break

            self.loop.add_timeout(
                next_time, self.reevaluate_occupancy, worker_index=worker_index
            )

        except Exception:
            logger.error("Error in reevaluate occupancy", exc_info=True)
            raise

    async def check_worker_ttl(self):
        parent: SchedulerState = cast(SchedulerState, self)
        ws: WorkerState
        now = time()
        for ws in parent._workers_dv.values():
            if (ws._last_seen < now - self.worker_ttl) and (
                ws._last_seen < now - 10 * heartbeat_interval(len(parent._workers_dv))
            ):
                logger.warning(
                    "Worker failed to heartbeat within %s seconds. Closing: %s",
                    self.worker_ttl,
                    ws,
                )
                await self.remove_worker(address=ws._address)

    def check_idle(self):
        parent: SchedulerState = cast(SchedulerState, self)
        ws: WorkerState
        if (
            any([ws._processing for ws in parent._workers_dv.values()])
            or parent._unrunnable
        ):
            self.idle_since = None
            return
        elif not self.idle_since:
            self.idle_since = time()

        if time() > self.idle_since + self.idle_timeout:
            logger.info(
                "Scheduler closing after being idle for %s",
                format_time(self.idle_timeout),
            )
            self.loop.add_callback(self.close)

    def adaptive_target(self, target_duration=None):
        """Desired number of workers based on the current workload

        This looks at the current running tasks and memory use, and returns a
        number of desired workers.  This is often used by adaptive scheduling.

        Parameters
        ----------
        target_duration : str
            A desired duration of time for computations to take.  This affects
            how rapidly the scheduler will ask to scale.

        See Also
        --------
        distributed.deploy.Adaptive
        """
        parent: SchedulerState = cast(SchedulerState, self)
        if target_duration is None:
            target_duration = dask.config.get("distributed.adaptive.target-duration")
        target_duration = parse_timedelta(target_duration)

        # CPU
        cpu = math.ceil(
            parent._total_occupancy / target_duration
        )  # TODO: threads per worker

        # Avoid a few long tasks from asking for many cores
        ws: WorkerState
        tasks_processing = 0
        for ws in parent._workers_dv.values():
            tasks_processing += len(ws._processing)

            if tasks_processing > cpu:
                break
        else:
            cpu = min(tasks_processing, cpu)

        if parent._unrunnable and not parent._workers_dv:
            cpu = max(1, cpu)

        # add more workers if more than 60% of memory is used
        limit = sum([ws._memory_limit for ws in parent._workers_dv.values()])
        used = sum([ws._nbytes for ws in parent._workers_dv.values()])
        memory = 0
        if used > 0.6 * limit and limit > 0:
            memory = 2 * len(parent._workers_dv)

        target = max(memory, cpu)
        if target >= len(parent._workers_dv):
            return target
        else:  # Scale down?
            to_close = self.workers_to_close()
            return len(parent._workers_dv) - len(to_close)

    def request_acquire_replicas(self, addr: str, keys: list, *, stimulus_id: str):
        """Asynchronously ask a worker to acquire a replica of the listed keys from
        other workers. This is a fire-and-forget operation which offers no feedback for
        success or failure, and is intended for housekeeping and not for computation.
        """
        parent: SchedulerState = cast(SchedulerState, self)
        ws: WorkerState
        ts: TaskState

        who_has = {}
        for key in keys:
            ts = parent._tasks[key]
            who_has[key] = {ws._address for ws in ts._who_has}

        self.stream_comms[addr].send(
            {
                "op": "acquire-replicas",
                "keys": keys,
                "who_has": who_has,
                "stimulus_id": stimulus_id,
            },
        )

    def request_remove_replicas(self, addr: str, keys: list, *, stimulus_id: str):
        """Asynchronously ask a worker to discard its replica of the listed keys.
        This must never be used to destroy the last replica of a key. This is a
        fire-and-forget operation, intended for housekeeping and not for computation.

        The replica disappears immediately from TaskState.who_has on the Scheduler side;
        if the worker refuses to delete, e.g. because the task is a dependency of
        another task running on it, it will (also asynchronously) inform the scheduler
        to re-add itself to who_has. If the worker agrees to discard the task, there is
        no feedback.
        """
        parent: SchedulerState = cast(SchedulerState, self)
        ws: WorkerState = parent._workers_dv[addr]
        validate = self.validate

        # The scheduler immediately forgets about the replica and suggests the worker to
        # drop it. The worker may refuse, at which point it will send back an add-keys
        # message to reinstate it.
        for key in keys:
            ts: TaskState = parent._tasks[key]
            if validate:
                # Do not destroy the last copy
                assert len(ts._who_has) > 1
            self.remove_replica(ts, ws)

        self.stream_comms[addr].send(
            {
                "op": "remove-replicas",
                "keys": keys,
                "stimulus_id": stimulus_id,
            }
        )


@cfunc
@exceptval(check=False)
def _remove_from_processing(
    state: SchedulerState, ts: TaskState
) -> str:  # -> str | None
    """
    Remove *ts* from the set of processing tasks.

    See also ``Scheduler.set_duration_estimate``
    """
    ws: WorkerState = ts._processing_on
    ts._processing_on = None  # type: ignore
    w: str = ws._address

    if w not in state._workers_dv:  # may have been removed
        return None  # type: ignore

    duration: double = ws._processing.pop(ts)
    if not ws._processing:
        state._total_occupancy -= ws._occupancy
        ws._occupancy = 0
    else:
        state._total_occupancy -= duration
        ws._occupancy -= duration

    state.check_idle_saturated(ws)
    state.release_resources(ts, ws)

    return w


@cfunc
@exceptval(check=False)
def _add_to_memory(
    state: SchedulerState,
    ts: TaskState,
    ws: WorkerState,
    recommendations: dict,
    client_msgs: dict,
    type=None,
    typename: str = None,
):
    """
    Add *ts* to the set of in-memory tasks.
    """
    if state._validate:
        assert ts not in ws._has_what

    state.add_replica(ts, ws)

    deps: list = list(ts._dependents)
    if len(deps) > 1:
        deps.sort(key=operator.attrgetter("priority"), reverse=True)

    dts: TaskState
    s: set
    for dts in deps:
        s = dts._waiting_on
        if ts in s:
            s.discard(ts)
            if not s:  # new task ready to run
                recommendations[dts._key] = "processing"

    for dts in ts._dependencies:
        s = dts._waiters
        s.discard(ts)
        if not s and not dts._who_wants:
            recommendations[dts._key] = "released"

    report_msg: dict = {}
    cs: ClientState
    if not ts._waiters and not ts._who_wants:
        recommendations[ts._key] = "released"
    else:
        report_msg["op"] = "key-in-memory"
        report_msg["key"] = ts._key
        if type is not None:
            report_msg["type"] = type

        for cs in ts._who_wants:
            client_msgs[cs._client_key] = [report_msg]

    ts.state = "memory"
    ts._type = typename  # type: ignore
    ts._group._types.add(typename)

    cs = state._clients["fire-and-forget"]
    if ts in cs._wants_what:
        _client_releases_keys(
            state,
            cs=cs,
            keys=[ts._key],
            recommendations=recommendations,
        )


@cfunc
@exceptval(check=False)
def _propagate_forgotten(
    state: SchedulerState, ts: TaskState, recommendations: dict, worker_msgs: dict
):
    ts.state = "forgotten"
    key: str = ts._key
    dts: TaskState
    for dts in ts._dependents:
        dts._has_lost_dependencies = True
        dts._dependencies.remove(ts)
        dts._waiting_on.discard(ts)
        if dts._state not in ("memory", "erred"):
            # Cannot compute task anymore
            recommendations[dts._key] = "forgotten"
    ts._dependents.clear()
    ts._waiters.clear()

    for dts in ts._dependencies:
        dts._dependents.remove(ts)
        dts._waiters.discard(ts)
        if not dts._dependents and not dts._who_wants:
            # Task not needed anymore
            assert dts is not ts
            recommendations[dts._key] = "forgotten"
    ts._dependencies.clear()
    ts._waiting_on.clear()

    ws: WorkerState
    for ws in ts._who_has:
        w: str = ws._address
        if w in state._workers_dv:  # in case worker has died
            worker_msgs[w] = [
                {
                    "op": "free-keys",
                    "keys": [key],
                    "stimulus_id": f"propagate-forgotten-{time()}",
                }
            ]
    state.remove_all_replicas(ts)


@cfunc
@exceptval(check=False)
def _client_releases_keys(
    state: SchedulerState, keys: list, cs: ClientState, recommendations: dict
):
    """Remove keys from client desired list"""
    logger.debug("Client %s releases keys: %s", cs._client_key, keys)
    ts: TaskState
    for key in keys:
        ts = state._tasks.get(key)  # type: ignore
        if ts is not None and ts in cs._wants_what:
            cs._wants_what.remove(ts)
            ts._who_wants.remove(cs)
            if not ts._who_wants:
                if not ts._dependents:
                    # No live dependents, can forget
                    recommendations[ts._key] = "forgotten"
                elif ts._state != "erred" and not ts._waiters:
                    recommendations[ts._key] = "released"


@cfunc
@exceptval(check=False)
def _task_to_msg(state: SchedulerState, ts: TaskState, duration: double = -1) -> dict:
    """Convert a single computational task to a message"""
    ws: WorkerState
    dts: TaskState

    # FIXME: The duration attribute is not used on worker. We could safe ourselves the time to compute and submit this
    if duration < 0:
        duration = state.get_task_duration(ts)

    msg: dict = {
        "op": "compute-task",
        "key": ts._key,
        "priority": ts._priority,
        "duration": duration,
        "stimulus_id": f"compute-task-{time()}",
        "who_has": {},
    }
    if ts._resource_restrictions:
        msg["resource_restrictions"] = ts._resource_restrictions
    if ts._actor:
        msg["actor"] = True

    deps: set = ts._dependencies
    if deps:
        msg["who_has"] = {
            dts._key: [ws._address for ws in dts._who_has] for dts in deps
        }
        msg["nbytes"] = {dts._key: dts._nbytes for dts in deps}

        if state._validate:
            assert all(msg["who_has"].values())

    task = ts._run_spec
    if type(task) is dict:
        msg.update(task)
    else:
        msg["task"] = task

    if ts._annotations:
        msg["annotations"] = ts._annotations

    return msg


@cfunc
@exceptval(check=False)
def _task_to_report_msg(state: SchedulerState, ts: TaskState) -> dict:  # -> dict | None
    if ts._state == "forgotten":
        return {"op": "cancelled-key", "key": ts._key}
    elif ts._state == "memory":
        return {"op": "key-in-memory", "key": ts._key}
    elif ts._state == "erred":
        failing_ts: TaskState = ts._exception_blame
        return {
            "op": "task-erred",
            "key": ts._key,
            "exception": failing_ts._exception,
            "traceback": failing_ts._traceback,
        }
    else:
        return None  # type: ignore


@cfunc
@exceptval(check=False)
def _task_to_client_msgs(state: SchedulerState, ts: TaskState) -> dict:
    if ts._who_wants:
        report_msg: dict = _task_to_report_msg(state, ts)
        if report_msg is not None:
            cs: ClientState
            return {cs._client_key: [report_msg] for cs in ts._who_wants}
    return {}


@cfunc
@exceptval(check=False)
def decide_worker(
    ts: TaskState, all_workers, valid_workers: set, objective
) -> WorkerState:  # -> WorkerState | None
    """
    Decide which worker should take task *ts*.

    We choose the worker that has the data on which *ts* depends.

    If several workers have dependencies then we choose the less-busy worker.

    Optionally provide *valid_workers* of where jobs are allowed to occur
    (if all workers are allowed to take the task, pass None instead).

    If the task requires data communication because no eligible worker has
    all the dependencies already, then we choose to minimize the number
    of bytes sent between workers.  This is determined by calling the
    *objective* function.
    """
    ws: WorkerState = None  # type: ignore
    wws: WorkerState
    dts: TaskState
    deps: set = ts._dependencies
    candidates: set
    assert all([dts._who_has for dts in deps])
    if ts._actor:
        candidates = set(all_workers)
    else:
        candidates = {wws for dts in deps for wws in dts._who_has}
    if valid_workers is None:
        if not candidates:
            candidates = set(all_workers)
    else:
        candidates &= valid_workers
        if not candidates:
            candidates = valid_workers
            if not candidates:
                if ts._loose_restrictions:
                    ws = decide_worker(ts, all_workers, None, objective)
                return ws

    ncandidates: Py_ssize_t = len(candidates)
    if ncandidates == 0:
        pass
    elif ncandidates == 1:
        for ws in candidates:
            break
    else:
        ws = min(candidates, key=objective)
    return ws


def validate_task_state(ts: TaskState):
    """
    Validate the given TaskState.
    """
    ws: WorkerState
    dts: TaskState

    assert ts._state in ALL_TASK_STATES or ts._state == "forgotten", ts

    if ts._waiting_on:
        assert ts._waiting_on.issubset(ts._dependencies), (
            "waiting not subset of dependencies",
            str(ts._waiting_on),
            str(ts._dependencies),
        )
    if ts._waiters:
        assert ts._waiters.issubset(ts._dependents), (
            "waiters not subset of dependents",
            str(ts._waiters),
            str(ts._dependents),
        )

    for dts in ts._waiting_on:
        assert not dts._who_has, ("waiting on in-memory dep", str(ts), str(dts))
        assert dts._state != "released", ("waiting on released dep", str(ts), str(dts))
    for dts in ts._dependencies:
        assert ts in dts._dependents, (
            "not in dependency's dependents",
            str(ts),
            str(dts),
            str(dts._dependents),
        )
        if ts._state in ("waiting", "processing"):
            assert dts in ts._waiting_on or dts._who_has, (
                "dep missing",
                str(ts),
                str(dts),
            )
        assert dts._state != "forgotten"

    for dts in ts._waiters:
        assert dts._state in ("waiting", "processing"), (
            "waiter not in play",
            str(ts),
            str(dts),
        )
    for dts in ts._dependents:
        assert ts in dts._dependencies, (
            "not in dependent's dependencies",
            str(ts),
            str(dts),
            str(dts._dependencies),
        )
        assert dts._state != "forgotten"

    assert (ts._processing_on is not None) == (ts._state == "processing")
    assert bool(ts._who_has) == (ts._state == "memory"), (ts, ts._who_has, ts._state)

    if ts._state == "processing":
        assert all([dts._who_has for dts in ts._dependencies]), (
            "task processing without all deps",
            str(ts),
            str(ts._dependencies),
        )
        assert not ts._waiting_on

    if ts._who_has:
        assert ts._waiters or ts._who_wants, (
            "unneeded task in memory",
            str(ts),
            str(ts._who_has),
        )
        if ts._run_spec:  # was computed
            assert ts._type
            assert isinstance(ts._type, str)
        assert not any([ts in dts._waiting_on for dts in ts._dependents])
        for ws in ts._who_has:
            assert ts in ws._has_what, (
                "not in who_has' has_what",
                str(ts),
                str(ws),
                str(ws._has_what),
            )

    if ts._who_wants:
        cs: ClientState
        for cs in ts._who_wants:
            assert ts in cs._wants_what, (
                "not in who_wants' wants_what",
                str(ts),
                str(cs),
                str(cs._wants_what),
            )

    if ts._actor:
        if ts._state == "memory":
            assert sum([ts in ws._actors for ws in ts._who_has]) == 1
        if ts._state == "processing":
            assert ts in ts._processing_on.actors


def validate_worker_state(ws: WorkerState):
    ts: TaskState
    for ts in ws._has_what:
        assert ws in ts._who_has, (
            "not in has_what' who_has",
            str(ws),
            str(ts),
            str(ts._who_has),
        )

    for ts in ws._actors:
        assert ts._state in ("memory", "processing")


def validate_state(tasks, workers, clients):
    """
    Validate a current runtime state

    This performs a sequence of checks on the entire graph, running in about
    linear time.  This raises assert errors if anything doesn't check out.
    """
    ts: TaskState
    for ts in tasks.values():
        validate_task_state(ts)

    ws: WorkerState
    for ws in workers.values():
        validate_worker_state(ws)

    cs: ClientState
    for cs in clients.values():
        for ts in cs._wants_what:
            assert cs in ts._who_wants, (
                "not in wants_what' who_wants",
                str(cs),
                str(ts),
                str(ts._who_wants),
            )


def heartbeat_interval(n):
    """
    Interval in seconds that we desire heartbeats based on number of workers
    """
    if n <= 10:
        return 0.5
    elif n < 50:
        return 1
    elif n < 200:
        return 2
    else:
        # no more than 200 hearbeats a second scaled by workers
        return n / 200 + 1


class KilledWorker(Exception):
    def __init__(self, task, last_worker):
        super().__init__(task, last_worker)
        self.task = task
        self.last_worker = last_worker


class WorkerStatusPlugin(SchedulerPlugin):
    """
    An plugin to share worker status with a remote observer

    This is used in cluster managers to keep updated about the status of the
    scheduler.
    """

    name = "worker-status"

    def __init__(self, scheduler, comm):
        self.bcomm = BatchedSend(interval="5ms")
        self.bcomm.start(comm)

        self.scheduler = scheduler
        self.scheduler.add_plugin(self)

    def add_worker(self, worker=None, **kwargs):
        ident = self.scheduler.workers[worker].identity()
        del ident["metrics"]
        del ident["last_seen"]
        try:
            self.bcomm.send(["add", {"workers": {worker: ident}}])
        except CommClosedError:
            self.scheduler.remove_plugin(name=self.name)

    def remove_worker(self, worker=None, **kwargs):
        try:
            self.bcomm.send(["remove", worker])
        except CommClosedError:
            self.scheduler.remove_plugin(name=self.name)

    def teardown(self):
        self.bcomm.close()


class CollectTaskMetaDataPlugin(SchedulerPlugin):
    def __init__(self, scheduler, name):
        self.scheduler = scheduler
        self.name = name
        self.keys = set()
        self.metadata = {}
        self.state = {}

    def update_graph(self, scheduler, dsk=None, keys=None, restrictions=None, **kwargs):
        self.keys.update(keys)

    def transition(self, key, start, finish, *args, **kwargs):
        if finish == "memory" or finish == "erred":
            ts: TaskState = self.scheduler.tasks.get(key)
            if ts is not None and ts._key in self.keys:
                self.metadata[key] = ts._metadata
                self.state[key] = finish
                self.keys.discard(key)<|MERGE_RESOLUTION|>--- conflicted
+++ resolved
@@ -183,10 +183,7 @@
     "events": EventExtension,
     "amm": ActiveMemoryManagerExtension,
     "memory_sampler": MemorySamplerExtension,
-<<<<<<< HEAD
     "shuffle": ShuffleSchedulerExtension,
-=======
->>>>>>> 6e1af62f
     "stealing": WorkStealing,
 }
 
@@ -4020,15 +4017,9 @@
             if not dask.config.get("distributed.scheduler.work-stealing"):
                 if "stealing" in extensions:
                     del extensions["stealing"]
-<<<<<<< HEAD
-        self._extensions = {
-            name: extension(self) for name, extension in extensions.items()
-        }
-=======
 
         for name, extension in extensions.items():
             self.extensions[name] = extension(self)
->>>>>>> 6e1af62f
 
         setproctitle("dask-scheduler [not started]")
         Scheduler._instances.add(self)
