--- conflicted
+++ resolved
@@ -184,11 +184,8 @@
     "events": EventExtension,
     "amm": ActiveMemoryManagerExtension,
     "memory_sampler": MemorySamplerExtension,
-<<<<<<< HEAD
     "shuffle": ShuffleSchedulerExtension,
-=======
     "stealing": WorkStealing,
->>>>>>> 1f795754
 }
 
 ALL_TASK_STATES = declare(
