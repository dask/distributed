--- conflicted
+++ resolved
@@ -195,14 +195,9 @@
     def __init__(self, center=None, loop=None,
                  delete_interval=500, synchronize_worker_interval=60000,
                  services=None, allowed_failures=ALLOWED_FAILURES,
-<<<<<<< HEAD
                  extensions=[ChannelScheduler, PublishExtension, WorkStealing,
                              ReplayExceptionScheduler],
-                 validate=False, **kwargs):
-=======
-                 extensions=[ChannelScheduler, PublishExtension, WorkStealing],
                  validate=False, scheduler_file=None, **kwargs):
->>>>>>> 4b881ee0
 
         # Attributes
         self.allowed_failures = allowed_failures
