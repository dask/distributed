from __future__ import print_function, division, absolute_import

from collections import defaultdict, deque, OrderedDict
from datetime import timedelta
from functools import partial
import json
import logging
import os
import pickle
import random
import six

from sortedcontainers import SortedSet
try:
    from cytoolz import frequencies, merge, pluck
except ImportError:
    from toolz import frequencies, merge, pluck
from toolz import memoize, valmap, first, second, concat
from tornado import gen
from tornado.gen import Return
from tornado.ioloop import IOLoop

from dask.core import reverse_dict
from dask.order import order

from .batched import BatchedSend
from .comm import (normalize_address, resolve_address,
                   get_address_host, unparse_host_port)
from .compatibility import finalize
from .config import config
from .core import (rpc, connect, Server, send_recv,
                   error_message, clean_exception, CommClosedError)
from .metrics import time
from .node import ServerNode
from .publish import PublishExtension
from .channels import ChannelScheduler
from .stealing import WorkStealing
from .recreate_exceptions import ReplayExceptionScheduler
from .security import Security
from .utils import (All, ignoring, get_ip, get_fileno_limit, log_errors,
        key_split, validate_key)
from .utils_comm import (scatter_to_workers, gather_from_workers)
from .versions import get_versions


logger = logging.getLogger(__name__)

BANDWIDTH = config.get('bandwidth', 100e6)
ALLOWED_FAILURES = config.get('allowed-failures', 3)

LOG_PDB = config.get('pdb-on-err') or os.environ.get('DASK_ERROR_PDB', False)
DEFAULT_DATA_SIZE = config.get('default-data-size', 1000)


<<<<<<< HEAD
class Scheduler(ServerNode):
=======
# XXX avoid inheriting from Server? there is some large potential for confusion
# between base and derived attribute namespaces ...

class Scheduler(Server):
>>>>>>> 8140a747
    """ Dynamic distributed task scheduler

    The scheduler tracks the current state of workers, data, and computations.
    The scheduler listens for events and responds by controlling workers
    appropriately.  It continuously tries to use the workers to execute an ever
    growing dask graph.

    All events are handled quickly, in linear time with respect to their input
    (which is often of constant size) and generally within a millisecond.  To
    accomplish this the scheduler tracks a lot of state.  Every operation
    maintains the consistency of this state.

    The scheduler communicates with the outside world through Comm objects.
    It maintains a consistent and valid view of the world even when listening
    to several clients at once.

    A Scheduler is typically started either with the ``dask-scheduler``
    executable::

         $ dask-scheduler
         Scheduler started at 127.0.0.1:8786

    Or within a LocalCluster a Client starts up without connection
    information::

        >>> c = Client()  # doctest: +SKIP
        >>> c.cluster.scheduler  # doctest: +SKIP
        Scheduler(...)

    Users typically do not interact with the scheduler directly but rather with
    the client object ``Client``.

    **State**

    The scheduler contains the following state variables.  Each variable is
    listed along with what it stores and a brief description.

    * **tasks:** ``{key: task}``:
        Dictionary mapping key to a serialized task like the following:
        ``{'function': b'...', 'args': b'...'}`` or ``{'task': b'...'}``
    * **dependencies:** ``{key: {keys}}``:
        Dictionary showing which keys depend on which others
    * **dependents:** ``{key: {keys}}``:
        Dictionary showing which keys are dependent on which others
    * **task_state:** ``{key: string}``:
        Dictionary listing the current state of every task among the following:
        released, waiting, queue, no-worker, processing, memory, erred
    * **priority:** ``{key: tuple}``:
        A score per key that determines its priority
    * **waiting:** ``{key: {key}}``:
        Dictionary like dependencies but excludes keys already computed
    * **waiting_data:** ``{key: {key}}``:
        Dictionary like dependents but excludes keys already computed
    * **ready:** ``deque(key)``
        Keys that are ready to run, but not yet assigned to a worker
    * **processing:** ``{worker: {key: cost}}``:
        Set of keys currently in execution on each worker and their expected
        duration
    * **rprocessing:** ``{key: worker}``:
        The worker currently executing a particular task
    * **who_has:** ``{key: {worker}}``:
        Where each key lives.  The current state of distributed memory.
    * **has_what:** ``{worker: {key}}``:
        What worker has what keys.  The transpose of who_has.
    * **released:** ``{keys}``
        Set of keys that are known, but released from memory
    * **unrunnable:** ``{key}``
        Keys that we are unable to run
    * **host_restrictions:** ``{key: {hostnames}}``:
        A set of hostnames per key of where that key can be run.  Usually this
        is empty unless a key has been specifically restricted to only run on
        certain hosts.
    * **worker_restrictions:** ``{key: {workers}}``:
        Like host_restrictions except that these include specific host:port
        worker names
    * **loose_restrictions:** ``{key}``:
        Set of keys for which we are allow to violate restrictions (see above)
        if not valid workers are present.
    * **resource_restrictions:** ``{key: {str: Number}}``:
        Resources required by a task, such as ``{'GPU': 1}`` or
        ``{'memory': 1e9}``.  These names must match resources specified when
        creating workers.
    * **worker_resources:** ``{worker: {str: Number}}``:
        The available resources on each worker like ``{'gpu': 2, 'mem': 1e9}``.
        These are abstract quantities that constrain certain tasks from running
        at the same time.
    * **used_resources:** ``{worker: {str: Number}}``:
        The sum of each resource used by all tasks allocated to a particular
        worker.
    * **exceptions:** ``{key: Exception}``:
        A dict mapping keys to remote exceptions
    * **tracebacks:** ``{key: list}``:
        A dict mapping keys to remote tracebacks stored as a list of strings
    * **exceptions_blame:** ``{key: key}``:
        A dict mapping a key to another key on which it depends that has failed
    * **suspicious_tasks:** ``{key: int}``
        Number of times a task has been involved in a worker failure
    * **deleted_keys:** ``{key: {workers}}``
        Locations of workers that have keys that should be deleted
    * **wants_what:** ``{client: {key}}``:
        What keys are wanted by each client..  The transpose of who_wants.
    * **who_wants:** ``{key: {client}}``:
        Which clients want each key.  The active targets of computation.
    * **nbytes:** ``{key: int}``:
        Number of bytes for a key as reported by workers holding that key.
    * **ncores:** ``{worker: int}``:
        Number of cores owned by each worker
    * **idle:** ``{worker}``:
        Set of workers that are not fully utilized
    * **worker_info:** ``{worker: {str: data}}``:
        Information about each worker
    * **host_info:** ``{hostname: dict}``:
        Information about each worker host
    * **worker_bytes:** ``{worker: int}``:
        Number of bytes in memory on each worker
    * **occupancy:** ``{worker: time}``
        Expected runtime for all tasks currently processing on a worker

    * **services:** ``{str: port}``:
        Other services running on this scheduler, like HTTP
    * **loop:** ``IOLoop``:
        The running Tornado IOLoop
    * **comms:** ``[Comm]``:
        A list of Comms from which we both accept stimuli and
        report results
    * **task_duration:** ``{key-prefix: time}``
        Time we expect certain functions to take, e.g. ``{'sum': 0.25}``
    * **coroutines:** ``[Futures]``:
        A list of active futures that control operation
    """
    default_port = 8786

    def __init__(self, center=None, loop=None,
                 delete_interval=500, synchronize_worker_interval=60000,
                 services=None, allowed_failures=ALLOWED_FAILURES,
                 extensions=[ChannelScheduler, PublishExtension, WorkStealing,
                             ReplayExceptionScheduler],
                 validate=False, scheduler_file=None, security=None,
                 **kwargs):

        # Attributes
        self.allowed_failures = allowed_failures
        self.validate = validate
        self.status = None
        self.delete_interval = delete_interval
        self.synchronize_worker_interval = synchronize_worker_interval
        self.digests = None
        self.service_specs = services or {}
        self.services = {}
        self.scheduler_file = scheduler_file

        self.security = security or Security()
        assert isinstance(self.security, Security)
        self.connection_args = self.security.get_connection_args('scheduler')
        self.listen_args = self.security.get_listen_args('scheduler')

        # Communication state
        self.loop = loop or IOLoop.current()
        self.worker_comms = dict()
        self.comms = dict()
        self.coroutines = []
        self._worker_coroutines = []
        self._ipython_kernel = None

        # Task state
        self.tasks = dict()
        self.task_state = dict()
        self.dependencies = dict()
        self.dependents = dict()
        self.generation = 0
        self.released = set()
        self.priority = dict()
        self.nbytes = dict()
        self.worker_bytes = dict()
        self.processing = dict()
        self.rprocessing = dict()
        self.task_duration = {prefix: 0.00001 for prefix in fast_tasks}
        self.unknown_durations = defaultdict(set)
        self.host_restrictions = dict()
        self.worker_restrictions = dict()
        self.resource_restrictions = dict()
        self.loose_restrictions = set()
        self.suspicious_tasks = defaultdict(lambda: 0)
        self.waiting = dict()
        self.waiting_data = dict()
        self.ready = deque()
        self.unrunnable = set()
        self.idle = set()
        self.who_has = dict()
        self.has_what = dict()
        self.who_wants = defaultdict(set)
        self.wants_what = defaultdict(set)
        self.exceptions = dict()
        self.tracebacks = dict()
        self.exceptions_blame = dict()
        self.datasets = dict()
        self.n_tasks = 0

        self.idle = SortedSet()
        self.saturated = set()

        self._task_collections = [self.tasks, self.dependencies,
                self.dependents, self.waiting, self.waiting_data,
                self.released, self.priority, self.nbytes,
                self.host_restrictions, self.worker_restrictions,
                self.loose_restrictions, self.ready, self.who_wants,
                self.wants_what, self.unknown_durations, self.rprocessing,
                self.resource_restrictions]

        # Worker state
        self.ncores = dict()
        self.workers = SortedSet()
        self.total_ncores = 0
        self.total_occupancy = 0
        self.worker_info = dict()
        self.host_info = defaultdict(dict)
        self.worker_resources = dict()
        self.used_resources = dict()
        self.resources = defaultdict(dict)
        self.aliases = dict()
        self.occupancy = dict()

        self._worker_collections = [self.ncores, self.workers,
                self.worker_info, self.host_info, self.worker_resources,
                self.worker_restrictions, self.host_restrictions,
                self.resource_restrictions,
                self.used_resources, self.resources, self.aliases,
                self.occupancy, self.idle, self.saturated, self.processing,
                self.rprocessing, self.has_what, self.who_has]

        self.extensions = {}
        self.plugins = []
        self.transition_log = deque(maxlen=config.get('transition-log-length',
                                                      100000))
        self._transition_counter = 0

        self.worker_handlers = {'task-finished': self.handle_task_finished,
                                'task-erred': self.handle_task_erred,
                                'release': self.handle_missing_data,
                                'add-keys': self.add_keys}

        self.client_handlers = {'update-graph': self.update_graph,
                                'client-desires-keys': self.client_desires_keys,
                                'update-data': self.update_data,
                                'report-key': self.report_on_key,
                                'client-releases-keys': self.client_releases_keys,
                                'restart': self.restart}

        self.handlers = {'register-client': self.add_client,
                         'scatter': self.scatter,
                         'register': self.add_worker,
                         'unregister': self.remove_worker,
                         'gather': self.gather,
                         'cancel': self.stimulus_cancel,
                         'feed': self.feed,
                         'terminate': self.close,
                         'broadcast': self.broadcast,
                         'ncores': self.get_ncores,
                         'has_what': self.get_has_what,
                         'who_has': self.get_who_has,
                         'processing': self.get_processing,
                         'nbytes': self.get_nbytes,
                         'versions': self.get_versions,
                         'add_keys': self.add_keys,
                         'rebalance': self.rebalance,
                         'replicate': self.replicate,
                         'start_ipython': self.start_ipython,
                         'run_function': self.run_function,
                         'update_data': self.update_data,
                         'set_resources': self.add_resources,
                         'retire_workers': self.retire_workers}

        self._transitions = {
                 ('released', 'waiting'): self.transition_released_waiting,
                 ('waiting', 'released'): self.transition_waiting_released,
                 ('waiting', 'processing'): self.transition_waiting_processing,
                 ('waiting', 'memory'): self.transition_waiting_memory,
                 ('processing', 'released'): self.transition_processing_released,
                 ('processing', 'memory'): self.transition_processing_memory,
                 ('processing', 'erred'): self.transition_processing_erred,
                 ('no-worker', 'released'): self.transition_no_worker_released,
                 ('no-worker', 'waiting'): self.transition_no_worker_waiting,
                 ('released', 'forgotten'): self.transition_released_forgotten,
                 ('memory', 'forgotten'): self.transition_memory_forgotten,
                 ('erred', 'forgotten'): self.transition_released_forgotten,
                 ('memory', 'released'): self.transition_memory_released,
                 ('released', 'erred'): self.transition_released_erred
        }

        connection_limit = get_fileno_limit() / 2

        super(Scheduler, self).__init__(
            handlers=self.handlers, io_loop=self.loop,
            connection_limit=connection_limit, deserialize=False,
            connection_args=self.connection_args,
            **kwargs)

        for ext in extensions:
            ext(self)

    ##################
    # Administration #
    ##################

    def __str__(self):
        return '<Scheduler: "%s" processes: %d cores: %d>' % (
                self.address, len(self.workers), self.total_ncores)

    __repr__ = __str__

    def identity(self, comm=None):
        """ Basic information about ourselves and our cluster """
        d = {'type': type(self).__name__,
             'id': str(self.id),
             'address': self.address,
             'services': {key: v.port for (key, v) in self.services.items()},
             'workers': dict(self.worker_info)}
        return d

    def get_worker_service_addr(self, worker, service_name):
        """
        Get the (host, port) address of the named service on the *worker*.
        Returns None if the service doesn't exist.
        """
        info = self.worker_info[worker]
        port = info['services'].get(service_name)
        if port is None:
            return None
        else:
            return info['host'], port

    def get_versions(self, comm):
        """ Basic information about ourselves and our cluster """
        return get_versions()

    def start_services(self, listen_ip=''):
        for k, v in self.service_specs.items():
            if isinstance(k, tuple):
                k, port = k
            else:
                port = 0

            try:
                service = v(self, io_loop=self.loop)
                service.listen((listen_ip, port))
                self.services[k] = service
            except Exception as e:
                logger.info("Could not launch service: %r", (k, port),
                            exc_info=True)

    def stop_services(self):
        for service in self.services.values():
            service.stop()

    def start(self, addr_or_port=8786, start_queues=True):
        """ Clear out old state and restart all running coroutines """
        for collection in self._task_collections:
            collection.clear()

        with ignoring(AttributeError):
            for c in self._worker_coroutines:
                c.cancel()

        for cor in self.coroutines:
            if cor.done():
                exc = cor.exception()
                if exc:
                    raise exc

        if self.status != 'running':
            if isinstance(addr_or_port, int):
                # Listen on all interfaces.  `get_ip()` is not suitable
                # as it would prevent connecting via 127.0.0.1.
                self.listen(('', addr_or_port), listen_args=self.listen_args)
                self.ip = get_ip()
            else:
                self.listen(addr_or_port, listen_args=self.listen_args)
                self.ip = get_address_host(self.listen_address)

            # Services listen on all addresses
            self.start_services()

            self.status = 'running'
            logger.info("  Scheduler at: %25s", self.address)
            for k, v in self.services.items():
                logger.info("%11s at: %25s", k, '%s:%d' % (self.ip, v.port))

        if self.scheduler_file:
            with open(self.scheduler_file, 'w') as f:
                json.dump(self.identity(), f, indent=2)

            fn = self.scheduler_file  # remove file when we close the process

            def del_scheduler_file():
                if os.path.exists(fn):
                    os.remove(fn)

            finalize(self, del_scheduler_file)

        return self.finished()

    @gen.coroutine
    def finished(self):
        """ Wait until all coroutines have ceased """
        while any(not c.done() for c in self.coroutines):
            yield All(self.coroutines)

    def close_comms(self):
        """ Close all active Comms."""
        for comm in self.comms.values():
            comm.abort()
        self.rpc.close()

    @gen.coroutine
    def close(self, comm=None, fast=False):
        """ Send cleanup signal to all coroutines then wait until finished

        See Also
        --------
        Scheduler.cleanup
        """
        if self.status == 'closed':
            return
        logger.info("Scheduler closing...")
        self.stop_services()
        for ext in self.extensions:
            with ignoring(AttributeError):
                ext.teardown()
        logger.info("Scheduler closing all comms")
        yield self.cleanup()
        if not fast:
            yield self.finished()
        self.close_comms()
        self.status = 'closed'
        self.stop()

    @gen.coroutine
    def close_worker(self, stream=None, worker=None):
        """ Remove a worker from the cluster

        This both removes the worker from our local state and also sends a
        signal to the worker to shut down.  This works regardless of whether or
        not the worker has a nanny process restarting it
        """
        logger.info("Closing worker %s", worker)
        with log_errors():
            self.log_event(worker, {'action': 'close-worker'})
            nanny_addr = self.get_worker_service_addr(worker, 'nanny')
            address = nanny_addr or worker

            self.remove_worker(address=worker)

            with rpc(address) as r:
                try:
                    yield r.terminate(report=False)
                except EnvironmentError as e:
                    logger.info("Exception from worker while closing: %s", e)

            self.remove_worker(address=worker)

    @gen.coroutine
    def cleanup(self):
        """ Clean up queues and coroutines, prepare to stop """
        if self.status == 'closing':
            raise gen.Return()

        self.status = 'closing'
        logger.debug("Cleaning up coroutines")

        futures = []
        for w, comm in list(self.worker_comms.items()):
            with ignoring(AttributeError):
                futures.append(comm.close())

        for future in futures:
            yield future

    ###########
    # Stimuli #
    ###########

    def add_worker(self, comm=None, address=None, keys=(), ncores=None,
                   name=None, resolve_address=True, nbytes=None, now=None,
                   resources=None, host_info=None, **info):
        """ Add a new worker to the cluster """
        with log_errors():
            local_now = time()
            now = now or time()
            info = info or {}
            host_info = host_info or {}

            address = self.coerce_address(address, resolve_address)
            host = get_address_host(address)
            self.host_info[host]['last-seen'] = local_now

            address = normalize_address(address)

            if address not in self.worker_info:
                self.worker_info[address] = dict()

            if info:
                self.worker_info[address].update(info)

            if host_info:
                self.host_info[host].update(host_info)

            self.worker_info[address]['ncores'] = ncores

            delay = time() - now
            self.worker_info[address]['time-delay'] = delay
            self.worker_info[address]['last-seen'] = time()
            if resources:
                self.add_resources(worker=address, resources=resources)
                self.worker_info[address]['resources'] = resources

            if address in self.workers:
                self.log_event(address, merge({'action': 'heartbeat'}, info))
                return 'OK'

            name = name or address
            if name in self.aliases:
                return 'name taken, %s' % name

            if 'addresses' not in self.host_info[host]:
                self.host_info[host].update({'addresses': set(), 'cores': 0})

            self.host_info[host]['addresses'].add(address)
            self.host_info[host]['cores'] += ncores

            self.ncores[address] = ncores
            self.workers.add(address)
            self.total_ncores += ncores
            self.aliases[name] = address
            self.worker_info[address]['name'] = name
            self.worker_info[address]['host'] = host

            if address not in self.processing:
                self.has_what[address] = set()
                self.worker_bytes[address] = 0
                self.processing[address] = dict()
                self.occupancy[address] = 0
                self.check_idle_saturated(address)

            # for key in keys:  # TODO
            #     self.mark_key_in_memory(key, [address])

            self.worker_comms[address] = BatchedSend(interval=5, loop=self.loop)
            self._worker_coroutines.append(self.handle_worker(address))

            if self.ncores[address] > len(self.processing[address]):
                self.idle.add(address)

            for plugin in self.plugins[:]:
                try:
                    plugin.add_worker(scheduler=self, worker=address)
                except Exception as e:
                    logger.exception(e)

            if nbytes:
                for key in nbytes:
                    state = self.task_state.get(key)
                    if state in ('processing', 'waiting'):
                        recommendations = self.transition(key, 'memory',
                                worker=address, nbytes=nbytes[key])
                        self.transitions(recommendations)

            recommendations = {}
            for key in list(self.unrunnable):
                valid = self.valid_workers(key)
                if valid is True or address in valid or name in valid:
                    recommendations[key] = 'waiting'

            if recommendations:
                self.transitions(recommendations)

            self.log_event(address, {'action': 'add-worker'})
            self.log_event('all', {'action': 'add-worker',
                                   'worker': address})
            logger.info("Register %s", str(address))
            return 'OK'

    def update_graph(self, client=None, tasks=None, keys=None,
                     dependencies=None, restrictions=None, priority=None,
                     loose_restrictions=None, resources=None):
        """
        Add new computations to the internal dask graph

        This happens whenever the Client calls submit, map, get, or compute.
        """
        start = time()
        keys = set(keys)
        self.client_desires_keys(keys=keys, client=client)
        if len(tasks) > 1:
            self.log_event(['all', client], {'action': 'update_graph',
                                             'count': len(tasks)})

        for k in list(tasks):
            if tasks[k] is k:
                del tasks[k]
            if k in self.tasks:
                del tasks[k]

        n = 0
        while len(tasks) != n:  # walk thorough new tasks, cancel any bad deps
            n = len(tasks)
            for k, deps in list(dependencies.items()):
                if any(dep not in self.dependencies and dep not in tasks
                        for dep in deps):  # bad key
                    logger.info('User asked for computation on lost data, %s', k)
                    del tasks[k]
                    del dependencies[k]
                    if k in keys:
                        keys.remove(k)
                    self.report({'op': 'cancelled-key', 'key': k})
                    self.client_releases_keys(keys=[k], client=client)

        stack = list(keys)
        touched = set()
        while stack:
            k = stack.pop()
            if k in self.dependencies:
                continue
            touched.add(k)
            if k not in self.tasks and k in tasks:
                self.tasks[k] = tasks[k]
                self.dependencies[k] = set(dependencies.get(k, ()))
                self.released.add(k)
                self.task_state[k] = 'released'
                for dep in self.dependencies[k]:
                    if dep not in self.dependents:
                        self.dependents[dep] = set()
                    self.dependents[dep].add(k)
                if k not in self.dependents:
                    self.dependents[k] = set()

            stack.extend(self.dependencies[k])

        recommendations = OrderedDict()

        new_priority = priority or order(tasks)  # TODO: define order wrt old graph
        self.generation += 1  # older graph generations take precedence
        for key in set(new_priority) & touched:
            if key not in self.priority:
                self.priority[key] = (self.generation, new_priority[key]) # prefer old

        if restrictions:
            # *restrictions* is a dict keying task ids to lists of
            # restriction specifications (either worker names or addresses)
            worker_restrictions = defaultdict(set)
            host_restrictions = defaultdict(set)
            for k, v in restrictions.items():
                if v is None:
                    continue
                for w in v:
                    try:
                        w = self.coerce_address(w)
                    except ValueError:
                        # Not a valid address, but perhaps it's a hostname
                        host_restrictions[k].add(w)
                    else:
                        worker_restrictions[k].add(w)

            self.worker_restrictions.update(worker_restrictions)
            self.host_restrictions.update(host_restrictions)

            if loose_restrictions:
                self.loose_restrictions |= set(loose_restrictions)

        if resources:
            self.resource_restrictions.update(resources)

        for key in sorted(touched | keys, key=self.priority.get):
            if self.task_state[key] == 'released':
                recommendations[key] = 'waiting'

        for key in touched | keys:
            for dep in self.dependencies[key]:
                if dep in self.exceptions_blame:
                    self.exceptions_blame[key] = self.exceptions_blame[dep]
                    recommendations[key] = 'erred'
                    break

        self.transitions(recommendations)

        for plugin in self.plugins[:]:
            try:
                plugin.update_graph(self, client=client, tasks=tasks,
                        keys=keys, restrictions=restrictions or {},
                        dependencies=dependencies,
                        loose_restrictions=loose_restrictions)
            except Exception as e:
                logger.exception(e)

        for key in keys:
            if self.task_state[key] in ('memory', 'erred'):
                self.report_on_key(key, client=client)

        end = time()
        if self.digests is not None:
            self.digests['update-graph-duration'].add(end - start)

        # TODO: balance workers

    def stimulus_task_finished(self, key=None, worker=None, **kwargs):
        """ Mark that a task has finished execution on a particular worker """
        logger.debug("Stimulus task finished %s, %s", key, worker)
        if key not in self.task_state:
            return {}

        if self.task_state[key] == 'processing':
            recommendations = self.transition(key, 'memory', worker=worker,
                                              **kwargs)

            if self.task_state[key] == 'memory':
                if key not in self.has_what[worker]:
                    self.worker_bytes[worker] += self.nbytes.get(key,
                                                                 DEFAULT_DATA_SIZE)
                self.who_has[key].add(worker)
                self.has_what[worker].add(key)
        else:
            logger.debug("Received already computed task, worker: %s, state: %s"
                         ", key: %s, who_has: %s",
                         worker, self.task_state.get(key), key,
                         self.who_has.get(key))
            if worker not in self.who_has.get(key, ()):
                self.worker_comms[worker].send({'op': 'release-task', 'key': key})
            recommendations = {}

        return recommendations

    def stimulus_task_erred(self, key=None, worker=None,
                        exception=None, traceback=None, **kwargs):
        """ Mark that a task has erred on a particular worker """
        logger.debug("Stimulus task erred %s, %s", key, worker)

        if key not in self.task_state:
            return {}

        if self.task_state[key] == 'processing':
            recommendations = self.transition(key, 'erred', cause=key,
                    exception=exception, traceback=traceback, worker=worker,
                    **kwargs)
        else:
            recommendations = {}

        return recommendations

    def stimulus_missing_data(self, cause=None, key=None, worker=None,
            ensure=True, **kwargs):
        """ Mark that certain keys have gone missing.  Recover. """
        with log_errors():
            logger.debug("Stimulus missing data %s, %s", key, worker)
            if key and self.task_state.get(key) in (None, 'memory'):
                return {}

            recommendations = OrderedDict()

            if self.task_state.get(cause) == 'memory':  # couldn't find this
                for w in set(self.who_has[cause]):  # TODO: this behavior is extreme
                    self.has_what[w].remove(cause)
                    self.who_has[cause].remove(w)
                    self.worker_bytes[w] -= self.nbytes.get(cause,
                                                    DEFAULT_DATA_SIZE)
                recommendations[cause] = 'released'

            if key:
                recommendations[key] = 'released'

            self.transitions(recommendations)

            if self.validate:
                assert cause not in self.who_has

            return {}

    def remove_worker(self, comm=None, address=None, safe=False, restart=False):
        """
        Remove worker from cluster

        We do this when a worker reports that it plans to leave or when it
        appears to be unresponsive.  This may send its tasks back to a released
        state.
        """
        with log_errors():
            if address not in self.processing:
                return 'already-removed'

            address = self.coerce_address(address)
            host = get_address_host(address)

            self.log_event(['all', address], {'action': 'remove-worker',
                                              'worker': address})
            logger.info("Remove worker %s", address)
            with ignoring(AttributeError, CommClosedError):
                self.worker_comms[address].send({'op': 'close'})

            if not restart:
                self.host_info[host]['cores'] -= self.ncores[address]
                self.host_info[host]['addresses'].remove(address)
                self.total_ncores -= self.ncores[address]

                if not self.host_info[host]['addresses']:
                    del self.host_info[host]

                del self.worker_comms[address]
                del self.ncores[address]
                self.workers.remove(address)
                del self.aliases[self.worker_info[address]['name']]
                del self.worker_info[address]
                if address in self.idle:
                    self.idle.remove(address)
                if address in self.saturated:
                    self.saturated.remove(address)

                recommendations = OrderedDict()

                in_flight = set(self.processing.pop(address))
                for k in list(in_flight):
                    # del self.rprocessing[k]
                    if not safe:
                        self.suspicious_tasks[k] += 1
                    if not safe and self.suspicious_tasks[k] > self.allowed_failures:
                        e = pickle.dumps(KilledWorker(k, address))
                        r = self.transition(k, 'erred', exception=e, cause=k)
                        recommendations.update(r)
                        in_flight.remove(k)
                    else:
                        recommendations[k] = 'released'

                self.total_occupancy -= self.occupancy.pop(address)
                del self.worker_bytes[address]
                self.remove_resources(address)

                for key in self.has_what.pop(address):
                    self.who_has[key].remove(address)
                    if not self.who_has[key]:
                        if key in self.tasks:
                            recommendations[key] = 'released'
                        else:
                            recommendations[key] = 'forgotten'

                self.transitions(recommendations)

                if self.validate:
                    assert all(self.who_has.values()), len(self.who_has)

            for plugin in self.plugins[:]:
                try:
                    plugin.remove_worker(scheduler=self, worker=address)
                except Exception as e:
                    logger.exception(e)

            if not self.processing:
                logger.info("Lost all workers")

            logger.info("Removed worker %s", address)
        return 'OK'

    def stimulus_cancel(self, comm, keys=None, client=None):
        """ Stop execution on a list of keys """
        logger.info("Client %s requests to cancel %d keys", client, len(keys))
        if client:
            self.log_event(client, {'action': 'cancel', 'count': len(keys)})
        for key in keys:
            self.cancel_key(key, client)

    def cancel_key(self, key, client, retries=5):
        """ Cancel a particular key and all dependents """
        # TODO: this should be converted to use the transition mechanism
        if key not in self.who_wants:  # no key yet, lets try again in 500ms
            if retries:
                self.loop.add_future(gen.sleep(0.2),
                        lambda _: self.cancel_key(key, client, retries - 1))
            return
        if self.who_wants[key] == {client}:  # no one else wants this key
            for dep in list(self.dependents[key]):
                self.cancel_key(dep, client)
        logger.debug("Scheduler cancels key %s", key)
        self.report({'op': 'cancelled-key', 'key': key})
        self.client_releases_keys(keys=[key], client=client)

    def client_desires_keys(self, keys=None, client=None):
        for k in keys:
            self.who_wants[k].add(client)
            self.wants_what[client].add(k)

            if self.task_state.get(k) in ('memory', 'erred'):
                self.report_on_key(k, client=client)

    def client_releases_keys(self, keys=None, client=None):
        """ Remove keys from client desired list """
        keys2 = set()
        for key in list(keys):
            if key in self.wants_what[client]:
                self.wants_what[client].remove(key)
                s = self.who_wants[key]
                s.remove(client)
                if not s:
                    del self.who_wants[key]
                    keys2.add(key)

        for key in keys2:
            if key in self.waiting_data and not self.waiting_data[key]:
                r = self.transition(key, 'released')
                self.transitions(r)
            if key in self.dependents and not self.dependents[key]:
                r = self.transition(key, 'forgotten')
                self.transitions(r)

    def client_wants_keys(self, keys=None, client=None):
        for k in keys:
            self.who_wants[k].add(client)
            self.wants_what[client].add(k)

    ######################################
    # Task Validation (currently unused) #
    ######################################

    def validate_released(self, key):
        assert key in self.dependencies
        assert self.task_state[key] == 'released'
        assert key not in self.waiting_data
        assert key not in self.who_has
        assert key not in self.rprocessing
        # assert key not in self.ready
        assert key not in self.waiting
        assert not any(key in self.waiting_data.get(dep, ())
                       for dep in self.dependencies[key])
        assert key in self.released

    def validate_waiting(self, key):
        assert key in self.waiting
        assert key in self.waiting_data
        assert key not in self.who_has
        assert key not in self.rprocessing
        assert key not in self.released
        for dep in self.dependencies[key]:
            assert (dep in self.who_has) + (dep in self.waiting[key]) == 1
            assert key in self.waiting_data[dep]

    def validate_processing(self, key):
        assert key not in self.waiting
        assert key in self.waiting_data
        assert key in self.rprocessing
        w = self.rprocessing[key]
        assert key in self.processing[w]
        assert key not in self.who_has
        for dep in self.dependencies[key]:
            assert dep in self.who_has
            assert key in self.waiting_data[dep]

    def validate_memory(self, key):
        assert key in self.who_has
        assert key not in self.rprocessing
        assert key not in self.waiting
        assert key not in self.released
        for dep in self.dependents[key]:
            assert (dep in self.who_has) + (dep in self.waiting_data[key]) == 1

    def validate_queue(self, key):
        # assert key in self.ready
        assert key not in self.released
        assert key not in self.rprocessing
        assert key not in self.who_has
        assert key not in self.waiting
        for dep in self.dependencies[key]:
            assert dep in self.who_has

    def validate_no_worker(self, key):
        assert key in self.unrunnable
        assert key not in self.waiting
        assert key not in self.released
        assert key not in self.rprocessing
        assert key not in self.who_has
        for dep in self.dependencies[key]:
            assert dep in self.who_has

    def validate_erred(self, key):
        assert key in self.exceptions_blame
        assert key not in self.who_has

    def validate_key(self, key):
        try:
            try:
                func = getattr(self, 'validate_' + self.task_state[key].replace('-', '_'))
            except KeyError:
                logger.debug("Key lost: %s", key)
            except AttributeError:
                logger.info("self.validate_%s not found",
                            self.task_state[key].replace('-', '_'))
            else:
                func(key)
        except Exception as e:
            logger.exception(e)
            if LOG_PDB:
                import pdb; pdb.set_trace()
            raise

    def validate_state(self, allow_overlap=False):
        validate_state(self.dependencies, self.dependents, self.waiting,
                self.waiting_data, self.ready, self.who_has,
                self.processing, None, self.released, self.who_wants,
                self.wants_what, tasks=self.tasks, erred=self.exceptions_blame,
                allow_overlap=allow_overlap)
        if not (set(self.ncores) ==
                set(self.workers) ==
                set(self.has_what) ==
                set(self.processing) ==
                set(self.worker_info) ==
                set(self.worker_comms)):
            raise ValueError("Workers not the same in all collections")

        assert self.worker_bytes == {w: sum(self.nbytes[k] for k in keys)
                                     for w, keys in self.has_what.items()}

        for key, workers in self.who_has.items():
            for worker in workers:
                assert key in self.has_what[worker]

        for worker, keys in self.has_what.items():
            for key in keys:
                assert worker in self.who_has[key]

        assert all(self.who_has.values())

        for worker, occ in self.occupancy.items():
            assert abs(sum(self.processing[worker].values()) - occ) < 1e-8

    ###################
    # Manage Messages #
    ###################

    def report(self, msg, client=None):
        """
        Publish updates to all listening Queues and Comms

        If the message contains a key then we only send the message to those
        comms that care about the key.
        """
        if client is not None:
            try:
                comm = self.comms[client]
                comm.send(msg)
            except CommClosedError:
                logger.critical("Tried writing to closed comm: %s", msg)
            except KeyError:
                pass

        if 'key' in msg:
            if msg['key'] not in self.who_wants:
                return
            comms = [self.comms[c]
                     for c in self.who_wants.get(msg['key'], ())
                     if c in self.comms]
        else:
            comms = self.comms.values()
        for c in comms:
            try:
                c.send(msg)
                # logger.debug("Scheduler sends message to client %s", msg)
            except CommClosedError:
                logger.critical("Tried writing to closed comm: %s", msg)

    @gen.coroutine
    def add_client(self, comm, client=None):
        """ Add client to network

        We listen to all future messages from this Comm.
        """
        logger.info("Receive client connection: %s", client)
        self.log_event(['all', client], {'action': 'add-client',
                                         'client': client})
        try:
            yield self.handle_client(comm, client=client)
        finally:
            if not comm.closed():
                self.comms[client].send({'op': 'stream-closed'})
                yield self.comms[client].close()
            del self.comms[client]
            logger.info("Close client connection: %s", client)

    def remove_client(self, client=None):
        """ Remove client from network """
        logger.info("Remove client %s", client)
        self.log_event(['all', client], {'action': 'remove-client',
                                         'client': client})
        self.client_releases_keys(self.wants_what.get(client, ()), client)
        with ignoring(KeyError):
            del self.wants_what[client]

    @gen.coroutine
    def handle_client(self, comm, client=None):
        """
        Listen and respond to messages from clients

        This runs once per Client Comm or Queue.

        See Also
        --------
        Scheduler.worker_stream: The equivalent function for workers
        """
        bcomm = BatchedSend(interval=2, loop=self.loop)
        bcomm.start(comm)
        self.comms[client] = bcomm

        with log_errors(pdb=LOG_PDB):
            bcomm.send({'op': 'stream-start'})

            breakout = False

            while True:
                try:
                    msgs = yield comm.read()
                except (CommClosedError, AssertionError, GeneratorExit):
                    break
                except Exception as e:
                    logger.exception(e)
                    bcomm.send(error_message(e, status='scheduler-error'))
                    continue

                if not isinstance(msgs, list):
                    msgs = [msgs]

                for msg in msgs:
                    # logger.debug("scheduler receives message %s", msg)
                    try:
                        op = msg.pop('op')
                    except Exception as e:
                        logger.exception(e)
                        bcomm.end(error_message(e, status='scheduler-error'))

                    if op == 'close-stream':
                        breakout = True
                        break
                    elif op == 'close':
                        breakout = True
                        self.close()
                        break
                    elif op in self.client_handlers:
                        try:
                            handler = self.client_handlers[op]
                            if 'client' not in msg:
                                msg['client'] = client
                            result = handler(**msg)
                            if isinstance(result, gen.Future):
                                yield result
                        except Exception as e:
                            logger.exception(e)
                            raise
                    else:
                        logger.warn("Bad message: op=%s, %s", op, msg, exc_info=True)

                    if op == 'close':
                        breakout = True
                        break
                if breakout:
                    break

            self.remove_client(client=client)
            logger.debug('Finished handle_client coroutine')

    def send_task_to_worker(self, worker, key):
        """ Send a single computational task to a worker """
        try:
            msg = {'op': 'compute-task',
                   'key': key,
                   'priority': self.priority[key],
                   'duration': self.task_duration.get(key_split(key), 0.5)}
            if key in self.resource_restrictions:
                msg['resource_restrictions'] = self.resource_restrictions[key]

            deps = self.dependencies[key]
            if deps:
                msg['who_has'] = {dep: list(self.who_has[dep]) for dep in deps}
                msg['nbytes'] = {dep: self.nbytes.get(dep) for dep in deps}

            if self.validate and deps:
                assert all(msg['who_has'].values())

            task = self.tasks[key]
            if type(task) is dict:
                msg.update(task)
            else:
                msg['task'] = task

            self.worker_comms[worker].send(msg)
        except CommClosedError:
            logger.info("Tried to send task %r to closed worker %r", key, worker)
            # Worker will be removed by handle_worker()
        except Exception as e:
            logger.exception(e)
            if LOG_PDB:
                import pdb; pdb.set_trace()
            raise

    def handle_uncaught_error(self, **msg):
        logger.exception(clean_exception(**msg)[1])

    def handle_task_finished(self, key=None, **msg):
        validate_key(key)
        r = self.stimulus_task_finished(key=key, **msg)
        self.transitions(r)

    def handle_task_erred(self, key=None, **msg):
        r = self.stimulus_task_erred(key=key, **msg)
        self.transitions(r)

    def handle_missing_data(self, key=None, worker=None, client=None, **msg):
        if self.rprocessing.get(key) != worker:
            return
        r = self.stimulus_missing_data(key=key, ensure=False, **msg)
        self.transitions(r)
        if self.validate:
            assert all(self.who_has.values())

    @gen.coroutine
    def handle_worker(self, worker):
        """
        Listen to responses from a single worker

        This is the main loop for scheduler-worker interaction

        See Also
        --------
        Scheduler.handle_client: Equivalent coroutine for clients
        """
        try:
            comm = yield connect(worker, connection_args=self.connection_args)
        except Exception as e:
            logger.error("Failed to connect to worker %r: %s",
                         worker, e)
            self.remove_worker(address=worker)
            return
        yield comm.write({'op': 'compute-stream', 'reply': False})
        self.worker_comms[worker].start(comm)
        logger.info("Starting worker compute stream, %s", worker)

        io_error = None
        try:
            while True:
                msgs = yield comm.read()
                start = time()

                if not isinstance(msgs, list):
                    msgs = [msgs]

                if worker in self.worker_info and not comm.closed():
                    self.counters['worker-message-length'].add(len(msgs))
                    for msg in msgs:
                        if msg == 'OK':  # from close
                            break

                        if 'status' in msg and 'error' in msg['status']:
                            logger.error("error from worker %s: %s",
                                         worker, clean_exception(**msg)[1])

                        op = msg.pop('op')
                        if op:
                            self.correct_time_delay(worker, msg)
                            handler = self.worker_handlers[op]
                            handler(worker=worker, **msg)

                end = time()
                if self.digests is not None:
                    self.digests['handle-worker-duration'].add(end - start)

        except (CommClosedError, EnvironmentError) as e:
            io_error = e
        except Exception as e:
            logger.exception(e)
            if LOG_PDB:
                import pdb; pdb.set_trace()
            raise
        finally:
            if worker in self.worker_comms:
                # Worker didn't send us a close message
                if io_error:
                    logger.info("Worker %r failed from closed comm: %s",
                                worker, io_error)
                yield comm.close()
                self.remove_worker(address=worker)
            else:
                assert comm.closed()

    def correct_time_delay(self, worker, msg):
        """
        Apply offset time delay in message times.

        Clocks on different workers differ.  We keep track of a relative "now"
        through periodic heartbeats.  We use this known delay to align message
        times to Scheduler local time.  In particular this helps with
        diagnostics.

        Operates in place
        """
        if 'time-delay' in self.worker_info[worker]:
            delay = self.worker_info[worker]['time-delay']
            if 'time' in msg:
                msg['time'] += delay

            if 'startstops' in msg:
                msg['startstops'] = [(a, b + delay, c + delay)
                                     for a, b, c in msg['startstops']]

    def add_plugin(self, plugin):
        """
        Add external plugin to scheduler

        See https://distributed.readthedocs.io/en/latest/plugins.html
        """
        self.plugins.append(plugin)

    def remove_plugin(self, plugin):
        """ Remove external plugin from scheduler """
        self.plugins.remove(plugin)

    ############################
    # Less common interactions #
    ############################

    @gen.coroutine
    def scatter(self, comm=None, data=None, workers=None, client=None,
            broadcast=False, timeout=2):
        """ Send data out to workers

        See also
        --------
        Scheduler.broadcast:
        """
        start = time()
        while not self.workers:
            yield gen.sleep(0.2)
            if time() > start + timeout:
                raise gen.TimeoutError("No workers found")

        if workers is None:
            ncores = self.ncores
        else:
            workers = [self.coerce_address(w) for w in workers]
            ncores = {w: self.ncores[w] for w in workers}

        keys, who_has, nbytes = yield scatter_to_workers(ncores, data,
                                                         rpc=self.rpc,
                                                         report=False,
                                                         serialize=False)

        self.update_data(who_has=who_has, nbytes=nbytes, client=client)

        if broadcast:
            if broadcast == True:  # flake8: noqa
                n = len(ncores)
            else:
                n = broadcast
            yield self.replicate(keys=keys, workers=workers, n=n)

        self.log_event([client, 'all'], {'action': 'scatter',
                                         'client': client,
                                         'count': len(data)})
        raise gen.Return(keys)

    @gen.coroutine
    def gather(self, comm=None, keys=None):
        """ Collect data in from workers """
        keys = list(keys)
        who_has = {key: self.who_has.get(key, ()) for key in keys}

        data, missing_keys, missing_workers = yield gather_from_workers(
                who_has, rpc=self.rpc, close=False)
        if not missing_keys:
            result = {'status': 'OK', 'data': data}
        else:
            logger.debug("Couldn't gather keys %s state: %s workers: %s",
                         missing_keys,
                         [self.task_state.get(key) for key in missing_keys],
                         missing_workers)
            result = {'status': 'error', 'keys': missing_keys}
            with log_errors():
                for worker in missing_workers:
                    self.remove_worker(address=worker)  # this is extreme
                for key, workers in missing_keys.items():
                    logger.exception("Workers don't have promised keys. "
                                     "This should never occur")
                    for worker in workers:
                        if worker in self.workers and key in self.has_what[worker]:
                            self.has_what[worker].remove(key)
                            self.who_has[key].remove(worker)
                            self.worker_bytes[worker] -= self.nbytes.get(key, DEFAULT_DATA_SIZE)
                            self.transitions({key: 'released'})

        self.log_event('all', {'action': 'gather',
                               'count': len(keys)})
        raise gen.Return(result)

    @gen.coroutine
    def restart(self, client=None, timeout=3):
        """ Restart all workers.  Reset local state. """
        with log_errors():

            n_workers = len(self.workers)

            logger.info("Send lost future signal to clients")
            for client, keys in self.wants_what.items():
                self.client_releases_keys(keys=keys, client=client)

            nannies = {addr: self.get_worker_service_addr(addr, 'nanny')
                       for addr in self.worker_info}

            for addr in list(self.workers):
                try:
                    self.remove_worker(address=addr, restart=True)
                except Exception as e:
                    logger.info("Exception while restarting.  This is normal",
                                exc_info=True)

            logger.info("Clear task state")
            for collection in self._task_collections:
                collection.clear()
            for collection in self._worker_collections:
                collection.clear()


            logger.debug("Send kill signal to nannies: %s", nannies)

            for plugin in self.plugins[:]:
                try:
                    plugin.restart(self)
                except Exception as e:
                    logger.exception(e)

            nannies = [rpc(nanny_address)
                       for nanny_address in nannies.values()
                       if nanny_address is not None]

            try:
                resps = All([nanny.restart(close=True) for nanny in nannies])
                resps = yield gen.with_timeout(timedelta(seconds=timeout), resps)
                assert all(resp == 'OK' for resp in resps)
            except gen.TimeoutError:
                logger.info("Nannies didn't report back restarted within timeout")
            finally:
                for nanny in nannies:
                    nanny.close_rpc()

            self.start()

            self.log_event([client, 'all'], {'action': 'restart',
                                             'client': client})
            start = time()
            while time() < start + 10 and len(self.workers) < n_workers:
                yield gen.sleep(0.01)

            self.report({'op': 'restart'})

    @gen.coroutine
    def broadcast(self, comm=None, msg=None, workers=None, hosts=None,
            nanny=False):
        """ Broadcast message to workers, return all results """
        if workers is None:
            if hosts is None:
                workers = list(self.workers)
            else:
                workers = []
        if hosts is not None:
            for host in hosts:
                if host in self.host_info:
                    workers.extend(self.host_info[host]['addresses'])
        # TODO replace with worker_list

        if nanny:
            addresses = [self.get_worker_service_addr(w, 'nanny')
                         for w in workers]
        else:
            addresses = workers

        @gen.coroutine
        def send_message(addr):
            comm = yield connect(addr, deserialize=self.deserialize,
                                 connection_args=self.connection_args)
            resp = yield send_recv(comm, close=True, **msg)
            raise gen.Return(resp)

        results = yield All([send_message(self.coerce_address(address))
                             for address in addresses
                             if address is not None])

        raise Return(dict(zip(workers, results)))

    @gen.coroutine
    def rebalance(self, comm=None, keys=None, workers=None):
        """ Rebalance keys so that each worker stores roughly equal bytes

        **Policy**

        This orders the workers by what fraction of bytes of the existing keys
        they have.  It walks down this list from most-to-least.  At each worker
        it sends the largest results it can find and sends them to the least
        occupied worker until either the sender or the recipient are at the
        average expected load.
        """
        with log_errors():
            keys = set(keys or self.who_has)
            workers = set(workers or self.workers)

            if not keys.issubset(self.who_has):
                raise Return({'status': 'missing-data',
                              'keys': list(keys - set(self.who_has))})

            workers_by_key = {k: self.who_has.get(k, set()) & workers for k in keys}
            keys_by_worker = {w: set() for w in workers}
            for k, v in workers_by_key.items():
                for vv in v:
                    keys_by_worker[vv].add(k)

            worker_bytes = {w: sum(self.nbytes.get(k, DEFAULT_DATA_SIZE)
                                   for k in v)
                            for w, v in keys_by_worker.items()}
            avg = sum(worker_bytes.values()) / len(worker_bytes)

            sorted_workers = list(map(first, sorted(worker_bytes.items(),
                                              key=second, reverse=True)))

            recipients = iter(reversed(sorted_workers))
            recipient = next(recipients)
            msgs = []  # (sender, recipient, key)
            for sender in sorted_workers[:len(workers) // 2]:
                sender_keys = {k: self.nbytes.get(k, DEFAULT_DATA_SIZE)
                                for k in keys_by_worker[sender]}
                sender_keys = iter(sorted(sender_keys.items(),
                                          key=second, reverse=True))

                try:
                    while worker_bytes[sender] > avg:
                        while (worker_bytes[recipient] < avg and
                               worker_bytes[sender] > avg):
                            k, nb = next(sender_keys)
                            if k not in keys_by_worker[recipient]:
                                keys_by_worker[recipient].add(k)
                                # keys_by_worker[sender].remove(k)
                                msgs.append((sender, recipient, k))
                                worker_bytes[sender] -= nb
                                worker_bytes[recipient] += nb
                        if worker_bytes[sender] > avg:
                            recipient = next(recipients)
                except StopIteration:
                    break

            to_recipients = defaultdict(lambda: defaultdict(list))
            to_senders = defaultdict(list)
            for sender, recipient, key in msgs:
                to_recipients[recipient][key].append(sender)
                to_senders[sender].append(key)

            result = yield {r: self.rpc(addr=r).gather(who_has=v)
                            for r, v in to_recipients.items()}
            for r, v in to_recipients.items():
                self.log_event(r, {'action': 'rebalance',
                                   'who_has': v})

            self.log_event('all', {'action': 'rebalance',
                                   'total-keys': len(keys),
                                   'senders': valmap(len, to_senders),
                                   'recipients': valmap(len, to_recipients),
                                   'moved_keys': len(msgs)})

            if not all(r['status'] == 'OK' for r in result.values()):
                raise Return({'status': 'missing-data',
                              'keys': sum([r['keys'] for r in result
                                                     if 'keys' in r], [])})

            for sender, recipient, key in msgs:
                self.who_has[key].add(recipient)
                self.has_what[recipient].add(key)
                self.worker_bytes[recipient] += self.nbytes.get(key,
                                                        DEFAULT_DATA_SIZE)
                self.transition_log.append((key, 'memory', 'memory', {},
                                            self._transition_counter, sender,
                                            recipient))
            self._transition_counter += 1

            result = yield {r: self.rpc(addr=r).delete_data(keys=v, report=False)
                            for r, v in to_senders.items()}

            for sender, recipient, key in msgs:
                self.who_has[key].remove(sender)
                self.has_what[sender].remove(key)
                self.worker_bytes[sender] -= self.nbytes.get(key,
                                                             DEFAULT_DATA_SIZE)

            raise Return({'status': 'OK'})

    @gen.coroutine
    def replicate(self, comm=None, keys=None, n=None, workers=None,
            branching_factor=2, delete=True):
        """ Replicate data throughout cluster

        This performs a tree copy of the data throughout the network
        individually on each piece of data.

        Parameters
        ----------
        keys: Iterable
            list of keys to replicate
        n: int
            Number of replications we expect to see within the cluster
        branching_factor: int, optional
            The number of workers that can copy data in each generation

        See also
        --------
        Scheduler.rebalance
        """
        workers = set(self.workers_list(workers))
        if n is None:
            n = len(workers)
        n = min(n, len(workers))
        keys = set(keys)

        if n == 0:
            raise ValueError("Can not use replicate to delete data")

        if not keys.issubset(self.who_has):
            raise Return({'status': 'missing-data',
                          'keys': list(keys - set(self.who_has))})

        # Delete extraneous data
        if delete:
            del_keys = {k: random.sample(self.who_has[k] & workers,
                                         len(self.who_has[k] & workers) - n)
                        for k in keys
                        if len(self.who_has[k] & workers) > n}
            del_workers = {k: v for k, v in reverse_dict(del_keys).items() if v}
            yield [self.rpc(addr=worker).delete_data(keys=list(keys),
                                                     report=False)
                   for worker, keys in del_workers.items()]

            for worker, keys in del_workers.items():
                self.has_what[worker] -= keys
                for key in keys:
                    self.who_has[key].remove(worker)
                    self.worker_bytes[worker] -= self.nbytes.get(key,
                                                            DEFAULT_DATA_SIZE)
                self.log_event(worker, {'action': 'replicate-remove',
                                        'keys': keys})

        keys = {k for k in keys if len(self.who_has[k] & workers) < n}
        # Copy not-yet-filled data
        while keys:
            gathers = defaultdict(dict)
            for k in list(keys):
                missing = workers - self.who_has[k]
                count = min(max(n - len(self.who_has[k] & workers), 0),
                            branching_factor * len(self.who_has[k]))
                if not count:
                    keys.remove(k)
                else:
                    sample = random.sample(missing, count)
                    for w in sample:
                        gathers[w][k] = list(self.who_has[k])

            results = yield {w: self.rpc(addr=w).gather(who_has=who_has)
                                for w, who_has in gathers.items()}
            for w, v in results.items():
                if v['status'] == 'OK':
                    self.add_keys(worker=w, keys=list(gathers[w]))
                else:
                    logger.warn("Communication failed during replication: %s",
                                v)

                self.log_event(w, {'action': 'replicate-add',
                                   'keys': gathers[w]})

        self.log_event('all', {'action': 'replicate',
                               'workers': list(workers),
                               'key-count': len(keys),
                               'branching-factor': branching_factor})

    def workers_to_close(self, memory_ratio=2):
        """
        Find workers that we can close with low cost

        This returns a list of workers that are good candidates to retire.
        These workers are idle (not running anything) and are storing
        relatively little data relative to their peers.  If all workers are
        idle then we still maintain enough workers to have enough RAM to store
        our data, with a comfortable buffer.

        This is for use with systems like ``distributed.deploy.adaptive``.

        Parameters
        ----------
        memory_factor: Number
            Amount of extra space we want to have for our stored data.
            Defaults two 2, or that we want to have twice as much memory as we
            currently have data.

        Returns
        -------
        to_close: list of workers that are OK to close
        """
        with log_errors():
            if all(self.processing.values()):
                return []

            limit_bytes = {w: self.worker_info[w]['memory_limit']
                            for w in self.worker_info}
            worker_bytes = self.worker_bytes

            limit = sum(limit_bytes.values())
            total = sum(worker_bytes.values())
            idle = sorted(self.idle, key=worker_bytes.get, reverse=True)

            to_close = []

            while idle:
                w = idle.pop()
                limit -= limit_bytes[w]
                if limit >= memory_ratio * total:  # still plenty of space
                    to_close.append(w)
                else:
                    break

            return to_close

    @gen.coroutine
    def retire_workers(self, comm=None, workers=None, remove=True, close=False,
                       close_workers=False):
        if close:
            logger.warn("The keyword close= has been deprecated. "
                        "Use close_workers= instead")
        close_workers = close_workers or close
        with log_errors():
            if workers is None:
                while True:
                    try:
                        workers = self.workers_to_close()
                        if workers:
                            yield self.retire_workers(workers=workers,
                                    remove=remove, close_workers=close_workers)
                        raise gen.Return(list(workers))
                    except KeyError:  # keys left during replicate
                        pass

            workers = set(workers)
            keys = set.union(*[self.has_what[w] for w in workers])
            keys = {k for k in keys if self.who_has[k].issubset(workers)}

            other_workers = set(self.worker_info) - workers
            if keys:
                if other_workers:
                    yield self.replicate(keys=keys, workers=other_workers, n=1,
                                         delete=False)
                else:
                    raise gen.Return([])

            if close_workers and workers:
                yield [self.close_worker(worker=w) for w in workers]
            if remove:
                for w in workers:
                    self.remove_worker(address=w, safe=True)

            self.log_event('all', {'action': 'retire-workers',
                                   'workers': workers,
                                   'moved-keys': len(keys)})
            self.log_event(list(workers), {'action': 'retired'})

            raise gen.Return(list(workers))

    def add_keys(self, comm=None, worker=None, keys=()):
        """
        Learn that a worker has certain keys

        This should not be used in practice and is mostly here for legacy
        reasons.
        """
        if worker not in self.worker_info:
            return 'not found'
        for key in keys:
            if key in self.who_has:
                if key not in self.has_what[worker]:
                    self.worker_bytes[worker] += self.nbytes.get(key,
                                                            DEFAULT_DATA_SIZE)
                self.has_what[worker].add(key)
                self.who_has[key].add(worker)
            # else:
                # TODO: delete key from worker
        return 'OK'

    def update_data(self, comm=None, who_has=None, nbytes=None, client=None):
        """
        Learn that new data has entered the network from an external source

        See Also
        --------
        Scheduler.mark_key_in_memory
        """
        with log_errors():
            who_has = {k: [self.coerce_address(vv) for vv in v]
                       for k, v in who_has.items()}
            logger.debug("Update data %s", who_has)
            if client:
                self.client_wants_keys(keys=list(who_has), client=client)

            # for key, workers in who_has.items():  # TODO
            #     self.mark_key_in_memory(key, workers)

            self.nbytes.update(nbytes)

            for key, workers in who_has.items():
                if key not in self.dependents:
                    self.dependents[key] = set()
                if key not in self.dependencies:
                    self.dependencies[key] = set()
                self.task_state[key] = 'memory'
                if key not in self.who_has:
                    self.who_has[key] = set()
                for w in workers:
                    if key not in self.has_what[w]:
                        self.worker_bytes[w] += self.nbytes.get(key,
                                                            DEFAULT_DATA_SIZE)
                    self.has_what[w].add(key)
                    self.who_has[key].add(w)
                if key not in self.waiting_data:
                    self.waiting_data[key] = set()
                self.report({'op': 'key-in-memory',
                             'key': key,
                             'workers': list(workers)})

    def report_on_key(self, key, client=None):
        if key not in self.task_state:
            self.report({'op': 'cancelled-key',
                         'key': key}, client=client)
        elif self.task_state[key] == 'memory':
            self.report({'op': 'key-in-memory',
                         'key': key}, client=client)
        elif self.task_state[key] == 'erred':
            failing_key = self.exceptions_blame[key]
            self.report({'op': 'task-erred',
                         'key': key,
                         'exception': self.exceptions[failing_key],
                         'traceback': self.tracebacks.get(failing_key, None)},
                         client=client)

    @gen.coroutine
    def feed(self, comm, function=None, setup=None, teardown=None, interval=1, **kwargs):
        """
        Provides a data Comm to external requester

        Caution: this runs arbitrary Python code on the scheduler.  This should
        eventually be phased out.  It is mostly used by diagnostics.
        """
        import pickle
        with log_errors():
            if function:
                function = pickle.loads(function)
            if setup:
                setup = pickle.loads(setup)
            if teardown:
                teardown = pickle.loads(teardown)
            state = setup(self) if setup else None
            if isinstance(state, gen.Future):
                state = yield state
            try:
                while True:
                    if state is None:
                        response = function(self)
                    else:
                        response = function(self, state)
                    yield comm.write(response)
                    yield gen.sleep(interval)
            except (EnvironmentError, CommClosedError):
                if teardown:
                    teardown(self, state)

    def get_processing(self, comm=None, workers=None):
        if workers is not None:
            workers = set(map(self.coerce_address, workers))
            return {w: list(self.processing[w]) for w in workers}
        else:
            return valmap(list, self.processing)

    def get_who_has(self, comm=None, keys=None):
        if keys is not None:
            return {k: list(self.who_has.get(k, [])) for k in keys}
        else:
            return valmap(list, self.who_has)

    def get_has_what(self, comm=None, workers=None):
        if workers is not None:
            workers = map(self.coerce_address, workers)
            return {w: list(self.has_what.get(w, ())) for w in workers}
        else:
            return valmap(list, self.has_what)

    def get_ncores(self, comm=None, workers=None):
        if workers is not None:
            workers = map(self.coerce_address, workers)
            return {w: self.ncores.get(w, None) for w in workers}
        else:
            return self.ncores

    def get_nbytes(self, comm=None, keys=None, summary=True):
        with log_errors():
            if keys is not None:
                result = {k: self.nbytes[k] for k in keys}
            else:
                result = self.nbytes

            if summary:
                out = defaultdict(lambda: 0)
                for k, v in result.items():
                    out[key_split(k)] += v
                result = out

            return result

    def run_function(self, stream, function, args=(), kwargs={}):
        """ Run a function within this process

        See Also
        --------
        Client.run_on_scheduler:
        """
        from .worker import run
        self.log_event('all', {'action': 'run-function', 'function': function})
        return run(self, stream, function=function, args=args, kwargs=kwargs)

    #####################
    # State Transitions #
    #####################

    def transition_released_waiting(self, key):
        try:
            if self.validate:
                assert key in self.tasks
                assert key in self.dependencies
                assert key in self.dependents
                assert key not in self.waiting
                assert key not in self.who_has
                assert key not in self.rprocessing
                # assert all(dep in self.task_state
                #            for dep in self.dependencies[key])

            if not all(dep in self.task_state for dep in
                    self.dependencies[key]):
                return {key: 'forgotten'}

            self.waiting[key] = set()

            recommendations = OrderedDict()

            for dep in self.dependencies[key]:
                if dep in self.exceptions_blame:
                    self.exceptions_blame[key] = self.exceptions_blame[dep]
                    recommendations[key] = 'erred'
                    return recommendations

            for dep in self.dependencies[key]:
                if dep not in self.who_has:
                    self.waiting[key].add(dep)
                if dep in self.released:
                    recommendations[dep] = 'waiting'
                else:
                    self.waiting_data[dep].add(key)

            self.waiting_data[key] = {dep for dep in self.dependents[key]
                                          if dep not in self.who_has
                                          and dep not in self.released
                                          and dep not in self.exceptions_blame}

            if not self.waiting[key]:
                if self.workers:
                    self.task_state[key] = 'waiting'
                    recommendations[key] = 'processing'
                else:
                    self.unrunnable.add(key)
                    del self.waiting[key]
                    self.task_state[key] = 'no-worker'
            else:
                self.task_state[key] = 'waiting'

            if self.validate:
                if self.task_state[key] == 'waiting':
                    assert key in self.waiting

            self.released.remove(key)

            return recommendations
        except Exception as e:
            logger.exception(e)
            if LOG_PDB:
                import pdb; pdb.set_trace()
            raise

    def transition_no_worker_waiting(self, key):
        try:
            if self.validate:
                assert key in self.unrunnable
                assert key not in self.waiting
                assert key not in self.who_has
                assert key not in self.rprocessing

            self.unrunnable.remove(key)

            if not all(dep in self.task_state for dep in
                    self.dependencies[key]):
                return {key: 'forgotten'}

            recommendations = OrderedDict()

            self.waiting[key] = set()

            for dep in self.dependencies[key]:
                if dep not in self.who_has:
                    self.waiting[key].add(dep)
                if dep in self.released:
                    recommendations[dep] = 'waiting'
                else:
                    self.waiting_data[dep].add(key)

            self.task_state[key] = 'waiting'

            if not self.waiting[key]:
                if self.workers:
                    recommendations[key] = 'processing'
                else:
                    self.task_state[key] = 'no-worker'

            return recommendations
        except Exception as e:
            logger.exception(e)
            if LOG_PDB:
                import pdb; pdb.set_trace()
            raise

    def transition_waiting_processing(self, key):
        try:
            if self.validate:
                assert key in self.waiting
                assert not self.waiting[key]
                assert key not in self.who_has
                assert key not in self.exceptions_blame
                assert key not in self.rprocessing
                # assert key not in self.readyset
                assert key not in self.unrunnable
                assert all(dep in self.who_has
                           for dep in self.dependencies[key])

            if any(not self.who_has[dep] for dep in self.dependencies[key]):
                return {}

            del self.waiting[key]

            valid_workers = self.valid_workers(key)

            if not valid_workers and key not in self.loose_restrictions and self.ncores:
                self.unrunnable.add(key)
                self.task_state[key] = 'no-worker'
                return {}

            if self.dependencies.get(key, None) or valid_workers is not True:
                worker = decide_worker(self.dependencies, self.occupancy,
                        self.who_has, valid_workers, self.loose_restrictions,
                        partial(self.worker_objective, key), key)
            elif self.idle:
                if len(self.idle) < 20:  # smart but linear in small case
                    worker = min(self.idle, key=self.occupancy.get)
                else:  # dumb but fast in large case
                    worker = self.idle[self.n_tasks % len(self.idle)]
            else:
                if len(self.workers) < 20:  # smart but linear in small case
                    worker = min(self.workers, key=self.occupancy.get)
                else:  # dumb but fast in large case
                    worker = self.workers[self.n_tasks % len(self.workers)]

            assert worker

            ks = key_split(key)

            duration = self.task_duration.get(ks)
            if duration is None:
                self.unknown_durations[ks].add(key)
                duration = 0.5

            comm = (sum(self.nbytes[dep]
                       for dep in self.dependencies[key] - self.has_what[worker])
                    / BANDWIDTH)

            self.processing[worker][key] = duration + comm
            self.rprocessing[key] = worker
            self.occupancy[worker] += duration + comm
            self.total_occupancy += duration + comm
            self.task_state[key] = 'processing'
            self.consume_resources(key, worker)
            self.check_idle_saturated(worker)
            self.n_tasks += 1

            # logger.debug("Send job to worker: %s, %s", worker, key)

            self.send_task_to_worker(worker, key)

            if self.validate:
                assert key not in self.waiting

            return {}
        except Exception as e:
            logger.exception(e)
            if LOG_PDB:
                import pdb; pdb.set_trace()
            raise

    def transition_waiting_memory(self, key, nbytes=None, worker=None, **kwargs):
        try:
            if self.validate:
                assert key not in self.rprocessing
                assert key in self.waiting
                assert self.task_state[key] == 'waiting'

            del self.waiting[key]

            if nbytes is not None:
                self.nbytes[key] = nbytes

            if key not in self.who_has:
                self.who_has[key] = set()

            self.who_has[key].add(worker)
            self.has_what[worker].add(key)
            self.worker_bytes[worker] += nbytes or DEFAULT_DATA_SIZE

            self.check_idle_saturated(worker)

            recommendations = OrderedDict()

            deps = self.dependents.get(key, [])
            if len(deps) > 1:
                deps = sorted(deps, key=self.priority.get, reverse=True)

            for dep in deps:
                if dep in self.waiting:
                    s = self.waiting[dep]
                    s.remove(key)
                    if not s:  # new task ready to run
                        recommendations[dep] = 'processing'

            for dep in self.dependencies.get(key, []):
                if dep in self.waiting_data:
                    s = self.waiting_data[dep]
                    s.remove(key)
                    if (not s and dep and
                        dep not in self.who_wants and
                        not self.waiting_data.get(dep)):
                        recommendations[dep] = 'released'

            if (not self.waiting_data.get(key) and
                key not in self.who_wants):
                recommendations[key] = 'released'
            else:
                msg = {'op': 'key-in-memory',
                       'key': key}
                self.report(msg)

            self.task_state[key] = 'memory'

            if self.validate:
                assert key not in self.rprocessing
                assert key not in self.waiting
                assert self.who_has[key]

            return recommendations
        except Exception as e:
            logger.exception(e)
            if LOG_PDB:
                import pdb; pdb.set_trace()
            raise

    def transition_processing_memory(self, key, nbytes=None, type=None,
            worker=None, startstops=None, **kwargs):
        try:
            if self.validate:
                assert key in self.rprocessing
                w = self.rprocessing[key]
                assert key in self.processing[w]
                assert key not in self.waiting
                assert key not in self.who_has
                assert key not in self.exceptions_blame
                # assert all(dep in self.waiting_data[key ] for dep in
                #         self.dependents[key] if self.task_state[dep] in
                #         ['waiting', 'queue', 'stacks'])
                # assert key not in self.nbytes

                assert self.task_state[key] == 'processing'

            if worker not in self.processing:
                return {key: 'released'}

            if startstops:
                compute_start, compute_stop = [(b, c) for a, b, c in startstops
                                              if a == 'compute'][0]
            else:
                compute_start = compute_stop = None

            #############################
            # Update Timing Information #
            #############################
            if compute_start:
                # Update average task duration for worker
                info = self.worker_info[worker]
                ks = key_split(key)
                old_duration = self.task_duration.get(ks, 0)
                new_duration = compute_stop - compute_start
                if not old_duration:
                    avg_duration = new_duration
                else:
                    avg_duration = (0.5 * old_duration
                                  + 0.5 * new_duration)

                self.task_duration[ks] = avg_duration

                if ks in self.unknown_durations:
                    for k in self.unknown_durations.pop(ks):
                        if k in self.rprocessing:
                            w = self.rprocessing[k]
                            old = self.processing[w][k]
                            comm = (sum(self.nbytes[d] for d in
                                         self.dependencies[k] - self.has_what[w])
                                    / BANDWIDTH)
                            self.processing[w][k] = avg_duration + comm
                            self.occupancy[w] += avg_duration + comm - old
                            self.total_occupancy += avg_duration + comm - old

                info['last-task'] = compute_stop

            ############################
            # Update State Information #
            ############################
            if nbytes is not None:
                self.nbytes[key] = nbytes

            self.who_has[key] = set()
            self.release_resources(key, worker)

            assert worker

            self.who_has[key].add(worker)
            self.has_what[worker].add(key)
            self.worker_bytes[worker] += self.nbytes.get(key,
                                                         DEFAULT_DATA_SIZE)

            w = self.rprocessing.pop(key)
            duration = self.processing[w].pop(key)
            if not self.processing[w]:
                self.total_occupancy -= self.occupancy[w]
                self.occupancy[w] = 0
            else:
                self.total_occupancy -= duration
                self.occupancy[w] -= duration
            self.check_idle_saturated(w)
            if w != worker:
                logger.debug("Unexpected worker completed task, likely due to"
                             " work stealing.  Expected: %s, Got: %s, Key: %s",
                            w, worker, key)
                msg = {'op': 'release-task', 'key': key, 'reason': 'stolen'}
                self.worker_comms[w].send(msg)

            recommendations = OrderedDict()

            deps = self.dependents.get(key, [])
            if len(deps) > 1:
                deps = sorted(deps, key=self.priority.get, reverse=True)

            for dep in deps:
                if dep in self.waiting:
                    s = self.waiting[dep]
                    s.remove(key)
                    if not s:  # new task ready to run
                        recommendations[dep] = 'processing'

            for dep in self.dependencies.get(key, []):
                if dep in self.waiting_data:
                    s = self.waiting_data[dep]
                    s.remove(key)
                    if (not s and dep and
                        dep not in self.who_wants and
                        not self.waiting_data.get(dep)):
                        recommendations[dep] = 'released'

            if (not self.waiting_data.get(key) and
                key not in self.who_wants):
                recommendations[key] = 'released'
            else:
                msg = {'op': 'key-in-memory',
                       'key': key}
                if type is not None:
                    msg['type'] = type
                self.report(msg)

            self.task_state[key] = 'memory'

            if self.validate:
                assert key not in self.rprocessing
                assert key not in self.waiting

            return recommendations
        except Exception as e:
            logger.exception(e)
            if LOG_PDB:
                import pdb; pdb.set_trace()
            raise

    def transition_memory_released(self, key, safe=False):
        try:
            if self.validate:
                assert key in self.who_has
                assert key not in self.released
                # assert key not in self.readyset
                assert key not in self.waiting
                assert key not in self.rprocessing
                if safe:
                    assert not self.waiting_data.get(key)
                # assert key not in self.who_wants

            recommendations = OrderedDict()

            for dep in self.waiting_data.get(key, ()):  # lost dependency
                dep_state = self.task_state[dep]
                if dep_state in ('no-worker', 'processing'):
                    recommendations[dep] = 'waiting'
                if dep_state == 'waiting':
                    self.waiting[dep].add(key)

            workers = self.who_has.pop(key)
            for w in workers:
                if w in self.worker_info:  # in case worker has died
                    self.has_what[w].remove(key)
                    self.worker_bytes[w] -= self.nbytes.get(key,
                                                            DEFAULT_DATA_SIZE)
                    try:
                        self.worker_comms[w].send({'op': 'delete-data',
                                                   'keys': [key],
                                                   'report': False})
                    except EnvironmentError:
                        self.loop.add_callback(self.remove_worker, address=w)

            self.released.add(key)

            self.task_state[key] = 'released'
            self.report({'op': 'lost-data', 'key': key})

            if key not in self.tasks: # pure data
                recommendations[key] = 'forgotten'
            elif not all(dep in self.task_state
                         for dep in self.dependencies[key]):
                recommendations[key] = 'forgotten'
            elif key in self.who_wants or self.waiting_data.get(key):
                recommendations[key] = 'waiting'

            if key in self.waiting_data:
                del self.waiting_data[key]

            if self.validate:
                assert key not in self.waiting

            return recommendations
        except Exception as e:
            logger.exception(e)
            if LOG_PDB:
                import pdb; pdb.set_trace()
            raise

    def transition_released_erred(self, key):
        try:
            if self.validate:
                with log_errors(pdb=LOG_PDB):
                    assert key in self.exceptions_blame
                    assert key not in self.who_has
                    assert key not in self.waiting
                    assert key not in self.waiting_data

            recommendations = {}

            failing_key = self.exceptions_blame[key]

            for dep in self.dependents[key]:
                self.exceptions_blame[dep] = failing_key
                if dep not in self.who_has:
                    recommendations[dep] = 'erred'

            self.report({'op': 'task-erred',
                         'key': key,
                         'exception': self.exceptions[failing_key],
                         'traceback': self.tracebacks.get(failing_key, None)})

            self.task_state[key] = 'erred'
            self.released.remove(key)

            # TODO: waiting data?
            return recommendations
        except Exception as e:
            logger.exception(e)
            if LOG_PDB:
                import pdb; pdb.set_trace()
            raise

    def transition_waiting_released(self, key):
        try:
            if self.validate:
                assert key in self.waiting
                assert key in self.waiting_data
                assert key not in self.who_has
                assert key not in self.rprocessing

            recommendations = {}

            del self.waiting[key]

            for dep in self.dependencies[key]:
                if dep in self.waiting_data:
                    if key in self.waiting_data[dep]:
                        self.waiting_data[dep].remove(key)
                    if not self.waiting_data[dep] and dep not in self.who_wants:
                        recommendations[dep] = 'released'
                    assert self.task_state[dep] != 'erred'

            self.task_state[key] = 'released'
            self.released.add(key)

            if self.validate:
                assert not any(key in self.waiting_data.get(dep, ())
                               for dep in self.dependencies[key])

            if any(dep not in self.task_state for dep in
                    self.dependencies[key]):
                recommendations[key] = 'forgotten'

            elif (key not in self.exceptions_blame and
                 (key in self.who_wants or self.waiting_data.get(key))):
                recommendations[key] = 'waiting'

            del self.waiting_data[key]

            return recommendations
        except Exception as e:
            logger.exception(e)
            if LOG_PDB:
                import pdb; pdb.set_trace()
            raise

    def transition_processing_released(self, key):
        try:
            if self.validate:
                assert key in self.rprocessing
                assert key not in self.who_has
                assert self.task_state[key] == 'processing'

            w = self.rprocessing.pop(key)
            if w in self.workers:
                duration = self.processing[w].pop(key)
                self.occupancy[w] -= duration
                self.total_occupancy -= duration
                self.check_idle_saturated(w)
                self.release_resources(key, w)
                self.worker_comms[w].send({'op': 'release-task', 'key': key})

            self.released.add(key)
            self.task_state[key] = 'released'

            recommendations = OrderedDict()

            if any(dep not in self.task_state
                   for dep in self.dependencies[key]):
                recommendations[key] = 'forgotten'
            elif self.waiting_data[key] or key in self.who_wants:
                recommendations[key] = 'waiting'
            else:
                for dep in self.dependencies[key]:
                    if dep not in self.released:
                        assert key in self.waiting_data[dep]
                        self.waiting_data[dep].remove(key)
                        if not self.waiting_data[dep] and dep not in self.who_wants:
                            recommendations[dep] = 'released'
                del self.waiting_data[key]

            if self.validate:
                assert key not in self.rprocessing

            return recommendations
        except Exception as e:
            logger.exception(e)
            if LOG_PDB:
                import pdb; pdb.set_trace()
            raise

    def transition_processing_erred(self, key, cause=None, exception=None,
            traceback=None, **kwargs):
        try:
            if self.validate:
                assert cause or key in self.exceptions_blame
                assert key in self.rprocessing
                assert key not in self.who_has
                assert key not in self.waiting

            if exception:
                self.exceptions[key] = exception
            if traceback:
                self.tracebacks[key] = traceback
            if cause:
                self.exceptions_blame[key] = cause

            failing_key = self.exceptions_blame[key]

            recommendations = {}

            for dep in self.dependents[key]:
                self.exceptions_blame[dep] = key
                recommendations[dep] = 'erred'

            for dep in self.dependencies.get(key, []):
                if dep in self.waiting_data:
                    s = self.waiting_data[dep]
                    if key in s:
                        s.remove(key)
                    if (not s and dep and
                        dep not in self.who_wants and
                        not self.waiting_data.get(dep)):
                        recommendations[dep] = 'released'

            w = self.rprocessing.pop(key)
            if w in self.processing:
                duration = self.processing[w].pop(key)
                self.occupancy[w] -= duration
                self.total_occupancy -= duration
                self.check_idle_saturated(w)
                self.release_resources(key, w)

            del self.waiting_data[key]  # do anything with this?

            self.task_state[key] = 'erred'

            self.report({'op': 'task-erred',
                         'key': key,
                         'exception': self.exceptions[failing_key],
                         'traceback': self.tracebacks.get(failing_key)})

            if self.validate:
                assert key not in self.rprocessing

            return recommendations
        except Exception as e:
            logger.exception(e)
            if LOG_PDB:
                import pdb; pdb.set_trace()
            raise

    def remove_key(self, key):
        if key in self.tasks:
            del self.tasks[key]
        del self.task_state[key]
        if key in self.dependencies:
            del self.dependencies[key]
        del self.dependents[key]
        if key in self.worker_restrictions:
            del self.worker_restrictions[key]
        if key in self.host_restrictions:
            del self.host_restrictions[key]
        if key in self.loose_restrictions:
            self.loose_restrictions.remove(key)
        if key in self.priority:
            del self.priority[key]
        if key in self.exceptions:
            del self.exceptions[key]
        if key in self.exceptions_blame:
            del self.exceptions_blame[key]
        if key in self.released:
            self.released.remove(key)
        if key in self.waiting_data:
            del self.waiting_data[key]
        if key in self.suspicious_tasks:
            del self.suspicious_tasks[key]
        if key in self.nbytes:
            del self.nbytes[key]
        if key in self.resource_restrictions:
            del self.resource_restrictions[key]

    def transition_memory_forgotten(self, key):
        try:
            if self.validate:
                assert key in self.dependents
                assert self.task_state[key] == 'memory'
                assert key in self.waiting_data
                assert key in self.who_has
                assert key not in self.rprocessing
                # assert key not in self.ready
                assert key not in self.waiting

            recommendations = {}

            for dep in self.waiting_data[key]:
                recommendations[dep] = 'forgotten'

            for dep in self.dependents[key]:
                if self.task_state[dep] == 'released':
                    recommendations[dep] = 'forgotten'

            for dep in self.dependencies.get(key, ()):
                try:
                    s = self.dependents[dep]
                    s.remove(key)
                    if not s and dep not in self.who_wants:
                        assert dep is not key
                        recommendations[dep] = 'forgotten'
                except KeyError:
                    pass

            workers = self.who_has.pop(key)
            for w in workers:
                if w in self.worker_info:  # in case worker has died
                    self.has_what[w].remove(key)
                    self.worker_bytes[w] -= self.nbytes.get(key,
                                                            DEFAULT_DATA_SIZE)
                    try:
                        self.worker_comms[w].send({'op': 'delete-data',
                                                     'keys': [key], 'report': False})
                    except EnvironmentError:
                        self.loop.add_callback(self.remove_worker, address=w)

            if self.validate:
                assert all(key not in self.dependents[dep]
                            for dep in self.dependencies[key]
                            if dep in self.task_state)
                assert all(key not in self.waiting_data.get(dep, ())
                            for dep in self.dependencies[key]
                            if dep in self.task_state)

            self.remove_key(key)

            self.report_on_key(key)

            return recommendations
        except Exception as e:
            logger.exception(e)
            if LOG_PDB:
                import pdb; pdb.set_trace()
            raise

    def transition_no_worker_released(self, key):
        try:
            if self.validate:
                assert self.task_state[key] == 'no-worker'
                assert key not in self.who_has

            self.unrunnable.remove(key)
            self.released.add(key)
            self.task_state[key] = 'released'

            for dep in self.dependencies[key]:
                try:
                    self.waiting_data[dep].remove(key)
                except KeyError:  # dep may also be released
                    pass

            del self.waiting_data[key]

            return {}
        except Exception as e:
            logger.exception(e)
            if LOG_PDB:
                import pdb; pdb.set_trace()
            raise

    def transition_released_forgotten(self, key):
        try:
            if self.validate:
                assert key in self.dependencies
                assert self.task_state[key] in ('released', 'erred')
                # assert not self.waiting_data[key]
                if key in self.tasks and self.dependencies[key].issubset(self.task_state):
                    assert key not in self.who_wants
                    assert not self.dependents[key]
                    assert not any(key in self.waiting_data.get(dep, ())
                                   for dep in self.dependencies[key])
                assert key not in self.who_has
                assert key not in self.rprocessing
                # assert key not in self.ready
                assert key not in self.waiting

            recommendations = {}
            for dep in self.dependencies[key]:
                try:
                    s = self.dependents[dep]
                    s.remove(key)
                    if not s and dep not in self.who_wants:
                        assert dep is not key
                        recommendations[dep] = 'forgotten'
                except KeyError:
                    pass

            for dep in self.dependents[key]:
                if self.task_state[dep] not in ('memory', 'error'):
                    recommendations[dep] = 'forgotten'

            for dep in self.dependents[key]:
                if self.task_state[dep] == 'released':
                    recommendations[dep] = 'forgotten'

            for dep in self.dependencies[key]:
                try:
                    self.waiting_data[dep].remove(key)
                except KeyError:
                    pass

            if self.validate:
                assert all(key not in self.dependents[dep]
                            for dep in self.dependencies[key]
                            if dep in self.task_state)
                assert all(key not in self.waiting_data.get(dep, ())
                            for dep in self.dependencies[key]
                            if dep in self.task_state)

            self.remove_key(key)

            self.report_on_key(key)

            return recommendations
        except Exception as e:
            logger.exception(e)
            if LOG_PDB:
                import pdb; pdb.set_trace()
            raise

    def transition(self, key, finish, *args, **kwargs):
        """ Transition a key from its current state to the finish state

        Examples
        --------
        >>> self.transition('x', 'waiting')
        {'x': 'processing'}

        Returns
        -------
        Dictionary of recommendations for future transitions

        See Also
        --------
        Scheduler.transitions: transitive version of this function
        """
        try:
            try:
                start = self.task_state[key]
            except KeyError:
                return {}
            if start == finish:
                return {}

            if (start, finish) in self._transitions:
                func = self._transitions[start, finish]
                recommendations = func(key, *args, **kwargs)
            else:
                func = self._transitions['released', finish]
                assert not args and not kwargs
                a = self.transition(key, 'released')
                if key in a:
                    func = self._transitions['released', a[key]]
                b = func(key)
                a = a.copy()
                a.update(b)
                recommendations = a
                start = 'released'
            finish2 = self.task_state.get(key, 'forgotten')
            self.transition_log.append((key, start, finish2, recommendations,
                                        self._transition_counter))
            self._transition_counter += 1
            if self.validate:
                logger.debug("Transition %s->%s: %s New: %s",
                             start, finish2, key, recommendations)
            for plugin in self.plugins:
                try:
                    plugin.transition(key, start, finish2, *args, **kwargs)
                except Exception:
                    logger.info("Plugin failed with exception", exc_info=True)

            return recommendations
        except Exception as e:
            logger.exception(e)
            if LOG_PDB:
                import pdb; pdb.set_trace()
            raise

    def transitions(self, recommendations):
        """ Process transitions until none are left

        This includes feedback from previous transitions and continues until we
        reach a steady state
        """
        keys = set()
        recommendations = recommendations.copy()
        while recommendations:
            key, finish = recommendations.popitem()
            keys.add(key)
            new = self.transition(key, finish)
            recommendations.update(new)

        if self.validate:
            for key in keys:
                self.validate_key(key)

    def transition_story(self, *keys):
        """ Get all transitions that touch one of the input keys """
        keys = set(keys)
        return [t for t in self.transition_log
                if t[0] in keys or keys.intersection(t[3])]

    ##############################
    # Assigning Tasks to Workers #
    ##############################

    def check_idle_saturated(self, worker):
        occ = self.occupancy[worker]
        nc = self.ncores[worker]
        p = len(self.processing[worker])

        avg = self.total_occupancy / self.total_ncores

        if p < nc or occ / nc < avg / 2:
            self.idle.add(worker)
            if worker in self.saturated:
                self.saturated.remove(worker)
        else:
            if worker in self.idle:
                self.idle.remove(worker)

            pending = occ * (p - nc) / p / nc
            if p > nc and pending > 0.4 and pending > 1.9 * avg:
                self.saturated.add(worker)
            elif worker in self.saturated:
                self.saturated.remove(worker)

    def valid_workers(self, key):
        """ Return set of currently valid worker addresses for key

        If all workers are valid then this returns ``True``.
        This checks tracks the following state:

        *  worker_restrictions
        *  host_restrictions
        *  resource_restrictions
        """
        s = True

        if key in self.worker_restrictions:
            s = {w for w in self.worker_restrictions[key] if w in
                    self.worker_info}

        if key in self.host_restrictions:
            # Resolve the alias here rather than early, for the worker
            # may not be connected when host_restrictions is populated
            hr = [self.coerce_hostname(h) for h in self.host_restrictions[key]]
            ss = [self.host_info[h]['addresses']
                  for h in hr if h in self.host_info]
            ss = set.union(*ss) if ss else set()
            if s is True:
                s = ss
            else:
                s |= ss

        if self.resource_restrictions.get(key):
            w = {resource: {w for w, supplied in self.resources[resource].items()
                              if supplied >= required}
                 for resource, required in self.resource_restrictions[key].items()}

            ww = set.intersection(*w.values())

            if s is True:
                s = ww
            else:
                s &= ww

        return s

    def consume_resources(self, key, worker):
        if key in self.resource_restrictions:
            for r, required in self.resource_restrictions[key].items():
                self.used_resources[worker][r] += required

    def release_resources(self, key, worker):
        if key in self.resource_restrictions:
            for r, required in self.resource_restrictions[key].items():
                self.used_resources[worker][r] -= required

    #####################
    # Utility functions #
    #####################

    def add_resources(self, stream=None, worker=None, resources=None):
        if worker not in self.worker_resources:
            self.worker_resources[worker] = resources
            self.used_resources[worker] = resources
            for resource, quantity in resources.items():
                self.resources[resource][worker] = quantity
        return 'OK'

    def remove_resources(self, worker):
        if worker in self.worker_resources:
            del self.used_resources[worker]
            for resource, quantity in self.worker_resources.pop(worker).items():
                del self.resources[resource][worker]

    def coerce_address(self, addr, resolve=True):
        """
        Coerce possible input addresses to canonical form.
        *resolve* can be disabled for testing with fake hostnames.

        Handles strings, tuples, or aliases.
        """
        # XXX how many address-parsing routines do we have?
        if addr in self.aliases:
            addr = self.aliases[addr]
        if isinstance(addr, tuple):
            addr = unparse_host_port(*addr)
        if not isinstance(addr, six.string_types):
            raise TypeError("addresses should be strings or tuples, got %r"
                            % (addr,))

        if resolve:
            addr = resolve_address(addr)
        else:
            addr = normalize_address(addr)

        return addr

    def coerce_hostname(self, host):
        """
        Coerce the hostname of a worker.
        """
        if host in self.aliases:
            return self.worker_info[self.aliases[host]]['host']
        else:
            return host

    def workers_list(self, workers):
        """
        List of qualifying workers

        Takes a list of worker addresses or hostnames.
        Returns a list of all worker addresses that match
        """
        if workers is None:
            return list(self.workers)

        out = set()
        for w in workers:
            if ':' in w:
                out.add(w)
            else:
                out.update({ww for ww in self.workers if w in ww}) # TODO: quadratic
        return list(out)

    def start_ipython(self, comm=None):
        """Start an IPython kernel

        Returns Jupyter connection info dictionary.
        """
        from ._ipython_utils import start_ipython
        if self._ipython_kernel is None:
            self._ipython_kernel = start_ipython(
                ip=self.ip,
                ns={'scheduler': self},
                log=logger,
            )
        return self._ipython_kernel.get_connection_info()

    def worker_objective(self, key, worker):
        """
        Objective function to determine which worker should get the key

        Minimize expected start time.  If a tie then break with data storate.
        """
        comm_bytes = sum([self.nbytes.get(k, DEFAULT_DATA_SIZE)
                          for k in self.dependencies[key]
                          if worker not in self.who_has[k]])
        stack_time = self.occupancy[worker] / self.ncores[worker]
        start_time = comm_bytes / BANDWIDTH + stack_time
        return (start_time, self.worker_bytes[worker])


def decide_worker(dependencies, occupancy, who_has, valid_workers,
                  loose_restrictions, objective, key):
    """
    Decide which worker should take task

    >>> dependencies = {'c': {'b'}, 'b': {'a'}}
    >>> occupancy = {'alice:8000': 0, 'bob:8000': 0}
    >>> who_has = {'a': {'alice:8000'}}
    >>> nbytes = {'a': 100}
    >>> ncores = {'alice:8000': 1, 'bob:8000': 1}
    >>> valid_workers = True
    >>> loose_restrictions = set()

    We choose the worker that has the data on which 'b' depends (alice has 'a')

    >>> decide_worker(dependencies, occupancy, who_has, has_what,
    ...               valid_workers, loose_restrictions, nbytes, ncores, 'b')
    'alice:8000'

    If both Alice and Bob have dependencies then we choose the less-busy worker

    >>> who_has = {'a': {'alice:8000', 'bob:8000'}}
    >>> has_what = {'alice:8000': {'a'}, 'bob:8000': {'a'}}
    >>> decide_worker(dependencies, who_has, has_what,
    ...               valid_workers, loose_restrictions, nbytes, ncores, 'b')
    'bob:8000'

    Optionally provide valid workers of where jobs are allowed to occur

    >>> valid_workers = {'alice:8000', 'charlie:8000'}
    >>> decide_worker(dependencies, who_has, has_what,
    ...               valid_workers, loose_restrictions, nbytes, ncores, 'b')
    'alice:8000'

    If the task requires data communication, then we choose to minimize the
    number of bytes sent between workers. This takes precedence over worker
    occupancy.

    >>> dependencies = {'c': {'a', 'b'}}
    >>> who_has = {'a': {'alice:8000'}, 'b': {'bob:8000'}}
    >>> has_what = {'alice:8000': {'a'}, 'bob:8000': {'b'}}
    >>> nbytes = {'a': 1, 'b': 1000}

    >>> decide_worker(dependencies, who_has, has_what,
    ...               {}, set(), nbytes, ncores, 'c')
    'bob:8000'
    """
    deps = dependencies[key]
    assert all(d in who_has for d in deps)
    workers = frequencies([w for dep in deps
                             for w in who_has[dep]])
    if not workers:
        workers = occupancy
    if valid_workers is not True:
        workers = valid_workers & set(workers)
        if not workers:
            workers = valid_workers
            if not workers:
                if key in loose_restrictions:
                    return decide_worker(dependencies, occupancy, who_has,
                            True, set(), objective, key)

                else:
                    return None
    if not workers or not occupancy:
        return None

    if len(workers) == 1:
        return first(workers)

    return min(workers, key=objective)


def validate_state(dependencies, dependents, waiting, waiting_data, ready,
        who_has, processing, finished_results, released,
        who_wants, wants_what, tasks=None, allow_overlap=False,
        erred=None, **kwargs):
    """
    Validate a current runtime state

    This performs a sequence of checks on the entire graph, running in about
    linear time.  This raises assert errors if anything doesn't check out.
    """
    in_processing = {k for v in processing.values() for k in v}
    keys = {key for key in dependents if not dependents[key]}
    ready_set = set(ready)

    assert set(waiting).issubset(dependencies), "waiting not subset of deps"
    assert set(waiting_data).issubset(dependents), "waiting_data not subset"
    if tasks is not None:
        assert ready_set.issubset(tasks), "All ready tasks are tasks"
        assert set(dependents).issubset(set(tasks) | set(who_has)), "all dependents tasks"
        assert set(dependencies).issubset(set(tasks) | set(who_has)), "all dependencies tasks"

    for k, v in waiting.items():
        assert v, "waiting on empty set"
        assert v.issubset(dependencies[k]), "waiting set not dependencies"
        for vv in v:
            assert vv not in who_has, ("waiting dependency in memory", k, vv)
            assert vv not in released, ("dependency released", k, vv)
        for dep in dependencies[k]:
            assert dep in v or who_has.get(dep), ("dep missing", k, dep)

    for k, v in waiting_data.items():
        for vv in v:
            if vv in released:
                raise ValueError('dependent not in play', k, vv)
            if not (vv in waiting or
                    vv in in_processing):
                raise ValueError('dependent not in play2', k, vv)

    for v in concat(processing.values()):
        assert v in dependencies, "all processing keys in dependencies"

    for key in who_has:
        assert key in waiting_data or key in who_wants

    @memoize
    def check_key(key):
        """ Validate a single key, recurse downwards """
        vals = ([key in waiting,
                 key in ready,
                 key in in_processing,
                 not not who_has.get(key),
                 key in released,
                 key in erred])
        if ((allow_overlap and sum(vals) < 1) or
            (not allow_overlap and sum(vals) != 1)):
            raise ValueError("Key exists in wrong number of places", key, vals)

        for dep in dependencies[key]:
            if dep in dependents:
                check_key(dep)  # Recursive case

        if who_has.get(key):
            assert not any(key in waiting.get(dep, ())
                           for dep in dependents.get(key, ()))
            assert not waiting.get(key)

        if key in in_processing:
            if not all(who_has.get(dep) for dep in dependencies[key]):
                raise ValueError("Key in processing without all deps",
                                 key)
            assert not waiting.get(key)
            assert key not in ready

        if finished_results is not None:
            if key in finished_results:
                assert who_has.get(key)
                assert key in keys

            if key in keys and who_has.get(key):
                assert key in finished_results

        for key, s in who_wants.items():
            assert s, "empty who_wants"
            for client in s:
                assert key in wants_what[client]

        if key in waiting:
            assert waiting[key], 'waiting empty'

        if key in ready:
            assert key not in waiting

        return True

    assert all(map(check_key, keys))


_round_robin = [0]


fast_tasks = {'rechunk-split', 'shuffle-split'}


class KilledWorker(Exception):
    pass<|MERGE_RESOLUTION|>--- conflicted
+++ resolved
@@ -52,14 +52,7 @@
 DEFAULT_DATA_SIZE = config.get('default-data-size', 1000)
 
 
-<<<<<<< HEAD
 class Scheduler(ServerNode):
-=======
-# XXX avoid inheriting from Server? there is some large potential for confusion
-# between base and derived attribute namespaces ...
-
-class Scheduler(Server):
->>>>>>> 8140a747
     """ Dynamic distributed task scheduler
 
     The scheduler tracks the current state of workers, data, and computations.
