--- conflicted
+++ resolved
@@ -2573,7 +2573,6 @@
         # TODO: waiting data?
         return recommendations, client_msgs, {}
 
-<<<<<<< HEAD
     def transition_external_erred(self, key: str, stimulus_id: str) -> RecsMsgs:
         ts = self.tasks[key]
         recommendations: Recs = {}
@@ -2608,10 +2607,7 @@
         # TODO: waiting data?
         return recommendations, client_msgs, {}
 
-    def transition_erred_released(self, key: str, stimulus_id: str) -> RecsMsgs:
-=======
     def transition_erred_released(self, key: Key, stimulus_id: str) -> RecsMsgs:
->>>>>>> dc06ce49
         ts = self.tasks[key]
         recommendations: Recs = {}
         client_msgs: Msgs = {}
@@ -5384,19 +5380,14 @@
         for k in keys:
             ts = self.tasks.get(k)
             if ts is None:
-<<<<<<< HEAD
                 # For publish, queues, externals etc.
                 ts = (
                     self.new_task(k, None, "external")
                     if external
                     else self.new_task(k, None, "released")
                 )
-=======
-                # For publish, queues etc.
-                ts = self.new_task(k, None, "released")
             if ts.who_wants is None:
                 ts.who_wants = set()
->>>>>>> dc06ce49
             ts.who_wants.add(cs)
             cs.wants_what.add(ts)
             if ts.state in ("memory", "erred"):
@@ -5786,7 +5777,6 @@
 
         self.stimulus_queue_slots_maybe_opened(stimulus_id=stimulus_id)
 
-<<<<<<< HEAD
     def handle_external_task_finished(
         self, key: str, worker: str, stimulus_id: str, **msg: Any
     ) -> None:
@@ -5804,10 +5794,8 @@
 
         self.stimulus_queue_slots_maybe_opened(stimulus_id=stimulus_id)
 
-    def handle_task_erred(self, key: str, stimulus_id: str, **msg: Any) -> None:
-=======
+
     def handle_task_erred(self, key: Key, stimulus_id: str, **msg: Any) -> None:
->>>>>>> dc06ce49
         r: tuple = self.stimulus_task_erred(key=key, stimulus_id=stimulus_id, **msg)
         recommendations, client_msgs, worker_msgs = r
         self._transitions(recommendations, client_msgs, worker_msgs, stimulus_id)
