import asyncio
import heapq
import inspect
import itertools
import json
import logging
import math
import operator
import os
import pickle
import random
import sys
import uuid
import warnings
import weakref
from collections import defaultdict, deque
from collections.abc import (
    Callable,
    Collection,
    Container,
    Hashable,
    Iterable,
    Iterator,
    Mapping,
    Set,
)
from contextlib import suppress
from datetime import timedelta
from functools import partial
from numbers import Number
from typing import Any, ClassVar, Dict, Literal
from typing import cast as pep484_cast

import psutil
from sortedcontainers import SortedDict, SortedSet
from tlz import (
    compose,
    first,
    groupby,
    merge,
    merge_sorted,
    merge_with,
    partition,
    pluck,
    second,
    valmap,
)
from tornado.ioloop import IOLoop, PeriodicCallback

import dask
from dask.highlevelgraph import HighLevelGraph
from dask.utils import format_bytes, format_time, parse_bytes, parse_timedelta, tmpfile
from dask.widgets import get_template

from distributed import cluster_dump, preloading, profile
from distributed import versions as version_module
from distributed.active_memory_manager import ActiveMemoryManagerExtension, RetireWorker
from distributed.batched import BatchedSend
from distributed.comm import (
    Comm,
    CommClosedError,
    get_address_host,
    normalize_address,
    resolve_address,
    unparse_host_port,
)
from distributed.comm.addressing import addresses_from_user_args
from distributed.core import Status, clean_exception, rpc, send_recv
from distributed.diagnostics.memory_sampler import MemorySamplerExtension
from distributed.diagnostics.plugin import SchedulerPlugin, _get_plugin_name
from distributed.event import EventExtension
from distributed.http import get_handlers
from distributed.lock import LockExtension
from distributed.metrics import time
from distributed.multi_lock import MultiLockExtension
from distributed.node import ServerNode
from distributed.proctitle import setproctitle
from distributed.protocol.pickle import dumps, loads
from distributed.publish import PublishExtension
from distributed.pubsub import PubSubSchedulerExtension
from distributed.queues import QueueExtension
from distributed.recreate_tasks import ReplayTaskScheduler
from distributed.security import Security
from distributed.semaphore import SemaphoreExtension
from distributed.shuffle import ShuffleSchedulerExtension
from distributed.stealing import WorkStealing
from distributed.stories import scheduler_story
from distributed.utils import (
    All,
    TimeoutError,
    empty_context,
    get_fileno_limit,
    key_split,
    key_split_group,
    log_errors,
    no_default,
    recursive_to_dict,
    validate_key,
)
from distributed.utils_comm import (
    gather_from_workers,
    retry_operation,
    scatter_to_workers,
)
from distributed.utils_perf import disable_gc_diagnosis, enable_gc_diagnosis
from distributed.variable import VariableExtension

try:
    from cython import compiled
except ImportError:
    compiled = False

if compiled:
    from cython import (
        Py_hash_t,
        Py_ssize_t,
        bint,
        cast,
        ccall,
        cclass,
        cfunc,
        declare,
        double,
        exceptval,
        final,
        inline,
        nogil,
    )
else:
    from ctypes import c_double as double
    from ctypes import c_ssize_t as Py_hash_t
    from ctypes import c_ssize_t as Py_ssize_t

    bint = bool

    def cast(T, v, *a, **k):
        return v

    def ccall(func):
        return func

    def cclass(cls):
        return cls

    def cfunc(func):
        return func

    def declare(*a, **k):
        if len(a) == 2:
            return a[1]
        else:
            pass

    def exceptval(*a, **k):
        def wrapper(func):
            return func

        return wrapper

    def final(cls):
        return cls

    def inline(func):
        return func

    def nogil(func):
        return func


logger = logging.getLogger(__name__)


LOG_PDB = dask.config.get("distributed.admin.pdb-on-err")
DEFAULT_DATA_SIZE = declare(
    Py_ssize_t, parse_bytes(dask.config.get("distributed.scheduler.default-data-size"))
)

DEFAULT_EXTENSIONS = {
    "locks": LockExtension,
    "multi_locks": MultiLockExtension,
    "publish": PublishExtension,
    "replay-tasks": ReplayTaskScheduler,
    "queues": QueueExtension,
    "variables": VariableExtension,
    "pubsub": PubSubSchedulerExtension,
    "semaphores": SemaphoreExtension,
    "events": EventExtension,
    "amm": ActiveMemoryManagerExtension,
    "memory_sampler": MemorySamplerExtension,
<<<<<<< HEAD
    "shuffle": ShuffleSchedulerExtension,
=======
>>>>>>> ed48736a
    "stealing": WorkStealing,
}

ALL_TASK_STATES = declare(
    set, {"released", "waiting", "no-worker", "processing", "erred", "memory"}
)
globals()["ALL_TASK_STATES"] = ALL_TASK_STATES
COMPILED = declare(bint, compiled)
globals()["COMPILED"] = COMPILED


@final
@cclass
class ClientState:
    """
    A simple object holding information about a client.

    .. attribute:: client_key: str

       A unique identifier for this client.  This is generally an opaque
       string generated by the client itself.

    .. attribute:: wants_what: {TaskState}

       A set of tasks this client wants kept in memory, so that it can
       download its result when desired.  This is the reverse mapping of
       :class:`TaskState.who_wants`.

       Tasks are typically removed from this set when the corresponding
       object in the client's space (for example a ``Future`` or a Dask
       collection) gets garbage-collected.

    """

    _client_key: str
    _hash: Py_hash_t
    _wants_what: set
    _last_seen: double
    _versions: dict

    __slots__ = ("_client_key", "_hash", "_wants_what", "_last_seen", "_versions")

    def __init__(self, client: str, versions: dict = None):
        self._client_key = client
        self._hash = hash(client)
        self._wants_what = set()
        self._last_seen = time()
        self._versions = versions or {}

    def __hash__(self):
        return self._hash

    def __eq__(self, other):
        typ_self: type = type(self)
        typ_other: type = type(other)
        if typ_self == typ_other:
            other_cs: ClientState = other
            return self._client_key == other_cs._client_key
        else:
            return False

    def __repr__(self):
        return "<Client '%s'>" % self._client_key

    def __str__(self):
        return self._client_key

    @property
    def client_key(self):
        return self._client_key

    @property
    def wants_what(self):
        return self._wants_what

    @property
    def last_seen(self):
        return self._last_seen

    @property
    def versions(self):
        return self._versions

    def _to_dict_no_nest(self, *, exclude: "Container[str]" = ()) -> dict:
        """Dictionary representation for debugging purposes.
        Not type stable and not intended for roundtrips.

        See also
        --------
        Client.dump_cluster_state
        distributed.utils.recursive_to_dict
        TaskState._to_dict
        """
        return recursive_to_dict(
            self,
            exclude=set(exclude) | {"versions"},  # type: ignore
            members=True,
        )


@final
@cclass
class MemoryState:
    """Memory readings on a worker or on the whole cluster.

    managed
        Sum of the output of sizeof() for all dask keys held by the worker in memory,
        plus number of bytes spilled to disk
    managed_in_memory
        Sum of the output of sizeof() for the dask keys held in RAM. Note that this may
        be inaccurate, which may cause inaccurate unmanaged memory (see below).
    managed_spilled
        Number of bytes  for the dask keys spilled to the hard drive.
        Note that this is the size on disk; size in memory may be different due to
        compression and inaccuracies in sizeof(). In other words, given the same keys,
        'managed' will change depending if the keys are in memory or spilled.
    process
        Total RSS memory measured by the OS on the worker process.
        This is always exactly equal to managed_in_memory + unmanaged.
    unmanaged
        process - managed_in_memory. This is the sum of

        - Python interpreter and modules
        - global variables
        - memory temporarily allocated by the dask tasks that are currently running
        - memory fragmentation
        - memory leaks
        - memory not yet garbage collected
        - memory not yet free()'d by the Python memory manager to the OS

    unmanaged_old
        Minimum of the 'unmanaged' measures over the last
        ``distributed.memory.recent-to-old-time`` seconds
    unmanaged_recent
        unmanaged - unmanaged_old; in other words process memory that has been recently
        allocated but is not accounted for by dask; hopefully it's mostly a temporary
        spike.
    optimistic
        managed_in_memory + unmanaged_old; in other words the memory held long-term by
        the process under the hopeful assumption that all unmanaged_recent memory is a
        temporary spike
    """

    __slots__ = ("_process", "_managed_in_memory", "_managed_spilled", "_unmanaged_old")

    _process: Py_ssize_t
    _managed_in_memory: Py_ssize_t
    _managed_spilled: Py_ssize_t
    _unmanaged_old: Py_ssize_t

    def __init__(
        self,
        *,
        process: Py_ssize_t,
        unmanaged_old: Py_ssize_t,
        managed_in_memory: Py_ssize_t,
        managed_spilled: Py_ssize_t,
    ):
        # Some data arrives with the heartbeat, some other arrives in realtime as the
        # tasks progress. Also, sizeof() is not guaranteed to return correct results.
        # This can cause glitches where a partial measure is larger than the whole, so
        # we need to force all numbers to add up exactly by definition.
        self._process = process
        self._managed_in_memory = min(self._process, managed_in_memory)
        self._managed_spilled = managed_spilled
        # Subtractions between unsigned ints guaranteed by construction to be >= 0
        self._unmanaged_old = min(unmanaged_old, process - self._managed_in_memory)

    @property
    def process(self) -> Py_ssize_t:
        return self._process

    @property
    def managed_in_memory(self) -> Py_ssize_t:
        return self._managed_in_memory

    @property
    def managed_spilled(self) -> Py_ssize_t:
        return self._managed_spilled

    @property
    def unmanaged_old(self) -> Py_ssize_t:
        return self._unmanaged_old

    @classmethod
    def sum(cls, *infos: "MemoryState") -> "MemoryState":
        process = 0
        unmanaged_old = 0
        managed_in_memory = 0
        managed_spilled = 0
        ms: MemoryState
        for ms in infos:
            process += ms._process
            unmanaged_old += ms._unmanaged_old
            managed_spilled += ms._managed_spilled
            managed_in_memory += ms._managed_in_memory
        return MemoryState(
            process=process,
            unmanaged_old=unmanaged_old,
            managed_in_memory=managed_in_memory,
            managed_spilled=managed_spilled,
        )

    @property
    def managed(self) -> Py_ssize_t:
        return self._managed_in_memory + self._managed_spilled

    @property
    def unmanaged(self) -> Py_ssize_t:
        # This is never negative thanks to __init__
        return self._process - self._managed_in_memory

    @property
    def unmanaged_recent(self) -> Py_ssize_t:
        # This is never negative thanks to __init__
        return self._process - self._managed_in_memory - self._unmanaged_old

    @property
    def optimistic(self) -> Py_ssize_t:
        return self._managed_in_memory + self._unmanaged_old

    def __repr__(self) -> str:
        return (
            f"Process memory (RSS)  : {format_bytes(self._process)}\n"
            f"  - managed by Dask   : {format_bytes(self._managed_in_memory)}\n"
            f"  - unmanaged (old)   : {format_bytes(self._unmanaged_old)}\n"
            f"  - unmanaged (recent): {format_bytes(self.unmanaged_recent)}\n"
            f"Spilled to disk       : {format_bytes(self._managed_spilled)}\n"
        )

    def _to_dict(self, *, exclude: "Container[str]" = ()) -> dict:
        """Dictionary representation for debugging purposes.
        Not type stable and not intended for roundtrips.

        See also
        --------
        Client.dump_cluster_state
        distributed.utils.recursive_to_dict
        """
        return recursive_to_dict(self, exclude=exclude, members=True)


@final
@cclass
class WorkerState:
    """
    A simple object holding information about a worker.

    .. attribute:: address: str

       This worker's unique key.  This can be its connected address
       (such as ``'tcp://127.0.0.1:8891'``) or an alias (such as ``'alice'``).

    .. attribute:: processing: {TaskState: cost}

       A dictionary of tasks that have been submitted to this worker.
       Each task state is associated with the expected cost in seconds
       of running that task, summing both the task's expected computation
       time and the expected communication time of its result.

       If a task is already executing on the worker and the excecution time is
       twice the learned average TaskGroup duration, this will be set to twice
       the current executing time. If the task is unknown, the default task
       duration is used instead of the TaskGroup average.

       Multiple tasks may be submitted to a worker in advance and the worker
       will run them eventually, depending on its execution resources
       (but see :doc:`work-stealing`).

       All the tasks here are in the "processing" state.

       This attribute is kept in sync with :attr:`TaskState.processing_on`.

    .. attribute:: executing: {TaskState: duration}

       A dictionary of tasks that are currently being run on this worker.
       Each task state is asssociated with the duration in seconds which
       the task has been running.

    .. attribute:: has_what: {TaskState}

       An insertion-sorted set-like of tasks which currently reside on this worker.
       All the tasks here are in the "memory" state.

       This is the reverse mapping of :class:`TaskState.who_has`.

    .. attribute:: nbytes: int

       The total memory size, in bytes, used by the tasks this worker
       holds in memory (i.e. the tasks in this worker's :attr:`has_what`).

    .. attribute:: nthreads: int

       The number of CPU threads made available on this worker.

    .. attribute:: resources: {str: Number}

       The available resources on this worker like ``{'gpu': 2}``.
       These are abstract quantities that constrain certain tasks from
       running at the same time on this worker.

    .. attribute:: used_resources: {str: Number}

       The sum of each resource used by all tasks allocated to this worker.
       The numbers in this dictionary can only be less or equal than
       those in this worker's :attr:`resources`.

    .. attribute:: occupancy: double

       The total expected runtime, in seconds, of all tasks currently
       processing on this worker.  This is the sum of all the costs in
       this worker's :attr:`processing` dictionary.

    .. attribute:: status: Status

       Read-only worker status, synced one way from the remote Worker object

    .. attribute:: nanny: str

       Address of the associated Nanny, if present

    .. attribute:: last_seen: Py_ssize_t

       The last time we received a heartbeat from this worker, in local
       scheduler time.

    .. attribute:: actors: {TaskState}

       A set of all TaskStates on this worker that are actors.  This only
       includes those actors whose state actually lives on this worker, not
       actors to which this worker has a reference.

    """

    # XXX need a state field to signal active/removed?

    _actors: set
    _address: str
    _bandwidth: double
    _executing: dict
    _extra: dict
    # _has_what is a dict with all values set to None as rebalance() relies on the
    # property of Python >=3.7 dicts to be insertion-sorted.
    _has_what: dict
    _hash: Py_hash_t
    _last_seen: double
    _local_directory: str
    _memory_limit: Py_ssize_t
    _memory_other_history: "deque[tuple[float, Py_ssize_t]]"
    _memory_unmanaged_old: Py_ssize_t
    _metrics: dict
    _name: object
    _nanny: str
    _nbytes: Py_ssize_t
    _nthreads: Py_ssize_t
    _occupancy: double
    _pid: Py_ssize_t
    _processing: dict
    _long_running: set
    _resources: dict
    _services: dict
    _status: Status
    _time_delay: double
    _used_resources: dict
    _versions: dict

    __slots__ = (
        "_actors",
        "_address",
        "_bandwidth",
        "_extra",
        "_executing",
        "_has_what",
        "_hash",
        "_last_seen",
        "_local_directory",
        "_memory_limit",
        "_memory_other_history",
        "_memory_unmanaged_old",
        "_metrics",
        "_name",
        "_nanny",
        "_nbytes",
        "_nthreads",
        "_occupancy",
        "_pid",
        "_processing",
        "_long_running",
        "_resources",
        "_services",
        "_status",
        "_time_delay",
        "_used_resources",
        "_versions",
    )

    def __init__(
        self,
        *,
        address: str,
        status: Status,
        pid: Py_ssize_t,
        name: object,
        nthreads: Py_ssize_t = 0,
        memory_limit: Py_ssize_t,
        local_directory: str,
        nanny: str,
        services: "dict | None" = None,
        versions: "dict | None" = None,
        extra: "dict | None" = None,
    ):
        self._address = address
        self._pid = pid
        self._name = name
        self._nthreads = nthreads
        self._memory_limit = memory_limit
        self._local_directory = local_directory
        self._services = services or {}
        self._versions = versions or {}
        self._nanny = nanny
        self._status = status

        self._hash = hash(address)
        self._nbytes = 0
        self._occupancy = 0
        self._memory_unmanaged_old = 0
        self._memory_other_history = deque()
        self._metrics = {}
        self._last_seen = 0
        self._time_delay = 0
        self._bandwidth = float(
            parse_bytes(dask.config.get("distributed.scheduler.bandwidth"))
        )

        self._actors = set()
        self._has_what = {}
        self._processing = {}
        self._long_running = set()
        self._executing = {}
        self._resources = {}
        self._used_resources = {}

        self._extra = extra or {}

    def __hash__(self):
        return self._hash

    def __eq__(self, other):
        typ_self: type = type(self)
        typ_other: type = type(other)
        if typ_self == typ_other:
            other_ws: WorkerState = other
            return self._address == other_ws._address
        else:
            return False

    @property
    def actors(self):
        return self._actors

    @property
    def address(self) -> str:
        return self._address

    @property
    def bandwidth(self):
        return self._bandwidth

    @property
    def executing(self):
        return self._executing

    @property
    def extra(self):
        return self._extra

    @property
    def has_what(self) -> "Set[TaskState]":
        return self._has_what.keys()

    @property
    def host(self):
        return get_address_host(self._address)

    @property
    def last_seen(self):
        return self._last_seen

    @property
    def local_directory(self):
        return self._local_directory

    @property
    def memory_limit(self):
        return self._memory_limit

    @property
    def metrics(self):
        return self._metrics

    @property
    def memory(self) -> MemoryState:
        return MemoryState(
            # metrics["memory"] is None if the worker sent a heartbeat before its
            # SystemMonitor ever had a chance to run
            process=self._metrics["memory"] or 0,
            # self._nbytes is instantaneous; metrics may lag behind by a heartbeat
            managed_in_memory=max(
                0, self._nbytes - self._metrics["spilled_nbytes"]["memory"]
            ),
            managed_spilled=self._metrics["spilled_nbytes"]["disk"],
            unmanaged_old=self._memory_unmanaged_old,
        )

    @property
    def name(self):
        return self._name

    @property
    def nanny(self):
        return self._nanny

    @property
    def nbytes(self):
        return self._nbytes

    @nbytes.setter
    def nbytes(self, v: Py_ssize_t):
        self._nbytes = v

    @property
    def nthreads(self):
        return self._nthreads

    @property
    def occupancy(self):
        return self._occupancy

    @occupancy.setter
    def occupancy(self, v: double):
        self._occupancy = v

    @property
    def pid(self):
        return self._pid

    @property
    def processing(self):
        return self._processing

    @property
    def resources(self):
        return self._resources

    @property
    def services(self):
        return self._services

    @property
    def status(self):
        return self._status

    @status.setter
    def status(self, new_status):
        if not isinstance(new_status, Status):
            raise TypeError(f"Expected Status; got {new_status!r}")
        self._status = new_status

    @property
    def time_delay(self):
        return self._time_delay

    @property
    def used_resources(self):
        return self._used_resources

    @property
    def versions(self):
        return self._versions

    @ccall
    def clean(self):
        """Return a version of this object that is appropriate for serialization"""
        ws: WorkerState = WorkerState(
            address=self._address,
            status=self._status,
            pid=self._pid,
            name=self._name,
            nthreads=self._nthreads,
            memory_limit=self._memory_limit,
            local_directory=self._local_directory,
            services=self._services,
            nanny=self._nanny,
            extra=self._extra,
        )
        ts: TaskState
        ws._processing = {ts._key: cost for ts, cost in self._processing.items()}
        ws._executing = {ts._key: duration for ts, duration in self._executing.items()}
        return ws

    def __repr__(self):
        name = f", name: {self.name}" if self.name != self.address else ""
        return (
            f"<WorkerState {self._address!r}{name}, "
            f"status: {self._status.name}, "
            f"memory: {len(self._has_what)}, "
            f"processing: {len(self._processing)}>"
        )

    def _repr_html_(self):
        return get_template("worker_state.html.j2").render(
            address=self.address,
            name=self.name,
            status=self.status.name,
            has_what=self._has_what,
            processing=self.processing,
        )

    @ccall
    @exceptval(check=False)
    def identity(self) -> dict:
        return {
            "type": "Worker",
            "id": self._name,
            "host": self.host,
            "resources": self._resources,
            "local_directory": self._local_directory,
            "name": self._name,
            "nthreads": self._nthreads,
            "memory_limit": self._memory_limit,
            "last_seen": self._last_seen,
            "services": self._services,
            "metrics": self._metrics,
            "nanny": self._nanny,
            **self._extra,
        }

    def _to_dict_no_nest(self, *, exclude: "Container[str]" = ()) -> dict:
        """Dictionary representation for debugging purposes.
        Not type stable and not intended for roundtrips.

        See also
        --------
        Client.dump_cluster_state
        distributed.utils.recursive_to_dict
        TaskState._to_dict
        """
        return recursive_to_dict(
            self,
            exclude=set(exclude) | {"versions"},  # type: ignore
            members=True,
        )


@final
@cclass
class Computation:
    """
    Collection tracking a single compute or persist call

    See also
    --------
    TaskPrefix
    TaskGroup
    TaskState
    """

    _start: double
    _groups: set
    _code: object
    _id: object

    def __init__(self):
        self._start = time()
        self._groups = set()
        self._code = SortedSet()
        self._id = uuid.uuid4()

    @property
    def code(self):
        return self._code

    @property
    def start(self):
        return self._start

    @property
    def stop(self):
        if self.groups:
            return max(tg.stop for tg in self.groups)
        else:
            return -1

    @property
    def states(self):
        tg: TaskGroup
        return merge_with(sum, [tg._states for tg in self._groups])

    @property
    def groups(self):
        return self._groups

    def __repr__(self):
        return (
            f"<Computation {self._id}: "
            + "Tasks: "
            + ", ".join(
                "%s: %d" % (k, v) for (k, v) in sorted(self.states.items()) if v
            )
            + ">"
        )

    def _repr_html_(self):
        return get_template("computation.html.j2").render(
            id=self._id,
            start=self.start,
            stop=self.stop,
            groups=self.groups,
            states=self.states,
            code=self.code,
        )


@final
@cclass
class TaskPrefix:
    """Collection tracking all tasks within a group

    Keys often have a structure like ``("x-123", 0)``
    A group takes the first section, like ``"x"``

    .. attribute:: name: str

       The name of a group of tasks.
       For a task like ``("x-123", 0)`` this is the text ``"x"``

    .. attribute:: states: Dict[str, int]

       The number of tasks in each state,
       like ``{"memory": 10, "processing": 3, "released": 4, ...}``

    .. attribute:: duration_average: float

       An exponentially weighted moving average duration of all tasks with this prefix

    .. attribute:: suspicious: int

       Numbers of times a task was marked as suspicious with this prefix


    See Also
    --------
    TaskGroup
    """

    _name: str
    _all_durations: "defaultdict[str, float]"
    _duration_average: double
    _suspicious: Py_ssize_t
    _groups: list

    def __init__(self, name: str):
        self._name = name
        self._groups = []

        # store timings for each prefix-action
        self._all_durations = defaultdict(float)

        task_durations = dask.config.get("distributed.scheduler.default-task-durations")
        if self._name in task_durations:
            self._duration_average = parse_timedelta(task_durations[self._name])
        else:
            self._duration_average = -1
        self._suspicious = 0

    @property
    def name(self) -> str:
        return self._name

    @property
    def all_durations(self) -> "defaultdict[str, float]":
        return self._all_durations

    @ccall
    @exceptval(check=False)
    def add_duration(self, action: str, start: double, stop: double):
        duration = stop - start
        self._all_durations[action] += duration
        if action == "compute":
            old = self._duration_average
            if old < 0:
                self._duration_average = duration
            else:
                self._duration_average = 0.5 * duration + 0.5 * old

    @property
    def duration_average(self) -> double:
        return self._duration_average

    @property
    def suspicious(self) -> Py_ssize_t:
        return self._suspicious

    @property
    def groups(self):
        return self._groups

    @property
    def states(self):
        tg: TaskGroup
        return merge_with(sum, [tg._states for tg in self._groups])

    @property
    def active(self) -> "list[TaskGroup]":
        tg: TaskGroup
        return [
            tg
            for tg in self._groups
            if any([v != 0 for k, v in tg._states.items() if k != "forgotten"])
        ]

    @property
    def active_states(self):
        tg: TaskGroup
        return merge_with(sum, [tg._states for tg in self.active])

    def __repr__(self):
        return (
            "<"
            + self._name
            + ": "
            + ", ".join(
                "%s: %d" % (k, v) for (k, v) in sorted(self.states.items()) if v
            )
            + ">"
        )

    @property
    def nbytes_total(self):
        tg: TaskGroup
        return sum([tg._nbytes_total for tg in self._groups])

    def __len__(self):
        return sum(map(len, self._groups))

    @property
    def duration(self):
        tg: TaskGroup
        return sum([tg._duration for tg in self._groups])

    @property
    def types(self):
        tg: TaskGroup
        return set().union(*[tg._types for tg in self._groups])


@final
@cclass
class TaskGroup:
    """Collection tracking all tasks within a group

    Keys often have a structure like ``("x-123", 0)``
    A group takes the first section, like ``"x-123"``

    .. attribute:: name: str

       The name of a group of tasks.
       For a task like ``("x-123", 0)`` this is the text ``"x-123"``

    .. attribute:: states: Dict[str, int]

       The number of tasks in each state,
       like ``{"memory": 10, "processing": 3, "released": 4, ...}``

    .. attribute:: dependencies: Set[TaskGroup]

       The other TaskGroups on which this one depends

    .. attribute:: nbytes_total: int

       The total number of bytes that this task group has produced

    .. attribute:: duration: float

       The total amount of time spent on all tasks in this TaskGroup

    .. attribute:: types: Set[str]

       The result types of this TaskGroup

    .. attribute:: last_worker: WorkerState

       The worker most recently assigned a task from this group, or None when the group
       is not identified to be root-like by `SchedulerState.decide_worker`.

    .. attribute:: last_worker_tasks_left: int

       If `last_worker` is not None, the number of times that worker should be assigned
       subsequent tasks until a new worker is chosen.

    See also
    --------
    TaskPrefix
    """

    _name: str
    _prefix: TaskPrefix  # TaskPrefix | None
    _states: dict
    _dependencies: set
    _nbytes_total: Py_ssize_t
    _duration: double
    _types: set
    _start: double
    _stop: double
    _all_durations: "defaultdict[str, float]"
    _last_worker: WorkerState  # WorkerState | None
    _last_worker_tasks_left: Py_ssize_t

    def __init__(self, name: str):
        self._name = name
        self._prefix = None  # type: ignore
        self._states = {state: 0 for state in ALL_TASK_STATES}
        self._states["forgotten"] = 0
        self._dependencies = set()
        self._nbytes_total = 0
        self._duration = 0
        self._types = set()
        self._start = 0.0
        self._stop = 0.0
        self._all_durations = defaultdict(float)
        self._last_worker = None  # type: ignore
        self._last_worker_tasks_left = 0

    @property
    def name(self) -> str:
        return self._name

    @property
    def prefix(self) -> "TaskPrefix | None":
        return self._prefix

    @property
    def states(self) -> dict:
        return self._states

    @property
    def dependencies(self) -> set:
        return self._dependencies

    @property
    def nbytes_total(self):
        return self._nbytes_total

    @property
    def duration(self) -> double:
        return self._duration

    @ccall
    @exceptval(check=False)
    def add_duration(self, action: str, start: double, stop: double):
        duration = stop - start
        self._all_durations[action] += duration
        if action == "compute":
            if self._stop < stop:
                self._stop = stop
            self._start = self._start or start
        self._duration += duration
        self._prefix.add_duration(action, start, stop)

    @property
    def types(self) -> set:
        return self._types

    @property
    def all_durations(self) -> "defaultdict[str, float]":
        return self._all_durations

    @property
    def start(self) -> double:
        return self._start

    @property
    def stop(self) -> double:
        return self._stop

    @property
    def last_worker(self) -> "WorkerState | None":
        return self._last_worker

    @property
    def last_worker_tasks_left(self) -> int:
        return self._last_worker_tasks_left

    @ccall
    def add(self, other: "TaskState"):
        self._states[other._state] += 1
        other._group = self

    def __repr__(self):
        return (
            "<"
            + (self._name or "no-group")
            + ": "
            + ", ".join(
                "%s: %d" % (k, v) for (k, v) in sorted(self._states.items()) if v
            )
            + ">"
        )

    def __len__(self):
        return sum(self._states.values())

    def _to_dict_no_nest(self, *, exclude: "Container[str]" = ()) -> dict:
        """Dictionary representation for debugging purposes.
        Not type stable and not intended for roundtrips.

        See also
        --------
        Client.dump_cluster_state
        distributed.utils.recursive_to_dict
        TaskState._to_dict
        """
        return recursive_to_dict(self, exclude=exclude, members=True)


@final
@cclass
class TaskState:
    """
    A simple object holding information about a task.
    Not to be confused with :class:`distributed.worker_state_machine.TaskState`, which
    holds similar information on the Worker side.

    .. attribute:: key: str

       The key is the unique identifier of a task, generally formed
       from the name of the function, followed by a hash of the function
       and arguments, like ``'inc-ab31c010444977004d656610d2d421ec'``.

    .. attribute:: prefix: TaskPrefix

       The broad class of tasks to which this task belongs like "inc" or
       "read_csv"

    .. attribute:: run_spec: object

       A specification of how to run the task.  The type and meaning of this
       value is opaque to the scheduler, as it is only interpreted by the
       worker to which the task is sent for executing.

       As a special case, this attribute may also be ``None``, in which case
       the task is "pure data" (such as, for example, a piece of data loaded
       in the scheduler using :meth:`Client.scatter`).  A "pure data" task
       cannot be computed again if its value is lost.

    .. attribute:: priority: tuple

       The priority provides each task with a relative ranking which is used
       to break ties when many tasks are being considered for execution.

       This ranking is generally a 2-item tuple.  The first (and dominant)
       item corresponds to when it was submitted.  Generally, earlier tasks
       take precedence.  The second item is determined by the client, and is
       a way to prioritize tasks within a large graph that may be important,
       such as if they are on the critical path, or good to run in order to
       release many dependencies.  This is explained further in
       :doc:`Scheduling Policy <scheduling-policies>`.

    .. attribute:: state: str

       This task's current state.  Valid states include ``released``,
       ``waiting``, ``no-worker``, ``processing``, ``memory``, ``erred``
       and ``forgotten``.  If it is ``forgotten``, the task isn't stored
       in the ``tasks`` dictionary anymore and will probably disappear
       soon from memory.

    .. attribute:: dependencies: {TaskState}

       The set of tasks this task depends on for proper execution.  Only
       tasks still alive are listed in this set.  If, for whatever reason,
       this task also depends on a forgotten task, the
       :attr:`has_lost_dependencies` flag is set.

       A task can only be executed once all its dependencies have already
       been successfully executed and have their result stored on at least
       one worker.  This is tracked by progressively draining the
       :attr:`waiting_on` set.

    .. attribute:: dependents: {TaskState}

       The set of tasks which depend on this task.  Only tasks still alive
       are listed in this set.

       This is the reverse mapping of :attr:`dependencies`.

    .. attribute:: has_lost_dependencies: bool

       Whether any of the dependencies of this task has been forgotten.
       For memory consumption reasons, forgotten tasks are not kept in
       memory even though they may have dependent tasks.  When a task is
       forgotten, therefore, each of its dependents has their
       :attr:`has_lost_dependencies` attribute set to ``True``.

       If :attr:`has_lost_dependencies` is true, this task cannot go
       into the "processing" state anymore.

    .. attribute:: waiting_on: {TaskState}

       The set of tasks this task is waiting on *before* it can be executed.
       This is always a subset of :attr:`dependencies`.  Each time one of the
       dependencies has finished processing, it is removed from the
       :attr:`waiting_on` set.

       Once :attr:`waiting_on` becomes empty, this task can move from the
       "waiting" state to the "processing" state (unless one of the
       dependencies errored out, in which case this task is instead
       marked "erred").

    .. attribute:: waiters: {TaskState}

       The set of tasks which need this task to remain alive.  This is always
       a subset of :attr:`dependents`.  Each time one of the dependents
       has finished processing, it is removed from the :attr:`waiters`
       set.

       Once both :attr:`waiters` and :attr:`who_wants` become empty, this
       task can be released (if it has a non-empty :attr:`run_spec`) or
       forgotten (otherwise) by the scheduler, and by any workers
       in :attr:`who_has`.

       .. note:: Counter-intuitively, :attr:`waiting_on` and
          :attr:`waiters` are not reverse mappings of each other.

    .. attribute:: who_wants: {ClientState}

       The set of clients who want this task's result to remain alive.
       This is the reverse mapping of :attr:`ClientState.wants_what`.

       When a client submits a graph to the scheduler it also specifies
       which output tasks it desires, such that their results are not released
       from memory.

       Once a task has finished executing (i.e. moves into the "memory"
       or "erred" state), the clients in :attr:`who_wants` are notified.

       Once both :attr:`waiters` and :attr:`who_wants` become empty, this
       task can be released (if it has a non-empty :attr:`run_spec`) or
       forgotten (otherwise) by the scheduler, and by any workers
       in :attr:`who_has`.

    .. attribute:: who_has: {WorkerState}

       The set of workers who have this task's result in memory.
       It is non-empty iff the task is in the "memory" state.  There can be
       more than one worker in this set if, for example, :meth:`Client.scatter`
       or :meth:`Client.replicate` was used.

       This is the reverse mapping of :attr:`WorkerState.has_what`.

    .. attribute:: processing_on: WorkerState (or None)

       If this task is in the "processing" state, which worker is currently
       processing it.  Otherwise this is ``None``.

       This attribute is kept in sync with :attr:`WorkerState.processing`.

    .. attribute:: retries: int

       The number of times this task can automatically be retried in case
       of failure.  If a task fails executing (the worker returns with
       an error), its :attr:`retries` attribute is checked.  If it is
       equal to 0, the task is marked "erred".  If it is greater than 0,
       the :attr:`retries` attribute is decremented and execution is
       attempted again.

    .. attribute:: nbytes: int (or None)

       The number of bytes, as determined by ``sizeof``, of the result
       of a finished task.  This number is used for diagnostics and to
       help prioritize work.

    .. attribute:: type: str

       The type of the object as a string.  Only present for tasks that have
       been computed.

    .. attribute:: exception: object

       If this task failed executing, the exception object is stored here.
       Otherwise this is ``None``.

    .. attribute:: traceback: object

       If this task failed executing, the traceback object is stored here.
       Otherwise this is ``None``.

    .. attribute:: exception_blame: TaskState (or None)

       If this task or one of its dependencies failed executing, the
       failed task is stored here (possibly itself).  Otherwise this
       is ``None``.

    .. attribute:: erred_on: set(str)

        Worker addresses on which errors appeared causing this task to be in an error state.

    .. attribute:: suspicious: int

       The number of times this task has been involved in a worker death.

       Some tasks may cause workers to die (such as calling ``os._exit(0)``).
       When a worker dies, all of the tasks on that worker are reassigned
       to others.  This combination of behaviors can cause a bad task to
       catastrophically destroy all workers on the cluster, one after
       another.  Whenever a worker dies, we mark each task currently
       processing on that worker (as recorded by
       :attr:`WorkerState.processing`) as suspicious.

       If a task is involved in three deaths (or some other fixed constant)
       then we mark the task as ``erred``.

    .. attribute:: host_restrictions: {hostnames}

       A set of hostnames where this task can be run (or ``None`` if empty).
       Usually this is empty unless the task has been specifically restricted
       to only run on certain hosts.  A hostname may correspond to one or
       several connected workers.

    .. attribute:: worker_restrictions: {worker addresses}

       A set of complete worker addresses where this can be run (or ``None``
       if empty).  Usually this is empty unless the task has been specifically
       restricted to only run on certain workers.

       Note this is tracking worker addresses, not worker states, since
       the specific workers may not be connected at this time.

    .. attribute:: resource_restrictions: {resource: quantity}

       Resources required by this task, such as ``{'gpu': 1}`` or
       ``{'memory': 1e9}`` (or ``None`` if empty).  These are user-defined
       names and are matched against the contents of each
       :attr:`WorkerState.resources` dictionary.

    .. attribute:: loose_restrictions: bool

       If ``False``, each of :attr:`host_restrictions`,
       :attr:`worker_restrictions` and :attr:`resource_restrictions` is
       a hard constraint: if no worker is available satisfying those
       restrictions, the task cannot go into the "processing" state and
       will instead go into the "no-worker" state.

       If ``True``, the above restrictions are mere preferences: if no worker
       is available satisfying those restrictions, the task can still go
       into the "processing" state and be sent for execution to another
       connected worker.

    .. attribute:: metadata: dict

       Metadata related to task.

    .. attribute:: actor: bool

       Whether or not this task is an Actor.

    .. attribute:: group: TaskGroup

        The group of tasks to which this one belongs.

    .. attribute:: annotations: dict

        Task annotations
    """

    _key: str
    _hash: Py_hash_t
    _prefix: TaskPrefix
    _run_spec: object
    _priority: tuple  # tuple | None
    _state: str  # str | None
    _dependencies: set  # set[TaskState]
    _dependents: set  # set[TaskState]
    _has_lost_dependencies: bint
    _waiting_on: set  # set[TaskState]
    _waiters: set  # set[TaskState]
    _who_wants: set  # set[ClientState]
    _who_has: set  # set[WorkerState]
    _processing_on: WorkerState  # WorkerState | None
    _retries: Py_ssize_t
    _nbytes: Py_ssize_t
    _type: str  # str | None
    _exception: object
    _exception_text: str
    _traceback: object
    _traceback_text: str
    _exception_blame: "TaskState"  # TaskState | None"
    _erred_on: set
    _suspicious: Py_ssize_t
    _host_restrictions: set  # set[str] | None
    _worker_restrictions: set  # set[str] | None
    _resource_restrictions: dict  # dict | None
    _loose_restrictions: bint
    _metadata: dict
    _annotations: dict
    _actor: bint
    _group: TaskGroup  # TaskGroup | None
    _group_key: str

    __slots__ = (
        # === General description ===
        "_actor",
        # Key name
        "_key",
        # Hash of the key name
        "_hash",
        # Key prefix (see key_split())
        "_prefix",
        # How to run the task (None if pure data)
        "_run_spec",
        # Alive dependents and dependencies
        "_dependencies",
        "_dependents",
        # Compute priority
        "_priority",
        # Restrictions
        "_host_restrictions",
        "_worker_restrictions",  # not WorkerStates but addresses
        "_resource_restrictions",
        "_loose_restrictions",
        # === Task state ===
        "_state",
        # Whether some dependencies were forgotten
        "_has_lost_dependencies",
        # If in 'waiting' state, which tasks need to complete
        # before we can run
        "_waiting_on",
        # If in 'waiting' or 'processing' state, which tasks needs us
        # to complete before they can run
        "_waiters",
        # In in 'processing' state, which worker we are processing on
        "_processing_on",
        # If in 'memory' state, Which workers have us
        "_who_has",
        # Which clients want us
        "_who_wants",
        "_exception",
        "_exception_text",
        "_traceback",
        "_traceback_text",
        "_erred_on",
        "_exception_blame",
        "_suspicious",
        "_retries",
        "_nbytes",
        "_type",
        "_group_key",
        "_group",
        "_metadata",
        "_annotations",
    )

    def __init__(self, key: str, run_spec: object):
        self._key = key
        self._hash = hash(key)
        self._run_spec = run_spec
        self._state = None  # type: ignore
        self._exception = None
        self._exception_blame = None  # type: ignore
        self._traceback = None
        self._exception_text = ""
        self._traceback_text = ""
        self._suspicious = 0
        self._retries = 0
        self._nbytes = -1
        self._priority = None  # type: ignore
        self._who_wants = set()
        self._dependencies = set()
        self._dependents = set()
        self._waiting_on = set()
        self._waiters = set()
        self._who_has = set()
        self._processing_on = None  # type: ignore
        self._has_lost_dependencies = False
        self._host_restrictions = None  # type: ignore
        self._worker_restrictions = None  # type: ignore
        self._resource_restrictions = None  # type: ignore
        self._loose_restrictions = False
        self._actor = False
        self._type = None  # type: ignore
        self._group_key = key_split_group(key)
        self._group = None  # type: ignore
        self._metadata = {}
        self._annotations = {}
        self._erred_on = set()

    def __hash__(self):
        return self._hash

    def __eq__(self, other):
        typ_self: type = type(self)
        typ_other: type = type(other)
        if typ_self == typ_other:
            other_ts: TaskState = other
            return self._key == other_ts._key
        else:
            return False

    @property
    def key(self):
        return self._key

    @property
    def prefix(self):
        return self._prefix

    @property
    def run_spec(self):
        return self._run_spec

    @property
    def priority(self) -> "tuple | None":
        return self._priority

    @property
    def state(self) -> "str | None":
        return self._state

    @state.setter
    def state(self, value: str):
        self._group._states[self._state] -= 1
        self._group._states[value] += 1
        self._state = value

    @property
    def dependencies(self) -> "set[TaskState]":
        return self._dependencies

    @property
    def dependents(self) -> "set[TaskState]":
        return self._dependents

    @property
    def has_lost_dependencies(self):
        return self._has_lost_dependencies

    @property
    def waiting_on(self) -> "set[TaskState]":
        return self._waiting_on

    @property
    def waiters(self) -> "set[TaskState]":
        return self._waiters

    @property
    def who_wants(self) -> "set[ClientState]":
        return self._who_wants

    @property
    def who_has(self) -> "set[WorkerState]":
        return self._who_has

    @property
    def processing_on(self) -> "WorkerState | None":
        return self._processing_on

    @processing_on.setter
    def processing_on(self, v: WorkerState) -> None:
        self._processing_on = v

    @property
    def retries(self):
        return self._retries

    @property
    def nbytes(self):
        return self._nbytes

    @nbytes.setter
    def nbytes(self, v: Py_ssize_t):
        self._nbytes = v

    @property
    def type(self) -> "str | None":
        return self._type

    @property
    def exception(self):
        return self._exception

    @property
    def exception_text(self):
        return self._exception_text

    @property
    def traceback(self):
        return self._traceback

    @property
    def traceback_text(self):
        return self._traceback_text

    @property
    def exception_blame(self) -> "TaskState | None":
        return self._exception_blame

    @property
    def suspicious(self):
        return self._suspicious

    @property
    def host_restrictions(self) -> "set[str] | None":
        return self._host_restrictions

    @property
    def worker_restrictions(self) -> "set[str] | None":
        return self._worker_restrictions

    @property
    def resource_restrictions(self) -> "dict | None":
        return self._resource_restrictions

    @property
    def loose_restrictions(self):
        return self._loose_restrictions

    @property
    def metadata(self):
        return self._metadata

    @property
    def annotations(self):
        return self._annotations

    @property
    def actor(self):
        return self._actor

    @property
    def group(self) -> "TaskGroup | None":
        return self._group

    @property
    def group_key(self) -> str:
        return self._group_key

    @property
    def prefix_key(self):
        return self._prefix._name

    @property
    def erred_on(self):
        return self._erred_on

    @ccall
    def add_dependency(self, other: "TaskState"):
        """Add another task as a dependency of this task"""
        self._dependencies.add(other)
        self._group._dependencies.add(other._group)
        other._dependents.add(self)

    @ccall
    @inline
    @nogil
    def get_nbytes(self) -> Py_ssize_t:
        return self._nbytes if self._nbytes >= 0 else DEFAULT_DATA_SIZE

    @ccall
    def set_nbytes(self, nbytes: Py_ssize_t):
        diff: Py_ssize_t = nbytes
        old_nbytes: Py_ssize_t = self._nbytes
        if old_nbytes >= 0:
            diff -= old_nbytes
        self._group._nbytes_total += diff
        ws: WorkerState
        for ws in self._who_has:
            ws._nbytes += diff
        self._nbytes = nbytes

    def __repr__(self):
        return f"<TaskState {self._key!r} {self._state}>"

    def _repr_html_(self):
        return get_template("task_state.html.j2").render(
            state=self._state,
            nbytes=self._nbytes,
            key=self._key,
        )

    @ccall
    def validate(self):
        try:
            for cs in self._who_wants:
                assert isinstance(cs, ClientState), (repr(cs), self._who_wants)
            for ws in self._who_has:
                assert isinstance(ws, WorkerState), (repr(ws), self._who_has)
            for ts in self._dependencies:
                assert isinstance(ts, TaskState), (repr(ts), self._dependencies)
            for ts in self._dependents:
                assert isinstance(ts, TaskState), (repr(ts), self._dependents)
            validate_task_state(self)
        except Exception as e:
            logger.exception(e)
            if LOG_PDB:
                import pdb

                pdb.set_trace()

    def get_nbytes_deps(self):
        nbytes: Py_ssize_t = 0
        ts: TaskState
        for ts in self._dependencies:
            nbytes += ts.get_nbytes()
        return nbytes

    def _to_dict_no_nest(self, *, exclude: "Container[str]" = ()) -> dict:
        """Dictionary representation for debugging purposes.
        Not type stable and not intended for roundtrips.

        See also
        --------
        Client.dump_cluster_state
        distributed.utils.recursive_to_dict

        Notes
        -----
        This class uses ``_to_dict_no_nest`` instead of ``_to_dict``.
        When a task references another task, or when a WorkerState.tasks contains tasks,
        this method is not executed for the inner task, even if the inner task was never
        seen before; you get a repr instead. All tasks should neatly appear under
        Scheduler.tasks. This also prevents a RecursionError during particularly heavy
        loads, which have been observed to happen whenever there's an acyclic dependency
        chain of ~200+ tasks.
        """
        return recursive_to_dict(self, exclude=exclude, members=True)


class _StateLegacyMapping(Mapping):
    """
    A mapping interface mimicking the former Scheduler state dictionaries.
    """

    def __init__(self, states, accessor):
        self._states = states
        self._accessor = accessor

    def __iter__(self):
        return iter(self._states)

    def __len__(self):
        return len(self._states)

    def __getitem__(self, key):
        return self._accessor(self._states[key])

    def __repr__(self):
        return f"{self.__class__}({dict(self)})"


class _OptionalStateLegacyMapping(_StateLegacyMapping):
    """
    Similar to _StateLegacyMapping, but a false-y value is interpreted
    as a missing key.
    """

    # For tasks etc.

    def __iter__(self):
        accessor = self._accessor
        for k, v in self._states.items():
            if accessor(v):
                yield k

    def __len__(self):
        accessor = self._accessor
        return sum(bool(accessor(v)) for v in self._states.values())

    def __getitem__(self, key):
        v = self._accessor(self._states[key])
        if v:
            return v
        else:
            raise KeyError


class _StateLegacySet(Set):
    """
    Similar to _StateLegacyMapping, but exposes a set containing
    all values with a true value.
    """

    # For loose_restrictions

    def __init__(self, states, accessor):
        self._states = states
        self._accessor = accessor

    def __iter__(self):
        return (k for k, v in self._states.items() if self._accessor(v))

    def __len__(self):
        return sum(map(bool, map(self._accessor, self._states.values())))

    def __contains__(self, k):
        st = self._states.get(k)
        return st is not None and bool(self._accessor(st))

    def __repr__(self):
        return f"{self.__class__}({set(self)})"


def _legacy_task_key_set(tasks):
    """
    Transform a set of task states into a set of task keys.
    """
    ts: TaskState
    return {ts._key for ts in tasks}


def _legacy_client_key_set(clients):
    """
    Transform a set of client states into a set of client keys.
    """
    cs: ClientState
    return {cs._client_key for cs in clients}


def _legacy_worker_key_set(workers):
    """
    Transform a set of worker states into a set of worker keys.
    """
    ws: WorkerState
    return {ws._address for ws in workers}


def _legacy_task_key_dict(task_dict: dict):
    """
    Transform a dict of {task state: value} into a dict of {task key: value}.
    """
    ts: TaskState
    return {ts._key: value for ts, value in task_dict.items()}


def _task_key_or_none(task: TaskState):
    return task._key if task is not None else None


@cclass
class SchedulerState:
    """Underlying task state of dynamic scheduler

    Tracks the current state of workers, data, and computations.

    Handles transitions between different task states. Notifies the
    Scheduler of changes by messaging passing through Queues, which the
    Scheduler listens to responds accordingly.

    All events are handled quickly, in linear time with respect to their
    input (which is often of constant size) and generally within a
    millisecond. Additionally when Cythonized, this can be faster still.
    To accomplish this the scheduler tracks a lot of state.  Every
    operation maintains the consistency of this state.

    Users typically do not interact with ``Transitions`` directly. Instead
    users interact with the ``Client``, which in turn engages the
    ``Scheduler`` affecting different transitions here under-the-hood. In
    the background ``Worker``s also engage with the ``Scheduler``
    affecting these state transitions as well.

    **State**

    The ``Transitions`` object contains the following state variables.
    Each variable is listed along with what it stores and a brief
    description.

    * **tasks:** ``{task key: TaskState}``
        Tasks currently known to the scheduler
    * **unrunnable:** ``{TaskState}``
        Tasks in the "no-worker" state

    * **workers:** ``{worker key: WorkerState}``
        Workers currently connected to the scheduler
    * **idle:** ``{WorkerState}``:
        Set of workers that are not fully utilized
    * **saturated:** ``{WorkerState}``:
        Set of workers that are not over-utilized
    * **running:** ``{WorkerState}``:
        Set of workers that are currently in running state

    * **clients:** ``{client key: ClientState}``
        Clients currently connected to the scheduler

    * **task_duration:** ``{key-prefix: time}``
        Time we expect certain functions to take, e.g. ``{'sum': 0.25}``
    """

    _aliases: dict
    _bandwidth: double
    _clients: dict  # dict[str, ClientState]
    _computations: object
    _extensions: dict
    _host_info: dict
    _idle: "SortedDict[str, WorkerState]"
    _idle_dv: dict  # dict[str, WorkerState]
    _n_tasks: Py_ssize_t
    _resources: dict
    _saturated: set  # set[WorkerState]
    _running: set  # set[WorkerState]
    _tasks: dict
    _task_groups: dict
    _task_prefixes: dict
    _task_metadata: dict
    _replicated_tasks: set
    _total_nthreads: Py_ssize_t
    _total_occupancy: double
    _transitions_table: dict
    _unknown_durations: dict
    _unrunnable: set
    _validate: bint
    _workers: "SortedDict[str, WorkerState]"
    _workers_dv: dict  # dict[str, WorkerState]
    _transition_counter: Py_ssize_t
    _plugins: dict  # dict[str, SchedulerPlugin]

    # Variables from dask.config, cached by __init__ for performance
    UNKNOWN_TASK_DURATION: double
    MEMORY_RECENT_TO_OLD_TIME: double
    MEMORY_REBALANCE_MEASURE: str
    MEMORY_REBALANCE_SENDER_MIN: double
    MEMORY_REBALANCE_RECIPIENT_MAX: double
    MEMORY_REBALANCE_HALF_GAP: double

    def __init__(
        self,
        aliases: dict,
        clients: "dict[str, ClientState]",
        workers: "SortedDict[str, WorkerState]",
        host_info: dict,
        resources: dict,
        tasks: dict,
        unrunnable: set,
        validate: bint,
        plugins: "Iterable[SchedulerPlugin]" = (),
        **kwargs,  # Passed verbatim to Server.__init__()
    ):
        self._aliases = aliases
        self._bandwidth = parse_bytes(
            dask.config.get("distributed.scheduler.bandwidth")
        )
        self._clients = clients
        self._clients["fire-and-forget"] = ClientState("fire-and-forget")
        self._extensions = {}
        self._host_info = host_info
        self._idle = SortedDict()
        # Note: cython.cast, not typing.cast!
        self._idle_dv = cast(dict, self._idle)
        self._n_tasks = 0
        self._resources = resources
        self._saturated = set()
        self._tasks = tasks
        self._replicated_tasks = {
            ts for ts in self._tasks.values() if len(ts._who_has) > 1
        }
        self._computations = deque(
            maxlen=dask.config.get("distributed.diagnostics.computations.max-history")
        )
        self._task_groups = {}
        self._task_prefixes = {}
        self._task_metadata = {}
        self._total_nthreads = 0
        self._total_occupancy = 0
        self._transitions_table = {
            ("released", "waiting"): self.transition_released_waiting,
            ("waiting", "released"): self.transition_waiting_released,
            ("waiting", "processing"): self.transition_waiting_processing,
            ("waiting", "memory"): self.transition_waiting_memory,
            ("processing", "released"): self.transition_processing_released,
            ("processing", "memory"): self.transition_processing_memory,
            ("processing", "erred"): self.transition_processing_erred,
            ("no-worker", "released"): self.transition_no_worker_released,
            ("no-worker", "waiting"): self.transition_no_worker_waiting,
            ("no-worker", "memory"): self.transition_no_worker_memory,
            ("released", "forgotten"): self.transition_released_forgotten,
            ("memory", "forgotten"): self.transition_memory_forgotten,
            ("erred", "released"): self.transition_erred_released,
            ("memory", "released"): self.transition_memory_released,
            ("released", "erred"): self.transition_released_erred,
        }
        self._unknown_durations = {}
        self._unrunnable = unrunnable
        self._validate = validate
        self._workers = workers
        # Note: cython.cast, not typing.cast!
        self._workers_dv = cast(dict, self._workers)
        self._running = {
            ws for ws in self._workers.values() if ws.status == Status.running
        }
        self._plugins = {} if not plugins else {_get_plugin_name(p): p for p in plugins}

        # Variables from dask.config, cached by __init__ for performance
        self.UNKNOWN_TASK_DURATION = parse_timedelta(
            dask.config.get("distributed.scheduler.unknown-task-duration")
        )
        self.MEMORY_RECENT_TO_OLD_TIME = parse_timedelta(
            dask.config.get("distributed.worker.memory.recent-to-old-time")
        )
        self.MEMORY_REBALANCE_MEASURE = dask.config.get(
            "distributed.worker.memory.rebalance.measure"
        )
        self.MEMORY_REBALANCE_SENDER_MIN = dask.config.get(
            "distributed.worker.memory.rebalance.sender-min"
        )
        self.MEMORY_REBALANCE_RECIPIENT_MAX = dask.config.get(
            "distributed.worker.memory.rebalance.recipient-max"
        )
        self.MEMORY_REBALANCE_HALF_GAP = (
            dask.config.get("distributed.worker.memory.rebalance.sender-recipient-gap")
            / 2.0
        )
        self._transition_counter = 0

        # Call Server.__init__()
        super().__init__(**kwargs)  # type: ignore

    @property
    def aliases(self):
        return self._aliases

    @property
    def bandwidth(self):
        return self._bandwidth

    @property
    def clients(self):
        return self._clients

    @property
    def computations(self):
        return self._computations

    @property
    def extensions(self):
        return self._extensions

    @property
    def host_info(self):
        return self._host_info

    @property
    def idle(self):
        return self._idle

    @property
    def n_tasks(self):
        return self._n_tasks

    @property
    def resources(self):
        return self._resources

    @property
    def saturated(self) -> "set[WorkerState]":
        return self._saturated

    @property
    def running(self) -> "set[WorkerState]":
        return self._running

    @property
    def tasks(self):
        return self._tasks

    @property
    def task_groups(self):
        return self._task_groups

    @property
    def task_prefixes(self):
        return self._task_prefixes

    @property
    def task_metadata(self):
        return self._task_metadata

    @property
    def replicated_tasks(self):
        return self._replicated_tasks

    @property
    def total_nthreads(self):
        return self._total_nthreads

    @property
    def total_occupancy(self):
        return self._total_occupancy

    @total_occupancy.setter
    def total_occupancy(self, v: double):
        self._total_occupancy = v

    @property
    def transition_counter(self):
        return self._transition_counter

    @property
    def unknown_durations(self):
        return self._unknown_durations

    @property
    def unrunnable(self):
        return self._unrunnable

    @property
    def validate(self):
        return self._validate

    @validate.setter
    def validate(self, v: bint):
        self._validate = v

    @property
    def workers(self):
        return self._workers

    @property
    def plugins(self) -> "dict[str, SchedulerPlugin]":
        return self._plugins

    @property
    def memory(self) -> MemoryState:
        return MemoryState.sum(*(w.memory for w in self.workers.values()))

    @property
    def __pdict__(self):
        return {
            "bandwidth": self._bandwidth,
            "resources": self._resources,
            "saturated": self._saturated,
            "unrunnable": self._unrunnable,
            "n_tasks": self._n_tasks,
            "unknown_durations": self._unknown_durations,
            "validate": self._validate,
            "tasks": self._tasks,
            "task_groups": self._task_groups,
            "task_prefixes": self._task_prefixes,
            "total_nthreads": self._total_nthreads,
            "total_occupancy": self._total_occupancy,
            "extensions": self._extensions,
            "clients": self._clients,
            "workers": self._workers,
            "idle": self._idle,
            "host_info": self._host_info,
        }

    @ccall
    @exceptval(check=False)
    def new_task(
        self, key: str, spec: object, state: str, computation: Computation = None
    ) -> TaskState:
        """Create a new task, and associated states"""
        ts: TaskState = TaskState(key, spec)
        ts._state = state

        tp: TaskPrefix
        prefix_key = key_split(key)
        tp = self._task_prefixes.get(prefix_key)  # type: ignore
        if tp is None:
            self._task_prefixes[prefix_key] = tp = TaskPrefix(prefix_key)
        ts._prefix = tp

        group_key = ts._group_key
        tg: TaskGroup = self._task_groups.get(group_key)  # type: ignore
        if tg is None:
            self._task_groups[group_key] = tg = TaskGroup(group_key)
            if computation:
                computation.groups.add(tg)
            tg._prefix = tp
            tp._groups.append(tg)
        tg.add(ts)

        self._tasks[key] = ts

        return ts

    #####################
    # State Transitions #
    #####################

    def _transition(self, key, finish: str, *args, **kwargs):
        """Transition a key from its current state to the finish state

        Examples
        --------
        >>> self._transition('x', 'waiting')
        {'x': 'processing'}

        Returns
        -------
        Dictionary of recommendations for future transitions

        See Also
        --------
        Scheduler.transitions : transitive version of this function
        """
        parent: SchedulerState = cast(SchedulerState, self)
        ts: TaskState
        start: str
        start_finish: tuple
        finish2: str
        recommendations: dict
        worker_msgs: dict
        client_msgs: dict
        msgs: list
        new_msgs: list
        dependents: set
        dependencies: set
        try:
            recommendations = {}
            worker_msgs = {}
            client_msgs = {}

            ts = parent._tasks.get(key)  # type: ignore
            if ts is None:
                return recommendations, client_msgs, worker_msgs
            start = ts._state
            if start == finish:
                return recommendations, client_msgs, worker_msgs

            if self.plugins:
                dependents = set(ts._dependents)
                dependencies = set(ts._dependencies)

            start_finish = (start, finish)
            func = self._transitions_table.get(start_finish)
            if func is not None:
                recommendations, client_msgs, worker_msgs = func(key, *args, **kwargs)
                self._transition_counter += 1
            elif "released" not in start_finish:
                assert not args and not kwargs, (args, kwargs, start_finish)
                a_recs: dict
                a_cmsgs: dict
                a_wmsgs: dict
                a: tuple = self._transition(key, "released")
                a_recs, a_cmsgs, a_wmsgs = a

                v = a_recs.get(key, finish)
                func = self._transitions_table["released", v]
                b_recs: dict
                b_cmsgs: dict
                b_wmsgs: dict
                b: tuple = func(key)
                b_recs, b_cmsgs, b_wmsgs = b

                recommendations.update(a_recs)
                for c, new_msgs in a_cmsgs.items():
                    msgs = client_msgs.get(c)  # type: ignore
                    if msgs is not None:
                        msgs.extend(new_msgs)
                    else:
                        client_msgs[c] = new_msgs
                for w, new_msgs in a_wmsgs.items():
                    msgs = worker_msgs.get(w)  # type: ignore
                    if msgs is not None:
                        msgs.extend(new_msgs)
                    else:
                        worker_msgs[w] = new_msgs

                recommendations.update(b_recs)
                for c, new_msgs in b_cmsgs.items():
                    msgs = client_msgs.get(c)  # type: ignore
                    if msgs is not None:
                        msgs.extend(new_msgs)
                    else:
                        client_msgs[c] = new_msgs
                for w, new_msgs in b_wmsgs.items():
                    msgs = worker_msgs.get(w)  # type: ignore
                    if msgs is not None:
                        msgs.extend(new_msgs)
                    else:
                        worker_msgs[w] = new_msgs

                start = "released"
            else:
                raise RuntimeError("Impossible transition from %r to %r" % start_finish)

            finish2 = ts._state
            # FIXME downcast antipattern
            scheduler = pep484_cast(Scheduler, self)
            scheduler.transition_log.append(
                (key, start, finish2, recommendations, time())
            )
            if parent._validate:
                logger.debug(
                    "Transitioned %r %s->%s (actual: %s).  Consequence: %s",
                    key,
                    start,
                    finish2,
                    ts._state,
                    dict(recommendations),
                )
            if self.plugins:
                # Temporarily put back forgotten key for plugin to retrieve it
                if ts._state == "forgotten":
                    ts._dependents = dependents
                    ts._dependencies = dependencies
                    parent._tasks[ts._key] = ts
                for plugin in list(self.plugins.values()):
                    try:
                        plugin.transition(key, start, finish2, *args, **kwargs)
                    except Exception:
                        logger.info("Plugin failed with exception", exc_info=True)
                if ts._state == "forgotten":
                    del parent._tasks[ts._key]

            tg: TaskGroup = ts._group
            if ts._state == "forgotten" and tg._name in parent._task_groups:
                # Remove TaskGroup if all tasks are in the forgotten state
                all_forgotten: bint = True
                for s in ALL_TASK_STATES:
                    if tg._states.get(s):
                        all_forgotten = False
                        break
                if all_forgotten:
                    ts._prefix._groups.remove(tg)
                    del parent._task_groups[tg._name]

            return recommendations, client_msgs, worker_msgs
        except Exception:
            logger.exception("Error transitioning %r from %r to %r", key, start, finish)
            if LOG_PDB:
                import pdb

                pdb.set_trace()
            raise

    def _transitions(self, recommendations: dict, client_msgs: dict, worker_msgs: dict):
        """Process transitions until none are left

        This includes feedback from previous transitions and continues until we
        reach a steady state
        """
        keys: set = set()
        recommendations = recommendations.copy()
        msgs: list
        new_msgs: list
        new: tuple
        new_recs: dict
        new_cmsgs: dict
        new_wmsgs: dict
        while recommendations:
            key, finish = recommendations.popitem()
            keys.add(key)

            new = self._transition(key, finish)
            new_recs, new_cmsgs, new_wmsgs = new

            recommendations.update(new_recs)
            for c, new_msgs in new_cmsgs.items():
                msgs = client_msgs.get(c)  # type: ignore
                if msgs is not None:
                    msgs.extend(new_msgs)
                else:
                    client_msgs[c] = new_msgs
            for w, new_msgs in new_wmsgs.items():
                msgs = worker_msgs.get(w)  # type: ignore
                if msgs is not None:
                    msgs.extend(new_msgs)
                else:
                    worker_msgs[w] = new_msgs

        if self._validate:
            # FIXME downcast antipattern
            scheduler = pep484_cast(Scheduler, self)
            for key in keys:
                scheduler.validate_key(key)

    def transition_released_waiting(self, key):
        try:
            ts: TaskState = self._tasks[key]
            dts: TaskState
            recommendations: dict = {}
            client_msgs: dict = {}
            worker_msgs: dict = {}

            if self._validate:
                assert ts._run_spec
                assert not ts._waiting_on
                assert not ts._who_has
                assert not ts._processing_on
                assert not any([dts._state == "forgotten" for dts in ts._dependencies])

            if ts._has_lost_dependencies:
                recommendations[key] = "forgotten"
                return recommendations, client_msgs, worker_msgs

            ts.state = "waiting"

            dts: TaskState
            for dts in ts._dependencies:
                if dts._exception_blame:
                    ts._exception_blame = dts._exception_blame
                    recommendations[key] = "erred"
                    return recommendations, client_msgs, worker_msgs

            for dts in ts._dependencies:
                dep = dts._key
                if not dts._who_has:
                    ts._waiting_on.add(dts)
                if dts._state == "released":
                    recommendations[dep] = "waiting"
                else:
                    dts._waiters.add(ts)

            ts._waiters = {dts for dts in ts._dependents if dts._state == "waiting"}

            if not ts._waiting_on:
                if self._workers_dv:
                    recommendations[key] = "processing"
                else:
                    self._unrunnable.add(ts)
                    ts.state = "no-worker"

            return recommendations, client_msgs, worker_msgs
        except Exception as e:
            logger.exception(e)
            if LOG_PDB:
                import pdb

                pdb.set_trace()
            raise

    def transition_no_worker_waiting(self, key):
        try:
            ts: TaskState = self._tasks[key]
            dts: TaskState
            recommendations: dict = {}
            client_msgs: dict = {}
            worker_msgs: dict = {}

            if self._validate:
                assert ts in self._unrunnable
                assert not ts._waiting_on
                assert not ts._who_has
                assert not ts._processing_on

            self._unrunnable.remove(ts)

            if ts._has_lost_dependencies:
                recommendations[key] = "forgotten"
                return recommendations, client_msgs, worker_msgs

            for dts in ts._dependencies:
                dep = dts._key
                if not dts._who_has:
                    ts._waiting_on.add(dts)
                if dts._state == "released":
                    recommendations[dep] = "waiting"
                else:
                    dts._waiters.add(ts)

            ts.state = "waiting"

            if not ts._waiting_on:
                if self._workers_dv:
                    recommendations[key] = "processing"
                else:
                    self._unrunnable.add(ts)
                    ts.state = "no-worker"

            return recommendations, client_msgs, worker_msgs
        except Exception as e:
            logger.exception(e)
            if LOG_PDB:
                import pdb

                pdb.set_trace()
            raise

    def transition_no_worker_memory(
        self, key, nbytes=None, type=None, typename: str = None, worker=None
    ):
        try:
            ws: WorkerState = self._workers_dv[worker]
            ts: TaskState = self._tasks[key]
            recommendations: dict = {}
            client_msgs: dict = {}
            worker_msgs: dict = {}

            if self._validate:
                assert not ts._processing_on
                assert not ts._waiting_on
                assert ts._state == "no-worker"

            self._unrunnable.remove(ts)

            if nbytes is not None:
                ts.set_nbytes(nbytes)

            self.check_idle_saturated(ws)

            _add_to_memory(
                self, ts, ws, recommendations, client_msgs, type=type, typename=typename
            )
            ts.state = "memory"

            return recommendations, client_msgs, worker_msgs
        except Exception as e:
            logger.exception(e)
            if LOG_PDB:
                import pdb

                pdb.set_trace()
            raise

    @ccall
    @exceptval(check=False)
    def decide_worker(self, ts: TaskState) -> WorkerState:  # -> WorkerState | None
        """
        Decide on a worker for task *ts*. Return a WorkerState.

        If it's a root or root-like task, we place it with its relatives to
        reduce future data tansfer.

        If it has dependencies or restrictions, we use
        `decide_worker_from_deps_and_restrictions`.

        Otherwise, we pick the least occupied worker, or pick from all workers
        in a round-robin fashion.
        """
        if not self._workers_dv:
            return None  # type: ignore

        ws: WorkerState
        tg: TaskGroup = ts._group
        valid_workers: set = self.valid_workers(ts)

        if (
            valid_workers is not None
            and not valid_workers
            and not ts._loose_restrictions
        ):
            self._unrunnable.add(ts)
            ts.state = "no-worker"
            return None  # type: ignore

        # Group is larger than cluster with few dependencies?
        # Minimize future data transfers.
        if (
            valid_workers is None
            and len(tg) > self._total_nthreads * 2
            and len(tg._dependencies) < 5
            and sum(map(len, tg._dependencies)) < 5
        ):
            ws = tg._last_worker

            if not (
                ws and tg._last_worker_tasks_left and ws._address in self._workers_dv
            ):
                # Last-used worker is full or unknown; pick a new worker for the next few tasks
                ws = min(
                    (self._idle_dv or self._workers_dv).values(),
                    key=partial(self.worker_objective, ts),
                )
                tg._last_worker_tasks_left = math.floor(
                    (len(tg) / self._total_nthreads) * ws._nthreads
                )

            # Record `last_worker`, or clear it on the final task
            tg._last_worker = (
                ws if tg.states["released"] + tg.states["waiting"] > 1 else None
            )
            tg._last_worker_tasks_left -= 1
            return ws

        if ts._dependencies or valid_workers is not None:
            ws = decide_worker(
                ts,
                self._workers_dv.values(),
                valid_workers,
                partial(self.worker_objective, ts),
            )
        else:
            # Fastpath when there are no related tasks or restrictions
            worker_pool = self._idle or self._workers
            # Note: cython.cast, not typing.cast!
            worker_pool_dv = cast(dict, worker_pool)
            wp_vals = worker_pool.values()
            n_workers: Py_ssize_t = len(worker_pool_dv)
            if n_workers < 20:  # smart but linear in small case
                ws = min(wp_vals, key=operator.attrgetter("occupancy"))
                if ws._occupancy == 0:
                    # special case to use round-robin; linear search
                    # for next worker with zero occupancy (or just
                    # land back where we started).
                    wp_i: WorkerState
                    start: Py_ssize_t = self._n_tasks % n_workers
                    i: Py_ssize_t
                    for i in range(n_workers):
                        wp_i = wp_vals[(i + start) % n_workers]
                        if wp_i._occupancy == 0:
                            ws = wp_i
                            break
            else:  # dumb but fast in large case
                ws = wp_vals[self._n_tasks % n_workers]

        if self._validate:
            assert ws is None or isinstance(ws, WorkerState), (
                type(ws),
                ws,
            )
            assert ws._address in self._workers_dv

        return ws

    @ccall
    def set_duration_estimate(self, ts: TaskState, ws: WorkerState) -> double:
        """Estimate task duration using worker state and task state.

        If a task takes longer than twice the current average duration we
        estimate the task duration to be 2x current-runtime, otherwise we set it
        to be the average duration.

        See also ``_remove_from_processing``
        """
        exec_time: double = ws._executing.get(ts, 0)
        duration: double = self.get_task_duration(ts)
        total_duration: double
        if exec_time > 2 * duration:
            total_duration = 2 * exec_time
        else:
            comm: double = self.get_comm_cost(ts, ws)
            total_duration = duration + comm
        old = ws._processing.get(ts, 0)
        ws._processing[ts] = total_duration

        if ts not in ws._long_running:
            self._total_occupancy += total_duration - old
            ws._occupancy += total_duration - old

        return total_duration

    def transition_waiting_processing(self, key):
        try:
            ts: TaskState = self._tasks[key]
            dts: TaskState
            recommendations: dict = {}
            client_msgs: dict = {}
            worker_msgs: dict = {}

            if self._validate:
                assert not ts._waiting_on
                assert not ts._who_has
                assert not ts._exception_blame
                assert not ts._processing_on
                assert not ts._has_lost_dependencies
                assert ts not in self._unrunnable
                assert all([dts._who_has for dts in ts._dependencies])

            ws: WorkerState = self.decide_worker(ts)
            if ws is None:
                return recommendations, client_msgs, worker_msgs
            worker = ws._address

            self.set_duration_estimate(ts, ws)
            ts._processing_on = ws
            ts.state = "processing"
            self.consume_resources(ts, ws)
            self.check_idle_saturated(ws)
            self._n_tasks += 1

            if ts._actor:
                ws._actors.add(ts)

            # logger.debug("Send job to worker: %s, %s", worker, key)

            worker_msgs[worker] = [_task_to_msg(self, ts)]

            return recommendations, client_msgs, worker_msgs
        except Exception as e:
            logger.exception(e)
            if LOG_PDB:
                import pdb

                pdb.set_trace()
            raise

    def transition_waiting_memory(
        self, key, nbytes=None, type=None, typename: str = None, worker=None, **kwargs
    ):
        try:
            ws: WorkerState = self._workers_dv[worker]
            ts: TaskState = self._tasks[key]
            recommendations: dict = {}
            client_msgs: dict = {}
            worker_msgs: dict = {}

            if self._validate:
                assert not ts._processing_on
                assert ts._waiting_on
                assert ts._state == "waiting"

            ts._waiting_on.clear()

            if nbytes is not None:
                ts.set_nbytes(nbytes)

            self.check_idle_saturated(ws)

            _add_to_memory(
                self, ts, ws, recommendations, client_msgs, type=type, typename=typename
            )

            if self._validate:
                assert not ts._processing_on
                assert not ts._waiting_on
                assert ts._who_has

            return recommendations, client_msgs, worker_msgs
        except Exception as e:
            logger.exception(e)
            if LOG_PDB:
                import pdb

                pdb.set_trace()
            raise

    def transition_processing_memory(
        self,
        key,
        nbytes=None,
        type=None,
        typename: str = None,
        worker=None,
        startstops=None,
        **kwargs,
    ):
        ws: WorkerState
        wws: WorkerState
        recommendations: dict = {}
        client_msgs: dict = {}
        worker_msgs: dict = {}
        try:
            ts: TaskState = self._tasks[key]

            assert worker
            assert isinstance(worker, str)

            if self._validate:
                assert ts._processing_on
                ws = ts._processing_on
                assert ts in ws._processing
                assert not ts._waiting_on
                assert not ts._who_has, (ts, ts._who_has)
                assert not ts._exception_blame
                assert ts._state == "processing"

            ws = self._workers_dv.get(worker)  # type: ignore
            if ws is None:
                recommendations[key] = "released"
                return recommendations, client_msgs, worker_msgs

            if ws != ts._processing_on:  # someone else has this task
                logger.info(
                    "Unexpected worker completed task. Expected: %s, Got: %s, Key: %s",
                    ts._processing_on,
                    ws,
                    key,
                )
                worker_msgs[ts._processing_on.address] = [
                    {
                        "op": "cancel-compute",
                        "key": key,
                        "stimulus_id": f"processing-memory-{time()}",
                    }
                ]

            #############################
            # Update Timing Information #
            #############################
            if startstops:
                startstop: dict
                for startstop in startstops:
                    ts._group.add_duration(
                        stop=startstop["stop"],
                        start=startstop["start"],
                        action=startstop["action"],
                    )

            s: set = self._unknown_durations.pop(ts._prefix._name, set())
            tts: TaskState
            steal = self.extensions.get("stealing")
            for tts in s:
                if tts._processing_on:
                    self.set_duration_estimate(tts, tts._processing_on)
                    if steal:
                        steal.recalculate_cost(tts)

            ############################
            # Update State Information #
            ############################
            if nbytes is not None:
                ts.set_nbytes(nbytes)

            _remove_from_processing(self, ts)

            _add_to_memory(
                self, ts, ws, recommendations, client_msgs, type=type, typename=typename
            )

            if self._validate:
                assert not ts._processing_on
                assert not ts._waiting_on

            return recommendations, client_msgs, worker_msgs
        except Exception as e:
            logger.exception(e)
            if LOG_PDB:
                import pdb

                pdb.set_trace()
            raise

    def transition_memory_released(self, key, safe: bint = False):
        ws: WorkerState
        try:
            ts: TaskState = self._tasks[key]
            dts: TaskState
            recommendations: dict = {}
            client_msgs: dict = {}
            worker_msgs: dict = {}

            if self._validate:
                assert not ts._waiting_on
                assert not ts._processing_on
                if safe:
                    assert not ts._waiters

            if ts._actor:
                for ws in ts._who_has:
                    ws._actors.discard(ts)
                if ts._who_wants:
                    ts._exception_blame = ts
                    ts._exception = "Worker holding Actor was lost"
                    recommendations[ts._key] = "erred"
                    return (
                        recommendations,
                        client_msgs,
                        worker_msgs,
                    )  # don't try to recreate

            for dts in ts._waiters:
                if dts._state in ("no-worker", "processing"):
                    recommendations[dts._key] = "waiting"
                elif dts._state == "waiting":
                    dts._waiting_on.add(ts)

            # XXX factor this out?
            worker_msg = {
                "op": "free-keys",
                "keys": [key],
                "stimulus_id": f"memory-released-{time()}",
            }
            for ws in ts._who_has:
                worker_msgs[ws._address] = [worker_msg]
            self.remove_all_replicas(ts)

            ts.state = "released"

            report_msg = {"op": "lost-data", "key": key}
            cs: ClientState
            for cs in ts._who_wants:
                client_msgs[cs._client_key] = [report_msg]

            if not ts._run_spec:  # pure data
                recommendations[key] = "forgotten"
            elif ts._has_lost_dependencies:
                recommendations[key] = "forgotten"
            elif ts._who_wants or ts._waiters:
                recommendations[key] = "waiting"

            if self._validate:
                assert not ts._waiting_on

            return recommendations, client_msgs, worker_msgs
        except Exception as e:
            logger.exception(e)
            if LOG_PDB:
                import pdb

                pdb.set_trace()
            raise

    def transition_released_erred(self, key):
        try:
            ts: TaskState = self._tasks[key]
            dts: TaskState
            failing_ts: TaskState
            recommendations: dict = {}
            client_msgs: dict = {}
            worker_msgs: dict = {}

            if self._validate:
                with log_errors(pdb=LOG_PDB):
                    assert ts._exception_blame
                    assert not ts._who_has
                    assert not ts._waiting_on
                    assert not ts._waiters

            failing_ts = ts._exception_blame

            for dts in ts._dependents:
                dts._exception_blame = failing_ts
                if not dts._who_has:
                    recommendations[dts._key] = "erred"

            report_msg = {
                "op": "task-erred",
                "key": key,
                "exception": failing_ts._exception,
                "traceback": failing_ts._traceback,
            }
            cs: ClientState
            for cs in ts._who_wants:
                client_msgs[cs._client_key] = [report_msg]

            ts.state = "erred"

            # TODO: waiting data?
            return recommendations, client_msgs, worker_msgs
        except Exception as e:
            logger.exception(e)
            if LOG_PDB:
                import pdb

                pdb.set_trace()
            raise

    def transition_erred_released(self, key):
        try:
            ts: TaskState = self._tasks[key]
            dts: TaskState
            recommendations: dict = {}
            client_msgs: dict = {}
            worker_msgs: dict = {}

            if self._validate:
                with log_errors(pdb=LOG_PDB):
                    assert ts._exception_blame
                    assert not ts._who_has
                    assert not ts._waiting_on
                    assert not ts._waiters

            ts._exception = None
            ts._exception_blame = None
            ts._traceback = None

            for dts in ts._dependents:
                if dts._state == "erred":
                    recommendations[dts._key] = "waiting"

            w_msg = {
                "op": "free-keys",
                "keys": [key],
                "stimulus_id": f"erred-released-{time()}",
            }
            for ws_addr in ts._erred_on:
                worker_msgs[ws_addr] = [w_msg]
            ts._erred_on.clear()

            report_msg = {"op": "task-retried", "key": key}
            cs: ClientState
            for cs in ts._who_wants:
                client_msgs[cs._client_key] = [report_msg]

            ts.state = "released"

            return recommendations, client_msgs, worker_msgs
        except Exception as e:
            logger.exception(e)
            if LOG_PDB:
                import pdb

                pdb.set_trace()
            raise

    def transition_waiting_released(self, key):
        try:
            ts: TaskState = self._tasks[key]
            recommendations: dict = {}
            client_msgs: dict = {}
            worker_msgs: dict = {}

            if self._validate:
                assert not ts._who_has
                assert not ts._processing_on

            dts: TaskState
            for dts in ts._dependencies:
                if ts in dts._waiters:
                    dts._waiters.discard(ts)
                    if not dts._waiters and not dts._who_wants:
                        recommendations[dts._key] = "released"
            ts._waiting_on.clear()

            ts.state = "released"

            if ts._has_lost_dependencies:
                recommendations[key] = "forgotten"
            elif not ts._exception_blame and (ts._who_wants or ts._waiters):
                recommendations[key] = "waiting"
            else:
                ts._waiters.clear()

            return recommendations, client_msgs, worker_msgs
        except Exception as e:
            logger.exception(e)
            if LOG_PDB:
                import pdb

                pdb.set_trace()
            raise

    def transition_processing_released(self, key):
        try:
            ts: TaskState = self._tasks[key]
            dts: TaskState
            recommendations: dict = {}
            client_msgs: dict = {}
            worker_msgs: dict = {}

            if self._validate:
                assert ts._processing_on
                assert not ts._who_has
                assert not ts._waiting_on
                assert self._tasks[key].state == "processing"

            w: str = _remove_from_processing(self, ts)
            if w:
                worker_msgs[w] = [
                    {
                        "op": "free-keys",
                        "keys": [key],
                        "stimulus_id": f"processing-released-{time()}",
                    }
                ]

            ts.state = "released"

            if ts._has_lost_dependencies:
                recommendations[key] = "forgotten"
            elif ts._waiters or ts._who_wants:
                recommendations[key] = "waiting"

            if recommendations.get(key) != "waiting":
                for dts in ts._dependencies:
                    if dts._state != "released":
                        dts._waiters.discard(ts)
                        if not dts._waiters and not dts._who_wants:
                            recommendations[dts._key] = "released"
                ts._waiters.clear()

            if self._validate:
                assert not ts._processing_on

            return recommendations, client_msgs, worker_msgs
        except Exception as e:
            logger.exception(e)
            if LOG_PDB:
                import pdb

                pdb.set_trace()
            raise

    def transition_processing_erred(
        self,
        key: str,
        cause: str = None,
        exception=None,
        traceback=None,
        exception_text: str = None,
        traceback_text: str = None,
        worker: str = None,
        **kwargs,
    ):
        ws: WorkerState
        try:
            ts: TaskState = self._tasks[key]
            dts: TaskState
            failing_ts: TaskState
            recommendations: dict = {}
            client_msgs: dict = {}
            worker_msgs: dict = {}

            if self._validate:
                assert cause or ts._exception_blame
                assert ts._processing_on
                assert not ts._who_has
                assert not ts._waiting_on

            if ts._actor:
                ws = ts._processing_on
                ws._actors.remove(ts)

            w = _remove_from_processing(self, ts)

            ts._erred_on.add(w or worker)
            if exception is not None:
                ts._exception = exception
                ts._exception_text = exception_text  # type: ignore
            if traceback is not None:
                ts._traceback = traceback
                ts._traceback_text = traceback_text  # type: ignore
            if cause is not None:
                failing_ts = self._tasks[cause]
                ts._exception_blame = failing_ts
            else:
                failing_ts = ts._exception_blame  # type: ignore

            for dts in ts._dependents:
                dts._exception_blame = failing_ts
                recommendations[dts._key] = "erred"

            for dts in ts._dependencies:
                dts._waiters.discard(ts)
                if not dts._waiters and not dts._who_wants:
                    recommendations[dts._key] = "released"

            ts._waiters.clear()  # do anything with this?

            ts.state = "erred"

            report_msg = {
                "op": "task-erred",
                "key": key,
                "exception": failing_ts._exception,
                "traceback": failing_ts._traceback,
            }
            cs: ClientState
            for cs in ts._who_wants:
                client_msgs[cs._client_key] = [report_msg]

            cs = self._clients["fire-and-forget"]
            if ts in cs._wants_what:
                _client_releases_keys(
                    self,
                    cs=cs,
                    keys=[key],
                    recommendations=recommendations,
                )

            if self._validate:
                assert not ts._processing_on

            return recommendations, client_msgs, worker_msgs
        except Exception as e:
            logger.exception(e)
            if LOG_PDB:
                import pdb

                pdb.set_trace()
            raise

    def transition_no_worker_released(self, key):
        try:
            ts: TaskState = self._tasks[key]
            dts: TaskState
            recommendations: dict = {}
            client_msgs: dict = {}
            worker_msgs: dict = {}

            if self._validate:
                assert self._tasks[key].state == "no-worker"
                assert not ts._who_has
                assert not ts._waiting_on

            self._unrunnable.remove(ts)
            ts.state = "released"

            for dts in ts._dependencies:
                dts._waiters.discard(ts)

            ts._waiters.clear()

            return recommendations, client_msgs, worker_msgs
        except Exception as e:
            logger.exception(e)
            if LOG_PDB:
                import pdb

                pdb.set_trace()
            raise

    @ccall
    def remove_key(self, key):
        ts: TaskState = self._tasks.pop(key)
        assert ts._state == "forgotten"
        self._unrunnable.discard(ts)
        cs: ClientState
        for cs in ts._who_wants:
            cs._wants_what.remove(ts)
        ts._who_wants.clear()
        ts._processing_on = None
        ts._exception_blame = ts._exception = ts._traceback = None
        self._task_metadata.pop(key, None)

    def transition_memory_forgotten(self, key):
        ws: WorkerState
        try:
            ts: TaskState = self._tasks[key]
            recommendations: dict = {}
            client_msgs: dict = {}
            worker_msgs: dict = {}

            if self._validate:
                assert ts._state == "memory"
                assert not ts._processing_on
                assert not ts._waiting_on
                if not ts._run_spec:
                    # It's ok to forget a pure data task
                    pass
                elif ts._has_lost_dependencies:
                    # It's ok to forget a task with forgotten dependencies
                    pass
                elif not ts._who_wants and not ts._waiters and not ts._dependents:
                    # It's ok to forget a task that nobody needs
                    pass
                else:
                    assert 0, (ts,)

            if ts._actor:
                for ws in ts._who_has:
                    ws._actors.discard(ts)

            _propagate_forgotten(self, ts, recommendations, worker_msgs)

            client_msgs = _task_to_client_msgs(self, ts)
            self.remove_key(key)

            return recommendations, client_msgs, worker_msgs
        except Exception as e:
            logger.exception(e)
            if LOG_PDB:
                import pdb

                pdb.set_trace()
            raise

    def transition_released_forgotten(self, key):
        try:
            ts: TaskState = self._tasks[key]
            recommendations: dict = {}
            client_msgs: dict = {}
            worker_msgs: dict = {}

            if self._validate:
                assert ts._state in ("released", "erred")
                assert not ts._who_has
                assert not ts._processing_on
                assert not ts._waiting_on, (ts, ts._waiting_on)
                if not ts._run_spec:
                    # It's ok to forget a pure data task
                    pass
                elif ts._has_lost_dependencies:
                    # It's ok to forget a task with forgotten dependencies
                    pass
                elif not ts._who_wants and not ts._waiters and not ts._dependents:
                    # It's ok to forget a task that nobody needs
                    pass
                else:
                    assert 0, (ts,)

            _propagate_forgotten(self, ts, recommendations, worker_msgs)

            client_msgs = _task_to_client_msgs(self, ts)
            self.remove_key(key)

            return recommendations, client_msgs, worker_msgs
        except Exception as e:
            logger.exception(e)
            if LOG_PDB:
                import pdb

                pdb.set_trace()
            raise

    ##############################
    # Assigning Tasks to Workers #
    ##############################

    @ccall
    @exceptval(check=False)
    def check_idle_saturated(self, ws: WorkerState, occ: double = -1.0):
        """Update the status of the idle and saturated state

        The scheduler keeps track of workers that are ..

        -  Saturated: have enough work to stay busy
        -  Idle: do not have enough work to stay busy

        They are considered saturated if they both have enough tasks to occupy
        all of their threads, and if the expected runtime of those tasks is
        large enough.

        This is useful for load balancing and adaptivity.
        """
        if self._total_nthreads == 0 or ws.status == Status.closed:
            return
        if occ < 0:
            occ = ws._occupancy

        nc: Py_ssize_t = ws._nthreads
        p: Py_ssize_t = len(ws._processing)
        avg: double = self._total_occupancy / self._total_nthreads

        idle = self._idle
        saturated: set = self._saturated
        if p < nc or occ < nc * avg / 2:
            idle[ws._address] = ws
            saturated.discard(ws)
        else:
            idle.pop(ws._address, None)

            if p > nc:
                pending: double = occ * (p - nc) / (p * nc)
                if 0.4 < pending > 1.9 * avg:
                    saturated.add(ws)
                    return

            saturated.discard(ws)

    @ccall
    def get_comm_cost(self, ts: TaskState, ws: WorkerState) -> double:
        """
        Get the estimated communication cost (in s.) to compute the task
        on the given worker.
        """
        dts: TaskState
        deps: set = ts._dependencies.difference(ws._has_what)
        nbytes: Py_ssize_t = 0
        for dts in deps:
            nbytes += dts._nbytes
        return nbytes / self._bandwidth

    @ccall
    def get_task_duration(self, ts: TaskState) -> double:
        """Get the estimated computation cost of the given task (not including
        any communication cost).

        If no data has been observed, value of
        `distributed.scheduler.default-task-durations` are used. If none is set
        for this task, `distributed.scheduler.unknown-task-duration` is used
        instead.
        """
        duration: double = ts._prefix._duration_average
        if duration >= 0:
            return duration

        s: set = self._unknown_durations.get(ts._prefix._name)  # type: ignore
        if s is None:
            self._unknown_durations[ts._prefix._name] = s = set()
        s.add(ts)
        return self.UNKNOWN_TASK_DURATION

    @ccall
    @exceptval(check=False)
    def valid_workers(self, ts: TaskState) -> set:  # set[WorkerState] | None
        """Return set of currently valid workers for key

        If all workers are valid then this returns ``None``.
        This checks tracks the following state:

        *  worker_restrictions
        *  host_restrictions
        *  resource_restrictions
        """
        s: set = None  # type: ignore

        if ts._worker_restrictions:
            s = {addr for addr in ts._worker_restrictions if addr in self._workers_dv}

        if ts._host_restrictions:
            # Resolve the alias here rather than early, for the worker
            # may not be connected when host_restrictions is populated
            hr: list = [self.coerce_hostname(h) for h in ts._host_restrictions]
            # XXX need HostState?
            sl: list = []
            for h in hr:
                dh: dict = self._host_info.get(h)  # type: ignore
                if dh is not None:
                    sl.append(dh["addresses"])

            ss: set = set.union(*sl) if sl else set()
            if s is None:
                s = ss
            else:
                s |= ss

        if ts._resource_restrictions:
            dw: dict = {}
            for resource, required in ts._resource_restrictions.items():
                dr: dict = self._resources.get(resource)  # type: ignore
                if dr is None:
                    self._resources[resource] = dr = {}

                sw: set = set()
                for addr, supplied in dr.items():
                    if supplied >= required:
                        sw.add(addr)

                dw[resource] = sw

            ww: set = set.intersection(*dw.values())
            if s is None:
                s = ww
            else:
                s &= ww

        if s is None:
            if len(self._running) < len(self._workers_dv):
                return self._running.copy()
        else:
            s = {self._workers_dv[addr] for addr in s}
            if len(self._running) < len(self._workers_dv):
                s &= self._running

        return s

    @ccall
    def consume_resources(self, ts: TaskState, ws: WorkerState):
        if ts._resource_restrictions:
            for r, required in ts._resource_restrictions.items():
                ws._used_resources[r] += required

    @ccall
    def release_resources(self, ts: TaskState, ws: WorkerState):
        if ts._resource_restrictions:
            for r, required in ts._resource_restrictions.items():
                ws._used_resources[r] -= required

    @ccall
    def coerce_hostname(self, host):
        """
        Coerce the hostname of a worker.
        """
        alias = self._aliases.get(host)
        if alias is not None:
            ws: WorkerState = self._workers_dv[alias]
            return ws.host
        else:
            return host

    @ccall
    @exceptval(check=False)
    def worker_objective(self, ts: TaskState, ws: WorkerState) -> tuple:
        """
        Objective function to determine which worker should get the task

        Minimize expected start time.  If a tie then break with data storage.
        """
        dts: TaskState
        nbytes: Py_ssize_t
        comm_bytes: Py_ssize_t = 0
        for dts in ts._dependencies:
            if ws not in dts._who_has:
                nbytes = dts.get_nbytes()
                comm_bytes += nbytes

        stack_time: double = ws._occupancy / ws._nthreads
        start_time: double = stack_time + comm_bytes / self._bandwidth

        if ts._actor:
            return (len(ws._actors), start_time, ws._nbytes)
        else:
            return (start_time, ws._nbytes)

    @ccall
    def add_replica(self, ts: TaskState, ws: WorkerState):
        """Note that a worker holds a replica of a task with state='memory'"""
        if self._validate:
            assert ws not in ts._who_has
            assert ts not in ws._has_what

        ws._nbytes += ts.get_nbytes()
        ws._has_what[ts] = None
        ts._who_has.add(ws)
        if len(ts._who_has) == 2:
            self._replicated_tasks.add(ts)

    @ccall
    def remove_replica(self, ts: TaskState, ws: WorkerState):
        """Note that a worker no longer holds a replica of a task"""
        ws._nbytes -= ts.get_nbytes()
        del ws._has_what[ts]
        ts._who_has.remove(ws)
        if len(ts._who_has) == 1:
            self._replicated_tasks.remove(ts)

    @ccall
    def remove_all_replicas(self, ts: TaskState):
        """Remove all replicas of a task from all workers"""
        ws: WorkerState
        nbytes: Py_ssize_t = ts.get_nbytes()
        for ws in ts._who_has:
            ws._nbytes -= nbytes
            del ws._has_what[ts]
        if len(ts._who_has) > 1:
            self._replicated_tasks.remove(ts)
        ts._who_has.clear()

    @ccall
    @exceptval(check=False)
    def _reevaluate_occupancy_worker(self, ws: WorkerState):
        """See reevaluate_occupancy"""
        ts: TaskState
        old = ws._occupancy
        for ts in ws._processing:
            self.set_duration_estimate(ts, ws)

        self.check_idle_saturated(ws)
        steal = self.extensions.get("stealing")
        if steal is None:
            return
        if ws._occupancy > old * 1.3 or old > ws._occupancy * 1.3:
            for ts in ws._processing:
                steal.recalculate_cost(ts)


class Scheduler(SchedulerState, ServerNode):
    """Dynamic distributed task scheduler

    The scheduler tracks the current state of workers, data, and computations.
    The scheduler listens for events and responds by controlling workers
    appropriately.  It continuously tries to use the workers to execute an ever
    growing dask graph.

    All events are handled quickly, in linear time with respect to their input
    (which is often of constant size) and generally within a millisecond.  To
    accomplish this the scheduler tracks a lot of state.  Every operation
    maintains the consistency of this state.

    The scheduler communicates with the outside world through Comm objects.
    It maintains a consistent and valid view of the world even when listening
    to several clients at once.

    A Scheduler is typically started either with the ``dask-scheduler``
    executable::

         $ dask-scheduler
         Scheduler started at 127.0.0.1:8786

    Or within a LocalCluster a Client starts up without connection
    information::

        >>> c = Client()  # doctest: +SKIP
        >>> c.cluster.scheduler  # doctest: +SKIP
        Scheduler(...)

    Users typically do not interact with the scheduler directly but rather with
    the client object ``Client``.

    **State**

    The scheduler contains the following state variables.  Each variable is
    listed along with what it stores and a brief description.

    * **tasks:** ``{task key: TaskState}``
        Tasks currently known to the scheduler
    * **unrunnable:** ``{TaskState}``
        Tasks in the "no-worker" state

    * **workers:** ``{worker key: WorkerState}``
        Workers currently connected to the scheduler
    * **idle:** ``{WorkerState}``:
        Set of workers that are not fully utilized
    * **saturated:** ``{WorkerState}``:
        Set of workers that are not over-utilized

    * **host_info:** ``{hostname: dict}``:
        Information about each worker host

    * **clients:** ``{client key: ClientState}``
        Clients currently connected to the scheduler

    * **services:** ``{str: port}``:
        Other services running on this scheduler, like Bokeh
    * **loop:** ``IOLoop``:
        The running Tornado IOLoop
    * **client_comms:** ``{client key: Comm}``
        For each client, a Comm object used to receive task requests and
        report task status updates.
    * **stream_comms:** ``{worker key: Comm}``
        For each worker, a Comm object from which we both accept stimuli and
        report results
    * **task_duration:** ``{key-prefix: time}``
        Time we expect certain functions to take, e.g. ``{'sum': 0.25}``
    """

    default_port = 8786
    _instances: "ClassVar[weakref.WeakSet[Scheduler]]" = weakref.WeakSet()

    def __init__(
        self,
        loop=None,
        delete_interval="500ms",
        synchronize_worker_interval="60s",
        services=None,
        service_kwargs=None,
        allowed_failures=None,
        extensions=None,
        validate=None,
        scheduler_file=None,
        security=None,
        worker_ttl=None,
        idle_timeout=None,
        interface=None,
        host=None,
        port=0,
        protocol=None,
        dashboard_address=None,
        dashboard=None,
        http_prefix="/",
        preload=None,
        preload_argv=(),
        plugins=(),
        **kwargs,
    ):
        self._setup_logging(logger)

        # Attributes
        if allowed_failures is None:
            allowed_failures = dask.config.get("distributed.scheduler.allowed-failures")
        self.allowed_failures = allowed_failures
        if validate is None:
            validate = dask.config.get("distributed.scheduler.validate")
        self.proc = psutil.Process()
        self.delete_interval = parse_timedelta(delete_interval, default="ms")
        self.synchronize_worker_interval = parse_timedelta(
            synchronize_worker_interval, default="ms"
        )
        self.digests = None
        self.service_specs = services or {}
        self.service_kwargs = service_kwargs or {}
        self.services = {}
        self.scheduler_file = scheduler_file
        worker_ttl = worker_ttl or dask.config.get("distributed.scheduler.worker-ttl")
        self.worker_ttl = parse_timedelta(worker_ttl) if worker_ttl else None
        idle_timeout = idle_timeout or dask.config.get(
            "distributed.scheduler.idle-timeout"
        )
        if idle_timeout:
            self.idle_timeout = parse_timedelta(idle_timeout)
        else:
            self.idle_timeout = None
        self.idle_since = time()
        self.time_started = self.idle_since  # compatibility for dask-gateway
        self._lock = asyncio.Lock()
        self.bandwidth_workers = defaultdict(float)
        self.bandwidth_types = defaultdict(float)

        if not preload:
            preload = dask.config.get("distributed.scheduler.preload")
        if not preload_argv:
            preload_argv = dask.config.get("distributed.scheduler.preload-argv")
        self.preloads = preloading.process_preloads(self, preload, preload_argv)

        if isinstance(security, dict):
            security = Security(**security)
        self.security = security or Security()
        assert isinstance(self.security, Security)
        self.connection_args = self.security.get_connection_args("scheduler")
        self.connection_args["handshake_overrides"] = {  # common denominator
            "pickle-protocol": 4
        }

        self._start_address = addresses_from_user_args(
            host=host,
            port=port,
            interface=interface,
            protocol=protocol,
            security=security,
            default_port=self.default_port,
        )

        http_server_modules = dask.config.get("distributed.scheduler.http.routes")
        show_dashboard = dashboard or (dashboard is None and dashboard_address)
        # install vanilla route if show_dashboard but bokeh is not installed
        if show_dashboard:
            try:
                import distributed.dashboard.scheduler
            except ImportError:
                show_dashboard = False
                http_server_modules.append("distributed.http.scheduler.missing_bokeh")
        routes = get_handlers(
            server=self, modules=http_server_modules, prefix=http_prefix
        )
        self.start_http_server(routes, dashboard_address, default_port=8787)
        if show_dashboard:
            distributed.dashboard.scheduler.connect(
                self.http_application, self.http_server, self, prefix=http_prefix
            )

        # Communication state
        self.loop = loop or IOLoop.current()
        self.client_comms = {}
        self.stream_comms = {}
        self._worker_coroutines = []
        self._ipython_kernel = None

        # Task state
        tasks = {}
        for old_attr, new_attr, wrap in [
            ("priority", "priority", None),
            ("dependencies", "dependencies", _legacy_task_key_set),
            ("dependents", "dependents", _legacy_task_key_set),
            ("retries", "retries", None),
        ]:
            func = operator.attrgetter(new_attr)
            if wrap is not None:
                func = compose(wrap, func)
            setattr(self, old_attr, _StateLegacyMapping(tasks, func))

        for old_attr, new_attr, wrap in [
            ("nbytes", "nbytes", None),
            ("who_wants", "who_wants", _legacy_client_key_set),
            ("who_has", "who_has", _legacy_worker_key_set),
            ("waiting", "waiting_on", _legacy_task_key_set),
            ("waiting_data", "waiters", _legacy_task_key_set),
            ("rprocessing", "processing_on", None),
            ("host_restrictions", "host_restrictions", None),
            ("worker_restrictions", "worker_restrictions", None),
            ("resource_restrictions", "resource_restrictions", None),
            ("suspicious_tasks", "suspicious", None),
            ("exceptions", "exception", None),
            ("tracebacks", "traceback", None),
            ("exceptions_blame", "exception_blame", _task_key_or_none),
        ]:
            func = operator.attrgetter(new_attr)
            if wrap is not None:
                func = compose(wrap, func)
            setattr(self, old_attr, _OptionalStateLegacyMapping(tasks, func))

        for old_attr, new_attr, wrap in [
            ("loose_restrictions", "loose_restrictions", None)
        ]:
            func = operator.attrgetter(new_attr)
            if wrap is not None:
                func = compose(wrap, func)
            setattr(self, old_attr, _StateLegacySet(tasks, func))

        self.generation = 0
        self._last_client = None
        self._last_time = 0
        unrunnable = set()

        self.datasets = {}

        # Prefix-keyed containers

        # Client state
        clients = {}
        for old_attr, new_attr, wrap in [
            ("wants_what", "wants_what", _legacy_task_key_set)
        ]:
            func = operator.attrgetter(new_attr)
            if wrap is not None:
                func = compose(wrap, func)
            setattr(self, old_attr, _StateLegacyMapping(clients, func))

        # Worker state
        workers = SortedDict()
        for old_attr, new_attr, wrap in [
            ("nthreads", "nthreads", None),
            ("worker_bytes", "nbytes", None),
            ("worker_resources", "resources", None),
            ("used_resources", "used_resources", None),
            ("occupancy", "occupancy", None),
            ("worker_info", "metrics", None),
            ("processing", "processing", _legacy_task_key_dict),
            ("has_what", "has_what", _legacy_task_key_set),
        ]:
            func = operator.attrgetter(new_attr)
            if wrap is not None:
                func = compose(wrap, func)
            setattr(self, old_attr, _StateLegacyMapping(workers, func))

        host_info = {}
        resources = {}
        aliases = {}

        self._task_state_collections = [unrunnable]

        self._worker_collections = [
            workers,
            host_info,
            resources,
            aliases,
        ]

        self.transition_log = deque(
            maxlen=dask.config.get("distributed.scheduler.transition-log-length")
        )
        self.log = deque(
            maxlen=dask.config.get("distributed.scheduler.transition-log-length")
        )
        self.events = defaultdict(
            partial(
                deque, maxlen=dask.config.get("distributed.scheduler.events-log-length")
            )
        )
        self.event_counts = defaultdict(int)
        self.event_subscriber = defaultdict(set)
        self.worker_plugins = {}
        self.nanny_plugins = {}

        worker_handlers = {
            "task-finished": self.handle_task_finished,
            "task-erred": self.handle_task_erred,
            "release-worker-data": self.release_worker_data,
            "add-keys": self.add_keys,
            "missing-data": self.handle_missing_data,
            "long-running": self.handle_long_running,
            "reschedule": self.reschedule,
            "keep-alive": lambda *args, **kwargs: None,
            "log-event": self.log_worker_event,
            "worker-status-change": self.handle_worker_status_change,
        }

        client_handlers = {
            "update-graph": self.update_graph,
            "update-graph-hlg": self.update_graph_hlg,
            "client-desires-keys": self.client_desires_keys,
            "update-data": self.update_data,
            "report-key": self.report_on_key,
            "client-releases-keys": self.client_releases_keys,
            "heartbeat-client": self.client_heartbeat,
            "close-client": self.remove_client,
            "restart": self.restart,
            "subscribe-topic": self.subscribe_topic,
            "unsubscribe-topic": self.unsubscribe_topic,
        }

        self.handlers = {
            "register-client": self.add_client,
            "scatter": self.scatter,
            "register-worker": self.add_worker,
            "register_nanny": self.add_nanny,
            "unregister": self.remove_worker,
            "gather": self.gather,
            "cancel": self.stimulus_cancel,
            "retry": self.stimulus_retry,
            "feed": self.feed,
            "terminate": self.close,
            "broadcast": self.broadcast,
            "proxy": self.proxy,
            "ncores": self.get_ncores,
            "ncores_running": self.get_ncores_running,
            "has_what": self.get_has_what,
            "who_has": self.get_who_has,
            "processing": self.get_processing,
            "call_stack": self.get_call_stack,
            "profile": self.get_profile,
            "performance_report": self.performance_report,
            "get_logs": self.get_logs,
            "logs": self.get_logs,
            "worker_logs": self.get_worker_logs,
            "log_event": self.log_worker_event,
            "events": self.get_events,
            "nbytes": self.get_nbytes,
            "versions": self.versions,
            "add_keys": self.add_keys,
            "rebalance": self.rebalance,
            "replicate": self.replicate,
            "start_ipython": self.start_ipython,
            "run_function": self.run_function,
            "update_data": self.update_data,
            "set_resources": self.add_resources,
            "retire_workers": self.retire_workers,
            "get_metadata": self.get_metadata,
            "set_metadata": self.set_metadata,
            "set_restrictions": self.set_restrictions,
            "heartbeat_worker": self.heartbeat_worker,
            "get_task_status": self.get_task_status,
            "get_task_stream": self.get_task_stream,
            "get_task_prefix_states": self.get_task_prefix_states,
            "register_scheduler_plugin": self.register_scheduler_plugin,
            "register_worker_plugin": self.register_worker_plugin,
            "unregister_worker_plugin": self.unregister_worker_plugin,
            "register_nanny_plugin": self.register_nanny_plugin,
            "unregister_nanny_plugin": self.unregister_nanny_plugin,
            "adaptive_target": self.adaptive_target,
            "workers_to_close": self.workers_to_close,
            "subscribe_worker_status": self.subscribe_worker_status,
            "start_task_metadata": self.start_task_metadata,
            "stop_task_metadata": self.stop_task_metadata,
            "get_cluster_state": self.get_cluster_state,
            "dump_cluster_state_to_url": self.dump_cluster_state_to_url,
            "benchmark_hardware": self.benchmark_hardware,
        }

        connection_limit = get_fileno_limit() / 2

        super().__init__(
            # Arguments to SchedulerState
            aliases=aliases,
            clients=clients,
            workers=workers,
            host_info=host_info,
            resources=resources,
            tasks=tasks,
            unrunnable=unrunnable,
            validate=validate,
            plugins=plugins,
            # Arguments to ServerNode
            handlers=self.handlers,
            stream_handlers=merge(worker_handlers, client_handlers),
            io_loop=self.loop,
            connection_limit=connection_limit,
            deserialize=False,
            connection_args=self.connection_args,
            **kwargs,
        )

        if self.worker_ttl:
            pc = PeriodicCallback(self.check_worker_ttl, self.worker_ttl * 1000)
            self.periodic_callbacks["worker-ttl"] = pc

        if self.idle_timeout:
            pc = PeriodicCallback(self.check_idle, self.idle_timeout * 1000 / 4)
            self.periodic_callbacks["idle-timeout"] = pc

        if extensions is None:
            extensions = DEFAULT_EXTENSIONS.copy()
            if not dask.config.get("distributed.scheduler.work-stealing"):
                if "stealing" in extensions:
                    del extensions["stealing"]

        for name, extension in extensions.items():
            self.extensions[name] = extension(self)

        setproctitle("dask-scheduler [not started]")
        Scheduler._instances.add(self)
        self.rpc.allow_offload = False
        self.status = Status.undefined

    ##################
    # Administration #
    ##################

    def __repr__(self):
        parent: SchedulerState = cast(SchedulerState, self)
        return (
            f"<Scheduler {self.address!r}, "
            f"workers: {len(parent._workers_dv)}, "
            f"cores: {parent._total_nthreads}, "
            f"tasks: {len(parent._tasks)}>"
        )

    def _repr_html_(self):
        parent: SchedulerState = cast(SchedulerState, self)
        return get_template("scheduler.html.j2").render(
            address=self.address,
            workers=parent._workers_dv,
            threads=parent._total_nthreads,
            tasks=parent._tasks,
        )

    def identity(self):
        """Basic information about ourselves and our cluster"""
        parent: SchedulerState = cast(SchedulerState, self)
        d = {
            "type": type(self).__name__,
            "id": str(self.id),
            "address": self.address,
            "services": {key: v.port for (key, v) in self.services.items()},
            "started": self.time_started,
            "workers": {
                worker.address: worker.identity()
                for worker in parent._workers_dv.values()
            },
        }
        return d

    def _to_dict(self, *, exclude: "Container[str]" = ()) -> dict:
        """Dictionary representation for debugging purposes.
        Not type stable and not intended for roundtrips.

        See also
        --------
        Server.identity
        Client.dump_cluster_state
        distributed.utils.recursive_to_dict
        """
        info = super()._to_dict(exclude=exclude)
        extra = {
            "transition_log": self.transition_log,
            "log": self.log,
            "tasks": self.tasks,
            "task_groups": self.task_groups,
            # Overwrite dict of WorkerState.identity from info
            "workers": self.workers,
            "clients": self.clients,
            "memory": self.memory,
            "events": self.events,
            "extensions": self.extensions,
        }
        extra = {k: v for k, v in extra.items() if k not in exclude}
        info.update(recursive_to_dict(extra, exclude=exclude))
        return info

    async def get_cluster_state(
        self,
        exclude: "Collection[str]",
    ) -> dict:
        "Produce the state dict used in a cluster state dump"
        # Kick off state-dumping on workers before we block the event loop in `self._to_dict`.
        workers_future = asyncio.gather(
            self.broadcast(
                msg={"op": "dump_state", "exclude": exclude},
                on_error="return",
            ),
            self.broadcast(
                msg={"op": "versions"},
                on_error="ignore",
            ),
        )
        try:
            scheduler_state = self._to_dict(exclude=exclude)

            worker_states, worker_versions = await workers_future
        finally:
            # Ensure the tasks aren't left running if anything fails.
            # Someday (py3.11), use a trio-style TaskGroup for this.
            workers_future.cancel()

        # Convert any RPC errors to strings
        worker_states = {
            k: repr(v) if isinstance(v, Exception) else v
            for k, v in worker_states.items()
        }

        return {
            "scheduler": scheduler_state,
            "workers": worker_states,
            "versions": {"scheduler": self.versions(), "workers": worker_versions},
        }

    async def dump_cluster_state_to_url(
        self,
        url: str,
        exclude: "Collection[str]",
        format: Literal["msgpack", "yaml"],
        **storage_options: Dict[str, Any],
    ) -> None:
        "Write a cluster state dump to an fsspec-compatible URL."
        await cluster_dump.write_state(
            partial(self.get_cluster_state, exclude), url, format, **storage_options
        )

    def get_worker_service_addr(self, worker, service_name, protocol=False):
        """
        Get the (host, port) address of the named service on the *worker*.
        Returns None if the service doesn't exist.

        Parameters
        ----------
        worker : address
        service_name : str
            Common services include 'bokeh' and 'nanny'
        protocol : boolean
            Whether or not to include a full address with protocol (True)
            or just a (host, port) pair
        """
        parent: SchedulerState = cast(SchedulerState, self)
        ws: WorkerState = parent._workers_dv[worker]
        port = ws._services.get(service_name)
        if port is None:
            return None
        elif protocol:
            return "%(protocol)s://%(host)s:%(port)d" % {
                "protocol": ws._address.split("://")[0],
                "host": ws.host,
                "port": port,
            }
        else:
            return ws.host, port

    async def start(self):
        """Clear out old state and restart all running coroutines"""
        await super().start()
        assert self.status != Status.running

        enable_gc_diagnosis()

        self.clear_task_state()

        with suppress(AttributeError):
            for c in self._worker_coroutines:
                c.cancel()

        for addr in self._start_address:
            await self.listen(
                addr,
                allow_offload=False,
                handshake_overrides={"pickle-protocol": 4, "compression": None},
                **self.security.get_listen_args("scheduler"),
            )
            self.ip = get_address_host(self.listen_address)
            listen_ip = self.ip

            if listen_ip == "0.0.0.0":
                listen_ip = ""

        if self.address.startswith("inproc://"):
            listen_ip = "localhost"

        # Services listen on all addresses
        self.start_services(listen_ip)

        for listener in self.listeners:
            logger.info("  Scheduler at: %25s", listener.contact_address)
        for k, v in self.services.items():
            logger.info("%11s at: %25s", k, "%s:%d" % (listen_ip, v.port))

        self.loop.add_callback(self.reevaluate_occupancy)

        if self.scheduler_file:
            with open(self.scheduler_file, "w") as f:
                json.dump(self.identity(), f, indent=2)

            fn = self.scheduler_file  # remove file when we close the process

            def del_scheduler_file():
                if os.path.exists(fn):
                    os.remove(fn)

            weakref.finalize(self, del_scheduler_file)

        for preload in self.preloads:
            await preload.start()

        await asyncio.gather(
            *[plugin.start(self) for plugin in list(self.plugins.values())]
        )

        self.start_periodic_callbacks()

        setproctitle(f"dask-scheduler [{self.address}]")
        return self

    async def close(self, fast=False, close_workers=False):
        """Send cleanup signal to all coroutines then wait until finished

        See Also
        --------
        Scheduler.cleanup
        """
        parent: SchedulerState = cast(SchedulerState, self)
        if self.status in (Status.closing, Status.closed):
            await self.finished()
            return
        self.status = Status.closing

        logger.info("Scheduler closing...")
        setproctitle("dask-scheduler [closing]")

        for preload in self.preloads:
            await preload.teardown()

        if close_workers:
            await self.broadcast(msg={"op": "close_gracefully"}, nanny=True)
            for worker in parent._workers_dv:
                # Report would require the worker to unregister with the
                # currently closing scheduler. This is not necessary and might
                # delay shutdown of the worker unnecessarily
                self.worker_send(worker, {"op": "close", "report": False})
            for i in range(20):  # wait a second for send signals to clear
                if parent._workers_dv:
                    await asyncio.sleep(0.05)
                else:
                    break

        await asyncio.gather(
            *[plugin.close() for plugin in list(self.plugins.values())]
        )

        for pc in self.periodic_callbacks.values():
            pc.stop()
        self.periodic_callbacks.clear()

        self.stop_services()

        for ext in parent._extensions.values():
            with suppress(AttributeError):
                ext.teardown()
        logger.info("Scheduler closing all comms")

        futures = []
        for w, comm in list(self.stream_comms.items()):
            if not comm.closed():
                comm.send({"op": "close", "report": False})
                comm.send({"op": "close-stream"})
            with suppress(AttributeError):
                futures.append(comm.close())

        for future in futures:  # TODO: do all at once
            await future

        for comm in self.client_comms.values():
            comm.abort()

        await self.rpc.close()

        self.status = Status.closed
        self.stop()
        await super().close()

        setproctitle("dask-scheduler [closed]")
        disable_gc_diagnosis()

    async def close_worker(self, worker: str, safe: bool = False):
        """Remove a worker from the cluster

        This both removes the worker from our local state and also sends a
        signal to the worker to shut down.  This works regardless of whether or
        not the worker has a nanny process restarting it
        """
        logger.info("Closing worker %s", worker)
        with log_errors():
            self.log_event(worker, {"action": "close-worker"})
            # FIXME: This does not handle nannies
            self.worker_send(worker, {"op": "close", "report": False})
            await self.remove_worker(address=worker, safe=safe)

    ###########
    # Stimuli #
    ###########

    def heartbeat_worker(
        self,
        comm=None,
        *,
        address,
        resolve_address: bool = True,
        now: float = None,
        resources: dict = None,
        host_info: dict = None,
        metrics: dict,
        executing: dict = None,
        extensions: dict = None,
    ):
        parent: SchedulerState = cast(SchedulerState, self)
        address = self.coerce_address(address, resolve_address)
        address = normalize_address(address)
        ws: WorkerState = parent._workers_dv.get(address)  # type: ignore
        if ws is None:
            return {"status": "missing"}

        host = get_address_host(address)
        local_now = time()
        host_info = host_info or {}

        dh: dict = parent._host_info.setdefault(host, {})
        dh["last-seen"] = local_now

        frac = 1 / len(parent._workers_dv)
        parent._bandwidth = (
            parent._bandwidth * (1 - frac) + metrics["bandwidth"]["total"] * frac
        )
        for other, (bw, count) in metrics["bandwidth"]["workers"].items():
            if (address, other) not in self.bandwidth_workers:
                self.bandwidth_workers[address, other] = bw / count
            else:
                alpha = (1 - frac) ** count
                self.bandwidth_workers[address, other] = self.bandwidth_workers[
                    address, other
                ] * alpha + bw * (1 - alpha)
        for typ, (bw, count) in metrics["bandwidth"]["types"].items():
            if typ not in self.bandwidth_types:
                self.bandwidth_types[typ] = bw / count
            else:
                alpha = (1 - frac) ** count
                self.bandwidth_types[typ] = self.bandwidth_types[typ] * alpha + bw * (
                    1 - alpha
                )

        ws._last_seen = local_now
        if executing is not None:
            ws._executing = {
                parent._tasks[key]: duration
                for key, duration in executing.items()
                if key in parent._tasks
            }

        ws._metrics = metrics

        # Calculate RSS - dask keys, separating "old" and "new" usage
        # See MemoryState for details
        max_memory_unmanaged_old_hist_age = local_now - parent.MEMORY_RECENT_TO_OLD_TIME
        memory_unmanaged_old = ws._memory_unmanaged_old
        while ws._memory_other_history:
            timestamp, size = ws._memory_other_history[0]
            if timestamp >= max_memory_unmanaged_old_hist_age:
                break
            ws._memory_other_history.popleft()
            if size == memory_unmanaged_old:
                memory_unmanaged_old = 0  # recalculate min()

        # metrics["memory"] is None if the worker sent a heartbeat before its
        # SystemMonitor ever had a chance to run.
        # ws._nbytes is updated at a different time and sizeof() may not be accurate,
        # so size may be (temporarily) negative; floor it to zero.
        size = max(
            0,
            (metrics["memory"] or 0) - ws._nbytes + metrics["spilled_nbytes"]["memory"],
        )

        ws._memory_other_history.append((local_now, size))
        if not memory_unmanaged_old:
            # The worker has just been started or the previous minimum has been expunged
            # because too old.
            # Note: this algorithm is capped to 200 * MEMORY_RECENT_TO_OLD_TIME elements
            # cluster-wide by heartbeat_interval(), regardless of the number of workers
            ws._memory_unmanaged_old = min(map(second, ws._memory_other_history))
        elif size < memory_unmanaged_old:
            ws._memory_unmanaged_old = size

        if host_info:
            dh = parent._host_info.setdefault(host, {})
            dh.update(host_info)

        if now:
            ws._time_delay = local_now - now

        if resources:
            self.add_resources(worker=address, resources=resources)

        if extensions:
            for name, data in extensions.items():
                self.extensions[name].heartbeat(ws, data)

        return {
            "status": "OK",
            "time": local_now,
            "heartbeat-interval": heartbeat_interval(len(parent._workers_dv)),
        }

    async def add_worker(
        self,
        comm=None,
        *,
        address: str,
        status: str,
        keys=(),
        nthreads=None,
        name=None,
        resolve_address=True,
        nbytes=None,
        types=None,
        now=None,
        resources=None,
        host_info=None,
        memory_limit=None,
        metrics=None,
        pid=0,
        services=None,
        local_directory=None,
        versions=None,
        nanny=None,
        extra=None,
    ):
        """Add a new worker to the cluster"""
        parent: SchedulerState = cast(SchedulerState, self)
        with log_errors():
            address = self.coerce_address(address, resolve_address)
            address = normalize_address(address)
            host = get_address_host(address)

            if address in parent._workers_dv:
                raise ValueError("Worker already exists %s" % address)

            if name in parent._aliases:
                logger.warning(
                    "Worker tried to connect with a duplicate name: %s", name
                )
                msg = {
                    "status": "error",
                    "message": "name taken, %s" % name,
                    "time": time(),
                }
                if comm:
                    await comm.write(msg)
                return

            self.log_event(address, {"action": "add-worker"})
            self.log_event("all", {"action": "add-worker", "worker": address})

            ws: WorkerState
            parent._workers[address] = ws = WorkerState(
                address=address,
                status=Status.lookup[status],  # type: ignore
                pid=pid,
                nthreads=nthreads,
                memory_limit=memory_limit or 0,
                name=name,
                local_directory=local_directory,
                services=services,
                versions=versions,
                nanny=nanny,
                extra=extra,
            )
            if ws._status == Status.running:
                parent._running.add(ws)

            dh: dict = parent._host_info.get(host)  # type: ignore
            if dh is None:
                parent._host_info[host] = dh = {}

            dh_addresses: set = dh.get("addresses")  # type: ignore
            if dh_addresses is None:
                dh["addresses"] = dh_addresses = set()
                dh["nthreads"] = 0

            dh_addresses.add(address)
            dh["nthreads"] += nthreads

            parent._total_nthreads += nthreads
            parent._aliases[name] = address

            self.heartbeat_worker(
                address=address,
                resolve_address=resolve_address,
                now=now,
                resources=resources,
                host_info=host_info,
                metrics=metrics,
            )

            # Do not need to adjust parent._total_occupancy as self.occupancy[ws] cannot
            # exist before this.
            self.check_idle_saturated(ws)

            # for key in keys:  # TODO
            #     self.mark_key_in_memory(key, [address])

            self.stream_comms[address] = BatchedSend(interval="5ms", loop=self.loop)

            if ws._nthreads > len(ws._processing):
                parent._idle[ws._address] = ws

            for plugin in list(self.plugins.values()):
                try:
                    result = plugin.add_worker(scheduler=self, worker=address)
                    if inspect.isawaitable(result):
                        await result
                except Exception as e:
                    logger.exception(e)

            recommendations: dict = {}
            client_msgs: dict = {}
            worker_msgs: dict = {}
            if nbytes:
                assert isinstance(nbytes, dict)
                already_released_keys = []
                for key in nbytes:
                    ts: TaskState = parent._tasks.get(key)  # type: ignore
                    if ts is not None and ts.state != "released":
                        if ts.state == "memory":
                            self.add_keys(worker=address, keys=[key])
                        else:
                            t: tuple = parent._transition(
                                key,
                                "memory",
                                worker=address,
                                nbytes=nbytes[key],
                                typename=types[key],
                            )
                            recommendations, client_msgs, worker_msgs = t
                            parent._transitions(
                                recommendations, client_msgs, worker_msgs
                            )
                            recommendations = {}
                    else:
                        already_released_keys.append(key)
                if already_released_keys:
                    if address not in worker_msgs:
                        worker_msgs[address] = []
                    worker_msgs[address].append(
                        {
                            "op": "remove-replicas",
                            "keys": already_released_keys,
                            "stimulus_id": f"reconnect-already-released-{time()}",
                        }
                    )

            if ws._status == Status.running:
                for ts in parent._unrunnable:
                    valid: set = self.valid_workers(ts)
                    if valid is None or ws in valid:
                        recommendations[ts._key] = "waiting"

            if recommendations:
                parent._transitions(recommendations, client_msgs, worker_msgs)

            self.send_all(client_msgs, worker_msgs)

            logger.info("Register worker %s", ws)

            msg = {
                "status": "OK",
                "time": time(),
                "heartbeat-interval": heartbeat_interval(len(parent._workers_dv)),
                "worker-plugins": self.worker_plugins,
            }

            cs: ClientState
            version_warning = version_module.error_message(
                version_module.get_versions(),
                merge(
                    {w: ws._versions for w, ws in parent._workers_dv.items()},
                    {
                        c: cs._versions
                        for c, cs in parent._clients.items()
                        if cs._versions
                    },
                ),
                versions,
                client_name="This Worker",
            )
            msg.update(version_warning)

            if comm:
                await comm.write(msg)

            await self.handle_worker(comm=comm, worker=address)

    async def add_nanny(self, comm):
        msg = {
            "status": "OK",
            "nanny-plugins": self.nanny_plugins,
        }
        return msg

    def update_graph_hlg(
        self,
        client=None,
        hlg=None,
        keys=None,
        dependencies=None,
        restrictions=None,
        priority=None,
        loose_restrictions=None,
        resources=None,
        submitting_task=None,
        retries=None,
        user_priority=0,
        actors=None,
        fifo_timeout=0,
        code=None,
    ):
        unpacked_graph = HighLevelGraph.__dask_distributed_unpack__(hlg)
        dsk = unpacked_graph["dsk"]
        dependencies = unpacked_graph["deps"]
        annotations = unpacked_graph["annotations"]

        # Remove any self-dependencies (happens on test_publish_bag() and others)
        for k, v in dependencies.items():
            deps = set(v)
            if k in deps:
                deps.remove(k)
            dependencies[k] = deps

        if priority is None:
            # Removing all non-local keys before calling order()
            dsk_keys = set(dsk)  # intersection() of sets is much faster than dict_keys
            stripped_deps = {
                k: v.intersection(dsk_keys)
                for k, v in dependencies.items()
                if k in dsk_keys
            }
            priority = dask.order.order(dsk, dependencies=stripped_deps)

        return self.update_graph(
            client,
            dsk,
            keys,
            dependencies,
            restrictions,
            priority,
            loose_restrictions,
            resources,
            submitting_task,
            retries,
            user_priority,
            actors,
            fifo_timeout,
            annotations,
            code=code,
        )

    def update_graph(
        self,
        client=None,
        tasks=None,
        keys=None,
        dependencies=None,
        restrictions=None,
        priority=None,
        loose_restrictions=None,
        resources=None,
        submitting_task=None,
        retries=None,
        user_priority=0,
        actors=None,
        fifo_timeout=0,
        annotations=None,
        code=None,
    ):
        """
        Add new computations to the internal dask graph

        This happens whenever the Client calls submit, map, get, or compute.
        """
        parent: SchedulerState = cast(SchedulerState, self)
        start = time()
        fifo_timeout = parse_timedelta(fifo_timeout)
        keys = set(keys)
        if len(tasks) > 1:
            self.log_event(
                ["all", client], {"action": "update_graph", "count": len(tasks)}
            )

        # Remove aliases
        for k in list(tasks):
            if tasks[k] is k:
                del tasks[k]

        dependencies = dependencies or {}

        if parent._total_occupancy > 1e-9 and parent._computations:
            # Still working on something. Assign new tasks to same computation
            computation = cast(Computation, parent._computations[-1])
        else:
            computation = Computation()
            parent._computations.append(computation)

        if code and code not in computation._code:  # add new code blocks
            computation._code.add(code)

        n = 0
        while len(tasks) != n:  # walk through new tasks, cancel any bad deps
            n = len(tasks)
            for k, deps in list(dependencies.items()):
                if any(
                    dep not in parent._tasks and dep not in tasks for dep in deps
                ):  # bad key
                    logger.info("User asked for computation on lost data, %s", k)
                    del tasks[k]
                    del dependencies[k]
                    if k in keys:
                        keys.remove(k)
                    self.report({"op": "cancelled-key", "key": k}, client=client)
                    self.client_releases_keys(keys=[k], client=client)

        # Avoid computation that is already finished
        ts: TaskState
        already_in_memory = set()  # tasks that are already done
        for k, v in dependencies.items():
            if v and k in parent._tasks:
                ts = parent._tasks[k]
                if ts._state in ("memory", "erred"):
                    already_in_memory.add(k)

        dts: TaskState
        if already_in_memory:
            dependents = dask.core.reverse_dict(dependencies)
            stack = list(already_in_memory)
            done = set(already_in_memory)
            while stack:  # remove unnecessary dependencies
                key = stack.pop()
                ts = parent._tasks[key]
                try:
                    deps = dependencies[key]
                except KeyError:
                    deps = self.dependencies[key]
                for dep in deps:
                    if dep in dependents:
                        child_deps = dependents[dep]
                    else:
                        child_deps = self.dependencies[dep]
                    if all(d in done for d in child_deps):
                        if dep in parent._tasks and dep not in done:
                            done.add(dep)
                            stack.append(dep)

            for d in done:
                tasks.pop(d, None)
                dependencies.pop(d, None)

        # Get or create task states
        stack = list(keys)
        touched_keys = set()
        touched_tasks = []
        while stack:
            k = stack.pop()
            if k in touched_keys:
                continue
            # XXX Have a method get_task_state(self, k) ?
            ts = parent._tasks.get(k)
            if ts is None:
                ts = parent.new_task(
                    k, tasks.get(k), "released", computation=computation
                )
            elif not ts._run_spec:
                ts._run_spec = tasks.get(k)

            touched_keys.add(k)
            touched_tasks.append(ts)
            stack.extend(dependencies.get(k, ()))

        self.client_desires_keys(keys=keys, client=client)

        # Add dependencies
        for key, deps in dependencies.items():
            ts = parent._tasks.get(key)
            if ts is None or ts._dependencies:
                continue
            for dep in deps:
                dts = parent._tasks[dep]
                ts.add_dependency(dts)

        # Compute priorities
        if isinstance(user_priority, Number):
            user_priority = {k: user_priority for k in tasks}

        annotations = annotations or {}
        restrictions = restrictions or {}
        loose_restrictions = loose_restrictions or []
        resources = resources or {}
        retries = retries or {}

        # Override existing taxonomy with per task annotations
        if annotations:
            if "priority" in annotations:
                user_priority.update(annotations["priority"])

            if "workers" in annotations:
                restrictions.update(annotations["workers"])

            if "allow_other_workers" in annotations:
                loose_restrictions.extend(
                    k for k, v in annotations["allow_other_workers"].items() if v
                )

            if "retries" in annotations:
                retries.update(annotations["retries"])

            if "resources" in annotations:
                resources.update(annotations["resources"])

            for a, kv in annotations.items():
                for k, v in kv.items():
                    # Tasks might have been culled, in which case
                    # we have nothing to annotate.
                    ts = parent._tasks.get(k)
                    if ts is not None:
                        ts._annotations[a] = v

        # Add actors
        if actors is True:
            actors = list(keys)
        for actor in actors or []:
            ts = parent._tasks[actor]
            ts._actor = True

        priority = priority or dask.order.order(
            tasks
        )  # TODO: define order wrt old graph

        if submitting_task:  # sub-tasks get better priority than parent tasks
            ts = parent._tasks.get(submitting_task)
            if ts is not None:
                generation = ts._priority[0] - 0.01
            else:  # super-task already cleaned up
                generation = self.generation
        elif self._last_time + fifo_timeout < start:
            self.generation += 1  # older graph generations take precedence
            generation = self.generation
            self._last_time = start
        else:
            generation = self.generation

        for key in set(priority) & touched_keys:
            ts = parent._tasks[key]
            if ts._priority is None:
                ts._priority = (-(user_priority.get(key, 0)), generation, priority[key])

        # Ensure all runnables have a priority
        runnables = [ts for ts in touched_tasks if ts._run_spec]
        for ts in runnables:
            if ts._priority is None and ts._run_spec:
                ts._priority = (self.generation, 0)

        if restrictions:
            # *restrictions* is a dict keying task ids to lists of
            # restriction specifications (either worker names or addresses)
            for k, v in restrictions.items():
                if v is None:
                    continue
                ts = parent._tasks.get(k)
                if ts is None:
                    continue
                ts._host_restrictions = set()
                ts._worker_restrictions = set()
                # Make sure `v` is a collection and not a single worker name / address
                if not isinstance(v, (list, tuple, set)):
                    v = [v]
                for w in v:
                    try:
                        w = self.coerce_address(w)
                    except ValueError:
                        # Not a valid address, but perhaps it's a hostname
                        ts._host_restrictions.add(w)
                    else:
                        ts._worker_restrictions.add(w)

            if loose_restrictions:
                for k in loose_restrictions:
                    ts = parent._tasks[k]
                    ts._loose_restrictions = True

        if resources:
            for k, v in resources.items():
                if v is None:
                    continue
                assert isinstance(v, dict)
                ts = parent._tasks.get(k)
                if ts is None:
                    continue
                ts._resource_restrictions = v

        if retries:
            for k, v in retries.items():
                assert isinstance(v, int)
                ts = parent._tasks.get(k)
                if ts is None:
                    continue
                ts._retries = v

        # Compute recommendations
        recommendations: dict = {}

        for ts in sorted(runnables, key=operator.attrgetter("priority"), reverse=True):
            if ts._state == "released" and ts._run_spec:
                recommendations[ts._key] = "waiting"

        for ts in touched_tasks:
            for dts in ts._dependencies:
                if dts._exception_blame:
                    ts._exception_blame = dts._exception_blame
                    recommendations[ts._key] = "erred"
                    break

        for plugin in list(self.plugins.values()):
            try:
                plugin.update_graph(
                    self,
                    client=client,
                    tasks=tasks,
                    keys=keys,
                    restrictions=restrictions or {},
                    dependencies=dependencies,
                    priority=priority,
                    loose_restrictions=loose_restrictions,
                    resources=resources,
                    annotations=annotations,
                )
            except Exception as e:
                logger.exception(e)

        self.transitions(recommendations)

        for ts in touched_tasks:
            if ts._state in ("memory", "erred"):
                self.report_on_key(ts=ts, client=client)

        end = time()
        if self.digests is not None:
            self.digests["update-graph-duration"].add(end - start)

        # TODO: balance workers

    def stimulus_task_finished(self, key=None, worker=None, **kwargs):
        """Mark that a task has finished execution on a particular worker"""
        parent: SchedulerState = cast(SchedulerState, self)
        logger.debug("Stimulus task finished %s, %s", key, worker)

        recommendations: dict = {}
        client_msgs: dict = {}
        worker_msgs: dict = {}

        ws: WorkerState = parent._workers_dv[worker]
        ts: TaskState = parent._tasks.get(key)
        if ts is None or ts._state == "released":
            logger.debug(
                "Received already computed task, worker: %s, state: %s"
                ", key: %s, who_has: %s",
                worker,
                ts._state if ts else "forgotten",
                key,
                ts._who_has if ts else {},
            )
            worker_msgs[worker] = [
                {
                    "op": "free-keys",
                    "keys": [key],
                    "stimulus_id": f"already-released-or-forgotten-{time()}",
                }
            ]
        elif ts._state == "memory":
            self.add_keys(worker=worker, keys=[key])
        else:
            ts._metadata.update(kwargs["metadata"])
            r: tuple = parent._transition(key, "memory", worker=worker, **kwargs)
            recommendations, client_msgs, worker_msgs = r

            if ts._state == "memory":
                assert ws in ts._who_has
        return recommendations, client_msgs, worker_msgs

    def stimulus_task_erred(
        self, key=None, worker=None, exception=None, traceback=None, **kwargs
    ):
        """Mark that a task has erred on a particular worker"""
        parent: SchedulerState = cast(SchedulerState, self)
        logger.debug("Stimulus task erred %s, %s", key, worker)

        ts: TaskState = parent._tasks.get(key)
        if ts is None or ts._state != "processing":
            return {}, {}, {}

        if ts._retries > 0:
            ts._retries -= 1
            return parent._transition(key, "waiting")
        else:
            return parent._transition(
                key,
                "erred",
                cause=key,
                exception=exception,
                traceback=traceback,
                worker=worker,
                **kwargs,
            )

    def stimulus_retry(self, keys, client=None):
        parent: SchedulerState = cast(SchedulerState, self)
        logger.info("Client %s requests to retry %d keys", client, len(keys))
        if client:
            self.log_event(client, {"action": "retry", "count": len(keys)})

        stack = list(keys)
        seen = set()
        roots = []
        ts: TaskState
        dts: TaskState
        while stack:
            key = stack.pop()
            seen.add(key)
            ts = parent._tasks[key]
            erred_deps = [dts._key for dts in ts._dependencies if dts._state == "erred"]
            if erred_deps:
                stack.extend(erred_deps)
            else:
                roots.append(key)

        recommendations: dict = {key: "waiting" for key in roots}
        self.transitions(recommendations)

        if parent._validate:
            for key in seen:
                assert not parent._tasks[key].exception_blame

        return tuple(seen)

    async def remove_worker(self, address, safe=False, close=True):
        """
        Remove worker from cluster

        We do this when a worker reports that it plans to leave or when it
        appears to be unresponsive.  This may send its tasks back to a released
        state.
        """
        parent: SchedulerState = cast(SchedulerState, self)
        with log_errors():
            if self.status == Status.closed:
                return

            address = self.coerce_address(address)

            if address not in parent._workers_dv:
                return "already-removed"

            host = get_address_host(address)

            ws: WorkerState = parent._workers_dv[address]

            event_msg = {
                "action": "remove-worker",
                "processing-tasks": dict(ws._processing),
            }
            self.log_event(address, event_msg.copy())
            event_msg["worker"] = address
            self.log_event("all", event_msg)

            logger.info("Remove worker %s", ws)
            if close:
                with suppress(AttributeError, CommClosedError):
                    self.stream_comms[address].send({"op": "close", "report": False})

            self.remove_resources(address)

            dh: dict = parent._host_info[host]
            dh_addresses: set = dh["addresses"]
            dh_addresses.remove(address)
            dh["nthreads"] -= ws._nthreads
            parent._total_nthreads -= ws._nthreads
            if not dh_addresses:
                del parent._host_info[host]

            self.rpc.remove(address)
            del self.stream_comms[address]
            del parent._aliases[ws._name]
            parent._idle.pop(ws._address, None)
            parent._saturated.discard(ws)
            del parent._workers[address]
            ws.status = Status.closed
            parent._running.discard(ws)
            parent._total_occupancy -= ws._occupancy

            recommendations: dict = {}

            ts: TaskState
            for ts in list(ws._processing):
                k = ts._key
                recommendations[k] = "released"
                if not safe:
                    ts._suspicious += 1
                    ts._prefix._suspicious += 1
                    if ts._suspicious > self.allowed_failures:
                        del recommendations[k]
                        e = pickle.dumps(
                            KilledWorker(task=k, last_worker=ws.clean()), protocol=4
                        )
                        r = self.transition(k, "erred", exception=e, cause=k)
                        recommendations.update(r)
                        logger.info(
                            "Task %s marked as failed because %d workers died"
                            " while trying to run it",
                            ts._key,
                            self.allowed_failures,
                        )

            for ts in list(ws._has_what):
                parent.remove_replica(ts, ws)
                if not ts._who_has:
                    if ts._run_spec:
                        recommendations[ts._key] = "released"
                    else:  # pure data
                        recommendations[ts._key] = "forgotten"

            self.transitions(recommendations)

            for plugin in list(self.plugins.values()):
                try:
                    result = plugin.remove_worker(scheduler=self, worker=address)
                    if inspect.isawaitable(result):
                        await result
                except Exception as e:
                    logger.exception(e)

            if not parent._workers_dv:
                logger.info("Lost all workers")

            for w in parent._workers_dv:
                self.bandwidth_workers.pop((address, w), None)
                self.bandwidth_workers.pop((w, address), None)

            def remove_worker_from_events():
                # If the worker isn't registered anymore after the delay, remove from events
                if address not in parent._workers_dv and address in self.events:
                    del self.events[address]

            cleanup_delay = parse_timedelta(
                dask.config.get("distributed.scheduler.events-cleanup-delay")
            )
            self.loop.call_later(cleanup_delay, remove_worker_from_events)
            logger.debug("Removed worker %s", ws)

        return "OK"

    def stimulus_cancel(self, comm, keys=None, client=None, force=False):
        """Stop execution on a list of keys"""
        logger.info("Client %s requests to cancel %d keys", client, len(keys))
        if client:
            self.log_event(
                client, {"action": "cancel", "count": len(keys), "force": force}
            )
        for key in keys:
            self.cancel_key(key, client, force=force)

    def cancel_key(self, key, client, retries=5, force=False):
        """Cancel a particular key and all dependents"""
        # TODO: this should be converted to use the transition mechanism
        parent: SchedulerState = cast(SchedulerState, self)
        ts: TaskState = parent._tasks.get(key)
        dts: TaskState
        try:
            cs: ClientState = parent._clients[client]
        except KeyError:
            return
        if ts is None or not ts._who_wants:  # no key yet, lets try again in a moment
            if retries:
                self.loop.call_later(
                    0.2, lambda: self.cancel_key(key, client, retries - 1)
                )
            return
        if force or ts._who_wants == {cs}:  # no one else wants this key
            for dts in list(ts._dependents):
                self.cancel_key(dts._key, client, force=force)
        logger.info("Scheduler cancels key %s.  Force=%s", key, force)
        self.report({"op": "cancelled-key", "key": key})
        clients = list(ts._who_wants) if force else [cs]
        for cs in clients:
            self.client_releases_keys(keys=[key], client=cs._client_key)

    def client_desires_keys(self, keys=None, client=None):
        parent: SchedulerState = cast(SchedulerState, self)
        cs: ClientState = parent._clients.get(client)
        if cs is None:
            # For publish, queues etc.
            parent._clients[client] = cs = ClientState(client)
        ts: TaskState
        for k in keys:
            ts = parent._tasks.get(k)
            if ts is None:
                # For publish, queues etc.
                ts = parent.new_task(k, None, "released")
            ts._who_wants.add(cs)
            cs._wants_what.add(ts)

            if ts._state in ("memory", "erred"):
                self.report_on_key(ts=ts, client=client)

    def client_releases_keys(self, keys=None, client=None):
        """Remove keys from client desired list"""

        parent: SchedulerState = cast(SchedulerState, self)
        if not isinstance(keys, list):
            keys = list(keys)
        cs: ClientState = parent._clients[client]
        recommendations: dict = {}

        _client_releases_keys(parent, keys=keys, cs=cs, recommendations=recommendations)
        self.transitions(recommendations)

    def client_heartbeat(self, client=None):
        """Handle heartbeats from Client"""
        parent: SchedulerState = cast(SchedulerState, self)
        cs: ClientState = parent._clients[client]
        cs._last_seen = time()

    ###################
    # Task Validation #
    ###################

    def validate_released(self, key):
        parent: SchedulerState = cast(SchedulerState, self)
        ts: TaskState = parent._tasks[key]
        dts: TaskState
        assert ts._state == "released"
        assert not ts._waiters
        assert not ts._waiting_on
        assert not ts._who_has
        assert not ts._processing_on
        assert not any([ts in dts._waiters for dts in ts._dependencies])
        assert ts not in parent._unrunnable

    def validate_waiting(self, key):
        parent: SchedulerState = cast(SchedulerState, self)
        ts: TaskState = parent._tasks[key]
        dts: TaskState
        assert ts._waiting_on
        assert not ts._who_has
        assert not ts._processing_on
        assert ts not in parent._unrunnable
        for dts in ts._dependencies:
            # We are waiting on a dependency iff it's not stored
            assert bool(dts._who_has) != (dts in ts._waiting_on)
            assert ts in dts._waiters  # XXX even if dts._who_has?

    def validate_processing(self, key):
        parent: SchedulerState = cast(SchedulerState, self)
        ts: TaskState = parent._tasks[key]
        dts: TaskState
        assert not ts._waiting_on
        ws: WorkerState = ts._processing_on
        assert ws
        assert ts in ws._processing
        assert not ts._who_has
        for dts in ts._dependencies:
            assert dts._who_has
            assert ts in dts._waiters

    def validate_memory(self, key):
        parent: SchedulerState = cast(SchedulerState, self)
        ts: TaskState = parent._tasks[key]
        dts: TaskState
        assert ts._who_has
        assert bool(ts in parent._replicated_tasks) == (len(ts._who_has) > 1)
        assert not ts._processing_on
        assert not ts._waiting_on
        assert ts not in parent._unrunnable
        for dts in ts._dependents:
            assert (dts in ts._waiters) == (dts._state in ("waiting", "processing"))
            assert ts not in dts._waiting_on

    def validate_no_worker(self, key):
        parent: SchedulerState = cast(SchedulerState, self)
        ts: TaskState = parent._tasks[key]
        dts: TaskState
        assert ts in parent._unrunnable
        assert not ts._waiting_on
        assert ts in parent._unrunnable
        assert not ts._processing_on
        assert not ts._who_has
        for dts in ts._dependencies:
            assert dts._who_has

    def validate_erred(self, key):
        parent: SchedulerState = cast(SchedulerState, self)
        ts: TaskState = parent._tasks[key]
        assert ts._exception_blame
        assert not ts._who_has

    def validate_key(self, key, ts: TaskState = None):
        parent: SchedulerState = cast(SchedulerState, self)
        try:
            if ts is None:
                ts = parent._tasks.get(key)
            if ts is None:
                logger.debug("Key lost: %s", key)
            else:
                ts.validate()
                try:
                    func = getattr(self, "validate_" + ts._state.replace("-", "_"))
                except AttributeError:
                    logger.error(
                        "self.validate_%s not found", ts._state.replace("-", "_")
                    )
                else:
                    func(key)
        except Exception as e:
            logger.exception(e)
            if LOG_PDB:
                import pdb

                pdb.set_trace()
            raise

    def validate_state(self, allow_overlap=False):
        parent: SchedulerState = cast(SchedulerState, self)
        validate_state(parent._tasks, parent._workers, parent._clients)

        if not (set(parent._workers_dv) == set(self.stream_comms)):
            raise ValueError("Workers not the same in all collections")

        ws: WorkerState
        for w, ws in parent._workers_dv.items():
            assert isinstance(w, str), (type(w), w)
            assert isinstance(ws, WorkerState), (type(ws), ws)
            assert ws._address == w
            if not ws._processing:
                assert not ws._occupancy
                assert ws._address in parent._idle_dv
            assert (ws._status == Status.running) == (ws in parent._running)

        for ws in parent._running:
            assert ws._status == Status.running
            assert ws._address in parent._workers_dv

        ts: TaskState
        for k, ts in parent._tasks.items():
            assert isinstance(ts, TaskState), (type(ts), ts)
            assert ts._key == k
            assert bool(ts in parent._replicated_tasks) == (len(ts._who_has) > 1)
            self.validate_key(k, ts)

        for ts in parent._replicated_tasks:
            assert ts._state == "memory"
            assert ts._key in parent._tasks

        c: str
        cs: ClientState
        for c, cs in parent._clients.items():
            # client=None is often used in tests...
            assert c is None or type(c) == str, (type(c), c)
            assert type(cs) == ClientState, (type(cs), cs)
            assert cs._client_key == c

        a = {w: ws._nbytes for w, ws in parent._workers_dv.items()}
        b = {
            w: sum(ts.get_nbytes() for ts in ws._has_what)
            for w, ws in parent._workers_dv.items()
        }
        assert a == b, (a, b)

        actual_total_occupancy = 0
        for worker, ws in parent._workers_dv.items():
            assert abs(sum(ws._processing.values()) - ws._occupancy) < 1e-8
            actual_total_occupancy += ws._occupancy

        assert abs(actual_total_occupancy - parent._total_occupancy) < 1e-8, (
            actual_total_occupancy,
            parent._total_occupancy,
        )

    ###################
    # Manage Messages #
    ###################

    def report(self, msg: dict, ts: TaskState = None, client: str = None):
        """
        Publish updates to all listening Queues and Comms

        If the message contains a key then we only send the message to those
        comms that care about the key.
        """
        parent: SchedulerState = cast(SchedulerState, self)
        if ts is None:
            msg_key = msg.get("key")
            if msg_key is not None:
                tasks: dict = parent._tasks
                ts = tasks.get(msg_key)

        cs: ClientState
        client_comms: dict = self.client_comms
        client_keys: list
        if ts is None:
            # Notify all clients
            client_keys = list(client_comms)
        elif client is None:
            # Notify clients interested in key
            client_keys = [cs._client_key for cs in ts._who_wants]
        else:
            # Notify clients interested in key (including `client`)
            client_keys = [
                cs._client_key for cs in ts._who_wants if cs._client_key != client
            ]
            client_keys.append(client)

        k: str
        for k in client_keys:
            c = client_comms.get(k)
            if c is None:
                continue
            try:
                c.send(msg)
                # logger.debug("Scheduler sends message to client %s", msg)
            except CommClosedError:
                if self.status == Status.running:
                    logger.critical(
                        "Closed comm %r while trying to write %s", c, msg, exc_info=True
                    )

    async def add_client(self, comm: Comm, client: str, versions: dict) -> None:
        """Add client to network

        We listen to all future messages from this Comm.
        """
        parent: SchedulerState = cast(SchedulerState, self)
        assert client is not None
        comm.name = "Scheduler->Client"
        logger.info("Receive client connection: %s", client)
        self.log_event(["all", client], {"action": "add-client", "client": client})
        parent._clients[client] = ClientState(client, versions=versions)

        for plugin in list(self.plugins.values()):
            try:
                plugin.add_client(scheduler=self, client=client)
            except Exception as e:
                logger.exception(e)

        try:
            bcomm = BatchedSend(interval="2ms", loop=self.loop)
            bcomm.start(comm)
            self.client_comms[client] = bcomm
            msg = {"op": "stream-start"}
            ws: WorkerState
            version_warning = version_module.error_message(
                version_module.get_versions(),
                {w: ws._versions for w, ws in parent._workers_dv.items()},
                versions,
            )
            msg.update(version_warning)
            bcomm.send(msg)

            try:
                await self.handle_stream(comm=comm, extra={"client": client})
            finally:
                self.remove_client(client=client)
                logger.debug("Finished handling client %s", client)
        finally:
            if not comm.closed():
                self.client_comms[client].send({"op": "stream-closed"})
            try:
                if not sys.is_finalizing():
                    await self.client_comms[client].close()
                    del self.client_comms[client]
                    if self.status == Status.running:
                        logger.info("Close client connection: %s", client)
            except TypeError:  # comm becomes None during GC
                pass

    def remove_client(self, client: str) -> None:
        """Remove client from network"""
        parent: SchedulerState = cast(SchedulerState, self)
        if self.status == Status.running:
            logger.info("Remove client %s", client)
        self.log_event(["all", client], {"action": "remove-client", "client": client})
        try:
            cs: ClientState = parent._clients[client]
        except KeyError:
            # XXX is this a legitimate condition?
            pass
        else:
            ts: TaskState
            self.client_releases_keys(
                keys=[ts._key for ts in cs._wants_what], client=cs._client_key
            )
            del parent._clients[client]

            for plugin in list(self.plugins.values()):
                try:
                    plugin.remove_client(scheduler=self, client=client)
                except Exception as e:
                    logger.exception(e)

        def remove_client_from_events():
            # If the client isn't registered anymore after the delay, remove from events
            if client not in parent._clients and client in self.events:
                del self.events[client]

        cleanup_delay = parse_timedelta(
            dask.config.get("distributed.scheduler.events-cleanup-delay")
        )
        self.loop.call_later(cleanup_delay, remove_client_from_events)

    def send_task_to_worker(self, worker, ts: TaskState, duration: double = -1):
        """Send a single computational task to a worker"""
        parent: SchedulerState = cast(SchedulerState, self)
        try:
            msg: dict = _task_to_msg(parent, ts, duration)
            self.worker_send(worker, msg)
        except Exception as e:
            logger.exception(e)
            if LOG_PDB:
                import pdb

                pdb.set_trace()
            raise

    def handle_uncaught_error(self, **msg):
        logger.exception(clean_exception(**msg)[1])

    def handle_task_finished(self, key=None, worker=None, **msg):
        parent: SchedulerState = cast(SchedulerState, self)
        if worker not in parent._workers_dv:
            return
        validate_key(key)

        recommendations: dict
        client_msgs: dict
        worker_msgs: dict

        r: tuple = self.stimulus_task_finished(key=key, worker=worker, **msg)
        recommendations, client_msgs, worker_msgs = r
        parent._transitions(recommendations, client_msgs, worker_msgs)

        self.send_all(client_msgs, worker_msgs)

    def handle_task_erred(self, key=None, **msg):
        parent: SchedulerState = cast(SchedulerState, self)
        recommendations: dict
        client_msgs: dict
        worker_msgs: dict
        r: tuple = self.stimulus_task_erred(key=key, **msg)
        recommendations, client_msgs, worker_msgs = r
        parent._transitions(recommendations, client_msgs, worker_msgs)

        self.send_all(client_msgs, worker_msgs)

    def handle_missing_data(self, key=None, errant_worker=None, **kwargs):
        """Signal that `errant_worker` does not hold `key`

        This may either indicate that `errant_worker` is dead or that we may be
        working with stale data and need to remove `key` from the workers
        `has_what`.

        If no replica of a task is available anymore, the task is transitioned
        back to released and rescheduled, if possible.

        Parameters
        ----------
        key : str, optional
            Task key that could not be found, by default None
        errant_worker : str, optional
            Address of the worker supposed to hold a replica, by default None
        """
        parent: SchedulerState = cast(SchedulerState, self)
        logger.debug("handle missing data key=%s worker=%s", key, errant_worker)
        self.log_event(errant_worker, {"action": "missing-data", "key": key})
        ts: TaskState = parent._tasks.get(key)
        if ts is None:
            return
        ws: WorkerState = parent._workers_dv.get(errant_worker)

        if ws is not None and ws in ts._who_has:
            parent.remove_replica(ts, ws)
        if ts.state == "memory" and not ts._who_has:
            if ts._run_spec:
                self.transitions({key: "released"})
            else:
                self.transitions({key: "forgotten"})

    def release_worker_data(self, key, worker):
        parent: SchedulerState = cast(SchedulerState, self)
        ws: WorkerState = parent._workers_dv.get(worker)
        ts: TaskState = parent._tasks.get(key)
        if not ws or not ts:
            return
        recommendations: dict = {}
        if ws in ts._who_has:
            parent.remove_replica(ts, ws)
            if not ts._who_has:
                recommendations[ts._key] = "released"
        if recommendations:
            self.transitions(recommendations)

    def handle_long_running(self, key=None, worker=None, compute_duration=None):
        """A task has seceded from the thread pool

        We stop the task from being stolen in the future, and change task
        duration accounting as if the task has stopped.
        """
        parent: SchedulerState = cast(SchedulerState, self)
        if key not in parent._tasks:
            logger.debug("Skipping long_running since key %s was already released", key)
            return
        ts: TaskState = parent._tasks[key]
        steal = parent._extensions.get("stealing")
        if steal is not None:
            steal.remove_key_from_stealable(ts)

        ws: WorkerState = ts._processing_on
        if ws is None:
            logger.debug("Received long-running signal from duplicate task. Ignoring.")
            return

        if compute_duration:
            old_duration: double = ts._prefix._duration_average
            new_duration: double = compute_duration
            avg_duration: double
            if old_duration < 0:
                avg_duration = new_duration
            else:
                avg_duration = 0.5 * old_duration + 0.5 * new_duration

            ts._prefix._duration_average = avg_duration

        occ: double = ws._processing[ts]
        ws._occupancy -= occ
        parent._total_occupancy -= occ
        # Cannot remove from processing since we're using this for things like
        # idleness detection. Idle workers are typically targeted for
        # downscaling but we should not downscale workers with long running
        # tasks
        ws._processing[ts] = 0
        ws._long_running.add(ts)
        self.check_idle_saturated(ws)

    def handle_worker_status_change(self, status: str, worker: str) -> None:
        parent: SchedulerState = cast(SchedulerState, self)
        ws: WorkerState = parent._workers_dv.get(worker)  # type: ignore
        if not ws:
            return
        prev_status = ws._status
        ws._status = Status.lookup[status]  # type: ignore
        if ws._status == prev_status:
            return

        self.log_event(
            ws._address,
            {
                "action": "worker-status-change",
                "prev-status": prev_status.name,
                "status": status,
            },
        )

        if ws._status == Status.running:
            parent._running.add(ws)

            recs = {}
            ts: TaskState
            for ts in parent._unrunnable:
                valid: set = self.valid_workers(ts)
                if valid is None or ws in valid:
                    recs[ts._key] = "waiting"
            if recs:
                client_msgs: dict = {}
                worker_msgs: dict = {}
                parent._transitions(recs, client_msgs, worker_msgs)
                self.send_all(client_msgs, worker_msgs)

        else:
            parent._running.discard(ws)

    async def handle_worker(self, comm=None, worker=None):
        """
        Listen to responses from a single worker

        This is the main loop for scheduler-worker interaction

        See Also
        --------
        Scheduler.handle_client: Equivalent coroutine for clients
        """
        comm.name = "Scheduler connection to worker"
        worker_comm = self.stream_comms[worker]
        worker_comm.start(comm)
        logger.info("Starting worker compute stream, %s", worker)
        try:
            await self.handle_stream(comm=comm, extra={"worker": worker})
        finally:
            if worker in self.stream_comms:
                worker_comm.abort()
                await self.remove_worker(address=worker)

    def add_plugin(
        self,
        plugin: SchedulerPlugin,
        *,
        idempotent: bool = False,
        name: "str | None" = None,
        **kwargs,
    ):
        """Add external plugin to scheduler.

        See https://distributed.readthedocs.io/en/latest/plugins.html

        Parameters
        ----------
        plugin : SchedulerPlugin
            SchedulerPlugin instance to add
        idempotent : bool
            If true, the plugin is assumed to already exist and no
            action is taken.
        name : str
            A name for the plugin, if None, the name attribute is
            checked on the Plugin instance and generated if not
            discovered.
        **kwargs
            Deprecated; additional arguments passed to the `plugin` class if it is
            not already an instance
        """
        if isinstance(plugin, type):
            warnings.warn(
                "Adding plugins by class is deprecated and will be disabled in a "
                "future release. Please add plugins by instance instead.",
                category=FutureWarning,
            )
            plugin = plugin(self, **kwargs)  # type: ignore
        elif kwargs:
            raise ValueError("kwargs provided but plugin is already an instance")

        if name is None:
            name = _get_plugin_name(plugin)

        if name in self.plugins:
            if idempotent:
                return
            warnings.warn(
                f"Scheduler already contains a plugin with name {name}; overwriting.",
                category=UserWarning,
            )

        self.plugins[name] = plugin

    def remove_plugin(
        self,
        name: "str | None" = None,
        plugin: "SchedulerPlugin | None" = None,
    ) -> None:
        """Remove external plugin from scheduler

        Parameters
        ----------
        name : str
            Name of the plugin to remove
        plugin : SchedulerPlugin
            Deprecated; use `name` argument instead. Instance of a
            SchedulerPlugin class to remove;
        """
        # TODO: Remove this block of code once removing plugins by value is disabled
        if bool(name) == bool(plugin):
            raise ValueError("Must provide plugin or name (mutually exclusive)")
        if isinstance(name, SchedulerPlugin):
            # Backwards compatibility - the sig used to be (plugin, name)
            plugin = name
            name = None
        if plugin is not None:
            warnings.warn(
                "Removing scheduler plugins by value is deprecated and will be disabled "
                "in a future release. Please remove scheduler plugins by name instead.",
                category=FutureWarning,
            )
            if hasattr(plugin, "name"):
                name = plugin.name  # type: ignore
            else:
                names = [k for k, v in self.plugins.items() if v is plugin]
                if not names:
                    raise ValueError(
                        f"Could not find {plugin} among the current scheduler plugins"
                    )
                if len(names) > 1:
                    raise ValueError(
                        f"Multiple instances of {plugin} were found in the current "
                        "scheduler plugins; we cannot remove this plugin."
                    )
                name = names[0]
        assert name is not None
        # End deprecated code

        try:
            del self.plugins[name]
        except KeyError:
            raise ValueError(
                f"Could not find plugin {name!r} among the current scheduler plugins"
            )

    async def register_scheduler_plugin(self, plugin, name=None, idempotent=None):
        """Register a plugin on the scheduler."""
        if not dask.config.get("distributed.scheduler.pickle"):
            raise ValueError(
                "Cannot register a scheduler plugin as the scheduler "
                "has been explicitly disallowed from deserializing "
                "arbitrary bytestrings using pickle via the "
                "'distributed.scheduler.pickle' configuration setting."
            )
        plugin = loads(plugin)

        if name is None:
            name = _get_plugin_name(plugin)

        if name in self.plugins and idempotent:
            return

        if hasattr(plugin, "start"):
            result = plugin.start(self)
            if inspect.isawaitable(result):
                await result

        self.add_plugin(plugin, name=name, idempotent=idempotent)

    def worker_send(self, worker, msg):
        """Send message to worker

        This also handles connection failures by adding a callback to remove
        the worker on the next cycle.
        """
        stream_comms: dict = self.stream_comms
        try:
            stream_comms[worker].send(msg)
        except (CommClosedError, AttributeError):
            self.loop.add_callback(self.remove_worker, address=worker)

    def client_send(self, client, msg):
        """Send message to client"""
        client_comms: dict = self.client_comms
        c = client_comms.get(client)
        if c is None:
            return
        try:
            c.send(msg)
        except CommClosedError:
            if self.status == Status.running:
                logger.critical(
                    "Closed comm %r while trying to write %s", c, msg, exc_info=True
                )

    def send_all(self, client_msgs: dict, worker_msgs: dict):
        """Send messages to client and workers"""
        client_comms: dict = self.client_comms
        stream_comms: dict = self.stream_comms
        msgs: list

        for client, msgs in client_msgs.items():
            c = client_comms.get(client)
            if c is None:
                continue
            try:
                c.send(*msgs)
            except CommClosedError:
                if self.status == Status.running:
                    logger.critical(
                        "Closed comm %r while trying to write %s",
                        c,
                        msgs,
                        exc_info=True,
                    )

        for worker, msgs in worker_msgs.items():
            try:
                w = stream_comms[worker]
                w.send(*msgs)
            except KeyError:
                # worker already gone
                pass
            except (CommClosedError, AttributeError):
                self.loop.add_callback(self.remove_worker, address=worker)

    ############################
    # Less common interactions #
    ############################

    async def scatter(
        self,
        comm=None,
        data=None,
        workers=None,
        client=None,
        broadcast=False,
        timeout=2,
    ):
        """Send data out to workers

        See also
        --------
        Scheduler.broadcast:
        """
        parent: SchedulerState = cast(SchedulerState, self)
        ws: WorkerState

        start = time()
        while True:
            if workers is None:
                wss = parent._running
            else:
                workers = [self.coerce_address(w) for w in workers]
                wss = {parent._workers_dv[w] for w in workers}
                wss = {ws for ws in wss if ws._status == Status.running}

            if wss:
                break
            if time() > start + timeout:
                raise TimeoutError("No valid workers found")
            await asyncio.sleep(0.1)

        nthreads = {ws._address: ws.nthreads for ws in wss}

        assert isinstance(data, dict)

        keys, who_has, nbytes = await scatter_to_workers(
            nthreads, data, rpc=self.rpc, report=False
        )

        self.update_data(who_has=who_has, nbytes=nbytes, client=client)

        if broadcast:
            n = len(nthreads) if broadcast is True else broadcast
            await self.replicate(keys=keys, workers=workers, n=n)

        self.log_event(
            [client, "all"], {"action": "scatter", "client": client, "count": len(data)}
        )
        return keys

    async def gather(self, keys, serializers=None):
        """Collect data from workers to the scheduler"""
        parent: SchedulerState = cast(SchedulerState, self)
        ws: WorkerState
        keys = list(keys)
        who_has = {}
        for key in keys:
            ts: TaskState = parent._tasks.get(key)
            if ts is not None:
                who_has[key] = [ws._address for ws in ts._who_has]
            else:
                who_has[key] = []

        data, missing_keys, missing_workers = await gather_from_workers(
            who_has, rpc=self.rpc, close=False, serializers=serializers
        )
        if not missing_keys:
            result = {"status": "OK", "data": data}
        else:
            missing_states = [
                (parent._tasks[key].state if key in parent._tasks else None)
                for key in missing_keys
            ]
            logger.exception(
                "Couldn't gather keys %s state: %s workers: %s",
                missing_keys,
                missing_states,
                missing_workers,
            )
            result = {"status": "error", "keys": missing_keys}
            with log_errors():
                # Remove suspicious workers from the scheduler but allow them to
                # reconnect.
                await asyncio.gather(
                    *(
                        self.remove_worker(address=worker, close=False)
                        for worker in missing_workers
                    )
                )
                recommendations: dict
                client_msgs: dict = {}
                worker_msgs: dict = {}
                for key, workers in missing_keys.items():
                    # Task may already be gone if it was held by a
                    # `missing_worker`
                    ts: TaskState = parent._tasks.get(key)
                    logger.exception(
                        "Workers don't have promised key: %s, %s",
                        str(workers),
                        str(key),
                    )
                    if not workers or ts is None:
                        continue
                    recommendations: dict = {key: "released"}
                    for worker in workers:
                        ws = parent._workers_dv.get(worker)
                        if ws is not None and ws in ts._who_has:
                            parent.remove_replica(ts, ws)
                            parent._transitions(
                                recommendations, client_msgs, worker_msgs
                            )
                self.send_all(client_msgs, worker_msgs)

        self.log_event("all", {"action": "gather", "count": len(keys)})
        return result

    def clear_task_state(self):
        # XXX what about nested state such as ClientState.wants_what
        # (see also fire-and-forget...)
        logger.info("Clear task state")
        for collection in self._task_state_collections:
            collection.clear()

    async def restart(self, client=None, timeout=30):
        """Restart all workers. Reset local state."""
        parent: SchedulerState = cast(SchedulerState, self)
        with log_errors():

            n_workers = len(parent._workers_dv)

            logger.info("Send lost future signal to clients")
            cs: ClientState
            ts: TaskState
            for cs in parent._clients.values():
                self.client_releases_keys(
                    keys=[ts._key for ts in cs._wants_what], client=cs._client_key
                )

            ws: WorkerState
            nannies = {addr: ws._nanny for addr, ws in parent._workers_dv.items()}

            for addr in list(parent._workers_dv):
                try:
                    # Ask the worker to close if it doesn't have a nanny,
                    # otherwise the nanny will kill it anyway
                    await self.remove_worker(address=addr, close=addr not in nannies)
                except Exception:
                    logger.info(
                        "Exception while restarting.  This is normal", exc_info=True
                    )

            self.clear_task_state()

            for plugin in list(self.plugins.values()):
                try:
                    plugin.restart(self)
                except Exception as e:
                    logger.exception(e)

            logger.debug("Send kill signal to nannies: %s", nannies)

            nannies = [
                rpc(nanny_address, connection_args=self.connection_args)
                for nanny_address in nannies.values()
                if nanny_address is not None
            ]

            resps = All(
                [
                    nanny.restart(
                        close=True, timeout=timeout * 0.8, executor_wait=False
                    )
                    for nanny in nannies
                ]
            )
            try:
                resps = await asyncio.wait_for(resps, timeout)
            except TimeoutError:
                logger.error(
                    "Nannies didn't report back restarted within "
                    "timeout.  Continuuing with restart process"
                )
            else:
                if not all(resp == "OK" for resp in resps):
                    logger.error(
                        "Not all workers responded positively: %s", resps, exc_info=True
                    )
            finally:
                await asyncio.gather(*[nanny.close_rpc() for nanny in nannies])

            self.clear_task_state()

            with suppress(AttributeError):
                for c in self._worker_coroutines:
                    c.cancel()

            self.log_event([client, "all"], {"action": "restart", "client": client})
            start = time()
            while time() < start + 10 and len(parent._workers_dv) < n_workers:
                await asyncio.sleep(0.01)

            self.report({"op": "restart"})

    async def broadcast(
        self,
        comm=None,
        *,
        msg: dict,
        workers: "list[str] | None" = None,
        hosts: "list[str] | None" = None,
        nanny: bool = False,
        serializers=None,
        on_error: "Literal['raise', 'return', 'return_pickle', 'ignore']" = "raise",
    ) -> dict:  # dict[str, Any]
        """Broadcast message to workers, return all results"""
        parent: SchedulerState = cast(SchedulerState, self)
        if workers is True:
            warnings.warn(
                "workers=True is deprecated; pass workers=None or omit instead",
                category=FutureWarning,
            )
            workers = None
        if workers is None:
            if hosts is None:
                workers = list(parent._workers_dv)
            else:
                workers = []
        if hosts is not None:
            for host in hosts:
                dh: dict = parent._host_info.get(host)  # type: ignore
                if dh is not None:
                    workers.extend(dh["addresses"])
        # TODO replace with worker_list

        if nanny:
            addresses = [parent._workers_dv[w].nanny for w in workers]
        else:
            addresses = workers

        ERROR = object()

        async def send_message(addr):
            try:
                comm = await self.rpc.connect(addr)
                comm.name = "Scheduler Broadcast"
                try:
                    resp = await send_recv(
                        comm, close=True, serializers=serializers, **msg
                    )
                finally:
                    self.rpc.reuse(addr, comm)
                return resp
            except Exception as e:
                logger.error(f"broadcast to {addr} failed: {e.__class__.__name__}: {e}")
                if on_error == "raise":
                    raise
                elif on_error == "return":
                    return e
                elif on_error == "return_pickle":
                    return dumps(e, protocol=4)
                elif on_error == "ignore":
                    return ERROR
                else:
                    raise ValueError(
                        "on_error must be 'raise', 'return', 'return_pickle', "
                        f"or 'ignore'; got {on_error!r}"
                    )

        results = await All(
            [send_message(address) for address in addresses if address is not None]
        )

        return {k: v for k, v in zip(workers, results) if v is not ERROR}

    async def proxy(self, comm=None, msg=None, worker=None, serializers=None):
        """Proxy a communication through the scheduler to some other worker"""
        d = await self.broadcast(
            comm=comm, msg=msg, workers=[worker], serializers=serializers
        )
        return d[worker]

    async def gather_on_worker(
        self, worker_address: str, who_has: "dict[str, list[str]]"
    ) -> set:
        """Peer-to-peer copy of keys from multiple workers to a single worker

        Parameters
        ----------
        worker_address: str
            Recipient worker address to copy keys to
        who_has: dict[Hashable, list[str]]
            {key: [sender address, sender address, ...], key: ...}

        Returns
        -------
        returns:
            set of keys that failed to be copied
        """
        try:
            result = await retry_operation(
                self.rpc(addr=worker_address).gather, who_has=who_has
            )
        except OSError as e:
            # This can happen e.g. if the worker is going through controlled shutdown;
            # it doesn't necessarily mean that it went unexpectedly missing
            logger.warning(
                f"Communication with worker {worker_address} failed during "
                f"replication: {e.__class__.__name__}: {e}"
            )
            return set(who_has)

        parent: SchedulerState = cast(SchedulerState, self)
        ws: WorkerState = parent._workers_dv.get(worker_address)  # type: ignore

        if ws is None:
            logger.warning(f"Worker {worker_address} lost during replication")
            return set(who_has)
        elif result["status"] == "OK":
            keys_failed = set()
            keys_ok: Set = who_has.keys()
        elif result["status"] == "partial-fail":
            keys_failed = set(result["keys"])
            keys_ok = who_has.keys() - keys_failed
            logger.warning(
                f"Worker {worker_address} failed to acquire keys: {result['keys']}"
            )
        else:  # pragma: nocover
            raise ValueError(f"Unexpected message from {worker_address}: {result}")

        for key in keys_ok:
            ts: TaskState = parent._tasks.get(key)  # type: ignore
            if ts is None or ts._state != "memory":
                logger.warning(f"Key lost during replication: {key}")
                continue
            if ws not in ts._who_has:
                parent.add_replica(ts, ws)

        return keys_failed

    async def delete_worker_data(
        self, worker_address: str, keys: "Collection[str]"
    ) -> None:
        """Delete data from a worker and update the corresponding worker/task states

        Parameters
        ----------
        worker_address: str
            Worker address to delete keys from
        keys: list[str]
            List of keys to delete on the specified worker
        """
        parent: SchedulerState = cast(SchedulerState, self)

        try:
            await retry_operation(
                self.rpc(addr=worker_address).free_keys,
                keys=list(keys),
                stimulus_id=f"delete-data-{time()}",
            )
        except OSError as e:
            # This can happen e.g. if the worker is going through controlled shutdown;
            # it doesn't necessarily mean that it went unexpectedly missing
            logger.warning(
                f"Communication with worker {worker_address} failed during "
                f"replication: {e.__class__.__name__}: {e}"
            )
            return

        ws: WorkerState = parent._workers_dv.get(worker_address)  # type: ignore
        if ws is None:
            return

        for key in keys:
            ts: TaskState = parent._tasks.get(key)  # type: ignore
            if ts is not None and ws in ts._who_has:
                assert ts._state == "memory"
                parent.remove_replica(ts, ws)
                if not ts._who_has:
                    # Last copy deleted
                    self.transitions({key: "released"})

        self.log_event(ws._address, {"action": "remove-worker-data", "keys": keys})

    async def rebalance(
        self,
        comm=None,
        keys: "Iterable[Hashable]" = None,
        workers: "Iterable[str]" = None,
    ) -> dict:
        """Rebalance keys so that each worker ends up with roughly the same process
        memory (managed+unmanaged).

        .. warning::
           This operation is generally not well tested against normal operation of the
           scheduler. It is not recommended to use it while waiting on computations.

        **Algorithm**

        #. Find the mean occupancy of the cluster, defined as data managed by dask +
           unmanaged process memory that has been there for at least 30 seconds
           (``distributed.worker.memory.recent-to-old-time``).
           This lets us ignore temporary spikes caused by task heap usage.

           Alternatively, you may change how memory is measured both for the individual
           workers as well as to calculate the mean through
           ``distributed.worker.memory.rebalance.measure``. Namely, this can be useful
           to disregard inaccurate OS memory measurements.

        #. Discard workers whose occupancy is within 5% of the mean cluster occupancy
           (``distributed.worker.memory.rebalance.sender-recipient-gap`` / 2).
           This helps avoid data from bouncing around the cluster repeatedly.
        #. Workers above the mean are senders; those below are recipients.
        #. Discard senders whose absolute occupancy is below 30%
           (``distributed.worker.memory.rebalance.sender-min``). In other words, no data
           is moved regardless of imbalancing as long as all workers are below 30%.
        #. Discard recipients whose absolute occupancy is above 60%
           (``distributed.worker.memory.rebalance.recipient-max``).
           Note that this threshold by default is the same as
           ``distributed.worker.memory.target`` to prevent workers from accepting data
           and immediately spilling it out to disk.
        #. Iteratively pick the sender and recipient that are farthest from the mean and
           move the *least recently inserted* key between the two, until either all
           senders or all recipients fall within 5% of the mean.

           A recipient will be skipped if it already has a copy of the data. In other
           words, this method does not degrade replication.
           A key will be skipped if there are no recipients available with enough memory
           to accept the key and that don't already hold a copy.

        The least recently insertd (LRI) policy is a greedy choice with the advantage of
        being O(1), trivial to implement (it relies on python dict insertion-sorting)
        and hopefully good enough in most cases. Discarded alternative policies were:

        - Largest first. O(n*log(n)) save for non-trivial additional data structures and
          risks causing the largest chunks of data to repeatedly move around the
          cluster like pinballs.
        - Least recently used (LRU). This information is currently available on the
          workers only and not trivial to replicate on the scheduler; transmitting it
          over the network would be very expensive. Also, note that dask will go out of
          its way to minimise the amount of time intermediate keys are held in memory,
          so in such a case LRI is a close approximation of LRU.

        Parameters
        ----------
        keys: optional
            allowlist of dask keys that should be considered for moving. All other keys
            will be ignored. Note that this offers no guarantee that a key will actually
            be moved (e.g. because it is unnecessary or because there are no viable
            recipient workers for it).
        workers: optional
            allowlist of workers addresses to be considered as senders or recipients.
            All other workers will be ignored. The mean cluster occupancy will be
            calculated only using the allowed workers.
        """
        parent: SchedulerState = cast(SchedulerState, self)

        with log_errors():
            wss: "Collection[WorkerState]"
            if workers is not None:
                wss = [parent._workers_dv[w] for w in workers]
            else:
                wss = parent._workers_dv.values()
            if not wss:
                return {"status": "OK"}

            if keys is not None:
                if not isinstance(keys, Set):
                    keys = set(keys)  # unless already a set-like
                if not keys:
                    return {"status": "OK"}
                missing_data = [
                    k
                    for k in keys
                    if k not in parent._tasks or not parent._tasks[k].who_has
                ]
                if missing_data:
                    return {"status": "partial-fail", "keys": missing_data}

            msgs = self._rebalance_find_msgs(keys, wss)
            if not msgs:
                return {"status": "OK"}

            async with self._lock:
                result = await self._rebalance_move_data(msgs)
                if result["status"] == "partial-fail" and keys is None:
                    # Only return failed keys if the client explicitly asked for them
                    result = {"status": "OK"}
                return result

    def _rebalance_find_msgs(
        self,
        keys: "Set[Hashable] | None",
        workers: "Iterable[WorkerState]",
    ) -> "list[tuple[WorkerState, WorkerState, TaskState]]":
        """Identify workers that need to lose keys and those that can receive them,
        together with how many bytes each needs to lose/receive. Then, pair a sender
        worker with a recipient worker for each key, until the cluster is rebalanced.

        This method only defines the work to be performed; it does not start any network
        transfers itself.

        The big-O complexity is O(wt + ke*log(we)), where

        - wt is the total number of workers on the cluster (or the number of allowed
          workers, if explicitly stated by the user)
        - we is the number of workers that are eligible to be senders or recipients
        - kt is the total number of keys on the cluster (or on the allowed workers)
        - ke is the number of keys that need to be moved in order to achieve a balanced
          cluster

        There is a degenerate edge case O(wt + kt*log(we)) when kt is much greater than
        the number of allowed keys, or when most keys are replicated or cannot be
        moved for some other reason.

        Returns list of tuples to feed into _rebalance_move_data:

        - sender worker
        - recipient worker
        - task to be transferred
        """
        parent: SchedulerState = cast(SchedulerState, self)
        ts: TaskState
        ws: WorkerState

        # Heaps of workers, managed by the heapq module, that need to send/receive data,
        # with how many bytes each needs to send/receive.
        #
        # Each element of the heap is a tuple constructed as follows:
        # - snd_bytes_max/rec_bytes_max: maximum number of bytes to send or receive.
        #   This number is negative, so that the workers farthest from the cluster mean
        #   are at the top of the smallest-first heaps.
        # - snd_bytes_min/rec_bytes_min: minimum number of bytes after sending/receiving
        #   which the worker should not be considered anymore. This is also negative.
        # - arbitrary unique number, there just to to make sure that WorkerState objects
        #   are never used for sorting in the unlikely event that two processes have
        #   exactly the same number of bytes allocated.
        # - WorkerState
        # - iterator of all tasks in memory on the worker (senders only), insertion
        #   sorted (least recently inserted first).
        #   Note that this iterator will typically *not* be exhausted. It will only be
        #   exhausted if, after moving away from the worker all keys that can be moved,
        #   is insufficient to drop snd_bytes_min above 0.
        senders: "list[tuple[int, int, int, WorkerState, Iterator[TaskState]]]" = []
        recipients: "list[tuple[int, int, int, WorkerState]]" = []

        # Output: [(sender, recipient, task), ...]
        msgs: "list[tuple[WorkerState, WorkerState, TaskState]]" = []

        # By default, this is the optimistic memory, meaning total process memory minus
        # unmanaged memory that appeared over the last 30 seconds
        # (distributed.worker.memory.recent-to-old-time).
        # This lets us ignore temporary spikes caused by task heap usage.
        memory_by_worker = [
            (ws, getattr(ws.memory, parent.MEMORY_REBALANCE_MEASURE)) for ws in workers
        ]
        mean_memory = sum(m for _, m in memory_by_worker) // len(memory_by_worker)

        for ws, ws_memory in memory_by_worker:
            if ws.memory_limit:
                half_gap = int(parent.MEMORY_REBALANCE_HALF_GAP * ws.memory_limit)
                sender_min = parent.MEMORY_REBALANCE_SENDER_MIN * ws.memory_limit
                recipient_max = parent.MEMORY_REBALANCE_RECIPIENT_MAX * ws.memory_limit
            else:
                half_gap = 0
                sender_min = 0.0
                recipient_max = math.inf

            if (
                ws._has_what
                and ws_memory >= mean_memory + half_gap
                and ws_memory >= sender_min
            ):
                # This may send the worker below sender_min (by design)
                snd_bytes_max = mean_memory - ws_memory  # negative
                snd_bytes_min = snd_bytes_max + half_gap  # negative
                # See definition of senders above
                senders.append(
                    (snd_bytes_max, snd_bytes_min, id(ws), ws, iter(ws._has_what))
                )
            elif ws_memory < mean_memory - half_gap and ws_memory < recipient_max:
                # This may send the worker above recipient_max (by design)
                rec_bytes_max = ws_memory - mean_memory  # negative
                rec_bytes_min = rec_bytes_max + half_gap  # negative
                # See definition of recipients above
                recipients.append((rec_bytes_max, rec_bytes_min, id(ws), ws))

        # Fast exit in case no transfers are necessary or possible
        if not senders or not recipients:
            self.log_event(
                "all",
                {
                    "action": "rebalance",
                    "senders": len(senders),
                    "recipients": len(recipients),
                    "moved_keys": 0,
                },
            )
            return []

        heapq.heapify(senders)
        heapq.heapify(recipients)

        snd_ws: WorkerState
        rec_ws: WorkerState

        while senders and recipients:
            snd_bytes_max, snd_bytes_min, _, snd_ws, ts_iter = senders[0]

            # Iterate through tasks in memory, least recently inserted first
            for ts in ts_iter:
                if keys is not None and ts.key not in keys:
                    continue
                nbytes = ts.nbytes
                if nbytes + snd_bytes_max > 0:
                    # Moving this task would cause the sender to go below mean and
                    # potentially risk becoming a recipient, which would cause tasks to
                    # bounce around. Move on to the next task of the same sender.
                    continue

                # Find the recipient, farthest from the mean, which
                # 1. has enough available RAM for this task, and
                # 2. doesn't hold a copy of this task already
                # There may not be any that satisfies these conditions; in this case
                # this task won't be moved.
                skipped_recipients = []
                use_recipient = False
                while recipients and not use_recipient:
                    rec_bytes_max, rec_bytes_min, _, rec_ws = recipients[0]
                    if nbytes + rec_bytes_max > 0:
                        # recipients are sorted by rec_bytes_max.
                        # The next ones will be worse; no reason to continue iterating
                        break
                    use_recipient = ts not in rec_ws._has_what
                    if not use_recipient:
                        skipped_recipients.append(heapq.heappop(recipients))

                for recipient in skipped_recipients:
                    heapq.heappush(recipients, recipient)

                if not use_recipient:
                    # This task has no recipients available. Leave it on the sender and
                    # move on to the next task of the same sender.
                    continue

                # Schedule task for transfer from sender to recipient
                msgs.append((snd_ws, rec_ws, ts))

                # *_bytes_max/min are all negative for heap sorting
                snd_bytes_max += nbytes
                snd_bytes_min += nbytes
                rec_bytes_max += nbytes
                rec_bytes_min += nbytes

                # Stop iterating on the tasks of this sender for now and, if it still
                # has bytes to lose, push it back into the senders heap; it may or may
                # not come back on top again.
                if snd_bytes_min < 0:
                    # See definition of senders above
                    heapq.heapreplace(
                        senders,
                        (snd_bytes_max, snd_bytes_min, id(snd_ws), snd_ws, ts_iter),
                    )
                else:
                    heapq.heappop(senders)

                # If recipient still has bytes to gain, push it back into the recipients
                # heap; it may or may not come back on top again.
                if rec_bytes_min < 0:
                    # See definition of recipients above
                    heapq.heapreplace(
                        recipients,
                        (rec_bytes_max, rec_bytes_min, id(rec_ws), rec_ws),
                    )
                else:
                    heapq.heappop(recipients)

                # Move to next sender with the most data to lose.
                # It may or may not be the same sender again.
                break

            else:  # for ts in ts_iter
                # Exhausted tasks on this sender
                heapq.heappop(senders)

        return msgs

    async def _rebalance_move_data(
        self, msgs: "list[tuple[WorkerState, WorkerState, TaskState]]"
    ) -> dict:
        """Perform the actual transfer of data across the network in rebalance().
        Takes in input the output of _rebalance_find_msgs(), that is a list of tuples:

        - sender worker
        - recipient worker
        - task to be transferred

        FIXME this method is not robust when the cluster is not idle.
        """
        snd_ws: WorkerState
        rec_ws: WorkerState
        ts: TaskState

        to_recipients: "defaultdict[str, defaultdict[str, list[str]]]" = defaultdict(
            lambda: defaultdict(list)
        )
        for snd_ws, rec_ws, ts in msgs:
            to_recipients[rec_ws.address][ts._key].append(snd_ws.address)
        failed_keys_by_recipient = dict(
            zip(
                to_recipients,
                await asyncio.gather(
                    *(
                        # Note: this never raises exceptions
                        self.gather_on_worker(w, who_has)
                        for w, who_has in to_recipients.items()
                    )
                ),
            )
        )

        to_senders = defaultdict(list)
        for snd_ws, rec_ws, ts in msgs:
            if ts._key not in failed_keys_by_recipient[rec_ws.address]:
                to_senders[snd_ws.address].append(ts._key)

        # Note: this never raises exceptions
        await asyncio.gather(
            *(self.delete_worker_data(r, v) for r, v in to_senders.items())
        )

        for r, v in to_recipients.items():
            self.log_event(r, {"action": "rebalance", "who_has": v})
        self.log_event(
            "all",
            {
                "action": "rebalance",
                "senders": valmap(len, to_senders),
                "recipients": valmap(len, to_recipients),
                "moved_keys": len(msgs),
            },
        )

        missing_keys = {k for r in failed_keys_by_recipient.values() for k in r}
        if missing_keys:
            return {"status": "partial-fail", "keys": list(missing_keys)}
        else:
            return {"status": "OK"}

    async def replicate(
        self,
        comm=None,
        keys=None,
        n=None,
        workers=None,
        branching_factor=2,
        delete=True,
        lock=True,
    ):
        """Replicate data throughout cluster

        This performs a tree copy of the data throughout the network
        individually on each piece of data.

        Parameters
        ----------
        keys: Iterable
            list of keys to replicate
        n: int
            Number of replications we expect to see within the cluster
        branching_factor: int, optional
            The number of workers that can copy data in each generation.
            The larger the branching factor, the more data we copy in
            a single step, but the more a given worker risks being
            swamped by data requests.

        See also
        --------
        Scheduler.rebalance
        """
        parent: SchedulerState = cast(SchedulerState, self)
        ws: WorkerState
        wws: WorkerState
        ts: TaskState

        assert branching_factor > 0
        async with self._lock if lock else empty_context:
            if workers is not None:
                workers = {parent._workers_dv[w] for w in self.workers_list(workers)}
                workers = {ws for ws in workers if ws._status == Status.running}
            else:
                workers = parent._running

            if n is None:
                n = len(workers)
            else:
                n = min(n, len(workers))
            if n == 0:
                raise ValueError("Can not use replicate to delete data")

            tasks = {parent._tasks[k] for k in keys}
            missing_data = [ts._key for ts in tasks if not ts._who_has]
            if missing_data:
                return {"status": "partial-fail", "keys": missing_data}

            # Delete extraneous data
            if delete:
                del_worker_tasks = defaultdict(set)
                for ts in tasks:
                    del_candidates = tuple(ts._who_has & workers)
                    if len(del_candidates) > n:
                        for ws in random.sample(
                            del_candidates, len(del_candidates) - n
                        ):
                            del_worker_tasks[ws].add(ts)

                # Note: this never raises exceptions
                await asyncio.gather(
                    *[
                        self.delete_worker_data(ws._address, [t.key for t in tasks])
                        for ws, tasks in del_worker_tasks.items()
                    ]
                )

            # Copy not-yet-filled data
            while tasks:
                gathers = defaultdict(dict)
                for ts in list(tasks):
                    if ts._state == "forgotten":
                        # task is no longer needed by any client or dependant task
                        tasks.remove(ts)
                        continue
                    n_missing = n - len(ts._who_has & workers)
                    if n_missing <= 0:
                        # Already replicated enough
                        tasks.remove(ts)
                        continue

                    count = min(n_missing, branching_factor * len(ts._who_has))
                    assert count > 0

                    for ws in random.sample(tuple(workers - ts._who_has), count):
                        gathers[ws._address][ts._key] = [
                            wws._address for wws in ts._who_has
                        ]

                await asyncio.gather(
                    *(
                        # Note: this never raises exceptions
                        self.gather_on_worker(w, who_has)
                        for w, who_has in gathers.items()
                    )
                )
                for r, v in gathers.items():
                    self.log_event(r, {"action": "replicate-add", "who_has": v})

            self.log_event(
                "all",
                {
                    "action": "replicate",
                    "workers": list(workers),
                    "key-count": len(keys),
                    "branching-factor": branching_factor,
                },
            )

    def workers_to_close(
        self,
        comm=None,
        memory_ratio: "int | float | None" = None,
        n: "int | None" = None,
        key: "Callable[[WorkerState], Hashable] | None" = None,
        minimum: "int | None" = None,
        target: "int | None" = None,
        attribute: str = "address",
    ) -> "list[str]":
        """
        Find workers that we can close with low cost

        This returns a list of workers that are good candidates to retire.
        These workers are not running anything and are storing
        relatively little data relative to their peers.  If all workers are
        idle then we still maintain enough workers to have enough RAM to store
        our data, with a comfortable buffer.

        This is for use with systems like ``distributed.deploy.adaptive``.

        Parameters
        ----------
        memory_ratio : Number
            Amount of extra space we want to have for our stored data.
            Defaults to 2, or that we want to have twice as much memory as we
            currently have data.
        n : int
            Number of workers to close
        minimum : int
            Minimum number of workers to keep around
        key : Callable(WorkerState)
            An optional callable mapping a WorkerState object to a group
            affiliation. Groups will be closed together. This is useful when
            closing workers must be done collectively, such as by hostname.
        target : int
            Target number of workers to have after we close
        attribute : str
            The attribute of the WorkerState object to return, like "address"
            or "name".  Defaults to "address".

        Examples
        --------
        >>> scheduler.workers_to_close()
        ['tcp://192.168.0.1:1234', 'tcp://192.168.0.2:1234']

        Group workers by hostname prior to closing

        >>> scheduler.workers_to_close(key=lambda ws: ws.host)
        ['tcp://192.168.0.1:1234', 'tcp://192.168.0.1:4567']

        Remove two workers

        >>> scheduler.workers_to_close(n=2)

        Keep enough workers to have twice as much memory as we we need.

        >>> scheduler.workers_to_close(memory_ratio=2)

        Returns
        -------
        to_close: list of worker addresses that are OK to close

        See Also
        --------
        Scheduler.retire_workers
        """
        parent: SchedulerState = cast(SchedulerState, self)
        if target is not None and n is None:
            n = len(parent._workers_dv) - target
        if n is not None:
            if n < 0:
                n = 0
            target = len(parent._workers_dv) - n

        if n is None and memory_ratio is None:
            memory_ratio = 2

        ws: WorkerState
        with log_errors():
            if not n and all([ws._processing for ws in parent._workers_dv.values()]):
                return []

            if key is None:
                key = operator.attrgetter("address")
            if isinstance(key, bytes) and dask.config.get(
                "distributed.scheduler.pickle"
            ):
                key = pickle.loads(key)

            groups = groupby(key, parent._workers.values())

            limit_bytes = {
                k: sum([ws._memory_limit for ws in v]) for k, v in groups.items()
            }
            group_bytes = {k: sum([ws._nbytes for ws in v]) for k, v in groups.items()}

            limit = sum(limit_bytes.values())
            total = sum(group_bytes.values())

            def _key(group):
                wws: WorkerState
                is_idle = not any([wws._processing for wws in groups[group]])
                bytes = -group_bytes[group]
                return (is_idle, bytes)

            idle = sorted(groups, key=_key)

            to_close = []
            n_remain = len(parent._workers_dv)

            while idle:
                group = idle.pop()
                if n is None and any([ws._processing for ws in groups[group]]):
                    break

                if minimum and n_remain - len(groups[group]) < minimum:
                    break

                limit -= limit_bytes[group]

                if (
                    n is not None and n_remain - len(groups[group]) >= cast(int, target)
                ) or (memory_ratio is not None and limit >= memory_ratio * total):
                    to_close.append(group)
                    n_remain -= len(groups[group])

                else:
                    break

            result = [getattr(ws, attribute) for g in to_close for ws in groups[g]]
            if result:
                logger.debug("Suggest closing workers: %s", result)

            return result

    async def retire_workers(
        self,
        comm=None,
        *,
        workers: "list[str] | None" = None,
        names: "list | None" = None,
        close_workers: bool = False,
        remove: bool = True,
        **kwargs,
    ) -> dict:
        """Gracefully retire workers from cluster

        Parameters
        ----------
        workers: list[str] (optional)
            List of worker addresses to retire.
        names: list (optional)
            List of worker names to retire.
            Mutually exclusive with ``workers``.
            If neither ``workers`` nor ``names`` are provided, we call
            ``workers_to_close`` which finds a good set.
        close_workers: bool (defaults to False)
            Whether or not to actually close the worker explicitly from here.
            Otherwise we expect some external job scheduler to finish off the
            worker.
        remove: bool (defaults to True)
            Whether or not to remove the worker metadata immediately or else
            wait for the worker to contact us
        **kwargs: dict
            Extra options to pass to workers_to_close to determine which
            workers we should drop

        Returns
        -------
        Dictionary mapping worker ID/address to dictionary of information about
        that worker for each retired worker.

        See Also
        --------
        Scheduler.workers_to_close
        """
        parent: SchedulerState = cast(SchedulerState, self)
        ws: WorkerState
        ts: TaskState
        with log_errors():
            # This lock makes retire_workers, rebalance, and replicate mutually
            # exclusive and will no longer be necessary once rebalance and replicate are
            # migrated to the Active Memory Manager.
            # Note that, incidentally, it also prevents multiple calls to retire_workers
            # from running in parallel - this is unnecessary.
            async with self._lock:
                if names is not None:
                    if workers is not None:
                        raise TypeError("names and workers are mutually exclusive")
                    if names:
                        logger.info("Retire worker names %s", names)
                    # Support cases where names are passed through a CLI and become
                    # strings
                    names_set = {str(name) for name in names}
                    wss = {
                        ws
                        for ws in parent._workers_dv.values()
                        if str(ws._name) in names_set
                    }
                elif workers is not None:
                    wss = {
                        parent._workers_dv[address]
                        for address in workers
                        if address in parent._workers_dv
                    }
                else:
                    wss = {
                        parent._workers_dv[address]
                        for address in self.workers_to_close(**kwargs)
                    }
                if not wss:
                    return {}

                stop_amm = False
                amm: ActiveMemoryManagerExtension = self.extensions["amm"]
                if not amm.running:
                    amm = ActiveMemoryManagerExtension(
                        self, policies=set(), register=False, start=True, interval=2.0
                    )
                    stop_amm = True

                try:
                    coros = []
                    for ws in wss:
                        logger.info("Retiring worker %s", ws._address)

                        policy = RetireWorker(ws._address)
                        amm.add_policy(policy)

                        # Change Worker.status to closing_gracefully. Immediately set
                        # the same on the scheduler to prevent race conditions.
                        prev_status = ws.status
                        ws.status = Status.closing_gracefully
                        self.running.discard(ws)
                        self.stream_comms[ws.address].send(
                            {"op": "worker-status-change", "status": ws.status.name}
                        )

                        coros.append(
                            self._track_retire_worker(
                                ws,
                                policy,
                                prev_status=prev_status,
                                close_workers=close_workers,
                                remove=remove,
                            )
                        )

                    # Give the AMM a kick, in addition to its periodic running. This is
                    # to avoid unnecessarily waiting for a potentially arbitrarily long
                    # time (depending on interval settings)
                    amm.run_once()

                    workers_info = dict(await asyncio.gather(*coros))
                    workers_info.pop(None, None)
                finally:
                    if stop_amm:
                        amm.stop()

            self.log_event("all", {"action": "retire-workers", "workers": workers_info})
            self.log_event(list(workers_info), {"action": "retired"})

            return workers_info

    async def _track_retire_worker(
        self,
        ws: WorkerState,
        policy: RetireWorker,
        prev_status: Status,
        close_workers: bool,
        remove: bool,
    ) -> tuple:  # tuple[str | None, dict]
        parent: SchedulerState = cast(SchedulerState, self)

        while not policy.done():
            if policy.no_recipients:
                # Abort retirement. This time we don't need to worry about race
                # conditions and we can wait for a scheduler->worker->scheduler
                # round-trip.
                self.stream_comms[ws.address].send(
                    {"op": "worker-status-change", "status": prev_status.name}
                )
                return None, {}

            # Sleep 0.01s when there are 4 tasks or less
            # Sleep 0.5s when there are 200 or more
            poll_interval = max(0.01, min(0.5, len(ws.has_what) / 400))
            await asyncio.sleep(poll_interval)

        logger.debug(
            "All unique keys on worker %s have been replicated elsewhere", ws._address
        )

        if close_workers and ws._address in parent._workers_dv:
            await self.close_worker(worker=ws._address, safe=True)
        if remove:
            await self.remove_worker(address=ws._address, safe=True)

        logger.info("Retired worker %s", ws._address)
        return ws._address, ws.identity()

    def add_keys(self, worker=None, keys=(), stimulus_id=None):
        """
        Learn that a worker has certain keys

        This should not be used in practice and is mostly here for legacy
        reasons.  However, it is sent by workers from time to time.
        """
        parent: SchedulerState = cast(SchedulerState, self)
        if worker not in parent._workers_dv:
            return "not found"
        ws: WorkerState = parent._workers_dv[worker]
        redundant_replicas = []
        for key in keys:
            ts: TaskState = parent._tasks.get(key)
            if ts is not None and ts._state == "memory":
                if ws not in ts._who_has:
                    parent.add_replica(ts, ws)
            else:
                redundant_replicas.append(key)

        if redundant_replicas:
            if not stimulus_id:
                stimulus_id = f"redundant-replicas-{time()}"
            self.worker_send(
                worker,
                {
                    "op": "remove-replicas",
                    "keys": redundant_replicas,
                    "stimulus_id": stimulus_id,
                },
            )

        return "OK"

    def update_data(
        self,
        *,
        who_has: dict,
        nbytes: dict,
        client=None,
    ):
        """
        Learn that new data has entered the network from an external source

        See Also
        --------
        Scheduler.mark_key_in_memory
        """
        parent: SchedulerState = cast(SchedulerState, self)
        with log_errors():
            who_has = {
                k: [self.coerce_address(vv) for vv in v] for k, v in who_has.items()
            }
            logger.debug("Update data %s", who_has)

            for key, workers in who_has.items():
                ts: TaskState = parent._tasks.get(key)  # type: ignore
                if ts is None:
                    ts = parent.new_task(key, None, "memory")
                ts.state = "memory"
                ts_nbytes = nbytes.get(key, -1)
                if ts_nbytes >= 0:
                    ts.set_nbytes(ts_nbytes)

                for w in workers:
                    ws: WorkerState = parent._workers_dv[w]
                    if ws not in ts._who_has:
                        parent.add_replica(ts, ws)
                self.report(
                    {"op": "key-in-memory", "key": key, "workers": list(workers)}
                )

            if client:
                self.client_desires_keys(keys=list(who_has), client=client)

    def report_on_key(self, key: str = None, ts: TaskState = None, client: str = None):
        parent: SchedulerState = cast(SchedulerState, self)
        if ts is None:
            ts = parent._tasks.get(key)
        elif key is None:
            key = ts._key
        else:
            assert False, (key, ts)
            return

        report_msg: dict
        if ts is None:
            report_msg = {"op": "cancelled-key", "key": key}
        else:
            report_msg = _task_to_report_msg(parent, ts)
        if report_msg is not None:
            self.report(report_msg, ts=ts, client=client)

    async def feed(
        self, comm, function=None, setup=None, teardown=None, interval="1s", **kwargs
    ):
        """
        Provides a data Comm to external requester

        Caution: this runs arbitrary Python code on the scheduler.  This should
        eventually be phased out.  It is mostly used by diagnostics.
        """
        if not dask.config.get("distributed.scheduler.pickle"):
            logger.warn(
                "Tried to call 'feed' route with custom functions, but "
                "pickle is disallowed.  Set the 'distributed.scheduler.pickle'"
                "config value to True to use the 'feed' route (this is mostly "
                "commonly used with progress bars)"
            )
            return

        interval = parse_timedelta(interval)
        with log_errors():
            if function:
                function = pickle.loads(function)
            if setup:
                setup = pickle.loads(setup)
            if teardown:
                teardown = pickle.loads(teardown)
            state = setup(self) if setup else None
            if inspect.isawaitable(state):
                state = await state
            try:
                while self.status == Status.running:
                    if state is None:
                        response = function(self)
                    else:
                        response = function(self, state)
                    await comm.write(response)
                    await asyncio.sleep(interval)
            except OSError:
                pass
            finally:
                if teardown:
                    teardown(self, state)

    def log_worker_event(self, worker=None, topic=None, msg=None):
        self.log_event(topic, msg)

    def subscribe_worker_status(self, comm=None):
        WorkerStatusPlugin(self, comm)
        ident = self.identity()
        for v in ident["workers"].values():
            del v["metrics"]
            del v["last_seen"]
        return ident

    def get_processing(self, workers=None):
        parent: SchedulerState = cast(SchedulerState, self)
        ws: WorkerState
        ts: TaskState
        if workers is not None:
            workers = set(map(self.coerce_address, workers))
            return {
                w: [ts._key for ts in parent._workers_dv[w].processing] for w in workers
            }
        else:
            return {
                w: [ts._key for ts in ws._processing]
                for w, ws in parent._workers_dv.items()
            }

    def get_who_has(self, keys=None):
        parent: SchedulerState = cast(SchedulerState, self)
        ws: WorkerState
        ts: TaskState
        if keys is not None:
            return {
                k: [ws._address for ws in parent._tasks[k].who_has]
                if k in parent._tasks
                else []
                for k in keys
            }
        else:
            return {
                key: [ws._address for ws in ts._who_has]
                for key, ts in parent._tasks.items()
            }

    def get_has_what(self, workers=None):
        parent: SchedulerState = cast(SchedulerState, self)
        ws: WorkerState
        ts: TaskState
        if workers is not None:
            workers = map(self.coerce_address, workers)
            return {
                w: [ts._key for ts in parent._workers_dv[w].has_what]
                if w in parent._workers_dv
                else []
                for w in workers
            }
        else:
            return {
                w: [ts._key for ts in ws.has_what]
                for w, ws in parent._workers_dv.items()
            }

    def get_ncores(self, workers=None):
        parent: SchedulerState = cast(SchedulerState, self)
        ws: WorkerState
        if workers is not None:
            workers = map(self.coerce_address, workers)
            return {
                w: parent._workers_dv[w].nthreads
                for w in workers
                if w in parent._workers_dv
            }
        else:
            return {w: ws._nthreads for w, ws in parent._workers_dv.items()}

    def get_ncores_running(self, workers=None):
        parent: SchedulerState = cast(SchedulerState, self)
        ncores = self.get_ncores(workers=workers)
        return {
            w: n
            for w, n in ncores.items()
            if parent._workers_dv[w].status == Status.running
        }

    async def get_call_stack(self, keys=None):
        parent: SchedulerState = cast(SchedulerState, self)
        ts: TaskState
        dts: TaskState
        if keys is not None:
            stack = list(keys)
            processing = set()
            while stack:
                key = stack.pop()
                ts = parent._tasks[key]
                if ts._state == "waiting":
                    stack.extend([dts._key for dts in ts._dependencies])
                elif ts._state == "processing":
                    processing.add(ts)

            workers = defaultdict(list)
            for ts in processing:
                if ts._processing_on:
                    workers[ts._processing_on.address].append(ts._key)
        else:
            workers = {w: None for w in parent._workers_dv}

        if not workers:
            return {}

        results = await asyncio.gather(
            *(self.rpc(w).call_stack(keys=v) for w, v in workers.items())
        )
        response = {w: r for w, r in zip(workers, results) if r}
        return response

    async def benchmark_hardware(self) -> "dict[str, dict[str, float]]":
        """
        Run a benchmark on the workers for memory, disk, and network bandwidths

        Returns
        -------
        result: dict
            A dictionary mapping the names "disk", "memory", and "network" to
            dictionaries mapping sizes to bandwidths.  These bandwidths are
            averaged over many workers running computations across the cluster.
        """
        out: "dict[str, defaultdict[str, list[float]]]" = {
            name: defaultdict(list) for name in ["disk", "memory", "network"]
        }

        # disk
        result = await self.broadcast(msg={"op": "benchmark_disk"})
        for d in result.values():
            for size, duration in d.items():
                out["disk"][size].append(duration)

        # memory
        result = await self.broadcast(msg={"op": "benchmark_memory"})
        for d in result.values():
            for size, duration in d.items():
                out["memory"][size].append(duration)

        # network
        workers = list(self.workers)
        # On an adaptive cluster, if multiple workers are started on the same physical host,
        # they are more likely to connect to the Scheduler in sequence, ending up next to
        # each other in this list.
        # The transfer speed within such clusters of workers will be effectively that of
        # localhost. This could happen across different VMs and/or docker images, so
        # implementing logic based on IP addresses would not necessarily help.
        # Randomize the connections to even out the mean measures.
        random.shuffle(workers)
        futures = [
            self.rpc(a).benchmark_network(address=b) for a, b in partition(2, workers)
        ]
        responses = await asyncio.gather(*futures)

        for d in responses:
            for size, duration in d.items():
                out["network"][size].append(duration)

        result = {}
        for mode in out:
            result[mode] = {
                size: sum(durations) / len(durations)
                for size, durations in out[mode].items()
            }

        return result

    def get_nbytes(self, keys=None, summary=True):
        parent: SchedulerState = cast(SchedulerState, self)
        ts: TaskState
        with log_errors():
            if keys is not None:
                result = {k: parent._tasks[k].nbytes for k in keys}
            else:
                result = {
                    k: ts._nbytes for k, ts in parent._tasks.items() if ts._nbytes >= 0
                }

            if summary:
                out = defaultdict(lambda: 0)
                for k, v in result.items():
                    out[key_split(k)] += v
                result = dict(out)

            return result

    def run_function(self, comm, function, args=(), kwargs=None, wait=True):
        """Run a function within this process

        See Also
        --------
        Client.run_on_scheduler
        """
        from distributed.worker import run

        if not dask.config.get("distributed.scheduler.pickle"):
            raise ValueError(
                "Cannot run function as the scheduler has been explicitly disallowed from "
                "deserializing arbitrary bytestrings using pickle via the "
                "'distributed.scheduler.pickle' configuration setting."
            )
        kwargs = kwargs or {}
        self.log_event("all", {"action": "run-function", "function": function})
        return run(self, comm, function=function, args=args, kwargs=kwargs, wait=wait)

    def set_metadata(self, keys=None, value=None):
        parent: SchedulerState = cast(SchedulerState, self)
        metadata = parent._task_metadata
        for key in keys[:-1]:
            if key not in metadata or not isinstance(metadata[key], (dict, list)):
                metadata[key] = {}
            metadata = metadata[key]
        metadata[keys[-1]] = value

    def get_metadata(self, keys, default=no_default):
        parent: SchedulerState = cast(SchedulerState, self)
        metadata = parent._task_metadata
        for key in keys[:-1]:
            metadata = metadata[key]
        try:
            return metadata[keys[-1]]
        except KeyError:
            if default != no_default:
                return default
            else:
                raise

    def set_restrictions(self, worker: "dict[str, Collection[str] | str]"):
        ts: TaskState
        for key, restrictions in worker.items():
            ts = self.tasks[key]
            if isinstance(restrictions, str):
                restrictions = {restrictions}
            ts._worker_restrictions = set(restrictions)

    def get_task_prefix_states(self):
        with log_errors():
            state = {}

            for tp in self.task_prefixes.values():
                active_states = tp.active_states
                if any(
                    active_states.get(s)
                    for s in {"memory", "erred", "released", "processing", "waiting"}
                ):
                    state[tp.name] = {
                        "memory": active_states["memory"],
                        "erred": active_states["erred"],
                        "released": active_states["released"],
                        "processing": active_states["processing"],
                        "waiting": active_states["waiting"],
                    }

        return state

    def get_task_status(self, keys=None):
        parent: SchedulerState = cast(SchedulerState, self)
        return {
            key: (parent._tasks[key].state if key in parent._tasks else None)
            for key in keys
        }

    def get_task_stream(self, start=None, stop=None, count=None):
        from distributed.diagnostics.task_stream import TaskStreamPlugin

        if TaskStreamPlugin.name not in self.plugins:
            self.add_plugin(TaskStreamPlugin(self))

        plugin = self.plugins[TaskStreamPlugin.name]

        return plugin.collect(start=start, stop=stop, count=count)

    def start_task_metadata(self, name=None):
        plugin = CollectTaskMetaDataPlugin(scheduler=self, name=name)
        self.add_plugin(plugin)

    def stop_task_metadata(self, name=None):
        plugins = [
            p
            for p in list(self.plugins.values())
            if isinstance(p, CollectTaskMetaDataPlugin) and p.name == name
        ]
        if len(plugins) != 1:
            raise ValueError(
                "Expected to find exactly one CollectTaskMetaDataPlugin "
                f"with name {name} but found {len(plugins)}."
            )

        plugin = plugins[0]
        self.remove_plugin(name=plugin.name)
        return {"metadata": plugin.metadata, "state": plugin.state}

    async def register_worker_plugin(self, comm, plugin, name=None):
        """Registers a worker plugin on all running and future workers"""
        self.worker_plugins[name] = plugin

        responses = await self.broadcast(
            msg=dict(op="plugin-add", plugin=plugin, name=name)
        )
        return responses

    async def unregister_worker_plugin(self, comm, name):
        """Unregisters a worker plugin"""
        try:
            self.worker_plugins.pop(name)
        except KeyError:
            raise ValueError(f"The worker plugin {name} does not exists")

        responses = await self.broadcast(msg=dict(op="plugin-remove", name=name))
        return responses

    async def register_nanny_plugin(self, comm, plugin, name=None):
        """Registers a setup function, and call it on every worker"""
        self.nanny_plugins[name] = plugin

        responses = await self.broadcast(
            msg=dict(op="plugin_add", plugin=plugin, name=name),
            nanny=True,
        )
        return responses

    async def unregister_nanny_plugin(self, comm, name):
        """Unregisters a worker plugin"""
        try:
            self.nanny_plugins.pop(name)
        except KeyError:
            raise ValueError(f"The nanny plugin {name} does not exists")

        responses = await self.broadcast(
            msg=dict(op="plugin_remove", name=name), nanny=True
        )
        return responses

    def transition(self, key, finish: str, *args, **kwargs):
        """Transition a key from its current state to the finish state

        Examples
        --------
        >>> self.transition('x', 'waiting')
        {'x': 'processing'}

        Returns
        -------
        Dictionary of recommendations for future transitions

        See Also
        --------
        Scheduler.transitions: transitive version of this function
        """
        parent: SchedulerState = cast(SchedulerState, self)
        recommendations: dict
        worker_msgs: dict
        client_msgs: dict
        a: tuple = parent._transition(key, finish, *args, **kwargs)
        recommendations, client_msgs, worker_msgs = a
        self.send_all(client_msgs, worker_msgs)
        return recommendations

    def transitions(self, recommendations: dict):
        """Process transitions until none are left

        This includes feedback from previous transitions and continues until we
        reach a steady state
        """
        parent: SchedulerState = cast(SchedulerState, self)
        client_msgs: dict = {}
        worker_msgs: dict = {}
        parent._transitions(recommendations, client_msgs, worker_msgs)
        self.send_all(client_msgs, worker_msgs)

    def story(self, *keys):
        """Get all transitions that touch one of the input keys"""
        keys = {key.key if isinstance(key, TaskState) else key for key in keys}
        return scheduler_story(keys, self.transition_log)

    transition_story = story

    def reschedule(self, key=None, worker=None):
        """Reschedule a task

        Things may have shifted and this task may now be better suited to run
        elsewhere
        """
        parent: SchedulerState = cast(SchedulerState, self)
        ts: TaskState
        try:
            ts = parent._tasks[key]
        except KeyError:
            logger.warning(
                "Attempting to reschedule task {}, which was not "
                "found on the scheduler. Aborting reschedule.".format(key)
            )
            return
        if ts._state != "processing":
            return
        if worker and ts._processing_on.address != worker:
            return
        self.transitions({key: "released"})

    #####################
    # Utility functions #
    #####################

    def add_resources(self, worker: str, resources=None):
        parent: SchedulerState = cast(SchedulerState, self)
        ws: WorkerState = parent._workers_dv[worker]
        if resources:
            ws._resources.update(resources)
        ws._used_resources = {}
        for resource, quantity in ws._resources.items():
            ws._used_resources[resource] = 0
            dr: dict = parent._resources.get(resource, None)
            if dr is None:
                parent._resources[resource] = dr = {}
            dr[worker] = quantity
        return "OK"

    def remove_resources(self, worker):
        parent: SchedulerState = cast(SchedulerState, self)
        ws: WorkerState = parent._workers_dv[worker]
        for resource, quantity in ws._resources.items():
            dr: dict = parent._resources.get(resource, None)
            if dr is None:
                parent._resources[resource] = dr = {}
            del dr[worker]

    def coerce_address(self, addr, resolve=True):
        """
        Coerce possible input addresses to canonical form.
        *resolve* can be disabled for testing with fake hostnames.

        Handles strings, tuples, or aliases.
        """
        # XXX how many address-parsing routines do we have?
        parent: SchedulerState = cast(SchedulerState, self)
        if addr in parent._aliases:
            addr = parent._aliases[addr]
        if isinstance(addr, tuple):
            addr = unparse_host_port(*addr)
        if not isinstance(addr, str):
            raise TypeError(f"addresses should be strings or tuples, got {addr!r}")

        if resolve:
            addr = resolve_address(addr)
        else:
            addr = normalize_address(addr)

        return addr

    def workers_list(self, workers):
        """
        List of qualifying workers

        Takes a list of worker addresses or hostnames.
        Returns a list of all worker addresses that match
        """
        parent: SchedulerState = cast(SchedulerState, self)
        if workers is None:
            return list(parent._workers)

        out = set()
        for w in workers:
            if ":" in w:
                out.add(w)
            else:
                out.update({ww for ww in parent._workers if w in ww})  # TODO: quadratic
        return list(out)

    def start_ipython(self):
        """Start an IPython kernel

        Returns Jupyter connection info dictionary.
        """
        from distributed._ipython_utils import start_ipython

        if self._ipython_kernel is None:
            self._ipython_kernel = start_ipython(
                ip=self.ip, ns={"scheduler": self}, log=logger
            )
        return self._ipython_kernel.get_connection_info()

    async def get_profile(
        self,
        comm=None,
        workers=None,
        scheduler=False,
        server=False,
        merge_workers=True,
        start=None,
        stop=None,
        key=None,
    ):
        parent: SchedulerState = cast(SchedulerState, self)
        if workers is None:
            workers = parent._workers_dv
        else:
            workers = set(parent._workers_dv) & set(workers)

        if scheduler:
            return profile.get_profile(self.io_loop.profile, start=start, stop=stop)

        results = await asyncio.gather(
            *(
                self.rpc(w).profile(start=start, stop=stop, key=key, server=server)
                for w in workers
            ),
            return_exceptions=True,
        )

        results = [r for r in results if not isinstance(r, Exception)]

        if merge_workers:
            response = profile.merge(*results)
        else:
            response = dict(zip(workers, results))
        return response

    async def get_profile_metadata(
        self,
        workers: "Iterable[str] | None" = None,
        start: float = 0,
        stop: "float | None" = None,
        profile_cycle_interval: "str | float | None" = None,
    ):
        parent: SchedulerState = cast(SchedulerState, self)
        dt = profile_cycle_interval or dask.config.get(
            "distributed.worker.profile.cycle"
        )
        dt = parse_timedelta(dt, default="ms")

        if workers is None:
            workers = parent._workers_dv
        else:
            workers = set(parent._workers_dv) & set(workers)
        results = await asyncio.gather(
            *(self.rpc(w).profile_metadata(start=start, stop=stop) for w in workers),
            return_exceptions=True,
        )

        results = [r for r in results if not isinstance(r, Exception)]
        counts = [
            (time, sum(pluck(1, group)))
            for time, group in itertools.groupby(
                merge_sorted(
                    *(v["counts"] for v in results),
                ),
                lambda t: t[0] // dt * dt,
            )
        ]

        keys: dict[str, list[list]] = {
            k: [] for v in results for t, d in v["keys"] for k in d
        }

        groups1 = [v["keys"] for v in results]
        groups2 = list(merge_sorted(*groups1, key=first))

        last = 0
        for t, d in groups2:
            tt = t // dt * dt
            if tt > last:
                last = tt
                for k, v in keys.items():
                    v.append([tt, 0])
            for k, v in d.items():
                keys[k][-1][1] += v

        return {"counts": counts, "keys": keys}

    async def performance_report(
        self, start: float, last_count: int, code="", mode=None
    ):
        parent: SchedulerState = cast(SchedulerState, self)
        stop = time()
        # Profiles
        compute, scheduler, workers = await asyncio.gather(
            *[
                self.get_profile(start=start),
                self.get_profile(scheduler=True, start=start),
                self.get_profile(server=True, start=start),
            ]
        )
        from distributed import profile

        def profile_to_figure(state):
            data = profile.plot_data(state)
            figure, source = profile.plot_figure(data, sizing_mode="stretch_both")
            return figure

        compute, scheduler, workers = map(
            profile_to_figure, (compute, scheduler, workers)
        )

        # Task stream
        task_stream = self.get_task_stream(start=start)
        total_tasks = len(task_stream)
        timespent: "defaultdict[str, float]" = defaultdict(float)
        for d in task_stream:
            for x in d["startstops"]:
                timespent[x["action"]] += x["stop"] - x["start"]
        tasks_timings = ""
        for k in sorted(timespent.keys()):
            tasks_timings += f"\n<li> {k} time: {format_time(timespent[k])} </li>"

        from distributed.dashboard.components.scheduler import task_stream_figure
        from distributed.diagnostics.task_stream import rectangles

        rects = rectangles(task_stream)
        source, task_stream = task_stream_figure(sizing_mode="stretch_both")
        source.data.update(rects)

        # Bandwidth
        from distributed.dashboard.components.scheduler import (
            BandwidthTypes,
            BandwidthWorkers,
        )

        bandwidth_workers = BandwidthWorkers(self, sizing_mode="stretch_both")
        bandwidth_workers.update()
        bandwidth_types = BandwidthTypes(self, sizing_mode="stretch_both")
        bandwidth_types.update()

        # System monitor
        from distributed.dashboard.components.shared import SystemMonitor

        sysmon = SystemMonitor(self, last_count=last_count, sizing_mode="stretch_both")
        sysmon.update()

        # Scheduler logs
        from distributed.dashboard.components.scheduler import SchedulerLogs

        logs = SchedulerLogs(self, start=start)

        from bokeh.models import Div, Panel, Tabs

        import distributed

        # HTML
        ws: WorkerState
        html = """
        <h1> Dask Performance Report </h1>

        <i> Select different tabs on the top for additional information </i>

        <h2> Duration: {time} </h2>
        <h2> Tasks Information </h2>
        <ul>
         <li> number of tasks: {ntasks} </li>
         {tasks_timings}
        </ul>

        <h2> Scheduler Information </h2>
        <ul>
          <li> Address: {address} </li>
          <li> Workers: {nworkers} </li>
          <li> Threads: {threads} </li>
          <li> Memory: {memory} </li>
          <li> Dask Version: {dask_version} </li>
          <li> Dask.Distributed Version: {distributed_version} </li>
        </ul>

        <h2> Calling Code </h2>
        <pre>
{code}
        </pre>
        """.format(
            time=format_time(stop - start),
            ntasks=total_tasks,
            tasks_timings=tasks_timings,
            address=self.address,
            nworkers=len(parent._workers_dv),
            threads=sum([ws._nthreads for ws in parent._workers_dv.values()]),
            memory=format_bytes(
                sum([ws._memory_limit for ws in parent._workers_dv.values()])
            ),
            code=code,
            dask_version=dask.__version__,
            distributed_version=distributed.__version__,
        )
        html = Div(
            text=html,
            style={
                "width": "100%",
                "height": "100%",
                "max-width": "1920px",
                "max-height": "1080px",
                "padding": "12px",
                "border": "1px solid lightgray",
                "box-shadow": "inset 1px 0 8px 0 lightgray",
                "overflow": "auto",
            },
        )

        html = Panel(child=html, title="Summary")
        compute = Panel(child=compute, title="Worker Profile (compute)")
        workers = Panel(child=workers, title="Worker Profile (administrative)")
        scheduler = Panel(child=scheduler, title="Scheduler Profile (administrative)")
        task_stream = Panel(child=task_stream, title="Task Stream")
        bandwidth_workers = Panel(
            child=bandwidth_workers.root, title="Bandwidth (Workers)"
        )
        bandwidth_types = Panel(child=bandwidth_types.root, title="Bandwidth (Types)")
        system = Panel(child=sysmon.root, title="System")
        logs = Panel(child=logs.root, title="Scheduler Logs")

        tabs = Tabs(
            tabs=[
                html,
                task_stream,
                system,
                logs,
                compute,
                workers,
                scheduler,
                bandwidth_workers,
                bandwidth_types,
            ]
        )

        from bokeh.core.templates import get_env
        from bokeh.plotting import output_file, save

        with tmpfile(extension=".html") as fn:
            output_file(filename=fn, title="Dask Performance Report", mode=mode)
            template_directory = os.path.join(
                os.path.dirname(os.path.abspath(__file__)), "dashboard", "templates"
            )
            template_environment = get_env()
            template_environment.loader.searchpath.append(template_directory)
            template = template_environment.get_template("performance_report.html")
            save(tabs, filename=fn, template=template)

            with open(fn) as f:
                data = f.read()

        return data

    async def get_worker_logs(self, n=None, workers=None, nanny=False):
        results = await self.broadcast(
            msg={"op": "get_logs", "n": n}, workers=workers, nanny=nanny
        )
        return results

    def log_event(self, name, msg):
        event = (time(), msg)
        if isinstance(name, (list, tuple)):
            for n in name:
                self.events[n].append(event)
                self.event_counts[n] += 1
                self._report_event(n, event)
        else:
            self.events[name].append(event)
            self.event_counts[name] += 1
            self._report_event(name, event)

    def _report_event(self, name, event):
        for client in self.event_subscriber[name]:
            self.report(
                {
                    "op": "event",
                    "topic": name,
                    "event": event,
                },
                client=client,
            )

    def subscribe_topic(self, topic, client):
        self.event_subscriber[topic].add(client)

    def unsubscribe_topic(self, topic, client):
        self.event_subscriber[topic].discard(client)

    def get_events(self, topic=None):
        if topic is not None:
            return tuple(self.events[topic])
        else:
            return valmap(tuple, self.events)

    async def get_worker_monitor_info(self, recent=False, starts=None):
        parent: SchedulerState = cast(SchedulerState, self)
        if starts is None:
            starts = {}
        results = await asyncio.gather(
            *(
                self.rpc(w).get_monitor_info(recent=recent, start=starts.get(w, 0))
                for w in parent._workers_dv
            )
        )
        return dict(zip(parent._workers_dv, results))

    ###########
    # Cleanup #
    ###########

    def reevaluate_occupancy(self, worker_index: Py_ssize_t = 0):
        """Periodically reassess task duration time

        The expected duration of a task can change over time.  Unfortunately we
        don't have a good constant-time way to propagate the effects of these
        changes out to the summaries that they affect, like the total expected
        runtime of each of the workers, or what tasks are stealable.

        In this coroutine we walk through all of the workers and re-align their
        estimates with the current state of tasks.  We do this periodically
        rather than at every transition, and we only do it if the scheduler
        process isn't under load (using psutil.Process.cpu_percent()).  This
        lets us avoid this fringe optimization when we have better things to
        think about.
        """
        parent: SchedulerState = cast(SchedulerState, self)
        try:
            if self.status == Status.closed:
                return
            last = time()
            next_time = timedelta(seconds=0.1)

            if self.proc.cpu_percent() < 50:
                workers: list = list(parent._workers.values())
                nworkers: Py_ssize_t = len(workers)
                i: Py_ssize_t
                for i in range(nworkers):
                    ws: WorkerState = workers[worker_index % nworkers]
                    worker_index += 1
                    try:
                        if ws is None or not ws._processing:
                            continue
                        parent._reevaluate_occupancy_worker(ws)
                    finally:
                        del ws  # lose ref

                    duration = time() - last
                    if duration > 0.005:  # 5ms since last release
                        next_time = timedelta(seconds=duration * 5)  # 25ms gap
                        break

            self.loop.add_timeout(
                next_time, self.reevaluate_occupancy, worker_index=worker_index
            )

        except Exception:
            logger.error("Error in reevaluate occupancy", exc_info=True)
            raise

    async def check_worker_ttl(self):
        parent: SchedulerState = cast(SchedulerState, self)
        ws: WorkerState
        now = time()
        for ws in parent._workers_dv.values():
            if (ws._last_seen < now - self.worker_ttl) and (
                ws._last_seen < now - 10 * heartbeat_interval(len(parent._workers_dv))
            ):
                logger.warning(
                    "Worker failed to heartbeat within %s seconds. Closing: %s",
                    self.worker_ttl,
                    ws,
                )
                await self.remove_worker(address=ws._address)

    def check_idle(self):
        parent: SchedulerState = cast(SchedulerState, self)
        ws: WorkerState
        if (
            any([ws._processing for ws in parent._workers_dv.values()])
            or parent._unrunnable
        ):
            self.idle_since = None
            return
        elif not self.idle_since:
            self.idle_since = time()

        if time() > self.idle_since + self.idle_timeout:
            logger.info(
                "Scheduler closing after being idle for %s",
                format_time(self.idle_timeout),
            )
            self.loop.add_callback(self.close)

    def adaptive_target(self, target_duration=None):
        """Desired number of workers based on the current workload

        This looks at the current running tasks and memory use, and returns a
        number of desired workers.  This is often used by adaptive scheduling.

        Parameters
        ----------
        target_duration : str
            A desired duration of time for computations to take.  This affects
            how rapidly the scheduler will ask to scale.

        See Also
        --------
        distributed.deploy.Adaptive
        """
        parent: SchedulerState = cast(SchedulerState, self)
        if target_duration is None:
            target_duration = dask.config.get("distributed.adaptive.target-duration")
        target_duration = parse_timedelta(target_duration)

        # CPU
        cpu = math.ceil(
            parent._total_occupancy / target_duration
        )  # TODO: threads per worker

        # Avoid a few long tasks from asking for many cores
        ws: WorkerState
        tasks_processing = 0
        for ws in parent._workers_dv.values():
            tasks_processing += len(ws._processing)

            if tasks_processing > cpu:
                break
        else:
            cpu = min(tasks_processing, cpu)

        if parent._unrunnable and not parent._workers_dv:
            cpu = max(1, cpu)

        # add more workers if more than 60% of memory is used
        limit = sum([ws._memory_limit for ws in parent._workers_dv.values()])
        used = sum([ws._nbytes for ws in parent._workers_dv.values()])
        memory = 0
        if used > 0.6 * limit and limit > 0:
            memory = 2 * len(parent._workers_dv)

        target = max(memory, cpu)
        if target >= len(parent._workers_dv):
            return target
        else:  # Scale down?
            to_close = self.workers_to_close()
            return len(parent._workers_dv) - len(to_close)

    def request_acquire_replicas(self, addr: str, keys: list, *, stimulus_id: str):
        """Asynchronously ask a worker to acquire a replica of the listed keys from
        other workers. This is a fire-and-forget operation which offers no feedback for
        success or failure, and is intended for housekeeping and not for computation.
        """
        parent: SchedulerState = cast(SchedulerState, self)
        ws: WorkerState
        ts: TaskState

        who_has = {}
        for key in keys:
            ts = parent._tasks[key]
            who_has[key] = {ws._address for ws in ts._who_has}

        self.stream_comms[addr].send(
            {
                "op": "acquire-replicas",
                "keys": keys,
                "who_has": who_has,
                "stimulus_id": stimulus_id,
            },
        )

    def request_remove_replicas(self, addr: str, keys: list, *, stimulus_id: str):
        """Asynchronously ask a worker to discard its replica of the listed keys.
        This must never be used to destroy the last replica of a key. This is a
        fire-and-forget operation, intended for housekeeping and not for computation.

        The replica disappears immediately from TaskState.who_has on the Scheduler side;
        if the worker refuses to delete, e.g. because the task is a dependency of
        another task running on it, it will (also asynchronously) inform the scheduler
        to re-add itself to who_has. If the worker agrees to discard the task, there is
        no feedback.
        """
        parent: SchedulerState = cast(SchedulerState, self)
        ws: WorkerState = parent._workers_dv[addr]
        validate = self.validate

        # The scheduler immediately forgets about the replica and suggests the worker to
        # drop it. The worker may refuse, at which point it will send back an add-keys
        # message to reinstate it.
        for key in keys:
            ts: TaskState = parent._tasks[key]
            if validate:
                # Do not destroy the last copy
                assert len(ts._who_has) > 1
            self.remove_replica(ts, ws)

        self.stream_comms[addr].send(
            {
                "op": "remove-replicas",
                "keys": keys,
                "stimulus_id": stimulus_id,
            }
        )


@cfunc
@exceptval(check=False)
def _remove_from_processing(
    state: SchedulerState, ts: TaskState
) -> str:  # -> str | None
    """
    Remove *ts* from the set of processing tasks.

    See also ``Scheduler.set_duration_estimate``
    """
    ws: WorkerState = ts._processing_on
    ts._processing_on = None  # type: ignore
    w: str = ws._address

    if w not in state._workers_dv:  # may have been removed
        return None  # type: ignore

    duration: double = ws._processing.pop(ts)
    if not ws._processing:
        state._total_occupancy -= ws._occupancy
        ws._occupancy = 0
    else:
        state._total_occupancy -= duration
        ws._occupancy -= duration

    state.check_idle_saturated(ws)
    state.release_resources(ts, ws)

    return w


@cfunc
@exceptval(check=False)
def _add_to_memory(
    state: SchedulerState,
    ts: TaskState,
    ws: WorkerState,
    recommendations: dict,
    client_msgs: dict,
    type=None,
    typename: str = None,
):
    """
    Add *ts* to the set of in-memory tasks.
    """
    if state._validate:
        assert ts not in ws._has_what

    state.add_replica(ts, ws)

    deps: list = list(ts._dependents)
    if len(deps) > 1:
        deps.sort(key=operator.attrgetter("priority"), reverse=True)

    dts: TaskState
    s: set
    for dts in deps:
        s = dts._waiting_on
        if ts in s:
            s.discard(ts)
            if not s:  # new task ready to run
                recommendations[dts._key] = "processing"

    for dts in ts._dependencies:
        s = dts._waiters
        s.discard(ts)
        if not s and not dts._who_wants:
            recommendations[dts._key] = "released"

    report_msg: dict = {}
    cs: ClientState
    if not ts._waiters and not ts._who_wants:
        recommendations[ts._key] = "released"
    else:
        report_msg["op"] = "key-in-memory"
        report_msg["key"] = ts._key
        if type is not None:
            report_msg["type"] = type

        for cs in ts._who_wants:
            client_msgs[cs._client_key] = [report_msg]

    ts.state = "memory"
    ts._type = typename  # type: ignore
    ts._group._types.add(typename)

    cs = state._clients["fire-and-forget"]
    if ts in cs._wants_what:
        _client_releases_keys(
            state,
            cs=cs,
            keys=[ts._key],
            recommendations=recommendations,
        )


@cfunc
@exceptval(check=False)
def _propagate_forgotten(
    state: SchedulerState, ts: TaskState, recommendations: dict, worker_msgs: dict
):
    ts.state = "forgotten"
    key: str = ts._key
    dts: TaskState
    for dts in ts._dependents:
        dts._has_lost_dependencies = True
        dts._dependencies.remove(ts)
        dts._waiting_on.discard(ts)
        if dts._state not in ("memory", "erred"):
            # Cannot compute task anymore
            recommendations[dts._key] = "forgotten"
    ts._dependents.clear()
    ts._waiters.clear()

    for dts in ts._dependencies:
        dts._dependents.remove(ts)
        dts._waiters.discard(ts)
        if not dts._dependents and not dts._who_wants:
            # Task not needed anymore
            assert dts is not ts
            recommendations[dts._key] = "forgotten"
    ts._dependencies.clear()
    ts._waiting_on.clear()

    ws: WorkerState
    for ws in ts._who_has:
        w: str = ws._address
        if w in state._workers_dv:  # in case worker has died
            worker_msgs[w] = [
                {
                    "op": "free-keys",
                    "keys": [key],
                    "stimulus_id": f"propagate-forgotten-{time()}",
                }
            ]
    state.remove_all_replicas(ts)


@cfunc
@exceptval(check=False)
def _client_releases_keys(
    state: SchedulerState, keys: list, cs: ClientState, recommendations: dict
):
    """Remove keys from client desired list"""
    logger.debug("Client %s releases keys: %s", cs._client_key, keys)
    ts: TaskState
    for key in keys:
        ts = state._tasks.get(key)  # type: ignore
        if ts is not None and ts in cs._wants_what:
            cs._wants_what.remove(ts)
            ts._who_wants.remove(cs)
            if not ts._who_wants:
                if not ts._dependents:
                    # No live dependents, can forget
                    recommendations[ts._key] = "forgotten"
                elif ts._state != "erred" and not ts._waiters:
                    recommendations[ts._key] = "released"


@cfunc
@exceptval(check=False)
def _task_to_msg(state: SchedulerState, ts: TaskState, duration: double = -1) -> dict:
    """Convert a single computational task to a message"""
    ws: WorkerState
    dts: TaskState

    # FIXME: The duration attribute is not used on worker. We could safe ourselves the time to compute and submit this
    if duration < 0:
        duration = state.get_task_duration(ts)

    msg: dict = {
        "op": "compute-task",
        "key": ts._key,
        "priority": ts._priority,
        "duration": duration,
        "stimulus_id": f"compute-task-{time()}",
        "who_has": {},
    }
    if ts._resource_restrictions:
        msg["resource_restrictions"] = ts._resource_restrictions
    if ts._actor:
        msg["actor"] = True

    deps: set = ts._dependencies
    if deps:
        msg["who_has"] = {
            dts._key: [ws._address for ws in dts._who_has] for dts in deps
        }
        msg["nbytes"] = {dts._key: dts._nbytes for dts in deps}

        if state._validate:
            assert all(msg["who_has"].values())

    task = ts._run_spec
    if type(task) is dict:
        msg.update(task)
    else:
        msg["task"] = task

    if ts._annotations:
        msg["annotations"] = ts._annotations

    return msg


@cfunc
@exceptval(check=False)
def _task_to_report_msg(state: SchedulerState, ts: TaskState) -> dict:  # -> dict | None
    if ts._state == "forgotten":
        return {"op": "cancelled-key", "key": ts._key}
    elif ts._state == "memory":
        return {"op": "key-in-memory", "key": ts._key}
    elif ts._state == "erred":
        failing_ts: TaskState = ts._exception_blame
        return {
            "op": "task-erred",
            "key": ts._key,
            "exception": failing_ts._exception,
            "traceback": failing_ts._traceback,
        }
    else:
        return None  # type: ignore


@cfunc
@exceptval(check=False)
def _task_to_client_msgs(state: SchedulerState, ts: TaskState) -> dict:
    if ts._who_wants:
        report_msg: dict = _task_to_report_msg(state, ts)
        if report_msg is not None:
            cs: ClientState
            return {cs._client_key: [report_msg] for cs in ts._who_wants}
    return {}


@cfunc
@exceptval(check=False)
def decide_worker(
    ts: TaskState, all_workers, valid_workers: set, objective
) -> WorkerState:  # -> WorkerState | None
    """
    Decide which worker should take task *ts*.

    We choose the worker that has the data on which *ts* depends.

    If several workers have dependencies then we choose the less-busy worker.

    Optionally provide *valid_workers* of where jobs are allowed to occur
    (if all workers are allowed to take the task, pass None instead).

    If the task requires data communication because no eligible worker has
    all the dependencies already, then we choose to minimize the number
    of bytes sent between workers.  This is determined by calling the
    *objective* function.
    """
    ws: WorkerState = None  # type: ignore
    wws: WorkerState
    dts: TaskState
    deps: set = ts._dependencies
    candidates: set
    assert all([dts._who_has for dts in deps])
    if ts._actor:
        candidates = set(all_workers)
    else:
        candidates = {wws for dts in deps for wws in dts._who_has}
    if valid_workers is None:
        if not candidates:
            candidates = set(all_workers)
    else:
        candidates &= valid_workers
        if not candidates:
            candidates = valid_workers
            if not candidates:
                if ts._loose_restrictions:
                    ws = decide_worker(ts, all_workers, None, objective)
                return ws

    ncandidates: Py_ssize_t = len(candidates)
    if ncandidates == 0:
        pass
    elif ncandidates == 1:
        for ws in candidates:
            break
    else:
        ws = min(candidates, key=objective)
    return ws


def validate_task_state(ts: TaskState):
    """
    Validate the given TaskState.
    """
    ws: WorkerState
    dts: TaskState

    assert ts._state in ALL_TASK_STATES or ts._state == "forgotten", ts

    if ts._waiting_on:
        assert ts._waiting_on.issubset(ts._dependencies), (
            "waiting not subset of dependencies",
            str(ts._waiting_on),
            str(ts._dependencies),
        )
    if ts._waiters:
        assert ts._waiters.issubset(ts._dependents), (
            "waiters not subset of dependents",
            str(ts._waiters),
            str(ts._dependents),
        )

    for dts in ts._waiting_on:
        assert not dts._who_has, ("waiting on in-memory dep", str(ts), str(dts))
        assert dts._state != "released", ("waiting on released dep", str(ts), str(dts))
    for dts in ts._dependencies:
        assert ts in dts._dependents, (
            "not in dependency's dependents",
            str(ts),
            str(dts),
            str(dts._dependents),
        )
        if ts._state in ("waiting", "processing"):
            assert dts in ts._waiting_on or dts._who_has, (
                "dep missing",
                str(ts),
                str(dts),
            )
        assert dts._state != "forgotten"

    for dts in ts._waiters:
        assert dts._state in ("waiting", "processing"), (
            "waiter not in play",
            str(ts),
            str(dts),
        )
    for dts in ts._dependents:
        assert ts in dts._dependencies, (
            "not in dependent's dependencies",
            str(ts),
            str(dts),
            str(dts._dependencies),
        )
        assert dts._state != "forgotten"

    assert (ts._processing_on is not None) == (ts._state == "processing")
    assert bool(ts._who_has) == (ts._state == "memory"), (ts, ts._who_has, ts._state)

    if ts._state == "processing":
        assert all([dts._who_has for dts in ts._dependencies]), (
            "task processing without all deps",
            str(ts),
            str(ts._dependencies),
        )
        assert not ts._waiting_on

    if ts._who_has:
        assert ts._waiters or ts._who_wants, (
            "unneeded task in memory",
            str(ts),
            str(ts._who_has),
        )
        if ts._run_spec:  # was computed
            assert ts._type
            assert isinstance(ts._type, str)
        assert not any([ts in dts._waiting_on for dts in ts._dependents])
        for ws in ts._who_has:
            assert ts in ws._has_what, (
                "not in who_has' has_what",
                str(ts),
                str(ws),
                str(ws._has_what),
            )

    if ts._who_wants:
        cs: ClientState
        for cs in ts._who_wants:
            assert ts in cs._wants_what, (
                "not in who_wants' wants_what",
                str(ts),
                str(cs),
                str(cs._wants_what),
            )

    if ts._actor:
        if ts._state == "memory":
            assert sum([ts in ws._actors for ws in ts._who_has]) == 1
        if ts._state == "processing":
            assert ts in ts._processing_on.actors


def validate_worker_state(ws: WorkerState):
    ts: TaskState
    for ts in ws._has_what:
        assert ws in ts._who_has, (
            "not in has_what' who_has",
            str(ws),
            str(ts),
            str(ts._who_has),
        )

    for ts in ws._actors:
        assert ts._state in ("memory", "processing")


def validate_state(tasks, workers, clients):
    """
    Validate a current runtime state

    This performs a sequence of checks on the entire graph, running in about
    linear time.  This raises assert errors if anything doesn't check out.
    """
    ts: TaskState
    for ts in tasks.values():
        validate_task_state(ts)

    ws: WorkerState
    for ws in workers.values():
        validate_worker_state(ws)

    cs: ClientState
    for cs in clients.values():
        for ts in cs._wants_what:
            assert cs in ts._who_wants, (
                "not in wants_what' who_wants",
                str(cs),
                str(ts),
                str(ts._who_wants),
            )


def heartbeat_interval(n):
    """
    Interval in seconds that we desire heartbeats based on number of workers
    """
    if n <= 10:
        return 0.5
    elif n < 50:
        return 1
    elif n < 200:
        return 2
    else:
        # no more than 200 hearbeats a second scaled by workers
        return n / 200 + 1


class KilledWorker(Exception):
    def __init__(self, task, last_worker):
        super().__init__(task, last_worker)
        self.task = task
        self.last_worker = last_worker


class WorkerStatusPlugin(SchedulerPlugin):
    """
    An plugin to share worker status with a remote observer

    This is used in cluster managers to keep updated about the status of the
    scheduler.
    """

    name = "worker-status"

    def __init__(self, scheduler, comm):
        self.bcomm = BatchedSend(interval="5ms")
        self.bcomm.start(comm)

        self.scheduler = scheduler
        self.scheduler.add_plugin(self)

    def add_worker(self, worker=None, **kwargs):
        ident = self.scheduler.workers[worker].identity()
        del ident["metrics"]
        del ident["last_seen"]
        try:
            self.bcomm.send(["add", {"workers": {worker: ident}}])
        except CommClosedError:
            self.scheduler.remove_plugin(name=self.name)

    def remove_worker(self, worker=None, **kwargs):
        try:
            self.bcomm.send(["remove", worker])
        except CommClosedError:
            self.scheduler.remove_plugin(name=self.name)

    def teardown(self):
        self.bcomm.close()


class CollectTaskMetaDataPlugin(SchedulerPlugin):
    def __init__(self, scheduler, name):
        self.scheduler = scheduler
        self.name = name
        self.keys = set()
        self.metadata = {}
        self.state = {}

    def update_graph(self, scheduler, dsk=None, keys=None, restrictions=None, **kwargs):
        self.keys.update(keys)

    def transition(self, key, start, finish, *args, **kwargs):
        if finish == "memory" or finish == "erred":
            ts: TaskState = self.scheduler.tasks.get(key)
            if ts is not None and ts._key in self.keys:
                self.metadata[key] = ts._metadata
                self.state[key] = finish
                self.keys.discard(key)<|MERGE_RESOLUTION|>--- conflicted
+++ resolved
@@ -187,10 +187,7 @@
     "events": EventExtension,
     "amm": ActiveMemoryManagerExtension,
     "memory_sampler": MemorySamplerExtension,
-<<<<<<< HEAD
     "shuffle": ShuffleSchedulerExtension,
-=======
->>>>>>> ed48736a
     "stealing": WorkStealing,
 }
 
