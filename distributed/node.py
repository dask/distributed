<<<<<<< HEAD
import warnings
=======
from __future__ import print_function, division, absolute_import

>>>>>>> 157eada3
import logging
import warnings
import weakref

from tornado.ioloop import IOLoop
from tornado import gen
import dask

from .core import Server, ConnectionPool
from .versions import get_versions
from .utils import DequeHandler


class Node(object):
    """
    Base class for nodes in a distributed cluster.
    """

    def __init__(
        self,
        connection_limit=512,
        deserialize=True,
        connection_args=None,
        io_loop=None,
        serializers=None,
        deserializers=None,
        timeout=None,
    ):
        self.io_loop = io_loop or IOLoop.current()
        self.rpc = ConnectionPool(
            limit=connection_limit,
            deserialize=deserialize,
            serializers=serializers,
            deserializers=deserializers,
            connection_args=connection_args,
            timeout=timeout,
            server=self,
        )


class ServerNode(Node, Server):
    """
    Base class for server nodes in a distributed cluster.
    """

    # TODO factor out security, listening, services, etc. here

    # XXX avoid inheriting from Server? there is some large potential for confusion
    # between base and derived attribute namespaces...

    def __init__(
        self,
        handlers=None,
        blocked_handlers=None,
        stream_handlers=None,
        connection_limit=512,
        deserialize=True,
        connection_args=None,
        io_loop=None,
        serializers=None,
        deserializers=None,
        timeout=None,
    ):
        Node.__init__(
            self,
            deserialize=deserialize,
            connection_limit=connection_limit,
            connection_args=connection_args,
            io_loop=io_loop,
            serializers=serializers,
            deserializers=deserializers,
            timeout=timeout,
        )
        Server.__init__(
            self,
            handlers=handlers,
            blocked_handlers=blocked_handlers,
            stream_handlers=stream_handlers,
            connection_limit=connection_limit,
            deserialize=deserialize,
            io_loop=self.io_loop,
        )

    def versions(self, comm=None, packages=None):
        return get_versions(packages=packages)

    def start_services(self, default_listen_ip):
        if default_listen_ip == "0.0.0.0":
            default_listen_ip = ""  # for IPV6

        for k, v in self.service_specs.items():
            listen_ip = None
            if isinstance(k, tuple):
                k, port = k
            else:
                port = 0

            if isinstance(port, str):
                port = port.split(":")

            if isinstance(port, (tuple, list)):
                if len(port) == 2:
                    listen_ip, port = (port[0], int(port[1]))
                elif len(port) == 1:
                    [listen_ip], port = port, 0
                else:
                    raise ValueError(port)

            if isinstance(v, tuple):
                v, kwargs = v
            else:
                kwargs = {}

            try:
                service = v(self, io_loop=self.loop, **kwargs)
                service.listen(
                    (listen_ip if listen_ip is not None else default_listen_ip, port)
                )
                self.services[k] = service
            except Exception as e:
                warnings.warn(
                    "\nCould not launch service '%s' on port %s. " % (k, port)
                    + "Got the following message:\n\n"
                    + str(e),
                    stacklevel=3,
                )

    def stop_services(self):
        for service in self.services.values():
            service.stop()

    @property
    def service_ports(self):
        return {k: v.port for k, v in self.services.items()}

    def _setup_logging(self, logger):
        self._deque_handler = DequeHandler(
            n=dask.config.get("distributed.admin.log-length")
        )
        self._deque_handler.setFormatter(
            logging.Formatter(dask.config.get("distributed.admin.log-format"))
        )
        logger.addHandler(self._deque_handler)
        weakref.finalize(self, logger.removeHandler, self._deque_handler)

    def get_logs(self, comm=None, n=None):
        deque_handler = self._deque_handler
        if n is None:
            L = list(deque_handler.deque)
        else:
            L = deque_handler.deque
            L = [L[-i] for i in range(min(n, len(L)))]
        return [(msg.levelname, deque_handler.format(msg)) for msg in L]

    async def __aenter__(self):
        await self
        return self

    async def __aexit__(self, typ, value, traceback):
        await self.close()

    def __await__(self):
        if self.status == "running":
            return gen.sleep(0).__await__()
        else:
            return self.start().__await__()

    async def start(self):  # subclasses should implement this
        return self<|MERGE_RESOLUTION|>--- conflicted
+++ resolved
@@ -1,9 +1,3 @@
-<<<<<<< HEAD
-import warnings
-=======
-from __future__ import print_function, division, absolute_import
-
->>>>>>> 157eada3
 import logging
 import warnings
 import weakref
