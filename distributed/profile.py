--- conflicted
+++ resolved
@@ -214,7 +214,6 @@
         ident = state["identifier"]
 
         try:
-<<<<<<< HEAD
             fn = desc['filename']
         except IndexError:
             colors.append('gray')
@@ -223,11 +222,6 @@
                 colors.append('lightgray')
             else:
                 colors.append(color_of(fn))
-=======
-            colors.append(color_of(desc["filename"]))
-        except IndexError:
-            colors.append("gray")
->>>>>>> 04ae4212
 
         delta = (stop - start) / state["count"]
 
@@ -278,9 +272,14 @@
         sleep(interval)
 
 
-<<<<<<< HEAD
-def watch(thread_id=None, interval='20ms', cycle='2s', maxlen=1000, omit=None,
-          stop=lambda: False):
+def watch(
+    thread_id=None,
+    interval="20ms",
+    cycle="2s",
+    maxlen=1000,
+    omit=None,
+    stop=lambda: False,
+):
     """ Gather profile information on a particular thread
 
     This starts a new thread to watch a particular thread and returns a deque
@@ -304,16 +303,6 @@
     -------
     deque
     """
-=======
-def watch(
-    thread_id=None,
-    interval="20ms",
-    cycle="2s",
-    maxlen=1000,
-    omit=None,
-    stop=lambda: False,
-):
->>>>>>> 04ae4212
     if thread_id is None:
         thread_id = get_thread_identity()
 
