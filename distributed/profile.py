""" This module contains utility functions to construct and manipulate counting
data structures for frames.

When performing statistical profiling we obtain many call stacks.  We aggregate
these call stacks into data structures that maintain counts of how many times
each function in that call stack has been called.  Because these stacks will
overlap this aggregation counting structure forms a tree, such as is commonly
visualized by profiling tools.

We represent this tree as a nested dictionary with the following form:

    {
     'identifier': 'root',
     'description': 'A long description of the line of code being run.',
     'count': 10  # the number of times we have seen this line
     'children': {  # callers of this line. Recursive dicts
         'ident-b': {'description': ...
                   'identifier': 'ident-a',
                   'count': ...
                   'children': {...}},
         'ident-b': {'description': ...
                   'identifier': 'ident-b',
                   'count': ...
                   'children': {...}}}
    }
"""
import bisect
from collections import defaultdict, deque
import linecache
import sys
import threading
from time import sleep

import tlz as toolz

from .metrics import time
from .utils import format_time, color_of, parse_timedelta


def identifier(frame):
    """A string identifier from a frame

    Strings are cheaper to use as indexes into dicts than tuples or dicts
    """
    if frame is None:
        return "None"
    else:
        return ";".join(
            (
                frame.f_code.co_name,
                frame.f_code.co_filename,
                str(frame.f_code.co_firstlineno),
            )
        )


def repr_frame(frame):
    """ Render a frame as a line for inclusion into a text traceback """
    co = frame.f_code
    text = '  File "%s", line %s, in %s' % (co.co_filename, frame.f_lineno, co.co_name)
    line = linecache.getline(co.co_filename, frame.f_lineno, frame.f_globals).lstrip()
    return text + "\n\t" + line


def info_frame(frame):
    co = frame.f_code
    line = linecache.getline(co.co_filename, frame.f_lineno, frame.f_globals).lstrip()
    return {
        "filename": co.co_filename,
        "name": co.co_name,
        "line_number": frame.f_lineno,
        "line": line,
    }


<<<<<<< HEAD
def process(frame, child, state, stop=None, omit=None, depth=0):
    """ Add counts from a frame stack onto existing state
=======
def process(frame, child, state, stop=None, omit=None):
    """Add counts from a frame stack onto existing state
>>>>>>> a7c2895c

    This recursively adds counts to the existing state dictionary and creates
    new entries for new functions.

    Examples
    --------
    >>> import sys, threading
    >>> ident = threading.get_ident()  # replace with your thread of interest
    >>> frame = sys._current_frames()[ident]
    >>> state = {'children': {}, 'count': 0, 'description': 'root',
    ...          'identifier': 'root'}
    >>> process(frame, None, state)
    >>> state
    {'count': 1,
     'identifier': 'root',
     'description': 'root',
     'children': {'...'}}
    """
    if omit is not None and any(frame.f_code.co_filename.endswith(o) for o in omit):
        return False

    prev = frame.f_back
    if (
        prev is not None
        and (stop is None or not prev.f_code.co_filename.endswith(stop))
        and depth < 200
    ):
        state = process(prev, frame, state, stop=stop, depth=depth + 1)
        if state is False:
            return False

    ident = identifier(frame)

    try:
        d = state["children"][ident]
    except KeyError:
        d = {
            "count": 0,
            "description": info_frame(frame),
            "children": {},
            "identifier": ident,
        }
        state["children"][ident] = d

    state["count"] += 1

    if child is not None:
        return d
    else:
        d["count"] += 1


def merge(*args):
    """ Merge multiple frame states together """
    if not args:
        return create()
    s = {arg["identifier"] for arg in args}
    if len(s) != 1:
        raise ValueError("Expected identifiers, got %s" % str(s))
    children = defaultdict(list)
    for arg in args:
        for child in arg["children"]:
            children[child].append(arg["children"][child])

    children = {k: merge(*v) for k, v in children.items()}
    count = sum(arg["count"] for arg in args)
    return {
        "description": args[0]["description"],
        "children": dict(children),
        "count": count,
        "identifier": args[0]["identifier"],
    }


def create():
    return {
        "count": 0,
        "children": {},
        "identifier": "root",
        "description": {"filename": "", "name": "", "line_number": 0, "line": ""},
    }


def call_stack(frame):
    """Create a call text stack from a frame

    Returns
    -------
    list of strings
    """
    L = []
    while frame:
        L.append(repr_frame(frame))
        frame = frame.f_back
    return L[::-1]


def plot_data(state, profile_interval=0.010):
    """Convert a profile state into data useful by Bokeh

    See Also
    --------
    plot_figure
    distributed.bokeh.components.ProfilePlot
    """
    starts = []
    stops = []
    heights = []
    widths = []
    colors = []
    states = []
    times = []

    filenames = []
    lines = []
    line_numbers = []
    names = []

    def traverse(state, start, stop, height):
        if not state["count"]:
            return
        starts.append(start)
        stops.append(stop)
        heights.append(height)
        width = stop - start
        widths.append(width)
        states.append(state)
        times.append(format_time(state["count"] * profile_interval))

        desc = state["description"]
        filenames.append(desc["filename"])
        lines.append(desc["line"])
        line_numbers.append(desc["line_number"])
        names.append(desc["name"])

        ident = state["identifier"]

        try:
            fn = desc["filename"]
        except IndexError:
            colors.append("gray")
        else:
            if fn == "<low-level>":
                colors.append("lightgray")
            else:
                colors.append(color_of(fn))

        delta = (stop - start) / state["count"]

        x = start

        for name, child in state["children"].items():
            width = child["count"] * delta
            traverse(child, x, x + width, height + 1)
            x += width

    traverse(state, 0, 1, 0)
    percentages = ["{:.1f}%".format(100 * w) for w in widths]
    return {
        "left": starts,
        "right": stops,
        "bottom": heights,
        "width": widths,
        "top": [x + 1 for x in heights],
        "color": colors,
        "states": states,
        "filename": filenames,
        "line": lines,
        "line_number": line_numbers,
        "name": names,
        "time": times,
        "percentage": percentages,
    }


def _watch(thread_id, log, interval="20ms", cycle="2s", omit=None, stop=lambda: False):
    interval = parse_timedelta(interval)
    cycle = parse_timedelta(cycle)

    recent = create()
    last = time()

    while not stop():
        if time() > last + cycle:
            log.append((time(), recent))
            recent = create()
            last = time()
        try:
            frame = sys._current_frames()[thread_id]
        except KeyError:
            return

        process(frame, None, recent, omit=omit)
        sleep(interval)


def watch(
    thread_id=None,
    interval="20ms",
    cycle="2s",
    maxlen=1000,
    omit=None,
    stop=lambda: False,
):
    """Gather profile information on a particular thread

    This starts a new thread to watch a particular thread and returns a deque
    that holds periodic profile information.

    Parameters
    ----------
    thread_id: int
    interval: str
        Time per sample
    cycle: str
        Time per refreshing to a new profile state
    maxlen: int
        Passed onto deque, maximum number of periods
    omit: str
        Don't include entries that start with this filename
    stop: callable
        Function to call to see if we should stop

    Returns
    -------
    deque
    """
    if thread_id is None:
        thread_id = threading.get_ident()

    log = deque(maxlen=maxlen)

    thread = threading.Thread(
        target=_watch,
        name="Profile",
        kwargs={
            "thread_id": thread_id,
            "interval": interval,
            "cycle": cycle,
            "log": log,
            "omit": omit,
            "stop": stop,
        },
    )
    thread.daemon = True
    thread.start()

    return log


def get_profile(history, recent=None, start=None, stop=None, key=None):
    """Collect profile information from a sequence of profile states

    Parameters
    ----------
    history: Sequence[Tuple[time, Dict]]
        A list or deque of profile states
    recent: dict
        The most recent accumulating state
    start: time
    stop: time
    """
    now = time()
    if start is None:
        istart = 0
    else:
        istart = bisect.bisect_left(history, (start,))

    if stop is None:
        istop = None
    else:
        istop = bisect.bisect_right(history, (stop,)) + 1
        if istop >= len(history):
            istop = None  # include end

    if istart == 0 and istop is None:
        history = list(history)
    else:
        iistop = len(history) if istop is None else istop
        history = [history[i] for i in range(istart, iistop)]

    prof = merge(*toolz.pluck(1, history))

    if not history:
        return create()

    if recent:
        prof = merge(prof, recent)

    return prof


def plot_figure(data, **kwargs):
    """Plot profile data using Bokeh

    This takes the output from the function ``plot_data`` and produces a Bokeh
    figure

    See Also
    --------
    plot_data
    """
    from bokeh.plotting import ColumnDataSource, figure
    from bokeh.models import HoverTool

    if "states" in data:
        data = toolz.dissoc(data, "states")

    source = ColumnDataSource(data=data)

    fig = figure(tools="tap,box_zoom,xwheel_zoom,reset", **kwargs)
    r = fig.quad(
        "left",
        "right",
        "top",
        "bottom",
        color="color",
        line_color="black",
        line_width=2,
        source=source,
    )

    r.selection_glyph = None
    r.nonselection_glyph = None

    hover = HoverTool(
        point_policy="follow_mouse",
        tooltips="""
            <div>
                <span style="font-size: 14px; font-weight: bold;">Name:</span>&nbsp;
                <span style="font-size: 10px; font-family: Monaco, monospace;">@name</span>
            </div>
            <div>
                <span style="font-size: 14px; font-weight: bold;">Filename:</span>&nbsp;
                <span style="font-size: 10px; font-family: Monaco, monospace;">@filename</span>
            </div>
            <div>
                <span style="font-size: 14px; font-weight: bold;">Line number:</span>&nbsp;
                <span style="font-size: 10px; font-family: Monaco, monospace;">@line_number</span>
            </div>
            <div>
                <span style="font-size: 14px; font-weight: bold;">Line:</span>&nbsp;
                <span style="font-size: 10px; font-family: Monaco, monospace;">@line</span>
            </div>
            <div>
                <span style="font-size: 14px; font-weight: bold;">Time:</span>&nbsp;
                <span style="font-size: 10px; font-family: Monaco, monospace;">@time</span>
            </div>
            <div>
                <span style="font-size: 14px; font-weight: bold;">Percentage:</span>&nbsp;
                <span style="font-size: 10px; font-family: Monaco, monospace;">@percentage</span>
            </div>
            """,
    )
    fig.add_tools(hover)

    fig.xaxis.visible = False
    fig.yaxis.visible = False
    fig.grid.visible = False

    return fig, source


def _remove_py_stack(frames):
    for entry in frames:
        if entry.is_python:
            break
        yield entry


def llprocess(frames, child, state):
    """Add counts from low level profile information onto existing state

    This uses the ``stacktrace`` module to collect low level stack trace
    information and place it onto the given sttate.

    It is configured with the ``distributed.worker.profile.low-level`` config
    entry.

    See Also
    --------
    process
    ll_get_stack
    """
    if not frames:
        return
    frame = frames.pop()
    if frames:
        state = llprocess(frames, frame, state)

    addr = hex(frame.addr - frame.offset)
    ident = ";".join(map(str, (frame.name, "<low-level>", addr)))
    try:
        d = state["children"][ident]
    except KeyError:
        d = {
            "count": 0,
            "description": {
                "filename": "<low-level>",
                "name": frame.name,
                "line_number": 0,
                "line": str(frame),
            },
            "children": {},
            "identifier": ident,
        }
        state["children"][ident] = d

    state["count"] += 1

    if child is not None:
        return d
    else:
        d["count"] += 1


def ll_get_stack(tid):
    """ Collect low level stack information from thread id """
    from stacktrace import get_thread_stack

    frames = get_thread_stack(tid, show_python=False)
    llframes = list(_remove_py_stack(frames))[::-1]
    return llframes<|MERGE_RESOLUTION|>--- conflicted
+++ resolved
@@ -73,13 +73,9 @@
     }
 
 
-<<<<<<< HEAD
 def process(frame, child, state, stop=None, omit=None, depth=0):
-    """ Add counts from a frame stack onto existing state
-=======
-def process(frame, child, state, stop=None, omit=None):
-    """Add counts from a frame stack onto existing state
->>>>>>> a7c2895c
+    """
+    Add counts from a frame stack onto existing state
 
     This recursively adds counts to the existing state dictionary and creates
     new entries for new functions.
