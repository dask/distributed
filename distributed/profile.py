--- conflicted
+++ resolved
@@ -303,7 +303,60 @@
     return prof
 
 
-<<<<<<< HEAD
+def plot_figure(data, **kwargs):
+    from bokeh.plotting import ColumnDataSource, figure
+    from bokeh.models import HoverTool
+
+    if 'states' in data:
+        data = toolz.dissoc(data, 'states')
+
+    source = ColumnDataSource(data=data)
+
+    fig = figure(tools='tap', **kwargs)
+    r = fig.quad('left', 'right', 'top', 'bottom', color='color',
+             line_color='black', line_width=2, source=source)
+
+    r.selection_glyph = None
+    r.nonselection_glyph = None
+
+    hover = HoverTool(
+        point_policy="follow_mouse",
+        tooltips="""
+            <div>
+                <span style="font-size: 14px; font-weight: bold;">Name:</span>&nbsp;
+                <span style="font-size: 10px; font-family: Monaco, monospace;">@name</span>
+            </div>
+            <div>
+                <span style="font-size: 14px; font-weight: bold;">Filename:</span>&nbsp;
+                <span style="font-size: 10px; font-family: Monaco, monospace;">@filename</span>
+            </div>
+            <div>
+                <span style="font-size: 14px; font-weight: bold;">Line number:</span>&nbsp;
+                <span style="font-size: 10px; font-family: Monaco, monospace;">@line_number</span>
+            </div>
+            <div>
+                <span style="font-size: 14px; font-weight: bold;">Line:</span>&nbsp;
+                <span style="font-size: 10px; font-family: Monaco, monospace;">@line</span>
+            </div>
+            <div>
+                <span style="font-size: 14px; font-weight: bold;">Time:</span>&nbsp;
+                <span style="font-size: 10px; font-family: Monaco, monospace;">@time</span>
+            </div>
+            <div>
+                <span style="font-size: 14px; font-weight: bold;">Percentage:</span>&nbsp;
+                <span style="font-size: 10px; font-family: Monaco, monospace;">@width</span>
+            </div>
+            """
+    )
+    fig.add_tools(hover)
+
+    fig.xaxis.visible = False
+    fig.yaxis.visible = False
+    fig.grid.visible = False
+
+    return fig, source
+
+
 def _remove_py_stack(frames):
     for entry in frames:
         if entry.is_python:
@@ -348,58 +401,4 @@
     from stacktrace import get_thread_stack, print_thread_stack
     frames = get_thread_stack(tid, show_python=False)
     llframes = list(_remove_py_stack(frames))[::-1]
-    return llframes
-=======
-def plot_figure(data, **kwargs):
-    from bokeh.plotting import ColumnDataSource, figure
-    from bokeh.models import HoverTool
-
-    if 'states' in data:
-        data = toolz.dissoc(data, 'states')
-
-    source = ColumnDataSource(data=data)
-
-    fig = figure(tools='tap', **kwargs)
-    r = fig.quad('left', 'right', 'top', 'bottom', color='color',
-             line_color='black', line_width=2, source=source)
-
-    r.selection_glyph = None
-    r.nonselection_glyph = None
-
-    hover = HoverTool(
-        point_policy="follow_mouse",
-        tooltips="""
-            <div>
-                <span style="font-size: 14px; font-weight: bold;">Name:</span>&nbsp;
-                <span style="font-size: 10px; font-family: Monaco, monospace;">@name</span>
-            </div>
-            <div>
-                <span style="font-size: 14px; font-weight: bold;">Filename:</span>&nbsp;
-                <span style="font-size: 10px; font-family: Monaco, monospace;">@filename</span>
-            </div>
-            <div>
-                <span style="font-size: 14px; font-weight: bold;">Line number:</span>&nbsp;
-                <span style="font-size: 10px; font-family: Monaco, monospace;">@line_number</span>
-            </div>
-            <div>
-                <span style="font-size: 14px; font-weight: bold;">Line:</span>&nbsp;
-                <span style="font-size: 10px; font-family: Monaco, monospace;">@line</span>
-            </div>
-            <div>
-                <span style="font-size: 14px; font-weight: bold;">Time:</span>&nbsp;
-                <span style="font-size: 10px; font-family: Monaco, monospace;">@time</span>
-            </div>
-            <div>
-                <span style="font-size: 14px; font-weight: bold;">Percentage:</span>&nbsp;
-                <span style="font-size: 10px; font-family: Monaco, monospace;">@width</span>
-            </div>
-            """
-    )
-    fig.add_tools(hover)
-
-    fig.xaxis.visible = False
-    fig.yaxis.visible = False
-    fig.grid.visible = False
-
-    return fig, source
->>>>>>> b36e87d1
+    return llframes