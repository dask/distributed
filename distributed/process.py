from __future__ import annotations

import asyncio
import inspect
import logging
import multiprocessing
import os
import re
import threading
import weakref
from collections.abc import Callable
from queue import Queue as PyQueue
from typing import TypeVar

from tornado.concurrent import Future
from tornado.ioloop import IOLoop

import dask

<<<<<<< HEAD
from distributed.utils import mp_context
=======
from distributed.utils import TimeoutError, get_mp_context
>>>>>>> 930d3dc0

logger = logging.getLogger(__name__)


def _loop_add_callback(loop, func, *args):
    """
    Helper to silence "IOLoop is closing" exception on IOLoop.add_callback.
    """
    try:
        loop.add_callback(func, *args)
    except RuntimeError as exc:
        if not re.search("IOLoop is clos(ed|ing)", str(exc)):
            raise


def _call_and_set_future(loop, future, func, *args, **kwargs):
    try:
        res = func(*args, **kwargs)
    except Exception as exc:
        # Tornado futures are not thread-safe, need to
        # set_result() / set_exc_info() from the loop's thread
        _loop_add_callback(loop, future.set_exception, exc)
    else:
        _loop_add_callback(loop, future.set_result, res)


class _ProcessState:
    is_alive = False
    pid = None
    exitcode = None


_T_async_process = TypeVar("_T_async_process", bound="AsyncProcess")


class AsyncProcess:
    """
    A coroutine-compatible multiprocessing.Process-alike.
    All normally blocking methods are wrapped in Tornado coroutines.
    """

    _process: multiprocessing.Process

    def __init__(self, loop=None, target=None, name=None, args=(), kwargs={}):
        if not callable(target):
            raise TypeError(f"`target` needs to be callable, not {type(target)!r}")
        self._state = _ProcessState()
        self._loop = loop or IOLoop.current(instance=False)

        # _keep_child_alive is the write side of a pipe, which, when it is
        # closed, causes the read side of the pipe to unblock for reading. Note
        # that it is never closed directly. The write side is closed by the
        # kernel when our process exits, or possibly by the garbage collector
        # closing the file descriptor when the last reference to
        # _keep_child_alive goes away. We can take advantage of this fact to
        # monitor from the child and exit when the parent goes away unexpectedly
        # (for example due to SIGKILL). This variable is otherwise unused except
        # for the assignment here.
        parent_alive_pipe, self._keep_child_alive = get_mp_context().Pipe(duplex=False)

        self._process = get_mp_context().Process(
            target=self._run,
            name=name,
            args=(
                target,
                args,
                kwargs,
                parent_alive_pipe,
                self._keep_child_alive,
                dask.config.global_config,
            ),
        )
        self._name = self._process.name
        self._proc_finalizer = weakref.finalize(
            self, _asyncprocess_finalizer, self._process
        )
        self._watch_q = PyQueue()
        self._exit_future = Future()
        self._exit_callback = None
        self._closed = False

        self._start_threads()

    def __repr__(self):
        return f"<{self.__class__.__name__} {self._name}>"

    def _check_closed(self):
        if self._closed:
            raise ValueError("invalid operation on closed AsyncProcess")

    def _start_threads(self):
        self._watch_message_thread = threading.Thread(
            target=self._watch_message_queue,
            name="AsyncProcess %s watch message queue" % self.name,
            args=(
                weakref.ref(self),
                self._process,
                self._loop,
                self._state,
                self._watch_q,
                self._exit_future,
            ),
        )
        self._watch_message_thread.daemon = True
        self._watch_message_thread.start()

        def stop_thread(q):
            q.put_nowait({"op": "stop"})
            # We don't join the thread here as a finalizer can be called
            # asynchronously from anywhere

        self._thread_finalizer = weakref.finalize(self, stop_thread, q=self._watch_q)
        self._thread_finalizer.atexit = False

    def _on_exit(self, exitcode: int) -> None:
        # Called from the event loop when the child process exited
        self._process = None  # type: ignore[assignment]
        if self._exit_callback is not None:
            self._exit_callback(self)
        self._exit_future.set_result(exitcode)

    @classmethod
    def _immediate_exit_when_closed(cls, parent_alive_pipe):
        """
        Immediately exit the process when parent_alive_pipe is closed.
        """

        def monitor_parent():
            try:
                # The parent_alive_pipe should be held open as long as the
                # parent is alive and wants us to stay alive. Nothing writes to
                # it, so the read will block indefinitely.
                parent_alive_pipe.recv()
            except EOFError:
                # Parent process went away unexpectedly. Exit immediately. Could
                # consider other exiting approches here. My initial preference
                # is to unconditionally and immediately exit. If we're in this
                # state it is possible that a "clean" process exit won't work
                # anyway - if, for example, the system is getting bogged down
                # due to the running out of memory, exiting sooner rather than
                # later might be needed to restore normal system function.
                # If this is in appropriate for your use case, please file a
                # bug.
                os._exit(-1)
            else:
                # If we get here, something odd is going on. File descriptors
                # got crossed?
                raise RuntimeError("unexpected state: should be unreachable")

        t = threading.Thread(target=monitor_parent)
        t.daemon = True
        t.start()

    @classmethod
    def _run(
        cls, target, args, kwargs, parent_alive_pipe, _keep_child_alive, inherit_config
    ):
        _keep_child_alive.close()

        # Child process entry point
        cls._immediate_exit_when_closed(parent_alive_pipe)

        threading.current_thread().name = "MainThread"
        # Update the global config given priority to the existing global config
        dask.config.update(dask.config.global_config, inherit_config, priority="old")
        target(*args, **kwargs)

    @classmethod
    def _watch_message_queue(  # type: ignore[no-untyped-def]
        cls, selfref, process: multiprocessing.Process, loop, state, q, exit_future
    ):
        # As multiprocessing.Process is not thread-safe, we run all
        # blocking operations from this single loop and ship results
        # back to the caller when needed.
        r = repr(selfref())
        name = selfref().name

        def _start():
            process.start()

            thread = threading.Thread(
                target=AsyncProcess._watch_process,
                name="AsyncProcess %s watch process join" % name,
                args=(selfref, process, state, q),
            )
            thread.daemon = True
            thread.start()

            state.is_alive = True
            state.pid = process.pid
            logger.debug(f"[{r}] created process with pid {state.pid!r}")

        while True:
            msg = q.get()
            logger.debug(f"[{r}] got message {msg!r}")
            op = msg["op"]
            if op == "start":
                _call_and_set_future(loop, msg["future"], _start)
            elif op == "terminate":
                # Send SIGTERM
                _call_and_set_future(loop, msg["future"], process.terminate)
            elif op == "kill":
                # Send SIGKILL
                _call_and_set_future(loop, msg["future"], process.kill)

            elif op == "stop":
                break
            else:
                assert 0, msg

    @classmethod
    def _watch_process(cls, selfref, process, state, q):
        r = repr(selfref())
        process.join()
        exitcode = process.exitcode
        assert exitcode is not None
        logger.debug("[%s] process %r exited with code %r", r, state.pid, exitcode)
        state.is_alive = False
        state.exitcode = exitcode
        # Make sure the process is removed from the global list
        # (see _children in multiprocessing/process.py)
        # Then notify the Process object
        self = selfref()  # only keep self alive when required
        try:
            if self is not None:
                _loop_add_callback(self._loop, self._on_exit, exitcode)
        finally:
            self = None  # lose reference

    def start(self):
        """
        Start the child process.

        This method returns a future.
        """
        self._check_closed()
        fut = Future()
        self._watch_q.put_nowait({"op": "start", "future": fut})
        return fut

    def terminate(self) -> asyncio.Future[None]:
        """Terminate the child process.

        This method returns a future.

        See also
        --------
        multiprocessing.Process.terminate
        """
        self._check_closed()
        fut: Future[None] = Future()
        self._watch_q.put_nowait({"op": "terminate", "future": fut})
        return fut

    def kill(self) -> asyncio.Future[None]:
        """Send SIGKILL to the child process.
        On Windows, this is the same as terminate().

        This method returns a future.

        See also
        --------
        multiprocessing.Process.kill
        """
        self._check_closed()
        fut: Future[None] = Future()
        self._watch_q.put_nowait({"op": "kill", "future": fut})
        return fut

    async def join(self, timeout=None):
        """
        Wait for the child process to exit.

        This method returns a coroutine.
        """
        self._check_closed()
        assert self._state.pid is not None, "can only join a started process"
        if self._state.exitcode is not None:
            return
        # Shield otherwise the timeout cancels the future and our
        # on_exit callback will try to set a result on a canceled future
        await asyncio.wait_for(asyncio.shield(self._exit_future), timeout)

    def close(self):
        """
        Stop helper thread and release resources.  This method returns
        immediately and does not ensure the child process has exited.
        """
        if not self._closed:
            self._thread_finalizer()
            self._process = None
            self._closed = True

    def set_exit_callback(
        self: _T_async_process, func: Callable[[_T_async_process], None]
    ) -> None:
        """
        Set a function to be called by the event loop when the process exits.
        The function is called with the AsyncProcess as sole argument.

        The function may not be a coroutine function.
        """
        # XXX should this be a property instead?
        assert not inspect.iscoroutinefunction(
            func
        ), "exit callback may not be a coroutine function"
        assert callable(func), "exit callback should be callable"
        assert (
            self._state.pid is None
        ), "cannot set exit callback when process already started"
        self._exit_callback = func

    def is_alive(self):
        return self._state.is_alive

    @property
    def pid(self):
        return self._state.pid

    @property
    def exitcode(self):
        return self._state.exitcode

    @property
    def name(self):
        return self._name

    @property
    def daemon(self):
        return self._process.daemon

    @daemon.setter
    def daemon(self, value):
        self._process.daemon = value


def _asyncprocess_finalizer(proc):
    if proc.is_alive():
        try:
            logger.info(f"reaping stray process {proc}")
            proc.terminate()
        except OSError:
            pass<|MERGE_RESOLUTION|>--- conflicted
+++ resolved
@@ -17,11 +17,7 @@
 
 import dask
 
-<<<<<<< HEAD
-from distributed.utils import mp_context
-=======
-from distributed.utils import TimeoutError, get_mp_context
->>>>>>> 930d3dc0
+from distributed.utils import get_mp_context
 
 logger = logging.getLogger(__name__)
 
