from __future__ import annotations

import heapq
import itertools
import weakref
from collections import OrderedDict, UserDict
from collections.abc import Callable, Hashable, Iterator
from typing import MutableSet  # TODO move to collections.abc (requires Python >=3.9)
from typing import Any, TypeVar, cast

T = TypeVar("T", bound=Hashable)


# TODO change to UserDict[K, V] (requires Python >=3.9)
class LRU(UserDict):
    """Limited size mapping, evicting the least recently looked-up key when full"""

    def __init__(self, maxsize: float):
        super().__init__()
        self.data = OrderedDict()
        self.maxsize = maxsize

    def __getitem__(self, key):
        value = super().__getitem__(key)
        cast(OrderedDict, self.data).move_to_end(key)
        return value

    def __setitem__(self, key, value):
        if len(self) >= self.maxsize:
            cast(OrderedDict, self.data).popitem(last=False)
        super().__setitem__(key, value)


class HeapSet(MutableSet[T]):
    """A set-like where the `pop` method returns the smallest item, as sorted by an
    arbitrary key function. Ties are broken by oldest first.

    Values must be compatible with :mod:`weakref`.
    """

    __slots__ = ("key", "_data", "_heap", "_inc", "_sorted")
    key: Callable[[T], Any]
    _data: set[T]
    _inc: int
    _heap: list[tuple[Any, int, weakref.ref[T]]]
    _sorted: bool

    def __init__(self, *, key: Callable[[T], Any]):
        # FIXME https://github.com/python/mypy/issues/708
        self.key = key  # type: ignore
        self._data = set()
        self._inc = 0
        self._heap = []
        self._sorted = True

    def __repr__(self) -> str:
        return f"<{type(self).__name__}: {len(self)} items>"

    def __reduce__(self) -> tuple[Callable, tuple]:
        heap = [(k, i, v) for k, i, vref in self._heap if (v := vref()) in self._data]
        return HeapSet._unpickle, (self.key, self._inc, heap)

    @staticmethod
    def _unpickle(
        key: Callable[[T], Any], inc: int, heap: list[tuple[Any, int, T]]
    ) -> HeapSet[T]:
        self = object.__new__(HeapSet)
        self.key = key  # type: ignore
        self._data = {v for _, _, v in heap}
        self._inc = inc
        self._heap = [(k, i, weakref.ref(v)) for k, i, v in heap]
        heapq.heapify(self._heap)
        self._sorted = not heap
        return self

    def __contains__(self, value: object) -> bool:
        return value in self._data

    def __bool__(self) -> bool:
        return bool(self._data)

    def __len__(self) -> int:
        return len(self._data)

    def add(self, value: T) -> None:
        if value in self._data:
            return
        k = self.key(value)  # type: ignore
        vref = weakref.ref(value)
        heapq.heappush(self._heap, (k, self._inc, vref))
        self._sorted = False
        self._data.add(value)
        self._inc += 1

    def discard(self, value: T) -> None:
        self._data.discard(value)
        if not self._data:
            self.clear()

    def peek(self) -> T:
        """Return the smallest element without removing it"""
        if not self._data:
            raise KeyError("peek into empty set")
        while True:
            value = self._heap[0][2]()
            if value in self._data:
                return value
            heapq.heappop(self._heap)
            self._sorted = False

    def peekn(self, n: int) -> Iterator[T]:
        "Iterator over the N smallest elements. This is O(1) for n == 1, O(n*logn) otherwise."
        if n <= 0:
            return  # empty iterator
        if n == 1:
            yield self.peek()
        else:
            # NOTE: we could pop N items off the queue, then push them back.
            # But copying the list N times is probably slower than just sorting it
            # with fast C code.
            # If we had a `heappop` that sliced the list instead of popping from it,
            # we could implement an optimized version for small `n`s.
            yield from itertools.islice(self.sorted(), n)

    def pop(self) -> T:
        if not self._data:
            raise KeyError("pop from an empty set")
        while True:
            _, _, vref = heapq.heappop(self._heap)
            self._sorted = False
            value = vref()
            if value in self._data:
                self._data.discard(value)
                if not self._data:
                    self.clear()
                return value

    def peekn(self, n: int) -> Iterator[T]:
        "Iterator over the N smallest elements. This is O(1) for n == 1, O(n*logn) otherwise."
        if n <= 0:
            return  # empty iterator
        if n == 1:
            yield self.peek()
        else:
            # NOTE: we could pop N items off the queue, then push them back.
            # But copying the list N times is probably slower than just sorting it
            # with fast C code.
            # If we had a `heappop` that sliced the list instead of popping from it,
            # we could implement an optimized version for small `n`s.
            yield from itertools.islice(self.sorted(), n)

    def peekright(self) -> T:
        """Return one of the largest elements (not necessarily the largest!) without
        removing it. It's guaranteed that ``self.peekright() >= self.peek()``.
        """
        if not self._data:
            raise KeyError("peek into empty set")
        while True:
            value = self._heap[-1][2]()
            if value in self._data:
                return value
            del self._heap[-1]

    def popright(self) -> T:
        """Remove and return one of the largest elements (not necessarily the largest!)
        It's guaranteed that ``self.popright() >= self.peek()``.
        """
        if not self._data:
            raise KeyError("pop from an empty set")
        while True:
            _, _, vref = self._heap.pop()
            value = vref()
            if value in self._data:
                self._data.discard(value)
                if not self._data:
                    self.clear()
                return value

    def __iter__(self) -> Iterator[T]:
        """Iterate over all elements. This is a O(n) operation which returns the
        elements in pseudo-random order.
        """
        return iter(self._data)

    def sorted(self) -> Iterator[T]:
        """Iterate over all elements. This is a O(n*logn) operation which returns the
        elements in order, from smallest to largest according to the key and insertion
        order.
        """
<<<<<<< HEAD
        self._heap.sort()  # A sorted list maintains the heap invariant
=======
        if not self._sorted:
            self._heap.sort()  # A sorted list maintains the heap invariant
            self._sorted = True
>>>>>>> e7eb02d6
        for _, _, vref in self._heap:
            value = vref()
            if value in self._data:
                yield value

    def clear(self) -> None:
        self._data.clear()
        self._heap.clear()
        self._sorted = True<|MERGE_RESOLUTION|>--- conflicted
+++ resolved
@@ -76,9 +76,6 @@
     def __contains__(self, value: object) -> bool:
         return value in self._data
 
-    def __bool__(self) -> bool:
-        return bool(self._data)
-
     def __len__(self) -> int:
         return len(self._data)
 
@@ -135,20 +132,6 @@
                     self.clear()
                 return value
 
-    def peekn(self, n: int) -> Iterator[T]:
-        "Iterator over the N smallest elements. This is O(1) for n == 1, O(n*logn) otherwise."
-        if n <= 0:
-            return  # empty iterator
-        if n == 1:
-            yield self.peek()
-        else:
-            # NOTE: we could pop N items off the queue, then push them back.
-            # But copying the list N times is probably slower than just sorting it
-            # with fast C code.
-            # If we had a `heappop` that sliced the list instead of popping from it,
-            # we could implement an optimized version for small `n`s.
-            yield from itertools.islice(self.sorted(), n)
-
     def peekright(self) -> T:
         """Return one of the largest elements (not necessarily the largest!) without
         removing it. It's guaranteed that ``self.peekright() >= self.peek()``.
@@ -187,13 +170,9 @@
         elements in order, from smallest to largest according to the key and insertion
         order.
         """
-<<<<<<< HEAD
-        self._heap.sort()  # A sorted list maintains the heap invariant
-=======
         if not self._sorted:
             self._heap.sort()  # A sorted list maintains the heap invariant
             self._sorted = True
->>>>>>> e7eb02d6
         for _, _, vref in self._heap:
             value = vref()
             if value in self._data:
