"Utilities for generating and analyzing cluster dumps"

from __future__ import annotations

from collections.abc import Mapping
from contextlib import contextmanager, nullcontext
from pathlib import Path
from typing import IO, TYPE_CHECKING, Any, Awaitable, Callable, Collection, Literal

import fsspec
import msgpack

from distributed._stories import scheduler_story as _scheduler_story
from distributed._stories import worker_story as _worker_story
from distributed.compatibility import to_thread
<<<<<<< HEAD
from distributed.stories import msg_with_datetime
from distributed.stories import scheduler_story as _scheduler_story
from distributed.stories import worker_story as _worker_story
=======

DEFAULT_CLUSTER_DUMP_FORMAT: Literal["msgpack" | "yaml"] = "msgpack"
DEFAULT_CLUSTER_DUMP_EXCLUDE: Collection[str] = ("run_spec",)
>>>>>>> 72995a8a

if TYPE_CHECKING:
    import yaml


def _tuple_to_list(node):
    if isinstance(node, (list, tuple)):
        return [_tuple_to_list(el) for el in node]
    elif isinstance(node, dict):
        return {k: _tuple_to_list(v) for k, v in node.items()}
    else:
        return node


async def write_state(
    get_state: Callable[[], Awaitable[Any]],
    url: str,
    format: Literal["msgpack", "yaml"] = DEFAULT_CLUSTER_DUMP_FORMAT,
    **storage_options: dict[str, Any],
) -> None:
    "Await a cluster dump, then serialize and write it to a path"
    if format == "msgpack":
        mode = "wb"
        suffix = ".msgpack.gz"
        if not url.endswith(suffix):
            url += suffix
        writer = msgpack.pack
    elif format == "yaml":
        import yaml

        mode = "w"
        suffix = ".yaml"
        if not url.endswith(suffix):
            url += suffix

        def writer(state: dict, f: IO) -> None:
            # YAML adds unnecessary `!!python/tuple` tags; convert tuples to lists to avoid them.
            # Unnecessary for msgpack, since tuples and lists are encoded the same.
            yaml.dump(_tuple_to_list(state), f)

    else:
        raise ValueError(
            f"Unsupported format {format!r}. Possible values are 'msgpack' or 'yaml'."
        )

    # Eagerly open the file to catch any errors before doing the full dump
    # NOTE: `compression="infer"` will automatically use gzip via the `.gz` suffix
    with fsspec.open(url, mode, compression="infer", **storage_options) as f:
        state = await get_state()
        # Write from a thread so we don't block the event loop quite as badly
        # (the writer will still hold the GIL a lot though).
        await to_thread(writer, state, f)


def load_cluster_dump(url: str, **kwargs: Any) -> dict:
    """Loads a cluster dump from a disk artefact

    Parameters
    ----------
    url : str
        Name of the disk artefact. This should have either a
        ``.msgpack.gz`` or ``yaml`` suffix, depending on the dump format.
    **kwargs :
        Extra arguments passed to :func:`fsspec.open`.

    Returns
    -------
    state : dict
        The cluster state at the time of the dump.
    """
    if url.endswith(".msgpack.gz"):
        mode = "rb"
        reader = msgpack.unpack
    elif url.endswith(".yaml"):
        import yaml

        mode = "r"
        reader = yaml.safe_load
    else:
        raise ValueError(f"url ({url}) must have a .msgpack.gz or .yaml suffix")

    kwargs.setdefault("compression", "infer")

    with fsspec.open(url, mode, **kwargs) as f:
        return reader(f)


class DumpArtefact(Mapping):
    """
    Utility class for inspecting the state of a cluster dump

    .. code-block:: python

        dump = DumpArtefact.from_url("dump.msgpack.gz")
        memory_tasks = dump.scheduler_tasks("memory")
        executing_tasks = dump.worker_tasks("executing")
    """

    def __init__(self, state: dict):
        self.dump = state

    @classmethod
    def from_url(cls, url: str, **kwargs: Any) -> DumpArtefact:
        """Loads a cluster dump from a disk artefact

        Parameters
        ----------
        url : str
            Name of the disk artefact. This should have either a
            ``.msgpack.gz`` or ``yaml`` suffix, depending on the dump format.
        **kwargs :
            Extra arguments passed to :func:`fsspec.open`.

        Returns
        -------
        state : dict
            The cluster state at the time of the dump.
        """
        return DumpArtefact(load_cluster_dump(url, **kwargs))

    def __getitem__(self, key):
        return self.dump[key]

    def __iter__(self):
        return iter(self.dump)

    def __len__(self):
        return len(self.dump)

    def _extract_tasks(self, state: str | None, context: dict[str, dict]) -> list[dict]:
        if state:
            return [v for v in context.values() if v["state"] == state]
        else:
            return list(context.values())

    @staticmethod
    def _slugify_addr(addr: str) -> str:
        return addr.replace("://", "-").replace("/", "_")

    def scheduler_tasks_in_state(self, state: str | None = None) -> list:
        """
        Parameters
        ----------
        state : optional, str
            If provided, only tasks in the given state are returned.
            Otherwise, all tasks are returned.

        Returns
        -------
        tasks : list
            The list of scheduler tasks in ``state``.
        """
        return self._extract_tasks(state, self.dump["scheduler"]["tasks"])

    def worker_tasks_in_state(self, state: str | None = None) -> list:
        """
        Parameters
        ----------
        state : optional, str
            If provided, only tasks in the given state are returned.
            Otherwise, all tasks are returned.

        Returns
        -------
        tasks : list
            The list of worker tasks in ``state``
        """
        tasks = []

        for worker_dump in self.dump["workers"].values():
            if isinstance(worker_dump, dict) and "tasks" in worker_dump:
                tasks.extend(self._extract_tasks(state, worker_dump["tasks"]))

        return tasks

    def scheduler_story(self, *key_or_stimulus_id: str) -> list:
        """
        Returns
        -------
        story : list
            A list of events for the keys/stimulus ID's in ``*key_or_stimulus_id``.
        """
        keys = set(key_or_stimulus_id)
        return _scheduler_story(
            keys, self.dump["scheduler"]["transition_log"], datetimes=True
        )

    def scheduler_short_story(self, *key_or_stimulus_id: str) -> list[str]:
        """
        Returns
        -------
        story : list
            A list of just the final states for the keys/stimulus ID's in ``*key_or_stimulus_id``.
        """
        return [x[2] for x in self.scheduler_story(*key_or_stimulus_id)]

    def scheduler_short_stories(self, *key_or_stimulus_id: str) -> dict[str, list[str]]:
        """
        Returns
        -------
        stories : dict
            A dict of the short story for each key or stimulus ID. Keys missing from the logs are dropped.
        """
        return {
            k: s
            for k, s in ((k, self.scheduler_short_story(k)) for k in key_or_stimulus_id)
            if s
        }

    def worker_stories(self, *key_or_stimulus_id: str) -> dict:
        """
        Returns
        -------
        stories : dict
            A dict for each worker of the story for all the keys/stimulus IDs
            in ``*key_or_stimulus_id`.`
        """
        keys = set(key_or_stimulus_id)
        return {
            addr: _worker_story(keys, wlog, datetimes=True)
            for addr, worker_dump in self.dump["workers"].items()
            if isinstance(worker_dump, dict) and (wlog := worker_dump.get("log"))
        }

    def worker_stories_to_yamls(
        self, root_dir: str | Path | None = None, *key_or_stimulus_id: str
    ) -> None:
        """
        Write the results of `worker_stories` to separate YAML files per worker.
        """
        import yaml

        root_dir = Path(root_dir) if root_dir else Path.cwd()

        stories = self.worker_stories(*key_or_stimulus_id)
        for i, (addr, story) in enumerate(stories.items()):
            worker_dir = root_dir / self._slugify_addr(addr)
            worker_dir.mkdir(parents=True, exist_ok=True)
            path = (
                worker_dir
                / f"story-{key_or_stimulus_id[0] if len(key_or_stimulus_id) == 1 else key_or_stimulus_id}.yaml"
            )

            print(f"Dumping story {i+1:>3}/{len(stories)} to {path}")
            with open(path, "w") as f:
                yaml.dump(story, f, Dumper=yaml.CSafeDumper)

    def missing_workers(self) -> list:
        """
        Returns
        -------
        missing : list
            A list of workers connected to the scheduler, but which
            did not respond to requests for a state dump.
        """
        scheduler_workers = self.dump["scheduler"]["workers"]
        responsive_workers = self.dump["workers"]
        return [
            w
            for w in scheduler_workers
            if w not in responsive_workers
            or not isinstance(responsive_workers[w], dict)
        ]

    def _compact_state(self, state: dict, expand_keys: set[str]) -> dict[str, dict]:
        """Compacts ``state`` keys into a general key,
        unless the key is in ``expand_keys``"""
        assert "general" not in state
        result = {}
        general = {}

        for k, v in state.items():
            if k in expand_keys:
                result[k] = v
            else:
                general[k] = v

        result["general"] = general
        return result

    def to_yamls(
        self,
        root_dir: str | Path | None = None,
        worker_expand_keys: Collection[str] = (
            "config",
            "incoming_transfer_log",
            "outgoing_transfer_log",
            "pending_data_per_worker",
            "log",
            "logs",
            "tasks",
        ),
        scheduler_expand_keys: Collection[str] = (
            "clients",
            "events",
            "extensions",
            "log",
            "task_groups",
            "tasks",
            "transition_log",
            "workers",
        ),
<<<<<<< HEAD
        background: bool = False,
        log: bool | None = None,
    ):
=======
    ) -> None:
>>>>>>> 72995a8a
        """
        Splits the Dump Artefact into a tree of yaml files with
        ``root_dir`` as it's base.

        The root level of the tree contains a directory for the scheduler
        and directories for each individual worker.
        Each directory contains yaml files describing the state of the scheduler
        or worker when the artefact was created.

        In general, keys associated with the state are compacted into a ``general.yaml``
        file, unless they are in ``scheduler_expand_keys`` and ``worker_expand_keys``.

        Parameters
        ----------
        root_dir : str or Path
            The root directory into which the tree is written.
            Defaults to the current working directory if ``None``.
        worker_expand_keys : iterable of str
            An iterable of artefact worker keys that will be expanded
            into separate yaml files.
            Keys that are not in this iterable are compacted into a
            `general.yaml` file.
        scheduler_expand_keys : iterable of str
            An iterable of artefact scheduler keys that will be expanded
            into separate yaml files.
            Keys that are not in this iterable are compacted into a
            ``general.yaml`` file.
        background:
            If True, run in a separate daemon thread in the background.
            Returns the `threading.Thread` object immediately.
        log:
            Print progress updates if True. Defaults to None, which means
            False if ``background`` is True, and True otherwise.
        """
        if background:
            import threading

            t = threading.Thread(
                target=self.to_yamls,
                name="to-yamls",
                kwargs=dict(
                    root_dir=root_dir,
                    worker_expand_keys=worker_expand_keys,
                    scheduler_expand_keys=scheduler_expand_keys,
                    background=False,
                    log=log if log is not None else False,
                ),
                daemon=True,
            )
            t.start()
            return t

        if log is None:
            log = True

        import yaml

        root_dir = Path(root_dir) if root_dir else Path.cwd()
        dumper = yaml.CSafeDumper
        scheduler_expand_keys = set(scheduler_expand_keys)
        worker_expand_keys = set(worker_expand_keys)

        workers = self.dump["workers"]
        for i, (addr, info) in enumerate(workers.items()):
            if not isinstance(info, dict):
                if log:
                    print(f"Skipping worker {i+1:>3}/{len(workers)} - {info}")
                continue

            log_dir = root_dir / self._slugify_addr(addr)
            log_dir.mkdir(parents=True, exist_ok=True)

            if log:
                print(f"Dumping worker {i+1:>4}/{len(workers)} to {log_dir}")

            worker_state = self._compact_state(info, worker_expand_keys)

            for name, _logs in worker_state.items():
                filename = str(log_dir / f"{name}.yaml")
                if name == "log":
                    _logs = list(map(msg_with_datetime, _logs))
                with open(filename, "w") as fd:

                    with _block_literals(dumper) if name == "logs" else nullcontext():
                        yaml.dump(_logs, fd, Dumper=dumper)

        context = "scheduler"
        log_dir = root_dir / context
        log_dir.mkdir(parents=True, exist_ok=True)

        if log:
            print(f"Dumping scheduler to {log_dir}")

        # Compact smaller keys into a general dict
        scheduler_state = self._compact_state(self.dump[context], scheduler_expand_keys)
        for i, (name, _logs) in enumerate(scheduler_state.items()):
            filename = str(log_dir / f"{name}.yaml")
            if log:
                print(f"    Dumping {i+1:>2}/{len(scheduler_state)} {filename}")

            if name == "transition_log":
                _logs = [msg_with_datetime(e) for e in _logs]

            if name == "events":
                _logs = {
                    k: [msg_with_datetime(e, idx=0) for e in events]
                    for k, events in _logs.items()
                }

            with open(filename, "w") as fd:
                with _block_literals(dumper) if name == "logs" else nullcontext():
                    yaml.dump(_logs, fd, Dumper=dumper)


@contextmanager
def _block_literals(dumper: type[yaml.Dumper | yaml.CDumper]):
    "Contextmanager to use literal-block YAML syntax for multiline strings. Not thread-safe."
    # based on https://stackoverflow.com/a/33300001/17100540
    original_respresenter = dumper.yaml_representers[str]

    def represent_str(self, data: str):
        if "\n" in data:
            return self.represent_scalar("tag:yaml.org,2002:str", data, style="|")
        return self.represent_scalar("tag:yaml.org,2002:str", data)

    dumper.add_representer(str, represent_str)

    try:
        yield
    finally:
        dumper.add_representer(str, original_respresenter)<|MERGE_RESOLUTION|>--- conflicted
+++ resolved
@@ -2,29 +2,34 @@
 
 from __future__ import annotations
 
+import threading
 from collections.abc import Mapping
 from contextlib import contextmanager, nullcontext
 from pathlib import Path
-from typing import IO, TYPE_CHECKING, Any, Awaitable, Callable, Collection, Literal
+from typing import (
+    IO,
+    TYPE_CHECKING,
+    Any,
+    Awaitable,
+    Callable,
+    Collection,
+    Iterator,
+    Literal,
+)
 
 import fsspec
 import msgpack
 
+from distributed._stories import msg_with_datetime
 from distributed._stories import scheduler_story as _scheduler_story
 from distributed._stories import worker_story as _worker_story
 from distributed.compatibility import to_thread
-<<<<<<< HEAD
-from distributed.stories import msg_with_datetime
-from distributed.stories import scheduler_story as _scheduler_story
-from distributed.stories import worker_story as _worker_story
-=======
+
+if TYPE_CHECKING:
+    import yaml
 
 DEFAULT_CLUSTER_DUMP_FORMAT: Literal["msgpack" | "yaml"] = "msgpack"
 DEFAULT_CLUSTER_DUMP_EXCLUDE: Collection[str] = ("run_spec",)
->>>>>>> 72995a8a
-
-if TYPE_CHECKING:
-    import yaml
 
 
 def _tuple_to_list(node):
@@ -286,7 +291,7 @@
             or not isinstance(responsive_workers[w], dict)
         ]
 
-    def _compact_state(self, state: dict, expand_keys: set[str]) -> dict[str, dict]:
+    def _compact_state(self, state: dict, expand_keys: set[str]) -> dict[str, Any]:
         """Compacts ``state`` keys into a general key,
         unless the key is in ``expand_keys``"""
         assert "general" not in state
@@ -324,13 +329,9 @@
             "transition_log",
             "workers",
         ),
-<<<<<<< HEAD
         background: bool = False,
         log: bool | None = None,
-    ):
-=======
-    ) -> None:
->>>>>>> 72995a8a
+    ) -> None | threading.Thread:
         """
         Splits the Dump Artefact into a tree of yaml files with
         ``root_dir`` as it's base.
@@ -366,8 +367,6 @@
             False if ``background`` is True, and True otherwise.
         """
         if background:
-            import threading
-
             t = threading.Thread(
                 target=self.to_yamls,
                 name="to-yamls",
@@ -443,15 +442,16 @@
             with open(filename, "w") as fd:
                 with _block_literals(dumper) if name == "logs" else nullcontext():
                     yaml.dump(_logs, fd, Dumper=dumper)
+        return None
 
 
 @contextmanager
-def _block_literals(dumper: type[yaml.Dumper | yaml.CDumper]):
+def _block_literals(dumper: type[yaml.Dumper | yaml.CDumper]) -> Iterator[None]:
     "Contextmanager to use literal-block YAML syntax for multiline strings. Not thread-safe."
     # based on https://stackoverflow.com/a/33300001/17100540
     original_respresenter = dumper.yaml_representers[str]
 
-    def represent_str(self, data: str):
+    def represent_str(self, data):
         if "\n" in data:
             return self.represent_scalar("tag:yaml.org,2002:str", data, style="|")
         return self.represent_scalar("tag:yaml.org,2002:str", data)
