"Utilities for generating and analyzing cluster dumps"

from __future__ import annotations

<<<<<<< HEAD
=======
from collections import defaultdict
from collections.abc import Mapping
from pathlib import Path
>>>>>>> 2fbf9ebe
from typing import IO, Any, Awaitable, Callable, Collection, Literal

import fsspec
import msgpack

from distributed.compatibility import to_thread
from distributed.stories import scheduler_story as _scheduler_story
from distributed.stories import worker_story as _worker_story

DEFAULT_CLUSTER_DUMP_FORMAT: Literal["msgpack" | "yaml"] = "msgpack"
DEFAULT_CLUSTER_DUMP_EXCLUDE: Collection[str] = ("run_spec",)


def _tuple_to_list(node):
    if isinstance(node, (list, tuple)):
        return [_tuple_to_list(el) for el in node]
    elif isinstance(node, dict):
        return {k: _tuple_to_list(v) for k, v in node.items()}
    else:
        return node


async def write_state(
    get_state: Callable[[], Awaitable[Any]],
    url: str,
    format: Literal["msgpack", "yaml"] = DEFAULT_CLUSTER_DUMP_FORMAT,
    **storage_options: dict[str, Any],
) -> None:
    "Await a cluster dump, then serialize and write it to a path"
    if format == "msgpack":
        mode = "wb"
        suffix = ".msgpack.gz"
        if not url.endswith(suffix):
            url += suffix
        writer = msgpack.pack
    elif format == "yaml":
        import yaml

        mode = "w"
        suffix = ".yaml"
        if not url.endswith(suffix):
            url += suffix

        def writer(state: dict, f: IO):
            # YAML adds unnecessary `!!python/tuple` tags; convert tuples to lists to avoid them.
            # Unnecessary for msgpack, since tuples and lists are encoded the same.
            yaml.dump(_tuple_to_list(state), f)

    else:
        raise ValueError(
            f"Unsupported format {format!r}. Possible values are 'msgpack' or 'yaml'."
        )

    # Eagerly open the file to catch any errors before doing the full dump
    # NOTE: `compression="infer"` will automatically use gzip via the `.gz` suffix
    with fsspec.open(url, mode, compression="infer", **storage_options) as f:
        state = await get_state()
        # Write from a thread so we don't block the event loop quite as badly
        # (the writer will still hold the GIL a lot though).
        await to_thread(writer, state, f)


def load_cluster_dump(url: str, **kwargs) -> dict:
    """Loads a cluster dump from a disk artefact

    Parameters
    ----------
    url : str
        Name of the disk artefact. This should have either a
        ``.msgpack.gz`` or ``yaml`` suffix, depending on the dump format.
    **kwargs :
        Extra arguments passed to :func:`fsspec.open`.

    Returns
    -------
    state : dict
        The cluster state at the time of the dump.
    """
    if url.endswith(".msgpack.gz"):
        mode = "rb"
        reader = msgpack.unpack
    elif url.endswith(".yaml"):
        import yaml

        mode = "r"
        reader = yaml.safe_load
    else:
        raise ValueError(f"url ({url}) must have a .msgpack.gz or .yaml suffix")

    kwargs.setdefault("compression", "infer")

    with fsspec.open(url, mode, **kwargs) as f:
        return reader(f)


class DumpArtefact(Mapping):
    """
    Utility class for inspecting the state of a cluster dump

    .. code-block:: python

        dump = DumpArtefact.from_url("dump.msgpack.gz")
        memory_tasks = dump.scheduler_tasks("memory")
        executing_tasks = dump.worker_tasks("executing")
    """

    def __init__(self, state: dict):
        self.dump = state

    @classmethod
    def from_url(cls, url: str, **kwargs) -> DumpArtefact:
        """Loads a cluster dump from a disk artefact

        Parameters
        ----------
        url : str
            Name of the disk artefact. This should have either a
            ``.msgpack.gz`` or ``yaml`` suffix, depending on the dump format.
        **kwargs :
            Extra arguments passed to :func:`fsspec.open`.

        Returns
        -------
        state : dict
            The cluster state at the time of the dump.
        """
        return DumpArtefact(load_cluster_dump(url, **kwargs))

    def __getitem__(self, key):
        return self.dump[key]

    def __iter__(self):
        return iter(self.dump)

    def __len__(self):
        return len(self.dump)

    def _extract_tasks(self, state: str | None, context: dict):
        if state:
            return [v for v in context.values() if v["state"] == state]
        else:
            return list(context.values())

    def scheduler_tasks_in_state(self, state: str | None = None) -> list:
        """
        Parameters
        ----------
        state : optional, str
            If provided, only tasks in the given state are returned.
            Otherwise, all tasks are returned.

        Returns
        -------
        tasks : list
            The list of scheduler tasks in ``state``.
        """
        return self._extract_tasks(state, self.dump["scheduler"]["tasks"])

    def worker_tasks_in_state(self, state: str | None = None) -> list:
        """
        Parameters
        ----------
        state : optional, str
            If provided, only tasks in the given state are returned.
            Otherwise, all tasks are returned.

        Returns
        -------
        tasks : list
            The list of worker tasks in ``state``
        """
        tasks = []

        for worker_dump in self.dump["workers"].values():
            if isinstance(worker_dump, dict) and "tasks" in worker_dump:
                tasks.extend(self._extract_tasks(state, worker_dump["tasks"]))

        return tasks

    def scheduler_story(self, *key_or_stimulus_id: str) -> dict:
        """
        Returns
        -------
        stories : dict
            A list of stories for the keys/stimulus ID's in ``*key_or_stimulus_id``.
        """
        stories = defaultdict(list)

        log = self.dump["scheduler"]["transition_log"]
        keys = set(key_or_stimulus_id)

        for story in _scheduler_story(keys, log):
            stories[story[0]].append(tuple(story))

        return dict(stories)

    def worker_story(self, *key_or_stimulus_id: str) -> dict:
        """
        Returns
        -------
        stories : dict
            A dict of stories for the keys/stimulus ID's in ``*key_or_stimulus_id`.`
        """
        keys = set(key_or_stimulus_id)
        stories = defaultdict(list)

        for worker_dump in self.dump["workers"].values():
            if isinstance(worker_dump, dict) and "log" in worker_dump:
                for story in _worker_story(keys, worker_dump["log"]):
                    stories[story[0]].append(tuple(story))

        return dict(stories)

    def missing_workers(self) -> list:
        """
        Returns
        -------
        missing : list
            A list of workers connected to the scheduler, but which
            did not respond to requests for a state dump.
        """
        scheduler_workers = self.dump["scheduler"]["workers"]
        responsive_workers = self.dump["workers"]
        return [
            w
            for w in scheduler_workers
            if w not in responsive_workers
            or not isinstance(responsive_workers[w], dict)
        ]

    def _compact_state(self, state: dict, expand_keys: set[str]):
        """Compacts ``state`` keys into a general key,
        unless the key is in ``expand_keys``"""
        assert "general" not in state
        result = {}
        general = {}

        for k, v in state.items():
            if k in expand_keys:
                result[k] = v
            else:
                general[k] = v

        result["general"] = general
        return result

    def to_yamls(
        self,
        root_dir: str | Path | None = None,
        worker_expand_keys: Collection[str] = ("config", "log", "logs", "tasks"),
        scheduler_expand_keys: Collection[str] = (
            "events",
            "extensions",
            "log",
            "task_groups",
            "tasks",
            "transition_log",
            "workers",
        ),
    ):
        """
        Splits the Dump Artefact into a tree of yaml files with
        ``root_dir`` as it's base.

        The root level of the tree contains a directory for the scheduler
        and directories for each individual worker.
        Each directory contains yaml files describing the state of the scheduler
        or worker when the artefact was created.

        In general, keys associated with the state are compacted into a ``general.yaml``
        file, unless they are in ``scheduler_expand_keys`` and ``worker_expand_keys``.

        Parameters
        ----------
        root_dir : str or Path
            The root directory into which the tree is written.
            Defaults to the current working directory if ``None``.
        worker_expand_keys : iterable of str
            An iterable of artefact worker keys that will be expanded
            into separate yaml files.
            Keys that are not in this iterable are compacted into a
            `general.yaml` file.
        scheduler_expand_keys : iterable of str
            An iterable of artefact scheduler keys that will be expanded
            into separate yaml files.
            Keys that are not in this iterable are compacted into a
            ``general.yaml`` file.
        """
        import yaml

        root_dir = Path(root_dir) if root_dir else Path.cwd()
        dumper = yaml.CSafeDumper
        scheduler_expand_keys = set(scheduler_expand_keys)
        worker_expand_keys = set(worker_expand_keys)

        workers = self.dump["workers"]
        for info in workers.values():
            try:
                worker_id = info["id"]
            except KeyError:
                continue

            worker_state = self._compact_state(info, worker_expand_keys)

            log_dir = root_dir / worker_id
            log_dir.mkdir(parents=True, exist_ok=True)

            for name, _logs in worker_state.items():
                filename = str(log_dir / f"{name}.yaml")
                with open(filename, "w") as fd:
                    yaml.dump(_logs, fd, Dumper=dumper)

        context = "scheduler"
        scheduler_state = self._compact_state(self.dump[context], scheduler_expand_keys)

        log_dir = root_dir / context
        log_dir.mkdir(parents=True, exist_ok=True)
        # Compact smaller keys into a general dict

        for name, _logs in scheduler_state.items():
            filename = str(log_dir / f"{name}.yaml")

            with open(filename, "w") as fd:
                yaml.dump(_logs, fd, Dumper=dumper)<|MERGE_RESOLUTION|>--- conflicted
+++ resolved
@@ -2,12 +2,9 @@
 
 from __future__ import annotations
 
-<<<<<<< HEAD
-=======
 from collections import defaultdict
 from collections.abc import Mapping
 from pathlib import Path
->>>>>>> 2fbf9ebe
 from typing import IO, Any, Awaitable, Callable, Collection, Literal
 
 import fsspec
